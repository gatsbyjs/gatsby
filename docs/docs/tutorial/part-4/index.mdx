---
title: "Part 4: Query for Data with GraphQL"
---

<<<<<<< HEAD
import Collapsible from '@components/collapsible'
import { MdArrowForward } from 'react-icons/md'
import { LinkButton } from "gatsby-interface"
=======
import { Announcement, LinkButton } from "gatsby-interface"
import Collapsible from "@components/collapsible"
import { MdArrowForward } from "react-icons/md"
>>>>>>> 3b75594d

## Introduction

Parts 4 and 5 of this Tutorial are all about data!

So far, you've been writing text and adding images directly in your React components. That's an excellent way to build many websites! But often it's easier to create and maintain data somewhere else - like a folder of Markdown files or a content management system (CMS) - and then pull it into your components as needed. That way, you can make updates to your content without affecting the code for your site.

Conveniently, Gatsby has a powerful feature called the **data layer** that you can use to pull data into your site from anywhere. Want to keep your blog posts in WordPress, your store products in Shopify, and your user data in Airtable? No problem! With Gatsby's data layer, you can combine data from multiple sources, which lets you choose the best platform for each type of data.

<Announcement>

Gatsby's data layer is powered by a technology called **GraphQL**. GraphQL is a query language with a special syntax that lets you ask for the data you need inside a component.

In this Tutorial, we'll teach you all the GraphQL you'll need to know to build your first Gatsby site. Interested in learning more? [How To GraphQL](https://www.howtographql.com/) is a free tutorial that teaches you the fundamentals.

</Announcement>

In this part of the Tutorial, you'll learn about how to add data to Gatsby's data layer and how to pull that data into your React components.

By the end of this part of the Tutorial, you will be able to:

- Use **GraphiQL** to explore the data in the data layer and build your own GraphQL queries.
- Use the **`useStaticQuery`** hook to pull data into a "building-block" component.
- Create an reusable `Seo` component for the **Gatsby Head API**.
- Use the **`gatsby-source-filesystem`** plugin to pull data into your site from your computer's filesystem.
- Create a **page query** to pull data into a page component.

<Announcement>

**Prefer a video?**

If you'd rather follow along with a video, here's a recording of a livestream that covers all the material for Part 4. **Please note:** At the time of recording the Gatsby Head API didn't exist yet and thus the video contents and text contents are different. Please always follow the written instructions. We'll do our best to record a new version in the future, thanks for understanding!

**Note**: Parts of this recording may be slightly outdated, but the concepts are generally applicable. For the most up-to-date information, follow along with the written tutorial.

Don't want to miss any future livestreams? Follow our [Gatsby Twitch channel](https://www.twitch.tv/gatsbyjs).

<iframe
  width="560"
  height="315"
  src="https://www.youtube.com/embed/RnaM4Rt05vY?start=244"
  title="YouTube video player"
  frameborder="0"
  allow="accelerometer; autoplay; clipboard-write; encrypted-media; gyroscope; picture-in-picture"
  allowfullscreen
></iframe>

</Announcement>

## Meet Gatsby's GraphQL data layer

Gatsby has its own [GraphQL](https://graphql.org/) data layer where it keeps all the data for your site. But how does it work under the hood?

First, your data is stored in one or more **sources**. That source might be a folder on your computer's filesystem, a content management system (CMS) like WordPress, or a database. You might even have multiple data sources!

How do you get data from its source into the data layer? By adding a type of plugin to your site called a **source plugin**. Each source plugin is designed to communicate with a specific source. When you build your site, each source plugin pulls data from its particular source and adds it to your site's GraphQL data layer.

<Announcement>

**Tip:** Curious what source plugins are in the [Plugin Library](/plugins/)? You can identify source plugins by their name: they typically start with `gatsby-source-`.

For example, a few popular source plugins are `gatsby-source-filesystem` and `gatsby-source-contentful`.

</Announcement>

How do you get data back out of the data layer? You can write **GraphQL queries** inside of your components to pull out the data you want to use in your site. When you build your site, Gatsby will find all the GraphQL queries in your components, run them, and put the resulting data in your component.

![A diagram showing how data flows into and out of the GraphQL data layer. Source plugins pull data out of a particular data source and into the data layer for your site. GraphQL queries to pull data out of the data layer and into your React components.](./data-layer.png)

## Use GraphiQL to explore the data layer and write GraphQL queries

How do you know what data is in your site's GraphQL data layer? When you start the local development server for your site, Gatsby automatically creates a special endpoint that lets you use an in-browser tool called **GraphiQL**. With GraphiQL, you can explore your site's data and build GraphQL queries.

Follow the steps below to open the GraphiQL interface:

1. Start up your local development server by running `gatsby develop`.
1. In a web browser, go to `http://localhost:8000/___graphql`. (That's three underscores in the URL.)

![A screenshot of the GraphiQL interface in a web browser. It has three main sections: the left sidebar, the query editor, and the result window.](./graphiql.png)

<Collapsible
  summary={<h3>A closer look at the GraphiQL interface</h3>}
>

There are three main sections of the GraphiQL interface:

- **Sidebar:** The left sidebar has icons at the top and bottom. Currently the top section has buttons for: Documentation explorer, history, query explorer, and query extractor. The bottom icons are for refetching the schema, seeing the keyboard shorcuts, and changing settings. Hover over each button and click them to see different panels and modals opened.
- **Query Editor:** This is the middle section, which you can use to write out a query to test.
  - You can add fields to your query by checking the boxes for different fields in the Explorer pane. Or, if you'd prefer, you can type the fields directly into the Query Editor. (Pro Tip: You can press `Ctrl + Space` on your keyboard to bring up an autocompletion box that shows what fields are available to you.)
  - To execute the query in the Query Editor, click the "Execute Query" button (it looks like a "play" triangle button) in the middle of the page.
- **Result Window:** This is the section on the right, which shows you the result of running the query in the Query Editor.

The _Query Explorer_ will be most important to you as it shows you all the different kinds of data you can request in a GraphQL query:

- You can toggle the dropdowns to expand the different fields and see what kinds of data are available in the data layer.
- The blue items correspond to the different data fields you can query for.
- The turquoise items accept additional arguments that you can use to filter down the data returned in the response.

Here's how the opened pane of the GraphiQL Explorer looks like:

![A screenshot showing the opened state of the GraphiQL Explorer](./graphiql-explorer.png)

</Collapsible>

GraphiQL is a helpful tool for testing out your GraphQL queries before you add them to your code. That way, you can make sure your queries always respond with the data you expect.

Try creating and running a few queries by doing the following:

1. Open the GraphiQL Explorer pane by clicking on the button labeled with "Show GraphiQL Explorer" (looks like a folder with a plus icon)

1. Check a few of the blue fields in the Explorer pane. Note how checking the box for a field adds it to the query in the Query Editor.

1. Click the button in the middle of the page (that looks like a "play" button) to execute the query. Look at the data returned in the Result window.

In the next section, you'll learn more about how to use specific fields. For now, take a minute or two to explore the different fields. What kinds of data are already available to you in the data layer?

## Queries in building-block components

Now that you've seen the general process for how data works in your Gatsby site, it's time to try it out yourself.

The process for using GraphQL queries in your components looks slightly different depending on whether it's a page component or a building-block component.

In this first section, you'll start by pulling data into a building-block components. To do that, you'll update your `Layout` component and create an `Seo` component to display the title of your site.

### Task: Use GraphiQL to build the query

Look in your `gatsby-config.js` file. There's already some information there about your site, in the `siteMetadata` object.

```js:title=gatsby-config.js
module.exports = {
  // highlight-start
  siteMetadata: {
    title: "My First Gatsby Site",
  },
  // highlight-end
  plugins: [
    // ...
  ],
};
```

This data was added to your `gatsby-config.js` file automatically when you used the `gatsby new` command in [Part 1](/docs/tutorial/part-1). It also gets pulled into the GraphQL data layer automatically, so you don't need a source plugin for this first section.

Since you don't need to set up a source plugin, you can jump straight into GraphiQL to build your GraphQL query:

1. In your web browser, go to `localhost:8000/___graphiql` to see the GraphiQL interface.
2. In the Explorer pane, open the dropdown for the `site` field.
3. Within the `site` field, open the _second_ dropdown for the `siteMetadata` field (the blue one). This corresponds to the `siteMetadata` object in your `gatsby-config.js` file.

<Announcement>

**Seeing Double?**

You might have noticed that there are two different dropdowns for `siteMetadata` (and for every field under the `site` dropdown).

The first one (the turquoise one with a colon, `siteMetadata:`) is actually an **argument** attached to the `site` field. You can use the turquoise dropdowns to filter which pieces of data from the data layer get returned in the response. (You'll see an example of this later on.)

The second one (the blue one without a colon, `siteMetadata`) is what you'll use more frequently. This one adds the actual `siteMetadata` field to your query, which tells GraphQL to include that field in your response data.

Try toggling each of the dropdowns in the Explorer and see how the query in the Query Editor pane changes. What differences do you notice?

</Announcement>

4. Within `siteMetadata`, check the box next to the `title` field. The query in your query editor should look like this:

```graphql
query MyQuery {
  site {
    siteMetadata {
      title
    }
  }
}
```

<<<<<<< HEAD
5. Click the Execute Query button (the "play" triangle at the top of the page) to run the query. The response in the Result Window should look something like the object below. Notice how the structure of the `data` object in the response matches the structure of the fields in the query.
=======
5. Click the Execute Query button (the "play" triangle in the middle of the page) to run the query. The response in the Result Window should look something like the object below. Notice how the structure of the `data` object in the response matches the structure of the fields in the query.
>>>>>>> 3b75594d

```json
{
  "data": {
    "site": {
      "siteMetadata": {
        "title": "My First Gatsby Site"
      }
    }
  },
  "extensions": {}
}
```

Try changing the value of the `title` property in your `gatsby-config.js` file. When you save the file, your site should rebuild, and when it's finished you can re-run the query in GraphiQL and see your updated data.

### Task: Use `useStaticQuery` to pull the site title into the `Layout` component

Now that you have a GraphQL query that returns the data you're looking for, how do you use that query in your React components?

To pull data into a building-block component, you'll use a pre-defined function from Gatsby called `useStaticQuery`.

<Collapsible
  summary={<h4>Key Gatsby Concept: Pulling data into building-block components with <code>useStaticQuery</code></h4>}
>

The Gatsby package has a special pre-defined hook that lets you add GraphQL queries to your building-block components: `useStaticQuery`.

`useStaticQuery` takes one parameter: a templated string of the GraphQL query you want to run. It returns the requested data, which you can store in a variable and then use throughout your component.

Here's a brief outline of the process for adding `useStaticQuery` to pull data into your building-block components:

1. Import the `useStaticQuery` hook and the `graphql` tag from the `gatsby` package.
   - The `graphql` tag is something called a [tagged template literal](https://developer.mozilla.org/en-US/docs/Web/JavaScript/Reference/Template_literals#tagged_templates). Basically, the `graphql` tag tells Gatsby that the string following it is a GraphQL query, so then Gatsby can parse and run it.
   ```js
   import { useStaticQuery, graphql } from "gatsby"
   ```
2. Inside your component, call `useStaticQuery` using the `graphql` template tag and your query from GraphiQL. Store the results in a new variable so that you can use it later in your component.
   ```js
   const data = useStaticQuery(graphql`
     // Copy-paste your query from GraphiQL here, and delete the query name "MyQuery"
   `)
   ```
3. Use the data in your component by using the dot operator (`.`) to access the appropriate field off the response.

Here's a small example to show what this process looks like in practice:

```js:title=src/components/header.js
import * as React from 'react'

// highlight-start
// Step 1: Import the useStaticQuery hook and graphql tag
import { useStaticQuery, graphql } from 'gatsby'
// highlight-end

const Header = () => {
  // highlight-start
  /* Step 2: Use the useStaticQuery hook and
    graphql tag to query for data
    (The query gets run at build time) */
  const data = useStaticQuery(graphql`
    query {
      site {
        siteMetadata {
          title
        }
      }
    }
  `)
  // highlight-end

  return (
    <header>
      {/* highlight-start */}
      {/* Step 3: Use the data in your component */}
      <h1>{data.site.siteMetadata.title}</h1>
      {/* highlight-end */}
    </header>
  )
}

export default Header
```

<Announcement>

**Note:** You can only call `useStaticQuery` once per file. If you need multiple fields, you can add them all into a single query.

For example, if you need data from both the `site` field and the `siteBuildMetadata` field, you could make the following call to `useStaticQuery`:

```js
const data = useStaticQuery(graphql`
  query {
    site {
      siteMetadata {
        title
      }
    }
    siteBuildMetadata {
      buildTime
    }
  }
`)
```

</Announcement>

</Collapsible>

Follow the steps below to use `useStaticQuery` to pull in the site title from your site metadata into your `Layout` component.

1. Import the `useStaticQuery` function and the `graphql` tag from the Gatsby package.

```js:title=src/components/layout.js
import * as React from 'react'
import { Link, useStaticQuery, graphql } from 'gatsby' // highlight-line
import {
  container,
  heading,
  navLinks,
  navLinkItem,
  navLinkText
} from './layout.module.css'

const Layout = ({ pageTitle, children }) => {
  return (
    // ...
  )
}

export default Layout
```

2. Call `useStaticQuery` and pass it the query you created in GraphiQL. Be sure to use the `graphql` tag so Gatsby knows that the string you're passing in is a GraphQL query. Store the return value from `useStaticQuery` in a variable.

<Announcement>

**Note:** By default, the query you build in GraphiQL will have a query name, like `MyQuery`. You may see an error if you have more than one query with the same name, so after you copy your query over from GraphiQL to your component, delete the name (as in the code example below).

</Announcement>

```js:title=src/components/layout.js
import * as React from 'react'
import { Link, useStaticQuery, graphql } from 'gatsby'
import {
  container,
  heading,
  navLinks,
  navLinkItem,
  navLinkText
} from './layout.module.css'

const Layout = ({ pageTitle, children }) => {
  // highlight-start
  const data = useStaticQuery(graphql`
    query {
      site {
        siteMetadata {
          title
        }
      }
    }
  `)
  // highlight-end

  return (
    // ...
  )
}

export default Layout
```

<Announcement>

**Note:** If you add a line to print out the value of your `data` variable to the console, you'll see that the response has a slightly different structure from what it looked like in GraphiQL's Result Window. Specifically, your `data` variable will only contain the object that matches the `data` field in the Result Window.

So if your GraphiQL Result Window showed this:

```json
{
  "data": {
    "site": {
      "siteMetadata": {
        "title": "My First Gatsby Site"
      }
    }
  },
  "extensions": {}
}
```

then your `data` variable will have the following structure:

```js
{
  "site": {
    "siteMetadata": {
      "title": "My First Gatsby Site"
    }
  }
}
```

</Announcement>

3. Now that you have a variable with the results of your query, you can render the title of your site in the JSX for your `Layout` component. To access the site title, use the JavaScript dot operator (`.`) to get the value of `data.site.siteMetadata.title`. Add it so it appears in both the browser tab and at the top of your page content.

```js:title=src/components/layout.js
import * as React from 'react'
import { Link, useStaticQuery, graphql } from 'gatsby'
import {
  container,
  heading,
  navLinks,
  navLinkItem,
  navLinkText
} from './layout.module.css'

const Layout = ({ pageTitle, children }) => {
  const data = useStaticQuery(graphql`
    query {
      site {
        siteMetadata {
          title
        }
      }
    }
  `)

  return (
    <div className={container}>
      {/* highlight-start */}
      <header>{data.site.siteMetadata.title}</header>
      {/* highlight-end */}
      <nav>
        <ul className={navLinks}>
          <li className={navLinkItem}>
            <Link to="/" className={navLinkText}>
              Home
            </Link>
          </li>
          <li className={navLinkItem}>
            <Link to="/about" className={navLinkText}>
              About
            </Link>
          </li>
        </ul>
      </nav>
      <main>
        <h1 className={heading}>{pageTitle}</h1>
        {children}
      </main>
    </div>
  )
}

export default Layout
```

![A screenshot of the home page in a web browser. The title of the page in the browser tab now says, "Home Page | My First Gatsby Site", and the top of the page has an unstyled paragraph that says, "My First Gatsby Site".](./index-page-with-site-title.png)

4. Now that the site title is showing up on the page, it's time to add some style! Define some styles for the site title below the existing styles in your `layout.module.css` file.

```css:title=src/components/layout.module.css
/* ... your existing styles */

.site-title {
  font-size: 3rem;
  color: gray;
  font-weight: 700;
  margin: 3rem 0;
}
```

5. Import your new styles into your `Layout` component and apply them to the site title paragraph you added.

```js:title=src/components/layout.js
import * as React from 'react'
import { Link, useStaticQuery, graphql } from 'gatsby'
import {
  container,
  heading,
  navLinks,
  navLinkItem,
  navLinkText,
  siteTitle, // highlight-line
} from './layout.module.css'

const Layout = ({ pageTitle, children }) => {
  const data = useStaticQuery(graphql`
    query {
      site {
        siteMetadata {
          title
        }
      }
    }
  `)

  return (
    <div className={container}>
      {/* highlight-next-line */}
      <header className={siteTitle}>{data.site.siteMetadata.title}</header>
      <nav>
        <ul className={navLinks}>
          <li className={navLinkItem}>
            <Link to="/" className={navLinkText}>
              Home
            </Link>
          </li>
          <li className={navLinkItem}>
            <Link to="/about" className={navLinkText}>
              About
            </Link>
          </li>
        </ul>
      </nav>
      <main>
        <h1 className={heading}>{pageTitle}</h1>
        {children}
      </main>
    </div>
  )
}

export default Layout
```

When your browser reloads, you should see your new styles applied to your site title.

![A screenshot of the home page in a web browser. Now the site title paragraph is styled to be larger and gray.](./index-page-with-site-title-styled.png)

Congratulations, you've just used GraphQL to pull data into your site! Try changing the site title in your `gatsby-config.js` file and see your site update in the browser.

### Task: Use `useStaticQuery` to create an `Seo` component

Now that you're using the site title in your `Layout` component it's time to also update the `<title>` tag of each page. In the previous steps you used the Gatsby Head API to define the title, e.g. in the Index page:

```js:title=src/pages/index.js
export const Head = () => <title>Home Page</title>
```

At the end of this task the title will say `Home Page | My First Gatsby Site` by using an `Seo` component. Follow the steps below to use `useStaticQuery` in an `Seo` component and use this component across your pages.

1. Create a new file called `src/components/seo.js`. Insert the following code to define your `Seo` component. This component accepts one required parameter called `title`, uses `useStaticQuery` to query the site title and then returns a `<title>` tag with the structure shown above.

```js:title=src/components/seo.js
import * as React from 'react'
import { graphql, useStaticQuery } from 'gatsby'

const Seo = ({ title }) => {
  const data = useStaticQuery(graphql`
    query {
      site {
        siteMetadata {
          title
        }
      }
    }
  `)

  return (
    <title>{title} | {data.site.siteMetadata.title}</title>
  )
}

export default Seo
```

2. Update the Index page component to use this newly created `Seo` component. You have to import it and then use it inside the `Head` export. Instead of placing the "Home Page" in between the `<title>` tag you're now passing it to the `Seo` component through the `title` prop.

```js:title=src/pages/index.js
import * as React from 'react'
import Layout from '../components/layout'
import { StaticImage } from 'gatsby-plugin-image'
import Seo from '../components/seo' // highlight-line

const IndexPage = () => {
  return (
    <Layout pageTitle="Home Page">
      <p>I'm making this by following the Gatsby Tutorial.</p>
      <StaticImage
        alt="Clifford, a reddish-brown pitbull, dozing in a bean bag chair"
        src="../images/clifford.jpg"
      />
    </Layout>
  )
}

// highlight-next-line
export const Head = () => <Seo title="Home Page" />

export default IndexPage
```

3. Save the file and you should see `Home Page | My First Gatsby Site` in your browser tab.

4. Update all the other pages where you used the `Head` export in the same way. Import the `Seo` component with the relative path to the file, replace the `<title>` tag in the `Head` export with the `Seo` component, and finally use the `title` prop on `Seo` to give it a name. The About page for example should use this:

```js:title=src/pages/about.js
// Rest of the component...

export const Head = () => <Seo title="About Me" />
```

After going through this tutorial, be sure to check out [Adding an SEO Component](/docs/how-to/adding-common-features/adding-seo-component/) for a more detailed explanation.

<Announcement>

**Pro Tip:** `useStaticQuery` lends itself really well when creating small, reusable React components. You can even create custom React hooks, for example:

```js
import * as React from "react"
import { graphql, useStaticQuery } from "gatsby"

const useSiteMetadata = () => {
  const data = useStaticQuery(graphql`
    query {
      site {
        siteMetadata {
          title
        }
      }
    }
  `)

  return data.site.siteMetadata
}

export default useSiteMetadata
```

</Announcement>

## Queries in page components: Create a blog page with a list of post filenames

So far, your site has a few static landing pages: the Home page and the About page. The next step is to build out the actual blog page!

Eventually, your blog page will link to separate pages for each of your posts. But there's a lot to learn to achieve that, so you'll be working up to that goal over the next few parts of the Tutorial (Parts 4, 5, and 6).

In this part, you'll create a blog page that lists the filenames for your posts.

### Task: Create a new blog page

Start by setting up the skeleton for your new blog page component.

1. Create a new file: `src/pages/blog.js`. Define and export a new page component for your blog page. Use your existing `Layout` component to add some basic structure.

```js:title=src/pages/blog.js
import * as React from 'react'
import Layout from '../components/layout'
import Seo from '../components/seo'

const BlogPage = () => {
  return (
    <Layout pageTitle="My Blog Posts">
      <p>My cool posts will go in here</p>
    </Layout>
  )
}

export const Head = () => <Seo title="My Blog Posts" />

export default BlogPage
```

2. Add a link to your new blog page to the navigation bar in your `Layout` component:

```js:title=src/components/layout.js
// ... import statements

const Layout = ({ pageTitle, children }) => {
  const data = useStaticQuery(graphql`
    query {
      site {
        siteMetadata {
          title
        }
      }
    }
  `)

  return (
    <div className={container}>
      <header className={siteTitle}>{data.site.siteMetadata.title}</header>
      <nav>
        <ul className={navLinks}>
          <li className={navLinkItem}>
            <Link to="/" className={navLinkText}>
              Home
            </Link>
          </li>
          <li className={navLinkItem}>
            <Link to="/about" className={navLinkText}>
              About
            </Link>
          </li>
          {/* highlight-start */}
          <li className={navLinkItem}>
            <Link to="/blog" className={navLinkText}>
              Blog
            </Link>
          </li>
          {/* highlight-end */}
        </ul>
      </nav>
      <main>
        <h1 className={heading}>{pageTitle}</h1>
        {children}
      </main>
    </div>
  )
}

export default Layout
```

3. Now, if you go to `localhost:8000/blog` in your web browser, you should see your new blog page skeleton, and there should be a link to the blog page in your navigation bar.

![A screenshot of the blog page in a web browser.](./blog-page-skeleton.png)

### Task: Create some MDX blog posts

Now that you have a blog page, it's time to create some blog posts! For your site, you'll store each blog post as a separate file inside of a folder in your project.

1. Create a new directory called `blog` at the top level of your project folder.

2. Create three new files in the `blog` directory: one for each post. It doesn't matter what you name them, as long as they end with the `.mdx` extension. (You'll learn more about the powers of MDX in Part 5.) You can leave the files empty for now.

![A screenshot of the VS Code Explorer pane. There's a new top-level directory called "blog", which contains three new files: "another-post.mdx", "my-first-post.mdx", and "yet-another-post.mdx".](./blog-posts-folder-structure.png)

### Task: Use GraphiQL to build the query

Now that you have some posts saved to your local filesystem, it's time to pull those files into the Gatsby data layer. To do that, you'll use a plugin called `gatsby-source-filesystem`.

<Announcement>

**Note:** Remember the process for adding a plugin to your site from [Part 3](/docs/tutorial/part-3)? The first step was to **install** the plugin.

If you've been following along from the beginning, you should already have installed `gatsby-source-filesystem` in Part 3 (because you needed it for adding static images with `gatsby-plugin-image`).

Otherwise, you can install the plugin by running the following command from the command line:

```shell
npm install gatsby-source-filesystem
```

</Announcement>

1. Configure `gatsby-source-filesystem` in your `gatsby-config.js` file. Since `gatsby-source-filesystem` requires some additional configuration options, you'll use a configuration object instead of a string. The code example below shows how to "source" files from your `blog` directory (in other words, how to add them to the data layer).

```js:title=gatsby-config.js
module.exports = {
  siteMetadata: {
    title: "My First Gatsby Site",
  },
  plugins: [
    "gatsby-plugin-image",
    "gatsby-plugin-sharp",
    // highlight-start
    {
      resolve: "gatsby-source-filesystem",
      options: {
        name: `blog`,
        path: `${__dirname}/blog`,
      }
    },
    // highlight-end
  ],
};
```

<Announcement>

**A closer look at the configuration options:**

When your site builds, `gatsby-source-filesystem` adds all the files in the folder specified by the `path` option to the data layer. ([`__dirname`](https://nodejs.org/docs/latest/api/modules.html#modules_dirname) is a variable from Node.js that stores the absolute path for the directory that contains the file currently being run.)

The `name` option in the configuration object gets set to the `sourceInstanceName` field for each file. This comes in handy when you want to source files from multiple folders. By giving each folder a different `name` option, you can build GraphQL queries that filter down to only a particular folder.

</Announcement>

2. Restart your local development server to make sure it picks up the configuration changes and adds your files to the data layer.

3. You can use the `allFile` field to request data about multiple files at once. In GraphiQL, try exploring the different fields within `allFile` to see what sorts of data you get back. Then build a query using the `allFile` field to get the name of all the files in your blog folder:

```graphql
query MyQuery {
  allFile {
    nodes {
      name
    }
  }
}
```

4. Run the query in GraphiQL. Your response in the Result Window should look something like the object below:

```json
{
  "data": {
    "allFile": {
      "nodes": [
        {
          "name": "my-first-post"
        },
        {
          "name": "another-post"
        },
        {
          "name": "yet-another-post"
        }
      ]
    }
  },
  "extensions": {}
}
```

<Collapsible
  summary="Seeing more nodes than expected?"
>

If you're still using a `StaticImage` from an external URL (like `https://some-site/image.jpg`) on your home page, you'll see an extra node for that image show up in your GraphQL response. That's because `StaticImage` uses [`createRemoteFileNode`](https://www.gatsbyjs.com/plugins/gatsby-source-filesystem/#createremotefilenode) under the hood which creates a `File` node for each image it downloads. If you're only using images from your filesystem, you won't see the extra node.

To get rid of it, you can update your GraphQL query to filter the File nodes using the `sourceInstanceName` field (which corresponds to the value of the `name` option you set for `gatsby-source-filesystem` in your `gatsby-config.js` file).

```graphql:title=src/pages/blog.js
query {
  allFile(filter: {sourceInstanceName: {eq: "blog"}}) {
    nodes {
      name
    }
  }
}
```

`filter` is an **argument** that gets passed into the `allFile` field. Some fields take arguments, which you can use to change the way that nodes get returned in your final GraphQL response.

</Collapsible>

### Task: Use a page query to pull the list of post filenames into your blog page

Now that you've built a GraphQL query that returns a list of your post filenames, it's time to render that data in your blog page!

Using GraphQL queries in page components uses a slightly different syntax from queries in building-block components. In page components, you use **page queries**.

<Collapsible
  summary={<h4>Key Gatsby Concept: Pulling data into page components with page queries</h4>}
>

The process for making a query in a page component looks slightly different from `useStaticQuery`:

1. Import the `graphql` tag from the Gatsby package.
2. Export a variable that stores a templated string with the GraphQL query you want to run.
   - When your site gets built, Gatsby will run your page query and pass the resulting data into your page component as a prop called `data`.
   - Your page query needs to be defined outside of your page component. (With `useStaticQuery`, your query was defined inside your component.)
3. Use the `data` prop in your page component, as needed. You can use the JavaScript dot operator (`.`) to choose fields off of the `data` prop.

Here's a small example to show what this process looks like in practice:

```javascript
import * as React from "react"

// Step 1: Import the graphql tag
import { graphql } from "gatsby"

const HomePage = ({ data }) => {
  return (
    <p>
      {/* Step 3: Use the data in your component*/}
      {data.site.siteMetadata.description}
    </p>
  )
}

// Step 2: Export a page query
export const query = graphql`
  query {
    site {
      siteMetadata {
        description
      }
    }
  }
`

export default HomePage
```

</Collapsible>

Follow the steps below to add a list of post filenames to your blog page.

1. Import the `graphql` tag from the Gatsby package.

```js:title=src/pages/blog.js
import * as React from 'react'
import { graphql } from 'gatsby' // highlight-line
import Layout from '../components/layout'
import Seo from '../components/seo'

const BlogPage = () => {
  return (
    <Layout pageTitle="My Blog Posts">
      <p>My cool posts will go in here</p>
    </Layout>
  )
}

export const Head = () => <Seo title="My Blog Posts" />

export default BlogPage
```

2. Define and export your page query. Copy over the query you built in GraphiQL.

<Announcement>

**Note:** By default, the query you build in GraphiQL will have a query name, like `MyQuery`. You may see an error if you have more than one query with the same name, so after you copy your query over from GraphiQL to your component, delete the name (as in the code example below).

Alternatively, you can give each of your queries a unique name. Query names can be useful for debugging errors that show up in your console when Gatsby executes your queries at build time.

</Announcement>

```js:title=src/pages/blog.js
import * as React from 'react'
import { graphql } from 'gatsby'
import Layout from '../components/layout'
import Seo from '../components/seo'

const BlogPage = () => {
  return (
    <Layout pageTitle="My Blog Posts">
      <p>My cool posts will go in here</p>
    </Layout>
  )
}

// highlight-start
export const query = graphql`
  query {
    allFile {
      nodes {
        name
      }
    }
  }
`
// highlight-end

export const Head = () => <Seo title="My Blog Posts" />

export default BlogPage
```

3. Add in the `data` prop to the function definition. Then replace the placeholder `<p>` element with a list of the filenames for your posts. Use the JavaScript array `.map()` method to iterate over the `nodes` array and render the filename for each post.

<Announcement>

**Syntax Hint:** In JavaScript, arrays have a built-in [`.map()` method](https://developer.mozilla.org/en-US/docs/Web/JavaScript/Reference/Global_Objects/Array/map), which you can use to iterate over the elements in the array.

`.map()` takes in a function, which it runs on each element in the array. In the code block below, you're using `.map()` to loop over each of the nodes in `data.allFile.nodes` and return a React element that wraps the node's `name` in an `<li>` element.

In React, when you use the `.map()` method to render a list of elements, you should give each element in the list a unique `key` prop. This helps React keep track of what values have changed and need to be rerendered. For more on rendering lists in React, check out the [React Docs: Lists and Keys](https://reactjs.org/docs/lists-and-keys.html).

</Announcement>

```js:title=src/pages/blog.js
import * as React from 'react'
import { graphql } from 'gatsby'
import Layout from '../components/layout'
import Seo from '../components/seo'

const BlogPage = ({ data }) => { // highlight-line
  return (
    <Layout pageTitle="My Blog Posts">
      {/* highlight-start */}
      <ul>
      {
        data.allFile.nodes.map(node => (
          <li key={node.name}>
            {node.name}
          </li>
        ))
      }
      </ul>
      {/* highlight-end */}
    </Layout>
  )
}

export const query = graphql`
  query {
    allFile {
      nodes {
        name
      }
    }
  }
`

export const Head = () => <Seo title="My Blog Posts" />

export default BlogPage
```

<Announcement>

**Pro Tip:** The Gatsby Head API and its `Head` export also receives the `data` prop. This isn't directly obvious when using the component unless your IDE gives autocompletion or hints. If you're unsure how to use an API, head over to the [reference guides](/docs/reference) for instructions. There you'll find guides like [Gatsby Head API](/docs/reference/built-in-components/gatsby-head/).

As an example, let's say you queried the `title` from `siteMetadata` in your page query. You'll then be able to access that through the `data` prop in `Head` (as with page component):

```js
export const Head = ({ data }) => <title>{data.site.siteMetadata.title}</title>
```

In [Part 6](/docs/tutorial/part-6/#render-post-contents-in-the-blog-post-page-template) you'll learn how to use this pattern, for now keep using the `<Seo />` component.
  
</Announcement>

4. Now, when you look at your blog page in a web browser, you should see a list with the filenames for each of your posts:

![A screenshot of the blog page in a web browser. Under the heading "My Blog Posts", there's a bulleted list of the post filenames: "another-post", "my-first-post", and "yet-another-post".](./blog-page-with-post-filenames.png)

Good job! You've finished the first step of your new blog page.

You won't be able to render the contents of your posts just yet, since your site doesn't know how to process MDX. You'll fix that in the next part of the Tutorial!

<Announcement>

**Want to see how it all fits together?** Check out the finished state of the [GitHub repo for the example site](https://github.com/gatsbyjs/tutorial-example).

</Announcement>

## Summary

Take a moment to think back on what you've learned so far. Challenge yourself to answer the following questions from memory:

- How do you get data into the data layer?
- How can you see what data is in the data layer?
- How do you get data out of the data layer?
- What are the differences between a page query and `useStaticQuery`? How would you decide which one to use?

<Announcement>

**Ship It!** 🚀

Before you move on, deploy your changes to your live site on Gatsby Cloud so that you can share your progress!

First, run the following commands in a terminal to push your changes to your GitHub repository. (Make sure you're in the top-level directory for your Gatsby site!)

```shell
git add .
git commit -m "Finished Gatsby Tutorial Part 4"
git push
```

Once your changes have been pushed to GitHub, Gatsby Cloud should notice the update and rebuild and deploy the latest version of your site. (It may take a few minutes for your changes to be reflected on the live site. Watch your build's progress from your [Gatsby Cloud dashboard](/dashboard/).)

</Announcement>

### Key takeaways

- Source plugins pull data from their original location into the Gatsby GraphQL data layer.
- You can use the GraphiQL endpoint (`localhost:8000/___graphql`) to explore the data in the data layer and design GraphQL queries.
- You can write GraphQL queries to pull data out of the data layer and into your React components.
  - To pull data into a "building block" component, use the `useStaticQuery` hook.
  - To pull data into a page component, use a page query.
- You can use React components inside the Gatsby Head API.

<Collapsible
  summary={<h2>Key Gatsby Concept: General process for using data in your site</h2>}
>

1. Add a source plugin to add data into the GraphQL data layer.
1. Use GraphiQL to design a query that responds with the data you want from the data layer.
1. Add the query into your component.
   - Use page queries for page components.
   - Use `useStaticQuery` for "building block" components.
1. Use the data from the response in your component.

</Collapsible>

<Announcement>

**Share Your Feedback!**

Our goal is for this Tutorial to be helpful and easy to follow. We'd love to hear your feedback about what you liked or didn't like about this part of the Tutorial.

Use the "Was this doc helpful to you?" form at the bottom of this page to let us know what worked well and what we can improve.

</Announcement>

### What's coming next?

In Part 5, you'll add some content to your blog posts using a special format called MDX. You'll also learn about transformer plugins, which you can use to convert data in your data layer from one type to another.

<LinkButton
  to="/docs/tutorial/part-5/"
  rightIcon={<MdArrowForward />}
  variant="SECONDARY"
>
  Continue to Part 5
</LinkButton><|MERGE_RESOLUTION|>--- conflicted
+++ resolved
@@ -2,15 +2,9 @@
 title: "Part 4: Query for Data with GraphQL"
 ---
 
-<<<<<<< HEAD
-import Collapsible from '@components/collapsible'
-import { MdArrowForward } from 'react-icons/md'
 import { LinkButton } from "gatsby-interface"
-=======
-import { Announcement, LinkButton } from "gatsby-interface"
 import Collapsible from "@components/collapsible"
 import { MdArrowForward } from "react-icons/md"
->>>>>>> 3b75594d
 
 ## Introduction
 
@@ -186,11 +180,7 @@
 }
 ```
 
-<<<<<<< HEAD
-5. Click the Execute Query button (the "play" triangle at the top of the page) to run the query. The response in the Result Window should look something like the object below. Notice how the structure of the `data` object in the response matches the structure of the fields in the query.
-=======
 5. Click the Execute Query button (the "play" triangle in the middle of the page) to run the query. The response in the Result Window should look something like the object below. Notice how the structure of the `data` object in the response matches the structure of the fields in the query.
->>>>>>> 3b75594d
 
 ```json
 {
