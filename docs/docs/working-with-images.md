--- conflicted
+++ resolved
@@ -20,11 +20,7 @@
 
 You can also use arguments in your query to specify exact, minimum, and maximum dimensions. See the [Gatsby Image documentation for complete options](/packages/gatsby-image/#two-types-of-responsive-images).
 
-<<<<<<< HEAD
-This example is for an image gallery where images stretch when the page is resized. It uses the `sizes` method and the size fragment to grab the right data to use in `gatsby-image` component and arguments to set the maximum width as 400px and maximum height as 250px.
-=======
 This example is for an image gallery where images stretch when the page is resized. It uses the `fluid` method and the fluid fragment to grab the right data to use in `gatsby-image` component and arguments to set the maximum width as 400px and maximum height as 250px.
->>>>>>> beea52d2
 
 ```jsx
 export const query = graphql`
