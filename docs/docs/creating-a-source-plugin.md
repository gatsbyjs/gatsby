--- conflicted
+++ resolved
@@ -14,13 +14,8 @@
 
 # Table of Contents
 
-<<<<<<< HEAD
-- [What do source plugins do?](#what-do-source-plugins-do)
-- [What fields are required?](#what-fields-are-required?)
-=======
 - [What do source plugin do?](#what-do-source-plugins-do)
 - [What fields are required?](#what-fields-are-required)
->>>>>>> 133ff1d6
 - [`media type` is not required, yet necessary to work with transformer plugins](#media-type-is-not-required-yet-necessary-to-work-with-transformer-plugins)
 - [What does the code look like?](#what-does-the-code-look-like)
 - [What are the jobs of a source plugin?](#what-are-the-jobs-of-a-source-plugin)
