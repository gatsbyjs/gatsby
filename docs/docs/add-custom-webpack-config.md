---
title: "Adding a Custom Webpack Config"
---

_Before creating custom webpack configuration, check to see if there's a Gatsby plugin already built that handles your use case in the [plugins section](/docs/plugins/). If there's not yet one and your use case is a general one, it is highly encouraged you to contribute back your plugin to the Gatsby Plugin Library so it's available to others (including your future self)._

To add custom webpack configurations, create (if there's not one already) a `gatsby-node.js` file in your root directory. Inside this file, export a function called `onCreateWebpackConfig`.

When Gatsby creates its webpack config, this function will be called allowing you to modify the default webpack config using [webpack-merge](https://github.com/survivejs/webpack-merge).

Gatsby does multiple webpack builds with somewhat different configuration. Gatsby calls each build type a "stage". The following stages exist:

<<<<<<< HEAD
1. develop: when running the `gatsby develop` command. Has configuration for hot reloading and CSS injection into page
2. develop-html: same as develop but without react-hmre in the babel config for rendering the HTML component.
3. build-javascript: production JavaScript and CSS build. Creates route JS bundles as well as common chunks for JS and CSS.
4. build-html: production build static HTML pages
=======
1.  develop: when running the `gatsby develop` command. Has configuration for hot reloading and CSS injection into page
2.  develop-html: same as develop but without react-hmre in the babel config for rendering the HTML component.
3.  build-javascript: production JavaScript and CSS build. Creates route JavaScript bundles as well as common chunks for JavaScript and CSS.
4.  build-html: production build static HTML pages
>>>>>>> 05151c00

Check [webpack.config.js](https://github.com/gatsbyjs/gatsby/blob/master/packages/gatsby/src/utils/webpack.config.js) for the source.

There are many plugins in the Gatsby repo using this API to look to for examples e.g. [Sass](/packages/gatsby-plugin-sass/), [TypeScript](/packages/gatsby-plugin-typescript/), [Glamor](/packages/gatsby-plugin-glamor/), and many more!

## Examples

Here is an example adding an additional global variable via the `DefinePlugin` and the `less-loader`:

```js:title=gatsby-node.js
exports.onCreateWebpackConfig = ({
  stage,
  rules,
  loaders,
  plugins,
  actions,
}) => {
  actions.setWebpackConfig({
    module: {
      rules: [
        {
          test: /\.less$/,
          use: [
            // You don't need to add the matching ExtractText plugin
            // because gatsby already includes it and makes sure it's only
            // run at the appropriate stages, e.g. not in development
            loaders.miniCssExtract(),
            loaders.css({ importLoaders: 1 }),
            // the postcss loader comes with some nice defaults
            // including autoprefixer for our configured browsers
            loaders.postcss(),
            `less-loader`,
          ],
        },
      ],
    },
    plugins: [
      plugins.define({
        __DEVELOPMENT__: stage === `develop` || stage === `develop-html`,
      }),
    ],
  })
}
```

### Absolute imports

Instead of writing `import Header from '../../components/header'` over and over again you can just write `import Header from 'components/header'` with absolute imports:

```js:title=gatsby-node.js
exports.onCreateWebpackConfig = ({ stage, actions }) => {
  actions.setWebpackConfig({
    resolve: {
      modules: [path.resolve(__dirname, "src"), "node_modules"],
    },
  })
}
```

You can always find more information on _resolve_ and other options in the official [Webpack docs](https://webpack.js.org/concepts/).

### Importing non-webpack tools using `yarn`

Note that using absolute imports only applies to webpack resolutions and will not work for other tools, e.g. ESLint or TypeScript.
But if you are using yarn, then the best practice is to set up your imports in `package.json` as shown below:

```json:title=package.json
{
  "dependencies": {
    "hooks": "link:./src/hooks"
  }
}
```

### Modifying the Babel loader

You need this if you want to do things like transpile parts of `node_modules`.

```js:title=gatsby-node.js
exports.onCreateWebpackConfig = ({ actions, loaders, getConfig }) => {
  const config = getConfig()

  config.module.rules = [
    // Omit the default rule where test === '\.jsx?$'
    ...config.module.rules.filter(
      rule => String(rule.test) !== String(/\.jsx?$/)
    ),

    // Recreate it with custom exclude filter
    {
      // Called without any arguments, `loaders.js()` will return an
      // object like:
      // {
      //   options: undefined,
      //   loader: '/path/to/node_modules/gatsby/dist/utils/babel-loader.js',
      // }
      // Unless you're replacing Babel with a different transpiler, you probably
      // want this so that Gatsby will apply its required Babel
      // presets/plugins.  This will also merge in your configuration from
      // `babel.config.js`.
      ...loaders.js(),

      test: /\.jsx?$/,

      // Exclude all node_modules from transpilation, except for 'swiper' and 'dom7'
      exclude: modulePath =>
        /node_modules/.test(modulePath) &&
        !/node_modules\/(swiper|dom7)/.test(modulePath),
    },
  ]

  // This will completely replace the webpack config with the modified object.
  actions.replaceWebpackConfig(config)
}
```<|MERGE_RESOLUTION|>--- conflicted
+++ resolved
@@ -10,17 +10,10 @@
 
 Gatsby does multiple webpack builds with somewhat different configuration. Gatsby calls each build type a "stage". The following stages exist:
 
-<<<<<<< HEAD
-1. develop: when running the `gatsby develop` command. Has configuration for hot reloading and CSS injection into page
-2. develop-html: same as develop but without react-hmre in the babel config for rendering the HTML component.
-3. build-javascript: production JavaScript and CSS build. Creates route JS bundles as well as common chunks for JS and CSS.
-4. build-html: production build static HTML pages
-=======
 1.  develop: when running the `gatsby develop` command. Has configuration for hot reloading and CSS injection into page
 2.  develop-html: same as develop but without react-hmre in the babel config for rendering the HTML component.
 3.  build-javascript: production JavaScript and CSS build. Creates route JavaScript bundles as well as common chunks for JavaScript and CSS.
 4.  build-html: production build static HTML pages
->>>>>>> 05151c00
 
 Check [webpack.config.js](https://github.com/gatsbyjs/gatsby/blob/master/packages/gatsby/src/utils/webpack.config.js) for the source.
 
