--- conflicted
+++ resolved
@@ -42,15 +42,14 @@
 Here is an example that configures **flexboxgrid** when processing css files. Add this in `gatsby-node.js`:
 
 ```js
-<<<<<<< HEAD
 exports.modifyWebpackConfig = ({
   stage,
   rules,
   loaders,
   plugins,
-  boundActionCreators,
+  actions,
 }) => {
-  boundActionCreators.setWebpackConfig({
+  actions.setWebpackConfig({
     module: {
       rules: [
         {
@@ -77,39 +76,5 @@
       }),
     ],
   });
-=======
-exports.modifyWebpackConfig = ({ config, stage }) => {
-  switch (stage) {
-    case "develop":
-      config.loader("css", {
-        include: /flexboxgrid/,
-      });
-
-      break;
-
-    case "build-css":
-      config.loader("css", {
-        include: /flexboxgrid/,
-      });
-
-      break;
-
-    case "build-html":
-      config.loader("css", {
-        include: /flexboxgrid/,
-      });
-
-      break;
-
-    case "build-javascript":
-      config.loader("css", {
-        include: /flexboxgrid/,
-      });
-
-      break;
-  }
-
-  return config;
->>>>>>> e5eae844
 };
 ```