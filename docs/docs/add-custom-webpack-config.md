--- conflicted
+++ resolved
@@ -1,9 +1,5 @@
 ---
-<<<<<<< HEAD
-title: Adding a Custom webpack Config
-=======
 title: "Adding a Custom Webpack Config"
->>>>>>> 868b44f5
 ---
 
 _Before creating custom webpack configuration, check to see if there's a Gatsby
