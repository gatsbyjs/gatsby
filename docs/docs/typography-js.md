---
title: Typography.js
---

## Using Typography.js in Gatsby

Typography.js is a JavaScript library that allows you to explore the typographic design of your website and define beautiful custom and pre-existing typographic themes. It enables you to change the font on your website with ease. Typography.js currently maintains over 30 themes for you to use. You can also create your own custom font themes if no available themes fit your requirements. To use Typography in your project, you will be installing a [Gatsby plugin](https://www.gatsbyjs.org/packages/gatsby-plugin-typography/) and specifying a configuration object for Typography.

## Installing the Typography plugin

Gatsby has the plugin `gatsby-plugin-typography` to integrate Typography.js into your project.

You can install the plugin and its peer dependencies into your project by running the command `npm install gatsby-plugin-typography react-typography typography --save`

After the installation of the plugin is complete, navigate to your `gatsby-config.js` file located in the root of your project's directory and add the plugin to the configuration:

```js:title=gatsby-config.js
module.exports = {
  plugins: [
    // highlight-start
    {
      resolve: `gatsby-plugin-typography`,
      options: {
        pathToConfigModule: `src/utils/typography`,
      },
    },
    // highlight-end
  ],
}
```

`gatsby-plugin-typography` takes two options for you to specify:

- **pathToConfigModule** (string): The path to the file where you export your Typography configuration.
- **omitGoogleFont** (boolean, `default: false`): By default, Typography includes a helper that makes a request to Google Font's CDN for fonts you need. You may want to use your own fonts, either by injecting fonts or using a CDN of your choosing. By setting `omitGoogleFont: true`, `gatsby-plugin-typography` will skip adding the font helper. Instead, you will have to include the appropriate fonts yourself - see [Adding a Local Font](https://www.gatsbyjs.org/docs/recipes/#adding-a-local-font)

## Creating the Typography configuration

Now that you have added the plugin, create the directory `src/utils/` if it does not already exist in your project and add a new file named `typography.js`. You will use this file to specify the Typography configuration and set this file to be the path for the `pathToConfigModule` option.

Inside the `typography.js` file you created, you define your website's typography configuration. A basic typography.js configuration looks like this:

```js:title=src/utils/typography.js
import Typography from "typography"

const typography = new Typography({
  baseFontSize: "18px",
  baseLineHeight: 1.666,
  headerFontFamily: [
    "Avenir Next",
    "Helvetica Neue",
    "Segoe UI",
    "Helvetica",
    "Arial",
    "sans-serif",
  ],
  bodyFontFamily: ["Georgia", "serif"],
})

export default typography
```

<<<<<<< HEAD
If you're installing Typography.js into an existing Gatsby project you've started, you will need to delete all conflicting CSS font styles from your codebase in favor of your new Typography.js settings.

Font sizes of all elements in Typography.js grow and shrink in relation to the `baseFontSize` defined above. Try playing around with this value and see the visual difference it can make to your website.
=======
Font sizes of all elements in Typography.js grow and shrink in relation to the `baseFontSize` defined above. Try playing around with this value to see the visual difference it can make to your website.
>>>>>>> 8e6d1fd0

To find or create a new typography theme, you can visit [Typography.js](https://kyleamathews.github.io/typography.js/) to see a list of options.

## Installing Typography themes

Typography.js has built in themes that can save time when defining your website's font styling. The Funston theme, maintained by Typography, is one of the built in themes. To install the Funston theme from npm, run the command: `npm install typography-theme-funston --save`

To use the theme, edit the `typography.js` file that you created before and inform Typography of the new configuration:

```diff:title=src/utils/typography.js
import Typography from "typography";
// highlight-start
+ import funstonTheme from 'typography-theme-funston'
// highlight-end
const typography = new Typography(
- {
-     baseFontSize: '18px',
-     baseLineHeight: 1.666,
-     headerFontFamily: ['Avenir Next', 'Helvetica Neue', 'Segoe UI', 'Helvetica', 'Arial', 'sans-serif'],
-     bodyFontFamily: ['Georgia', 'serif'],
- },
// highlight-start
+ funstonTheme
// highlight-end
);

export default typography;
```

After completing the above steps, you can start the development server using the command `gatsby develop` and navigate to the local website `http://localhost:8000`. If all went well you should see the text on your website using the Funston typographic theme.

**Note**: If your fonts remains unchanged, remove all `font-family` calls in your CSS and check again.

To find more themes to install, check out the official [Typography.js](https://kyleamathews.github.io/typography.js/) website.<|MERGE_RESOLUTION|>--- conflicted
+++ resolved
@@ -60,13 +60,7 @@
 export default typography
 ```
 
-<<<<<<< HEAD
 If you're installing Typography.js into an existing Gatsby project you've started, you will need to delete all conflicting CSS font styles from your codebase in favor of your new Typography.js settings.
-
-Font sizes of all elements in Typography.js grow and shrink in relation to the `baseFontSize` defined above. Try playing around with this value and see the visual difference it can make to your website.
-=======
-Font sizes of all elements in Typography.js grow and shrink in relation to the `baseFontSize` defined above. Try playing around with this value to see the visual difference it can make to your website.
->>>>>>> 8e6d1fd0
 
 To find or create a new typography theme, you can visit [Typography.js](https://kyleamathews.github.io/typography.js/) to see a list of options.
 
