---
title: Deploying to Netlify
---

<<<<<<< HEAD
In this guide, you'll walk through how to deploy and host your next Gatsby site on [Netlify](https://www.netlify.com/).
=======
This guide walks through how to deploy and host your next Gatsby site on [Netlify](https://www.netlify.com/).
>>>>>>> acc3031e

Netlify is an excellent option for deploying Gatsby sites. Netlify is a unified
platform that automates your code to create performant, easily maintainable
sites and web apps. They provide continuous deployment (Git-triggered builds);
an intelligent, global CDN; full DNS (including custom domains); automated
HTTPS; asset acceleration; and a lot more.

Their free tier includes unlimited personal and commercial projects, HTTPS,
continuous deployment from public or private repos, and more.

## Hosting setup

There are two ways you can host your site:

1.) [Git repository setup](#git-repository-setup)

2.) [Upload site folder](#upload-site-folder)

### Git repository setup

Netlify currently has built in support for [GitHub](https://github.com/), [GitLab](https://about.gitlab.com/) and [Bitbucket](https://bitbucket.org/). This approach allows you to roll back to past versions of the website whenever you want. You also gain the ability to redeploy the site simply by pushing the code to the respective repository, with no need to manually rebuild and upload every time you make changes. Your repository can be private or public.

Now, login to Netlify and you will see a `New site from git` button at the top right corner of the screen. Click on it and connect with the same git provider that you used to host your website and authorize Netlify to use your account. Choose your website repository and it will take you to deploy settings with the below options.

- Branch to deploy: You can specify a branch to monitor. When you push to that particular branch, only then will Netlify build and deploy the site. The default is `master`.
- Build Command: You can specify the command you want Netlify to run when you push to the above branch. The default is `npm run build`.
- Publish directory: You can specify which folder Netlify should use to host the website, e.g., public, dist, build. The default is `public`.
- Advanced build settings: If the site needs environment variables to build, you can specify them by clicking on `Show advanced` and then the `New Variable` button.

Click on the `Deploy site` button and Netlify will start the build and deploy process you have specified. You can go to the `Deploys` tab and see the process unfold in the `Deploy log`. After a few moments, it will give you the live site URL, e.g., `random-name.netlify.com`.

### Upload site folder

There is also the option to upload your site to Netlify without using git.

For the [production build](/docs/glossary#build), you will need to run the `gatsby build` command; Gatsby will generate the production site in the `public` folder. During the build process CSS, JavaScript, HTML, and images will be optimized and placed into this folder.

```shell
gatsby build
```

Once the build is complete, you are ready to upload your site to Netlify. Go to [Netlify](https://app.netlify.com/) and login or sign up using any method. After a successful login, you will see the message shown below:

```text
    Want to deploy a new site without connecting to Git?
          Drag and drop your site folder here
```

To start the deploy process, you need only drag and drop the `public` folder over the above area on the Netlify website. Netlify will create a new site with a random name, then start uploading and hosting the application files. After a few moments, it will give you a live site URL e.g. `random-name.netlify.com`.

![alt text](./images/gatsby-default-starter.png "Gatsby Default Starter")

## Continuous deployment

Now that your site is connected to your repository, Netlify will deploy the site and publish it whenever you push to your Git repo.

## Domain setup

From the site `Overview`, you can go to `Domain Settings`. By adding a custom domain and setting the `CNAME` record as the Netlify project URL in your DNS provider settings, you should be able to see the Netlify project at your domain URL.

## Other resources

- [A Step-by-Step Guide: Gatsby on Netlify](https://www.netlify.com/blog/2016/02/24/a-step-by-step-guide-gatsby-on-netlify/)
- More [blog posts on Gatsby + Netlify](/blog/tags/netlify)
- [Gatsby Netlify CMS](/packages/gatsby-plugin-netlify-cms)
- [Gatsby + Netlify CMS Starter](https://github.com/netlify-templates/gatsby-starter-netlify-cms)<|MERGE_RESOLUTION|>--- conflicted
+++ resolved
@@ -2,11 +2,7 @@
 title: Deploying to Netlify
 ---
 
-<<<<<<< HEAD
-In this guide, you'll walk through how to deploy and host your next Gatsby site on [Netlify](https://www.netlify.com/).
-=======
 This guide walks through how to deploy and host your next Gatsby site on [Netlify](https://www.netlify.com/).
->>>>>>> acc3031e
 
 Netlify is an excellent option for deploying Gatsby sites. Netlify is a unified
 platform that automates your code to create performant, easily maintainable
