---
title: Sourcing from ButterCMS
---

## Overview

In this guide you'll be setting up a CMS powered Gatsby site that uses [ButterCMS](https://buttercms.com/) as its content management system.

To complete this tutorial, you'll need your own ButterCMS auth token which you can [get yours free here](https://buttercms.com/#signup).

ButterCMS is a headless CMS that lets you manage content using their dashboard and integrate it into your tech stack of choice with their content APIs. You can use ButterCMS for new projects as well as add it to existing codebases.

ButterCMS provides a user-friendly UI for managing marketing sites, blogging, and custom content scenarios. It can be used for SEO landing pages, customer case studies, company news & updates, events + webinar pages, education center, location pages, knowledgebases, and more.

ButterCMS is different from a traditional CMS like Drupal or WordPress in that they're not a large piece of software you need to download, host, customize, and maintain. Instead they provide easy to consume, performant content API's that you add to your application.

For example, if you wanted to enable a non-technical person to be able to add customer case study pages to your marketing site, you might create a Case Study Page Type to represent these pages. The non-technical person would be able to manage these pages from their dashboard and the JSON API output would look something like this:

```json
{
  "data": {
    "slug": "acme-co-case-study",
    "fields": {
      "seo_title": "Acme Co Customer Case Study",
      "seo_description": "Acme Co saved 200% on Anvil costs with ButterCMS",
      "title": "Acme Co loves ButterCMS",
      "body": "<p>We've been able to make anvils faster than ever before! - Chief Anvil Maker</p>"
    }
  }
}
```

## Setup

### Create a new Gatsby site with the [default starter](https://github.com/gatsbyjs/gatsby-starter-default)

Run this in your terminal:

`gatsby new butter-site`

### Install the source plugin

`npm install gatsby-source-buttercms`

### Adding configuration

Here you'll specify the config that will be needed to pull down data from butter.
Make sure to add your **API_TOKEN** from your dashboard. In this guide you will be creating `faq_items`, `faq_headline`, `homepage` , `customer_case_study` as stated in the config below. Do well to change it if you named it something differently.

```javascript:title=gatsby-config.js
module.exports = {
{
      resolve: `gatsby-source-buttercms`,
      options: {
        authToken: `your_auth_token`,
        // Optional. Returns values for the supplied content field keys.
        contentFields: {
          keys: [`faq_items`, `faq_headline`],
          // Optional. Set to 1 to enable test mode for viewing draft content.
          test: 0,
        },
        // Optional. Array of page slugs.
        pages: [`homepage`],
        // Optional. Array of page types.
        pageTypes: [`customer_case_study`],
      },
    },
}
```

More details [here](https://github.com/buttercms/gatsby-source-buttercms)

### ButterCMS starter template

To see a fully complete Gatsby+ButterCMS project check out this [Gatsby ButterCMS Starter Project](https://github.com/ButterCMS/gatsby-starter-buttercms). It contains real world examples of how to use Pages, Posts, and ContentFields.

## Usage

### Webhooks

Webhooks are a powerful feature that allow you to notify your internal systems whenever content in ButterCMS has changed.
Your host platform need to be notified so that gatsby can create fresh pages from the new data. You can learn more about Webhooks in this [blog post](https://buttercms.com/blog/webhook-vs-api-whats-the-difference). Checkout your host platform form incoming webhooks so you can hit it anytime your content changes. Netlify lets you generate a build hook that will be triggered by butter on certain event e.g. when you create or update a blog post more details [here](https://buttercms.com/docs/api/#webhooks)

![Webhook](https://buttercms.com/static/images/docs/guides/OverviewWebhooks.png "Webhook")

### Image transformation

ButterCMS has integrated with a rich image transformation API called Filestack. This allows you to modify your uploaded images in dozens of ways. Everything from resizing, cropping, effects, filters, applying watermarks and more. Check out Filestack full documentation for more detail.

After you upload an image to ButterCMS, it's stored on our CDN. To create a thumbnail, here's an example:

Original URL = https://cdn.buttercms.com/zjypya5tRny63LqhHQrv

Thumbnail URL = https://fs.buttercms.com/resize=width:200,height:200/zjypya5tRny63LqhHQrv

Resizing is just one of the many different transformations you can do to your images. Refer to the [Filestack docs](https://www.filestack.com/docs/) for full details.

### Localization

ButterCMS has full support for localization of your content. Locale names and keys are completely customizable and there's no limit to the number of locales you can have. View their [API Reference](https://buttercms.com/docs/api/) to learn how to query by locale.

![locales](https://buttercms.com/static/images/docs/guides/Localization.png)

## Creating pages

### Creating a single page (home page)

#### Introduction

Quickly launch a new marketing site or add [CMS-powered pages](https://buttercms.com/gatsbyjs-cms/) to your existing site using our Pages.

Adding a CMS-powered page to your app involves three easy steps:

1. Create the Page structure
2. Populate the content
3. Integrate into your application

If you need help after reading this, contact us via email or livechat.

#### Create the page structure

Create a new Page and define it's structure using our Page Builder. Create an example homepage.

![image](https://buttercms.com/static/images/docs/guides/PagesNewSinglePage.png)

#### Populate the content

Then populate your new page with content. In the next step, you'll call the ButterCMS API to retrieve this content from your app.

![image](https://buttercms.com/static/images/docs/guides/PagesNewSinglePageContent.png)

#### Integrate into your application

With your homepage defined, the ButterCMS our graphql query will return some data that looks like this:

```json
{
  "data": {
    "slug": "homepage",
    "fields": {
      "seo_title": "Anvils and Dynamite | Acme Co",
      "headline": "Acme Co provides supplies to your favorite cartoon heroes.",
      "hero_image": "https://cdn.buttercms.com/c8oSTGcwQDC5I58km5WV",
      "call_to_action": "Buy Now",
      "customer_logos": [
        {
          "logo_image": "https://cdn.buttercms.com/c8oSTGcwQDC5I58km5WV"
        },
        {
          "logo_image": "https://cdn.buttercms.com/c8oSTGcwQDC5I58km5WV"
        }
      ]
    }
  }
}
```

Now lets create the home page:

```jsx:title=src/pages/index.js
import React from "react"
import { graphql, Link } from "gatsby"
import Layout from "../components/layout"
import SEO from "../components/seo"

const IndexPage = ({ data }) => {
  const home = data.home.edges[0].node

  return (
    <Layout>
      <SEO
        title={home.seo_title}
        keywords={[`gatsby`, `application`, `react`]}
      />
      <div
        style={{
          height: `50%`,
          display: `flex`,
          padding: `1rem`,
          alignItems: `center`,
          justifyContent: `center`,
          flexDirection: `column`,
          background: `linear-gradient(-45deg, rgb(29, 64, 86) 0%, rgb(60, 24, 78) 100%)`,
        }}
      >
        <h1
          style={{
            textAlign: `center`,
            color: `white`,
            fontSize: `2.5rem`,
            fontWeight: `100`,
            maxWidth: `960px`,
          }}
        >
          {home.headline}
        </h1>
        <button
          style={{
            padding: `0.75rem`,
            backgroundColor: `white`,
            border: `none`,
            fontSize: `1.5rem`,
            borderRadius: `10px`,
          }}
        >
          {home.call_to_action}
        </button>
      </div>

      {/* <h1> {page.hero_image}</h1> */}

      <h1 style={{ fontWeight: `100`, textAlign: `center` }}>Our Customers</h1>
      <div
        style={{
          display: `flex`,
          flexDirection: `column`,
          alignItems: `center`,
          justifyContent: `center`,
        }}
      >
        {home.customer_logos.map(({ logo_image }) => (
          <img
            key={logo_image}
            style={{ width: `200px`, borderRadius: `10px` }}
            src={logo_image}
          />
        ))}
      </div>
    </Layout>
  )
}

//GraphQl query to fetch homepage data
export const query = graphql`
  {
    home: allButterPage(filter: { slug: { eq: "homepage" } }) {
      edges {
        node {
          slug
          headline
          seo_title
          customer_logos {
            logo_image
          }
          hero_image
          call_to_action
        }
      }
    }
  }
`

export default IndexPage
```

in your terminal, run

```shell
gatsby develop
```

Now open up [localhost:8000/home](http://localhost:8000/home) to see the home page populated with the content you created on butter.

### Create multiple pages using Page Types

Suppose you want to add a set of customer case study pages to your marketing site. They all have the same structure but the content is different. Page Types are perfect for this scenario and involves three easy steps:

1. Create the Page Type structure
2. Populate the content
3. Integrate into your application

If you need help after reading this, contact us via email or livechat.

#### Create the Page Type structure

Create a Page Type to represent your Customer Case Study pages:
![page structure](https://buttercms.com/static/images/docs/guides/PagesNewPageType1.png)

After saving, return to the configuration page by clicking the gear icon:
![image](https://buttercms.com/static/images/docs/guides/PagesNewPageType2.png)

Then click on Create Page Type and name it "Customer Case Study". This will allow you to reuse this field configuration across multiple customer case study pages:

![saving](https://buttercms.com/static/images/docs/guides/PagesNewPageType3.png)

#### Populate the content

<<<<<<< HEAD
Then populate the new page with content. In the next step, you'll call the ButterCMS API to retrieve this content from your app.
=======
Then populate our new page with content. In the next step, you'll call the ButterCMS API to retrieve this content from your app.
>>>>>>> 22cb1752

![](https://buttercms.com/static/images/docs/guides/PagesNewPageTypeCreateContent.png)

To Pull down content into gatsby run:

```shell
gatsby develop
```

### Testing with GraphiQL

You can test out your Graphql queries with GrahiQl( A graphql debugger) fire up Graphiql on [http://localhost:8000/\_\_\_graphql](http://localhost:8000/___graphql)

Once graphiql is opened paste the query below :

```graphql
{
  allButterPage(filter: { page_type: { eq: "customer_case_study" } }) {
    edges {
      node {
        id
        facebook_open_graph_title
        seo_title
        headline
        customer_logo
        testimonial
      }
    }
  }
}
```

#### Integrate into your application

Now lets refactor our home page to display link(s) to each customer case study page

```jsx:title=src/pages/index.js
import React from "react"
import { graphql, Link } from "gatsby"
import Layout from "../components/layout"
import SEO from "../components/seo"

const IndexPage = ({ data }) => {
  console.log(data)
  const home = data.home.edges[0].node
  const case_studies = data.case_studies.edges

  return (
    <Layout>
      <SEO
        title={home.seo_title}
        keywords={[`gatsby`, `application`, `react`]}
      />
      <div
        style={{
          height: `50%`,
          display: `flex`,
          padding: `1rem`,
          alignItems: `center`,
          justifyContent: `center`,
          flexDirection: `column`,
          background: `linear-gradient(-45deg, rgb(29, 64, 86) 0%, rgb(60, 24, 78) 100%)`,
        }}
      >
        <h1
          style={{
            textAlign: `center`,
            color: `white`,
            fontSize: `2.5rem`,
            fontWeight: `100`,
            maxWidth: `960px`,
          }}
        >
          {home.headline}
        </h1>
        <button
          style={{
            padding: `0.75rem`,
            backgroundColor: `white`,
            border: `none`,
            fontSize: `1.5rem`,
            borderRadius: `10px`,
          }}
        >
          {home.call_to_action}
        </button>
      </div>

      <h1 style={{ fontWeight: `100`, textAlign: `center` }}>Our Customers</h1>
      <div
        style={{
          display: `flex`,
          flexDirection: `column`,
          alignItems: `center`,
          justifyContent: `center`,
        }}
      >
        {home.customer_logos.map(({ logo_image }) => (
          <img
            key={logo_image}
            style={{ width: `200px`, borderRadius: `10px` }}
            src={logo_image}
          />
        ))}

        <h1 style={{ fontWeight: `100` }}>Case Studies</h1>
        {case_studies.map(({ node: { id, slug, headline } }) => (
          <div key={id}>
            <Link to={`case-study/${slug}`}>{headline}</Link>
          </div>
        ))}
      </div>
    </Layout>
  )
}

export const query = graphql`
  {
    home: allButterPage(filter: { slug: { eq: "homepage" } }) {
      edges {
        node {
          slug
          headline
          seo_title
          customer_logos {
            logo_image
          }
          hero_image
          call_to_action
        }
      }
    }
    case_studies: allButterPage(
      filter: { page_type: { eq: "customer_case_study" } }
    ) {
      edges {
        node {
          id
          slug
          facebook_open_graph_title
          seo_title
          headline
          testimony
          customer_logo
        }
      }
    }
  }
`

export default IndexPage
```

Next you'll refactor `gatsby-node-js` to programmatically create customer case study pages with gatsby create pages API. First you need to define a customer case study template

```jsx:title=src/templates/customer-case-study.js
import React from "react"
import { graphql } from "gatsby"
import Layout from "../components/layout"
import SEO from "../components/seo"

function CustomerCaseStudy({ data }) {
  const page = data.allButterPage.edges[0].node

  return (
    <Layout>
      <SEO title={page.facebook_open_graph_title} description={page.headline} />
      <div>
        <h1>{page.seo_title}</h1>
        <p>{page.headline}</p>
        <img alt="customer_logo" src={page.customer_logo} />
        <p>{page.testimonial}</p>
      </div>
    </Layout>
  )
}

export const pageQuery = graphql`
  query CaseStudyPageBySlug($slug: String!) {
    allButterPage(filter: { slug: { eq: $slug } }) {
      edges {
        node {
          id
          slug
          facebook_open_graph_title
          seo_title
          headline
          testimony
          customer_logo
        }
      }
    }
  }
`

export default CustomerCaseStudy
```

Now programmatically create customer case study pages based on the template you defined in `src/template/customer-case-study.js`

```javascript:title=gatsby-node.js
const path = require(`path`)

exports.createPages = async ({ graphql, actions }) => {
  const { createPage } = actions

  // Blog post template
  const blogPost = path.resolve(`./src/templates/blog-post.js`)

  //customer case study template
  const customerCaseStudy = path.resolve(
    `./src/templates/customer-case-study.js`
  )

  let posts
  try {
    posts = await graphql(`
      {
        allButterPost {
          edges {
            node {
              id
              seo_title
              slug
              categories {
                name
                slug
              }
              author {
                first_name
                last_name
                email
                slug
                profile_image
              }
              body
            }
          }
        }
      }
    `)
  } catch (error) {
    console.log(`Error Running Querying Posts`, error)
  }

  posts = posts.data.allButterPost.edges

  posts.forEach((post, index) => {
    const previous = index === posts.length - 1 ? null : posts[index + 1].node
    const next = index === 0 ? null : posts[index - 1].node

    // Create blog posts pages.
    createPage({
      path: `/blog/${post.node.slug}`,
      component: blogPost,
      context: {
        slug: post.node.slug,
        previous,
        next,
      },
    })
  })

  // Fetch Customer Case study pages
  let pages
  try {
    pages = await graphql(`
      {
        allButterPage(filter: { page_type: { eq: "customer_case_study" } }) {
          edges {
            node {
              id
              slug
              facebook_open_graph_title
              seo_title
              headline
              testimony
              customer_logo
            }
          }
        }
      }
    `)
  } catch (error) {
    console.log(`Error Running Querying Pages`, error)
  }

  //Create Customer Case study pages
  pages.data.allButterPage.edges.forEach(page => {
    createPage({
      path: `/case-study/${page.node.slug}`,
      component: customerCaseStudy,
      context: {
        slug: page.node.slug,
      },
    })
  })
}
```

That's it! now stop the server and run:

```shell
gatsby develop
```

Now the home page should contain links to customer case study pages, click around
you'll notice that the template you defined in `src/template/customer_case_study.js`
was use by gatsby to create each case study page.

### FAQ page example

#### Setup content fields

Suppose you want to add a CMS to a static FAQ page with a title and a list of questions with answers. Most websites have a FAQ(Frequently Asked Question) page. ButterCMS make it dead easy to create such content with Collections. Now you'll create a collection named `FAQs`having a `question` and `answer` field.

Making your content dynamic with Butter is a two-step process:

1. **Setup custom content fields in Butter**
1. **Integrate the fields into your application**
1. **To setup custom content fields, first sign in to the Butter dashboard.**

Create a new workspace or click on an existing one. Workspaces let you organize content fields in a friendly way for content editors and have no effect on development or the API. For example, a real-estate website might have a workspace called "Properties" and another called "About Page".

![create workspace](https://buttercms.com/static/images/docs/guides/FaqCreateWorkspace.png)

Once you're in a workspace click the button to create a new content field. Choose the "Object" type and name the field "FAQ Headline":

![new contentfield](https://buttercms.com/static/images/docs/guides/FaqCreateHeadline.png)

After saving, add another field but this time choose the "Collection" type and name the field FAQ Items:

![Add items](https://buttercms.com/static/images/docs/guides/FaqCreateItems.png)

On the next screen setup two properties for items in the collection:

![properties](https://buttercms.com/static/images/docs/guides/FaqCollectionProperties.png)

Now go back to your workspace and update your heading and FAQ items.

[workspace content](https://buttercms.com/static/images/docs/guides/FaqWorkspace.png)

#### Integrate into your application

```javascript:title=src/pages/faq.js
import React from "react"
import { graphql } from "gatsby"

import Layout from "../components/layout"
import SEO from "../components/seo"

const Faq = ({ data }) => {
  const FAQs = data.allButterCollection.edges[0].node.value
  const headline = data.allButterContentField.edges[0].node.value

  return (
    <Layout>
      <SEO title="FAQ - Frequently Asked Questions" />
      <h1
        style={{
          height: `30%`,
          color: `white`,
          display: `flex`,
          padding: `1rem`,
          alignItems: `center`,
          justifyContent: `center`,
          flexDirection: `column`,
          background: `linear-gradient(-45deg, rgb(29, 64, 86) 0%, rgb(60, 24, 78) 100%)`,
        }}
      >
        {headline}
      </h1>
      <div style={{ display: `flex`, padding: `10px` }}>
        {FAQs.map(faq => (
          <div
            style={{
              flexBasis: `50%`,
              padding: `10px`,
              background: `whitesmoke`,
              borderRadius: `10px`,
              margin: `5px`,
            }}
          >
            <h2 style={{ color: `#213b55` }}>{faq.question}</h2>
            <p style={{ fontSize: `1.5rem` }}>{faq.answer} </p>
          </div>
        ))}
      </div>
    </Layout>
  )
}

export const query = graphql`
  {
    allButterCollection(filter: { id: { eq: "faq_items" } }) {
      edges {
        node {
          id
          value {
            question
            answer
          }
        }
      }
    }

    allButterContentField(filter: { id: { eq: "faq_headline" } }) {
      edges {
        node {
          id
          value
        }
      }
    }
  }
`
export default Faq
```

## Blog

### Introduction

Butter CMS is also a great feat if you want to spin up a blog, it's pretty easy as they provide a [blog engine](https://buttercms.com/gatsbyjs-blog-engine/) that helps you manage content in one place. Gatsby then pulls down the data at build time and create static pages off that data.

### Blog home page

Now you will create a home page for our blog posts. It basically lists all blog posts.

```jsx:title=src/pages/blog.js
import React from "react"
import { Link, graphql } from "gatsby"
import Layout from "../components/Layout"
import SEO from "../components/seo"

class BlogIndex extends React.Component {
  render() {
    const { data } = this.props
    const siteTitle = data.site.siteMetadata.title
    const posts = data.allButterPost.edges

    return (
      <Layout location={this.props.location} title={siteTitle}>
        <SEO
          title="All posts"
          keywords={[`blog`, `gatsby`, `javascript`, `react`]}
        />

        <div
          style={{
            alignItems: `center`,
            justifyContent: `center`,
            margin: `20px 0px 20px 0px`,
          }}
        >
          <div
            style={{
              maxWidth: `960px`,
              padding: `30px`,
            }}
          >
            {posts.map(({ node }) => {
              const title = node.seo_title || node.slug
              return (
                <div
                  key={node.slug}
                  style={{ margin: `10px`, padding: `10px` }}
                >
                  <h3>
                    <Link
                      style={{ boxShadow: `none` }}
                      to={`/blog/${node.slug}`}
                    >
                      {title}
                    </Link>
                  </h3>
                  <small>{node.date}</small>
                  <div
                    dangerouslySetInnerHTML={{ __html: node.meta_description }}
                  />
                </div>
              )
            })}
          </div>
        </div>
      </Layout>
    )
  }
}

export default BlogIndex

export const pageQuery = graphql`
  query {
    site {
      siteMetadata {
        title
      }
    }
    allButterPost {
      edges {
        node {
          id
          seo_title
          meta_description
          slug
          categories {
            name
            slug
          }
          author {
            first_name
            last_name
            email
            slug
            bio
            title
            linkedin_url
            facebook_url
            instagram_url
            pinterest_url
            twitter_handle
            profile_image
          }
          body
        }
      }
    }
  }
`
```

### Creating a blog template

Now you've listed our blog posts in `src/pages/blog.js`, using gatsby [createpages](/docs/node-apis/#createPages) API you would generate blog post pages using a template:

```jsx:title=src/pages/template/blog-post.js
import React from "react"
import { Link, graphql } from "gatsby"

import Bio from "../components/Bio"
import Layout from "../components/Layout"
import SEO from "../components/seo"

class BlogPostTemplate extends React.Component {
  render() {
    const post = this.props.data.allButterPost.edges[0].node
    const siteTitle = this.props.data.site.siteMetadata.title
    const { previous, next } = this.props.pageContext

    return (
      <Layout location={this.props.location} title={siteTitle}>
        <SEO title={post.seo_title} description={post.description} />
        <div
          style={{
            display: `flex`,
            alignItems: `center`,
            justifyContent: `center`,
            margin: `20px 0px 20px 0px`,
          }}
        >
          <div style={{ maxWidth: `960px`, padding: `30px` }}>
            <h1>{post.seo_title}</h1> <span>{post.date}</span> &bull;
            {post.categories.map(category => (
              <span>{category.name}</span>
            ))}
            <hr />
            <div
              style={{ paddingTop: `20px` }}
              dangerouslySetInnerHTML={{ __html: post.body }}
            />
            <hr />
            <Bio />
            <ul
              style={{
                display: `flex`,
                flexWrap: `wrap`,
                justifyContent: `space-between`,
                listStyle: `none`,
                padding: 0,
              }}
            >
              <li>
                {previous && (
                  <Link to={`/blog/${previous.slug}`} rel="prev">
                    ← {previous.seo_title}
                  </Link>
                )}
              </li>
              <li>
                {next && (
                  <Link to={`/blog/${next.slug}`} rel="next">
                    {next.seo_title} →
                  </Link>
                )}
              </li>
            </ul>
          </div>
        </div>
      </Layout>
    )
  }
}

export default BlogPostTemplate

export const pageQuery = graphql`
  query BlogPostBySlug($slug: String!) {
    site {
      siteMetadata {
        title
        author
      }
    }
    allButterPost(filter: { slug: { eq: $slug } }) {
      edges {
        node {
          id
          body
          seo_title
          date
          categories {
            name
          }
        }
      }
    }
  }
`
```

### Generate blog pages

Now you'll use the blog template defined in `src/templates/blog-post.js` to generate blog pages.

```javascript:title=gatsby-node.js
const path = require(`path`)

exports.createPages = async ({ graphql, actions }) => {
  const { createPage } = actions

  const blogPost = path.resolve(`./src/templates/blog-post.js`)

  let posts
  try {
    posts = await graphql(`
      {
        allButterPost {
          edges {
            node {
              id
              seo_title
              slug
              categories {
                name
                slug
              }
              author {
                first_name
                last_name
                email
                slug
                profile_image
              }
              body
            }
          }
        }
      }
    `)
  } catch (error) {
    console.log(`Error Running Querying Posts`, error)
  }

  posts = posts.data.allButterPost.edges;

  posts.forEach((post, index) => {
    const previous = index === posts.length - 1 ? null : posts[index + 1].node
    const next = index === 0 ? null : posts[index - 1].node
}
```

### Categories, tags, and authors

Use Butter's APIs for categories, tags, and authors to feature and filter content on your blog.
See their [API reference](https://buttercms.com/docs/api/) for more information about these objects:

### Easy as Butter

This was an example meant to help you understand how ButterCMS works with Gatsby. You're now able to:

- Create a ButterCMS repository and setting it up together with the Gatsby plugin
- Query data from ButterCMS for single pages, multiple pages, blog posts, and custom content fields

If you got stuck, you can compare your code to the [gatsby-starter-buttercms](https://github.com/ButterCMS/gatsby-starter-buttercms). To learn more about ButterCMS, check out their [blog](https://buttercms.com/blog/). Their latest updates can be found [here](https://buttercms.com/blog/category/new-to-butter/).<|MERGE_RESOLUTION|>--- conflicted
+++ resolved
@@ -285,11 +285,7 @@
 
 #### Populate the content
 
-<<<<<<< HEAD
 Then populate the new page with content. In the next step, you'll call the ButterCMS API to retrieve this content from your app.
-=======
-Then populate our new page with content. In the next step, you'll call the ButterCMS API to retrieve this content from your app.
->>>>>>> 22cb1752
 
 ![](https://buttercms.com/static/images/docs/guides/PagesNewPageTypeCreateContent.png)
 
