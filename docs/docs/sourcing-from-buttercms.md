--- conflicted
+++ resolved
@@ -87,7 +87,7 @@
 
 ButterCMS has integrated with a rich image transformation API called Filestack. This allows you to modify your uploaded images in dozens of ways. Everything from resizing, cropping, effects, filters, applying watermarks and more. Check out Filestack [full documentation](https://www.filestack.com/docs/) for more detail.
 
-After you upload an image to ButterCMS, it's stored on our CDN. To create a thumbnail, here's an example:
+After you upload an image to ButterCMS, it's stored on your CDN. To create a thumbnail, here's an example:
 
 Original URL = https://cdn.buttercms.com/zjypya5tRny63LqhHQrv
 
@@ -103,19 +103,9 @@
 
 ## Creating pages
 
-<<<<<<< HEAD
-### Introduction
-
-Quickly launch a new marketing site or add CMS-powered pages to your existing site using Pages.
-
-## Creating a single page (home page)
-
-### Introduction
-=======
 ### Creating a single page (home page)
 
 #### Introduction
->>>>>>> f88f94b3
 
 Quickly launch a new marketing site or add [CMS-powered pages](https://buttercms.com/gatsbyjs-cms/) to your existing site using Pages.
 
@@ -127,21 +117,13 @@
 
 #### Create the page structure
 
-<<<<<<< HEAD
-Create a new Page and define its structure using Page Builder. Let's create an example homepage.
-=======
-Create a new Page and define it's structure using our Page Builder. Create an example homepage.
->>>>>>> f88f94b3
-
-![image](https://buttercms.com/static/images/docs/guides/PagesNewSinglePage.png)
+Create a new Page and define its structure using Page Builder. Create an example homepage to follow along with this guide:
+
+![New page dashboard](https://buttercms.com/static/images/docs/guides/PagesNewSinglePage.png)
 
 #### Populate the content
 
-<<<<<<< HEAD
-Then populate your new page with content. In the next step, you'll call the ButterCMS API to retrieve this content.
-=======
 Then populate your new page with content. In the next step, you'll call the ButterCMS API to retrieve this content from your app.
->>>>>>> f88f94b3
 
 ![image](https://buttercms.com/static/images/docs/guides/PagesNewSinglePageContent.png)
 
@@ -285,13 +267,9 @@
 2. Populate the content
 3. Integrate into your application
 
-<<<<<<< HEAD
-## Create the Page Type structure
-=======
-If you need help after reading this, contact us via email or livechat.
+If you need help after reading this, contact ButterCMS via email or livechat.
 
 #### Create the Page Type structure
->>>>>>> f88f94b3
 
 Create a Page Type to represent your Customer Case Study pages:
 ![page structure](https://buttercms.com/static/images/docs/guides/PagesNewPageType1.png)
@@ -305,11 +283,7 @@
 
 #### Populate the content
 
-<<<<<<< HEAD
-Then populate your new page with content. In the next step, you'll call the ButterCMS API to retrieve this content from your app.
-=======
 Then populate the new page with content. In the next step, you'll call the ButterCMS API to retrieve this content from your app.
->>>>>>> f88f94b3
 
 ![](https://buttercms.com/static/images/docs/guides/PagesNewPageTypeCreateContent.png)
 
@@ -319,11 +293,7 @@
 gatsby develop
 ```
 
-<<<<<<< HEAD
-### Testing with GraphiQl
-=======
 ### Testing with GraphiQL
->>>>>>> f88f94b3
 
 You can test out your GraphQL queries with GraphiQL (a GraphQL debugger) fire up GraphiQL on [http://localhost:8000/\_\_\_graphql](http://localhost:8000/___graphql)
 
@@ -348,7 +318,7 @@
 
 #### Integrate into your application
 
-Now refactor our home page to display link(s) to each customer case study page
+Now refactor the home page to display link(s) to each customer case study page
 
 ```jsx:title=src/pages/index.js
 import React from "react"
@@ -626,13 +596,9 @@
 
 ### FAQ page example
 
-<<<<<<< HEAD
 Suppose you want to add a CMS to a static FAQ page with a title and a list of questions with answers. Most websites have a FAQ (Frequently Asked Questions) page. ButterCMS makes it easy to create such content with Collections. Now you'll create a collection named `FAQs`having a `question` and `answer` field.
-=======
-#### Setup content fields
-
-Suppose you want to add a CMS to a static FAQ page with a title and a list of questions with answers. Most websites have a FAQ(Frequently Asked Question) page. ButterCMS make it dead easy to create such content with Collections. Now you'll create a collection named `FAQs`having a `question` and `answer` field.
->>>>>>> f88f94b3
+
+#### Set up content fields
 
 Making your content dynamic with Butter is a two-step process:
 
@@ -745,7 +711,7 @@
 
 ### Blog home page
 
-Now you will create a home page for our blog posts. It basically lists all blog posts.
+Now you will create a home page for your blog posts. It basically lists all blog posts.
 
 ```jsx:title=src/pages/blog.js
 import React from "react"
@@ -852,7 +818,7 @@
 
 ### Creating a blog template
 
-Now you've listed our blog posts in `src/pages/blog.js`, using gatsby [createpages](/docs/node-apis/#createPages) API you would generate blog post pages using a template:
+Now you've listed your blog posts in `src/pages/blog.js`, using gatsby [createpages](/docs/node-apis/#createPages) API you would generate blog post pages using a template:
 
 ```jsx:title=src/pages/template/blog-post.js
 import React from "react"
