--- conflicted
+++ resolved
@@ -33,11 +33,9 @@
   - [Use active voice](#use-active-voice)
   - [Make lists clear with the Oxford Comma](#make-lists-clear-with-the-oxford-comma)
   - [Use apps that help you edit](#use-apps-that-help-you-edit)
-<<<<<<< HEAD
 - [Best practices](#best-practices)
   - [Support software versions](#software-versions)
   - [Share best practices whenever possible](#share-best-practices-whenever-possible)
-=======
   - [The difference between tutorials and docs](#the-difference-between tutorials-and-docs)
   - [Tutorial](#tutorial)
     - [Audience](#tutorial-audience)
@@ -47,7 +45,6 @@
     - [Audience](#docs-audience)
     - [Purpose](#docs-purpose)
     - [Tone and style](#docs-tone-and-style)
->>>>>>> 529756bb
 
 ## Welcome!
 
@@ -298,10 +295,8 @@
 designed for scientific communication but might help avoid overspecialized
 wording.
 
-<<<<<<< HEAD
 ## Best practices
 ### Support software versions
-
 When Gatsby commits to support a specific version of software (e.g. Node 6 and up), this is reflected in documentation. Gatsby documentation should be usable by all people on supported software, which means we don't introduce any commands or practices that can't be used by people on versions we've committed to support. In rare circumstances, we'll consider mentioning a newly introduced command or practice as side notes.
 
 For example, npm 5.2.0 (which comes with Node 8) introduced a command called `npx` that is not available for versions of Node below 8. Since Gatsby supports Node 6 and up, documentation should only introduce `npx` as an optional command in a note like so:
@@ -317,7 +312,7 @@
 5. Any tips on how to pick an option
 
 For example, `gatsby-image` is a component that includes Gatsby best practices for handling images, yet there are more fundamental and common ways of handling them. Documentation ought to make the best practice clear in addition to the most common and fundamental ways.
-=======
+
 ## The difference between tutorials and docs
 
 The main tutorial at `/tutorial/` is optimized for users who are not experts in React and/or JavaScript, and therefore has a different purpose, tone, and style than the docs. The docs at `/docs/` are optimized for those with intermediate to expert mastery with React and JavaScript.
@@ -325,7 +320,6 @@
 ## Tutorial
 
 ### Tutorial audience
-
 Through research, it's clear that developers of all skill levels read the tutorial and go back to reference it later.
 
 The tutorial should prioritize helping users with the following attributes and goals.
@@ -343,7 +337,6 @@
 - a way to start a site and/or app project that uses React
 
 ### Tutorial purpose
-
 By following the steps in the tutorial, a user should:
 
 - Experience the value of Gatsby as quickly as possible. With Gatsby, a user typically values that it takes fewer steps (and is therefore easier) to:
@@ -464,5 +457,4 @@
 - version control
 - a way to get feedback on each doc
 
-Github meets this requirements.
->>>>>>> 529756bb
+Github meets this requirements.