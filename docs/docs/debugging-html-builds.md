--- conflicted
+++ resolved
@@ -4,7 +4,6 @@
 
 Errors while building static HTML files generally happen for one of the following reasons:
 
-<<<<<<< HEAD
 1.  Some of your code references "browser globals" like `window` or `document`. If
     this is your problem you should see an error above like "window is not
     defined". To fix this, find the offending code and either a) check before
@@ -30,33 +29,6 @@
 1.  Some other reason :-) #1 is the most common reason building static files
     fail. If it's another reason, you have to be a bit more creative in figuring
     out the problem.
-=======
-1. Some of your code references "browser globals" like `window` or `document`. If
-   this is your problem you should see an error above like "window is not
-   defined". To fix this, find the offending code and either a) check before
-   calling the code if window is defined so the code doesn't run while Gatsby is
-   building (see code sample below) or b) if the code is in the render function
-   of a React.js component, move that code into a [`componentDidMount` lifecycle](https://reactjs.org/docs/react-component.html#componentdidmount) or into a [`useEffect` hook](https://reactjs.org/docs/hooks-reference.html#useeffect), which
-   ensures the code doesn't run unless it's in the browser.
-
-2. Check that each of your JS files listed in your `pages` directory (and any
-   sub-directories) are exporting either a React component or string. Gatsby
-   treats any JS file listed under the `pages` dir as a page component, so it must
-   have a default export that's a component or string.
-
-3. You mix up `import` and `require` calls in the same file. This might lead to
-   "WebpackError: Invariant Violation: Minified React error #130" [since Webpack 4
-   is stricter than v3](/docs/migrating-from-v1-to-v2/#convert-to-either-pure-commonjs-or-pure-es6).
-   The solution is to only use `import`.
-
-4. Your app is not correctly [hydrated](https://reactjs.org/docs/react-dom.html), which results in gatsby develop and gatsby
-   build being inconsistent. It's possible that a change in a file like `gatsby-ssr` or `gatsby-browser` has a structure that is
-   not reflected in the other file, meaning that there is a mismatch between client and server output.
-
-5. Some other reason :-) #1 is the most common reason building static files
-   fail. If it's another reason, you have to be a bit more creative in figuring
-   out the problem.
->>>>>>> 1d223415
 
 ## How to check if `window` is defined
 
