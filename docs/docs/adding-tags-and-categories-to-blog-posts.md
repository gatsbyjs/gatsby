---
title: Creating tags pages for blog posts
---

Creating tag pages for your blog post is a way to let visitors browse related content.

To add tags to your blog posts, you will first want to have your site set up to turn your markdown pages into blog posts. To get your blog pages set up, see the [tutorial on Gatsby's data layer](/tutorial/part-four/) and [Adding Markdown Pages](/docs/adding-markdown-pages/).

The process will essentially look like this:

1. Add tags to your `markdown` files
2. Write a query to get all tags for your posts
3. Make a tags page template (for `/tags/{tag}`)
4. Modify `gatsby-node.js` to render pages using that template
5. Make a tags index page (`/tags`) that renders a list of all tags
6. _(optional)_ Render tags inline with your blog posts

## Add tags to your `markdown` files

You add tags by defining them in the `frontmatter` of your Markdown file. The `frontmatter` is the area at the top surrounded by dashes that includes post data like the title and date.

```md
---
title: "A Trip To the Zoo"
---

I went to the zoo today. It was terrible.
```

Fields can be strings, numbers, or arrays. Since a post can usually have many tags, it makes sense to define it as an array. Here we add our new tags field:

```md
---
title: "A Trip To the Zoo"
tags: ["animals", "Chicago", "zoos"]
---

I went to the zoo today. It was terrible.
```

If `gatsby develop` is running, restart it so Gatsby can pick up the new fields.

## Write a query to get all tags for your posts

Now these fields are available in the data layer. To use field data, query it using `graphql`. All fields are available to query inside `frontmatter`

Try running in Graph<em>i</em>QL (`localhost:8000/___graphql`) the following query

```graphql
{
  allMarkdownRemark(
    sort: { order: DESC, fields: [frontmatter___date] }
    limit: 1000
  ) {
    edges {
      node {
        frontmatter {
          path
          tags
        }
      }
    }
  }
}
```

The resulting data includes the `path` and `tags` frontmatter for each post, which is all the data we'll need to create pages for each tag which contain a list of posts under that tag. Let's make the tag page template now:

## Make a tags page template (for `/tags/{tag}`)

If you followed the tutorial for [Adding Markdown Pages](/docs/adding-tags-and-categories-to-blog-posts/), then this process should sound familiar: we'll make a tag page template, then use it in `createPages` in `gatsby-node.js` to generate individual pages for the tags in our posts.

First, we'll add a tags template at `src/templates/tags.js`:

```jsx
import React from 'react';
import PropTypes from 'prop-types';

// Components
import Link from 'gatsby-link';

const Tags = ({ pathContext, data }) => {
  const { tag } = pathContext;
  const { edges, totalCount } = data.allMarkdownRemark;
  const tagHeader = `${totalCount} post${totalCount === 1 ? '' : 's'} tagged with "${tag}"`;

<<<<<<< HEAD
```jsx
import React from "react";
import { Link } from "gatsby";

export default function Tags({ pathContext }) {
  const { posts, post, tag } = pathContext;
  if (tag) {
    return (
      <div>
        <h1>
          {post.length} post{post.length === 1 ? "" : "s"} tagged with {tag}
        </h1>
        <ul>
          {post.map(({ id, frontmatter, excerpt, fields }) => {
            return (
              <li key={id}>
                <h1>
                  <Link to={fields.slug}>{frontmatter.title}</Link>
                </h1>
                <p>{excerpt}</p>
              </li>
            );
          })}
        </ul>
        <Link to="/tags">All tags</Link>
      </div>
    );
  }
=======
>>>>>>> 0a6fb373
  return (
    <div>
      <h1>{tagHeader}</h1>
      <ul>
        {edges.map(({ node }) => {
          const { path, title } = node.frontmatter;
          return (
<<<<<<< HEAD
            <li key={tagName}>
              <Link to={`/tags/${tagName}`}>{tagName}</Link>
=======
            <li key={path}>
              <Link to={path}>{title}</Link>
>>>>>>> 0a6fb373
            </li>
          );
        })}
      </ul>
      {/*
        This links to a page that does not yet exist.
        We'll come back to it!
      */}
      <Link to="/tags">All tags</Link>
    </div>
  );
};

Tags.propTypes = {
  pathContext: PropTypes.shape({
    tag: PropTypes.string.isRequired,
  }),
  data: PropTypes.shape({
    allMarkdownRemark: PropTypes.shape({
      totalCount: PropTypes.number.isRequired,
      edges: PropTypes.arrayOf(
        PropTypes.shape({
          node: PropTypes.shape({
            frontmatter: PropTypes.shape({
              path: PropTypes.string.isRequired,
              title: PropTypes.string.isRequired,
            }),
          }),
        }).isRequired,
      ),
    }),
  }),
};

export default Tags;

export const pageQuery = graphql`
    query TagPage($tag: String) {
      allMarkdownRemark(
        limit: 2000
        sort: { fields: [frontmatter___date], order: DESC }
        filter: { frontmatter: { tags: { in: [$tag] } } }
      ) {
        totalCount
        edges {
          node {
            frontmatter {
              title
              path
            }
          }
        }
      }
    }
`;
```

**Note**: `propTypes` are included in this example to help you ensure you're getting all the data you need in the component, and to help serve as a guide while destructuring / using those props.

## Modify `gatsby-node.js` to render pages using that template

Now we've got a template. Great! I'll assume you followed the tutorial for [Adding Markdown Pages](/docs/adding-tags-and-categories-to-blog-posts/) and provide a sample `createPages` that generates post pages as well as tag pages. In the site's `gatsby-node.js` file, include `lodash` (`const _ = require('lodash')`) and then make sure your [`createPages`](/docs/node-apis/#createPages) looks something like this:

```js
exports.createPages = ({ boundActionCreators, graphql }) => {
  const { createPage } = boundActionCreators;

  const blogPostTemplate = path.resolve('src/templates/blog.js');
  const tagTemplate = path.resolve('src/templates/tags.js');

  return graphql(`
    {
      allMarkdownRemark(
        sort: { order: DESC, fields: [frontmatter___date] }
        limit: 2000
      ) {
        edges {
          node {
            frontmatter {
              path
              tags
            }
          }
        }
      }
    }
  `).then(result => {
    if (result.errors) {
      return Promise.reject(result.errors);
    }

    const posts = result.data.allMarkdownRemark.edges;

    // Create post detail pages
    posts.forEach(({ node }) => {
      createPage({
        path: node.frontmatter.path,
        component: blogPostTemplate,
      });
    });

    // Tag pages:
    let tags = [];
    // Iterate through each post, putting all found tags into `tags`
    _.each(posts, edge => {
      if (_.get(edge, 'node.frontmatter.tags')) {
        tags = tags.concat(edge.node.frontmatter.tags);
      }
    });
    // Eliminate duplicate tags
    tags = _.uniq(tags);

    // Make tag pages
    tags.forEach(tag => {
      createPage({
        path: `/tags/${_.kebabCase(tag)}/`,
        component: tagTemplate,
        context: {
          tag,
        },
      });
    });
  });
};
```
Some notes:

* Our graphql query only looks for data we need to generate these pages. Anything else can be queried again later (and, if you notice, we do this above in the tags template for the post title).
* While making the tag pages, note that we pass `tag` through in the `context`. This is the value that gets used in the `TagPage` query to limit our search to only posts tagged with the tag in the URL.

## Make a tags index page (`/tags`) that renders a list of all tags

<<<<<<< HEAD
```jsx
import React from "react";
import { Link } from "gatsby";
=======
Our `/tags` page will simply list out all tags, followed by the number of posts with that tag:
>>>>>>> 0a6fb373

```jsx
import React from 'react';
import PropTypes from 'prop-types';

// Utilities
import kebabCase from 'lodash/kebabcase';

// Components
import Helmet from 'react-helmet';
import Link from 'gatsby-link';

const TagsPage = ({ data: { allMarkdownRemark: { group }, site: { siteMetadata: { title }} } }) =>
  <div>
    <Helmet title={title} />
    <div>
      <h1>Tags</h1>
      <ul>
        {group.map(tag => (
          <li key={tag.fieldValue}>
            <Link to={`/tags/${kebabCase(tag.fieldValue)}/`}>
              {tag.fieldValue} ({tag.totalCount})
            </Link>
          </li>
        ))}
      </ul>
    </div>
  </div>
;

TagsPage.propTypes = {
  data: PropTypes.shape({
    allMarkdownRemark: PropTypes.shape({
      group: PropTypes.arrayOf(
        PropTypes.shape({
          fieldValue: PropTypes.string.isRequired,
          totalCount: PropTypes.number.isRequired,
        }).isRequired,
      ),
    }),
    site: PropTypes.shape({
      siteMetadata: PropTypes.shape({
        title: PropTypes.string.isRequired,
      }),
    }),
  }),
};

export default TagsPage;

export const pageQuery = graphql`
  query TagsQuery {
    site {
      siteMetadata {
        title
      }
    }
    allMarkdownRemark(
      limit: 2000
      filter: { frontmatter: { published: { ne: false } } }
    ) {
      group(field: frontmatter___tags) {
        fieldValue
        totalCount
      }
    }
  }
`;
```

## _(optional)_ Render tags inline with your blog posts

The home stretch! Anywhere else you'd like to render your tags, simply add them to the `frontmatter` section of your `graphql` query and access them in your component like any other prop.<|MERGE_RESOLUTION|>--- conflicted
+++ resolved
@@ -84,37 +84,6 @@
   const { edges, totalCount } = data.allMarkdownRemark;
   const tagHeader = `${totalCount} post${totalCount === 1 ? '' : 's'} tagged with "${tag}"`;
 
-<<<<<<< HEAD
-```jsx
-import React from "react";
-import { Link } from "gatsby";
-
-export default function Tags({ pathContext }) {
-  const { posts, post, tag } = pathContext;
-  if (tag) {
-    return (
-      <div>
-        <h1>
-          {post.length} post{post.length === 1 ? "" : "s"} tagged with {tag}
-        </h1>
-        <ul>
-          {post.map(({ id, frontmatter, excerpt, fields }) => {
-            return (
-              <li key={id}>
-                <h1>
-                  <Link to={fields.slug}>{frontmatter.title}</Link>
-                </h1>
-                <p>{excerpt}</p>
-              </li>
-            );
-          })}
-        </ul>
-        <Link to="/tags">All tags</Link>
-      </div>
-    );
-  }
-=======
->>>>>>> 0a6fb373
   return (
     <div>
       <h1>{tagHeader}</h1>
@@ -122,13 +91,8 @@
         {edges.map(({ node }) => {
           const { path, title } = node.frontmatter;
           return (
-<<<<<<< HEAD
-            <li key={tagName}>
-              <Link to={`/tags/${tagName}`}>{tagName}</Link>
-=======
             <li key={path}>
               <Link to={path}>{title}</Link>
->>>>>>> 0a6fb373
             </li>
           );
         })}
@@ -261,13 +225,7 @@
 
 ## Make a tags index page (`/tags`) that renders a list of all tags
 
-<<<<<<< HEAD
-```jsx
-import React from "react";
-import { Link } from "gatsby";
-=======
 Our `/tags` page will simply list out all tags, followed by the number of posts with that tag:
->>>>>>> 0a6fb373
 
 ```jsx
 import React from 'react';
