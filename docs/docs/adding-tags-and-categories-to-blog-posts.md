--- conflicted
+++ resolved
@@ -104,62 +104,80 @@
       <Link to="/tags">All tags</Link>
     </div>
   );
+==== BASE ====
+}
+```
+
+Now we'll instruct Gatsby to create the tag pages. In the site's `gatsby-node.js` file we'll call the the [`createPages`](/docs/node-apis/#createPages) API to make a page for every tag.
+
+First create a function called `createTagPages`:
+
+```javascript
+const path = require("path");
+
+const createTagPages = (createPage, edges) => {
+  // Tell it to use our tags template.
+  const tagTemplate = path.resolve(`src/templates/tags.js`);
+  // Create an empty object to store the posts.
+  const posts = {};
+  console.log("creating posts");
+==== BASE ====
+
+==== BASE ====
+  // Loop through all nodes (our markdown posts) and add the tags to our post object.
+==== BASE ====
+
+==== BASE ====
+  edges.forEach(({ node }) => {
+    if (node.frontmatter.tags) {
+      node.frontmatter.tags.forEach(tag => {
+        if (!posts[tag]) {
+          posts[tag] = [];
+==== BASE ====
+        }
+==== BASE ====
+        posts[tag].push(node);
+      });
+==== BASE ====
+    }
+==== BASE ====
+  });
+==== BASE ====
+
+==== BASE ====
+  // Create the tags page with the list of tags from our posts object.
+  createPage({
+    path: "/tags",
+    component: tagTemplate,
+    context: {
+      posts,
+    },
+  });
+==== BASE ====
+
+==== BASE ====
+  // For each of the tags in the post object, create a tag page.
+
+  Object.keys(posts).forEach(tagName => {
+    const post = posts[tagName];
+    createPage({
+      path: `/tags/${tagName}`,
+      component: tagTemplate,
+      context: {
+        posts,
+        post,
+        tag: tagName,
+      },
+    });
+  });
 };
-<<<<<<< HEAD
-
-Tags.propTypes = {
-  pathContext: PropTypes.shape({
-    tag: PropTypes.string.isRequired,
-  }),
-  data: PropTypes.shape({
-    allMarkdownRemark: PropTypes.shape({
-      totalCount: PropTypes.number.isRequired,
-      edges: PropTypes.arrayOf(
-        PropTypes.shape({
-          node: PropTypes.shape({
-            frontmatter: PropTypes.shape({
-              path: PropTypes.string.isRequired,
-              title: PropTypes.string.isRequired,
-            }),
-          }),
-        }).isRequired,
-      ),
-    }),
-  }),
-};
-
-export default Tags;
-
-export const pageQuery = graphql`
-    query TagPage($tag: String) {
-      allMarkdownRemark(
-        limit: 2000
-        sort: { fields: [frontmatter___date], order: DESC }
-        filter: { frontmatter: { tags: { in: [$tag] } } }
-      ) {
-        totalCount
-        edges {
-          node {
-            frontmatter {
-              title
-              path
-            }
-          }
-        }
-      }
-    }
-`;
-```
-
-**Note**: `propTypes` are included in this example to help you ensure you're getting all the data you need in the component, and to help serve as a guide while destructuring / using those props.
-
-## Modify `gatsby-node.js` to render pages using that template
-
-Now we've got a template. Great! I'll assume you followed the tutorial for [Adding Markdown Pages](/docs/adding-tags-and-categories-to-blog-posts/) and provide a sample `createPages` that generates post pages as well as tag pages. In the site's `gatsby-node.js` file, include `lodash` (`const _ = require('lodash')`) and then make sure your [`createPages`](/docs/node-apis/#createPages) looks something like this:
+```
 
 ```js
-exports.createPages = ({ boundActionCreators, graphql }) => {
-  const { createPage } = boundActionCreators;
+const path = require("path");
+
+exports.createPages = ({ actions, graphql }) => {
+  const { createPage } = actions;
 
   const blogPostTemplate = path.resolve('src/templates/blog.js');
   const tagTemplate = path.resolve('src/templates/tags.js');
@@ -178,142 +196,26 @@
             }
           }
         }
+==== BASE ====
       }
-    }
-  `).then(result => {
-    if (result.errors) {
-      return Promise.reject(result.errors);
-    }
-
-    const posts = result.data.allMarkdownRemark.edges;
-
-    // Create post detail pages
-    posts.forEach(({ node }) => {
-      createPage({
-        path: node.frontmatter.path,
-        component: blogPostTemplate,
-      });
-    });
-
-    // Tag pages:
-    let tags = [];
-    // Iterate through each post, putting all found tags into `tags`
-    _.each(posts, edge => {
-      if (_.get(edge, 'node.frontmatter.tags')) {
-        tags = tags.concat(edge.node.frontmatter.tags);
-      }
-=======
-
-Tags.propTypes = {
-  pathContext: PropTypes.shape({
-    tag: PropTypes.string.isRequired,
-  }),
-  data: PropTypes.shape({
-    allMarkdownRemark: PropTypes.shape({
-      totalCount: PropTypes.number.isRequired,
-      edges: PropTypes.arrayOf(
-        PropTypes.shape({
-          node: PropTypes.shape({
-            frontmatter: PropTypes.shape({
-              path: PropTypes.string.isRequired,
-              title: PropTypes.string.isRequired,
-            }),
-          }),
-        }).isRequired,
-      ),
-    }),
-  }),
-};
-
-export default Tags;
-
-export const pageQuery = graphql`
-    query TagPage($tag: String) {
-      allMarkdownRemark(
-        limit: 2000
-        sort: { fields: [frontmatter___date], order: DESC }
-        filter: { frontmatter: { tags: { in: [$tag] } } }
-      ) {
-        totalCount
-        edges {
-          node {
-            frontmatter {
-              title
-              path
-            }
-          }
-        }
-      }
-    }
-`;
-```
-
-**Note**: `propTypes` are included in this example to help you ensure you're getting all the data you need in the component, and to help serve as a guide while destructuring / using those props.
-
-## Modify `gatsby-node.js` to render pages using that template
-
-Now we've got a template. Great! I'll assume you followed the tutorial for [Adding Markdown Pages](/docs/adding-tags-and-categories-to-blog-posts/) and provide a sample `createPages` that generates post pages as well as tag pages. In the site's `gatsby-node.js` file, include `lodash` (`const _ = require('lodash')`) and then make sure your [`createPages`](/docs/node-apis/#createPages) looks something like this:
-
-```js
-const path = require("path");
-
-exports.createPages = ({ boundActionCreators, graphql }) => {
-  const { createPage } = boundActionCreators;
-
-  const blogPostTemplate = path.resolve('src/templates/blog.js');
-  const tagTemplate = path.resolve('src/templates/tags.js');
-
-  return graphql(`
-    {
-      allMarkdownRemark(
-        sort: { order: DESC, fields: [frontmatter___date] }
-        limit: 2000
-      ) {
-        edges {
-          node {
-            frontmatter {
-              path
-              tags
-            }
-          }
-        }
-      }
-    }
-  `).then(result => {
-    if (result.errors) {
-      return Promise.reject(result.errors);
-    }
-
-    const posts = result.data.allMarkdownRemark.edges;
-
-    // Create post detail pages
-    posts.forEach(({ node }) => {
-      createPage({
-        path: node.frontmatter.path,
-        component: blogPostTemplate,
-      });
-    });
-
-    // Tag pages:
-    let tags = [];
-    // Iterate through each post, putting all found tags into `tags`
-    _.each(posts, edge => {
-      if (_.get(edge, 'node.frontmatter.tags')) {
-        tags = tags.concat(edge.node.frontmatter.tags);
-      }
->>>>>>> c6fa2e13
-    });
-    // Eliminate duplicate tags
-    tags = _.uniq(tags);
-
-    // Make tag pages
-    tags.forEach(tag => {
-      createPage({
-        path: `/tags/${_.kebabCase(tag)}/`,
-        component: tagTemplate,
-        context: {
-          tag,
-        },
+==== BASE ====
+    `).then(result => {
+      console.log(result);
+      const posts = result.data.allMarkdownRemark.edges;
+
+      // call createTagPages with the result of posts
+      createTagPages(createPage, posts);
+
+      // this is the original code used to create the pages from markdown posts
+      result.data.allMarkdownRemark.edges.map(({ node }) => {
+        createPage({
+          path: node.fields.slug,
+          component: path.resolve(`./src/templates/blog-post.js`),
+          context: {
+            slug: node.fields.slug,
+          },
+        });
+==== BASE ====
       });
     });
   });
