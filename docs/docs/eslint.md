---
title: Using ESLint
---

ESLint is an open source JavaScript linting utility. Code linting is a type of static analysis that is frequently used to find problematic patterns. There are code linters for most programming languages, and compilers sometimes incorporate linting into the compilation process.

JavaScript, being a dynamic and loosely-typed language, is especially prone to developer error. Without the benefit of a compilation process, JavaScript code is typically executed in order to find syntax or other errors. Linting tools like ESLint allow developers to discover problems with their JavaScript code without executing it.

## How to use ESLint

Gatsby ships with a built-in [ESLint](https://eslint.org) setup. For _most_ users, our built-in ESlint setup is all you need. If you know however that you'd like to customize your ESlint config e.g. your company has their own custom ESlint setup, this shows how this can be done.

You'll replicate (mostly) the [ESLint config Gatsby ships with](https://github.com/gatsbyjs/gatsby/blob/master/packages/gatsby/src/utils/eslint-config.js) so you can then add additional presets, plugins, and rules.

```shell

# First install the necessary ESLint dependencies
npm install --save-dev eslint-config-react-app
```

Now that your packages have been installed, create a new file at the root of the site named `.eslintrc.js` using the command below.

```shell
# Create a config file for ESLint
touch .eslintrc.js
```

### Configuring ESLint

Copy the snippet below to the newly created `.eslintrc.js` file. Then add additional presets, plugins, and rules as desired.

```js:title=.eslintrc.js
module.exports = {
  globals: {
    __PATH_PREFIX__: true,
  },
  extends: `react-app`,
}
```

<<<<<<< HEAD
### Disabling ESLint

Create an empty .eslintrc.js file at the root of your project to disable linting.

When there is no ESLint file Gatsby implicitly adds a barebones ESLint loader. The empty file will disable this behavior as Gatsby assumes once you have an ESLint file you are in charge of linting.
=======
Note: If you provide a custom `.eslintrc.js` file, Gatsby gives you full control about the ESLint configuration. This means that it will disable the built-in `eslint-loader` and you need to enable it yourself. One way to do so is to use the Community plugin [`gatsby-eslint-plugin`](/packages/gatsby-plugin-eslint/).

If you want to disable ESLint completely, create an empty `.eslintrc` file.
>>>>>>> 10a8f65e
<|MERGE_RESOLUTION|>--- conflicted
+++ resolved
@@ -38,14 +38,10 @@
 }
 ```
 
-<<<<<<< HEAD
 ### Disabling ESLint
 
 Create an empty .eslintrc.js file at the root of your project to disable linting.
 
 When there is no ESLint file Gatsby implicitly adds a barebones ESLint loader. The empty file will disable this behavior as Gatsby assumes once you have an ESLint file you are in charge of linting.
-=======
+
 Note: If you provide a custom `.eslintrc.js` file, Gatsby gives you full control about the ESLint configuration. This means that it will disable the built-in `eslint-loader` and you need to enable it yourself. One way to do so is to use the Community plugin [`gatsby-eslint-plugin`](/packages/gatsby-plugin-eslint/).
-
-If you want to disable ESLint completely, create an empty `.eslintrc` file.
->>>>>>> 10a8f65e
