--- conflicted
+++ resolved
@@ -66,20 +66,14 @@
 ]
 ```
 
-<<<<<<< HEAD
-#### Frontmatter for metadata in markdown files
-
-When you create a Markdown file, you can include a set of key value pairs that can be used to provide additional data relevant to specific pages in the GraphQL data layer. This data is called frontmatter and is denoted by the triple dashes at the start and end of the block. This block will be parsed by `gatsby-transformer-remark` as `frontmatter`. The GraphQL API will provide the key value pairs as data in our React components.
-=======
 ### Add a Markdown file
 
 Create a folder in the `/src` directory of your Gatsby application called `markdown-pages`.
 Now create a Markdown file inside it with the name `post-1.md`.
->>>>>>> bfe9acaf
 
-#### Including frontmatter
+#### Frontmatter for metadata in markdown files
 
-When you create a Markdown file, at the top of the file, add the frontmatter (metadata) block below. You can have different key value pairs that are relevant to your website. This block will be parsed by `gatsby-transformer-remark` as `frontmatter`. The GraphQL API will provide this data in your React components.
+When you create a Markdown file, you can include a set of key value pairs that can be used to provide additional data relevant to specific pages in the GraphQL data layer. This data is called frontmatter and is denoted by the triple dashes at the start and end of the block. This block will be parsed by `gatsby-transformer-remark` as `frontmatter`. The GraphQL API will provide the key value pairs as data in our React components.
 
 ```markdown:title=src/markdown-pages/post-1.md
 ---
@@ -89,13 +83,9 @@
 ---
 ```
 
-<<<<<<< HEAD
-### Create a page template for the markdown data
-=======
 What is important in this step is the key pair `path`. The value that is assgined to the key `path` is used in order to navigate to your post.
 
 ### Create a page template for the Markdown files
->>>>>>> bfe9acaf
 
 Create a folder in the `/src` directory of your Gatsby application called `templates`.
 Now create a `blogTemplate.js` inside it with the following content:
@@ -143,11 +133,7 @@
 
     **Note: To learn more about GraphQL, consider this [excellent resource](https://www.howtographql.com/)**
 
-<<<<<<< HEAD
-### Create static pages using Gatsby's Node API
-=======
 2.  The result of the query is injected by Gatsby into the `Template` component as `data`. `markdownRemark` is the property that you'll find has all the details of the Markdown file. You can use that to construct a template for our blog post view. Since it's a React component, you could style it with any of the [recommended styling systems](/docs/styling/) in Gatsby.
->>>>>>> bfe9acaf
 
 ### Create static pages using Gatsby’s Node.js `createPage` API
 
