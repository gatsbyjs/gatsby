---
title: Using Cloudinary image service for media optimization
---

Cloudinary is a cloud-based end-to-end media management platform that provides solutions to help site creators serve optimized media files (images and videos) to their audiences. It also provides a lot of optional transformations that can be carried out on these media assets.

In this guide you will take a look at the [gatsby-source-cloudinary](/packages/gatsby-source-cloudinary/) and [gatsby-transformer-cloudinary](/packages/gatsby-transformer-cloudinary/) plugins which you can use to improve the experience of handling images on Gatsby sites.

Plugins are generally used to abstract functionality in Gatsby. In this case, the `gatsby-source-cloudinary` plugin is a [source plugin](/docs/creating-a-source-plugin/) which helps to connect Cloudinary media storage capabilities to your site.

> Here's a [demo site that uses the gatsby-source-cloudinary](https://gsc-sample.netlify.app) showcasing optimized images in a masonry grid, served from Cloudinary.

## The problem with handling images on the web

Dealing with images on the web has always been a problem as unoptimized images can slow down your site. The processes put in place to create the best media experience can take a lot of time to implement.

## Solutions Cloudinary provides

Cloudinary provides a couple of amazing solutions to this problem, namely:

- Remote storage and delivery of images via CDN
- Offers a wider range of transformations than [gatsby-image](/docs/using-gatsby-image/).
- [Digital Asset Management](https://cloudinary.com/documentation/digital_asset_management_overview) for enterprise assets

## Gatsby-source-cloudinary

<<<<<<< HEAD
This plugin fetches media assets from Cloudinary that are specified in a folder. It then transforms these images into Cloudinary file nodes, which can be queried with GraphQL in a Gatsby project. `gatsby-source-cloudinary` applies [f_auto and q_auto](https://cloudinary.com/documentation/image_transformations) transformation parameters which aid in automatic optimisation of format and quality for media assets by over 70 percent.
=======
This plugin fetches media assets from Cloudinary that are specified in a folder. It then transforms these images into Cloudinary file nodes, which can be queried with GraphQL in a Gatsby project.
`gatsby-source-cloudinary` applies [f_auto and q_auto](https://cloudinary.com/documentation/image_transformations) transformation parameters which aid in automatic optimization of format and quality for media assets by over 70 percent.
>>>>>>> 245a2460

### Prerequisites

Before using the `gatsby-source-cloudinary` plugin you should do the following:

- Upload your images to a folder on Cloudinary. This folder can have any name of your choosing.
- Obtain your API key and API secret from your Cloudinary dashboard.
- Have the [dotenv](https://www.npmjs.com/package/dotenv) module installed for loading environment variables from a `.env` file.

### Using gatsby-source-cloudinary

Add the plugin to your project.

1. Install `gatsby-source-cloudinary`

```shell
  npm install gatsby-source-cloudinary
```

2. In the root of your project, create an environment file called `.env` and add your Cloudinary credentials and their values

```shell
CLOUDINARY_API_KEY=xxxxxxxxxxxxxx
CLOUDINARY_API_SECRET=xxxxxxxxxxxxxxxxxxxx
CLOUDINARY_CLOUD_NAME=xxxxx
```

3. Configure `gatsby-config.js`

```js:title=gatsby-config.js
require('dotenv').config(); // highlight-line
module.exports = {
  ...
  plugins:[
  ...
  {
      resolve: `gatsby-source-cloudinary`,
      options: {
        cloudName: process.env.CLOUDINARY_CLOUD_NAME,
        apiKey: process.env.CLOUDINARY_API_KEY,
        apiSecret: process.env.CLOUDINARY_API_SECRET,
        resourceType: `image`,
        prefix: `gatsby-source-cloudinary/`
      }
    }
  ]
}
```

Note that `gatsby-source-cloudinary` takes the following options:

- **`cloudName`** , **`apiKey`** , and **`apiSecret`** **:** These are credentials from your Cloudinary console, stored as three separate environment variables for security.
- **`resourceType`** **:** This is the resource type of the media assets - either an image or a video.
- **`prefix`** **:** This is the folder (in your Cloudinary account) in which the files reside. In the example above, the folder is called `gatsby-source-cloudinary`. Assign a name of your choice. Other optional options are `type`, `tags`, and `maxResult`.

Here's a [link to the README](https://github.com/Chuloo/gatsby-source-cloudinary#query-parameters) for more information.

## Gatsby-transformer-cloudinary

After sourcing media files from Cloudinary, you will be able to leverage Cloudinary’s media transformation capabilities. To do so, use `gatsby-transformer-cloudinary` which is a type of [transformer plugin](/docs/creating-a-transformer-plugin/) that is used to change image formats, styles and dimensions. It also optimizes images for minimal file size alongside high visual quality for an improved user experience and minimal bandwidth.

Here's a [demo site that uses the gatsby-transformer-plugin](https://gatsby-transformer-cloudinary.netlify.app/fluid/)

### Prerequisites

Before using the `gatsby-transformer-cloudinary` plugin you should do the following:

- Upload your images to a folder on Cloudinary. This folder can have any name of your choosing.
- Have the `gatsby-source-cloudinary` plugin installed and configured.
- Obtain your API key and API secret from your Cloudinary dashboard.
- Have the [dotenv](https://www.npmjs.com/package/dotenv) module installed for loading environment variables from a `.env` file.

### Using gatsby-transformer-cloudinary

1. Install `gatsby-transformer-cloudinary` and `gatsby-source-filesystem` which creates the File nodes that the Cloudinary transformer plugin works on.

```shell
 npm install gatsby-transformer-cloudinary gatsby-source-filesystem
```

2. In the root of your project, create an environment file called `.env` to which to add your Cloudinary credentials and their values.

```shell
CLOUDINARY_API_KEY=xxxxxxxxxxxxxx
CLOUDINARY_API_SECRET=xxxxxxxxxxxxxxxxxxxx
CLOUDINARY_CLOUD_NAME=xxxxx
```

3. Configure `gatsby-config.js`

```js:title=gatsby-config.js
require('dotenv').config({
  path: `.env.${process.env.NODE_ENV}`,
});

module.exports = {
  plugins: [
    {
      resolve: `gatsby-source-filesystem`,
      options: {
        name: `images`,
        path: `${__dirname}/src/images`,
      },
    },
    {
      resolve: 'gatsby-transformer-cloudinary',
      options: {
        cloudName: process.env.CLOUDINARY_CLOUD_NAME,
        apiKey: process.env.CLOUDINARY_API_KEY,
        apiSecret: process.env.CLOUDINARY_API_SECRET,

        // This folder will be created if it doesn’t exist.
        uploadFolder: 'gatsby-cloudinary',

    },
  ],
};
```

> In `gatsby-config.js`, responsive breakpoints can be created for each image, use the `fluidMaxWidth` and `fluidMinWidth` options to set them. Take a look at the [plugin documentation](https://www.npmjs.com/package/gatsby-transformer-cloudinary#api) for more information on how these parameters can be set.

## Additional resources

- [Faster Sites with Optimized Media Assets by William Imoh](/blog/2020-01-12-faster-sites-with-optimized-media-assets/)
- [Gatsby Transformer Cloudinary](https://www.npmjs.com/package/gatsby-transformer-cloudinary)
- [Gatsby Source Cloudinary](/packages/gatsby-source-cloudinary/)
- [Aspect ratio parameter](https://cloudinary.com/documentation/image_transformation_reference#aspect_ratio_parameter)<|MERGE_RESOLUTION|>--- conflicted
+++ resolved
@@ -24,12 +24,8 @@
 
 ## Gatsby-source-cloudinary
 
-<<<<<<< HEAD
-This plugin fetches media assets from Cloudinary that are specified in a folder. It then transforms these images into Cloudinary file nodes, which can be queried with GraphQL in a Gatsby project. `gatsby-source-cloudinary` applies [f_auto and q_auto](https://cloudinary.com/documentation/image_transformations) transformation parameters which aid in automatic optimisation of format and quality for media assets by over 70 percent.
-=======
 This plugin fetches media assets from Cloudinary that are specified in a folder. It then transforms these images into Cloudinary file nodes, which can be queried with GraphQL in a Gatsby project.
 `gatsby-source-cloudinary` applies [f_auto and q_auto](https://cloudinary.com/documentation/image_transformations) transformation parameters which aid in automatic optimization of format and quality for media assets by over 70 percent.
->>>>>>> 245a2460
 
 ### Prerequisites
 
