--- conflicted
+++ resolved
@@ -62,20 +62,13 @@
 
 For a repository named like `username.github.io`, you don't need to specify `pathPrefix` and your website needs to be pushed to the `main` branch.
 
-<<<<<<< HEAD
-> You have several option of how you deploy your pages:
-=======
 > ⚠️ Keep in mind that GitHub Pages forces deployment of user/organization pages to the `main` branch. So if you use `main` for development you need to do one of these:
->>>>>>> 908b7654
 >
 > - Change the default branch from `main` to something else, and use `main` as a site deployment directory only:
 >   1. To create a new branch called `source` run this command:
 >      `git checkout -b source main`
 >   2. Change the default branch in your repository settings ("Branches" menu item) from `main` to `source`
-<<<<<<< HEAD
-> - **Note**: GitHub Pages lets you use any branch for deployment, see [this docs page](https://docs.github.com/en/free-pro-team@latest/github/working-with-github-pages/configuring-a-publishing-source-for-your-github-pages-site#choosing-a-publishing-source) on how to do this. This means you do not have to change your default branch.
-=======
->>>>>>> 908b7654
+> - **Note**: GitHub Pages lets you use any branch for deployment, see [this docs page](https://docs.github.com/en/pages/getting-started-with-github-pages/configuring-a-publishing-source-for-your-github-pages-site#choosing-a-publishing-source) on how to do this. This means you do not necessarily have to change your default branch.
 > - Have a separate repository for your source code (so `username.github.io` is used only for deployment and not really for tracking your source code)
 
 ```json:title=package.json
