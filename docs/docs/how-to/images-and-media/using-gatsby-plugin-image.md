---
title: Using the beta Gatsby Image plugin
---

Adding responsive images to your site while maintaining high performance scores can be difficult to do manually. The Gatsby Image plugin handles the hard parts of producing images in multiple sizes and formats for you!

> Want to learn more about image optimization challenges? Read the Conceptual Guide: [title of conceptual guide, hyperlinked].

The new Gatsby Image plugin is currently in beta, but you can try it out now and see what it can do for the performance of your site.

## Getting started

First you need to install the following packages:

```shell
npm install gatsby-plugin-image gatsby-plugin-sharp gatsby-transformer-sharp
```

You then need to add the plugins to your `gatsby-config.js`:

```js:title=gatsby-config.js
module.exports = {
  plugins: [
    `gatsby-plugin-image`,
    `gatsby-plugin-sharp`,
    `gatsby-transformer-sharp`,
  ],
}
```

If you already have some of these plugins installed, please check that they're updated to the latest version.

<!-- TODO: add exact minimum version when we reach GA -->

## Using the Gatsby Image components

### Decide which component to use

The Gatsby Image plugin includes two image components: one for static and one for dynamic images. The simplest way to decide which you need to is to ask yourself: _"will this image be the same every time the component or template is used?"_. If it will always be the same, then use `StaticImage`. If it will change, whether through data coming from a CMS or different values passed to a component each time you use it, then it is a dynamic image and you should use the `GatsbyImage` component.

### Static images

If you are using an image that will be the same each time the component is used, such as a logo or front page hero image, you can use the `StaticImage` component. The image can be either a local file in your project, or an image hosted on a remote server. Any remote images are downloaded and resized at build time.

1. **Add the image to your project.**

   If you are using a local image, copy it into the project. A folder such as `src/images` is a good choice.

2. **Add the `StaticImage` component to your template.**

   Import the component, then set the `src` prop to point to the image you added earlier. The path is relative to the source file itself. If your component file was `src/components/dino.js`, then you would load the image like this:

   ```jsx:title=src/components/dino.js
   import { StaticImage } from "gatsby-plugin-image"

   export function Dino() {
<<<<<<< HEAD
     return <StaticImage src="../images/dino.png" alt="A dinosaur" />
=======
     return (
       <section>
         <StaticImage src="../images/dino.png" alt="A dinosaur" />
       </section>
     )
>>>>>>> daecf729
   }
   ```

   If you are using a remote image, pass the image URL in the `src` prop:

   ```jsx:title=src/components/kitten.js
   import { StaticImage } from "gatsby-plugin-image"

   export function Kitten() {
<<<<<<< HEAD
     return <StaticImage src="https://placekitten.com/800/600" alt="A kitten" />
=======
     return (
       <section>
         <StaticImage src="https://placekitten.com/800/600" alt="A kitten" />
       </section>
     )
>>>>>>> daecf729
   }
   ```

   When you build your site, the `StaticImage` component will load the image from your filesystem or from the remote URL, and it will generate all the sizes and formats that you need to support a responsive image.
   
   Because the image is loaded at build time, you cannot pass the filename in as a prop, or otherwise generate it outside of the component. It should either be a static string, or a local variable in the component's scope.

   > **Important:** Remote images are downloaded and resized at build time. If the image is changed on the other server, it will not be updated on your site until you rebuild.

3. **Configure the image.**

   You configure the image by passing props to the `<StaticImage />` component. You can change the size and layout, as well as settings such as the type of placeholder used when lazy loading. There are also advanced image processing options available. You can find the full list of options in the API docs.

   This component renders a 200px by 200px image of a dinosaur. Before loading it will have a blurred, low-resolution placeholder. It uses the `"fixed"` layout, which means the image does not resize with its container.

   ```jsx:title=src/components/dino.js
   import { StaticImage } from "gatsby-plugin-image"

   export function Dino() {
     return (
       <StaticImage
         src="../images/dino.png"
         alt="A dinosaur"
         placeholder="blurred"
         layout="fixed"
         width={200}
         height={200}
       />
     )
   }
   ```

   > To learn more about the different types of image layout, see the API docs.

### Dynamic images

If you need to have dynamic images (such as if they are coming from a CMS), you can load them via GraphQL and display them using the `GatsbyImage` component.

1. **Add the image to your page query.**

   Any GraphQL File object that includes an image will have a `childImageSharp` field that you can use to query the image data. The exact data structure will vary according to your data source, but the syntax is like this:

   ```graphql:title=src/templates/blogpost.js
   query {
     blogPost(id: { eq: $Id }) {
       title
       body
       # highlight-start
       avatar {
         childImageSharp {
           gatsbyImageData(maxWidth: 200)
         }
       }
       # highlight-end
     }
   }
   ```

2. **Configure your image.**

   You configure the image by passing arguments to the `gatsbyImageData` resolver. You can change the size and layout, as well as settings such as the type of placeholder used when lazy loading. There are also advanced image processing options available. You can find the full list of options in the API docs.

   ```graphql:title=src/templates/blogpost.js
   query {
     blogPost(id: { eq: $Id }) {
       title
       body
       author
       avatar {
         # highlight-start
         childImageSharp {
           gatsbyImageData(
             maxWidth: 200
             placeholder: BLURRED
             formats: [AUTO, WEBP, AVIF]
           )
         }
         # highlight-end
       }
     }
   }
   ```

3. **Display the image.**

   You can then use the `GatbsyImage` component to display the image on the page. The `getImage()` function is an optional helper to make your code easier to read. It takes a `File` and returns `file.childImageSharp.gatsbyImageData`, which can be passed to the `GatsbyImage` component.

   ```jsx:title=src/templates/blogpost.js
   import { graphql } from "gatsby"
   // highlight-next-line
   import { GatsbyImage, getImage } from "gatsby-plugin-image"

   function BlogPost({ data }) {
     // highlight-next-line
     const image = getImage(data.blogPost.avatar)
     return (
       <section>
         <h2>{data.blogPost.title}</h2>
         {/* highlight-next-line */}
         <GatsbyImage image={image} alt={data.blogPost.author} />
         <p>{data.blogPost.body}</p>
       </section>
     )
   }

   export const pageQuery = graphql`
     query {
       blogPost(id: { eq: $Id }) {
         title
         body
         author
         avatar {
           childImageSharp {
             gatsbyImageData(
               maxWidth: 200
               placeholder: BLURRED
               formats: [AUTO, WEBP, AVIF]
             )
           }
         }
       }
     }
   `
   ```

## Migrating

If your site uses the old `gatsby-image` component, you can use a codemod to help you migrate to the new Gatsby Image components. This can update the code for most sites. To use the codemod, run this command in the root of your site:

```shell
npx gatsby-codemods gatsby-plugin-image
```

This will convert all GraphQL queries and components to use the new plugin. For more information see the full migration guide.<|MERGE_RESOLUTION|>--- conflicted
+++ resolved
@@ -54,15 +54,7 @@
    import { StaticImage } from "gatsby-plugin-image"
 
    export function Dino() {
-<<<<<<< HEAD
      return <StaticImage src="../images/dino.png" alt="A dinosaur" />
-=======
-     return (
-       <section>
-         <StaticImage src="../images/dino.png" alt="A dinosaur" />
-       </section>
-     )
->>>>>>> daecf729
    }
    ```
 
@@ -72,20 +64,12 @@
    import { StaticImage } from "gatsby-plugin-image"
 
    export function Kitten() {
-<<<<<<< HEAD
      return <StaticImage src="https://placekitten.com/800/600" alt="A kitten" />
-=======
-     return (
-       <section>
-         <StaticImage src="https://placekitten.com/800/600" alt="A kitten" />
-       </section>
-     )
->>>>>>> daecf729
    }
    ```
 
    When you build your site, the `StaticImage` component will load the image from your filesystem or from the remote URL, and it will generate all the sizes and formats that you need to support a responsive image.
-   
+
    Because the image is loaded at build time, you cannot pass the filename in as a prop, or otherwise generate it outside of the component. It should either be a static string, or a local variable in the component's scope.
 
    > **Important:** Remote images are downloaded and resized at build time. If the image is changed on the other server, it will not be updated on your site until you rebuild.
