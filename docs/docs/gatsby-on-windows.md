--- conflicted
+++ resolved
@@ -79,12 +79,10 @@
 
 Some plugins which depend on native NPM dependencies require the Node x64 build of Node.js. If you're struggling to install gatsby-plugin-sharp, try installing Node x64 and removing `node_modules` and running `npm install`.
 
-<<<<<<< HEAD
 ## gatsby-plugin-sharp requires libvips
 
 Sharp uses a c library, libvips, if you are having issuees while installing sharp try removing ```C:\Users\[user]\AppData\Roaming\npm-cache\_libvips```
-=======
+
 ## Windows Subsystem for Linux
 
-If the installation of dependencies or developing on Windows in general gives you headaches, Windows 10 provides a great alternative: [Windows Subsystem for Linux](https://docs.microsoft.com/en-us/windows/wsl/about). It lets you run most command-line tools, utilities, and applications in a GNU/Linux environment directly on Windows, unmodified, without the overhead of a virtual machine. In the above scenario you would download e.g. Ubuntu, open the terminal, [install Node](https://nodejs.org/en/download/package-manager/#debian-and-ubuntu-based-linux-distributions), and run `sudo apt-get install build-essential` in the terminal — and the compilation works way more reliable. Please note that you have to delete any existing `node_modules` folder in your project and re-install the dependencies in your WSL environment.
->>>>>>> e288e673
+If the installation of dependencies or developing on Windows in general gives you headaches, Windows 10 provides a great alternative: [Windows Subsystem for Linux](https://docs.microsoft.com/en-us/windows/wsl/about). It lets you run most command-line tools, utilities, and applications in a GNU/Linux environment directly on Windows, unmodified, without the overhead of a virtual machine. In the above scenario you would download e.g. Ubuntu, open the terminal, [install Node](https://nodejs.org/en/download/package-manager/#debian-and-ubuntu-based-linux-distributions), and run `sudo apt-get install build-essential` in the terminal — and the compilation works way more reliable. Please note that you have to delete any existing `node_modules` folder in your project and re-install the dependencies in your WSL environment.