---
title: Sourcing from Sanity
---

## What is Sanity.io?

[Sanity](https://www.sanity.io) is a hosted backend for structured content that comes with an open source editor built in React. It has powerful real-time APIs for both reading and writing data.

You can use Sanity as a headless CMS that lets your authors work in a user-friendly environment, or as a pure data backend for your apps. We make it easier for you to reuse content across multiple websites, apps, print, voice assistants, and other channels.

## Getting started

Begin with setting up a Gatsby project. If you want to start from scratch, the [Quick Start guide](/docs/quick-start) is a good place to begin. Come back to this guide when you're set up.

You can also check out [the company website example](https://github.com/sanity-io/example-company-website-gatsby-sanity-combo) we have set up. It contains both a configured Sanity Studio and a Gatsby frontend, which you can get up and running within minutes. It can be a useful reference for how to build a website using structured content. Follow the instructions in its README.md to get up and running.

This guide will cover how configure and use the [`gatsby-source-sanity`](https://www.npmjs.com/package/gatsby-source-sanity) plugin.

## Basic usage

```shell
npm install gatsby-source-sanity
```

```js:title=gatsby-config.js
module.exports = {
  plugins: [
    {
      resolve: "gatsby-source-sanity",
      options: {
        projectId: "abc123",
        dataset: "blog",
      },
    },
  ],
}
```

At this point you can choose to (and probably should) [set up a GraphQL API](https://www.sanity.io/help/graphql-beta) for your Sanity dataset, if you have not done so already. This will help the plugin in knowing which types and fields exists, so you can query for them even without them being present in any current documents.

Go through `http://localhost:8000/___graphql` after running `gatsby develop` to understand the created data. Create a new query and check available collections and fields by using the autocomplete (`CTRL + SPACE`).

## Options

| Options       | Type    | Default | Description                                                                                                                                    |
| ------------- | ------- | ------- | ---------------------------------------------------------------------------------------------------------------------------------------------- |
| projectId     | string  |         | **[required]** Your Sanity project's ID                                                                                                        |
| dataset       | string  |         | **[required]** The dataset to fetch from                                                                                                       |
| token         | string  |         | Authentication token for fetching data from private datasets, or when using `overlayDrafts` [Learn more](https://www.sanity.io/docs/http-auth) |
| overlayDrafts | boolean | `false` | Set to `true` in order for drafts to replace their published version. By default, drafts will be skipped.                                      |
| watchMode     | boolean | `false` | Set to `true` to keep a listener open and update with the latest changes in realtime.                                                          |

## Missing fields

Getting errors such as these?

> Cannot query field "allSanityBlogPost"
> Unknown field `preamble` on type `BlogPost`

By [deploying a GraphQL API](https://www.sanity.io/help/graphql-beta) for your dataset, we are able to introspect and figure out which schema types and fields are available and make them available to prevent this problem. Once the API is deployed it will be transparently applied. If you have deployed your API and are still seeing similar issues, remember that you have to redeploy the API if your schema changes.

Some background for this problem:

Gatsby cannot know about the types and fields without having documents of the given types that contain the fields you want to query. This is a [known problem](https://github.com/gatsbyjs/gatsby/issues/3344) with Gatsby - luckily there is ongoing work to solve this issue, which will lead to much clearer schemas and less boilerplate.

## Using images

Image fields will have the image URL available under the `field.asset.url` key, but you can also use [gatsby-plugin-image](/plugins/gatsby-plugin-image/) for a smooth experience. It's a React component that enables responsive images and advanced image loading techniques. It works great with this source plugin, without requiring any additional build steps.

<<<<<<< HEAD
There are three types of responsive images supported; _constrained_ (the default), _fixed_, and _full width_. To decide which one to use, ask yourself: "do I know the exact size this image will be?" If yes, you'll want to use _fixed_. If no and its width and/or height need to vary depending on the size of the screen, then you'll want to use _constrained_ or _full width_. (For more information, refer to the [`layout` option in the `gatsby-plugin-image` Reference Guide](/docs/reference/built-in-components/gatsby-plugin-image/#layout)).
=======
There are two types of responsive images supported; _fixed_ and _fluid_. To decide between the two, ask yourself: "do I know the exact size this image will be?" If yes, you'll want to use _fixed_. If not and its width and/or height need to vary depending on the size of the screen, then you'll want to use _fluid_.
>>>>>>> 3a385a5f

### Constrained

```jsx
import React from "react"
import { GatsbyImage } from "gatsby-plugin-image"

const Person = ({ data }) => (
  <article>
    <h2>{data.sanityPerson.name}</h2>
    <GatsbyImage image={data.sanityPerson.profileImage.asset.gatsbyImageData} />
  </article>
)

export default Person

export const query = graphql`
  query PersonQuery {
    sanityPerson {
      name
      profileImage {
        asset {
          gatsbyImageData(placeholder: BLURRED)
        }
      }
    }
  }
`
```

### Fixed

```jsx
import React from "react"
import { GatsbyImage } from "gatsby-plugin-image"

const Person = ({ data }) => (
  <article>
    <h2>{data.sanityPerson.name}</h2>
    <GatsbyImage image={data.sanityPerson.profileImage.asset.gatsbyImageData} />
  </article>
)

export default Person

export const query = graphql`
  query PersonQuery {
    sanityPerson {
      name
      profileImage {
        asset {
          gatsbyImageData(layout: FIXED, placeholder: BLURRED, width: 400)
        }
      }
    }
  }
`
```

## Overlaying drafts

Sometimes you might be working on some new content that is not yet published, which you want to make sure looks alright within your Gatsby site. By setting the `overlayDrafts` setting to `true`, the draft versions will as the option says "overlay" the regular document. In terms of Gatsby nodes, it will _replace_ the published document with the draft.

Keep in mind that drafts do not have to conform to any validation rules, so your frontend will usually want to double-check all nested properties before attempting to use them.

## Watch mode

While developing, it can often be beneficial to get updates without having to manually restart the build process. By setting `watchMode` to true, this plugin will set up a listener which watches for changes. When it detects a change, the document in question is updated in real-time and will be reflected immediately.

If you add an [environment token](#using-env-variables) and set `overlayDrafts` to true, each small change to the draft will immediately be applied.

## Generating pages

Sanity does not have any concept of a "page", since it's built to be totally agnostic to how you want to present your content and in which medium, but since you're using Gatsby, you'll probably want some pages!

As with any Gatsby site, you'll want to create a `gatsby-node.js` in the root of your Gatsby site repository (if it doesn't already exist), and declare a `createPages` function. Within it, you'll use GraphQL to query for the data you need to build the pages.

For instance, if you have a `project` document type in Sanity that you want to generate pages for, you could do something along the lines of this:

```js:title=gatsby-node.js
exports.createPages = async ({ graphql, actions }) => {
  const { createPage } = actions

  const result = await graphql(`
    {
      allSanityProject(filter: { slug: { current: { ne: null } } }) {
        edges {
          node {
            title
            description
            tags
            launchDate(format: "DD.MM.YYYY")
            slug {
              current
            }
            image {
              asset {
                url
              }
            }
          }
        }
      }
    }
  `)

  if (result.errors) {
    throw result.errors
  }

  const projects = result.data.allSanityProject.edges || []
  projects.forEach((edge, index) => {
    const path = `/project/${edge.node.slug.current}`

    createPage({
      path,
      component: require.resolve("./src/templates/project.js"),
      context: { slug: edge.node.slug.current },
    })
  })
}
```

The above query will fetch all projects that have a `slug.current` field set, and generate pages for them, available as `/project/<project-slug>`. It will use the template defined in `src/templates/project.js` as the basis for these pages.

Most [Gatsby starters](/starters/?v=2) have some example of building pages, which you should be able to modify to your needs.

Remember to use the GraphiQL interface to help write the queries you need - it's usually running at `http://localhost:8000/___graphql` while running `gatsby develop`.

## "Raw" fields

Arrays and object types at the root of documents will get an additional "raw JSON" representation in a field called `_raw<FieldName>`. For instance, a field named `body` will be mapped to `_rawBody`. It's important to note that this is only done for top-level nodes (documents).

## Portable Text / Block Content

Rich text in Sanity is usually represented as [Portable Text](https://www.portabletext.org/) (previously known as "Block Content").

These data structures can be deep and a chore to query (specifying all the possible fields). As [noted above](#raw-fields), there is a "raw" alternative available for these fields which is usually what you'll want to use.

You can install [block-content-to-react](https://www.npmjs.com/package/@sanity/block-content-to-react) from npm and use it in your Gatsby project to serialize Portable Text. It lets you use your own React components to override defaults and render custom content types. [Learn more about Portable Text in our documentation](https://www.sanity.io/docs/content-studio/what-you-need-to-know-about-block-text).

## Using .env variables

If you don't want to attach your Sanity project's ID to the repo, you can store it in .env files by doing the following:

```text:title=.env
SANITY_PROJECT_ID = abc123
SANITY_DATASET = production
SANITY_TOKEN = my-super-secret-token
```

```js:title=gatsby-config.js
require("dotenv").config({
  path: `.env.${process.env.NODE_ENV}`,
})

module.exports = {
  plugins: [
    {
      resolve: "gatsby-source-sanity",
      options: {
        projectId: process.env.SANITY_PROJECT_ID,
        dataset: process.env.SANITY_DATASET,
        token: process.env.SANITY_TOKEN,
      },
    },
  ],
}
```

This example is based off [Gatsby Docs' implementation](/docs/how-to/local-development/environment-variables/).

<CloudCallout /><|MERGE_RESOLUTION|>--- conflicted
+++ resolved
@@ -67,11 +67,7 @@
 
 Image fields will have the image URL available under the `field.asset.url` key, but you can also use [gatsby-plugin-image](/plugins/gatsby-plugin-image/) for a smooth experience. It's a React component that enables responsive images and advanced image loading techniques. It works great with this source plugin, without requiring any additional build steps.
 
-<<<<<<< HEAD
 There are three types of responsive images supported; _constrained_ (the default), _fixed_, and _full width_. To decide which one to use, ask yourself: "do I know the exact size this image will be?" If yes, you'll want to use _fixed_. If no and its width and/or height need to vary depending on the size of the screen, then you'll want to use _constrained_ or _full width_. (For more information, refer to the [`layout` option in the `gatsby-plugin-image` Reference Guide](/docs/reference/built-in-components/gatsby-plugin-image/#layout)).
-=======
-There are two types of responsive images supported; _fixed_ and _fluid_. To decide between the two, ask yourself: "do I know the exact size this image will be?" If yes, you'll want to use _fixed_. If not and its width and/or height need to vary depending on the size of the screen, then you'll want to use _fluid_.
->>>>>>> 3a385a5f
 
 ### Constrained
 
