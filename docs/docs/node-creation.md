--- conflicted
+++ resolved
@@ -67,15 +67,9 @@
 
 ## Changing a node's fields
 
-<<<<<<< HEAD
 From a site developer's point of view, nodes are immutable. In the sense that if you change a node object, those changes will not be seen by other parts of Gatsby. To make a change to a node, it must be persisted to redux via an action.
 
 So, how do you add a field to an existing node? E.g. perhaps in onCreateNode, you want to add a transformer specific field? You can call [createNodeField](/docs/actions/#createNodeField) and this will add your field to the node's `node.fields` object and then persists it to redux. This can then be referenced by other parts of your plugin at later stages of the build.
-=======
-From a site developer's point of view, nodes are immutable. In the sense that if you simply change a node object, those changes will not be seen by other parts of Gatsby. To make a change to a node, it must be persisted to Redux via an action.
-
-So, how do you add a field to an existing node? E.g. perhaps in onCreateNode, you want to add a transformer specific field? You can call [createNodeField](/docs/actions/#createNodeField) and this will simply add your field to the node's `node.fields` object and then persists it to Redux. This can then be referenced by other parts of your plugin at later stages of the build.
->>>>>>> 1512a6f3
 
 ## Node Tracking
 
