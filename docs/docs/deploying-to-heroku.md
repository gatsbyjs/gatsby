--- conflicted
+++ resolved
@@ -36,27 +36,6 @@
 }
 ```
 
-<<<<<<< HEAD
-It is worth noting that, by default, creating a new project with `npx gatsby new <your-project-name>` creates a `package.json` with a `start` script as `gatsby develop`. Without creating a Procfile to specify your commands to run for your process types, Heroku will run the web process via the `npm start` command by default. Since we've compiled our production-optimized build with `npm run build`, the command we want to run is actually `npm run serve`. To do this, either add the following script to your `package.json`:
-
-```json:package.json
-{
-  "scripts": {
-    "start": "gatsby serve --port ${PORT}"
-  }
-}
-```
-
-Or, create a `Procfile`:
-
-```title=Procfile
-web: gatsby serve --port ${PORT}
-```
-
-The port needs to be specified to use the Heroku dyno's runtime environment variable in order to bind to the port correctly.
-
-=======
->>>>>>> 08786563
 Finally, add a `static.json` file in the root of your project to define the directory where your static assets will be. You can check all the options for this file in the [heroku-buildpack-static](https://github.com/heroku/heroku-buildpack-static#configuration) configuration.
 
 ```json:title=static.json
