--- conflicted
+++ resolved
@@ -51,7 +51,6 @@
 
 With routes nested under the `<Router />` from Reach Router, it will [render the component from the route that corresponds to the `location`](https://reach.tech/router/api/Router). In the case of the `/app/profile` path, the `Profile` component will be rendered.
 
-<<<<<<< HEAD
 ### Adjusting routes to account for authenticated users
 
 With [authentication set up](/docs/building-a-site-with-authentication) on your site, you can create a component like a `<PrivateRoute/>` to extend the example above and gate content:
@@ -107,11 +106,6 @@
 ### Configuring pages with `matchPath`
 
 To ensure that users can navigate to client-only routes directly, pages in your site need to have the [`matchPath` parameter](/docs/gatsby-internals-terminology/#matchpath) set. Add the following code to your site’s `gatsby-node.js` file:
-=======
-> see explanation below
-
-To create client-only routes, add the following code to your site’s `gatsby-node.js` file:
->>>>>>> b4b5c32a
 
 ```javascript:title=gatsby-node.js
 // Implement the Gatsby API “onCreatePage”. This is
@@ -140,15 +134,6 @@
 
 > Tip: For applications with complex routing, you may want to override Gatsby's default scroll behavior with the [shouldUpdateScroll](/docs/browser-apis/#shouldUpdateScroll) Browser API.
 
-<<<<<<< HEAD
-## Additional resources
-
-- [Gatsby repo "simple auth" example](https://github.com/gatsbyjs/gatsby/blob/master/examples/simple-auth/) - a demo implementing user authentication and restricted client-only routes
-- [Live version of the "simple auth" example](https://simple-auth.netlify.com/)
-- [The Gatsby store](https://github.com/gatsbyjs/store.gatsbyjs.org) which also implements an authenticated flow
-=======
-Check out the ["simple auth" example site](https://github.com/gatsbyjs/gatsby/blob/master/examples/simple-auth/) for a demo implementing user authentication and restricted client-only routes.
-
 ## Configuring a Server to Handle Client Side Routes
 
 As explained earlier, to access client-side routes from a server request, the server will need configuration.
@@ -162,4 +147,9 @@
 In the previous example, when making a GET request to `/app/why-gatsby-is-awesome`, The server should respond with `/app/index.html`. It is important to note that the response code should be a **200** and not a **301** . The response is not a redirect.
 
 The client is completely unaware of any changes and receives the file it is expecting.
->>>>>>> b4b5c32a
+
+## Additional resources
+
+- [Gatsby repo "simple auth" example](https://github.com/gatsbyjs/gatsby/blob/master/examples/simple-auth/) - a demo implementing user authentication and restricted client-only routes
+- [Live version of the "simple auth" example](https://simple-auth.netlify.com/)
+- [The Gatsby store](https://github.com/gatsbyjs/store.gatsbyjs.org) which also implements an authenticated flow