---
title: Recipes
tableOfContentsDepth: 2
---

<!-- Basic template for a Gatsby recipe:

## Task to accomplish.
1-2 sentences about it. The more concise and focused, the better!

### Prerequisites
- System/version requirements
- Everything necessary to set up the task
- Including setting up accounts at other sites, like Netlify
- See [docs templates](/docs/docs-templates/) for formatting tips

### Directions
Step-by-step directions. Each step should be repeatable and to-the-point. Anything not critical to the task should be omitted.

#### Live example (optional)
A live example may not be possible depending on the nature of the recipe, in which case it is fine to omit.

### Additional resources
- Tutorials
- Docs pages
- Plugin READMEs
- etc.

See [docs templates](/docs/docs-templates/) in the contributing docs for more help.
-->

Craving a happy medium between [full-length tutorials](/tutorial/) and crawling the [docs](/docs/)? Here's a cookbook of guiding recipes on how to build things, Gatsby style.

## [1. Pages and layouts](/docs/recipes/pages-layouts)

Add pages to your Gatsby site, and use layouts to manage common page elements.

- [Project structure](/docs/recipes/pages-layouts#project-structure)
- [Creating pages automatically](/docs/recipes/pages-layouts#creating-pages-automatically)
- [Linking between pages](/docs/recipes/pages-layouts#linking-between-pages)
- [Creating a layout component](/docs/recipes/pages-layouts#creating-a-layout-component)
- [Creating pages programmatically with createPage](/docs/recipes/pages-layouts#creating-pages-programmatically-with-createpage)

## [2. Styling with CSS](/docs/recipes/styling-css)

<<<<<<< HEAD
Some notable files and their definitions:

- `gatsby-config.js` — configure options for a Gatsby site, with metadata for project title, description, plugins, etc.
- `gatsby-node.js` — implement Gatsby’s Node.js APIs to customize and extend default settings affecting the build process
- `gatsby-browser.js` — customize and extend default settings affecting the browser, using Gatsby’s browser APIs
- `gatsby-ssr.js` — use Gatsby’s server-side rendering APIs to customize default settings affecting server-side rendering

#### Additional resources

- For a tour of all the common folders and files, read the docs on [Gatsby's Project Structure](/docs/gatsby-project-structure/)
- For common commands, check out the [Gatsby CLI docs](/docs/gatsby-cli)
- Check out the [Gatsby Cheat Sheet](/docs/cheat-sheet/) for downloadable info at a glance

### Creating pages automatically

Gatsby core automatically turns React components in `src/pages` into pages with URLs.
For example, components at `src/pages/index.js` and `src/pages/about.js` would automatically create pages from those filenames for the site's index page (`/`) and `/about`.

#### Prerequisites

- A [Gatsby site](/docs/quick-start)
- The [Gatsby CLI](/docs/gatsby-cli) installed

#### Directions

1. Create a directory for `src/pages` if your site doesn't already have one.
2. Add a component file to the pages directory:

```jsx:title=src/pages/about.js
import React from "react"

const AboutPage = () => (
  <main>
    <h1>About the Author</h1>
    <p>Welcome to my Gatsby site.</p>
  </main>
)

export default AboutPage
```

3. Run `gatsby develop` to start the development server.
4. Visit your new page in the browser: <http://localhost:8000/about>

#### Additional resources

- [Creating and modifying pages](/docs/creating-and-modifying-pages/)

### Linking between pages

Routing in Gatsby relies on the `<Link />` component.

#### Prerequisites

- A Gatsby site with two page components: `index.js` and `contact.js`
- The Gatsby `<Link />` component
- The [Gatsby CLI](/docs/gatsby-cli/) to run `gatsby develop`

#### Directions

1. Open the index page component (`src/pages/index.js`), import the `<Link />` component from Gatsby, add a `<Link />` component above the header, and give it a `to` property with the value of `"/contact/"` for the pathname:

```jsx:title=src/pages/index.js
import React from "react"
import { Link } from "gatsby"

export default () => (
  <div style={{ color: `purple` }}>
    <Link to="/contact/">Contact</Link>
    <p>What a world.</p>
  </div>
)
```

2. Run `gatsby develop` and navigate to the index page. You should have a link that takes you to the contact page when clicked!

> **Note**: Gatsby's `<Link />` component is a wrapper around [`@reach/router`'s Link component](https://reach.tech/router/api/Link). For more information about Gatsby's `<Link />` component, consult the [API reference for `<Link />`](/docs/gatsby-link/).

### Creating a layout component

It's common to wrap pages with a React layout component, which makes it possible to share markup, styles, and functionality across multiple pages.

#### Prerequisites

- A Gatsby Site

#### Directions

1. Create a layout component in `src/components`, where child components will be passed in as props:

```jsx:title=src/components/layout.js
import React from "react"

export default ({ children }) => (
  <div style={{ margin: `0 auto`, maxWidth: 650, padding: `0 1rem` }}>
    {children}
  </div>
)
```

2. Import and use the layout component in a page:

```jsx:title=src/pages/index.js
import React from "react"
import { Link } from "gatsby"
import Layout from "../components/layout"

export default () => (
  <Layout>
    <Link to="/contact/">Contact</Link>
    <p>What a world.</p>
  </Layout>
)
```

#### Additional resources

- Create a layout component in [tutorial part three](/tutorial/part-three/#your-first-layout-component)
- Styling with [Layout Components](/docs/layout-components/)

### Creating pages programmatically with createPage

You can create pages programmatically in the `gatsby-node.js` file with helper methods Gatsby provides.

#### Prerequisites

- A [Gatsby site](/docs/quick-start)
- A `gatsby-node.js` file

#### Directions

1. In `gatsby-node.js`, add an export for `createPages`

```javascript:title=gatsby-node.js
// highlight-start
exports.createPages = ({ actions }) => {
  // ...
}
// highlight-end
```

2. Destructure the `createPage` action from the available actions so it can be called by itself, and add or get data

```javascript:title=gatsby-node.js
exports.createPages = ({ actions }) => {
  // highlight-start
  const { createPage } = actions
  // pull in or use whatever data
  const dogData = [
    {
      name: "Fido",
      breed: "Sheltie",
    },
    {
      name: "Sparky",
      breed: "Corgi",
    },
  ]
  // highlight-end
}
```

3. Loop through the data in `gatsby-node.js` and provide the path, template, and context (data that will be passed in the props' pageContext) to `createPage` for each invocation

```javascript:title=gatsby-node.js
exports.createPages = ({ actions }) => {
  const { createPage } = actions

  const dogData = [
    {
      name: "Fido",
      breed: "Sheltie",
    },
    {
      name: "Sparky",
      breed: "Corgi",
    },
  ]
  // highlight-start
  dogData.forEach(dog => {
    createPage({
      path: `/${dog.name}`,
      component: require.resolve(`./src/templates/dog-template.js`),
      context: { dog },
    })
  })
  // highlight-end
}
```

4. Create a React component to serve as the template for your page that was used in `createPage`

```jsx:title=src/templates/dog-template.js
import React from "react"

export default ({ pageContext: { dog } }) => (
  <section>
    {dog.name} - {dog.breed}
  </section>
)
```

5. Run `gatsby develop` and navigate to the path of one of the pages you created (like at <http://localhost:8000/Fido>) to see the data you passed it displayed on the page

#### Additional resources

- Tutorial section on [programmatically creating pages from data](/tutorial/part-seven/)
- Reference guide on [using Gatsby without GraphQL](/docs/using-gatsby-without-graphql/)
- [Example repo](https://github.com/gatsbyjs/gatsby/tree/master/examples/recipe-createPage) for this recipe

## 2. Styling with CSS

There are so many ways to add styles to your website; Gatsby supports almost every possible option, through official and community plugins.

### Using global CSS files without a Layout component

#### Prerequisites

- An existing [Gatsby site](/docs/quick-start/) with an index page component
- A `gatsby-browser.js` file

#### Directions

1. Create a global CSS file as `src/styles/global.css` and paste the following into the file:

```css:title=src/styles/global.css
html {
  background-color: lavenderblush;
}

p {
  color: maroon;
}
```

2. Import the global CSS file in the `gatsby-browser.js` file such as the following:

```javascript:gatsby-browser.js
import "./src/styles/global.css"
```

> **Note:** You can also make use of `require('./src/styles/global.css')` to import the global CSS file in your `gatsby-config.js` file.

3. Run `gatsby-develop` to observe the global styling being applied across your site.

> **Note:** This approach is not the best fit if you are using CSS-in-JS for styling your site, in which case a layout page with all the shared components should be used. This is covered in the next recipe.

#### Additional resources

- More on [adding global styles without a layout component](/docs/global-css/#adding-global-styles-without-a-layout-component)

### Using global styles in a layout component

#### Prerequisites

- A [Gatsby site](/docs/quick-start/) with an index page component

#### Directions

You can add global styles to a [shared layout component](/tutorial/part-three/#your-first-layout-component). This component is used for things that are common throughout the site, like a header or footer.

1. If you don't already have one, create a new directory in your site at `/src/components`.

2. Inside the components directory, create two files: `layout.css` and `layout.js`.

3. Add the following to `layout.css`:

```css:title=/src/components/layout.css
body {
  background: red;
}
```

4. Edit `layout.js` to import the CSS file and output layout markup:

```jsx:title=/src/components/layout.js
import React from "react"
import "./layout.css"

export default ({ children }) => <div>{children}</div>
```

5. Now edit your site's homepage at `/src/pages/index.js` and use the new layout component:

```jsx:title=/src/pages/index.js
import React from "react"
import Layout from "../components/layout"

export default () => <Layout>Hello world!</Layout>
```

#### Additional resources

- [Standard Styling with Global CSS Files](/docs/global-css/)
- [More about layout components](/tutorial/part-three)

### Using Styled Components

#### Prerequisites

- A [Gatsby site](/docs/quick-start/) with an index page component
- [gatsby-plugin-styled-components, styled-components, and babel-plugin-styled-components](/packages/gatsby-plugin-styled-components/) installed in `package.json`

#### Directions

1. Inside your `gatsby-config.js` file add `gatsby-plugin-styled-components`

```javascript:title=gatsby-config.js
module.exports = {
  plugins: [`gatsby-plugin-styled-components`],
}
```

2. Open the index page component (`src/pages/index.js`) and import the `styled-components` package

3. Style components by creating style blocks for each element type

4. Apply to the page by including styled components in the JSX

```jsx:title=src/pages/index.js
import React from "react"
import styled from "styled-components" //highlight-line

const Container = styled.div`
  margin: 3rem auto;
  max-width: 600px;
  display: flex;
  flex-direction: column;
  align-items: center;
  justify-content: center;
`

const Avatar = styled.img`
  flex: 0 0 96px;
  width: 96px;
  height: 96px;
  margin: 0;
`

const Username = styled.h2`
  margin: 0 0 12px 0;
  padding: 0;
`

const User = props => (
  <>
    <Avatar src={props.avatar} alt={props.username} />
    <Username>{props.username}</Username>
  </>
)

export default () => (
  <Container>
    <h1>About Styled Components</h1>
    <p>Styled Components is cool</p>
    <User
      username="Jane Doe"
      avatar="https://s3.amazonaws.com/uifaces/faces/twitter/adellecharles/128.jpg"
    />
    <User
      username="Bob Smith"
      avatar="https://s3.amazonaws.com/uifaces/faces/twitter/vladarbatov/128.jpg"
    />
  </Container>
)
```

4. Run `gatsby develop` to see the changes

#### Additional resources

- [More on Using Styled Components](/docs/styled-components/)
- [Egghead lesson](https://egghead.io/lessons/gatsby-style-gatsby-sites-with-styled-components)

### Using CSS Modules

#### Prerequisites

- An existing [Gatsby site](/docs/quick-start/) with an index page component

#### Directions

1. Create a CSS module as `src/pages/index.module.css` and paste the following into the module:

```css:title=src/pages/index.module.css
.feature {
  margin: 2rem auto;
  max-width: 500px;
}
```

2. Import the CSS module as a JSX object `style` in the `index.js` file by modifying the page so it looks like the following:

```jsx:title=src/pages/index.js
import React from "react"

// highlight-start
import style from "./index.module.css"

export default () => (
  <section className={style.feature}>
    <h1>Using CSS Modules</h1>
  </section>
)
// highlight-end
```

3. Run `gatsby develop` to see the changes.

**Note:**
Notice that the file extension is `.module.css` instead of `.css`, which tells Gatsby that this is a CSS module.

#### Additional resources

- More on [Using CSS Modules](/tutorial/part-two/#css-modules)
- [Live example on Using CSS modules](https://github.com/gatsbyjs/gatsby/blob/master/examples/using-css-modules)

### Using Sass/SCSS

Sass is an extension of CSS that gives you more advanced features like nested rules, variables, mixins, and more.

Sass has 2 syntaxes. The most commonly used syntax is "SCSS", and is a superset of CSS. That means all valid CSS syntax, is valid SCSS syntax. SCSS files use the extension .scss

Sass will compile .scss and .sass files to .css files for you, so you can write your stylesheets with more advanced features.

#### Prerequisites

- A [Gatsby site](/docs/quick-start/).

#### Directions

1. Install the Gatsby plugin [gatsby-plugin-sass](https://www.gatsbyjs.org/packages/gatsby-plugin-sass/) and `node-sass`.

`npm install --save node-sass gatsby-plugin-sass`

2. Include the plugin in your `gatsby-config.js` file.

```javascript:title=gatsby-config.js
plugins: [`gatsby-plugin-sass`],
```

3.  Write your stylesheets as `.sass` or `.scss` files and import them. If you don't know how to import styles, take a look at [Styling with CSS](/docs/recipes/#2-styling-with-css)

```css:title=styles.scss
$font-stack: Helvetica, sans-serif;
$primary-color: #333;

body {
  font: 100% $font-stack;
  color: $primary-color;
}
```

```css:title=styles.sass
$font-stack:    Helvetica, sans-serif
$primary-color: #333

body
  font: 100% $font-stack
  color: $primary-color
```

```javascript
import "./styles.scss"
import "./styles.sass"
```

_Note: You can use Sass/SCSS files as modules too, like mentioned in the previous recipe about CSS modules, with the difference that instead of .css the extensions have to be .scss or .sass_

#### Additional resources

- [Difference between .sass and .scss](https://responsivedesign.is/articles/difference-between-sass-and-scss/)
- [Sass guide from the official Sass website](https://sass-lang.com/guide)
- [A more complete installation tutorial on Sass with some more explanations and more resources](https://www.gatsbyjs.org/docs/sass/)

### Adding a Local Font

#### Prerequisites

- A [Gatsby site](/docs/quick-start/)
- A font file: `.woff2`, `.ttf`, etc.

#### Directions

1. Copy a font file into your Gatsby project, such as `src/fonts/fontname.woff2`.

```
src/fonts/fontname.woff2
```

2. Import the font asset into a CSS file to bundle it into your Gatsby site:

```css:title=src/css/typography.css
@font-face {
  font-family: "Font Name";
  src: url("../fonts/fontname.woff2");
}
```

**Note:** Make sure the font name is referenced from the relevant CSS, e.g.:

```css:title=src/components/layout.css
body {
  font-family: "Font Name", sans-serif;
}
```

By targeting the HTML `body` element, your font will apply to most text on the page. Additional CSS can target other elements, such as `button` or `textarea`.

If fonts are not updating following steps above, make sure to replace the existing font-family in relevant CSS.

#### Additional resources

- More on [importing assets into files](/docs/importing-assets-into-files/)

### Using Emotion

[Emotion](https://emotion.sh) is a powerful CSS-in-JS library that supports both inline CSS styles and styled components. You can use each styling feature individually or together in the same file.

#### Prerequisites

- A [Gatsby site](/docs/quick-start)

#### Directions

1. Install the [Gatsby Emotion plugin](/packages/gatsby-plugin-emotion/) and Emotion packages.

```shell
npm install --save gatsby-plugin-emotion @emotion/core @emotion/styled
```

2. Add the `gatsby-plugin-emotion` plugin to your `gatsby-config.js` file:

```javascript:title=gatsby-config.js
module.exports = {
  plugins: [`gatsby-plugin-emotion`],
}
```

3. If you don't already have one, create a page in your Gatsby site at `src/pages/emotion-sample.js`.

Import Emotion's `css` core package. You can then use the `css` prop to add [Emotion object styles](https://emotion.sh/docs/object-styles) to any element inside a component:

```jsx:title=src/pages/emotion-sample.js
import React from "react"
import { css } from "@emotion/core"

export default () => (
  <div>
    <p
      css={{
        background: "pink",
        color: "blue",
      }}
    >
      This page is using Emotion.
    </p>
  </div>
)
```

4. To use Emotion's [styled components](https://emotion.sh/docs/styled), import the package and define them using the `styled` function.

```jsx:title=src/pages/emotion-sample.js
import React from "react"
import styled from "@emotion/styled"

const Content = styled.div`
  text-align: center;
  margin-top: 10px;
  p {
    font-weight: bold;
  }
`

export default () => (
  <Content>
    <p>This page is using Emotion.</p>
  </Content>
)
```

#### Additional resources

- [Using Emotion in Gatsby](/docs/emotion/)
- [Emotion website](https://emotion.sh)
- [Getting started with Emotion and Gatsby](https://egghead.io/lessons/gatsby-getting-started-with-emotion-and-gatsby)

### Using Google Fonts

Hosting your own [Google Fonts](https://fonts.google.com/) locally within a project means they won't have to be fetched over the network when your site loads, increasing your site's speed index by up to ~300 milliseconds on desktop and 1+ seconds on 3G. It's also recommended to limit custom font usage to only the essential for performance.

#### Prerequisites

- A [Gatsby site](/docs/quick-start)
- The [Gatsby CLI](/docs/gatsby-cli/) installed
- Choosing a font package from [the typefaces project](https://github.com/KyleAMathews/typefaces)

#### Directions

1. Run `npm install --save typeface-your-chosen-font`, replacing `your-chosen-font` with the name of the font you want to install from [the typefaces project](https://github.com/KyleAMathews/typefaces).

An example to load the popular 'Source Sans Pro' font would be: `npm install --save typeface-source-sans-pro`.

2. Add `import "typeface-your-chosen-font"` to a layout template, page component, or `gatsby-browser.js`.

```jsx:title=src/components/layout.js
import "typeface-your-chosen-font"
```

3. Once it's imported, you can reference the font name in a CSS stylesheet, CSS Module, or CSS-in-JS.

```css:title=src/components/layout.css
body {
  font-family: "Your Chosen Font";
}
```

_NOTE: So for the above example, the relevant CSS declaration would be `font-family: 'Source Sans Pro';`_

#### Additional resources

- [Typography.js](/docs/typography-js/) - Another option for using Google fonts on a Gatsby site
- [The Typefaces Project Docs](https://github.com/KyleAMathews/typefaces/blob/master/README.md)
- [Live example on Kyle Mathews' blog](https://www.bricolage.io/typefaces-easiest-way-to-self-host-fonts/)

## 3. Working with starters

[Starters](/docs/starters/) are boilerplate Gatsby sites maintained officially, or by the community.

### Using a starter

#### Prerequisites

- The [Gatsby CLI](/docs/gatsby-cli) installed

#### Directions

1. Find the starter you'd like to use. (_The [Starter Library](/starters/?v=2) is a good place to look!_)

2. Generate a new site based on the starter. In the terminal, run:

```shell
gatsby new {your-project-name} {link-to-starter}
```

> _Don't run the above command as-is -- remember to replace {your-project-name} and {link-to-starter}!_

3. Run your new site:

```shell
cd {your-project-name}
gatsby develop
```

#### Additional resources

- Follow a [more detailed guide](/docs/starters/) on using Gatsby starters.
- Learn how to use the [Gatsby CLI](/docs/gatsby-cli) tool to use starters in [tutorial part one](/tutorial/part-one/#using-gatsby-starters)
- Browse the [Starter Library](/starters/?v=2)
- Check out Gatsby's [official default starter](https://github.com/gatsbyjs/gatsby-starter-default)

## 4. Working with themes

A Gatsby theme abstracts Gatsby configuration (shared functionality, data sourcing, design) into an installable package. This means that the configuration and functionality isn’t directly written into your project, but rather versioned, centrally managed, and installed as a dependency. You can seamlessly update a theme, compose themes together, and even swap out one compatible theme for another.

- Read more on [What is a Gatsby Theme?](/docs/themes/what-are-gatsby-themes)

### Creating a new site using a theme starter

Creating a site based on a starter that configures a theme follows the same process as creating a site based on a starter that **doesn't** configure a theme. In this example you can use the [starter for creating a new site that uses the official Gatsby blog theme](https://github.com/gatsbyjs/gatsby-starter-blog-theme).

#### Prerequisites

- The [Gatsby CLI](/docs/gatsby-cli) installed

#### Directions

1. Generate a new site based on the blog theme starter:

```shell
gatsby new {your-project-name} https://github.com/gatsbyjs/gatsby-starter-blog-theme
```

2. Run your new site:

```shell
cd {your-project-name}
gatsby develop
```

#### Additional resources

- Learn how to use an existing Gatsby theme in the [shorter conceptual guide](/docs/themes/using-a-gatsby-theme) or the more detailed [step-by-step tutorial](/tutorial/using-a-theme).

### Building a new theme

<EggheadEmbed
  lessonLink="https://egghead.io/lessons/gatsby-use-the-gatsby-theme-workspace-starter-to-begin-building-a-new-theme"
  lessonTitle="Use the Gatsby Theme Workspace Starter to Begin Building a New Theme"
/>

#### Prerequisites

- The [Gatsby CLI](/docs/gatsby-cli) installed

* [Yarn](https://yarnpkg.com/lang/en/docs/install/#mac-stable) installed

#### Directions

1. Generate a new theme workspace using the [Gatsby theme workspace starter](https://github.com/gatsbyjs/gatsby-starter-theme-workspace):

```shell
gatsby new {your-project-name} https://github.com/gatsbyjs/gatsby-starter-theme-workspace
```

2. Run the example site in the workspace:

```shell
yarn workspace example develop
```

#### Additional resources

- Follow a [more detailed guide](/docs/themes/building-themes/) on using the Gatsby theme workspace starter.
- Learn how to build your own theme in the [Gatsby Theme Authoring video course on Egghead](https://egghead.io/courses/gatsby-theme-authoring), or in the [video course's complementary written tutorial companion](/tutorial/building-a-theme).

## 5. Sourcing data

Data sourcing in Gatsby is plugin-driven; Source plugins fetch data from their source (e.g. the `gatsby-source-filesystem` plugin fetches data from the file system, the `gatsby-source-wordpress` plugin fetches data from the WordPress API, etc). You can also source the data yourself.

### Adding data to GraphQL

Gatsby's [GraphQL data layer](/docs/querying-with-graphql/) uses nodes to model chunks of data. Gatsby source plugins add source nodes that you can query for, but you can also create source nodes yourself. To add custom data to the GraphQL data layer yourself, Gatsby provides methods you can leverage.

This recipe shows you how to add custom data using `createNode()`.

#### Directions

1. In `gatsby-node.js` use `sourceNodes()` and `actions.createNode()` to create and export nodes to be able to query the data.

```javascript:title=gatsby-node.js
exports.sourceNodes = ({ actions, createNodeId, createContentDigest }) => {
  const pokemons = [
    { name: "Pikachu", type: "electric" },
    { name: "Squirtle", type: "water" },
  ]

  pokemons.forEach(pokemon => {
    const node = {
      name: pokemon.name,
      type: pokemon.type,
      id: createNodeId(`Pokemon-${pokemon.name}`),
      internal: {
        type: "Pokemon",
        contentDigest: createContentDigest(pokemon),
      },
    }
    actions.createNode(node)
  })
}
```

2. Run `gatsby develop`.

   > _Note: After making changes in `gatsby-node.js` you need to re-run `gatsby develop` for the changes to take effect._

3. Query the data (in GraphiQL or in your components).

```graphql
query MyPokemonQuery {
  allPokemon {
    nodes {
      name
      type
      id
    }
  }
}
```

#### Additional resources

- Walk through an example using the `gatsby-source-filesystem` plugin in [tutorial part five](/tutorial/part-five/#source-plugins)
- Search available source plugins in the [Gatsby library](/plugins/?=source)
- Understand source plugins by building one in the [Pixabay source plugin tutorial](/docs/pixabay-source-plugin-tutorial/)
- The createNode function [documentation](/docs/actions/#createNode)

### Sourcing Markdown data for blog posts and pages with GraphQL

You can source Markdown data and use Gatsby's [`createPages` API](/docs/actions/#createPage) to create pages dynamically.

This recipe shows how to create pages from Markdown files on your local filesystem using Gatsby's GraphQL data layer.

#### Prerequisites

- A [Gatsby site](/docs/quick-start) with a `gatsby-config.js` file
- The [Gatsby CLI](/docs/gatsby-cli) installed
- The [gatsby-source-filesystem plugin](/packages/gatsby-source-filesystem) installed
- The [gatsby-transformer-remark plugin](/packages/gatsby-transformer-remark) installed
- A `gatsby-node.js` file

#### Directions

1. In `gatsby-config.js`, configure `gatsby-transformer-remark` along with `gatsby-source-filesystem` to pull in Markdown files from a source folder. This would be in addition to any previous `gatsby-source-filesystem` entries, such as for images:

```js:title=gatsby-config.js
module.exports = {
  plugins: [
    `gatsby-transformer-remark`,
    {
      resolve: `gatsby-source-filesystem`,
      options: {
        name: `content`,
        path: `${__dirname}/src/content`,
      },
    },
  ]
```

2. Add a Markdown post to `src/content`, including frontmatter for the title, date, and path, with some initial content for the body of the post:

```markdown:title=src/content/my-first-post.md
---
title: My First Post
date: 2019-07-10
path: /my-first-post
---

This is my first Gatsby post written in Markdown!
```

3. Start up the development server with `gatsby develop`, navigate to the GraphiQL explorer at <http://localhost:8000/___graphql>, and write a query to get all markdown data:

```graphql
{
  allMarkdownRemark {
    edges {
      node {
        frontmatter {
          path
        }
      }
    }
  }
}
```

<iframe
  title="Query for all markdown"
  src="https://q4xpb.sse.codesandbox.io/___graphql?explorerIsOpen=false&query=%7B%0A%20%20allMarkdownRemark%20%7B%0A%20%20%20%20edges%20%7B%0A%20%20%20%20%20%20node%20%7B%0A%20%20%20%20%20%20%20%20frontmatter%20%7B%0A%20%20%20%20%20%20%20%20%20%20path%0A%20%20%20%20%20%20%20%20%7D%0A%20%20%20%20%20%20%7D%0A%20%20%20%20%7D%0A%20%20%7D%0A%7D"
  width="600"
  height="300"
/>

4. Add the JavaScript code to generate pages from Markdown posts at build time by copying the GraphQL query into `gatsby-node.js` and looping through the results:

```js:title=gatsby-node.js
const path = require(`path`)

exports.createPages = async ({ actions, graphql }) => {
  const { createPage } = actions

  const result = await graphql(`
    {
      allMarkdownRemark {
        edges {
          node {
            frontmatter {
              path
            }
          }
        }
      }
    }
  `)
  if (result.errors) {
    console.error(result.errors)
  }

  result.data.allMarkdownRemark.edges.forEach(({ node }) => {
    createPage({
      path: node.frontmatter.path,
      component: path.resolve(`src/templates/post.js`),
    })
  })
}
```

5. Add a post template in `src/templates`, including a GraphQL query for generating pages dynamically from Markdown content at build time:

```jsx:title=src/templates/post.js
import React from "react"
import { graphql } from "gatsby"

export default function Template({ data }) {
  const { markdownRemark } = data // data.markdownRemark holds your post data
  const { frontmatter, html } = markdownRemark
  return (
    <div className="blog-post">
      <h1>{frontmatter.title}</h1>
      <h2>{frontmatter.date}</h2>
      <div
        className="blog-post-content"
        dangerouslySetInnerHTML={{ __html: html }}
      />
    </div>
  )
}

export const pageQuery = graphql`
  query($path: String!) {
    markdownRemark(frontmatter: { path: { eq: $path } }) {
      html
      frontmatter {
        date(formatString: "MMMM DD, YYYY")
        path
        title
      }
    }
  }
`
```

6. Run `gatsby develop` to restart the development server. View your post in the browser: <http://localhost:8000/my-first-post>

#### Additional resources

- [Tutorial: Programmatically create pages from data](/tutorial/part-seven/)
- [Creating and modifying pages](/docs/creating-and-modifying-pages/)
- [Adding Markdown pages](/docs/adding-markdown-pages/)
- [Guide to creating pages from data programmatically](/docs/programmatically-create-pages-from-data/)
- [Example repo](https://github.com/gatsbyjs/gatsby/tree/master/examples/recipe-sourcing-markdown) for this recipe

### Sourcing from WordPress

#### Prerequisites

- An existing [Gatsby site](/docs/quick-start/) with a `gatsby-config.js` and `gatsby-node.js` file
- A WordPress instance, either self-hosted or on Wordpress.com

#### Directions

1. Install the `gatsby-source-wordpress` plugin by running the following command:

```shell
npm install gatsby-source-wordpress --save
```

2. Configure the plugin by modifying the `gatsby-config.js` file such that it includes the following:

```javascript:title=gatsby-config.js
module.exports = {
  ...
  plugins: [
    {
      resolve: `gatsby-source-wordpress`,
      options: {
        // baseUrl will need to be updated with your WordPress source
        baseUrl: `wpexample.com`,
        protocol: `https`,
        // is it hosted on wordpress.com, or self-hosted?
        hostingWPCOM: false,
        // does your site use the Advanced Custom Fields Plugin?
        useACF: false
      }
    },
  ]
}
```

> **Note:** Refer to the [`gatsby-source-wordpress` plugin docs](/packages/gatsby-source-wordpress/?=wordpre#how-to-use) to know more about configuring your plugins.

3. Create a template component such as `src/templates/post.js` with the following code in it:

```javascript:title=post.js
import React, { Component } from "react"
import { graphql } from "gatsby"
import PropTypes from "prop-types"

class Post extends Component {
  render() {
    const post = this.props.data.wordpressPost

    return (
      <>
        <h1>{post.title}</h1>
        <div dangerouslySetInnerHTML={{ __html: post.content }} />
      </>
    )
  }
}

Post.propTypes = {
  data: PropTypes.object.isRequired,
  edges: PropTypes.array,
}

export default Post

export const pageQuery = graphql`
  query($id: String!) {
    wordpressPost(id: { eq: $id }) {
      title
      content
    }
  }
`
```

4. Create dynamic pages for your WordPress posts by pasting the following sample code in `gatsby-node.js`:

```javascript:title=gatsby-node.js
const path = require(`path`)
const slash = require(`slash`)

exports.createPages = async ({ graphql, actions }) => {
  const { createPage } = actions

  // query content for WordPress posts
  const result = await graphql(`
    query {
      allWordpressPost {
        edges {
          node {
            id
            slug
          }
        }
      }
    }
  `)

  const postTemplate = path.resolve(`./src/templates/post.js`)
  result.data.allWordpressPost.edges.forEach(edge => {
    createPage({
      // `path` will be the url for the page
      path: edge.node.slug,
      // specify the component template of your choice
      component: slash(postTemplate),
      // In the ^template's GraphQL query, 'id' will be available
      // as a GraphQL variable to query for this posts's data.
      context: {
        id: edge.node.id,
      },
    })
  })
}
```

5. Run `gatsby-develop` to see the newly generated pages and navigate through them.

6. Open the `GraphiQL IDE` at `localhost:8000/__graphql` and open the Docs or Explorer to observe the queryable fields for `allWordpressPosts`.

The dynamic pages created above in `gatsby-node.js` have unique paths for navigating to particular posts, using a template component for the posts and a sample GraphQL query to source WordPress post content.

#### Additional resources

- [Getting Started with WordPress and Gatsby](/blog/2019-04-26-how-to-build-a-blog-with-wordpress-and-gatsby-part-1/)
- More on [Sourcing from WordPress](/docs/sourcing-from-wordpress/)
- [Live example on Sourcing from WordPress](https://github.com/gatsbyjs/gatsby/tree/master/examples/using-wordpress)

### Sourcing data from Contentful

#### Prerequisites

- A [Gatsby site](/docs/quick-start/)
- A [Contentful account](https://www.contentful.com/)
- The [Contentful CLI](https://www.npmjs.com/package/contentful-cli) installed

#### Directions

1. Log in to Contentful with the CLI and follow the steps. It will help you create an account if you don't have one.

```shell
contentful login
```

2. Create a new space if you don't already have one. Make sure to save the space ID given to you at the end of the command. If you already have a Contentful space and space ID, you can skip steps 2 and 3.

Note: for new accounts, you can overwrite the default onboarding space. Check to see the [spaces included with your account](https://app.contentful.com/account/profile/space_memberships).

```shell
contentful space create --name 'Gatsby example'
```

3. Seed the new space with example blog content using the new space ID returned from the previous command, in place of `<space ID>`.

```shell
contentful space seed -s '<space ID>' -t blog
```

For example, with a space ID in place: `contentful space seed -s '22fzx88spbp7' -t blog`

4. Create a new access token for your space. Remember this token, as you will need it in step 6.

```shell
contentful space accesstoken create -s '<space ID>' --name 'Example token'
```

5. Install the `gatsby-source-contentful` plugin in your Gatsby site:

```shell
npm install --save gatsby-source-contentful
```

6. Edit the file `gatsby-config.js` and add the `gatsby-source-contentful` to the `plugins` array to enable the plugin. You should strongly consider using [environment variables](/docs/environment-variables/) to store your space ID and token for security purposes.

```javascript:title=gatsby-config.js
plugins: [
   // add to array along with any other installed plugins
   // highlight-start
   {


    resolve: `gatsby-source-contentful`,
    options: {
      spaceId: `<space ID>`, // or process.env.CONTENTFUL_SPACE_ID
      accessToken: `<access token>`, // or process.env.CONTENTFUL_TOKEN
    },
  },
  // highlight-end
],
```

7. Run `gatsby develop` and make sure the site compiled successfully.

8. Query data with the [GraphiQL editor](/docs/introducing-graphiql/) at <https://localhost:8000/___graphql>. The Contentful plugin adds several new node types to your site, including every content type in your Contentful website. Your example space with a "Blog Post" content type produces a `allContentfulBlogPost` node type in GraphQL.

![the graphql interface, with a sample query outlined below](./images/recipe-sourcing-contentful-graphql.png)

To query for Blog Post titles from Contentful, use the following GraphQL query:

```graphql
{
  allContentfulBlogPost {
    edges {
      node {
        title
      }
    }
  }
}
```

Contentful nodes also include several metadata fields like `createdAt` or `node_locale`.

9. To show a list of links to the blog posts, create a new file in `/src/pages/blog.js`. This page will display all posts, sorted by updated date.

```jsx:title=src/pages/blog.js
import React from "react"
import { graphql, Link } from "gatsby"

const BlogPage = ({ data }) => (
  <div>
    <h1>Blog</h1>
    <ul>
      {data.allContentfulBlogPost.edges.map(({ node, index }) => (
        <li key={index}>
          <Link to={`/blog/${node.slug}`}>{node.title}</Link>
        </li>
      ))}
    </ul>
  </div>
)

export default BlogPage

export const query = graphql`
  {
    allContentfulBlogPost(sort: { fields: [updatedAt] }) {
      edges {
        node {
          title
          slug
        }
      }
    }
  }
`
```

To continue building out your Contentful site including post detail pages, check out the rest of the [Gatsby docs](/docs/sourcing-from-contentful/) and additional resources below.

#### Additional resources

- [Building a Site with React and Contentful](/blog/2018-1-25-building-a-site-with-react-and-contentful/)
- [More on Sourcing from Contentful](/docs/sourcing-from-contentful/)
- [Contentful source plugin](/packages/gatsby-source-contentful/)
- [Long-text field types returned as objects](/packages/gatsby-source-contentful/#a-note-about-longtext-fields)
- [Example repository for this recipe](https://github.com/gatsbyjs/gatsby/tree/master/examples/recipe-sourcing-contentful)

### Pulling data from an external source and creating pages without GraphQL

You don't have to use the GraphQL data layer to include data in pages, [though there are reasons why you should consider GraphQL](/docs/why-gatsby-uses-graphql/). You can use the node `createPages` API to pull unstructured data directly into Gatsby sites rather than through GraphQL and source plugins.

In this recipe, you'll create dynamic pages from data fetched from the [PokéAPI’s REST endpoints](https://www.pokeapi.co/). The [full example](https://github.com/jlengstorf/gatsby-with-unstructured-data/) can be found on GitHub.

#### Prerequisites

- A Gatsby Site with a `gatsby-node.js` file
- The [Gatsby CLI](/docs/gatsby-cli) installed
- The [axios](https://www.npmjs.com/package/axios) package installed through npm

#### Directions

1. In `gatsby-node.js`, add the JavaScript code to fetch data from the PokéAPI and programmatically create an index page:

```js:title=gatsby-node.js
const axios = require("axios")

const get = endpoint => axios.get(`https://pokeapi.co/api/v2${endpoint}`)

const getPokemonData = names =>
  Promise.all(
    names.map(async name => {
      const { data: pokemon } = await get(`/pokemon/${name}`)
      return { ...pokemon }
    })
  )
exports.createPages = async ({ actions: { createPage } }) => {
  const allPokemon = await getPokemonData(["pikachu", "charizard", "squirtle"])

  // Create a page that lists Pokémon.
  createPage({
    path: `/`,
    component: require.resolve("./src/templates/all-pokemon.js"),
    context: { allPokemon },
  })
}
```

2. Create a template to display Pokémon on the homepage:

```js:title=src/templates/all-pokemon.js
import React from "react"

export default ({ pageContext: { allPokemon } }) => (
  <div>
    <h1>Behold, the Pokémon!</h1>
    <ul>
      {allPokemon.map(pokemon => (
        <li key={pokemon.id}>
          <img src={pokemon.sprites.front_default} alt={pokemon.name} />
          <p>{pokemon.name}</p>
        </li>
      ))}
    </ul>
  </div>
)
```

3. Run `gatsby develop` to fetch the data, build pages, and start the development server.
4. View your homepage in a browser: <http://localhost:8000>

#### Additional resources

- [Full Pokemon data repo](https://github.com/jlengstorf/gatsby-with-unstructured-data/)
- More on using unstructured data in [Using Gatsby without GraphQL](/docs/using-gatsby-without-graphql/)
- When and how to [query data with GraphQL](/docs/querying-with-graphql/) for more complex Gatsby sites

### Sourcing content from Drupal

#### Prerequisites

- A [Gatsby site](/docs/quick-start)
- A [Drupal](http://drupal.org) site
- The [JSON:API module](https://www.drupal.org/project/jsonapi) installed and enabled on the Drupal site

#### Directions

1. Install the `gatsby-source-drupal` plugin.

```
npm install --save gatsby-source-drupal
```

2. Edit your `gatsby-config.js` file to enable the plugin and configure it.

```javascript:title=gatsby-config.js
module.exports = {
  plugins: [
    {
      resolve: `gatsby-source-drupal`,
      options: {
        baseUrl: `https://your-website/`,
        apiBase: `api`, // optional, defaults to `jsonapi`
      },
    },
  ],
}
```

3. Start the development server with `gatsby develop`, and open the GraphiQL explorer at <http://localhost:8000/___graphql>. Under the Explorer tab, you should see new node types, such as `allBlockBlock` for Drupal blocks, and one for every content type in your Drupal site. For example, if you have a "Page" content type, it will be available as `allNodePage`. To query all "Page" nodes for their title and body, use a query like:

```graphql
{
  allNodePage {
    edges {
      node {
        title
        body {
          value
        }
      }
    }
  }
}
```

4. To use your Drupal data, create a new page in your Gatsby site at `src/pages/drupal.js`. This page will list all Drupal "Page" nodes.

_**Note:** the exact GraphQL schema will depend on your how Drupal instance is structured._

```jsx:title=src/pages/drupal.js
import React from "react"
import { graphql } from "gatsby"

const DrupalPage = ({ data }) => (
  <div>
    <h1>Drupal pages</h1>
    <ul>
    {data.allNodePage.edges.map(({ node, index }) => (
      <li key={index}>
        <h2>{node.title}</h2>
        <div>
          {node.body.value}
        </div>
      </li>
    ))}
   </ul>
  </div>
)

export default DrupalPage

export const query = graphql`
  {
  allNodePage {
    edges {
      node {
        title
        body {
          value
        }
      }
    }
  }
}
```

5. With the development server running, you can view the new page by visiting <http://localhost:8000/drupal>.

#### Additional Resources

- [Using Decoupled Drupal with Gatsby](/blog/2018-08-13-using-decoupled-drupal-with-gatsby/)
- [More on sourcing from Drupal](/docs/sourcing-from-drupal)
- [Tutorial: Programmatically create pages from data](/tutorial/part-seven/)

## 6. Querying data

### Querying data with a Page Query

You can use the `graphql` tag to query data in the pages of your Gatsby site. This gives you access to anything included in Gatsby's data layer, such as site metadata, source plugins, images, and more.

#### Directions

1. Import `graphql` from `gatsby`.

2. Export a constant named `query` and set its value to be a `graphql` template with the query between two backticks.

3. Pass in `data` as a prop to the component.

4. The `data` variable holds the queried data and can be referenced in JSX to output HTML.

```jsx:title=src/pages/index.js
import React from "react"
// highlight-next-line
import { graphql } from "gatsby"

import Layout from "../components/layout"

// highlight-start
export const query = graphql`
  query HomePageQuery {
    site {
      siteMetadata {
        title
      }
    }
  }
`
// highlight-end

// highlight-next-line
const IndexPage = ({ data }) => (
  <Layout>
    // highlight-next-line
    <h1>{data.site.siteMetadata.title}</h1>
  </Layout>
)

export default IndexPage
```

#### Additional resources

- [GraphQL and Gatsby](/docs/graphql/): understanding the expected shape of your data
- [More on querying data in pages with GraphQL](/docs/page-query/)
- [MDN on Tagged Template Literals](https://developer.mozilla.org/en-US/docs/Web/JavaScript/Reference/Template_literals) like the ones used in GraphQL

### Querying data with the StaticQuery Component

`StaticQuery` is a component for retrieving data from Gatsby's data layer in [non-page components](/docs/static-query/), such as a header, navigation, or any other child component.

#### Directions

1. The `StaticQuery` Component requires two render props: `query` and `render`.

```jsx:title=src/components/NonPageComponent.js
import React from "react"
import { StaticQuery, graphql } from "gatsby"

const NonPageComponent = () => (
  <StaticQuery
    query={graphql` // highlight-line
      query NonPageQuery {
        site {
          siteMetadata {
            title
          }
        }
      }
    `}
    render={(
      data // highlight-line
    ) => (
      <h1>
        Querying title from NonPageComponent with StaticQuery:
        {data.site.siteMetadata.title}
      </h1>
    )}
  />
)

export default NonPageComponent
```

2. You can now use this component as you would [any other component](/docs/building-with-components#non-page-components) by importing it into a larger page of JSX components and HTML markup.

### Querying data with the useStaticQuery hook

Since Gatsby v2.1.0, you can use the `useStaticQuery` hook to query data with a JavaScript function instead of a component. The syntax removes the need for a `<StaticQuery>` component to wrap everything, which some people find simpler to write.

The `useStaticQuery` hook takes a GraphQL query and returns the requested data. It can be stored in a variable and used later in your JSX templates.

#### Prerequisites

- You'll need React and ReactDOM 16.8.0 or later (keeping Gatsby updated handles this)
- Recommended reading: the [Rules of React Hooks](https://reactjs.org/docs/hooks-rules.html)

#### Directions

1. Import `useStaticQuery` and `graphql` from `gatsby` in order to use the hook query the data.

2. In the start of a stateless functional component, assign a variable to the value of `useStaticQuery` with your `graphql` query passed as an argument.

3. In the JSX code returned from your component, you can reference that variable to handle the returned data.

```jsx:title=src/components/NonPageComponent.js
import React from "react"
import { useStaticQuery, graphql } from "gatsby" //highlight-line

const NonPageComponent = () => {
  // highlight-start
  const data = useStaticQuery(graphql`
    query NonPageQuery {
      site {
        siteMetadata {
          title
        }
      }
    }
  `)
  // highlight-end
  return (
    <h1>
      Querying title from NonPageComponent: {data.site.siteMetadata.title}{" "}
      //highlight-line
    </h1>
  )
}

export default NonPageComponent
```

#### Additional resources

- [More on Static Query for querying data in components](/docs/static-query/)
- [The difference between a static query and a page query](/docs/static-query/#how-staticquery-differs-from-page-query)
- [More on the useStaticQuery hook](/docs/use-static-query/)
- [Visualize your data with GraphiQL](/docs/introducing-graphiql/)

### Limiting with GraphQL

When querying for data with GraphQL, you can limit the number of results returned with a specific number. This is helpful if you only need a few pieces of data or need to [paginate data](/docs/adding-pagination/).

To limit data, you'll need a Gatsby site with some nodes in the GraphQL data layer. All sites have some nodes like `allSitePage` and `sitePage` created automatically: more can be added by installing source plugins like `gatsby-source-filesystem` in `gatsby-config.js`.

#### Prerequisites

- A [Gatsby site](/docs/quick-start/)

#### Directions

1. Run `gatsby develop` to start the development server.
2. Open a tab in your browser at: <http://localhost:8000/___graphql>.
3. Add a query in the editor with the following fields on `allSitePage` to start off:

```graphql
{
  allSitePage {
    edges {
      node {
        id
        path
      }
    }
  }
}
```

4. Add a `limit` argument to the `allSitePage` field and give it an integer value `3`.

```graphql
{
  allSitePage(limit: 3) { // highlight-line
    edges {
      node {
        id
        path
      }
    }
  }
}
```

5. Click the play button in the GraphiQL page and the data in the `edges` field will be limited to the number specified.

#### Additional resources

- Learn about [nodes in Gatsby's GraphQL data API](/docs/node-interface/)
- [Gatsby GraphQL reference for limiting](/docs/graphql-reference/#limit)
- Live example:

<iframe
  title="Limiting returned data"
  src="https://711808k40x.sse.codesandbox.io/___graphql?query=%7B%0A%20%20allSitePage(limit%3A%203)%20%7B%0A%20%20%20%20edges%20%7B%0A%20%20%20%20%20%20node%20%7B%0A%20%20%20%20%20%20%20%20id%0A%20%20%20%20%20%20%20%20path%0A%20%20%20%20%20%20%7D%0A%20%20%20%20%7D%0A%20%20%7D%0A%7D%0A&explorerIsOpen=false"
  width="600"
  height="300"
/>

### Sorting with GraphQL

The ordering of your results can be specified with the GraphQL `sort` argument. You can specify which fields to sort by and the order to sort in.

For this recipe, you'll need a Gatsby site with a collection of nodes to sort in the GraphQL data layer. All sites have some nodes like `allSitePage` created automatically: more can be added by installing source plugins.

#### Prerequisites

- A [Gatsby site](/docs/quick-start)
- Queryable fields prefixed with `all`, e.g. `allSitePage`

#### Directions

1. Run `gatsby develop` to start the development server.
2. Open the GraphiQL explorer in a browser tab at: <http://localhost:8000/___graphql>
3. Add a query in the editor with the following fields on `allSitePage` to start off:

```graphql
{
  allSitePage {
    edges {
      node {
        id
        path
      }
    }
  }
}
```

4. Add a `sort` argument to the `allSitePage` field and give it an object with the `fields` and `order` attributes. The value for `fields` can be a field or an array of fields to sort by (this example uses the `path` field), the `order` can be either `ASC` or `DESC` for ascending and descending respectively.

```graphql
{
  allSitePage(sort: {fields: path, order: ASC}) { // highlight-line
    edges {
      node {
        id
        path
      }
    }
  }
}

```

5. Click the play button in the GraphiQL page and the data returned will be sorted ascending by the `path` field.

#### Additional resources

- [Gatsby GraphQL reference for sorting](/docs/graphql-reference/#sort)
- Learn about [nodes in Gatsby's GraphQL data API](/docs/node-interface/)
- Live example:

<iframe
  title="Sorting data"
  src="https://711808k40x.sse.codesandbox.io/___graphql?query=%7B%0A%20%20allSitePage(sort%3A%20%7Bfields%3A%20path%2C%20order%3A%20ASC%7D)%20%7B%0A%20%20%20%20edges%20%7B%0A%20%20%20%20%20%20node%20%7B%0A%20%20%20%20%20%20%20%20id%0A%20%20%20%20%20%20%20%20path%0A%20%20%20%20%20%20%7D%0A%20%20%20%20%7D%0A%20%20%7D%0A%7D%0A&explorerIsOpen=false"
  width="600"
  height="300"
/>

### Filtering with GraphQL

Queried results can be filtered down with operators like `eq` (equals), `ne` (not equals), `in`, and `regex` on specified fields.

For this recipe, you'll need a Gatsby site with a collection of nodes to filter in the GraphQL data layer. All sites have some nodes like `allSitePage` created automatically: more can be added by installing source and transformer plugins like `gatsby-source-filesystem` and `gatsby-transformer-remark` in `gatsby-config.js` to produce `allMarkdownRemark`.

#### Prerequisites

- A [Gatsby site](/docs/quick-start)
- Queryable fields prefixed with `all`, e.g. `allSitePage` or `allMarkdownRemark`

#### Directions

1. Run `gatsby develop` to start the development server.
2. Open the GraphiQL explorer in a browser tab at: <http://localhost:8000/___graphql>
3. Add a query in the editor using a field prefixed by 'all', like `allMarkdownRemark` (meaning that it will return a list of nodes)

```graphql
{
  allMarkdownRemark {
    edges {
      node {
        frontmatter {
          title
          categories
        }
      }
    }
  }
}
```

4. Add a `filter` argument to the `allMarkdownRemark` field and give it an object with the fields you'd like to filter by. In this example, Markdown content is filtered by the `categories` attribute in frontmatter metadata. The next value is the operator: in this case `eq`, or equals, with a value of 'magical creatures'.

```graphql
{
  allMarkdownRemark(filter: {frontmatter: {categories: {eq: "magical creatures"}}}) { // highlight-line
    edges {
      node {
        frontmatter {
          title
          categories
        }
      }
    }
  }
}
```

5. Click the play button in the GraphiQL page. The data that matches the filter parameters should be returned, in this case only sourced Markdown files tagged with a category of 'magical creatures'.

#### Additional resources

- [Gatsby GraphQL reference for filtering](/docs/graphql-reference/#filter)
- [Complete list of possible operators](/docs/graphql-reference/#complete-list-of-possible-operators)
- Learn about [nodes in Gatsby's GraphQL data API](/docs/node-interface/)
- Live example:

<iframe
  title="Filtering data"
  src="https://711808k40x.sse.codesandbox.io/___graphql?query=%7B%0A%20%20allMarkdownRemark(filter%3A%20%7Bfrontmatter%3A%20%7Bcategories%3A%20%7Beq%3A%20%22magical%20creatures%22%7D%7D%7D)%20%7B%0A%20%20%20%20edges%20%7B%0A%20%20%20%20%20%20node%20%7B%0A%20%20%20%20%20%20%20%20frontmatter%20%7B%0A%20%20%20%20%20%20%20%20%20%20title%0A%20%20%20%20%20%20%20%20%20%20categories%0A%20%20%20%20%20%20%20%20%7D%0A%20%20%20%20%20%20%7D%0A%20%20%20%20%7D%0A%20%20%7D%0A%7D%0A&explorerIsOpen=false"
  width="600"
  height="300"
/>

### GraphQL Query Aliases

You can rename any field in a GraphQL query with an alias.

If you would like to run two queries on the same datasource, you can use an alias to avoid a naming collision with two queries of the same name.

#### Directions

1. Run `gatsby develop` to start the development server.
2. Open the GraphiQL explorer in a browser tab at: <http://localhost:8000/___graphql>
3. Add a query in the editor using two fields of the same name like `allFile`

```graphql
{
  allFile {
    totalCount
  }
  allFile {
    pageInfo {
      currentPage
    }
  }
}
```

4. Add the name you would like to use for any field before the name of the field in your GraphQL schema, separated by a colon. (E.g. `[alias-name]: [original-name]`)

```graphql
{
  fileCount: allFile { // highlight-line
    totalCount
  }
  filePageInfo: allFile { // highlight-line
    pageInfo {
      currentPage
    }
  }
}
```

5. Click the play button in the GraphiQL page and 2 objects with alias names you provided should be output.

#### Additional resources

- [Gatsby GraphQL reference for aliasing](/docs/graphql-reference/#aliasing)
- Live example:

<iframe
  title="Using aliases"
  src="https://711808k40x.sse.codesandbox.io/___graphql?query=%7B%0A%20%20fileCount%3A%20allFile%20%7B%20%0A%20%20%20%20totalCount%0A%20%20%7D%0A%20%20filePageInfo%3A%20allFile%20%7B%0A%20%20%20%20pageInfo%20%7B%0A%20%20%20%20%20%20currentPage%0A%20%20%20%20%7D%0A%20%20%7D%0A%7D%0A&explorerIsOpen=false"
  width="600"
  height="300"
/>

### GraphQL Query Fragments

GraphQL fragments are shareable chunks of a query that can be reused.

You might want to use them to share multiple fields between queries or to colocate a component with the data it uses.

#### Directions

1. Declare a `graphql` template string with a Fragment in it. The fragment should be made up of the keyword `fragment`, a name, the GraphQL type it is associated with (in this case of type `Site`, as demonstrated by `on Site`), and the fields that make up the fragment:

```jsx
export const query = graphql`
  // highlight-start
  fragment SiteInformation on Site {
    title
    description
  }
  // highlight-end
`
```

2. Now, include the fragment in a query for a field of the type specified by the fragment. This includes those fields without having to declare them all independently:

```diff
export const pageQuery = graphql`
  query SiteQuery {
    site {
-     title
-     description
+   ...SiteInformation
    }
  }
`
```

**Note**: Fragments don't need to be imported in Gatsby. Exporting a query with a Fragment makes that Fragment available in _all_ queries in your project.

Fragments can be nested inside other fragments, and multiple fragments can be used in the same query.

#### Additional resources

- [Simple example repo using fragments](https://github.com/gatsbyjs/gatsby/tree/master/examples/using-fragments)
- [Gatsby GraphQL reference for fragments](/docs/graphql-reference/#fragments)
- [Gatsby image fragments](/docs/gatsby-image/#image-query-fragments)
- [Example repo with co-located data](https://github.com/gatsbyjs/gatsby/tree/master/examples/gatsbygram)

### Querying data client-side with `fetch`

Data doesn't only have to be queried at build time and remain solely static. You can query data at runtime the same way you can fetch data in a regular React app.

#### Prerequisites

- [A Gatsby Site](/docs/quick-start/)
- A page component, such as `index.js`

#### Directions

1. In a file with a React component defined, like a page in `src/pages` or a layout component, import React hooks for `useState` and `useEffect`.

```jsx:title=src/pages/index.js
import React, { useState, useEffect } from "react"
```

2. Inside the component, wrap a function to fetch data in a `useEffect` hook so it will asynchronously retrieve data when the component mounts in the browser client. Then, `await` the result with the `fetch` API, and call the set function from the `useState` hook (in this case `setStarsCount`) to save the state variable (`starsCount`) to the data returned from `fetch`.

```jsx:title=src/pages/index.js
import React, { useState, useEffect } from "react"

const IndexPage = () => {
  // highlight-start
  const [starsCount, setStarsCount] = useState(0)
  useEffect(() => {
    // get data from GitHub api
    fetch(`https://api.github.com/repos/gatsbyjs/gatsby`)
      .then(response => response.json()) // parse JSON from request
      .then(resultData => {
        setStarsCount(resultData.stargazers_count)
      }) // set data for the number of stars
  }, [])
  // highlight-end

  return (
    <section>
      // highlight-start
      <p>Runtime Data: Star count for the Gatsby repo {starsCount}</p>
      // highlight-end
    </section>
  )
}

export default IndexPage
```

#### Additional resources

- Guide on [client-data fetching](/docs/data-fetching/)
- Live [example site](https://gatsby-data-fetching.netlify.com/) using this example

## 7. Working with images

### Import an image into a component with webpack

Images can be imported right into a JavaScript module with webpack. This process automatically minifies and copies the image to your site's `public` folder, providing a dynamic image URL for you to pass to an HTML `<img>` element like a regular file path.

<EggheadEmbed
  lessonLink="https://egghead.io/lessons/gatsby-import-a-local-image-into-a-gatsby-component-with-webpack"
  lessonTitle="Import a Local Image into a Gatsby Component with webpack"
/>

#### Prerequisites

- A [Gatsby Site](/docs/quick-start) with a `.js` file exporting a React component
- an image (`.jpg`, `.png`, `.gif`, `.svg`, etc.) in the `src` folder

#### Directions

1. Import your file from its path in the `src` folder:

```jsx:title=src/pages/index.js
import React from "react"
// Tell webpack this JS file uses this image
import FiestaImg from "../assets/fiesta.jpg" // highlight-line
```

2. In `index.js`, add an `<img>` tag with the `src` as the name of the import you used from webpack (in this case `FiestaImg`), and add an `alt` attribute [describing the image](https://webaim.org/techniques/alttext/):

```jsx:title=src/pages/index.js
import React from "react"
import FiestaImg from "../assets/fiesta.jpg"

export default () => (
  // The import result is the URL of your image
  <img src={FiestaImg} alt="A dog smiling in a party hat" /> // highlight-line
)
```

3. Run `gatsby develop` to start the development server.
4. View your image in the browser: <http://localhost:8000/>

#### Additional resources

- [Example repo importing an image with webpack](https://github.com/gatsbyjs/gatsby/tree/master/examples/recipe-webpack-image)
- [More on all image techniques in Gatsby](/docs/images-and-files/)

### Reference an image from the `static` folder

As an alternative to importing assets with webpack, the `static` folder allows access to content that gets automatically copied into the `public` folder when built.

This is an **escape route** for [specific use cases](/docs/static-folder/#when-to-use-the-static-folder), and other methods like [importing with webpack](#import-an-image-into-a-component-with-webpack) are recommended to leverage optimizations made by Gatsby.

<EggheadEmbed
  lessonLink="https://egghead.io/lessons/gatsby-use-a-local-image-from-the-static-folder-in-a-gatsby-component"
  lessonTitle="Use a local image from the static folder in a Gatsby component"
/>

#### Prerequisites

- A [Gatsby Site](/docs/quick-start) with a `.js` file exporting a React component
- An image (`.jpg`, `.png`, `.gif`, `.svg`, etc.) in the `static` folder

#### Directions

1. Ensure that the image is in your `static` folder at the root of the project. Your project structure might look something like this:

```
├── gatsby-config.js
├── src
│   └── pages
│       └── index.js
├── static
│       └── fiesta.jpg
```

2. In `index.js`, add an `<img>` tag with the `src` as the relative path of the file from the `static` folder, and add an `alt` attribute [describing the image](https://webaim.org/techniques/alttext/):

```jsx:title=src/pages/index.js
import React from "react"

export default () => (
  <img src={`fiesta.jpg`} alt="A dog smiling in a party hat" /> // highlight-line
)
```

3. Run `gatsby develop` to start the development server.
4. View your image in the browser: <http://localhost:8000/>

#### Additional resources

- [Example repo referencing an image from the static folder](https://github.com/gatsbyjs/gatsby/tree/master/examples/recipe-static-image)
- [Using the Static Folder](/docs/static-folder/)
- [More on all image techniques in Gatsby](/docs/images-and-files/)

### Optimizing and querying local images with gatsby-image

The `gatsby-image` plugin can relieve much of the pain associated with optimizing images in your site.

Gatsby will generate optimized resources which can be queried with GraphQL and passed into Gatsby's image component. This takes care of the heavy lifting including creating several image sizes and loading them at the right time.

#### Prerequisites

- The `gatsby-image`, `gatsby-transformer-sharp`, and `gatsby-plugin-sharp` packages installed and added to the plugins array in `gatsby-config`
- [Images sourced](/packages/gatsby-image/#install) in your `gatsby-config` using a plugin like `gatsby-source-filesystem`

#### Directions

1. First, import `Img` from `gatsby-image`, as well as `graphql` and `useStaticQuery` from `gatsby`

```jsx
import { useStaticQuery, graphql } from "gatsby" // to query for image data
import Img from "gatsby-image" // to take image data and render it
```

2. Write a query to get image data, and pass the data into the `<Img />` component:

Choose any of the following options or a combination of them.

a. a single image queried by its file [path](/docs/content-and-data/) (Example: `images/corgi.jpg`)

```jsx
const data = useStaticQuery(graphql`
  query {
    file(relativePath: { eq: "corgi.jpg" }) { // highlight-line
      childImageSharp {
        fluid {
          base64
          aspectRatio
          src
          srcSet
          sizes
        }
      }
    }
  }
`)

return (
  <Img fluid={data.file.childImageSharp.fluid} alt="A corgi smiling happily" />
)
```

b. using a [GraphQL fragment](/docs/using-graphql-fragments/), to query for the necessary fields more tersely

```jsx
const data = useStaticQuery(graphql`
  query {
    file(relativePath: { eq: "corgi.jpg" }) {
      childImageSharp {
        fluid {
          ...GatsbyImageSharpFluid // highlight-line
        }
      }
    }
  }
`)

return (
  <Img fluid={data.file.childImageSharp.fluid} alt="A corgi smiling happily" />
)
```

c. several images from a directory (Example: `images/dogs`) [filtered](/docs/graphql-reference/#filter) by the `extension` and `relativeDirectory` fields, and then mapped into `Img` components

```jsx
const data = useStaticQuery(graphql`
  query {
    allFile(
      // highlight-start
      filter: {
        extension: { regex: "/(jpg)|(png)|(jpeg)/" }
        relativeDirectory: { eq: "dogs" }
      }
      // highlight-end
    ) {
      edges {
        node {
          base
          childImageSharp {
            fluid {
              ...GatsbyImageSharpFluid
            }
          }
        }
      }
    }
  }
`)

return (
  <div>
    // highlight-start
    {data.allFile.edges.map(image => (
      <Img
        fluid={image.node.childImageSharp.fluid}
        alt={image.node.base.split(".")[0]} // only use section of the file extension with the filename
      />
    ))}
    // highlight-end
  </div>
)
```

**Note**: This method can make it difficult to match images with `alt` text for accessibility. This example uses images with `alt` text included in the filename, like `dog in a party hat.jpg`.

d. an image of a fixed size using the `fixed` field instead of `fluid`

```jsx
const data = useStaticQuery(graphql`
  query {
    file(relativePath: { eq: "corgi.jpg" }) {
      childImageSharp {
        fixed(width: 250, height: 250) { // highlight-line
          ...GatsbyImageSharpFixed
        }
      }
    }
  }
`)
return (
  <Img fixed={data.file.childImageSharp.fixed} alt="A corgi smiling happily" />
)
```

e. an image of a fixed size with a `maxWidth`

```jsx
const data = useStaticQuery(graphql`
  query {
    file(relativePath: { eq: "corgi.jpg" }) {
      childImageSharp {
        fixed(maxWidth: 250) { // highlight-line
          ...GatsbyImageSharpFixed
        }
      }
    }
  }
`)
return (
  <Img fixed={data.file.childImageSharp.fixed} alt="A corgi smiling happily" /> // highlight-line
)
```

f. an image filling a fluid container with a max width (in pixels) and a higher quality (the default value is 50 i.e. 50%)

```jsx
const data = useStaticQuery(graphql`
  query {
    file(relativePath: { eq: "corgi.jpg" }) {
      childImageSharp {
        fluid(maxWidth: 800, quality: 75) { // highlight-line
          ...GatsbyImageSharpFluid
        }
      }
    }
  }
`)

return (
  <Img fluid={data.file.childImageSharp.fluid} alt="A corgi smiling happily" />
)
```

3. (Optional) Add inline styles to the `<Img />` like you would to other components

```jsx
<Img
  fluid={data.file.childImageSharp.fluid}
  alt="A corgi smiling happily"
  style={{ border: "2px solid rebeccapurple", borderRadius: 5, height: 250 }} // highlight-line
/>
```

4. (Optional) Force an image into a desired aspect ratio by overriding the `aspectRatio` field returned by the GraphQL query before it is passed into the `<Img />` component

```jsx
<Img
  fluid={{
    ...data.file.childImageSharp.fluid,
    aspectRatio: 1.6, // 1280 / 800 = 1.6
  }}
  alt="A corgi smiling happily"
/>
```

5. Run `gatsby develop`, to generate images from files in the filesystem (if not done already) and cache them

#### Additional resources

- [Example repository illustrating these examples](https://github.com/gatsbyjs/gatsby/tree/master/examples/recipes-gatsby-image)
- [Gatsby Image API](/docs/gatsby-image/)
- [Using Gatsby Image](/docs/using-gatsby-image)
- [More on working with images in Gatsby](/docs/working-with-images/)
- [Free egghead.io videos explaining these steps](https://egghead.io/playlists/using-gatsby-image-with-gatsby-ea85129e)

### Optimizing and querying images in post frontmatter with gatsby-image

For use cases like a featured image in a blog post, you can _still_ use `gatsby-image`. The `Img` component needs processed image data, which can come from a local (or remote) file, including from a URL in the frontmatter of a `.md` or `.mdx` file.

To inline images in markdown (using the `![]()` syntax), consider using a plugin like [`gatsby-remark-images`](/packages/gatsby-remark-images/)

#### Prerequisites
=======
There are so many ways to add styles to your website; Gatsby supports almost every possible option, through official and community plugins.
>>>>>>> a9704e90

- [Using global CSS files without a Layout component](/docs/recipes/styling-css#using-global-css-files-without-a-layout-component)
- [Using global styles in a layout component](/docs/recipes/styling-css#using-global-styles-in-a-layout-component)
- [Using Styled Components](/docs/recipes/styling-css#using-styled-components)
- [Using CSS Modules](/docs/recipes/styling-css#using-css-modules)
- [Using Sass/SCSS](/docs/recipes/styling-css#using-sassscss)
- [Adding a Local Font](/docs/recipes/styling-css#adding-a-local-font)
- [Using Emotion](/docs/recipes/styling-css#using-emotion)
- [Using Google Fonts](/docs/recipes/styling-css#using-google-fonts)

## [3. Working with starters](/docs/recipes/working-with-starters)

[Starters](/docs/starters/) are boilerplate Gatsby sites maintained officially, or by the community.

- [Using a starter](/docs/recipes/working-with-starters#using-a-starter)

## [4. Working with themes](/docs/recipes/working-with-themes)

A Gatsby theme lets you centralize the look-and-feel of your site. You can seamlessly update a theme, compose themes together, and even swap out one compatible theme for another.

- [Creating a new site using a theme starter](/docs/recipes/working-with-themes#creating-a-new-site-using-a-theme-starter)
- [Building a new theme](/docs/recipes/working-with-themes#building-a-new-theme)

## [5. Sourcing data](/docs/recipes/sourcing-data)

Pull data from multiple locations, like the filesystem or database, into your Gatsby site.

- [Adding data to GraphQL](/docs/recipes/sourcing-data#adding-data-to-graphql)
- [Sourcing Markdown data for blog posts and pages with GraphQL](/docs/recipes/sourcing-data#sourcing-markdown-data-for-blog-posts-and-pages-with-graphql)
- [Sourcing from WordPress](/docs/recipes/sourcing-data#sourcing-from-wordpress)
- [Sourcing data from Contentful](/docs/recipes/sourcing-data#sourcing-data-from-contentful)
- [Pulling data from an external source and creating pages without GraphQL](/docs/recipes/sourcing-data#pulling-data-from-an-external-source-and-creating-pages-without-graphql)
- [Sourcing content from Drupal](/docs/recipes/sourcing-data#sourcing-content-from-drupal)

## [6. Querying data](/docs/recipes/querying-data)

Gatsby lets you access your data across all sources using a single GraphQL interface.

- [Querying data with a Page Query](/docs/recipes/querying-data#querying-data-with-a-page-query)
- [Querying data with the StaticQuery Component](/docs/recipes/querying-data#querying-data-with-the-staticquery-component)
- [Querying data with the useStaticQuery hook](/docs/recipes/querying-data/#querying-data-with-the-usestaticquery-hook)
- [Limiting with GraphQL](/docs/recipes/querying-data#limiting-with-graphql)
- [Sorting with GraphQL](/docs/recipes/querying-data#sorting-with-graphql)
- [Filtering with GraphQL](/docs/recipes/querying-data#filtering-with-graphql)
- [GraphQL Query Aliases](/docs/recipes/querying-data#graphql-query-aliases)
- [GraphQL Query Fragments](/docs/recipes/querying-data#graphql-query-fragments)

## [7. Working with images](/docs/recipes/working-with-images)

Access images as static resources, or automate the process of optimizing them through powerful plugins.

- [Import an image into a component with webpack](/docs/recipes/working-with-images#import-an-image-into-a-component-with-webpack)
- [Reference an image from the static folder](/docs/recipes/working-with-images#reference-an-image-from-the-static-folder)
- [Optimizing and querying local images with gatsby-image](/docs/recipes/working-with-images#optimizing-and-querying-local-images-with-gatsby-image)
- [Optimizing and querying images in post frontmatter with gatsby-image](/docs/recipes/working-with-images#optimizing-and-querying-images-in-post-frontmatter-with-gatsby-image)

## [8. Transforming data](/docs/recipes/transforming-data)

Transforming data in Gatsby is plugin-driven. Transformer plugins take data fetched using source plugins, and process it into something more usable (e.g. JSON into JavaScript objects, and more).

- [Transforming Markdown into HTML](/docs/recipes/transforming-data#transforming-markdown-into-html)

## [9. Deploying your site](/docs/recipes/deploying-your-site)

Showtime. Once you are happy with your site, you are ready to go live with it!

- [Preparing for deployment](/docs/recipes/deploying-your-site#preparing-for-deployment)
- [Deploying to Netlify](/docs/recipes/deploying-your-site#deploying-to-netlify)
- [Deploying to ZEIT Now](/docs/recipes/deploying-your-site#deploying-to-zeit-now)<|MERGE_RESOLUTION|>--- conflicted
+++ resolved
@@ -43,2152 +43,7 @@
 
 ## [2. Styling with CSS](/docs/recipes/styling-css)
 
-<<<<<<< HEAD
-Some notable files and their definitions:
-
-- `gatsby-config.js` — configure options for a Gatsby site, with metadata for project title, description, plugins, etc.
-- `gatsby-node.js` — implement Gatsby’s Node.js APIs to customize and extend default settings affecting the build process
-- `gatsby-browser.js` — customize and extend default settings affecting the browser, using Gatsby’s browser APIs
-- `gatsby-ssr.js` — use Gatsby’s server-side rendering APIs to customize default settings affecting server-side rendering
-
-#### Additional resources
-
-- For a tour of all the common folders and files, read the docs on [Gatsby's Project Structure](/docs/gatsby-project-structure/)
-- For common commands, check out the [Gatsby CLI docs](/docs/gatsby-cli)
-- Check out the [Gatsby Cheat Sheet](/docs/cheat-sheet/) for downloadable info at a glance
-
-### Creating pages automatically
-
-Gatsby core automatically turns React components in `src/pages` into pages with URLs.
-For example, components at `src/pages/index.js` and `src/pages/about.js` would automatically create pages from those filenames for the site's index page (`/`) and `/about`.
-
-#### Prerequisites
-
-- A [Gatsby site](/docs/quick-start)
-- The [Gatsby CLI](/docs/gatsby-cli) installed
-
-#### Directions
-
-1. Create a directory for `src/pages` if your site doesn't already have one.
-2. Add a component file to the pages directory:
-
-```jsx:title=src/pages/about.js
-import React from "react"
-
-const AboutPage = () => (
-  <main>
-    <h1>About the Author</h1>
-    <p>Welcome to my Gatsby site.</p>
-  </main>
-)
-
-export default AboutPage
-```
-
-3. Run `gatsby develop` to start the development server.
-4. Visit your new page in the browser: <http://localhost:8000/about>
-
-#### Additional resources
-
-- [Creating and modifying pages](/docs/creating-and-modifying-pages/)
-
-### Linking between pages
-
-Routing in Gatsby relies on the `<Link />` component.
-
-#### Prerequisites
-
-- A Gatsby site with two page components: `index.js` and `contact.js`
-- The Gatsby `<Link />` component
-- The [Gatsby CLI](/docs/gatsby-cli/) to run `gatsby develop`
-
-#### Directions
-
-1. Open the index page component (`src/pages/index.js`), import the `<Link />` component from Gatsby, add a `<Link />` component above the header, and give it a `to` property with the value of `"/contact/"` for the pathname:
-
-```jsx:title=src/pages/index.js
-import React from "react"
-import { Link } from "gatsby"
-
-export default () => (
-  <div style={{ color: `purple` }}>
-    <Link to="/contact/">Contact</Link>
-    <p>What a world.</p>
-  </div>
-)
-```
-
-2. Run `gatsby develop` and navigate to the index page. You should have a link that takes you to the contact page when clicked!
-
-> **Note**: Gatsby's `<Link />` component is a wrapper around [`@reach/router`'s Link component](https://reach.tech/router/api/Link). For more information about Gatsby's `<Link />` component, consult the [API reference for `<Link />`](/docs/gatsby-link/).
-
-### Creating a layout component
-
-It's common to wrap pages with a React layout component, which makes it possible to share markup, styles, and functionality across multiple pages.
-
-#### Prerequisites
-
-- A Gatsby Site
-
-#### Directions
-
-1. Create a layout component in `src/components`, where child components will be passed in as props:
-
-```jsx:title=src/components/layout.js
-import React from "react"
-
-export default ({ children }) => (
-  <div style={{ margin: `0 auto`, maxWidth: 650, padding: `0 1rem` }}>
-    {children}
-  </div>
-)
-```
-
-2. Import and use the layout component in a page:
-
-```jsx:title=src/pages/index.js
-import React from "react"
-import { Link } from "gatsby"
-import Layout from "../components/layout"
-
-export default () => (
-  <Layout>
-    <Link to="/contact/">Contact</Link>
-    <p>What a world.</p>
-  </Layout>
-)
-```
-
-#### Additional resources
-
-- Create a layout component in [tutorial part three](/tutorial/part-three/#your-first-layout-component)
-- Styling with [Layout Components](/docs/layout-components/)
-
-### Creating pages programmatically with createPage
-
-You can create pages programmatically in the `gatsby-node.js` file with helper methods Gatsby provides.
-
-#### Prerequisites
-
-- A [Gatsby site](/docs/quick-start)
-- A `gatsby-node.js` file
-
-#### Directions
-
-1. In `gatsby-node.js`, add an export for `createPages`
-
-```javascript:title=gatsby-node.js
-// highlight-start
-exports.createPages = ({ actions }) => {
-  // ...
-}
-// highlight-end
-```
-
-2. Destructure the `createPage` action from the available actions so it can be called by itself, and add or get data
-
-```javascript:title=gatsby-node.js
-exports.createPages = ({ actions }) => {
-  // highlight-start
-  const { createPage } = actions
-  // pull in or use whatever data
-  const dogData = [
-    {
-      name: "Fido",
-      breed: "Sheltie",
-    },
-    {
-      name: "Sparky",
-      breed: "Corgi",
-    },
-  ]
-  // highlight-end
-}
-```
-
-3. Loop through the data in `gatsby-node.js` and provide the path, template, and context (data that will be passed in the props' pageContext) to `createPage` for each invocation
-
-```javascript:title=gatsby-node.js
-exports.createPages = ({ actions }) => {
-  const { createPage } = actions
-
-  const dogData = [
-    {
-      name: "Fido",
-      breed: "Sheltie",
-    },
-    {
-      name: "Sparky",
-      breed: "Corgi",
-    },
-  ]
-  // highlight-start
-  dogData.forEach(dog => {
-    createPage({
-      path: `/${dog.name}`,
-      component: require.resolve(`./src/templates/dog-template.js`),
-      context: { dog },
-    })
-  })
-  // highlight-end
-}
-```
-
-4. Create a React component to serve as the template for your page that was used in `createPage`
-
-```jsx:title=src/templates/dog-template.js
-import React from "react"
-
-export default ({ pageContext: { dog } }) => (
-  <section>
-    {dog.name} - {dog.breed}
-  </section>
-)
-```
-
-5. Run `gatsby develop` and navigate to the path of one of the pages you created (like at <http://localhost:8000/Fido>) to see the data you passed it displayed on the page
-
-#### Additional resources
-
-- Tutorial section on [programmatically creating pages from data](/tutorial/part-seven/)
-- Reference guide on [using Gatsby without GraphQL](/docs/using-gatsby-without-graphql/)
-- [Example repo](https://github.com/gatsbyjs/gatsby/tree/master/examples/recipe-createPage) for this recipe
-
-## 2. Styling with CSS
-
 There are so many ways to add styles to your website; Gatsby supports almost every possible option, through official and community plugins.
-
-### Using global CSS files without a Layout component
-
-#### Prerequisites
-
-- An existing [Gatsby site](/docs/quick-start/) with an index page component
-- A `gatsby-browser.js` file
-
-#### Directions
-
-1. Create a global CSS file as `src/styles/global.css` and paste the following into the file:
-
-```css:title=src/styles/global.css
-html {
-  background-color: lavenderblush;
-}
-
-p {
-  color: maroon;
-}
-```
-
-2. Import the global CSS file in the `gatsby-browser.js` file such as the following:
-
-```javascript:gatsby-browser.js
-import "./src/styles/global.css"
-```
-
-> **Note:** You can also make use of `require('./src/styles/global.css')` to import the global CSS file in your `gatsby-config.js` file.
-
-3. Run `gatsby-develop` to observe the global styling being applied across your site.
-
-> **Note:** This approach is not the best fit if you are using CSS-in-JS for styling your site, in which case a layout page with all the shared components should be used. This is covered in the next recipe.
-
-#### Additional resources
-
-- More on [adding global styles without a layout component](/docs/global-css/#adding-global-styles-without-a-layout-component)
-
-### Using global styles in a layout component
-
-#### Prerequisites
-
-- A [Gatsby site](/docs/quick-start/) with an index page component
-
-#### Directions
-
-You can add global styles to a [shared layout component](/tutorial/part-three/#your-first-layout-component). This component is used for things that are common throughout the site, like a header or footer.
-
-1. If you don't already have one, create a new directory in your site at `/src/components`.
-
-2. Inside the components directory, create two files: `layout.css` and `layout.js`.
-
-3. Add the following to `layout.css`:
-
-```css:title=/src/components/layout.css
-body {
-  background: red;
-}
-```
-
-4. Edit `layout.js` to import the CSS file and output layout markup:
-
-```jsx:title=/src/components/layout.js
-import React from "react"
-import "./layout.css"
-
-export default ({ children }) => <div>{children}</div>
-```
-
-5. Now edit your site's homepage at `/src/pages/index.js` and use the new layout component:
-
-```jsx:title=/src/pages/index.js
-import React from "react"
-import Layout from "../components/layout"
-
-export default () => <Layout>Hello world!</Layout>
-```
-
-#### Additional resources
-
-- [Standard Styling with Global CSS Files](/docs/global-css/)
-- [More about layout components](/tutorial/part-three)
-
-### Using Styled Components
-
-#### Prerequisites
-
-- A [Gatsby site](/docs/quick-start/) with an index page component
-- [gatsby-plugin-styled-components, styled-components, and babel-plugin-styled-components](/packages/gatsby-plugin-styled-components/) installed in `package.json`
-
-#### Directions
-
-1. Inside your `gatsby-config.js` file add `gatsby-plugin-styled-components`
-
-```javascript:title=gatsby-config.js
-module.exports = {
-  plugins: [`gatsby-plugin-styled-components`],
-}
-```
-
-2. Open the index page component (`src/pages/index.js`) and import the `styled-components` package
-
-3. Style components by creating style blocks for each element type
-
-4. Apply to the page by including styled components in the JSX
-
-```jsx:title=src/pages/index.js
-import React from "react"
-import styled from "styled-components" //highlight-line
-
-const Container = styled.div`
-  margin: 3rem auto;
-  max-width: 600px;
-  display: flex;
-  flex-direction: column;
-  align-items: center;
-  justify-content: center;
-`
-
-const Avatar = styled.img`
-  flex: 0 0 96px;
-  width: 96px;
-  height: 96px;
-  margin: 0;
-`
-
-const Username = styled.h2`
-  margin: 0 0 12px 0;
-  padding: 0;
-`
-
-const User = props => (
-  <>
-    <Avatar src={props.avatar} alt={props.username} />
-    <Username>{props.username}</Username>
-  </>
-)
-
-export default () => (
-  <Container>
-    <h1>About Styled Components</h1>
-    <p>Styled Components is cool</p>
-    <User
-      username="Jane Doe"
-      avatar="https://s3.amazonaws.com/uifaces/faces/twitter/adellecharles/128.jpg"
-    />
-    <User
-      username="Bob Smith"
-      avatar="https://s3.amazonaws.com/uifaces/faces/twitter/vladarbatov/128.jpg"
-    />
-  </Container>
-)
-```
-
-4. Run `gatsby develop` to see the changes
-
-#### Additional resources
-
-- [More on Using Styled Components](/docs/styled-components/)
-- [Egghead lesson](https://egghead.io/lessons/gatsby-style-gatsby-sites-with-styled-components)
-
-### Using CSS Modules
-
-#### Prerequisites
-
-- An existing [Gatsby site](/docs/quick-start/) with an index page component
-
-#### Directions
-
-1. Create a CSS module as `src/pages/index.module.css` and paste the following into the module:
-
-```css:title=src/pages/index.module.css
-.feature {
-  margin: 2rem auto;
-  max-width: 500px;
-}
-```
-
-2. Import the CSS module as a JSX object `style` in the `index.js` file by modifying the page so it looks like the following:
-
-```jsx:title=src/pages/index.js
-import React from "react"
-
-// highlight-start
-import style from "./index.module.css"
-
-export default () => (
-  <section className={style.feature}>
-    <h1>Using CSS Modules</h1>
-  </section>
-)
-// highlight-end
-```
-
-3. Run `gatsby develop` to see the changes.
-
-**Note:**
-Notice that the file extension is `.module.css` instead of `.css`, which tells Gatsby that this is a CSS module.
-
-#### Additional resources
-
-- More on [Using CSS Modules](/tutorial/part-two/#css-modules)
-- [Live example on Using CSS modules](https://github.com/gatsbyjs/gatsby/blob/master/examples/using-css-modules)
-
-### Using Sass/SCSS
-
-Sass is an extension of CSS that gives you more advanced features like nested rules, variables, mixins, and more.
-
-Sass has 2 syntaxes. The most commonly used syntax is "SCSS", and is a superset of CSS. That means all valid CSS syntax, is valid SCSS syntax. SCSS files use the extension .scss
-
-Sass will compile .scss and .sass files to .css files for you, so you can write your stylesheets with more advanced features.
-
-#### Prerequisites
-
-- A [Gatsby site](/docs/quick-start/).
-
-#### Directions
-
-1. Install the Gatsby plugin [gatsby-plugin-sass](https://www.gatsbyjs.org/packages/gatsby-plugin-sass/) and `node-sass`.
-
-`npm install --save node-sass gatsby-plugin-sass`
-
-2. Include the plugin in your `gatsby-config.js` file.
-
-```javascript:title=gatsby-config.js
-plugins: [`gatsby-plugin-sass`],
-```
-
-3.  Write your stylesheets as `.sass` or `.scss` files and import them. If you don't know how to import styles, take a look at [Styling with CSS](/docs/recipes/#2-styling-with-css)
-
-```css:title=styles.scss
-$font-stack: Helvetica, sans-serif;
-$primary-color: #333;
-
-body {
-  font: 100% $font-stack;
-  color: $primary-color;
-}
-```
-
-```css:title=styles.sass
-$font-stack:    Helvetica, sans-serif
-$primary-color: #333
-
-body
-  font: 100% $font-stack
-  color: $primary-color
-```
-
-```javascript
-import "./styles.scss"
-import "./styles.sass"
-```
-
-_Note: You can use Sass/SCSS files as modules too, like mentioned in the previous recipe about CSS modules, with the difference that instead of .css the extensions have to be .scss or .sass_
-
-#### Additional resources
-
-- [Difference between .sass and .scss](https://responsivedesign.is/articles/difference-between-sass-and-scss/)
-- [Sass guide from the official Sass website](https://sass-lang.com/guide)
-- [A more complete installation tutorial on Sass with some more explanations and more resources](https://www.gatsbyjs.org/docs/sass/)
-
-### Adding a Local Font
-
-#### Prerequisites
-
-- A [Gatsby site](/docs/quick-start/)
-- A font file: `.woff2`, `.ttf`, etc.
-
-#### Directions
-
-1. Copy a font file into your Gatsby project, such as `src/fonts/fontname.woff2`.
-
-```
-src/fonts/fontname.woff2
-```
-
-2. Import the font asset into a CSS file to bundle it into your Gatsby site:
-
-```css:title=src/css/typography.css
-@font-face {
-  font-family: "Font Name";
-  src: url("../fonts/fontname.woff2");
-}
-```
-
-**Note:** Make sure the font name is referenced from the relevant CSS, e.g.:
-
-```css:title=src/components/layout.css
-body {
-  font-family: "Font Name", sans-serif;
-}
-```
-
-By targeting the HTML `body` element, your font will apply to most text on the page. Additional CSS can target other elements, such as `button` or `textarea`.
-
-If fonts are not updating following steps above, make sure to replace the existing font-family in relevant CSS.
-
-#### Additional resources
-
-- More on [importing assets into files](/docs/importing-assets-into-files/)
-
-### Using Emotion
-
-[Emotion](https://emotion.sh) is a powerful CSS-in-JS library that supports both inline CSS styles and styled components. You can use each styling feature individually or together in the same file.
-
-#### Prerequisites
-
-- A [Gatsby site](/docs/quick-start)
-
-#### Directions
-
-1. Install the [Gatsby Emotion plugin](/packages/gatsby-plugin-emotion/) and Emotion packages.
-
-```shell
-npm install --save gatsby-plugin-emotion @emotion/core @emotion/styled
-```
-
-2. Add the `gatsby-plugin-emotion` plugin to your `gatsby-config.js` file:
-
-```javascript:title=gatsby-config.js
-module.exports = {
-  plugins: [`gatsby-plugin-emotion`],
-}
-```
-
-3. If you don't already have one, create a page in your Gatsby site at `src/pages/emotion-sample.js`.
-
-Import Emotion's `css` core package. You can then use the `css` prop to add [Emotion object styles](https://emotion.sh/docs/object-styles) to any element inside a component:
-
-```jsx:title=src/pages/emotion-sample.js
-import React from "react"
-import { css } from "@emotion/core"
-
-export default () => (
-  <div>
-    <p
-      css={{
-        background: "pink",
-        color: "blue",
-      }}
-    >
-      This page is using Emotion.
-    </p>
-  </div>
-)
-```
-
-4. To use Emotion's [styled components](https://emotion.sh/docs/styled), import the package and define them using the `styled` function.
-
-```jsx:title=src/pages/emotion-sample.js
-import React from "react"
-import styled from "@emotion/styled"
-
-const Content = styled.div`
-  text-align: center;
-  margin-top: 10px;
-  p {
-    font-weight: bold;
-  }
-`
-
-export default () => (
-  <Content>
-    <p>This page is using Emotion.</p>
-  </Content>
-)
-```
-
-#### Additional resources
-
-- [Using Emotion in Gatsby](/docs/emotion/)
-- [Emotion website](https://emotion.sh)
-- [Getting started with Emotion and Gatsby](https://egghead.io/lessons/gatsby-getting-started-with-emotion-and-gatsby)
-
-### Using Google Fonts
-
-Hosting your own [Google Fonts](https://fonts.google.com/) locally within a project means they won't have to be fetched over the network when your site loads, increasing your site's speed index by up to ~300 milliseconds on desktop and 1+ seconds on 3G. It's also recommended to limit custom font usage to only the essential for performance.
-
-#### Prerequisites
-
-- A [Gatsby site](/docs/quick-start)
-- The [Gatsby CLI](/docs/gatsby-cli/) installed
-- Choosing a font package from [the typefaces project](https://github.com/KyleAMathews/typefaces)
-
-#### Directions
-
-1. Run `npm install --save typeface-your-chosen-font`, replacing `your-chosen-font` with the name of the font you want to install from [the typefaces project](https://github.com/KyleAMathews/typefaces).
-
-An example to load the popular 'Source Sans Pro' font would be: `npm install --save typeface-source-sans-pro`.
-
-2. Add `import "typeface-your-chosen-font"` to a layout template, page component, or `gatsby-browser.js`.
-
-```jsx:title=src/components/layout.js
-import "typeface-your-chosen-font"
-```
-
-3. Once it's imported, you can reference the font name in a CSS stylesheet, CSS Module, or CSS-in-JS.
-
-```css:title=src/components/layout.css
-body {
-  font-family: "Your Chosen Font";
-}
-```
-
-_NOTE: So for the above example, the relevant CSS declaration would be `font-family: 'Source Sans Pro';`_
-
-#### Additional resources
-
-- [Typography.js](/docs/typography-js/) - Another option for using Google fonts on a Gatsby site
-- [The Typefaces Project Docs](https://github.com/KyleAMathews/typefaces/blob/master/README.md)
-- [Live example on Kyle Mathews' blog](https://www.bricolage.io/typefaces-easiest-way-to-self-host-fonts/)
-
-## 3. Working with starters
-
-[Starters](/docs/starters/) are boilerplate Gatsby sites maintained officially, or by the community.
-
-### Using a starter
-
-#### Prerequisites
-
-- The [Gatsby CLI](/docs/gatsby-cli) installed
-
-#### Directions
-
-1. Find the starter you'd like to use. (_The [Starter Library](/starters/?v=2) is a good place to look!_)
-
-2. Generate a new site based on the starter. In the terminal, run:
-
-```shell
-gatsby new {your-project-name} {link-to-starter}
-```
-
-> _Don't run the above command as-is -- remember to replace {your-project-name} and {link-to-starter}!_
-
-3. Run your new site:
-
-```shell
-cd {your-project-name}
-gatsby develop
-```
-
-#### Additional resources
-
-- Follow a [more detailed guide](/docs/starters/) on using Gatsby starters.
-- Learn how to use the [Gatsby CLI](/docs/gatsby-cli) tool to use starters in [tutorial part one](/tutorial/part-one/#using-gatsby-starters)
-- Browse the [Starter Library](/starters/?v=2)
-- Check out Gatsby's [official default starter](https://github.com/gatsbyjs/gatsby-starter-default)
-
-## 4. Working with themes
-
-A Gatsby theme abstracts Gatsby configuration (shared functionality, data sourcing, design) into an installable package. This means that the configuration and functionality isn’t directly written into your project, but rather versioned, centrally managed, and installed as a dependency. You can seamlessly update a theme, compose themes together, and even swap out one compatible theme for another.
-
-- Read more on [What is a Gatsby Theme?](/docs/themes/what-are-gatsby-themes)
-
-### Creating a new site using a theme starter
-
-Creating a site based on a starter that configures a theme follows the same process as creating a site based on a starter that **doesn't** configure a theme. In this example you can use the [starter for creating a new site that uses the official Gatsby blog theme](https://github.com/gatsbyjs/gatsby-starter-blog-theme).
-
-#### Prerequisites
-
-- The [Gatsby CLI](/docs/gatsby-cli) installed
-
-#### Directions
-
-1. Generate a new site based on the blog theme starter:
-
-```shell
-gatsby new {your-project-name} https://github.com/gatsbyjs/gatsby-starter-blog-theme
-```
-
-2. Run your new site:
-
-```shell
-cd {your-project-name}
-gatsby develop
-```
-
-#### Additional resources
-
-- Learn how to use an existing Gatsby theme in the [shorter conceptual guide](/docs/themes/using-a-gatsby-theme) or the more detailed [step-by-step tutorial](/tutorial/using-a-theme).
-
-### Building a new theme
-
-<EggheadEmbed
-  lessonLink="https://egghead.io/lessons/gatsby-use-the-gatsby-theme-workspace-starter-to-begin-building-a-new-theme"
-  lessonTitle="Use the Gatsby Theme Workspace Starter to Begin Building a New Theme"
-/>
-
-#### Prerequisites
-
-- The [Gatsby CLI](/docs/gatsby-cli) installed
-
-* [Yarn](https://yarnpkg.com/lang/en/docs/install/#mac-stable) installed
-
-#### Directions
-
-1. Generate a new theme workspace using the [Gatsby theme workspace starter](https://github.com/gatsbyjs/gatsby-starter-theme-workspace):
-
-```shell
-gatsby new {your-project-name} https://github.com/gatsbyjs/gatsby-starter-theme-workspace
-```
-
-2. Run the example site in the workspace:
-
-```shell
-yarn workspace example develop
-```
-
-#### Additional resources
-
-- Follow a [more detailed guide](/docs/themes/building-themes/) on using the Gatsby theme workspace starter.
-- Learn how to build your own theme in the [Gatsby Theme Authoring video course on Egghead](https://egghead.io/courses/gatsby-theme-authoring), or in the [video course's complementary written tutorial companion](/tutorial/building-a-theme).
-
-## 5. Sourcing data
-
-Data sourcing in Gatsby is plugin-driven; Source plugins fetch data from their source (e.g. the `gatsby-source-filesystem` plugin fetches data from the file system, the `gatsby-source-wordpress` plugin fetches data from the WordPress API, etc). You can also source the data yourself.
-
-### Adding data to GraphQL
-
-Gatsby's [GraphQL data layer](/docs/querying-with-graphql/) uses nodes to model chunks of data. Gatsby source plugins add source nodes that you can query for, but you can also create source nodes yourself. To add custom data to the GraphQL data layer yourself, Gatsby provides methods you can leverage.
-
-This recipe shows you how to add custom data using `createNode()`.
-
-#### Directions
-
-1. In `gatsby-node.js` use `sourceNodes()` and `actions.createNode()` to create and export nodes to be able to query the data.
-
-```javascript:title=gatsby-node.js
-exports.sourceNodes = ({ actions, createNodeId, createContentDigest }) => {
-  const pokemons = [
-    { name: "Pikachu", type: "electric" },
-    { name: "Squirtle", type: "water" },
-  ]
-
-  pokemons.forEach(pokemon => {
-    const node = {
-      name: pokemon.name,
-      type: pokemon.type,
-      id: createNodeId(`Pokemon-${pokemon.name}`),
-      internal: {
-        type: "Pokemon",
-        contentDigest: createContentDigest(pokemon),
-      },
-    }
-    actions.createNode(node)
-  })
-}
-```
-
-2. Run `gatsby develop`.
-
-   > _Note: After making changes in `gatsby-node.js` you need to re-run `gatsby develop` for the changes to take effect._
-
-3. Query the data (in GraphiQL or in your components).
-
-```graphql
-query MyPokemonQuery {
-  allPokemon {
-    nodes {
-      name
-      type
-      id
-    }
-  }
-}
-```
-
-#### Additional resources
-
-- Walk through an example using the `gatsby-source-filesystem` plugin in [tutorial part five](/tutorial/part-five/#source-plugins)
-- Search available source plugins in the [Gatsby library](/plugins/?=source)
-- Understand source plugins by building one in the [Pixabay source plugin tutorial](/docs/pixabay-source-plugin-tutorial/)
-- The createNode function [documentation](/docs/actions/#createNode)
-
-### Sourcing Markdown data for blog posts and pages with GraphQL
-
-You can source Markdown data and use Gatsby's [`createPages` API](/docs/actions/#createPage) to create pages dynamically.
-
-This recipe shows how to create pages from Markdown files on your local filesystem using Gatsby's GraphQL data layer.
-
-#### Prerequisites
-
-- A [Gatsby site](/docs/quick-start) with a `gatsby-config.js` file
-- The [Gatsby CLI](/docs/gatsby-cli) installed
-- The [gatsby-source-filesystem plugin](/packages/gatsby-source-filesystem) installed
-- The [gatsby-transformer-remark plugin](/packages/gatsby-transformer-remark) installed
-- A `gatsby-node.js` file
-
-#### Directions
-
-1. In `gatsby-config.js`, configure `gatsby-transformer-remark` along with `gatsby-source-filesystem` to pull in Markdown files from a source folder. This would be in addition to any previous `gatsby-source-filesystem` entries, such as for images:
-
-```js:title=gatsby-config.js
-module.exports = {
-  plugins: [
-    `gatsby-transformer-remark`,
-    {
-      resolve: `gatsby-source-filesystem`,
-      options: {
-        name: `content`,
-        path: `${__dirname}/src/content`,
-      },
-    },
-  ]
-```
-
-2. Add a Markdown post to `src/content`, including frontmatter for the title, date, and path, with some initial content for the body of the post:
-
-```markdown:title=src/content/my-first-post.md
----
-title: My First Post
-date: 2019-07-10
-path: /my-first-post
----
-
-This is my first Gatsby post written in Markdown!
-```
-
-3. Start up the development server with `gatsby develop`, navigate to the GraphiQL explorer at <http://localhost:8000/___graphql>, and write a query to get all markdown data:
-
-```graphql
-{
-  allMarkdownRemark {
-    edges {
-      node {
-        frontmatter {
-          path
-        }
-      }
-    }
-  }
-}
-```
-
-<iframe
-  title="Query for all markdown"
-  src="https://q4xpb.sse.codesandbox.io/___graphql?explorerIsOpen=false&query=%7B%0A%20%20allMarkdownRemark%20%7B%0A%20%20%20%20edges%20%7B%0A%20%20%20%20%20%20node%20%7B%0A%20%20%20%20%20%20%20%20frontmatter%20%7B%0A%20%20%20%20%20%20%20%20%20%20path%0A%20%20%20%20%20%20%20%20%7D%0A%20%20%20%20%20%20%7D%0A%20%20%20%20%7D%0A%20%20%7D%0A%7D"
-  width="600"
-  height="300"
-/>
-
-4. Add the JavaScript code to generate pages from Markdown posts at build time by copying the GraphQL query into `gatsby-node.js` and looping through the results:
-
-```js:title=gatsby-node.js
-const path = require(`path`)
-
-exports.createPages = async ({ actions, graphql }) => {
-  const { createPage } = actions
-
-  const result = await graphql(`
-    {
-      allMarkdownRemark {
-        edges {
-          node {
-            frontmatter {
-              path
-            }
-          }
-        }
-      }
-    }
-  `)
-  if (result.errors) {
-    console.error(result.errors)
-  }
-
-  result.data.allMarkdownRemark.edges.forEach(({ node }) => {
-    createPage({
-      path: node.frontmatter.path,
-      component: path.resolve(`src/templates/post.js`),
-    })
-  })
-}
-```
-
-5. Add a post template in `src/templates`, including a GraphQL query for generating pages dynamically from Markdown content at build time:
-
-```jsx:title=src/templates/post.js
-import React from "react"
-import { graphql } from "gatsby"
-
-export default function Template({ data }) {
-  const { markdownRemark } = data // data.markdownRemark holds your post data
-  const { frontmatter, html } = markdownRemark
-  return (
-    <div className="blog-post">
-      <h1>{frontmatter.title}</h1>
-      <h2>{frontmatter.date}</h2>
-      <div
-        className="blog-post-content"
-        dangerouslySetInnerHTML={{ __html: html }}
-      />
-    </div>
-  )
-}
-
-export const pageQuery = graphql`
-  query($path: String!) {
-    markdownRemark(frontmatter: { path: { eq: $path } }) {
-      html
-      frontmatter {
-        date(formatString: "MMMM DD, YYYY")
-        path
-        title
-      }
-    }
-  }
-`
-```
-
-6. Run `gatsby develop` to restart the development server. View your post in the browser: <http://localhost:8000/my-first-post>
-
-#### Additional resources
-
-- [Tutorial: Programmatically create pages from data](/tutorial/part-seven/)
-- [Creating and modifying pages](/docs/creating-and-modifying-pages/)
-- [Adding Markdown pages](/docs/adding-markdown-pages/)
-- [Guide to creating pages from data programmatically](/docs/programmatically-create-pages-from-data/)
-- [Example repo](https://github.com/gatsbyjs/gatsby/tree/master/examples/recipe-sourcing-markdown) for this recipe
-
-### Sourcing from WordPress
-
-#### Prerequisites
-
-- An existing [Gatsby site](/docs/quick-start/) with a `gatsby-config.js` and `gatsby-node.js` file
-- A WordPress instance, either self-hosted or on Wordpress.com
-
-#### Directions
-
-1. Install the `gatsby-source-wordpress` plugin by running the following command:
-
-```shell
-npm install gatsby-source-wordpress --save
-```
-
-2. Configure the plugin by modifying the `gatsby-config.js` file such that it includes the following:
-
-```javascript:title=gatsby-config.js
-module.exports = {
-  ...
-  plugins: [
-    {
-      resolve: `gatsby-source-wordpress`,
-      options: {
-        // baseUrl will need to be updated with your WordPress source
-        baseUrl: `wpexample.com`,
-        protocol: `https`,
-        // is it hosted on wordpress.com, or self-hosted?
-        hostingWPCOM: false,
-        // does your site use the Advanced Custom Fields Plugin?
-        useACF: false
-      }
-    },
-  ]
-}
-```
-
-> **Note:** Refer to the [`gatsby-source-wordpress` plugin docs](/packages/gatsby-source-wordpress/?=wordpre#how-to-use) to know more about configuring your plugins.
-
-3. Create a template component such as `src/templates/post.js` with the following code in it:
-
-```javascript:title=post.js
-import React, { Component } from "react"
-import { graphql } from "gatsby"
-import PropTypes from "prop-types"
-
-class Post extends Component {
-  render() {
-    const post = this.props.data.wordpressPost
-
-    return (
-      <>
-        <h1>{post.title}</h1>
-        <div dangerouslySetInnerHTML={{ __html: post.content }} />
-      </>
-    )
-  }
-}
-
-Post.propTypes = {
-  data: PropTypes.object.isRequired,
-  edges: PropTypes.array,
-}
-
-export default Post
-
-export const pageQuery = graphql`
-  query($id: String!) {
-    wordpressPost(id: { eq: $id }) {
-      title
-      content
-    }
-  }
-`
-```
-
-4. Create dynamic pages for your WordPress posts by pasting the following sample code in `gatsby-node.js`:
-
-```javascript:title=gatsby-node.js
-const path = require(`path`)
-const slash = require(`slash`)
-
-exports.createPages = async ({ graphql, actions }) => {
-  const { createPage } = actions
-
-  // query content for WordPress posts
-  const result = await graphql(`
-    query {
-      allWordpressPost {
-        edges {
-          node {
-            id
-            slug
-          }
-        }
-      }
-    }
-  `)
-
-  const postTemplate = path.resolve(`./src/templates/post.js`)
-  result.data.allWordpressPost.edges.forEach(edge => {
-    createPage({
-      // `path` will be the url for the page
-      path: edge.node.slug,
-      // specify the component template of your choice
-      component: slash(postTemplate),
-      // In the ^template's GraphQL query, 'id' will be available
-      // as a GraphQL variable to query for this posts's data.
-      context: {
-        id: edge.node.id,
-      },
-    })
-  })
-}
-```
-
-5. Run `gatsby-develop` to see the newly generated pages and navigate through them.
-
-6. Open the `GraphiQL IDE` at `localhost:8000/__graphql` and open the Docs or Explorer to observe the queryable fields for `allWordpressPosts`.
-
-The dynamic pages created above in `gatsby-node.js` have unique paths for navigating to particular posts, using a template component for the posts and a sample GraphQL query to source WordPress post content.
-
-#### Additional resources
-
-- [Getting Started with WordPress and Gatsby](/blog/2019-04-26-how-to-build-a-blog-with-wordpress-and-gatsby-part-1/)
-- More on [Sourcing from WordPress](/docs/sourcing-from-wordpress/)
-- [Live example on Sourcing from WordPress](https://github.com/gatsbyjs/gatsby/tree/master/examples/using-wordpress)
-
-### Sourcing data from Contentful
-
-#### Prerequisites
-
-- A [Gatsby site](/docs/quick-start/)
-- A [Contentful account](https://www.contentful.com/)
-- The [Contentful CLI](https://www.npmjs.com/package/contentful-cli) installed
-
-#### Directions
-
-1. Log in to Contentful with the CLI and follow the steps. It will help you create an account if you don't have one.
-
-```shell
-contentful login
-```
-
-2. Create a new space if you don't already have one. Make sure to save the space ID given to you at the end of the command. If you already have a Contentful space and space ID, you can skip steps 2 and 3.
-
-Note: for new accounts, you can overwrite the default onboarding space. Check to see the [spaces included with your account](https://app.contentful.com/account/profile/space_memberships).
-
-```shell
-contentful space create --name 'Gatsby example'
-```
-
-3. Seed the new space with example blog content using the new space ID returned from the previous command, in place of `<space ID>`.
-
-```shell
-contentful space seed -s '<space ID>' -t blog
-```
-
-For example, with a space ID in place: `contentful space seed -s '22fzx88spbp7' -t blog`
-
-4. Create a new access token for your space. Remember this token, as you will need it in step 6.
-
-```shell
-contentful space accesstoken create -s '<space ID>' --name 'Example token'
-```
-
-5. Install the `gatsby-source-contentful` plugin in your Gatsby site:
-
-```shell
-npm install --save gatsby-source-contentful
-```
-
-6. Edit the file `gatsby-config.js` and add the `gatsby-source-contentful` to the `plugins` array to enable the plugin. You should strongly consider using [environment variables](/docs/environment-variables/) to store your space ID and token for security purposes.
-
-```javascript:title=gatsby-config.js
-plugins: [
-   // add to array along with any other installed plugins
-   // highlight-start
-   {
-
-
-    resolve: `gatsby-source-contentful`,
-    options: {
-      spaceId: `<space ID>`, // or process.env.CONTENTFUL_SPACE_ID
-      accessToken: `<access token>`, // or process.env.CONTENTFUL_TOKEN
-    },
-  },
-  // highlight-end
-],
-```
-
-7. Run `gatsby develop` and make sure the site compiled successfully.
-
-8. Query data with the [GraphiQL editor](/docs/introducing-graphiql/) at <https://localhost:8000/___graphql>. The Contentful plugin adds several new node types to your site, including every content type in your Contentful website. Your example space with a "Blog Post" content type produces a `allContentfulBlogPost` node type in GraphQL.
-
-![the graphql interface, with a sample query outlined below](./images/recipe-sourcing-contentful-graphql.png)
-
-To query for Blog Post titles from Contentful, use the following GraphQL query:
-
-```graphql
-{
-  allContentfulBlogPost {
-    edges {
-      node {
-        title
-      }
-    }
-  }
-}
-```
-
-Contentful nodes also include several metadata fields like `createdAt` or `node_locale`.
-
-9. To show a list of links to the blog posts, create a new file in `/src/pages/blog.js`. This page will display all posts, sorted by updated date.
-
-```jsx:title=src/pages/blog.js
-import React from "react"
-import { graphql, Link } from "gatsby"
-
-const BlogPage = ({ data }) => (
-  <div>
-    <h1>Blog</h1>
-    <ul>
-      {data.allContentfulBlogPost.edges.map(({ node, index }) => (
-        <li key={index}>
-          <Link to={`/blog/${node.slug}`}>{node.title}</Link>
-        </li>
-      ))}
-    </ul>
-  </div>
-)
-
-export default BlogPage
-
-export const query = graphql`
-  {
-    allContentfulBlogPost(sort: { fields: [updatedAt] }) {
-      edges {
-        node {
-          title
-          slug
-        }
-      }
-    }
-  }
-`
-```
-
-To continue building out your Contentful site including post detail pages, check out the rest of the [Gatsby docs](/docs/sourcing-from-contentful/) and additional resources below.
-
-#### Additional resources
-
-- [Building a Site with React and Contentful](/blog/2018-1-25-building-a-site-with-react-and-contentful/)
-- [More on Sourcing from Contentful](/docs/sourcing-from-contentful/)
-- [Contentful source plugin](/packages/gatsby-source-contentful/)
-- [Long-text field types returned as objects](/packages/gatsby-source-contentful/#a-note-about-longtext-fields)
-- [Example repository for this recipe](https://github.com/gatsbyjs/gatsby/tree/master/examples/recipe-sourcing-contentful)
-
-### Pulling data from an external source and creating pages without GraphQL
-
-You don't have to use the GraphQL data layer to include data in pages, [though there are reasons why you should consider GraphQL](/docs/why-gatsby-uses-graphql/). You can use the node `createPages` API to pull unstructured data directly into Gatsby sites rather than through GraphQL and source plugins.
-
-In this recipe, you'll create dynamic pages from data fetched from the [PokéAPI’s REST endpoints](https://www.pokeapi.co/). The [full example](https://github.com/jlengstorf/gatsby-with-unstructured-data/) can be found on GitHub.
-
-#### Prerequisites
-
-- A Gatsby Site with a `gatsby-node.js` file
-- The [Gatsby CLI](/docs/gatsby-cli) installed
-- The [axios](https://www.npmjs.com/package/axios) package installed through npm
-
-#### Directions
-
-1. In `gatsby-node.js`, add the JavaScript code to fetch data from the PokéAPI and programmatically create an index page:
-
-```js:title=gatsby-node.js
-const axios = require("axios")
-
-const get = endpoint => axios.get(`https://pokeapi.co/api/v2${endpoint}`)
-
-const getPokemonData = names =>
-  Promise.all(
-    names.map(async name => {
-      const { data: pokemon } = await get(`/pokemon/${name}`)
-      return { ...pokemon }
-    })
-  )
-exports.createPages = async ({ actions: { createPage } }) => {
-  const allPokemon = await getPokemonData(["pikachu", "charizard", "squirtle"])
-
-  // Create a page that lists Pokémon.
-  createPage({
-    path: `/`,
-    component: require.resolve("./src/templates/all-pokemon.js"),
-    context: { allPokemon },
-  })
-}
-```
-
-2. Create a template to display Pokémon on the homepage:
-
-```js:title=src/templates/all-pokemon.js
-import React from "react"
-
-export default ({ pageContext: { allPokemon } }) => (
-  <div>
-    <h1>Behold, the Pokémon!</h1>
-    <ul>
-      {allPokemon.map(pokemon => (
-        <li key={pokemon.id}>
-          <img src={pokemon.sprites.front_default} alt={pokemon.name} />
-          <p>{pokemon.name}</p>
-        </li>
-      ))}
-    </ul>
-  </div>
-)
-```
-
-3. Run `gatsby develop` to fetch the data, build pages, and start the development server.
-4. View your homepage in a browser: <http://localhost:8000>
-
-#### Additional resources
-
-- [Full Pokemon data repo](https://github.com/jlengstorf/gatsby-with-unstructured-data/)
-- More on using unstructured data in [Using Gatsby without GraphQL](/docs/using-gatsby-without-graphql/)
-- When and how to [query data with GraphQL](/docs/querying-with-graphql/) for more complex Gatsby sites
-
-### Sourcing content from Drupal
-
-#### Prerequisites
-
-- A [Gatsby site](/docs/quick-start)
-- A [Drupal](http://drupal.org) site
-- The [JSON:API module](https://www.drupal.org/project/jsonapi) installed and enabled on the Drupal site
-
-#### Directions
-
-1. Install the `gatsby-source-drupal` plugin.
-
-```
-npm install --save gatsby-source-drupal
-```
-
-2. Edit your `gatsby-config.js` file to enable the plugin and configure it.
-
-```javascript:title=gatsby-config.js
-module.exports = {
-  plugins: [
-    {
-      resolve: `gatsby-source-drupal`,
-      options: {
-        baseUrl: `https://your-website/`,
-        apiBase: `api`, // optional, defaults to `jsonapi`
-      },
-    },
-  ],
-}
-```
-
-3. Start the development server with `gatsby develop`, and open the GraphiQL explorer at <http://localhost:8000/___graphql>. Under the Explorer tab, you should see new node types, such as `allBlockBlock` for Drupal blocks, and one for every content type in your Drupal site. For example, if you have a "Page" content type, it will be available as `allNodePage`. To query all "Page" nodes for their title and body, use a query like:
-
-```graphql
-{
-  allNodePage {
-    edges {
-      node {
-        title
-        body {
-          value
-        }
-      }
-    }
-  }
-}
-```
-
-4. To use your Drupal data, create a new page in your Gatsby site at `src/pages/drupal.js`. This page will list all Drupal "Page" nodes.
-
-_**Note:** the exact GraphQL schema will depend on your how Drupal instance is structured._
-
-```jsx:title=src/pages/drupal.js
-import React from "react"
-import { graphql } from "gatsby"
-
-const DrupalPage = ({ data }) => (
-  <div>
-    <h1>Drupal pages</h1>
-    <ul>
-    {data.allNodePage.edges.map(({ node, index }) => (
-      <li key={index}>
-        <h2>{node.title}</h2>
-        <div>
-          {node.body.value}
-        </div>
-      </li>
-    ))}
-   </ul>
-  </div>
-)
-
-export default DrupalPage
-
-export const query = graphql`
-  {
-  allNodePage {
-    edges {
-      node {
-        title
-        body {
-          value
-        }
-      }
-    }
-  }
-}
-```
-
-5. With the development server running, you can view the new page by visiting <http://localhost:8000/drupal>.
-
-#### Additional Resources
-
-- [Using Decoupled Drupal with Gatsby](/blog/2018-08-13-using-decoupled-drupal-with-gatsby/)
-- [More on sourcing from Drupal](/docs/sourcing-from-drupal)
-- [Tutorial: Programmatically create pages from data](/tutorial/part-seven/)
-
-## 6. Querying data
-
-### Querying data with a Page Query
-
-You can use the `graphql` tag to query data in the pages of your Gatsby site. This gives you access to anything included in Gatsby's data layer, such as site metadata, source plugins, images, and more.
-
-#### Directions
-
-1. Import `graphql` from `gatsby`.
-
-2. Export a constant named `query` and set its value to be a `graphql` template with the query between two backticks.
-
-3. Pass in `data` as a prop to the component.
-
-4. The `data` variable holds the queried data and can be referenced in JSX to output HTML.
-
-```jsx:title=src/pages/index.js
-import React from "react"
-// highlight-next-line
-import { graphql } from "gatsby"
-
-import Layout from "../components/layout"
-
-// highlight-start
-export const query = graphql`
-  query HomePageQuery {
-    site {
-      siteMetadata {
-        title
-      }
-    }
-  }
-`
-// highlight-end
-
-// highlight-next-line
-const IndexPage = ({ data }) => (
-  <Layout>
-    // highlight-next-line
-    <h1>{data.site.siteMetadata.title}</h1>
-  </Layout>
-)
-
-export default IndexPage
-```
-
-#### Additional resources
-
-- [GraphQL and Gatsby](/docs/graphql/): understanding the expected shape of your data
-- [More on querying data in pages with GraphQL](/docs/page-query/)
-- [MDN on Tagged Template Literals](https://developer.mozilla.org/en-US/docs/Web/JavaScript/Reference/Template_literals) like the ones used in GraphQL
-
-### Querying data with the StaticQuery Component
-
-`StaticQuery` is a component for retrieving data from Gatsby's data layer in [non-page components](/docs/static-query/), such as a header, navigation, or any other child component.
-
-#### Directions
-
-1. The `StaticQuery` Component requires two render props: `query` and `render`.
-
-```jsx:title=src/components/NonPageComponent.js
-import React from "react"
-import { StaticQuery, graphql } from "gatsby"
-
-const NonPageComponent = () => (
-  <StaticQuery
-    query={graphql` // highlight-line
-      query NonPageQuery {
-        site {
-          siteMetadata {
-            title
-          }
-        }
-      }
-    `}
-    render={(
-      data // highlight-line
-    ) => (
-      <h1>
-        Querying title from NonPageComponent with StaticQuery:
-        {data.site.siteMetadata.title}
-      </h1>
-    )}
-  />
-)
-
-export default NonPageComponent
-```
-
-2. You can now use this component as you would [any other component](/docs/building-with-components#non-page-components) by importing it into a larger page of JSX components and HTML markup.
-
-### Querying data with the useStaticQuery hook
-
-Since Gatsby v2.1.0, you can use the `useStaticQuery` hook to query data with a JavaScript function instead of a component. The syntax removes the need for a `<StaticQuery>` component to wrap everything, which some people find simpler to write.
-
-The `useStaticQuery` hook takes a GraphQL query and returns the requested data. It can be stored in a variable and used later in your JSX templates.
-
-#### Prerequisites
-
-- You'll need React and ReactDOM 16.8.0 or later (keeping Gatsby updated handles this)
-- Recommended reading: the [Rules of React Hooks](https://reactjs.org/docs/hooks-rules.html)
-
-#### Directions
-
-1. Import `useStaticQuery` and `graphql` from `gatsby` in order to use the hook query the data.
-
-2. In the start of a stateless functional component, assign a variable to the value of `useStaticQuery` with your `graphql` query passed as an argument.
-
-3. In the JSX code returned from your component, you can reference that variable to handle the returned data.
-
-```jsx:title=src/components/NonPageComponent.js
-import React from "react"
-import { useStaticQuery, graphql } from "gatsby" //highlight-line
-
-const NonPageComponent = () => {
-  // highlight-start
-  const data = useStaticQuery(graphql`
-    query NonPageQuery {
-      site {
-        siteMetadata {
-          title
-        }
-      }
-    }
-  `)
-  // highlight-end
-  return (
-    <h1>
-      Querying title from NonPageComponent: {data.site.siteMetadata.title}{" "}
-      //highlight-line
-    </h1>
-  )
-}
-
-export default NonPageComponent
-```
-
-#### Additional resources
-
-- [More on Static Query for querying data in components](/docs/static-query/)
-- [The difference between a static query and a page query](/docs/static-query/#how-staticquery-differs-from-page-query)
-- [More on the useStaticQuery hook](/docs/use-static-query/)
-- [Visualize your data with GraphiQL](/docs/introducing-graphiql/)
-
-### Limiting with GraphQL
-
-When querying for data with GraphQL, you can limit the number of results returned with a specific number. This is helpful if you only need a few pieces of data or need to [paginate data](/docs/adding-pagination/).
-
-To limit data, you'll need a Gatsby site with some nodes in the GraphQL data layer. All sites have some nodes like `allSitePage` and `sitePage` created automatically: more can be added by installing source plugins like `gatsby-source-filesystem` in `gatsby-config.js`.
-
-#### Prerequisites
-
-- A [Gatsby site](/docs/quick-start/)
-
-#### Directions
-
-1. Run `gatsby develop` to start the development server.
-2. Open a tab in your browser at: <http://localhost:8000/___graphql>.
-3. Add a query in the editor with the following fields on `allSitePage` to start off:
-
-```graphql
-{
-  allSitePage {
-    edges {
-      node {
-        id
-        path
-      }
-    }
-  }
-}
-```
-
-4. Add a `limit` argument to the `allSitePage` field and give it an integer value `3`.
-
-```graphql
-{
-  allSitePage(limit: 3) { // highlight-line
-    edges {
-      node {
-        id
-        path
-      }
-    }
-  }
-}
-```
-
-5. Click the play button in the GraphiQL page and the data in the `edges` field will be limited to the number specified.
-
-#### Additional resources
-
-- Learn about [nodes in Gatsby's GraphQL data API](/docs/node-interface/)
-- [Gatsby GraphQL reference for limiting](/docs/graphql-reference/#limit)
-- Live example:
-
-<iframe
-  title="Limiting returned data"
-  src="https://711808k40x.sse.codesandbox.io/___graphql?query=%7B%0A%20%20allSitePage(limit%3A%203)%20%7B%0A%20%20%20%20edges%20%7B%0A%20%20%20%20%20%20node%20%7B%0A%20%20%20%20%20%20%20%20id%0A%20%20%20%20%20%20%20%20path%0A%20%20%20%20%20%20%7D%0A%20%20%20%20%7D%0A%20%20%7D%0A%7D%0A&explorerIsOpen=false"
-  width="600"
-  height="300"
-/>
-
-### Sorting with GraphQL
-
-The ordering of your results can be specified with the GraphQL `sort` argument. You can specify which fields to sort by and the order to sort in.
-
-For this recipe, you'll need a Gatsby site with a collection of nodes to sort in the GraphQL data layer. All sites have some nodes like `allSitePage` created automatically: more can be added by installing source plugins.
-
-#### Prerequisites
-
-- A [Gatsby site](/docs/quick-start)
-- Queryable fields prefixed with `all`, e.g. `allSitePage`
-
-#### Directions
-
-1. Run `gatsby develop` to start the development server.
-2. Open the GraphiQL explorer in a browser tab at: <http://localhost:8000/___graphql>
-3. Add a query in the editor with the following fields on `allSitePage` to start off:
-
-```graphql
-{
-  allSitePage {
-    edges {
-      node {
-        id
-        path
-      }
-    }
-  }
-}
-```
-
-4. Add a `sort` argument to the `allSitePage` field and give it an object with the `fields` and `order` attributes. The value for `fields` can be a field or an array of fields to sort by (this example uses the `path` field), the `order` can be either `ASC` or `DESC` for ascending and descending respectively.
-
-```graphql
-{
-  allSitePage(sort: {fields: path, order: ASC}) { // highlight-line
-    edges {
-      node {
-        id
-        path
-      }
-    }
-  }
-}
-
-```
-
-5. Click the play button in the GraphiQL page and the data returned will be sorted ascending by the `path` field.
-
-#### Additional resources
-
-- [Gatsby GraphQL reference for sorting](/docs/graphql-reference/#sort)
-- Learn about [nodes in Gatsby's GraphQL data API](/docs/node-interface/)
-- Live example:
-
-<iframe
-  title="Sorting data"
-  src="https://711808k40x.sse.codesandbox.io/___graphql?query=%7B%0A%20%20allSitePage(sort%3A%20%7Bfields%3A%20path%2C%20order%3A%20ASC%7D)%20%7B%0A%20%20%20%20edges%20%7B%0A%20%20%20%20%20%20node%20%7B%0A%20%20%20%20%20%20%20%20id%0A%20%20%20%20%20%20%20%20path%0A%20%20%20%20%20%20%7D%0A%20%20%20%20%7D%0A%20%20%7D%0A%7D%0A&explorerIsOpen=false"
-  width="600"
-  height="300"
-/>
-
-### Filtering with GraphQL
-
-Queried results can be filtered down with operators like `eq` (equals), `ne` (not equals), `in`, and `regex` on specified fields.
-
-For this recipe, you'll need a Gatsby site with a collection of nodes to filter in the GraphQL data layer. All sites have some nodes like `allSitePage` created automatically: more can be added by installing source and transformer plugins like `gatsby-source-filesystem` and `gatsby-transformer-remark` in `gatsby-config.js` to produce `allMarkdownRemark`.
-
-#### Prerequisites
-
-- A [Gatsby site](/docs/quick-start)
-- Queryable fields prefixed with `all`, e.g. `allSitePage` or `allMarkdownRemark`
-
-#### Directions
-
-1. Run `gatsby develop` to start the development server.
-2. Open the GraphiQL explorer in a browser tab at: <http://localhost:8000/___graphql>
-3. Add a query in the editor using a field prefixed by 'all', like `allMarkdownRemark` (meaning that it will return a list of nodes)
-
-```graphql
-{
-  allMarkdownRemark {
-    edges {
-      node {
-        frontmatter {
-          title
-          categories
-        }
-      }
-    }
-  }
-}
-```
-
-4. Add a `filter` argument to the `allMarkdownRemark` field and give it an object with the fields you'd like to filter by. In this example, Markdown content is filtered by the `categories` attribute in frontmatter metadata. The next value is the operator: in this case `eq`, or equals, with a value of 'magical creatures'.
-
-```graphql
-{
-  allMarkdownRemark(filter: {frontmatter: {categories: {eq: "magical creatures"}}}) { // highlight-line
-    edges {
-      node {
-        frontmatter {
-          title
-          categories
-        }
-      }
-    }
-  }
-}
-```
-
-5. Click the play button in the GraphiQL page. The data that matches the filter parameters should be returned, in this case only sourced Markdown files tagged with a category of 'magical creatures'.
-
-#### Additional resources
-
-- [Gatsby GraphQL reference for filtering](/docs/graphql-reference/#filter)
-- [Complete list of possible operators](/docs/graphql-reference/#complete-list-of-possible-operators)
-- Learn about [nodes in Gatsby's GraphQL data API](/docs/node-interface/)
-- Live example:
-
-<iframe
-  title="Filtering data"
-  src="https://711808k40x.sse.codesandbox.io/___graphql?query=%7B%0A%20%20allMarkdownRemark(filter%3A%20%7Bfrontmatter%3A%20%7Bcategories%3A%20%7Beq%3A%20%22magical%20creatures%22%7D%7D%7D)%20%7B%0A%20%20%20%20edges%20%7B%0A%20%20%20%20%20%20node%20%7B%0A%20%20%20%20%20%20%20%20frontmatter%20%7B%0A%20%20%20%20%20%20%20%20%20%20title%0A%20%20%20%20%20%20%20%20%20%20categories%0A%20%20%20%20%20%20%20%20%7D%0A%20%20%20%20%20%20%7D%0A%20%20%20%20%7D%0A%20%20%7D%0A%7D%0A&explorerIsOpen=false"
-  width="600"
-  height="300"
-/>
-
-### GraphQL Query Aliases
-
-You can rename any field in a GraphQL query with an alias.
-
-If you would like to run two queries on the same datasource, you can use an alias to avoid a naming collision with two queries of the same name.
-
-#### Directions
-
-1. Run `gatsby develop` to start the development server.
-2. Open the GraphiQL explorer in a browser tab at: <http://localhost:8000/___graphql>
-3. Add a query in the editor using two fields of the same name like `allFile`
-
-```graphql
-{
-  allFile {
-    totalCount
-  }
-  allFile {
-    pageInfo {
-      currentPage
-    }
-  }
-}
-```
-
-4. Add the name you would like to use for any field before the name of the field in your GraphQL schema, separated by a colon. (E.g. `[alias-name]: [original-name]`)
-
-```graphql
-{
-  fileCount: allFile { // highlight-line
-    totalCount
-  }
-  filePageInfo: allFile { // highlight-line
-    pageInfo {
-      currentPage
-    }
-  }
-}
-```
-
-5. Click the play button in the GraphiQL page and 2 objects with alias names you provided should be output.
-
-#### Additional resources
-
-- [Gatsby GraphQL reference for aliasing](/docs/graphql-reference/#aliasing)
-- Live example:
-
-<iframe
-  title="Using aliases"
-  src="https://711808k40x.sse.codesandbox.io/___graphql?query=%7B%0A%20%20fileCount%3A%20allFile%20%7B%20%0A%20%20%20%20totalCount%0A%20%20%7D%0A%20%20filePageInfo%3A%20allFile%20%7B%0A%20%20%20%20pageInfo%20%7B%0A%20%20%20%20%20%20currentPage%0A%20%20%20%20%7D%0A%20%20%7D%0A%7D%0A&explorerIsOpen=false"
-  width="600"
-  height="300"
-/>
-
-### GraphQL Query Fragments
-
-GraphQL fragments are shareable chunks of a query that can be reused.
-
-You might want to use them to share multiple fields between queries or to colocate a component with the data it uses.
-
-#### Directions
-
-1. Declare a `graphql` template string with a Fragment in it. The fragment should be made up of the keyword `fragment`, a name, the GraphQL type it is associated with (in this case of type `Site`, as demonstrated by `on Site`), and the fields that make up the fragment:
-
-```jsx
-export const query = graphql`
-  // highlight-start
-  fragment SiteInformation on Site {
-    title
-    description
-  }
-  // highlight-end
-`
-```
-
-2. Now, include the fragment in a query for a field of the type specified by the fragment. This includes those fields without having to declare them all independently:
-
-```diff
-export const pageQuery = graphql`
-  query SiteQuery {
-    site {
--     title
--     description
-+   ...SiteInformation
-    }
-  }
-`
-```
-
-**Note**: Fragments don't need to be imported in Gatsby. Exporting a query with a Fragment makes that Fragment available in _all_ queries in your project.
-
-Fragments can be nested inside other fragments, and multiple fragments can be used in the same query.
-
-#### Additional resources
-
-- [Simple example repo using fragments](https://github.com/gatsbyjs/gatsby/tree/master/examples/using-fragments)
-- [Gatsby GraphQL reference for fragments](/docs/graphql-reference/#fragments)
-- [Gatsby image fragments](/docs/gatsby-image/#image-query-fragments)
-- [Example repo with co-located data](https://github.com/gatsbyjs/gatsby/tree/master/examples/gatsbygram)
-
-### Querying data client-side with `fetch`
-
-Data doesn't only have to be queried at build time and remain solely static. You can query data at runtime the same way you can fetch data in a regular React app.
-
-#### Prerequisites
-
-- [A Gatsby Site](/docs/quick-start/)
-- A page component, such as `index.js`
-
-#### Directions
-
-1. In a file with a React component defined, like a page in `src/pages` or a layout component, import React hooks for `useState` and `useEffect`.
-
-```jsx:title=src/pages/index.js
-import React, { useState, useEffect } from "react"
-```
-
-2. Inside the component, wrap a function to fetch data in a `useEffect` hook so it will asynchronously retrieve data when the component mounts in the browser client. Then, `await` the result with the `fetch` API, and call the set function from the `useState` hook (in this case `setStarsCount`) to save the state variable (`starsCount`) to the data returned from `fetch`.
-
-```jsx:title=src/pages/index.js
-import React, { useState, useEffect } from "react"
-
-const IndexPage = () => {
-  // highlight-start
-  const [starsCount, setStarsCount] = useState(0)
-  useEffect(() => {
-    // get data from GitHub api
-    fetch(`https://api.github.com/repos/gatsbyjs/gatsby`)
-      .then(response => response.json()) // parse JSON from request
-      .then(resultData => {
-        setStarsCount(resultData.stargazers_count)
-      }) // set data for the number of stars
-  }, [])
-  // highlight-end
-
-  return (
-    <section>
-      // highlight-start
-      <p>Runtime Data: Star count for the Gatsby repo {starsCount}</p>
-      // highlight-end
-    </section>
-  )
-}
-
-export default IndexPage
-```
-
-#### Additional resources
-
-- Guide on [client-data fetching](/docs/data-fetching/)
-- Live [example site](https://gatsby-data-fetching.netlify.com/) using this example
-
-## 7. Working with images
-
-### Import an image into a component with webpack
-
-Images can be imported right into a JavaScript module with webpack. This process automatically minifies and copies the image to your site's `public` folder, providing a dynamic image URL for you to pass to an HTML `<img>` element like a regular file path.
-
-<EggheadEmbed
-  lessonLink="https://egghead.io/lessons/gatsby-import-a-local-image-into-a-gatsby-component-with-webpack"
-  lessonTitle="Import a Local Image into a Gatsby Component with webpack"
-/>
-
-#### Prerequisites
-
-- A [Gatsby Site](/docs/quick-start) with a `.js` file exporting a React component
-- an image (`.jpg`, `.png`, `.gif`, `.svg`, etc.) in the `src` folder
-
-#### Directions
-
-1. Import your file from its path in the `src` folder:
-
-```jsx:title=src/pages/index.js
-import React from "react"
-// Tell webpack this JS file uses this image
-import FiestaImg from "../assets/fiesta.jpg" // highlight-line
-```
-
-2. In `index.js`, add an `<img>` tag with the `src` as the name of the import you used from webpack (in this case `FiestaImg`), and add an `alt` attribute [describing the image](https://webaim.org/techniques/alttext/):
-
-```jsx:title=src/pages/index.js
-import React from "react"
-import FiestaImg from "../assets/fiesta.jpg"
-
-export default () => (
-  // The import result is the URL of your image
-  <img src={FiestaImg} alt="A dog smiling in a party hat" /> // highlight-line
-)
-```
-
-3. Run `gatsby develop` to start the development server.
-4. View your image in the browser: <http://localhost:8000/>
-
-#### Additional resources
-
-- [Example repo importing an image with webpack](https://github.com/gatsbyjs/gatsby/tree/master/examples/recipe-webpack-image)
-- [More on all image techniques in Gatsby](/docs/images-and-files/)
-
-### Reference an image from the `static` folder
-
-As an alternative to importing assets with webpack, the `static` folder allows access to content that gets automatically copied into the `public` folder when built.
-
-This is an **escape route** for [specific use cases](/docs/static-folder/#when-to-use-the-static-folder), and other methods like [importing with webpack](#import-an-image-into-a-component-with-webpack) are recommended to leverage optimizations made by Gatsby.
-
-<EggheadEmbed
-  lessonLink="https://egghead.io/lessons/gatsby-use-a-local-image-from-the-static-folder-in-a-gatsby-component"
-  lessonTitle="Use a local image from the static folder in a Gatsby component"
-/>
-
-#### Prerequisites
-
-- A [Gatsby Site](/docs/quick-start) with a `.js` file exporting a React component
-- An image (`.jpg`, `.png`, `.gif`, `.svg`, etc.) in the `static` folder
-
-#### Directions
-
-1. Ensure that the image is in your `static` folder at the root of the project. Your project structure might look something like this:
-
-```
-├── gatsby-config.js
-├── src
-│   └── pages
-│       └── index.js
-├── static
-│       └── fiesta.jpg
-```
-
-2. In `index.js`, add an `<img>` tag with the `src` as the relative path of the file from the `static` folder, and add an `alt` attribute [describing the image](https://webaim.org/techniques/alttext/):
-
-```jsx:title=src/pages/index.js
-import React from "react"
-
-export default () => (
-  <img src={`fiesta.jpg`} alt="A dog smiling in a party hat" /> // highlight-line
-)
-```
-
-3. Run `gatsby develop` to start the development server.
-4. View your image in the browser: <http://localhost:8000/>
-
-#### Additional resources
-
-- [Example repo referencing an image from the static folder](https://github.com/gatsbyjs/gatsby/tree/master/examples/recipe-static-image)
-- [Using the Static Folder](/docs/static-folder/)
-- [More on all image techniques in Gatsby](/docs/images-and-files/)
-
-### Optimizing and querying local images with gatsby-image
-
-The `gatsby-image` plugin can relieve much of the pain associated with optimizing images in your site.
-
-Gatsby will generate optimized resources which can be queried with GraphQL and passed into Gatsby's image component. This takes care of the heavy lifting including creating several image sizes and loading them at the right time.
-
-#### Prerequisites
-
-- The `gatsby-image`, `gatsby-transformer-sharp`, and `gatsby-plugin-sharp` packages installed and added to the plugins array in `gatsby-config`
-- [Images sourced](/packages/gatsby-image/#install) in your `gatsby-config` using a plugin like `gatsby-source-filesystem`
-
-#### Directions
-
-1. First, import `Img` from `gatsby-image`, as well as `graphql` and `useStaticQuery` from `gatsby`
-
-```jsx
-import { useStaticQuery, graphql } from "gatsby" // to query for image data
-import Img from "gatsby-image" // to take image data and render it
-```
-
-2. Write a query to get image data, and pass the data into the `<Img />` component:
-
-Choose any of the following options or a combination of them.
-
-a. a single image queried by its file [path](/docs/content-and-data/) (Example: `images/corgi.jpg`)
-
-```jsx
-const data = useStaticQuery(graphql`
-  query {
-    file(relativePath: { eq: "corgi.jpg" }) { // highlight-line
-      childImageSharp {
-        fluid {
-          base64
-          aspectRatio
-          src
-          srcSet
-          sizes
-        }
-      }
-    }
-  }
-`)
-
-return (
-  <Img fluid={data.file.childImageSharp.fluid} alt="A corgi smiling happily" />
-)
-```
-
-b. using a [GraphQL fragment](/docs/using-graphql-fragments/), to query for the necessary fields more tersely
-
-```jsx
-const data = useStaticQuery(graphql`
-  query {
-    file(relativePath: { eq: "corgi.jpg" }) {
-      childImageSharp {
-        fluid {
-          ...GatsbyImageSharpFluid // highlight-line
-        }
-      }
-    }
-  }
-`)
-
-return (
-  <Img fluid={data.file.childImageSharp.fluid} alt="A corgi smiling happily" />
-)
-```
-
-c. several images from a directory (Example: `images/dogs`) [filtered](/docs/graphql-reference/#filter) by the `extension` and `relativeDirectory` fields, and then mapped into `Img` components
-
-```jsx
-const data = useStaticQuery(graphql`
-  query {
-    allFile(
-      // highlight-start
-      filter: {
-        extension: { regex: "/(jpg)|(png)|(jpeg)/" }
-        relativeDirectory: { eq: "dogs" }
-      }
-      // highlight-end
-    ) {
-      edges {
-        node {
-          base
-          childImageSharp {
-            fluid {
-              ...GatsbyImageSharpFluid
-            }
-          }
-        }
-      }
-    }
-  }
-`)
-
-return (
-  <div>
-    // highlight-start
-    {data.allFile.edges.map(image => (
-      <Img
-        fluid={image.node.childImageSharp.fluid}
-        alt={image.node.base.split(".")[0]} // only use section of the file extension with the filename
-      />
-    ))}
-    // highlight-end
-  </div>
-)
-```
-
-**Note**: This method can make it difficult to match images with `alt` text for accessibility. This example uses images with `alt` text included in the filename, like `dog in a party hat.jpg`.
-
-d. an image of a fixed size using the `fixed` field instead of `fluid`
-
-```jsx
-const data = useStaticQuery(graphql`
-  query {
-    file(relativePath: { eq: "corgi.jpg" }) {
-      childImageSharp {
-        fixed(width: 250, height: 250) { // highlight-line
-          ...GatsbyImageSharpFixed
-        }
-      }
-    }
-  }
-`)
-return (
-  <Img fixed={data.file.childImageSharp.fixed} alt="A corgi smiling happily" />
-)
-```
-
-e. an image of a fixed size with a `maxWidth`
-
-```jsx
-const data = useStaticQuery(graphql`
-  query {
-    file(relativePath: { eq: "corgi.jpg" }) {
-      childImageSharp {
-        fixed(maxWidth: 250) { // highlight-line
-          ...GatsbyImageSharpFixed
-        }
-      }
-    }
-  }
-`)
-return (
-  <Img fixed={data.file.childImageSharp.fixed} alt="A corgi smiling happily" /> // highlight-line
-)
-```
-
-f. an image filling a fluid container with a max width (in pixels) and a higher quality (the default value is 50 i.e. 50%)
-
-```jsx
-const data = useStaticQuery(graphql`
-  query {
-    file(relativePath: { eq: "corgi.jpg" }) {
-      childImageSharp {
-        fluid(maxWidth: 800, quality: 75) { // highlight-line
-          ...GatsbyImageSharpFluid
-        }
-      }
-    }
-  }
-`)
-
-return (
-  <Img fluid={data.file.childImageSharp.fluid} alt="A corgi smiling happily" />
-)
-```
-
-3. (Optional) Add inline styles to the `<Img />` like you would to other components
-
-```jsx
-<Img
-  fluid={data.file.childImageSharp.fluid}
-  alt="A corgi smiling happily"
-  style={{ border: "2px solid rebeccapurple", borderRadius: 5, height: 250 }} // highlight-line
-/>
-```
-
-4. (Optional) Force an image into a desired aspect ratio by overriding the `aspectRatio` field returned by the GraphQL query before it is passed into the `<Img />` component
-
-```jsx
-<Img
-  fluid={{
-    ...data.file.childImageSharp.fluid,
-    aspectRatio: 1.6, // 1280 / 800 = 1.6
-  }}
-  alt="A corgi smiling happily"
-/>
-```
-
-5. Run `gatsby develop`, to generate images from files in the filesystem (if not done already) and cache them
-
-#### Additional resources
-
-- [Example repository illustrating these examples](https://github.com/gatsbyjs/gatsby/tree/master/examples/recipes-gatsby-image)
-- [Gatsby Image API](/docs/gatsby-image/)
-- [Using Gatsby Image](/docs/using-gatsby-image)
-- [More on working with images in Gatsby](/docs/working-with-images/)
-- [Free egghead.io videos explaining these steps](https://egghead.io/playlists/using-gatsby-image-with-gatsby-ea85129e)
-
-### Optimizing and querying images in post frontmatter with gatsby-image
-
-For use cases like a featured image in a blog post, you can _still_ use `gatsby-image`. The `Img` component needs processed image data, which can come from a local (or remote) file, including from a URL in the frontmatter of a `.md` or `.mdx` file.
-
-To inline images in markdown (using the `![]()` syntax), consider using a plugin like [`gatsby-remark-images`](/packages/gatsby-remark-images/)
-
-#### Prerequisites
-=======
-There are so many ways to add styles to your website; Gatsby supports almost every possible option, through official and community plugins.
->>>>>>> a9704e90
 
 - [Using global CSS files without a Layout component](/docs/recipes/styling-css#using-global-css-files-without-a-layout-component)
 - [Using global styles in a layout component](/docs/recipes/styling-css#using-global-styles-in-a-layout-component)
