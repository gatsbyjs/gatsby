--- conflicted
+++ resolved
@@ -464,7 +464,6 @@
 
 You can use the `graphql` tag to query data in the pages of your Gatsby site. This gives you access to anything included in Gatsby's data layer, such as site metadata, source plugins, images, and more.
 
-<<<<<<< HEAD
 ### Deploying to Netlify
 
 Use [`netlify-cli`](https://www.netlify.com/docs/cli/) to deploy your Gatsby application without leaving the command line interface.
@@ -497,7 +496,7 @@
 - [gatsby-plugin-netlify](/packages/gatsby-plugin-netlify)
 
 ## Querying data
-=======
+
 #### Directions
 
 1. Import `graphql` from `gatsby`.
@@ -543,7 +542,6 @@
 - [GraphQL and Gatsby](/docs/graphql/): understanding the expected shape of your data
 - [More on querying data in pages with GraphQL](/docs/page-query/)
 - [MDN on Tagged Template Literals](https://developer.mozilla.org/en-US/docs/Web/JavaScript/Reference/Template_literals) like the ones used in GraphQL
->>>>>>> 8ca2ef8f
 
 ### The StaticQuery Component
 
