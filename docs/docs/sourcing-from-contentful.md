---
title: Sourcing from Contentful
---

## What is Contentful? Why choose it?

[Contentful](https://www.contentful.com/) is a headless Content Management System (CMS) that lets you organize your content into what could be called “modules,” or little bits of data that can be rearranged to appear nicely on mobile devices, tablets, computers, virtual reality devices (maybe someday?) and more.

Actually, the way Contentful handles bits of content means that you can push content out when new technology develops without having to redesign, rewrite, or rethink all of it for a new format.

## Prerequisites

<<<<<<< HEAD
This guide assumes that you have a Gatsby project set up. If you need to set up a project, head to the [Quick Start guide](/docs/quick-start/), then come back.
=======
This guide assumes that you have a Gatsby project set up. If you need to set up a project, head to the [Quick Start guide](/docs/quick-start), then come back.
>>>>>>> 19321dcd

## Pulling data in and pushing data out

If you have a JSON file with content in it, you could pull it into Contentful using [contentful-import](https://github.com/contentful/contentful-import). If you are creating new content, you don't need this and just create content straight in Contentful.

If you do create content directly in Contentful, make sure to name your fields in a way you can remember when you create GraphQL queries. If you use GraphiQL, it can suggest fields to you, but this will only help if the field names are clear and memorable.

As far as pushing data out to your site goes, we suggest to you to use this fantastic plugin [gatsby-source-contentful](https://www.npmjs.com/package/gatsby-source-contentful), to use it, you'd need to have the `spaceId` and the `accessToken` from contentful.

## Install

```shell
npm install --save gatsby-source-contentful
```

## How to use

### With the Delivery API

```javascript:title=gatsby-config.js
plugins: [
  {
    resolve: `gatsby-source-contentful`,
    options: {
      spaceId: `your_space_id_grab_it_from_contentful`,
      accessToken: `your_token_id_grab_it_from_contentful`,
    },
  },
]
```

### With the Preview API

```javascript:title=gatsby-config.js
plugins: [
  {
    resolve: `gatsby-source-contentful`,
    options: {
      spaceId: `your_space_id_grab_it_from_contentful`,
      accessToken: `your_token_id_grab_it_from_contentful`,
      host: `preview.contentful.com`,
    },
  },
]
```<|MERGE_RESOLUTION|>--- conflicted
+++ resolved
@@ -10,11 +10,8 @@
 
 ## Prerequisites
 
-<<<<<<< HEAD
-This guide assumes that you have a Gatsby project set up. If you need to set up a project, head to the [Quick Start guide](/docs/quick-start/), then come back.
-=======
-This guide assumes that you have a Gatsby project set up. If you need to set up a project, head to the [Quick Start guide](/docs/quick-start), then come back.
->>>>>>> 19321dcd
+
+This guide assumes that you have a Gatsby project set up. If you need to set up a project, head to the [Quick Start guide](/docs/quick-start/), then come bac
 
 ## Pulling data in and pushing data out
 
