--- conflicted
+++ resolved
@@ -2,23 +2,13 @@
 title: Gatsby Link & navigate
 ---
 
- For internal navigation, Gatsby includes a built-in `<Link>` component as well as a `navigate` function, for dynamic navigation.
-
- Gatsby's `<Link>` component enables linking to internal pages as well as a powerful performance feature called preloading. Preloading is used to prefetch resources so that they're ready incredibly fast when a user performs a navigation.
-
-Gatsby's `<Link>` is a wrapper around [@reach/router's Link component](https://reach.tech/router/api/Link) that adds enhancements specific to Gatsby. All props are passed through to @reach/router's `Link` component.
-
-<<<<<<< HEAD
-## Using Link
-=======
-Preloading is triggered by a link entering the viewport; Gatsby uses
-`Link`'s `innerRef` property to create a new IntersectionObserver (on
-supported browsers) to monitor visible links. This way, Gatsby only prefetches
-code/data chunks for pages the user is likely to navigate to. You can also get
-access to the link element by passing in a `ref` prop, which will be forwarded to the `@reach/router` `Link` element directly.
+For internal navigation, Gatsby includes a built-in `<Link>` component as well as a `navigate` function which is used for programmatic navigation.
+
+Gatsby's `<Link>` component enables linking to internal pages as well as a powerful performance feature called preloading. Preloading is used to prefetch resources so that the resources are fetched by the time the user navigates with this component. We use an `IntersectionObserver` to fetch a low-priority request when the `Link` is in the viewport and then use an `onMouseOver` event to trigger a high-priority request when it is likely that a user will navigate to the requested resource.
+
+The component is a wrapper around [@reach/router's Link component](https://reach.tech/router/api/Link) that adds useful enhancements specific to Gatsby. All props are passed through to @reach/router's `Link` component.
 
 ## How to use
->>>>>>> 832530e6
 
 In JavaScript:
 
@@ -50,11 +40,7 @@
 }
 ```
 
-<<<<<<< HEAD
-## Using navigate()
-Sometimes you need to navigate to pages programatically:
-=======
-## Partial Link matching
+### Partial Link matching
 
 The `activeStyle` or `activeClassName` prop are only set on a `<Link>` component if the current URL matches its `to` prop _exactly_. Sometimes, we may want to style a `<Link>` as active even if it partially matches the current URL. For example:
 
@@ -78,33 +64,7 @@
 
 Check out this [codesandbox](https://codesandbox.io/s/p92vm09m37) for a working example!
 
-## Replacing history entry
-
-You can pass boolean `replace` property to replace previous history entry.
-Therefore clicking the back button after navigation to such Link would redirect
-to page before, _skipping_ the page the link was on.
->>>>>>> 832530e6
-
-```jsx
-import { navigate } from "gatsby"
-
-render () {
-  return (
-    <div onClick={ () => navigate('/example')} role="link" tabIndex="0" onKeyUp={this.handleKeyUp}>
-      <p>Example</p>
-    </div>
-  )
-}
-```
-
-The `navigate` function accepts two parameters (see following sections):
- * a string representing the destination
- * optional settings object. The settings object can include two optional properties: `state (object)`, and `replace (bool, default false)`.
-
-<<<<<<< HEAD
-Note that `navigate` was previously named `navigateTo`. `navigateTo` is deprecated in Gatsby v2.
-=======
-## Passing props to Link targets
+### Passing props to Link targets
 
 Sometimes you'll want to pass data from the source page to the linked page. You can do this by passing a `state` prop to the `Link` component or on a call to the `navigate` function. The linked page will have a `location` prop containing a nested `state` object structure containing the passed data.
 
@@ -124,13 +84,40 @@
 }
 ```
 
-## Programmatic navigation
->>>>>>> 832530e6
-
-## Pushing versus Replacing history entry
+### Using navigate()
+
+Sometimes you need to navigate to pages programatically:
+
+#### Replacing history entry
+
+You can pass boolean `replace` property to replace previous history entry.
+Therefore clicking the back button after navigation to such Link would redirect
+to page before, _skipping_ the page the link was on.
+
+```jsx
+import { navigate } from "gatsby"
+
+render () {
+  return (
+    <div onClick={ () => navigate('/example')} role="link" tabIndex="0" onKeyUp={this.handleKeyUp}>
+      <p>Example</p>
+    </div>
+  )
+}
+```
+
+The `navigate` function accepts two parameters (see following sections):
+
+- a string representing the destination
+- optional settings object. The settings object can include two optional properties: `state (object)`, and `replace (bool, default false)`.
+
+_Note that `navigate` was previously named `navigateTo`. `navigateTo` is deprecated in Gatsby v2 and will be removed in the next major release_
+
+#### Pushing versus Replacing history entry
+
 By default, both `<Link>` and `navigate` will _push_ a new entry to the history stack.
 
-This can be changed by passing a `replace` prop to the Link component, or by passing `replace: true` to the `navigate` settings object. 
+This can be changed by passing a `replace` prop to the Link component, or by passing `replace: true` to the `navigate` settings object.
 
 When replace is enabled, clicking the browser back button will return the user to the page _preceeding the page from which they navigated_.
 
@@ -151,7 +138,7 @@
 
 Using `replace` also won't scroll the page after navigation.
 
-## Passing state through Link and Navigate
+### Passing state through Link and Navigate
 
 You can pass state to pages when you navigate, such as:
 
@@ -183,11 +170,13 @@
   })
 }
 ```
-## Styling
+
+### Styling
+
 You can set the `activeStyle` or `activeClassName` prop to add styling
 attributes to the rendered element when it matches the current URL.
 
-## Prefixed paths helper
+### Prefixed paths helper
 
 It is common to host sites in a sub-directory of a site. Gatsby lets you [set
 the path prefix for your site](/docs/path-prefix/). After doing so, Gatsby's `<Link>` component will automatically handle constructing the correct URL in development and production.
