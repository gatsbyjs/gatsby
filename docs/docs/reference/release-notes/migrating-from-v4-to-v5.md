---
title: Migrating from v4 to v5
---

Looking for the [v4 docs](https://v4.gatsbyjs.com)?

> Have you run into something that's not covered here? [Add your changes to GitHub](https://github.com/gatsbyjs/gatsby/blob/v5-docs/docs/docs/reference/release-notes/migrating-from-v4-to-v5.md)!

## Introduction

<<<<<<< HEAD
This is a reference for upgrading your site from Gatsby 4 to Gatsby 5. Version 5 introduces the Slices API and Partial Hydration (Beta). Slices unlock up to 90% reduction in build duration for content changes in highly shared components, Partial Hydration allows you to ship only the necessary JavaScript to the browser. If you're curious what's new, head over to the [v5.0 Release Notes](/docs/reference/release-notes/v5.0/).
=======
This is a reference for upgrading your site from Gatsby 4 to Gatsby 5. Version 5 introduces the Slice API and Partial Hydration (Beta). Slices unlock up to 90% reduction in build duration for content changes in highly shared components, Partial Hydration allows you to ship only the necessary JavaScript to the browser. If you're curious what's new, head over to the [v5.0 Umbrella Discussion](https://github.com/gatsbyjs/gatsby/discussions/36609).
>>>>>>> f3ab43c4

For most users we expect a **smooth upgrade path** as only a couple of changes will be required: [Updating to Node 18](#minimal-nodejs-version-1800), [switching to React 18](#minimal-required-react-version-is-18), and [changing GraphQL queries](#graphql-schema-changes-to-sort-and-aggregation-fields) using a codemod.

## Table of contents

- [Handling Deprecations](#handling-deprecations)
- [Updating Your Dependencies](#updating-your-dependencies)
- [Handling Breaking Changes](#handling-breaking-changes)
- [Future Breaking Changes](#future-breaking-changes)
- [For Plugin Maintainers](#for-plugin-maintainers)
- [Known Issues](#known-issues)

## Handling deprecations

Before upgrading to v5 we highly recommend upgrading `gatsby` (and all plugins) to the latest v4 version.
Some changes required for Gatsby 5 can be applied incrementally to the latest v4, which should contribute to a smoother upgrade experience.

> You can run the `npm outdated` or `yarn upgrade-interactive` commands in your project to upgrade to the latest v4 release interactively.

After upgrading, run `gatsby build` and look for deprecation messages in the build log.
Follow instructions to fix those deprecations.

## Updating your dependencies

Next, you need to update your dependencies. We recommend [upgrading to Node 18](#minimal-nodejs-version-1800) prior to updating your dependencies to ensure that the correct package contents are installed.

### Update Gatsby version

You need to update your `package.json` to use the `next` version of Gatsby.

```json:title=package.json
{
  "dependencies": {
    "gatsby": "^5.0.0-next.0"
  }
}
```

Or run

```shell
npm install gatsby@next
```

Please note: If you use npm 7 you'll want to use the `--legacy-peer-deps` option when following the instructions in this guide. For example, the above command would be:

```shell
npm install gatsby@next --legacy-peer-deps
```

### Update React version

You need to update your `package.json` to use the `latest` version of `react` and `react-dom`.

```json:title=package.json
{
  "dependencies": {
    "react": "^18.0.0",
    "react-dom": "^18.0.0"
  }
}
```

Or run

```shell
npm install react@latest react-dom@latest
```

### Update Gatsby related packages

Update your `package.json` to use the `next` version for all Gatsby related packages. You should upgrade any package name that starts with `gatsby-*`. Note that this only applies to plugins managed in the [gatsbyjs/gatsby](https://github.com/gatsbyjs/gatsby) repository. All packages we manage received a major version bump. Community plugins may not be upgraded yet so please check their repository for the current status.

For example, if you have `gatsby-plugin-image` installed in your project, update that package to use the `next` version:

```diff:title=package.json
{
  "dependencies": {
-   "gatsby-plugin-image": "^2.0.0"
+   "gatsby-plugin-image": "^3.0.0-next.0"
  }
}
```

#### Updating community plugins

Using community plugins, you might see warnings like these in your terminal:

```shell
warning Plugin gatsby-plugin-acme is not compatible with your gatsby version 5.0.0 - It requires gatsby@^4.10.0
```

If you are using npm 7, the warning may instead be an error:

```shell
npm ERR! ERESOLVE unable to resolve dependency tree
```

This is because the plugin needs to update its `peerDependencies` to include the new version of Gatsby (see section [for plugin maintainers](#for-plugin-maintainers)). While this might indicate that the plugin has incompatibilities, in most cases they should continue to work. When using npm 7, you can pass the `--legacy-peer-deps` to ignore the warning and install anyway. Please look for already opened issues or PRs on the plugin's repository to see the status. If you don't see any, help the maintainers by opening an issue or PR yourself! :)

## Handling breaking changes

This section explains breaking changes that were made for Gatsby 5. Some of those changes had a deprecation message in v4. In order to successfully update, you'll need to resolve these changes.

### Minimal Node.js version 18.0.0

We are dropping support for Node 14 and 16 as our currently supported Node 14 version will reach EOL during the Gatsby 5 lifecycle. Since the timing of the "Active LTS" status of Node 18 is nearly the same as Gatsby 5 we're jumping directly to Node 18. See the main changes in [Node 18 release notes](https://nodejs.org/en/blog/release/v18.0.0/).

Check [Node’s releases document](https://github.com/nodejs/Release#nodejs-release-working-group) for version statuses.

### Minimal required React version is 18

We are dropping official support for React 16 and 17. The new minimal required version is React 18. This is a requirement for the Partial Hydration feature.

### Non-ESM browsers are not polyfilled by default

Gatsby's `browserlist` configuration changed to now include `supports es6-module` by default. This means that Non-ESM browsers (like Internet Explorer) are not polyfilled anymore. If you still need to support those browsers you'll need to [adjust your browserlist configuration](/docs/how-to/custom-configuration/browser-support/).

### GraphQL schema: Changes to sort and aggregation fields

As per the [RFC: Change to sort and aggregation fields API](https://github.com/gatsbyjs/gatsby/discussions/36242) the `sort` argument and aggregation's `field` argument were changed from enums to nested input objects. This change enabled lower resource usage and faster "building schema" step.

We provide a codemod (via [gatsby-codemods](https://github.com/gatsbyjs/gatsby/tree/master/packages/gatsby-codemods)) for you to easily convert your queries to the new syntax. Go to your project and run the following in your terminal:

```shell
npx gatsby-codemods@next sort-and-aggr-graphql .
```

This will apply the codemod to all your files. If you only want to run it on some files/directories, adjust the last parameter (`npx gatsby-codemods@next sort-and-aggr-graphql <filepath>`).

The old syntax will continue to work as Gatsby automatically applies the mentioned codemod and transforms your code, however we strongly encourage you to permanently migrate your queries to the new syntax. This way you won't see deprecation messages in your terminal and can be sure that the queries work in [GraphiQL](/docs/how-to/querying-data/running-queries-with-graphiql/) (because the old ones won't).

Examples of syntax before and after the codemod is applied:

**Sort:**

Before:

```graphql
{
  allMarkdownRemark(sort: { fields: [frontmatter___date], order: DESC }) {
    nodes {
      ...fields
    }
  }
}
```

After:

```jsx
{
  allMarkdownRemark(sort: { frontmatter: { date: DESC } }) {
    nodes {
      ...fields
    }
  }
}
```

**Aggregation:**

Before:

```graphql
{
  allMarkdownRemark {
    distinct(field: frontmatter___category)
  }
}
```

After:

```graphql
{
  allMarkdownRemark {
    distinct(field: { frontmatter: { category: SELECT } })
  }
}
```

### `trailingSlash` is set to `always`

In Gatsby 4 the default for the [`trailingSlash` option](/docs/reference/config-files/gatsby-config/#trailingslash) was set to `legacy`. With Gatsby 5 the `legacy` option was removed and the new default is `always`. This means that every URL will have a trailing slash. You can [configure this option](/docs/reference/config-files/gatsby-config/#trailingslash) in your `gatsby-config` file. We recommend that you explicitly define your desired `trailingSlash` behavior. This change will also impact your redirects so make sure that everything is consistent.

```javascript:title=gatsby-config.js
module.exports = {
  trailingSlash: `always`,
}
```

### Removal of `useNavigate` hook

We updated our [`@gatsbyjs/reach-router` fork](https://github.com/gatsbyjs/reach-router) to be compatible with React 18 and React server components. While doing that we removed the `useNavigate` hook. Please use `navigate` instead:

```diff
- import { useNavigate } from "@gatsbyjs/reach-router"
+ import { navigate } from "gatsby"
```

### Removal of obsolete flags and environment variables

Throughout the lifecycles of Gatsby 3 & 4 we introduced a couple of feature flags to incrementally ship features to Gatsby. In Gatsby 5 we removed all feature flags and environment variables that are enabled by default. You should remove these flags from your `gatsby-config` as they don't have an effect anymore (you can't enable or disable them):

- `QUERY_ON_DEMAND`
- `LAZY_IMAGES`
- `PRESERVE_WEBPACK_CACHE`
- `DEV_WEBPACK_CACHE`
- `LMDB_STORE`
- `PARALLEL_QUERY_RUNNING`
- `GRAPHQL_TYPEGEN` (can be enabled through [gatsby-config](/docs/reference/config-files/gatsby-config/#graphqltypegen))

Each of these feature flags had a corresponding environment variable (in the format of `process.env.GATSBY_EXPERIMENTAL_%FLAG-NAME%`). These environment variables were also removed and don't have any effect anymore.

### `shouldOnCreateNode` is stable

The previously unstable API `unstable_shouldOnCreateNode` was renamed to [`shouldOnCreateNode`](/docs/reference/config-files/gatsby-node/#shouldOnCreateNode). It's considered a stable API now. The functionality is identical, so only a rename will be required.

If you've used a similar check inside `onCreateNode` as an early return we recommend completely switching to the `shouldOnCreateNode` API (and removing the check from `onCreateNode`).

### Removal of `nodeModel.runQuery` and `nodeModel.getAllNodes`

The previously deprecated `nodeModel` methods [`runQuery`](/docs/reference/release-notes/migrating-from-v3-to-v4/#nodemodelrunquery-is-deprecated) and [`getAllNodes`](/docs/reference/release-notes/migrating-from-v3-to-v4/#nodemodelgetallnodes-is-deprecated) were removed. You'll need to use `nodeModel.findOne` and `nodeModel.findAll` instead.

The Gatsby 3 to 4 migration guide has instructions on how to update [`runQuery`](/docs/reference/release-notes/migrating-from-v3-to-v4/#nodemodelrunquery-is-deprecated) and [`getAllNodes`](/docs/reference/release-notes/migrating-from-v3-to-v4/#nodemodelgetallnodes-is-deprecated).

### Update to `graphql` 16

The internal `graphql` dependency was updated from v15 to v16. In most cases this change will be invisible to you and no action is required. However, if you reached into `gatsby/graphql` or are relying on TypeScript types for `graphql` v15, you might need to look into the [graphql v16 release notes](https://github.com/graphql/graphql-js/releases/tag/v16.0.0).

### Removal of GraphQL Playground

Maybe you didn't know, but Gatsby supported [GraphQL Playground](https://github.com/graphql/graphql-playground) as an alternative to [GraphiQL](https://github.com/graphql/graphiql/tree/main/packages/graphiql) for some time now. With Gatsby 5 we've updated GraphiQL to v2 which has feature parity with GraphQL Playground. Thus we removed the `GATSBY_GRAPHQL_IDE` environment variable and GraphQL Playground. Visit the [GraphiQL guide](/docs/how-to/querying-data/running-queries-with-graphiql/) to learn more about GraphiQL v2.

### Gatsby related packages

Breaking changes in plugins that we own and maintain.

#### gatsby-plugin-sitemap

The default setting for the `output` option changed from `/sitemap` to `/`. This means that `sitemap-index.xml` will now be created at the root of the site.

#### gatsby-plugin-mdx

`gatsby-plugin-mdx` now includes [`remark-unwrap-images`](https://github.com/remarkjs/remark-unwrap-images) by default. When using `gatsby-plugin-mdx` and `gatsby-remark-images` together, the images were placed inside `<p>` tags which is invalid HTML (as the images are a combination of `<div>`, `<span>`, and `<picture>`). We see this as a breaking change as your CSS might depend on this hierarchy.

You can uninstall `remark-unwrap-images` from your project if you used it inside the `mdxOptions.remarkPlugins` array.

## Future breaking changes

This section explains deprecations that were made for Gatsby 5. These old behaviors will be removed in v6, at which point they will no longer work. For now, you can still use the old behaviors in v5, but we recommend updating to the new signatures to make future updates easier.

### `<StaticQuery />` is deprecated

The `<StaticQuery />` component has been deprecated. Please use `useStaticQuery` instead. For more information, see the [`useStaticQuery` guide](/docs/how-to/querying-data/use-static-query/#composing-custom-usestaticquery-hooks). `<StaticQuery />` will be removed in Gatsby 6.

**Migration:**

Before:

```jsx
import React from "react"
import { StaticQuery, graphql } from "gatsby"

export default function Title() {
  return (
    <StaticQuery
      query={graphql`
        query {
          site {
            siteMetadata {
              title
            }
          }
        }
      `}
      render={data => <h1>{data.site.siteMetadata.title}</h1>}
    />
  )
}
```

After:

```jsx
import React from "react"
import { useStaticQuery, graphql } from "gatsby"

export default function Title() {
  const data = useStaticQuery(graphql`
    query {
      site {
        siteMetadata {
          title
        }
      }
    }
  `)

  return <h1>{data.site.siteMetadata.title}</h1>
}
```

### Page props will be unified in browser and server environments

React 18 introduced [stricter hydration errors](https://reactjs.org/blog/2022/03/08/react-18-upgrade-guide.html#other-breaking-changes), thrown when your server-rendered JSX and client-rendered JSX does not match.

Given that these errors can be difficult to debug, we intend to unify as much as possible the props that are passed to your page components during server rendering in Node and client rendering in the browser.

Page props in v6 will consist of:

```js
const { location, params, data, pageContext, serverData } = props
```

Effective changes in v6 will include:

- Remove `pageResources` prop currently only available in browser context (it's an internal data structure)
- Remove `*` prop currently only available in server context (in favor of `location` prop)
- Remove `path` prop that currently differs in server and browser context (in favor of `location` prop)
- Remove `uri` prop in favor of `location` prop

The `location` prop will remain different in the browser and server context due to the router offering more properties in the browser context from `window.location`.

### `___NODE` convention is deprecated

In the [v3 to v4 release notes](/docs/reference/release-notes/migrating-from-v3-to-v4/#___node-convention-is-deprecated) we mentioned that the `___NODE` convention is deprecated. This is still the case for Gatsby 5 since we didn't get to migrate all important plugins to the new syntax. So this syntax will continue to work in Gatsby 5, but we **urge** you to migrate to the `@link` directive. [Get more information](/docs/reference/release-notes/migrating-from-v3-to-v4/#___node-convention-is-deprecated).

## For plugin maintainers

In most cases, you won't have to do anything to be v5 compatible. But one thing you can do to be certain your plugin won't throw any warnings or errors is to set the proper peer dependencies.

Please also note that some of the items inside "Handling Breaking Changes" may also apply to your plugin.

`gatsby` should be included under `peerDependencies` of your plugin and it should specify the proper versions of support.

```diff:title=package.json
{
  "peerDependencies": {
-   "gatsby": "^4.0.0",
+   "gatsby": "^5.0.0",
  }
}
```

If your plugin supports both versions:

```diff:title=package.json
{
  "peerDependencies": {
-   "gatsby": "^4.0.0",
+   "gatsby": "^4.0.0 || ^5.0.0",
  }
}
```

If you defined the `engines` key you'll also need to update the minimum version:

```json:title=package.json
{
  "engines": {
    "node": ">=18.0.0"
  }
}
```

## Known issues

This section is a work in progress and will be expanded when necessary. It's a list of known issues you might run into while upgrading Gatsby to v5 and how to solve them.

If you encounter any problem, please let us know in this [GitHub discussion](https://github.com/gatsbyjs/gatsby/discussions/36609).<|MERGE_RESOLUTION|>--- conflicted
+++ resolved
@@ -8,11 +8,7 @@
 
 ## Introduction
 
-<<<<<<< HEAD
-This is a reference for upgrading your site from Gatsby 4 to Gatsby 5. Version 5 introduces the Slices API and Partial Hydration (Beta). Slices unlock up to 90% reduction in build duration for content changes in highly shared components, Partial Hydration allows you to ship only the necessary JavaScript to the browser. If you're curious what's new, head over to the [v5.0 Release Notes](/docs/reference/release-notes/v5.0/).
-=======
-This is a reference for upgrading your site from Gatsby 4 to Gatsby 5. Version 5 introduces the Slice API and Partial Hydration (Beta). Slices unlock up to 90% reduction in build duration for content changes in highly shared components, Partial Hydration allows you to ship only the necessary JavaScript to the browser. If you're curious what's new, head over to the [v5.0 Umbrella Discussion](https://github.com/gatsbyjs/gatsby/discussions/36609).
->>>>>>> f3ab43c4
+This is a reference for upgrading your site from Gatsby 4 to Gatsby 5. Version 5 introduces the Slice API and Partial Hydration (Beta). Slices unlock up to 90% reduction in build duration for content changes in highly shared components, Partial Hydration allows you to ship only the necessary JavaScript to the browser. If you're curious what's new, head over to the [v5.0 Release Notes](/docs/reference/release-notes/v5.0/).
 
 For most users we expect a **smooth upgrade path** as only a couple of changes will be required: [Updating to Node 18](#minimal-nodejs-version-1800), [switching to React 18](#minimal-required-react-version-is-18), and [changing GraphQL queries](#graphql-schema-changes-to-sort-and-aggregation-fields) using a codemod.
 
