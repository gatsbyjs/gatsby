--- conflicted
+++ resolved
@@ -14,13 +14,8 @@
 
 | Version | Status                        | As Of            | Until   |
 | ------- | ----------------------------- | ---------------- | ------- |
-<<<<<<< HEAD
-| 5       | Active Long-term support      | Q4 2022          | Q4 2023 |
-| 4       | Maintenance Long-term support | Q4 2022          | Q4 2023 |
-=======
 | 5       | Active Long-term support      | November 8, 2022 | Q4 2023 |
 | 4       | Maintenance Long-term support | November 8, 2022 | Q4 2023 |
->>>>>>> 4c5a3e69
 | 3       | Unsupported                   | October 21, 2021 | Q4 2022 |
 | 2       | Unsupported                   | January 1, 2022  | -       |
 
