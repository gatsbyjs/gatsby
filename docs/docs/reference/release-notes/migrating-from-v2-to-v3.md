---
title: Migrating from v2 to v3
---

Looking for the [v2 docs](https://v2.gatsbyjs.com)?

> Have you run into something that's not covered here? [Add your changes to GitHub!](https://github.com/gatsbyjs/gatsby/tree/master/docs/docs/reference/release-notes/migrating-from-v2-to-v3.md)

## Introduction

This is a reference for upgrading your site from Gatsby v2 to Gatsby v3. Since the last major release was in September 2018, Gatsby v3 includes a couple of breaking changes. If you're curious what's new, head over to the [v3.0 release notes](/docs/reference/release-notes/v3.0).

> If you want to start fresh, run `npm init gatsby` or `yarn create gatsby` in your terminal.

## Table of Contents

- [Updating Your Dependencies](#updating-your-dependencies)
- [Handling Breaking Changes](#handling-breaking-changes)
- [Future Breaking Changes](#future-breaking-changes)
- [For Plugin Maintainers](#for-plugin-maintainers)
- [Known Issues](#known-issues)

## Updating Your Dependencies

First, you need to update your dependencies.

### Update Gatsby version

You need to update your `package.json` to use the latest version of Gatsby.

```json:title=package.json
{
  "dependencies": {
    "gatsby": "^3.0.0"
  }
}
```

Or run

```shell
npm install gatsby@latest
```

**Please note:** If you use **npm 7** you'll want to use the `--legacy-peer-deps` option when following the instructions in this guide. For example, the above command would be:

```shell
npm install gatsby@latest --legacy-peer-deps
```

### Update Gatsby related packages

Update your `package.json` to use the latest version of Gatsby related packages. You should upgrade any package name that starts with `gatsby-*`. Note, this only applies to plugins managed in the [gatsbyjs/gatsby](https://github.com/gatsbyjs/gatsby) repository. If you're using community plugins, they might not be upgraded yet. Many plugins won't need updating so they may keep working (if not, please check their repository for the current status). You can run an npm script to see all outdated dependencies.

#### npm

```shell
npm outdated
```

Compare the "Wanted" and "Latest" versions and update their versions accordingly. For example, if you have this outdated version:

```shell
> npm outdated

Package                  Current   Wanted  Latest  Location
gatsby-plugin-sharp      2.14.1    2.14.1  3.0.0   test
```

Install the new package with:

```shell
npm install gatsby-plugin-sharp@latest
```

#### yarn

```shell
yarn upgrade-interactive --latest
```

You'll be given an overview of packages where you can select to upgrade them to `latest`.

#### Updating community plugins

Using community plugins, you might see warnings like these in your terminal:

```shell
warning Plugin gatsby-plugin-acme is not compatible with your gatsby version 3.0.0 - It requires gatsby@^2.32.0
```

If you are using npm 7, the warning may instead be an error:

```shell
npm ERR! ERESOLVE unable to resolve dependency tree
```

This is because the plugin needs to set its `peerDependencies` to the new version of Gatsby (see section [for plugin maintainers](#for-plugin-maintainers)). While this might indicate that the plugin has incompatibilities, in most cases they should continue to work. When using npm 7, you can pass the `--legacy-peer-deps` to ignore the warning and install anyway. Please look for already opened issues or PRs on the plugin's repository to see the status. If you don't see any, help the maintainers by opening an issue or PR yourself! :)

#### Handling dependencies for plugins that are not yet updated

If you run into the scenarios listed below, you will need to use yarn resolutions until the plugin authors upgrade the plugins they maintain.

Gatsby has an _amazing_ ecosystem of plugins that make it easier to get up and running, and to incorporate various data sources and functionality into your Gatsby project. Part of that huge ecosystem includes dependency trees!

Depending on how the plugin authors have declared dependencies (e.g. marking a package as a dependency instead of a peerDependency) within those plugins, there could be a myriad of failures that arise. If you encounter any of these issues when migrating your project to Gatsby Version 3, we recommend that you use [Yarn resolutions](https://yarnpkg.com/configuration/manifest#resolutions) within your `package.json`.

**Please note:** If your rely on a plugin that is not found within the [list of plugins within the Gatsby framework](https://github.com/gatsbyjs/gatsby/tree/master/packages), you very well may need to use the following resolutions in the near term.

The specific resolutions we recommend at this time are found below:

```json:title=package.json
{
  "resolutions": {
    "graphql": "^15.4.0",
    "graphql-compose": "^7.25.0",
    "webpack": "^5.24.2"
  }
}
```

### Handling version mismatches

When upgrading an already existing project (that has an existing `node_modules` folder and `package-lock.json` file) you might run into version mismatches for your packages as npm/yarn don't resolve to the latest/correct version. An example would be a version mismatch of `webpack@4` and `webpack@5` that can throw an error like this:

```shell
Error: NormalModuleFactory.afterResolve (ReactRefreshPlugin) is no longer a waterfall hook, but a bailing hook instead.
```

An effective way to get around this issue is deleting `node_modules` and `package-lock.json` and then running `npm install` again. Alternatively, you can use `npm dedupe`.

## Handling Breaking Changes

This section explains breaking changes that were made for Gatsby v3. Most, if not all, of those changes had a deprecation message in v2. In order to successfully update, you'll need to resolve these changes.

### Minimal Node.js version 12.13.0

We are dropping support for Node 10 as it is approaching maintenance EOL date (2021-04-30).
The new required version of Node is `12.13.0`. See the main changes in [Node 12 release notes](https://nodejs.org/en/blog/release/v12.0.0/).

Check [Node’s releases document](https://github.com/nodejs/Release#nodejs-release-working-group) for version statuses.

### webpack upgraded from version 4 to version 5

We tried our best to mitigate as much of the breaking change as we could. Some are sadly inevitable. We suggest looking at the [official webpack 5 blog post](https://webpack.js.org/blog/2020-10-10-webpack-5-release/) to get a comprehensive list of what changed.

If you hit any problems along the way, make sure the Gatsby plugin or webpack plugin supports version 5.

### ESLint upgraded from version 6 to version 7

If you're using Gatsby's default ESLint rules (no custom `eslintrc` file), you shouldn't notice any issues. If you do have a custom ESLint config, make sure to read the [ESLint 6 to 7 migration guide](https://eslint.org/docs/user-guide/migrating-to-7.0.0)

### Gatsby's `Link` component

The APIs `push`, `replace` & `navigateTo` in `gatsby-link` (an internal package) were deprecated in v2 and now with v3 completely removed. Please use `navigate` instead.

```diff
import React from "react"
- import { navigateTo, push, replace } from "gatsby"
+ import { navigate } from "gatsby"

const Form = () => (
  <form
    onSubmit={event => {
      event.preventDefault()

-     navigateTo("/form-submitted/") // or push() or replace()
+     navigate("/form-submitted/")
    }}
  >
)
```

### Removal of `__experimentalThemes`

The deprecated `__experimentalThemes` key inside `gatsby-config.js` was removed. You'll need to define your Gatsby themes inside the `plugins` array instead.

```diff:title=gatsby-config.js
module.exports = {
- __experimentalThemes: ["gatsby-theme-blog"]
+ plugins: ["gatsby-theme-blog"]
}
```

### Removal of `pathContext`

The deprecated API `pathContext` was removed. You need to rename instances of it to `pageContext`. For example, if you passed information inside your `gatsby-node.js` and accessed it in your page:

```diff:title=src/templates/context.jsx
import React from "react"

- const ContextPage = ({ pathContext }) => (
+ const ContextPage = ({ pageContext }) => (
  <main>
    <h1>Hello from a page that uses the old pathContext</h1>
    <p>It was deprecated in favor of pageContext</p>
-   <p>{pathContext.foo}</p>
+   <p>{pageContext.foo}</p>
  </main>
)

export default ContextPage
```

### Removal of `boundActionCreators`

The deprecated API `boundActionCreators` was removed. Please rename its instances to `actions` to keep the same behavior. For example, in your `gatsby-node.js` file:

```diff:title=gatsby-node.js
exports.createPages = (gatsbyArgs, pluginArgs) => {
- const { boundActionCreators } = gatsbyArgs
+ const { actions } = gatsbyArgs
}
```

### Removal of `deleteNodes`

The deprecated API `deleteNodes` was removed. Please iterate over the `nodes` instead and call `deleteNode`:

```diff
const nodes = ["an-array-of-nodes"]
- deleteNodes(nodes)
+ nodes.forEach(node => deleteNode(node))
```

### Removal of `fieldName` & `fieldValue` from `createNodeField`

The arguments `fieldName` and `fieldValue` were removed from the `createNodeField` API. Please use `name` and `value` instead.

```diff:title=gatsby-node.js
exports.onCreateNode = ({ node, actions }) => {
  const { createNodeField } = actions

  createNodeField({
    node,
-   fieldName: "slug",
-   fieldValue: "my-custom-slug",
+   name: "slug",
+   value: "my-custom-slug",
  })
}
```

### Removal of `hasNodeChanged` from public API surface

This API is no longer necessary, as there is an internal check for whether or not a node has changed.

### Removal of `sizes` & `resolutions` for image queries

The `sizes` and `resolutions` queries were deprecated in v2 in favor of `fluid` and `fixed`.

While `fluid`, `fixed`, and `gatsby-image` will continue to work in v3, we highly recommend migrating to the new `gatsby-plugin-image`. Read the [Migrating from `gatsby-image` to `gatsby-plugin-image`](/docs/reference/release-notes/image-migration-guide/) guide to learn more about its benefits and how to use it.

```diff
import React from "react"
import { graphql } from "gatsby"
import Img from "gatsby-image"

const Example = ({ data }) => {
  <div>
-    <Img sizes={data.foo.childImageSharp.sizes} />
-    <Img resolutions={data.bar.childImageSharp.resolutions} />
+    <Img fluid={data.foo.childImageSharp.fluid} />
+    <Img fixed={data.bar.childImageSharp.fixed} />
  </div>
}

export default Example

export const pageQuery = graphql`
  query IndexQuery {
    foo: file(relativePath: { regex: "/foo.jpg/" }) {
      childImageSharp {
-        sizes(maxWidth: 700) {
-          ...GatsbyImageSharpSizes_tracedSVG
+        fluid(maxWidth: 700) {
+          ...GatsbyImageSharpFluid_tracedSVG
        }
      }
    }
    bar: file(relativePath: { regex: "/bar.jpg/" }) {
      childImageSharp {
-        resolutions(width: 500) {
-          ...GatsbyImageSharpResolutions_withWebp
+        fixed(width: 500) {
+          ...GatsbyImageSharpFixed_withWebp
        }
      }
    }
  }
`
```

### Calling `touchNode` with the node id

Calling `touchNode` with a string (the node id) was deprecated in Gatsby v2. Pass the full `node` to `touchNode` now.

```diff:title=gatsby-node.js
exports.sourceNodes = ({ actions, getNodesByType }) => {
  const { touchNode } = actions

- getNodesByType("YourSourceType").forEach(node => touchNode(node.id))
+ getNodesByType("YourSourceType").forEach(node => touchNode(node))
}
```

### Calling `deleteNode` with the node id

Calling `deleteNode` with a string (the node id) was deprecated in Gatsby v2. Pass the full `node` to `deleteNode` now.

```diff:title=gatsby-node.js
exports.onCreateNode = ({ actions, node }) => {
  const { deleteNode } = actions

- deleteNode(node.id)
+ deleteNode(node)
}
```

### Removal of three `gatsby-browser` APIs

A couple of `gatsby-browser` APIs were removed. In the list below you can find the old APIs and their replacements:

- `getResourcesForPathnameSync` => `loadPageSync`
- `getResourcesForPathname` => `loadPage`
- `replaceComponentRenderer` => `wrapPageElement`

### Using a global `graphql` tag for queries

Until now you were able to use the `graphql` tag for queries without explicitly importing it from Gatsby. You now have to import it: `import { graphql } from 'gatsby'`

```diff:title=src/pages/index.js
import React from "react"
+ import { graphql } from "gatsby"

const Page = ({ data }) => (
  <div>Show my data: {JSON.stringify(data, null, 2)}</div>
)

export default Page

export const query = graphql`
  {
    site {
      siteMetadata {
        description
      }
    }
  }
`
```

### CSS Modules are imported as ES Modules

The web moves forward and so do we. ES Modules allow us to better treeshake and generate smaller files. From now on you'll need to import cssModules as: `import { box } from './mystyles.module.css'`

```diff:title=src/components/Box.js
import React from "react"
- import styles from './mystyles.module.css'
+ import { box } from './mystyles.module.css'

const Box = ({ children }) => (
-  <div className={styles.box}>{children}</div>
+  <div className={box}>{children}</div>
)

export default Box
```

<<<<<<< HEAD
You can also import all styles using the `import * as styles` sytax e.g. `import * as styles from './mystyles.module.css'`. However, this won't allow webpack to treeshake your styles so we discourage you from using this syntax.

Migrating all your CSS could be painful or you're relying on third-party packages that require you to use CommonJS. You can work around this issue for Sass, Less, Stylus & regular CSS modules using respective plugins. If you're using regular CSS modules, please install [gatsby-plugin-postcss](https://www.gatsbyjs.com/plugins/gatsby-plugin-postcss/) to override the defaults.

This example covers Sass. The other plugins share the same `cssLoaderOptions` property.

```diff:title=gatsby-config.js
module.exports = {
  plugins: [
-    `gatsby-plugin-sass`,
+    {
+      resolve: `gatsby-plugin-sass`,
+      options: {
+       cssLoaderOptions: {
+         esModule: false,
+         modules: {
+           namedExport: false,
+         },
+       },
+     },
+    }
  ]
}
```
=======
You can also still import all styles using the `import * as styles` syntax e.g. `import * as styles from './mystyles.module.css'`. However, this won't allow webpack to treeshake your styles so we discourage you from using this syntax.
>>>>>>> 53a9d5e9

### File assets (fonts, pdfs, ...) are imported as ES Modules

Assets are handled as ES Modules. Make sure to switch your require functions into imports.

```diff:title=src/components/Layout.js
import React from "react"
import { Helmet } from "react-helmet";
+ import myFont from '../assets/fonts/myfont.woff2'

const Layout = ({ children }) => (
  <div>
    <Helmet>
-      <link rel="preload" href={require('../assets/fonts/myfont.woff2')} as="fonts/woff2" crossOrigin="anonymous" type="font/woff2" />
+      <link rel="preload" href={myFont} as="fonts/woff2" crossOrigin="anonymous" type="font/woff2" />
    </Helmet>
    {children}
  </div>
)

export default Layout
```

If you're using `require with expression` or `require.context` (which is not recommended), you'll have to append `.default` to your require statement to make it work.

```diff:title=src/components/Layout.js
import React from "react"
import { Helmet } from "react-helmet";

const Layout = ({ children, font }) => (
  <div>
    <Helmet>
-      <link rel="preload" href={require('../assets/fonts/' + font + '.woff2')} as="fonts/woff2" crossOrigin="anonymous" type="font/woff2" />
+      <link rel="preload" href={require('../assets/fonts/' + font + '.woff2').default} as="fonts/woff2" crossOrigin="anonymous" type="font/woff2" /
    </Helmet>
    {children}
  </div>
)

export default Layout
```

### webpack 5 node configuration changed (node.fs, node.path, ...)

Some components need you to patch/disable node APIs in the browser, like `path` or `fs`. webpack removed these automatic polyfills. You now have to manually set them in your configurations:

```diff:title=gatsby-node.js
exports.onCreateWebpackConfig = ({ actions }) => {
  actions.setWebpackConfig({
-    node: {
-      fs: "empty",
-      path: "mock",
-    },
+    resolve: {
+       alias: {
+          path: require.resolve("path-browserify")
+       },
+       fallback: {
+         fs: false,
+       }
+    }
  })
}
```

If it's still not resolved, the error message should guide you on what else you need to add to your webpack config.

#### process is not defined

A common error is `process is not defined`. webpack 4 polyfilled process automatically in the browser, but with v5 it's not the case anymore.

If you're using `process.browser` in your components, you should switch to a window is not undefined check.

```diff:title=src/components/Box.js
import React from "react"

const Base64 = ({ text }) => {
  let base64;
-  if (process.browser) {
+  if (typeof window !== "undefined") {
    base64 = btoa(text)
  } else {
    base64 = Buffer.from(text).toString('base64')
  }

  return (
    <div>
      {base64}
    </div>
  )
}

export default Base64
```

If you're using any other process properties, you want to polyfill process.

1. Install `process` library - `npm install process`
2. Configure webpack to use the process polyfill.

```diff:title=gatby-node.js
exports.onCreateWebpackConfig = ({ actions, stage, plugins }) => {
  if (stage === 'build-javascript' || stage === 'develop') {
    actions.setWebpackConfig({
      plugins: [
        plugins.provide({ process: 'process/browser' })
      ]
    })
  }
}
```

### GraphQL: character escape sequences in `regex` filter

In v2, backslashes in `regex` filters of GraphQL queries had to be escaped
_twice_, so `/\w+/` needed to be written as `"/\\\\w+/"`.

In v3, you only need to escape once:

```diff:title=src/pages/index.js
const query = {
  allFile(
    filter: {
-      relativePath: { regex: "/\\\\.png/" }
+      relativePath: { regex: "/\\.png/" }
    }
  ) {
    nodes {
      relativePath
    }
  }
}
```

### GraphQL: `__typename` field is no longer added automatically

In v2, the `__typename` field used to be added implicitly when querying for a field of abstract type (interface or union).
In v3, `__typename` has to be added explicitly in your query:

```diff:title=src/pages/index.js
import React from "react"
import { graphql } from "gatsby"

const Page = ({ data }) => {
  if (data.foo.someUnion.__typename === `A`) {
    return data.foo.someUnion.a
  }
  if (data.foo.someUnion.__typename === `B`) {
    return data.foo.someUnion.b
  }
  return null
}

export default Page

export const query = graphql`
  {
    foo {
      someUnion {
+       __typename
        ... on A { a }
        ... on B { b }
      }
    }
  }
`
```

### Schema Customization: Add explicit `childOf` extension to types with disabled inference

Imagine you have node type `Foo` that has several child nodes of type `Bar` (so you expect field `Foo.childBar` to exist).
In Gatsby v2 this field was added automatically even if inference was disabled for type `Foo`.

In Gatsby v3 you must declare a parent-child relationship explicitly for this case:

```diff:title=gatsby-node.js
exports.createSchemaCustomization = ({ actions }) => {
  const { createTypes } = actions
  createTypes(`
    type Foo implemenst Node @dontInfer {
       id: ID!
    }
-   type Bar implements Node {
+   type Bar implements Node @childOf(types: ["Foo"]) {
      id: ID!
    }
  `)
}
```

To make upgrading easier, check the CLI output of your site on the latest v2 and follow the suggestions
when you see a warning like this:

```shell
warning Deprecation warning: In Gatsby v3 fields `Foo.childBar` and `Foo.childrenBar`
will not be added automatically because type `Bar` does not explicitly list type `Foo`
in `childOf` extension.

Add the following type definition to fix this:

  type Bar implements Node @childOf(types: ["Foo"]) {
    id: ID!
  }

https://www.gatsbyjs.com/docs/actions/#createTypes
```

If you don't see any warnings, you are safe to upgrade to v3.

If this warning is displayed for a type defined by some plugin, open an issue in the plugin repo
with a suggestion to upgrade (and a link to this guide).

You can still fix those warnings temporarily in your site's `gatsby-node.js` file until it is fixed in the plugin.

Related docs:

- [childOf directive](/docs/reference/graphql-data-layer/schema-customization/#defining-child-relations)
- [child/parent fields](/docs/schema-inference/#childparent-fields)
- [schema generation](/docs/schema-generation/#4-parent--children-relationships)

### Schema Customization: Extensions must be set explicitly

Starting with v3, whenever you define a field of complex type, you must also assign
the corresponding extension (or a custom resolver):

```diff:title=gatsby-node.js
exports.createSchemaCustomization = ({ actions }) => {
  const { createTypes } = actions
  createTypes(`
    type MyType {
-     date: Date
+     date: Date @dateformat
-     image: File
+     image: File @fileByRelativePath
-     authorByEmail: Author
+     authorByEmail: Author @link
    }
  `)
}
```

In Gatsby v2, we add those extensions for you automatically but display a deprecation warning.

To make upgrading easier, when you see a warning like the one below, check the CLI output of your site on the latest v2 and follow the suggestions provided.

```shell
warning Deprecation warning: adding inferred extension `link` for field Foo.bar
In Gatsby v3, only fields with an explicit directive/extension will be resolved correctly.
Add the following type definition to fix this:

  type Foo implements Node {
    bar: [Bar] @link(by: "id", from: "bar___NODE")
  }

https://www.gatsbyjs.com/docs/actions/#createTypes
```

If this warning is displayed for a type defined by some plugin, open an issue in the plugin repo
with a suggestion to upgrade (and a link to this guide).

You can still fix those warnings temporarily in your site's `gatsby-node.js` until it is fixed in the plugin.

If you don't see any warnings, you are safe to upgrade to v3. Read more about custom extensions in [this blog post](/blog/2019-05-17-improvements-to-schema-customization/).

### Schema Customization: Removed `noDefaultResolvers` argument from inference directives

Search for `noDefaultResolvers` entries and remove them:

```diff:title=gatsby-node.js
exports.createSchemaCustomization = ({ actions }) => {
  const { createTypes } = actions
  createTypes(`
-   type Foo implements Node @infer(noDefaultResolvers: true)
+   type Foo implements Node @infer
    {
      id: ID!
    }

-   type Bar implements Node @dontInfer(noDefaultResolvers: true)
+   type Foo implements Node @dontInfer
    {
      id: ID!
    }

  `)
}
```

[Deprecation announcement for `noDefaultResolvers`](/blog/2019-05-17-improvements-to-schema-customization/#-nodefaultresolvers-and-inference-modes).

### Schema Customization: Remove `many` argument from `childOf` directive

The `many` argument is no longer needed for the `childOf` directive in Gatsby v3:

```diff:title=gatsby-node.js
exports.createSchemaCustomization = ({ actions }) => {
  const { createTypes } = actions
  createTypes(`
-   type Foo implements Node @childOf(types: ["Bar"], many: true)
+   type Foo implements Node @childOf(types: ["Bar"])
    {
      id: ID!
    }
  `)
}
```

### Schema Customization: Consistent return for `nodeModel.runQuery`

For Gatsby v2, `nodeModel.runQuery` with `firstOnly: false` returns `null` when nothing is found.
In v3 it returns an empty array instead.

To upgrade, find all occurrences of `runQuery` (with `firstOnly: false` or not set) and make sure checks for emptiness
are correct:

```diff:title=gatsby-node.js
exports.createResolvers = ({ createResolvers }) => {
  const resolvers = {
    Foo: {
      bars: {
        resolve(source, args, context, info) {
          const result = context.nodeModel.runQuery({
            query: {/* */},
            type: "Bar",
            firstOnly: false,
          })
-         if (result === null) {
+         if (result.length === 0) {
            throw new Error("Not found!")
          }
          return result
        },
      },
    },
  }
  createResolvers(resolvers)
}
```

**Note:** When using argument `firstOnly: true` the returned value is `object` or `null`.
So do not confuse those two cases.

## Future Breaking Changes

This section explains deprecations that were made for Gatsby v3. These old behaviors will be removed in v4, at which point they will no longer work. For now, you can still use the old behaviors in v3, but we recommend updating to the new signatures to make future updates easier.

### `touchNode`

For Gatsby v2 the `touchNode` API accepted `nodeId` as a named argument. This now has been deprecated in favor of passing the full `node` to the function.

```diff:title=gatsby-node.js
exports.sourceNodes = ({ actions, getNodesByType }) => {
  const { touchNode } = actions

- getNodesByType("YourSourceType").forEach(node => touchNode({ nodeId: node.id }))
+ getNodesByType("YourSourceType").forEach(node => touchNode(node))
}
```

In case you only have an ID at hand (e.g. getting it from cache or as `__NODE`), you can use the `getNode()` API:

```js:title=gatsby-node.js
exports.sourceNodes = async ({ actions, getNodesByType, cache }) => {
  const { touchNode, getNode } = actions
  const myNodeId = await cache.get("some-key")

  touchNode(getNode(myNodeId))
}
```

### `deleteNode`

For Gatsby v2, the `deleteNode` API accepted `node` as a named argument. This now has been deprecated in favor of passing the full `node` to the function.

```diff:title=gatsby-node.js
exports.onCreateNode = ({ actions, node }) => {
  const { deleteNode } = actions

- deleteNode({ node })
+ deleteNode(node)
}
```

### `@nodeInterface`

For Gatsby v2, `@nodeInterface` was the recommended way to implement [queryable interfaces](/docs/reference/graphql-data-layer/schema-customization/#queryable-interfaces-with-the-nodeinterface-extension).
Now it is deprecated in favor of interface inheritance:

```diff:title=gatsby-node.js
exports.createSchemaCustomization = function createSchemaCustomization({ actions }) {
  const { createTypes } = actions
  createTypes(`
-   interface Foo @nodeInterface
+   interface Foo implements Node
    {
      id: ID!
    }
  `)
}
```

### JSON imports: follow the JSON modules web spec

JSON modules are coming to the web. JSON modules only allow you to import the default export and no sub-properties. If you do import properties, you'll get a warning along these lines:

```
Should not import the named export 'myProp' from default-exporting module (only default export is available soon)
```

```diff:title=src/components/Navigation.js
import React from "react"
- import { items } from "../data/navigation.json"
+ import navigationData from "../data/navigation.json"

const Navigation = () => (
  <nav>
    <ul>
-      {items.map(item => {
-        return <li><a href={item.to}>{item.text}</a></li>
-      })}
+      {navigationData.items.map(item => {
+        return <li><a href={item.to}>{item.text}</a></li>
+      })}
    </ul>
  </nav>
)

export default Navigation
```

### webpack deprecation messages

When running community Gatsby plugins, you might see `[DEP_WEBPACK]` messages popup during the "Building JavaScript" or the "Building SSR bundle" phase. These often mean that the plugin is not compatible with webpack 5 yet. Contact the Gatsby plugin author or the webpack plugin author to flag this issue. Most of the time Gatsby will build fine, however there are cases that it won't and the reasons why could be cryptic.

## Using `fs` in SSR

Gatsby v3 introduces incremental builds for HTML generation. For this feature to work correctly, Gatsby needs to track all inputs used to generate HTML file. Arbitrary code execution in `gatsby-ssr.js` files allow usage of `fs` module, which is marked as unsafe and results in disabling of this feature. To migrate, you can use `import` instead of `fs`:

```diff:title=gatsby-ssr.js
import * as React from "react"
-import * as fs from "fs"
-import * as path from "path"
+import stylesToInline from "!!raw-loader!/some-auto-generated.css"

export function onRenderBody({ setHeadComponents }) {
-  const stylesToInline = fs.readFileSync(path.join(process.cwd(), `some-auto-generated.css`))
  setHeadComponents(
    <style
      dangerouslySetInnerHTML={{
        __html: stylesToInline,
      }}
    />
  )
}
```

## For Plugin Maintainers

In most cases, you won't have to do anything to be v3 compatible. But one thing you can do to be certain your plugin won't throw any warnings or errors is to set the proper peer dependencies.

`gatsby` should be included under `peerDependencies` of your plugin and it should specify the proper versions of support.

```diff:title=package.json
{
  "peerDependencies": {
-   "gatsby": "^2.32.0",
+   "gatsby": "^3.0.0",
  }
}
```

## Known Issues

This section is a work in progress and will be expanded when necessary. It's a list of known issues you might run into while upgrading Gatsby to v3 and how to solve them.

### `reach-router`

We vendored [reach-router](https://github.com/gatsbyjs/reach-router) to make it work for React 17. We added a webpack alias so that you can continue using it as usual. However, you might run into an error like this after upgrading:

```shell
Generating development JavaScript bundle failed

Can't resolve '@gatsbyjs/reach-router/lib/utils' in '/c/Users/xxx/test/node_modules/gatsby-link'

If you're trying to use a package make sure that '@gatsbyjs/reach-router/lib/utils' is installed. If you're trying to use a local file make sure that the path
is correct.

File: node_modules/gatsby-link/index.js:24:13
```

To resolve the error above, make sure that you have updated all dependencies. It's also possible that you have an outdated `.cache` folder around. Run `gatsby clean` to remove the outdated cache.

In some situations the webpack alias will be ignored, so you will need to add your own alias. The most common example is in Jest tests. For these, you should add the following to your Jest config:

Configuring using a `jest.config.js` file:

```js
module.exports = {
  moduleNameMapper: {
    "^@reach/router(.*)": "<rootDir>/node_modules/@gatsbyjs/reach-router$1",
  },
}
```

Configuring using `package.json`:

```json
{
  "jest": {
    "moduleNameMapper": {
      "^@reach/router(.*)": "<rootDir>/node_modules/@gatsbyjs/reach-router$1"
    }
  }
}
```

### webpack EACCES

You might see errors like these when using Windows or WSL:

```shell
Watchpack Error (initial scan): Error: EACCES: permission denied, lstat '/c/DumpStack.log.tmp'
Watchpack Error (initial scan): Error: EACCES: permission denied, lstat '/c/hiberfil.sys'
Watchpack Error (initial scan): Error: EACCES: permission denied, lstat '/c/pagefile.sys'
Watchpack Error (initial scan): Error: EACCES: permission denied, lstat '/c/swapfile.sys'
```

Gatsby will continue to work. Please track the [upstream issue](https://github.com/webpack/watchpack/issues/187) to see how and when this will be fixed.

### yarn workspaces

Workspaces and their hoisting of dependencies can cause you troubles if you incrementally want to update a package. For example, if you use `gatsby-plugin-emotion` in multiple packages but only update its version in one, you might end up with multiple versions inside your project. Run `yarn why package-name` (in this example `yarn why gatsby-plugin-emotion`) to check if different versions are installed.

We recommend updating all dependencies at once and re-checking it with `yarn why package-name`. You should only see one version found now.<|MERGE_RESOLUTION|>--- conflicted
+++ resolved
@@ -367,8 +367,7 @@
 export default Box
 ```
 
-<<<<<<< HEAD
-You can also import all styles using the `import * as styles` sytax e.g. `import * as styles from './mystyles.module.css'`. However, this won't allow webpack to treeshake your styles so we discourage you from using this syntax.
+You can also import all styles using the `import * as styles` syntax e.g. `import * as styles from './mystyles.module.css'`. However, this won't allow webpack to treeshake your styles so we discourage you from using this syntax.
 
 Migrating all your CSS could be painful or you're relying on third-party packages that require you to use CommonJS. You can work around this issue for Sass, Less, Stylus & regular CSS modules using respective plugins. If you're using regular CSS modules, please install [gatsby-plugin-postcss](https://www.gatsbyjs.com/plugins/gatsby-plugin-postcss/) to override the defaults.
 
@@ -392,9 +391,6 @@
   ]
 }
 ```
-=======
-You can also still import all styles using the `import * as styles` syntax e.g. `import * as styles from './mystyles.module.css'`. However, this won't allow webpack to treeshake your styles so we discourage you from using this syntax.
->>>>>>> 53a9d5e9
 
 ### File assets (fonts, pdfs, ...) are imported as ES Modules
 
