--- conflicted
+++ resolved
@@ -108,12 +108,8 @@
 - You can only define the `Head` export inside a page (that includes templates for [`createPage`](/docs/reference/config-files/actions/#createPage)), not in a component.
 - The contents of Gatsby Head get cleared upon unmounting the page, so make sure that each page defines what it needs in its `<head>`.
 - The `Head` function needs to return valid JSX.
-<<<<<<< HEAD
-- Valid tags inside the `Head` function are: `link`, `meta`, `style`, `title`, `base`, `script`,`noscript`, `body` and `html`
-=======
 - Valid tags inside the `Head` function are: `link`, `meta`, `style`, `title`, `base`, `script`, and `noscript`.
 - `html` and `body` tags defined in `Head` overwrite the attributes defined in [`onRenderBody`](/docs/reference/config-files/gatsby-ssr/#onRenderBody) (`setHtmlAttributes` and `setBodyAttributes`).
->>>>>>> a49a7a16
 - Data block `<script>` tags such as `<script type="application/ld+json">` can go in the `Head` function, but dynamic scripts are better loaded with the [Gatsby Script Component](/docs/reference/built-in-components/gatsby-script/) in your pages or components.
 
 ## Properties
@@ -138,19 +134,6 @@
 )
 ```
 
-<<<<<<< HEAD
-## Editing `<html>` and `<body>`
-
-The scope of Gatsby Head is to modify the `<head>` portion of your pages. To edit other parts like `<html>` or `<body>`, please use the [Gatsby Server Rendering APIs](/docs/reference/config-files/gatsby-ssr/).
-
-One common use case is to modify the `<html>` element to e.g. add a `lang` attribute. You can achieve this the following way:
-
-```js:title=gatsby-ssr.js
-exports.onRenderBody = ({ setHtmlAttributes }) => {
-  setHtmlAttributes({ lang: "en" })
-}
-```
-
 ## Accessing context
 
 As of version gatsby version `5.6, `Head` can access [React Context](https://reactjs.org/docs/context.html) that you define via the [`wrapRootElement`API](/docs/reference/config-files/gatsby-browser/#wrapRootElement).
@@ -159,8 +142,6 @@
 
 If Gatsby encounters invalid elements, it will generate a warning. If the warning persists after removing any invalid elements from `Head`, it's recommended to check if they were added by the [`wrapRootElement`API](/docs/reference/config-files/gatsby-browser/#wrapRootElement) . It's important to note that `wrapRootElement` should only be used to set up Provider components that will wrap your application.
 
-=======
->>>>>>> a49a7a16
 ## Additional Resources
 
 - [Adding an SEO component](/docs/how-to/adding-common-features/adding-seo-component)
