--- conflicted
+++ resolved
@@ -16,15 +16,11 @@
 
 A ["first-class integration"](https://support.gatsbyjs.com/hc/en-us/articles/360052503494-Developing-a-first-class-CMS-integration-for-Gatsby-Cloud) means it supports the main Cloud functionality of Gatsby -- previews and incremental builds and is known to the Gatsby team to be high-quality.
 
-<<<<<<< HEAD
-- **six general-purpose headless CMSs:** ButterCMS, Contentful, DatoCMS, Prismic, Sanity and Strapi
-=======
 For popularity, you can see [top integrations listed by monthly downloads here](/plugins?=gatsby-source).
 
 There are currently (November 2021) eight CMSs with first-class integrations used by over 1% of Gatsby users. These are:
 
-- **six general-purpose headless CMSs:** Contentful, DatoCMS, Prismic, Contentstack, Sanity and Strapi
->>>>>>> 070eeee4
+- **seven general-purpose headless CMSs:** ButterCMS, Contentful, DatoCMS, Prismic, Contentstack, Sanity and Strapi
 
 - **two general-purpose full-stack CMSs** running in "headless" mode: Drupal and WordPress
 
