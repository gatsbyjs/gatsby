--- conflicted
+++ resolved
@@ -74,11 +74,7 @@
     title: "Gatsby Default Starter",
   },
   plugins: ["gatsby-plugin-react-helmet", "gatsby-plugin-stripe-checkout"],
-<<<<<<< HEAD
-};
-=======
 }
->>>>>>> beea52d2
 ```
 
 ## See your site hot reload in the browser!
@@ -124,11 +120,7 @@
 Create a new file at `src/components/checkout.js`. Your `checkout.js` file should look like this:
 
 ```jsx
-<<<<<<< HEAD
-import React from "react";
-=======
 import React from "react"
->>>>>>> beea52d2
 
 // hardcoded amount (in US cents) to charge users
 // you could set this variable dynamically to charge different amounts
@@ -143,11 +135,7 @@
   backgroundColor: "#fff",
   borderRadius: "6px",
   maxWidth: "400px",
-<<<<<<< HEAD
-};
-=======
 }
->>>>>>> beea52d2
 const buttonStyles = {
   fontSize: "13px",
   textAlign: "center",
@@ -158,11 +146,7 @@
   backgroundColor: "rgb(255, 178, 56)",
   borderRadius: "6px",
   letterSpacing: "1.5px",
-<<<<<<< HEAD
-};
-=======
 }
->>>>>>> beea52d2
 
 // Below is where the checkout component is defined.
 // It has several functions, and some default state variables.
@@ -171,17 +155,10 @@
     disabled: false,
     buttonText: "BUY NOW",
     paymentMessage: "",
-<<<<<<< HEAD
-  };
-
-  resetButton() {
-    this.setState({ disabled: false, buttonText: "BUY NOW" });
-=======
   }
 
   resetButton() {
     this.setState({ disabled: false, buttonText: "BUY NOW" })
->>>>>>> beea52d2
   }
 
   componentDidMount() {
@@ -190,16 +167,6 @@
       // key: 'pk_test_STRIPE_PUBLISHABLE_KEY',
       key: "pk_test_kuhbxb0MMZsp6fj6aTNDnxUu",
       closed: () => {
-<<<<<<< HEAD
-        this.resetButton();
-      },
-    });
-  }
-
-  openStripeCheckout(event) {
-    event.preventDefault();
-    this.setState({ disabled: true, buttonText: "WAITING..." });
-=======
         this.resetButton()
       },
     })
@@ -208,7 +175,6 @@
   openStripeCheckout(event) {
     event.preventDefault()
     this.setState({ disabled: true, buttonText: "WAITING..." })
->>>>>>> beea52d2
     this.stripeHandler.open({
       name: "Demo Product",
       amount: amount,
@@ -225,19 +191,6 @@
           }),
         })
           .then(res => {
-<<<<<<< HEAD
-            console.log("Transaction processed successfully");
-            this.resetButton();
-            this.setState({ paymentMessage: "Payment Successful!" });
-            return res.json();
-          })
-          .catch(error => {
-            console.error("Error:", error);
-            this.setState({ paymentMessage: "Payment Failed" });
-          });
-      },
-    });
-=======
             console.log("Transaction processed successfully")
             this.resetButton()
             this.setState({ paymentMessage: "Payment Successful!" })
@@ -249,7 +202,6 @@
           })
       },
     })
->>>>>>> beea52d2
   }
 
   render() {
@@ -269,19 +221,11 @@
         </button>
         {this.state.paymentMessage}
       </div>
-<<<<<<< HEAD
-    );
-  }
-};
-
-export default Checkout;
-=======
     )
   }
 }
 
 export default Checkout
->>>>>>> beea52d2
 ```
 
 ## What did you just do?
