--- conflicted
+++ resolved
@@ -24,28 +24,20 @@
 * [Change `modifyWebpackConfig` to `onCreateWebpackConfig`](/docs/migrating-from-v1-to-v2/#change-modifywebpackconfig-to-oncreatewebpackconfig)
 * [Remove inlined CSS in `html.js`](/docs/migrating-from-v1-to-v2/#remove-inlined-css-in-htmljs)
 
-<<<<<<< HEAD
-
 You can start with a few of the most important steps - install peer dependencies and update your layout components.
 
 ## Manually install React
 
-In v1, React and ReactDOM were magically resolved. This “feature” has been removed and you are now required to install them manually:
-=======
 In v1, the `react` and `react-dom` packages were included as part of the `gatsby` package. They are now `peerDependencies` so you are required to install them into your project.
->>>>>>> 433833a8
+
 
 ```bash
 npm i react react-dom
 ```
 
-<<<<<<< HEAD
 ## Manually install plugins’ peer dependencies
 
-Depending on the plugins you use, there may be more dependencies you need to install. For example: if you use [`gatsby-plugin-typography`](https://www.gatsbyjs.org/packages/gatsby-plugin-typography/), you now also need to install its dependencies:
-=======
-Some plugins had dependencies that were also made peerDependencies. For example, if you use gatsby-plugin-typography, you now need to install:
->>>>>>> 433833a8
+Some plugins had dependencies that were also made peerDependencies. For example, if you use [`gatsby-plugin-typography`](https://www.gatsbyjs.org/packages/gatsby-plugin-typography/), you now need to install:
 
 ```bash
 npm i typography react-typography
