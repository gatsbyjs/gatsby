---
title: Migrating from v1 to v2
---

> This document is a work in progress. Have you upgraded your site and run into something that's not covered here? [Add your changes on GitHub](https://github.com/gatsbyjs/gatsby/edit/master/docs/docs/migrating-from-v1-to-v2.md)!

## Introduction

This is a reference for upgrading your site from Gatsby v1 to Gatsby v2. While there's a lot covered here, you probably won't need to do everything for your site. We'll do our best to keep things easy to follow, and as sequential as possible so you can quickly get rocking on v2!

> If you want to start fresh, check out the [starting a new project section](#for-explorers)

## What we'll cover

- [Updating Your Dependencies](#updating-your-dependencies)

  - [Update Gatsby version](#update-gatsby-version)
  - [Manually install React](#manually-install-react)
  - [Manually install plugins’ peer dependencies](#manually-install-plugins-peer-dependencies)

- [Handling Breaking Changes](#handling-breaking-changes)

  - [Remove or refactor layout components](#remove-or-refactor-layout-components)
  - [Change `navigateTo` to `navigate`](#change-navigateto-to-navigate)
  - [Convert to either pure CommonJS or pure ES6](#convert-to-either-pure-commonjs-or-pure-es6)
  - [Move Babel configuration](#move-babel-configuration)
  - [Restore v1 PostCSS plugin setup](#restore-v1-postcss-plugin-setup)
  - [Migrate from React Router` to @reach/router](#migrate-from-react-router-to-reachrouter)
  - [APIs onPreRouteUpdate and onRouteUpdate no longer called with the route update action](#apis-onprerouteupdate-and-onrouteupdate-no-longer-called-with-the-route-update-action)
  - [Browser API `replaceRouterComponent` was removed](#browser-api-replaceroutercomponent-was-removed)
  - [Browser API `replaceHistory` was removed](#browser-api-replacehistory-was-removed)
  - [Browser API `wrapRootComponent` was replaced with `wrapRootElement`](#browser-api-wraprootcomponent-was-replaced-with-wraprootelement)
  - [Don't query nodes by ID](#dont-query-nodes-by-id)
  - [Use Query in place of RootQueryType](#use-query-in-place-of-rootquerytype)
  - [Typography.js Plugin Config](#typographyjs-plugin-config-changes)
  - [Update CSS Modules class names that use dashes](#update-css-modules-class-names-that-use-dashes)

- [Resolving Deprecations](#resolving-deprecations)

  - [Import Link from Gatsby](#import-link-from-gatsby)
  - [Import graphql from Gatsby](#import-graphql-from-gatsby)
  - [Rename `boundActionCreators` to `actions`](#rename-boundactioncreators-to-actions)
  - [Rename `pathContext` to `pageContext`](#rename-pathcontext-to-pagecontext)
  - [Rename responsive image queries](#rename-responsive-image-queries)
  - [`deleteNodes` API deprecated](#delete-nodes-api-deprecated)

- [Other Changes Worth Noting](#other-changes-worth-noting)

  - [Explicit query names no longer required](#explicit-query-names-no-longer-required)
  - [Remove inlined CSS in `html.js`](#remove-inlined-css-in-htmljs)
  - [Remove explicit polyfills](#remove-explicit-polyfills)

- [For Plugin Maintainers](#for-plugin-maintainers)

  - [Setting the proper Peer Dependencies](#setting-the-proper-peer-dependencies)
  - [Change `modifyBabelrc` to `onCreateBabelConfig`](#change-modifybabelrc-to-oncreatebabelconfig)
  - [Change `modifyWebpackConfig` to `onCreateWebpackConfig`](#change-modifywebpackconfig-to-oncreatewebpackconfig)
  - [`createRemoteFileNode` API has changed](#createremotefilenode)
  - [Only allow defined keys on the `node.internal` object](#only-allow-defined-keys-on-the-node-internal-object)
  - [Import `graphql` types from `gatsby/graphql`](#import-graphql-types-from-gatsbygraphql)

- [For Explorers](#for-explorers)
  - [V2 from Scratch](#starting-a-new-project-with-v2)

## Updating Your Dependencies

The very first thing you will need to do is update your dependencies and install any needed peer dependencies.

### Update Gatsby version

You need update your `package.json` to use the latest version of Gatsby.

`package.json`

```json
"dependencies": {
  "gatsby": "^2.0.0",
}
```

Or run

```bash
npm i gatsby@latest
```

### Update Gatsby related packages

Update your `package.json` to use the latest versions of Gatsby related packages. Any package name that starts with `gatsby-` should be upgraded. Note, this only applies to plugins managed in the gatsbyjs/gatsby repo. If you're using community plugins, they might not be upgraded yet. Check their repo for the status. Many plugins won't actually need upgrading so they very well might keep working. You can run

```bash
npm outdated
```

And compare "Wanted" and "Latest" versions and update `package.json` file manually or run

```bash
npm i gatsby-plugin-google-analytics@latest gatsby-plugin-netlify@latest gatsby-plugin-sass@latest
```

**NOTE**: Above command is just an example - adjust packages to ones you are actually using.

### Manually install React

In v1, the `react` and `react-dom` packages were included as part of the `gatsby` package. They are now `peerDependencies` so you are required to install them into your project.

```bash
npm i react react-dom
```

### Manually install plugins' peer dependencies

Some plugins had dependencies that were also made `peerDependencies`. For example, if you use [`gatsby-plugin-typography`](https://www.gatsbyjs.org/packages/gatsby-plugin-typography/), you now need to install:

```bash
npm i typography react-typography
```

Search for the plugins that you use in the [plugin library](/plugins) and check their installation instructions for additional packages that now need installed.

## Handling Breaking Changes

### Remove or refactor layout components

In Gatsby v2, the special layout component (`src/layouts/index.js`) that wrapped every page in Gatsby v1 has been removed. The "top level component" is now just the page itself. If the layout of your site looks broken, this is likely the reason why.

There are a number of implications to this change:

- To render different layouts for different pages, just use the standard React inheritance model. Gatsby no longer maintains, or needs to maintain, separate behavior for handling layouts.
- Because the "top level component" changes between each page, React will rerender all children. This means that shared components previously in a Gatsby v1 layout-- like navigations-- will unmount and remount. This will break CSS transitions or React state within those shared components. If your use case requires layout component to not unmount use [`gatsby-plugin-layout`](https://www.gatsbyjs.org/packages/gatsby-plugin-layout/).

- To learn more about the original decisions behind this removal, read the [RFC for removing the special layout component](https://github.com/gatsbyjs/rfcs/blob/master/text/0002-remove-special-layout-components.md).

The following migration path is recommended:

#### 1. Convert the layout's children from a render prop to a normal prop (required)

In v1, the `children` prop passed to layout was a function (render prop) and needed to be executed. In v2, this is no longer the case.

```diff
import React from "react"

export default ({ children }) => (
  <div>
-    {children()}
+    {children}
  </div>
)
```

#### 2. Move `layouts/index.js` to `src/components/layout.js` (optional, but recommended)

```bash
git mv src/layouts/index.js src/components/layout.js
```

#### 3. Import and wrap pages with the layout component

Adhering to the normal React composition model, import your layout component and use it to wrap the content of the page.

`src/pages/index.js`

```jsx
import React from "react"
import Layout from "../components/layout"

export default () => (
  <Layout>
    <div>Hello World</div>
  </Layout>
)
```

Repeat for every page and template that needs this layout.

#### 4. Pass `history`, `location`, and `match` props to layout

In v1, the layout component had access to `history`, `location`, and `match` props. In v2, only pages have access to these props; if you need these props in the layout component, pass them through from the page.

`src/components/layout.js`

```jsx
import React from "react"

export default ({ children, location }) => (
  <div>
    <p>Path is {location.pathname}</p>
    {children}
  </div>
)
```

`src/pages/index.js`

```jsx
import React from "react"
import Layout from "../components/layout"

export default props => (
  <Layout location={props.location}>
    <div>Hello World</div>
  </Layout>
)
```

#### 5. Change query to use `StaticQuery`

If you were using the `data` prop in your Gatsby v1 layout, you now need to make use of Gatsby v2’s [StaticQuery feature](/docs/static-query/), since a layout is now a normal component.

Replacing a layout's query with `StaticQuery`:

`src/components/layout.js`

```diff
import React, { Fragment } from "react"
import Helmet from "react-helmet"
+ import { StaticQuery, graphql } from "gatsby"

- export default ({ children, data }) => (
-   <>
-     <Helmet titleTemplate={`%s | ${data.site.siteMetadata.title}`} defaultTitle={data.site.siteMetadata.title} />
-     <div>
-       {children()}
-     </div>
-   </>
- )
-
- export const query = graphql`
-   query LayoutQuery {
-     site {
-       siteMetadata {
-         title
-       }
-     }
-   }
- `
+ export default ({ children }) => (
+   <StaticQuery
+     query={graphql`
+       query LayoutQuery {
+         site {
+           siteMetadata {
+             title
+           }
+         }
+       }
+     `}
+     render={data => (
+       <>
+         <Helmet titleTemplate={`%s | ${data.site.siteMetadata.title}`} defaultTitle={data.site.siteMetadata.title} />
+         <div>
+           {children}
+         </div>
+       </>
+     )}
+   />
+ )
```

### Change `navigateTo` to `navigate`

The `navigateTo` method in `gatsby-link` was renamed to `navigate` to mirror
the [API used by @reach/router](https://reach.tech/router/api/navigate).

In addition to the name change, `gatsby-link` is now directly exported from the `gatsby` package and can't be installed directly.

```diff
import React from "react"
- import { navigateTo } from "gatsby-link"
+ import { navigate } from "gatsby"

// Don't use navigate with an onClick btw :-)
// Generally just use the `<Link>` component.
export default props => (
-  <div onClick={() => navigateTo(`/`)}>Click to go to home</div>
+  <div onClick={() => navigate(`/`)}>Click to go to home</div>
)
```

### Convert to either pure CommonJS or pure ES6

Gatsby v2 uses webpack 4 which is stricter about modules with mixed module systems.

All ES6 is 👍:

```js
// GOOD: ES modules syntax works
import foo from "foo"
export default foo
```

All CommonJS is 👌:

```js
// GOOD: CommonJS syntax works
const foo = require("foo")
module.exports = foo
```

Mixing `requires` and `export` is 🙀:

```js
// BAD: Mixed ES and CommonJS module syntax will cause failures
const foo = require("foo")
export default foo
```

Mixing `import` and `module.exports` 🤪:

```js
// BAD: Mixed ES and CommonJS module syntax will cause failures
import foo from "foo"
module.exports = foo
```

### Move Babel Configuration

The latest version of Gatsby uses Babel 7, which introduced [a new behavior for configuration lookup / resolution](https://github.com/babel/babel/issues/6766). In the case where a _.babelrc_ file might have been used at the root of the project, like for configuring Jest, moving that Babel configuration into _jest.config.json_ will avoid any conflicts.

[This GitHub comment](https://github.com/facebook/jest/issues/1468#issuecomment-361260279) documents the steps needed to do that.

More information on Gatsby and Babel configuration available [here](/docs/babel/#how-to-use-a-custom-babelrc-file).

### Restore v1 PostCSS Plugin Setup

Gatsby v2 removed `postcss-cssnext` and `postcss-import` from the default PostCSS setup.

To have the same configuration that you had in v1 (if you were using these plugins), you should use [`gatsby-plugin-postcss`](https://github.com/gatsbyjs/gatsby/tree/master/packages/gatsby-plugin-postcss) and follow the recommended migration path below.

#### 1. Install the dependencies

`npm install --save gatsby-plugin-postcss postcss-import postcss-cssnext postcss-browser-reporter postcss-reporter`

**NOTE**: `postcss-cssnext` is [deprecated](https://moox.io/blog/deprecating-cssnext/) and it is better to use `postcss-preset-env` now.

#### 2. Include `gatsby-plugin-postcss` in your `gatsby-config.js` file

```js
// in gatsby-config.js
plugins: [`gatsby-plugin-postcss`],
```

#### 3. Include PostCSS plugins in your `postcss.config.js` file

```js
// in postcss.config.js
const postcssImport = require(`postcss-import`)
const postcssCssNext = require(`postcss-cssnext`)
const postcssBrowserReporter = require(`postcss-browser-reporter`)
const postcssReporter = require(`postcss-reporter`)

module.exports = () => ({
  plugins: [
    postcssImport(),
    postcssCssNext(),
    postcssBrowserReporter(),
    postcssReporter(),
  ],
})
```

### Migrate from React Router to @reach/router

We switched our router from [React Router v4](https://reacttraining.com/react-router/) to [@reach/router](https://reach.tech/router) as @reach/router is smaller and most importantly, has 1st class support
for accessibility.

@reach/router is written by [Ryan Florence](https://twitter.com/ryanflorence), who was also the founder of React Router. He says @reach/router restores
things he misses from React Router v3 while retaining the best parts of React Router v4 _and_ adds full accessibility support.

For _most_ sites, this change won't cause any breaking changes as the two routers are quite similar.

Two common ways this change _might_ break your site is:

- You use the object form of the `to` prop in the `<Link>` component
- You have client side routes

Read more about the features of our new router at https://reach.tech/router

**NOTE:** One prominent feature of @reach/router, relative routes, isn't working currently in Gatsby. We're working with Ryan Florence
on fixing that so hopefully it'll be supported soon.

Read on for instructions on migrating your site to @reach/router.

#### Only string `to` allowed

React Router allowed you to pass objects to the `to` prop e.g.

```jsx
<Link
  to={{ pathname: `/about/`, search: `fun=true&pizza=false`, hash: `people` }}
>
  Our people
</Link>
```

React Router would then simply concatenate the object values together into the full pathname e.g. `/about/?fun=true&pizza=false#people`.

Now you'll need to concatenate together the full pathname yourself.

```diff
- <Link to={{ pathname: `/about/`, search: `fun=true&pizza=false`, hash: `people`}}>Our people</Link>
+ <Link to={`/about/?fun=true&pizza=false#people`}>Our people</Link>
```

#### Pass state to the `state` prop

Previously with React Router to pass state to a link, you would pass it as part of a `to` object prop.

Now, to add state to a link, pass it via a `state` prop.

```jsx
const NewsFeed = () => (
  <div>
    <Link to="photos/123" state={{ fromFeed: true }} />
  </div>
)

const Photo = ({ location, photoId }) => {
  if (location.state.fromFeed) {
    return <FromFeedPhoto id={photoId} />
  } else {
    return <Photo id={photoId} />
  }
}
```

#### A `history` prop is no longer passed to page components

React Router would pass a `history` prop to components that you could use to navigate.

If you need to do programmatic navigation, import instead the @reach/router's `navigate` function.

```javascript
import { navigate } from "@reach/router"
```

#### The following props are no longer available on `<Link>`

- `exact`
- `strict`
- `location`

`exact` and `strict` are no longer necessary as @reach/router does matching
this way by default.

You could pass `location` previously to manually compute whether the
link is active or not. For advanced link stylings, use `getProps` now.

#### Use `getProps` for advanced link styling

Gatsby's `<Link>` component supports out-of-the-box `activeClassName` and `activeStyle`.

If you have more advanced styling needs, [use the `getProps` prop](https://reach.tech/router/api/Link).

#### Change client paths to use a splat

When creating a client route in `gatsby-node.js`, use a `*` to select all child routes instead of `:path`.

```diff
exports.onCreatePage = async ({ page, actions }) => {
  const { createPage } = actions

  // page.matchPath is a special key that's used for matching pages
  // only on the client.
  if (page.path.match(/^\/app/)) {
-    page.matchPath = "/app/:path"
+    page.matchPath = "/app/*"

    // Update the page.
    createPage(page)
  }
}
```

#### Migrating React Router client routes to @reach/router

- Use `<Location>` instead of `withRouter`
- import `{ navigate }` from `@reach/router` for programmatic navigation instead of the history object
- There's no `Route` component any more. You add a `<Router>` component (a site can have as many routers as it wishes) and then the immediate children of `<Router>` must have a prop named `path`.

A basic example of the `<Router>` component:

```jsx
import React from "react"
import { Router } from "@reach/router"

export default () => (
  <Router>
    <div path="/">I am the home!</div>
    <div path="/about">Here's a bit about me</div>
    <div path="/store">Buy my t-shirts!</div>
  </Router>
)
```

Here's a more complex example of migrating a `<PrivateRoute>` component (used
in store.gatsbyjs.org) from React Router to @reach/router.

```diff
 import React from 'react';
-import { Redirect, Route } from 'react-router-dom';
+import { Router, navigate } from '@reach/router';
 import { isAuthenticated } from '../../utils/auth';

-export default ({ component: Component, ...rest }) => (
-  <Route
-    {...rest}
-    render={props =>
-      !isAuthenticated() ? (
-        // If we’re not logged in, redirect to the home page.
-        <Redirect to={{ pathname: '/login' }} />
-      ) : (
-        <Component {...props} />
-      )
-    }
-  />
-);
+export default ({ component: Component, ...rest }) => {
+  if (!isAuthenticated() && window.location.pathname !== `/login`) {
+    // If we’re not logged in, redirect to the home page.
+    navigate(`/app/login`);
+    return null;
+  }
+
+  return (
+    <Router>
+      <Component {...rest} />
+    </Router>
+  );
+};
```

Here's links to diffs for three sites with client routes that were upgraded to @reach/router

- [store.gatsbyjs.org](https://github.com/gatsbyjs/store.gatsbyjs.org/pull/111)
- [client-only-routes](https://github.com/gatsbyjs/gatsby/pull/6918/files#diff-69757e54875e28ef83eb8efe45a33fdf)
- [simple-auth](https://github.com/gatsbyjs/gatsby/pull/6918/files#diff-53ac112a4b2ec760b26a86c953df2339)

### APIs `onPreRouteUpdate` and `onRouteUpdate` no longer called with the route update action

React Router v4 would tell us the "action" (push/replace) that triggered the route
transition. We passed this as one of the arguments along with `location` to plugins. @reach/router doesn't support this so we've removed it from the API calls.

### Browser API `replaceRouterComponent` was removed

React Router allowed you to swap out its history object. To enable this in Gatsby, an API, `replaceRouterComponent` was added so that you could use a custom version of history or React Router. As @reach/router doesn't support this, we've removed this API.

We did, erroneously, suggest using this API for adding support for Redux, etc. where you need to wrap the root Gatsby component with your own component.

If you were using `replaceRouterComponent` for this, you'll need to migrate to
`wrapRootElement`:

```diff
import React from 'react'
import { Provider } from 'react-redux'
-import { Router } from 'react-router-dom'

-export const replaceRouterComponent = ({ history }) => {
+export const wrapRootElement = ({ element }) => {
-  const ConnectedRouterWrapper = ({ children }) => (
+  const ConnectedRootElement = (
    <Provider store={store}>
-      <Router history={history}>{children}</Router>
+      {element}
    </Provider>
  )

-  return ConnectedRouterWrapper
+  return ConnectedRootElement
}
```

### Browser API `replaceHistory` was removed

Similar to `replaceRouterComponent`, we no longer support custom histories so this was removed.
The `replaceHistory()` method could be used for tracking page views as it is possible to register listeners on route changes using `history.listen()`.

In order to track page views, you can use the [`onRouteUpdate`](/docs/browser-apis/#onRouteUpdate) API to track pages changes.

### Browser API `wrapRootComponent` was replaced with `wrapRootElement`

Use new [`wrapRootElement`](/docs/browser-apis/#wrapRootComponent) API:
We now pass `component` Element instead of `Root` Component and expect that `wrapRootElement` will return Element and not Component. This change was needed to keep all wrapping APIs uniform.

```diff
-export const wrapRootComponent = ({ Root }) => {
+export const wrapRootElement = ({ element }) => {
-  const ConnectedRootComponent = () => (
+  const ConnectedRootElement = (
    <Provider store={store}>
-      <Root />
+      {element}
    </Provider>
  )
-  return ConnectedRootComponent
+  return ConnectedRootElement
}
```

### Don't query nodes by ID

Source and transformer plugins now use UUIDs for IDs. If you used glob or regex to query nodes by id then you'll need to query something else.

Here's an example querying an image:

```diff
  query MyImageQuery {
    allImageSharp(filter: {
-     id: {regex: "/default.jpg/"}
+     fluid: {originalName: {regex: "/default.jpg/"}}
    }) {
      edges {
        node {
          id
          fluid(maxWidth: 660) {
            src
          }
        }
      }
    }
  }
```

[See the Pull Request that implemented this change](https://github.com/gatsbyjs/gatsby/pull/3807/files)

### Use `Query` in place of `RootQueryType`

The GraphQL root type has been changed from `RootQueryType` to `Query`. This is only likely to impact you if you have top-level fragments in your GraphQL queries:

```diff
  query Blog {
    ...Sidebar
    blogPosts {
      title
      slug
    }
  }

- fragment Sidebar on RootQueryType {
+ fragment Sidebar on Query {
    siteDescription
  }
}
```

### Typography.js Plugin Config Changes

If you use [`gatsby-plugin-typography`](https://www.gatsbyjs.org/packages/gatsby-plugin-typography/), you now need to explicitly export `scale` and `rhythm` as named exports from your typography config module.

`src/utils/typography.js`

```diff
- const typography = new Typography();
- export default typography;

+ const typography = new Typography();
+ const { rhythm, scale } = typography;
+ export { rhythm, scale, typography as default };
```

### Update CSS Modules class names that use dashes

If you use CSS Modules and have class names with dashes in them, you'll need to change how you access the class names from JavaScript.

This is because the [`camelCase` option](https://github.com/webpack-contrib/css-loader#camelcase) for CSS Modules has been changed from `false` to `dashesOnly`.

Here's an example with a class named `.my-class-name`:

```diff
import React from "react"
import myStyles from "./my.module.css"

export default ({ children }) => (
-  <div className={myStyles['my-class-name']}>
+  <div className={myStyles.myClassName}>
    {children}
  </div>
)
```

<<<<<<< HEAD
=======
TODO: add a code snippet that uses [`onCreateWebpackConfig`](/docs/node-apis/#onCreateWebpackConfig) to revert to Gatsby's v1 behaviour.

### gatsby-image's `outerWrapperClassName` was removed

Because the outer wrapper `div` was removed, you can no longer use `outerWrapperClassName` for styling your images. You should merge those styles into your wrapper's class.

```diff
<Img
  fluid={data.file.childImageSharp.fluid}
  className={styles.wrapper}
- outerWrapperClassName={styles.outerWrapper}
/>
```

>>>>>>> d19192cd
## Resolving Deprecations

### Import Link from Gatsby

All components and utility functions from `gatsby-link` are now exported from `gatsby` package. Therefore you should import it directly from `gatsby`.

```diff
import React from "react"
- import Link from "gatsby-link"
+ import { Link } from "gatsby"

export default props => (
  <Link to="/">Home</Link>
)
```

Furthermore you can remove the package from the `package.json`.

```diff
"dependencies": {
  "gatsby": "next",
  "gatsby-image": "next",
  "gatsby-plugin-sharp": "next",
- "gatsby-link": "^1.6.39"
}
```

### Import graphql from Gatsby

The `graphql` tag function that Gatsby v1 auto-supports is deprecated in v2. Gatsby will throw deprecation warning unless you explicitly import it from the `gatsby` package.

```diff
import React from "react"
+ import { graphql } from "gatsby"

export default ({ data }) => (
  <h1>{data.site.siteMetadata.title}</h1>
)

export const query = graphql`
  query HomeQuery {
    site {
      siteMetadata {
        title
      }
    }
  }
`
```

> There is a codemod that can automatically make this change to your projects. Check out the [`gatsby-codemods`](https://www.npmjs.com/package/gatsby-codemods) package for usage instructions.

### Rename `boundActionCreators` to `actions`

`boundActionCreators` is deprecated in v2. You can continue using it, but it’s recommended that you rename it to `actions`.

### Rename `pathContext` to `pageContext`

Similar to `boundActionCreators` above, `pathContext` is deprecated in favor of `pageContext`.

### Rename responsive image queries

The `sizes` and `resolutions` queries are deprecated in v2. These queries have been renamed to `fluid` and `fixed` to make them easier to understand. You can continue using the deprecated query names, but it's recommended that you update them.

Update image query and fragment names:

```diff
import React from "react"
import { graphql } from "gatsby"

const Example = ({ data }) => {
  <div>
-    <Img sizes={data.foo.childImageSharp.sizes} />
-    <Img resolutions={data.bar.childImageSharp.resolutions} />
+    <Img fluid={data.foo.childImageSharp.fluid} />
+    <Img fixed={data.bar.childImageSharp.fixed} />
  </div>
}

export default Example

export const pageQuery = graphql`
  query IndexQuery {
    foo: file(relativePath: { regex: "/foo.jpg/" }) {
      childImageSharp {
-        sizes(maxWidth: 700) {
-          ...GatsbyImageSharpSizes_tracedSVG
+        fluid(maxWidth: 700) {
+          ...GatsbyImageSharpFluid_tracedSVG
        }
      }
    }
    bar: file(relativePath: { regex: "/bar.jpg/" }) {
      childImageSharp {
-        resolutions(width: 500) {
-          ...GatsbyImageSharpResolutions_withWebp
+        fixed(width: 500) {
+          ...GatsbyImageSharpFixed_withWebp
        }
      }
    }
  }
`
```

Further examples can be found in the [Gatsby Image docs](https://github.com/gatsbyjs/gatsby/tree/d0e29272ed7b009dae18d35d41a45e700cdcab0d/packages/gatsby-image).

### Delete Nodes API Deprecated

`deleteNodes` is now deprecated, so instead you should write `nodes.forEach(n => deleteNode({ node: n }))`

## Other Changes Worth Noting

### Explicit query names no longer required

Gatsby v2 doesn't require explicit query names. You can skip them now:

```diff
export const query = graphql`
-  query ThisIsExplicitQueryName($slug: String!) {
+  query($slug: String!) {
    markdownRemark(fields: { slug: { eq: $slug } }) {
      html
      frontmatter {
        title
      }
    }
  }
```

You can also skip the `query` keyword if you don't use query variables:

```diff
export const query = graphql`
-  query ThisIsAnotherExplicitQueryName {
+  {
    site {
      siteMetadata {
        title
      }
    }
  }
```

This isn't a breaking change. Queries with explicit names will continue to work as they did in v1.

### Remove inlined CSS in `html.js`

Gatsby v2 will automatically inline your CSS. You can remove any custom CSS inlining from your custom `html.js` and unless it was used for anything else specifically, you can also remove `html.js` itself.

See an example in [this PR that upgrades the `using-remark` site to Gatsby v2](https://github.com/gatsbyjs/gatsby/commit/765b679cbc222fd5f527690427ee431cca7ccd61#diff-637c76e3c059ed8efacedf6e30de2d61).

### Remove explicit polyfills

If your Gatsby v1 site included any polyfills, you can remove them. Gatsby v2 ships with babel 7 and is configured to automatically include polyfills for your code. See [Gatsby's babel docs for more details](/docs/babel).

> Note: This works for your own code, but is not yet implemented for code imported from `node_modules`. Track progress of this feature at [bullet 5 of this issue](https://github.com/gatsbyjs/gatsby/issues/3870).

## For Plugin Maintainers

In most cases you won't have to do anything to be v2 compatible, however there are a few things you can do to be certain your plugin will work well with v2 sites.

### Setting the Proper Peer Dependencies

`gatsby` should be included under `peerDependencies` of your plugin and it should specify the proper versions of support.

```diff
"peerDependencies": {
-  "gatsby": "1"
+  "gatsby": ">=1"
}
```

### Change `modifyBabelrc` to `onCreateBabelConfig`

`modifyBabelrc` was renamed to [`onCreateBabelConfig`](/docs/node-apis/#modifyBabelrc) to bring it in line with the rest of Gatsby's API names.

Use `onCreateBabelConfig`:

```diff
- exports.modifyBabelrc = ({ babelrc }) => {
-   return {
-     ...babelrc,
-     plugins: babelrc.plugins.concat([`foo`]),
-   }
+ exports.onCreateBabelConfig = ({ actions }) => {
+   actions.setBabelPlugin({
+     name: `babel-plugin-foo`,
+   })
}
```

Note usage of the new [`setBabelPlugin` action](/docs/actions/#setBabelPlugins).

See [Gatsby's babel docs for more details](/docs/babel) about configuring babel.

### Change `modifyWebpackConfig` to `onCreateWebpackConfig`

`modifyWebpackConfig` was renamed to [`onCreateWebpackConfig`](/docs/node-apis/#onCreateWebpackConfig) to bring it in line with the rest of Gatsby's API names.

Use `onCreateWebpackConfig`:

```diff
- exports.modifyWebpackConfig = ({ config, stage }) => {
+ exports.onCreateWebpackConfig = ({ stage, actions }) => {
  switch (stage) {
    case `build-javascript`:
-       config.plugin(`Foo`, webpackFooPlugin, null)
-       break
-   }
-   return config
+       actions.setWebpackConfig({
+         plugins: [webpackFooPlugin],
+       })
+   }
}
```

Note usage of the new [`setWebpackConfig` action](/docs/actions/#setWebpackConfig).

See [Gatsby's webpack docs for more details](/docs/add-custom-webpack-config) about configuring webpack.

### createRemoteFileNode

The signature for using createRemoteFileNode changed in v2, it now expects a new parameter `createNodeId`.

[See docs for `createRemoteFileNode`](https://github.com/gatsbyjs/gatsby/tree/master/packages/gatsby-source-filesystem#createremotefilenode)

### Only allow defined keys on the node internal object

The node internal object isn't meant for adding node data. Those should be added to the top-level object. We
didn't document this in v1 nor validate against it but are now for v2.

### Import `graphql` types from `gatsby/graphql`

Import graphql types from `gatsby/graphql` to prevent `Schema must contain unique named types but contains multiple types named "<typename>"` errors. `gatsby/graphql` exports all builtin GraphQL types as well as `graphQLJSON` type.

```diff
-const { GraphQLString } = require(`graphql`)
+const { GraphQLString } = require(`gatsby/graphql`)
```

### Add `gatsby-plugin-flow` if you are using Flowtype

`@babel/preset-flow` was removed from Gatsby's default babel configuration to make it easier to allow users to choose their own transpiler. If your site has its own `.babelrc` that already includes the Flow preset, no changes are necessary. Otherwise, you should install [`gatsby-plugin-flow`](/packages/gatsby-plugin-flow).

## For Explorers

### Starting a New Project with v2

Here's a brief section on starting a new project with Gatsby v2 instead of upgrading an existing project.

_Start from scratch:_ If you're a _start from scratch_ kind of person, you can install Gatsby and React like this: `npm install gatsby react react-dom`

_Tutorial:_ If you'd like a step-by-step guide, [follow the tutorial](/tutorial/) to get started with Gatsby v2.

_Starters:_ If you'd rather use one of the official starters, install your favourite one with the Gatsby CLI.

`gatsby-starter-default` with v2:

```
gatsby new my-default-project https://github.com/gatsbyjs/gatsby-starter-default
```

`gatsby-starter-hello-world` with v2:

```
gatsby new my-hello-world https://github.com/gatsbyjs/gatsby-starter-hello-world
```

`gatsby-starter-blog` with v2:

```
gatsby new my-blog https://github.com/gatsbyjs/gatsby-starter-blog
```<|MERGE_RESOLUTION|>--- conflicted
+++ resolved
@@ -678,10 +678,6 @@
 )
 ```
 
-<<<<<<< HEAD
-=======
-TODO: add a code snippet that uses [`onCreateWebpackConfig`](/docs/node-apis/#onCreateWebpackConfig) to revert to Gatsby's v1 behaviour.
-
 ### gatsby-image's `outerWrapperClassName` was removed
 
 Because the outer wrapper `div` was removed, you can no longer use `outerWrapperClassName` for styling your images. You should merge those styles into your wrapper's class.
@@ -694,7 +690,6 @@
 />
 ```
 
->>>>>>> d19192cd
 ## Resolving Deprecations
 
 ### Import Link from Gatsby
