--- conflicted
+++ resolved
@@ -2414,7 +2414,6 @@
   built_by_url: https://www.linkedin.com/in/aleksanderhansson/
   categories:
     - Blog
-<<<<<<< HEAD
 - title: Pirate Studios
   description: >
     Reinventing music studios with 24/7 self service rehearsal, DJ & production rooms available around the world.
@@ -2425,7 +2424,6 @@
   built_by_url: https://github.com/piratestudios/
   categories:
     - Music
-=======
 - title: Aurora EOS
   main_url: "https://www.auroraeos.com/"
   url: "https://www.auroraeos.com/"
@@ -2435,5 +2433,4 @@
     - Marketing
     - Blog
   built_by: Corey Ward
-  built_by_url: "http://www.coreyward.me/"
->>>>>>> 66a99db0
+  built_by_url: "http://www.coreyward.me/"