- title: ReactJS
  main_url: https://reactjs.org/
  url: https://reactjs.org/
  source_url: https://github.com/reactjs/reactjs.org
  featured: true
  categories:
    - Web Development
    - Featured
    - Documentation
- title: Flamingo
  main_url: https://www.shopflamingo.com/
  url: https://www.shopflamingo.com/
  description: >
    Online shop for women's body care and hair removal products.
  categories:
    - E-commerce
    - Featured
  featured: true
- title: IDEO
  url: https://www.ideo.com
  main_url: https://www.ideo.com/
  description: >
    A Global design company committed to creating positive impact.
  categories:
    - Agency
    - Technology
    - Featured
    - Consulting
    - User Experience
  featured: true
- title: Airbnb Engineering & Data Science
  description: >
    Creative engineers and data scientists building a world where you can belong
    anywhere
  main_url: https://airbnb.io/
  url: https://airbnb.io/
  categories:
    - Blog
    - Gallery
    - Featured
  featured: true
- title: Impossible Foods
  main_url: https://impossiblefoods.com/
  url: https://impossiblefoods.com/
  categories:
    - Food
    - Featured
  featured: true
- title: Braun
  description: >
    Braun offers high performance hair removal and hair care products, including dryers, straighteners, shavers, and more.
  main_url: https://ca.braun.com/en-ca
  url: https://ca.braun.com/en-ca
  categories:
    - E-commerce
    - Featured
  featured: true
- title: NYC Pride 2019 | WorldPride NYC | Stonewall50
  main_url: https://2019-worldpride-stonewall50.nycpride.org/
  url: https://2019-worldpride-stonewall50.nycpride.org/
  featured: true
  description: >-
    Join us in 2019 for NYC Pride, as we welcome WorldPride and mark the 50th
    Anniversary of the Stonewall Uprising and a half-century of LGBTQ+
    liberation.
  categories:
    - Education
    - Marketing
    - Nonprofit
    - Featured
  built_by: Canvas United
  built_by_url: https://www.canvasunited.com/
- title: The State of European Tech
  main_url: https://2017.stateofeuropeantech.com/
  url: https://2017.stateofeuropeantech.com/
  featured: true
  categories:
    - Technology
    - Featured
  built_by: Studio Lovelock
  built_by_url: http://www.studiolovelock.com/
- title: Hopper
  main_url: https://www.hopper.com/
  url: https://www.hopper.com/
  built_by: Narative
  built_by_url: https://www.narative.co/
  featured: true
  categories:
    - Technology
    - App
    - Featured
- title: GM Capital One
  description: |
    Introducing the new online experience for your GM Rewards Credit Card
  main_url: https://gm.capitalone.com/
  url: https://gm.capitalone.com/
  categories:
    - Featured
  featured: true
- title: Theodora Warre
  main_url: https://theodorawarre.eu
  url: https://theodorawarre.eu
  description: >-
    E-commerce site for jewellery designer Theodora Warre, built using Gatsby + Shopify + Prismic + Matter.js
  categories:
    - E-commerce
    - Marketing
  built_by: Pierre Nel
  built_by_url: https://pierre.io
  featured: false
- title: Life Without Barriers | Foster Care
  main_url: https://www.lwb.org.au/foster-care
  url: https://www.lwb.org.au/foster-care
  featured: true
  description: >-
    We are urgently seeking foster carers all across Australia. Can you open
    your heart and your home to a child in need? There are different types of
    foster care that can suit you. We offer training and 24/7 support.
  categories:
    - Nonprofit
    - Education
    - Documentation
    - Marketing
    - Featured
  built_by: LWB Digital Team
  built_by_url: https://twitter.com/LWBAustralia
- title: Figma
  main_url: https://www.figma.com/
  url: https://www.figma.com/
  featured: true
  categories:
    - Marketing
    - Design
    - Featured
  built_by: Corey Ward
  built_by_url: http://www.coreyward.me/
- title: Bejamas - JAM Experts for hire
  main_url: https://bejamas.io/
  url: https://bejamas.io/
  featured: true
  description: >-
    We help agencies and companies with JAMStack tools. This includes web
    development using Static Site Generators, Headless CMS, CI / CD and CDN
    setup.
  categories:
    - Technology
    - Web Development
    - Agency
    - Marketing
    - Featured
  built_by: Bejamas
  built_by_url: https://bejamas.io/
- title: The State of JavaScript
  description: >
    Data from over 20,000 developers, asking them questions on topics ranging
    from frontend frameworks and state management, to build tools and testing
    libraries.
  main_url: https://stateofjs.com/
  url: https://stateofjs.com/
  source_url: https://github.com/StateOfJS/StateOfJS
  categories:
    - Data
    - JavaScript
    - Featured
  built_by: StateOfJS
  built_by_url: https://github.com/StateOfJS/StateOfJS/graphs/contributors
  featured: true
- title: DesignSystems.com
  main_url: https://www.designsystems.com/
  url: https://www.designsystems.com/
  description: |
    A resource for learning, creating and evangelizing design systems.
  categories:
    - Design
    - Blog
    - Technology
    - Featured
  built_by: Corey Ward
  built_by_url: http://www.coreyward.me/
  featured: true
- title: Snap Kit
  main_url: https://kit.snapchat.com/
  url: https://kit.snapchat.com/
  description: >
    Snap Kit lets developers integrate some of Snapchat’s best features across
    platforms.
  categories:
    - Technology
    - Documentation
    - Featured
  featured: true
- title: SendGrid
  main_url: https://sendgrid.com/docs/
  url: https://sendgrid.com/docs/
  description: >
    SendGrid delivers your transactional and marketing emails through the
    world's largest cloud-based email delivery platform.
  categories:
    - API
    - Technology
    - Documentation
    - Featured
  featured: true
- title: Kirsten Noelle
  main_url: https://www.kirstennoelle.com/
  url: https://www.kirstennoelle.com/
  featured: true
  description: >
    Digital portfolio for San Francisco Bay Area photographer Kirsten Noelle Wiemer.
  categories:
    - Photography
    - Portfolio
    - Featured
  built_by: Ryan Wiemer
  built_by_url: https://www.ryanwiemer.com/
- title: Cajun Bowfishing
  main_url: https://cajunbowfishing.com/
  url: https://cajunbowfishing.com/
  featured: false
  categories:
    - E-commerce
    - Sports
  built_by: Escalade Sports
  built_by_url: https://www.escaladesports.com/
- title: NEON
  main_url: http://neonrated.com/
  url: http://neonrated.com/
  featured: false
  categories:
    - Gallery
- title: GraphCMS
  main_url: https://graphcms.com/
  url: https://graphcms.com/
  featured: false
  categories:
    - Marketing
    - Technology
- title: Ghost Documentation
  main_url: https://docs.ghost.org/
  url: https://docs.ghost.org/
  source_url: https://github.com/tryghost/docs
  featured: false
  description: >-
    Ghost is an open source, professional publishing platform built on a modern Node.js technology stack — designed for teams who need power, flexibility and performance.
  categories:
    - Technology
    - Documentation
    - Open Source
  built_by: Ghost Foundation
  built_by_url: https://ghost.org/
- title: Nike - Just Do It
  main_url: https://justdoit.nike.com/
  url: https://justdoit.nike.com/
  featured: true
  categories:
    - E-commerce
    - Featured
- title: AirBnB Cereal
  main_url: https://airbnb.design/cereal
  url: https://airbnb.design/cereal
  featured: false
  categories:
    - Marketing
    - Design
- title: Cardiogram
  main_url: https://cardiogr.am/
  url: https://cardiogr.am/
  featured: false
  categories:
    - Marketing
    - Technology
- title: Hack Club
  main_url: https://hackclub.com/
  url: https://hackclub.com/
  source_url: https://github.com/hackclub/site
  featured: false
  categories:
    - Education
    - Web Development
- title: Matthias Jordan Portfolio
  main_url: https://iammatthias.com/
  url: https://iammatthias.com/
  source_url: https://github.com/iammatthias/.com
  description: >-
    Photography portfolio of content creator and digital marketer Matthias Jordan
  built_by: Matthias Jordan
  built_by_url: https://github.com/iammatthias
  featured: false
  categories:
    - Photography
    - Portfolio
    - Blog
    - Gallery
- title: Investment Calculator
  main_url: https://investmentcalculator.io/
  url: https://investmentcalculator.io/
  featured: false
  categories:
    - Education
    - Finance
- title: CSS Grid Playground by MozillaDev
  main_url: https://mozilladevelopers.github.io/playground/
  url: https://mozilladevelopers.github.io/playground/
  source_url: https://github.com/MozillaDevelopers/playground
  featured: false
  categories:
    - Education
    - Web Development
- title: Piotr Fedorczyk Portfolio
  built_by: Piotr Fedorczyk
  built_by_url: https://piotrf.pl
  categories:
    - Portfolio
    - Web Development
  description: >-
    Portfolio of Piotr Fedorczyk, a digital product designer and full-stack developer specializing in shaping, designing and building news and tools for news.
  featured: false
  main_url: https://piotrf.pl/
  url: https://piotrf.pl/
- title: unrealcpp
  main_url: https://unrealcpp.com/
  url: https://unrealcpp.com/
  source_url: https://github.com/Harrison1/unrealcpp-com
  featured: false
  categories:
    - Blog
    - Web Development
- title: Andy Slezak
  main_url: https://www.aslezak.com/
  url: https://www.aslezak.com/
  source_url: https://github.com/amslezak
  featured: false
  categories:
    - Web Development
    - Portfolio
- title: Deliveroo.Design
  main_url: https://www.deliveroo.design/
  url: https://www.deliveroo.design/
  featured: false
  categories:
    - Food
    - Marketing
- title: Dona Rita
  main_url: https://www.donarita.co.uk/
  url: https://www.donarita.co.uk/
  source_url: https://github.com/peduarte/dona-rita-website
  featured: false
  categories:
    - Food
    - Marketing
- title: Fröhlich ∧ Frei
  main_url: https://www.froehlichundfrei.de/
  url: https://www.froehlichundfrei.de/
  featured: false
  categories:
    - Web Development
    - Blog
    - Open Source
- title: How to GraphQL
  main_url: https://www.howtographql.com/
  url: https://www.howtographql.com/
  source_url: https://github.com/howtographql/howtographql
  featured: false
  categories:
    - Documentation
    - Web Development
    - Open Source
- title: OnCallogy
  main_url: https://www.oncallogy.com/
  url: https://www.oncallogy.com/
  featured: false
  categories:
    - Marketing
    - Healthcare
- title: Ryan Wiemer's Portfolio
  main_url: https://www.ryanwiemer.com/
  url: https://www.ryanwiemer.com/knw-photography/
  source_url: https://github.com/ryanwiemer/rw
  featured: false
  description: >
    Digital portfolio for Oakland, CA based account manager Ryan Wiemer.
  categories:
    - Portfolio
    - Web Development
    - Design
  built_by: Ryan Wiemer
  built_by_url: https://www.ryanwiemer.com/
- title: Ventura Digitalagentur Köln
  main_url: https://www.ventura-digital.de/
  url: https://www.ventura-digital.de/
  featured: false
  built_by: Ventura Digitalagentur
  categories:
    - Agency
    - Marketing
    - Featured
- title: Azer Koçulu
  main_url: https://kodfabrik.com/
  url: https://kodfabrik.com/photography/
  featured: false
  categories:
    - Portfolio
    - Photography
    - Web Development
- title: Damir.io
  main_url: http://damir.io/
  url: http://damir.io/
  source_url: https://github.com/dvzrd/gatsby-sfiction
  featured: false
  categories:
    - Blog
- title: Digital Psychology
  main_url: http://digitalpsychology.io/
  url: http://digitalpsychology.io/
  source_url: https://github.com/danistefanovic/digitalpsychology.io
  featured: false
  categories:
    - Education
    - Library
- title: Théâtres Parisiens
  main_url: http://theatres-parisiens.fr/
  url: http://theatres-parisiens.fr/
  source_url: https://github.com/phacks/theatres-parisiens
  featured: false
  categories:
    - Education
    - Entertainment
- title: A4 纸网
  main_url: http://www.a4z.cn/
  url: http://www.a4z.cn/price
  source_url: https://github.com/hiooyUI/hiooyui.github.io
  featured: false
  categories:
    - E-commerce
- title: Steve Meredith's Portfolio
  main_url: http://www.stevemeredith.com/
  url: http://www.stevemeredith.com/
  featured: false
  categories:
    - Portfolio
- title: API Platform
  main_url: https://api-platform.com/
  url: https://api-platform.com/
  source_url: https://github.com/api-platform/website
  featured: false
  categories:
    - Documentation
    - Web Development
    - Open Source
    - Library
- title: The Audacious Project
  main_url: https://audaciousproject.org/
  url: https://audaciousproject.org/
  featured: false
  categories:
    - Nonprofit
- title: Dustin Schau's Blog
  main_url: https://blog.dustinschau.com/
  url: https://blog.dustinschau.com/
  source_url: https://github.com/dschau/blog
  featured: false
  categories:
    - Blog
    - Web Development
- title: iContract Blog
  main_url: https://blog.icontract.co.uk/
  url: http://blog.icontract.co.uk/
  featured: false
  categories:
    - Blog
- title: BRIIM
  main_url: https://bri.im/
  url: https://bri.im/
  featured: false
  description: >-
    BRIIM is a movement to enable JavaScript enthusiasts and web developers in
    machine learning. Learn about artificial intelligence and data science, two
    fields which are governed by machine learning, in JavaScript. Take it right
    to your browser with WebGL.
  categories:
    - Education
    - Web Development
    - Technology
- title: Calpa's Blog
  main_url: https://calpa.me/
  url: https://calpa.me/
  source_url: https://github.com/calpa/blog
  featured: false
  categories:
    - Blog
    - Web Development
- title: Code Bushi
  main_url: https://codebushi.com/
  url: https://codebushi.com/
  featured: false
  description: >-
    Web development resources, trends, & techniques to elevate your coding
    journey.
  categories:
    - Web Development
    - Open Source
    - Blog
  built_by: Hunter Chang
  built_by_url: https://hunterchang.com/
- title: Daniel Hollcraft
  main_url: https://danielhollcraft.com/
  url: https://danielhollcraft.com/
  source_url: https://github.com/danielbh/danielhollcraft.com
  featured: false
  categories:
    - Web Development
    - Blog
    - Portfolio
- title: Darren Britton's Portfolio
  main_url: https://darrenbritton.com/
  url: https://darrenbritton.com/
  source_url: https://github.com/darrenbritton/darrenbritton.github.io
  featured: false
  categories:
    - Web Development
    - Portfolio
- title: Dave Lindberg Marketing & Design
  url: https://davelindberg.com/
  main_url: https://davelindberg.com/
  source_url: https://github.com/Dave-Lindberg/dl-gatsby
  featured: false
  description: >-
    My work revolves around solving problems for people in business, using
    integrated design and marketing strategies to improve sales, increase brand
    engagement, generate leads and achieve goals.
  categories:
    - Design
    - Marketing
    - Portfolio
- title: Dalbinaco's Website
  main_url: https://dlbn.co/en/
  url: https://dlbn.co/en/
  source_url: https://github.com/dalbinaco/dlbn.co
  featured: false
  categories:
    - Portfolio
    - Web Development
- title: mParticle's Documentation
  main_url: https://docs.mparticle.com/
  url: https://docs.mparticle.com/
  featured: false
  categories:
    - Web Development
    - Documentation
- title: Doopoll
  main_url: https://doopoll.co/
  url: https://doopoll.co/
  featured: false
  categories:
    - Marketing
    - Technology
- title: ERC dEX
  main_url: https://ercdex.com/
  url: https://ercdex.com/aqueduct
  featured: false
  categories:
    - Marketing
- title: Fabian Schultz' Portfolio
  main_url: https://fabianschultz.com/
  url: https://fabianschultz.com/
  source_url: https://github.com/fabe/site
  featured: false
  description: >-
    Hello, I’m Fabian — a product designer and developer based in Potsdam,
    Germany. I’ve been working both as a product designer and frontend developer
    for over 5 years now. I particularly enjoy working with companies that try
    to meet broad and unique user needs.
  categories:
    - Portfolio
    - Web Development
  built_by: Fabian Schultz
  built_by_url: https://fabianschultz.com/
- title: CalState House Manager
  description: >
    Home service membership that offers proactive and on-demand maintenance for
    homeowners
  main_url: https://housemanager.calstate.aaa.com/
  url: https://housemanager.calstate.aaa.com/
  categories:
    - Marketing
- title: The freeCodeCamp Guide
  main_url: https://guide.freecodecamp.org/
  url: https://guide.freecodecamp.org/
  source_url: https://github.com/freeCodeCamp/guide
  featured: false
  categories:
    - Web Development
    - Documentation
- title: Hapticmedia
  main_url: https://hapticmedia.fr/en/
  url: https://hapticmedia.fr/en/
  featured: false
  categories:
    - Agency
- title: heml.io
  main_url: https://heml.io/
  url: https://heml.io/
  source_url: https://github.com/SparkPost/heml.io
  featured: false
  categories:
    - Documentation
    - Web Development
    - Open Source
- title: Juliette Pretot's Portfolio
  main_url: https://juliette.sh/
  url: https://juliette.sh/
  featured: false
  categories:
    - Web Development
    - Portfolio
    - Blog
- title: Kris Hedstrom's Portfolio
  main_url: https://k-create.com/
  url: https://k-create.com/portfolio/
  source_url: https://github.com/kristofferh/kristoffer
  featured: false
  description: >-
    Hey. I’m Kris. I’m an interactive designer / developer. I grew up in Umeå,
    in northern Sweden, but I now live in Brooklyn, NY. I am currently enjoying
    a hybrid Art Director + Lead Product Engineer role at a small startup called
    Nomad Health. Before that, I was a Product (Engineering) Manager at Tumblr.
    Before that, I worked at agencies. Before that, I was a baby. I like to
    design things, and then I like to build those things. I occasionally take on
    freelance projects. Feel free to get in touch if you have an interesting
    project that you want to collaborate on. Or if you just want to say hello,
    that’s cool too.
  categories:
    - Portfolio
  built_by: Kris Hedstrom
  built_by_url: https://k-create.com/
- title: knpw.rs
  main_url: https://knpw.rs/
  url: https://knpw.rs/
  source_url: https://github.com/knpwrs/knpw.rs
  featured: false
  categories:
    - Blog
    - Web Development
- title: Kostas Bariotis' Blog
  main_url: https://kostasbariotis.com/
  url: https://kostasbariotis.com/
  source_url: https://github.com/kbariotis/kostasbariotis.com
  featured: false
  categories:
    - Blog
    - Portfolio
    - Web Development
- title: LaserTime Clinic
  main_url: https://lasertime.ru/
  url: https://lasertime.ru/
  source_url: https://github.com/oleglegun/lasertime
  featured: false
  categories:
    - Marketing
- title: Jason Lengstorf
  main_url: https://lengstorf.com
  url: https://lengstorf.com
  source_url: https://github.com/jlengstorf/lengstorf.com
  featured: false
  categories:
    - Blog
  built_by: Jason Lengstorf
  built_by_url: https://github.com/jlengstorf
- title: Mannequin.io
  main_url: https://mannequin.io/
  url: https://mannequin.io/
  source_url: https://github.com/LastCallMedia/Mannequin/tree/master/site
  featured: false
  categories:
    - Open Source
    - Web Development
    - Documentation
- title: manu.ninja
  main_url: https://manu.ninja/
  url: https://manu.ninja/
  source_url: https://github.com/Lorti/manu.ninja
  featured: false
  description: >-
    manu.ninja is the personal blog of Manuel Wieser, where he talks about
    frontend development, games and digital art
  categories:
    - Blog
    - Technology
    - Web Development
- title: Fabric
  main_url: https://meetfabric.com/
  url: https://meetfabric.com/
  featured: false
  categories:
    - Marketing
- title: Nexit
  main_url: https://nexit.sk/
  url: https://nexit.sk/references
  featured: false
  categories:
    - Web Development
- title: Open FDA
  description: >
    Provides APIs and raw download access to a number of high-value, high
    priority and scalable structured datasets, including adverse events, drug
    product labeling, and recall enforcement reports.
  main_url: https://open.fda.gov/
  url: https://open.fda.gov/
  source_url: https://github.com/FDA/open.fda.gov
  featured: false
  categories:
    - Government
    - Open Source
    - Web Development
    - API
    - Data
- title: NYC Planning Labs (New York City Department of City Planning)
  main_url: https://planninglabs.nyc/
  url: https://planninglabs.nyc/about/
  source_url: https://github.com/NYCPlanning/
  featured: false
  description: >-
    We work with New York City's Urban Planners to deliver impactful, modern
    technology tools.
  categories:
    - Open Source
    - Government
- title: Preston Richey Portfolio / Blog
  main_url: https://prestonrichey.com/
  url: https://prestonrichey.com/
  source_url: https://github.com/prichey/prestonrichey.com
  featured: false
  categories:
    - Web Development
    - Portfolio
    - Blog
- title: Landing page of Put.io
  main_url: https://put.io/
  url: https://put.io/
  featured: false
  categories:
    - E-commerce
    - Technology
- title: The Rick and Morty API
  main_url: https://rickandmortyapi.com/
  url: https://rickandmortyapi.com/
  built_by: Axel Fuhrmann
  built_by_url: https://axelfuhrmann.com/
  featured: false
  categories:
    - Web Development
    - Entertainment
    - Documentation
    - Open Source
    - API
- title: Santa Compañía Creativa
  main_url: https://santacc.es/
  url: https://santacc.es/
  source_url: https://github.com/DesarrolloWebSantaCC/santacc-web
  featured: false
  categories:
    - Agency
- title: Sean Coker's Blog
  main_url: https://sean.is/
  url: https://sean.is/
  featured: false
  categories:
    - Blog
    - Portfolio
    - Web Development
- title: Several Levels
  main_url: https://severallevels.io/
  url: https://severallevels.io/
  source_url: https://github.com/Harrison1/several-levels
  featured: false
  categories:
    - Agency
    - Web Development
- title: Simply
  main_url: https://simply.co.za/
  url: https://simply.co.za/
  featured: false
  categories:
    - Marketing
- title: Storybook
  main_url: https://storybook.js.org/
  url: https://storybook.js.org/
  source_url: https://github.com/storybooks/storybook
  featured: false
  categories:
    - Web Development
    - Open Source
- title: Vibert Thio's Portfolio
  main_url: https://vibertthio.com/portfolio/
  url: https://vibertthio.com/portfolio/projects/
  source_url: https://github.com/vibertthio/portfolio
  featured: false
  categories:
    - Portfolio
    - Web Development
- title: VisitGemer
  main_url: https://visitgemer.sk/
  url: https://visitgemer.sk/
  featured: false
  categories:
    - Marketing
- title: Bricolage.io
  main_url: https://www.bricolage.io/
  url: https://www.bricolage.io/
  source_url: https://github.com/KyleAMathews/blog
  featured: false
  categories:
    - Blog
- title: Charles Pinnix Website
  main_url: https://www.charlespinnix.com/
  url: https://www.charlespinnix.com/
  featured: false
  description: >-
    I’m a senior frontend engineer with 8 years of experience building websites
    and web applications. I’m interested in leading creative, multidisciplinary
    engineering teams. I’m a creative technologist, merging photography, art,
    and design into engineering and visa versa. I take a pragmatic,
    product-oriented approach to development, allowing me to see the big picture
    and ensuring quality products are completed on time. I have a passion for
    modern frontend JavaScript frameworks such as React and Vue, and I have
    substantial experience on the backend with an interest in Node and
    container based deployment with Docker and AWS.
  categories:
    - Portfolio
    - Web Development
- title: Charlie Harrington's Blog
  main_url: https://www.charlieharrington.com/
  url: https://www.charlieharrington.com/
  source_url: https://github.com/whatrocks/blog
  featured: false
  categories:
    - Blog
    - Web Development
    - Music
- title: Gabriel Adorf's Portfolio
  main_url: https://www.gabrieladorf.com/
  url: https://www.gabrieladorf.com/
  source_url: https://github.com/gabdorf/gabriel-adorf-portfolio
  featured: false
  categories:
    - Portfolio
    - Web Development
- title: greglobinski.com
  main_url: https://www.greglobinski.com/
  url: https://www.greglobinski.com/
  source_url: https://github.com/greglobinski/www.greglobinski.com
  featured: false
  categories:
    - Portfolio
    - Web Development
- title: I am Putra
  main_url: https://www.iamputra.com/
  url: https://www.iamputra.com/
  featured: false
  categories:
    - Portfolio
    - Web Development
    - Blog
- title: In Sowerby Bridge
  main_url: https://www.insowerbybridge.co.uk/
  url: https://www.insowerbybridge.co.uk/
  featured: false
  categories:
    - Marketing
    - Government
- title: JavaScript Stuff
  main_url: https://www.javascriptstuff.com/
  url: https://www.javascriptstuff.com/
  featured: false
  categories:
    - Education
    - Web Development
    - Library
- title: Ledgy
  main_url: https://www.ledgy.com/
  url: https://github.com/morloy/ledgy.com
  featured: false
  categories:
    - Marketing
    - Finance
- title: Alec Lomas's Portfolio / Blog
  main_url: https://www.lowmess.com/
  url: https://www.lowmess.com/
  source_url: https://github.com/lowmess/lowmess
  featured: false
  categories:
    - Web Development
    - Blog
    - Portfolio
- title: Michele Mazzucco's Portfolio
  main_url: https://www.michelemazzucco.it/
  url: https://www.michelemazzucco.it/
  source_url: https://github.com/michelemazzucco/michelemazzucco.it
  featured: false
  categories:
    - Portfolio
- title: Orbit FM Podcasts
  main_url: https://www.orbit.fm/
  url: https://www.orbit.fm/
  source_url: https://github.com/agarrharr/orbit.fm
  featured: false
  categories:
    - Podcast
- title: Prosecco Springs
  main_url: https://www.proseccosprings.com/
  url: https://www.proseccosprings.com/
  featured: false
  categories:
    - Food
    - Blog
    - Marketing
- title: Verious
  main_url: https://www.verious.io/
  url: https://www.verious.io/
  source_url: https://github.com/cpinnix/verious
  featured: false
  categories:
    - Web Development
- title: Yisela
  main_url: https://www.yisela.com/
  url: https://www.yisela.com/tetris-against-trauma-gaming-as-therapy/
  featured: false
  categories:
    - Blog
- title: YouFoundRon.com
  main_url: https://www.youfoundron.com/
  url: https://www.youfoundron.com/
  source_url: https://github.com/rongierlach/yfr-dot-com
  featured: false
  categories:
    - Portfolio
    - Web Development
    - Blog
- title: Ease
  main_url: https://www.ease.com/
  url: https://www.ease.com/
  featured: false
  categories:
    - Marketing
    - Healthcare
- title: Policygenius
  main_url: https://www.policygenius.com/
  url: https://www.policygenius.com/
  featured: false
  categories:
    - Marketing
    - Healthcare
- title: Moteefe
  main_url: https://www.moteefe.com/
  url: https://www.moteefe.com/
  featured: false
  categories:
    - Marketing
    - Agency
    - Technology
- title: Athelas
  main_url: http://www.athelas.com/
  url: http://www.athelas.com/
  featured: false
  categories:
    - Marketing
    - Healthcare
- title: Pathwright
  main_url: http://www.pathwright.com/
  url: http://www.pathwright.com/
  featured: false
  categories:
    - Marketing
    - Education
- title: Lucid
  main_url: https://www.golucid.co/
  url: https://www.golucid.co/
  featured: false
  categories:
    - Marketing
    - Technology
- title: Bench
  main_url: http://www.bench.co/
  url: http://www.bench.co/
  featured: false
  categories:
    - Marketing
- title: Gin Lane
  main_url: http://www.ginlane.com/
  url: https://www.ginlane.com/
  featured: false
  categories:
    - Web Development
    - Agency
- title: Marmelab
  main_url: https://marmelab.com/en/
  url: https://marmelab.com/en/
  featured: false
  categories:
    - Web Development
    - Agency
- title: Dovetail
  main_url: https://dovetailapp.com/
  url: https://dovetailapp.com/
  featured: false
  categories:
    - Marketing
    - Technology
- title: The Bastion Bot
  main_url: https://bastionbot.org/
  url: https://bastionbot.org/
  source_url: https://github.com/TheBastionBot/Bastion-Website
  description: Give awesome perks to your Discord server!
  featured: false
  categories:
    - Open Source
    - Technology
    - Documentation
    - Community
  built_by: Sankarsan Kampa
  built_by_url: https://traction.one
- title: Smakosh
  main_url: https://smakosh.com/
  url: https://smakosh.com/
  source_url: https://github.com/smakosh/smakosh.com
  featured: false
  categories:
    - Portfolio
    - Web Development
- title: WebGazer
  main_url: https://www.webgazer.io/
  url: https://www.webgazer.io/
  featured: false
  categories:
    - Marketing
    - Web Development
    - Technology
- title: Joe Seifi's Blog
  main_url: http://seifi.org/
  url: http://seifi.org/
  featured: false
  categories:
    - Portfolio
    - Web Development
    - Blog
- title: LekoArts — Graphic Designer & Front-End Developer
  main_url: https://www.lekoarts.de
  url: https://www.lekoarts.de
  source_url: https://github.com/LekoArts/portfolio
  featured: false
  built_by: LekoArts
  built_by_url: https://github.com/LekoArts
  description: >-
    Hi, I'm Lennart — a self-taught and passionate graphic/web designer &
    frontend developer based in Darmstadt, Germany. I love it to realize complex
    projects in a creative manner and face new challenges. Since 6 years I do
    graphic design, my love for frontend development came up 3 years ago. I
    enjoy acquiring new skills and cementing this knowledge by writing blogposts
    and creating tutorials.
  categories:
    - Portfolio
    - Blog
    - Design
    - Web Development
    - Freelance
    - Open Source
- title: 杨二小的博客
  main_url: https://blog.yangerxiao.com/
  url: https://blog.yangerxiao.com/
  source_url: https://github.com/zerosoul/blog.yangerxiao.com
  featured: false
  categories:
    - Blog
    - Portfolio
- title: MOTTO x MOTTO
  main_url: https://mottox2.com
  url: https://mottox2.com
  source_url: https://github.com/mottox2/website
  description: Web developer / UI Designer in Tokyo Japan.
  featured: false
  categories:
    - Blog
    - Portfolio
  built_by: mottox2
  built_by_url: https://mottox2.com
- title: Pride of the Meadows
  main_url: https://www.prideofthemeadows.com/
  url: https://www.prideofthemeadows.com/
  featured: false
  categories:
    - E-commerce
    - Food
    - Blog
  built_by: Caldera Digital
  built_by_url: https://www.calderadigital.com/
- title: Michael Uloth
  main_url: https://www.michaeluloth.com
  url: https://www.michaeluloth.com
  featured: false
  description: Michael Uloth is a web developer, opera singer, and the creator of Up and Running Tutorials.
  categories:
    - Portfolio
    - Web Development
    - Music
  built_by: Michael Uloth
  built_by_url: https://www.michaeluloth.com
- title: Spacetime
  main_url: https://www.heyspacetime.com/
  url: https://www.heyspacetime.com/
  featured: false
  description: >-
    Spacetime is a Dallas-based digital experience agency specializing in web,
    app, startup, and digital experience creation.
  categories:
    - Marketing
    - Portfolio
    - Agency
  built_by: Spacetime
  built_by_url: https://www.heyspacetime.com/
- title: Eric Jinks
  main_url: https://ericjinks.com/
  url: https://ericjinks.com/
  featured: false
  description: Software engineer / web developer from the Gold Coast, Australia.
  categories:
    - Portfolio
    - Blog
    - Web Development
    - Technology
  built_by: Eric Jinks
  built_by_url: https://ericjinks.com/
- title: GaiAma - We are wildlife
  main_url: https://www.gaiama.org/
  url: https://www.gaiama.org/
  featured: false
  description: >-
    We founded the GaiAma conservation organization to protect wildlife in Perú
    and to create an example of a permaculture neighborhood, living
    symbiotically with the forest - because reforestation is just the beginning
  categories:
    - Nonprofit
    - Marketing
    - Blog
  source_url: https://github.com/GaiAma/gaiama.org
  built_by: GaiAma
  built_by_url: https://www.gaiama.org/
- title: Healthcare Logic
  main_url: https://www.healthcarelogic.com/
  url: https://www.healthcarelogic.com/
  featured: false
  description: >-
    Revolutionary technology that empowers clinical and managerial leaders to
    collaborate with clarity.
  categories:
    - Marketing
    - Healthcare
    - Technology
  built_by: Thrive
  built_by_url: https://thriveweb.com.au/
- title: Papergov
  main_url: https://papergov.com/
  url: https://papergov.com/
  featured: false
  description: Manage all your government services in a single place
  categories:
    - Directory
    - Government
    - Technology
  source_url: https://github.com/WeOpenly/localgov.fyi
  built_by: Openly Technologies
  built_by_url: https://papergov.com/about/
- title: Kata.ai Documentation
  main_url: https://docs.kata.ai/
  url: https://docs.kata.ai/
  source_url: https://github.com/kata-ai/kata-platform-docs
  featured: false
  description: >-
    Documentation website for the Kata Platform, an all-in-one platform for
    building chatbots using AI technologies.
  categories:
    - Documentation
    - Technology
- title: goalgetters
  main_url: https://goalgetters.space/
  url: https://goalgetters.space/
  featured: false
  description: >-
    goalgetters is a source of inspiration for people who want to change their
    career. We offer articles, success stories and expert interviews on how to
    find a new passion and how to implement change.
  categories:
    - Blog
    - Education
  built_by: Stephanie Langers (content), Adrian Wenke (development)
  built_by_url: https://twitter.com/AdrianWenke
- title: Zensum
  main_url: https://zensum.se/
  url: https://zensum.se/
  featured: false
  description: >-
    Borrow money quickly and safely through Zensum. We compare Sweden's leading
    banks and credit institutions. Choose from multiple offers and lower your
    monthly cost. [Translated from Swedish]
  categories:
    - Technology
    - Finance
    - Marketing
  built_by: Bejamas
  built_by_url: https://bejamas.io/
- title: StatusHub - Easy to use Hosted Status Page Service
  main_url: https://statushub.com/
  url: https://statushub.com/
  featured: false
  description: >-
    Set up your very own service status page in minutes with StatusHub. Allow
    customers to subscribe to be updated automatically.
  categories:
    - Technology
    - Marketing
  built_by: Bejamas
  built_by_url: https://bejamas.io/
- title: Matthias Kretschmann Portfolio
  main_url: https://matthiaskretschmann.com/
  url: https://matthiaskretschmann.com/
  source_url: https://github.com/kremalicious/portfolio
  featured: false
  description: Portfolio of designer & developer Matthias Kretschmann.
  categories:
    - Portfolio
    - Web Development
  built_by: Matthias Kretschmann
  built_by_url: https://matthiaskretschmann.com/
- title: Iron Cove Solutions
  main_url: https://ironcovesolutions.com/
  url: https://ironcovesolutions.com/
  description: >-
    Iron Cove Solutions is a cloud based consulting firm. We help companies
    deliver a return on cloud usage by applying best practices
  categories:
    - Technology
    - Web Development
  built_by: Iron Cove Solutions
  built_by_url: https://ironcovesolutions.com/
  featured: false
- title: Moetez Chaabene Portfolio / Blog
  main_url: https://moetez.me/
  url: https://moetez.me/
  source_url: https://github.com/moetezch/moetez.me
  featured: false
  description: Portfolio of Moetez Chaabene
  categories:
    - Portfolio
    - Web Development
    - Blog
  built_by: Moetez Chaabene
  built_by_url: https://twitter.com/moetezch
- title: Nikita
  description: >-
    Automation of system deployments in Node.js for applications and
    infrastructures.
  main_url: https://nikita.js.org/
  url: https://nikita.js.org/
  source_url: https://github.com/adaltas/node-nikita
  categories:
    - Documentation
    - Open Source
    - Technology
  built_by: Adaltas
  built_by_url: https://www.adaltas.com
  featured: false
- title: Gourav Sood Blog & Portfolio
  main_url: https://www.gouravsood.com/
  url: https://www.gouravsood.com/
  featured: false
  categories:
    - Blog
    - Portfolio
  built_by: Gourav Sood
  built_by_url: https://www.gouravsood.com/
- title: Jonas Tebbe Portfolio
  description: |
    Hey, I’m Jonas and I create digital products.
  main_url: https://jonastebbe.com
  url: https://jonastebbe.com
  categories:
    - Portfolio
  built_by: Jonas Tebbe
  built_by_url: https://twitter.com/jonastebbe
  featured: false
- title: Parker Sarsfield Portfolio
  description: |
    I'm Parker, a software engineer and sneakerhead.
  main_url: https://parkersarsfield.com
  url: https://parkersarsfield.com
  categories:
    - Blog
    - Portfolio
  built_by: Parker Sarsfield
  built_by_url: https://parkersarsfield.com
- title: Frontend web development with Greg
  description: |
    JavaScript, GatsbyJS, ReactJS, CSS in JS... Let's learn some stuff together.
  main_url: https://dev.greglobinski.com
  url: https://dev.greglobinski.com
  categories:
    - Blog
    - Web Development
  built_by: Greg Lobinski
  built_by_url: https://github.com/greglobinski
- title: Insomnia
  description: |
    Desktop HTTP and GraphQL client for developers
  main_url: https://insomnia.rest/
  url: https://insomnia.rest/
  categories:
    - Blog
  built_by: Gregory Schier
  built_by_url: https://schier.co
  featured: false
- title: Timeline Theme Portfolio
  description: |
    I'm Aman Mittal, a software developer.
  main_url: https://amanhimself.dev/
  url: https://amanhimself.dev/
  categories:
    - Web Development
    - Portfolio
  built_by: Aman Mittal
  built_by_url: https://amanhimself.dev/
- title: Ocean artUp
  description: >
    Science outreach site built using styled-components and Contentful. It
    presents the research project "Ocean artUp" funded by an Advanced Grant of
    the European Research Council to explore the possible benefits of artificial
    uplift of nutrient-rich deep water to the ocean’s sunlit surface layer.
  main_url: https://ocean-artup.eu
  url: https://ocean-artup.eu
  source_url: https://github.com/janosh/ocean-artup
  categories:
    - Science
    - Education
    - Blog
  built_by: Janosh Riebesell
  built_by_url: https://janosh.io
  featured: false
- title: Ryan Fitzgerald
  description: |
    Personal portfolio and blog for Ryan Fitzgerald
  main_url: https://ryanfitzgerald.ca/
  url: https://ryanfitzgerald.ca/
  categories:
    - Web Development
    - Portfolio
  built_by: Ryan Fitzgerald
  built_by_url: https://github.com/RyanFitzgerald
  featured: false
- title: Kaizen
  description: |
    Content Marketing, PR & SEO Agency in London
  main_url: https://www.kaizen.co.uk/
  url: https://www.kaizen.co.uk/
  categories:
    - Agency
    - Blog
    - Design
    - Web Development
    - SEO
  built_by: Bogdan Stanciu
  built_by_url: https://github.com/b0gd4n
  featured: false
- title: HackerOne Platform Documentation
  description: |
    HackerOne's Product Documentation Center!
  url: https://docs.hackerone.com/
  main_url: https://docs.hackerone.com/
  categories:
    - Documentation
    - Security
  featured: false
- title: Mux Video
  description: |
    API to video hosting and streaming
  main_url: https://mux.com/
  url: https://mux.com/
  categories:
    - Video
    - API
  featured: false
- title: Swapcard
  description: >
    The easiest way for event organizers to instantly connect people, build a
    community of attendees and exhibitors, and increase revenue over time
  main_url: https://www.swapcard.com/
  url: https://www.swapcard.com/
  categories:
    - Event
    - Community
    - Marketing
  built_by: Swapcard
  built_by_url: https://www.swapcard.com/
  featured: false
- title: Kalix
  description: >
    Kalix is perfect for healthcare professionals starting out in private
    practice, to those with an established clinic.
  main_url: https://www.kalixhealth.com/
  url: https://www.kalixhealth.com/
  categories:
    - Healthcare
  featured: false
- title: HyperPlay
  description: |
    In Asean's 1st Ever LOL Esports X Music Festival
  main_url: https://hyperplay.leagueoflegends.com/
  url: https://hyperplay.leagueoflegends.com/
  categories:
    - Music
  featured: false
- title: Bad Credit Loans
  description: |
    Get the funds you need, from $250-$5,000
  main_url: https://www.creditloan.com/
  url: https://www.creditloan.com/
  categories:
    - Finance
  featured: false
- title: Financial Center
  description: >
    Member-owned, not-for-profit, co-operative whose members receive financial
    benefits in the form of lower loan rates, higher savings rates, and lower
    fees than banks.
  main_url: https://fcfcu.com/
  url: https://fcfcu.com/
  categories:
    - Finance
    - Nonprofit
    - Business
    - Education
  built_by: https://fcfcu.com/
  built_by_url: https://fcfcu.com/
  featured: false
- title: Office of Institutional Research and Assessment
  description: |
    Good Data, Good Decisions
  main_url: http://oira.ua.edu/
  url: http://oira.ua.edu/
  categories:
    - Data
  featured: false
- title: The Telegraph Premium
  description: |
    Exclusive stories from award-winning journalists
  main_url: https://premium.telegraph.co.uk/
  url: https://premium.telegraph.co.uk/
  categories:
    - Media
  featured: false
- title: html2canvas
  description: |
    Screenshots with JavaScript
  main_url: http://html2canvas.hertzen.com/
  url: http://html2canvas.hertzen.com/
  source_url: https://github.com/niklasvh/html2canvas/tree/master/www
  categories:
    - JavaScript
    - Documentation
  built_by: Niklas von Hertzen
  built_by_url: http://hertzen.com/
  featured: false
- title: Dato CMS
  description: |
    The API-based CMS your editors will love
  main_url: https://www.datocms.com/
  url: https://www.datocms.com/
  categories:
    - API
  featured: false
- title: Half Electronics
  description: |
    Personal website
  main_url: https://www.halfelectronic.com/
  url: https://www.halfelectronic.com/
  categories:
    - Blog
  built_by: Fernando Poumian
  built_by_url: https://github.com/fpoumian/halfelectronic.com
  featured: false
- title: Frithir Software Development
  main_url: https://frithir.com/
  url: https://frithir.com/
  featured: false
  description: I DRINK COFFEE, WRITE CODE AND IMPROVE MY DEVELOPMENT SKILLS EVERY DAY.
  categories:
    - Design
    - Web Development
  built_by: Frithir
  built_by_url: https://Frithir.com/
- title: Unow
  main_url: https://www.unow.fr/
  url: https://www.unow.fr/
  categories:
    - Education
    - Marketing
  featured: false
- title: Peter Hironaka
  description: |
    Freelance Web Developer based in Los Angeles.
  main_url: https://peterhironaka.com/
  url: https://peterhironaka.com/
  categories:
    - Portfolio
    - Web Development
  built_by: Peter Hironaka
  built_by_url: https://github.com/PHironaka
  featured: false
- title: Michael McQuade
  description: |
    Personal website and blog for Michael McQuade
  main_url: https://giraffesyo.io
  url: https://giraffesyo.io
  categories:
    - Blog
  built_by: Michael McQuade
  built_by_url: https://github.com/giraffesyo
  featured: false
- title: Haacht Brewery
  description: |
    Corporate website for Haacht Brewery. Designed and Developed by Gafas.
  main_url: https://haacht.com/en/
  url: https://haacht.com
  categories:
    - Marketing
  built_by: Gafas
  built_by_url: https://gafas.be
  featured: false
- title: StoutLabs
  description: |
    Portfolio of Daniel Stout, freelance developer in East Tennessee.
  main_url: https://www.stoutlabs.com/
  url: https://www.stoutlabs.com/
  categories:
    - Web Development
    - Portfolio
  built_by: Daniel Stout
  built_by_url: https://github.com/stoutlabs
  featured: false
- title: Chicago Ticket Outcomes By Neighborhood
  description: |
    ProPublica data visualization of traffic ticket court outcomes
  categories:
    - Media
    - Nonprofit
  url: >-
    https://projects.propublica.org/graphics/il/il-city-sticker-tickets-maps/ticket-status/?initialWidth=782
  main_url: >-
    https://projects.propublica.org/graphics/il/il-city-sticker-tickets-maps/ticket-status/?initialWidth=782
  built_by: David Eads
  built_by_url: https://github.com/eads
  featured: false
- title: Chicago South Side Traffic Ticketing rates
  description: |
    ProPublica data visualization of traffic ticket rates by community
  main_url: >-
    https://projects.propublica.org/graphics/il/il-city-sticker-tickets-maps/ticket-rate/?initialWidth=782
  url: >-
    https://projects.propublica.org/graphics/il/il-city-sticker-tickets-maps/ticket-rate/?initialWidth=782
  categories:
    - Media
    - Nonprofit
  built_by: David Eads
  built_by_url: https://github.com/eads
  featured: false
- title: Otsimo
  description: >
    Otsimo is a special education application for children with autism, down
    syndrome and other developmental disabilities.
  main_url: https://otsimo.com/en/
  url: https://otsimo.com/en/
  categories:
    - Blog
    - Education
  featured: false
- title: Matt Bagni Portfolio 2018
  description: >
    Mostly the result of playing with Gatsby and learning about react and
    graphql. Using the screenshot plugin to showcase the work done for my
    company in the last 2 years, and a good amount of other experiments.
  main_url: https://mattbag.github.io
  url: https://mattbag.github.io
  categories:
    - Portfolio
  featured: false
- title: Lisa Ye's Blog
  description: |
    Simple blog/portofolio for a fashion designer. Gatsby_v2 + Netlify cms
  main_url: https://lisaye.netlify.com/
  url: https://lisaye.netlify.com/
  categories:
    - Blog
    - Portfolio
  featured: false
- title: Artem Sapegin
  description: >
    Little homepage of Artem Sapegin, a frontend developer, passionate
    photographer, coffee drinker and crazy dogs’ owner.
  main_url: https://sapegin.me/
  url: https://sapegin.me/
  categories:
    - Portfolio
    - Open Source
    - Web Development
  built_by: Artem Sapegin
  built_by_url: https://github.com/sapegin
  featured: false
- title: SparkPost Developers
  main_url: https://developers.sparkpost.com/
  url: https://developers.sparkpost.com/
  source_url: https://github.com/SparkPost/developers.sparkpost.com
  categories:
    - Documentation
    - API
  featured: false
- title: Malik Browne Portfolio 2018
  description: >
    The portfolio blog of Malik Browne, a full-stack engineer, foodie, and avid
    blogger/YouTuber.
  main_url: https://www.malikbrowne.com/about
  url: https://www.malikbrowne.com
  categories:
    - Blog
    - Portfolio
  built_by: Malik Browne
  built_by_url: https://twitter.com/milkstarz
  featured: false
- title: Novatics
  description: |
    Digital products that inspire and make a difference
  main_url: https://www.novatics.com.br
  url: https://www.novatics.com.br
  categories:
    - Portfolio
    - Technology
    - Web Development
  built_by: Novatics
  built_by_url: https://github.com/Novatics
  featured: false
- title: Max McKinney
  description: >
    I’m a developer and designer with a focus in web technologies. I build cars
    on the side.
  main_url: https://maxmckinney.com/
  url: https://maxmckinney.com/
  categories:
    - Portfolio
    - Web Development
    - Design
  built_by: Max McKinney
  featured: false
- title: Stickyard
  description: |
    Make your React component sticky the easy way
  main_url: https://nihgwu.github.io/stickyard/
  url: https://nihgwu.github.io/stickyard/
  source_url: https://github.com/nihgwu/stickyard/tree/master/website
  categories:
    - Web Development
  built_by: Neo Nie
  featured: false
- title: Agata Milik
  description: |
    Website of a Polish psychologist/psychotherapist based in Gdańsk, Poland.
  main_url: https://agatamilik.pl
  url: https://agatamilik.pl
  categories:
    - Marketing
    - Healthcare
  built_by: Piotr Fedorczyk
  built_by_url: https://piotrf.pl
  featured: false
- title: WebPurple
  main_url: https://www.webpurple.net/
  url: https://www.webpurple.net/
  source_url: https://github.com/WebPurple/site
  description: >-
    Site of local (Russia, Ryazan) frontend community. Main purpose is to show
    info about meetups and keep blog.
  categories:
    - Nonprofit
    - Web Development
    - Community
    - Blog
    - Open Source
  built_by: Nikita Kirsanov
  built_by_url: https://twitter.com/kitos_kirsanov
  featured: false
- title: Papertrail.io
  description: |
    Inspection Management for the 21st Century
  main_url: https://www.papertrail.io/
  url: https://www.papertrail.io/
  categories:
    - Marketing
    - Technology
  built_by: Papertrail.io
  built_by_url: https://www.papertrail.io
  featured: false
- title: Matt Ferderer
  main_url: https://mattferderer.com
  url: https://mattferderer.com
  source_url: https://github.com/mattferderer/gatsbyblog
  description: >
    A blog built with Gatsby that discusses web related tech
    such as JavaScript, .NET, Blazor & security.
  categories:
    - Blog
    - Web Development
  built_by: Matt Ferderer
  built_by_url: https://twitter.com/mattferderer
  featured: false
- title: Sahyadri Open Source Community
  main_url: https://sosc.org.in
  url: https://sosc.org.in
  source_url: https://github.com/haxzie/sosc-website
  description: >
    Official website of Sahyadri Open Source Community for community blog, event
    details and members info.
  categories:
    - Blog
    - Community
    - Open Source
  built_by: Musthaq Ahamad
  built_by_url: https://github.com/haxzie
  featured: false
- title: Tech Confessions
  main_url: https://confessions.tech
  url: https://confessions.tech
  source_url: https://github.com/JonathanSpeek/tech-confessions
  description: A guilt-free place for us to confess our tech sins \U0001F64F\n
  categories:
    - Community
    - Open Source
  built_by: Jonathan Speek
  built_by_url: https://speek.design
  featured: false
- title: Thibault Maekelbergh
  main_url: https://thibmaek.com
  url: https://thibmaek.com
  source_url: https://github.com/thibmaek/thibmaek.github.io
  description: |
    A nice blog about development, Raspberry Pi, plants and probably records.
  categories:
    - Blog
    - Open Source
  built_by: Thibault Maekelbergh
  built_by_url: https://twitter.com/thibmaek
  featured: false
- title: LearnReact.design
  main_url: https://learnreact.design
  url: https://learnreact.design
  description: >
    React Essentials For Designers: A React course tailored for product
    designers, ux designers, ui designers.
  categories:
    - Blog
  built_by: Linton Ye
  built_by_url: https://twitter.com/lintonye
- title: Mega House Creative
  main_url: https://www.megahousecreative.com/
  url: https://www.megahousecreative.com/
  description: >
    Mega House Creative is a digital agency that provides unique goal-oriented
    web marketing solutions.
  categories:
    - Marketing
    - Agency
  built_by: Daniel Robinson
  featured: false
- title: Tobie Marier Robitaille - csc
  main_url: https://tobiemarierrobitaille.com/
  url: https://tobiemarierrobitaille.com/en/
  description: |
    Portfolio site for director of photography Tobie Marier Robitaille
  categories:
    - Portfolio
    - Gallery
  built_by: Mill3 Studio
  built_by_url: https://mill3.studio/en/
  featured: false
- title: Bestvideogame.deals
  main_url: https://bestvideogame.deals/
  url: https://bestvideogame.deals/
  description: |
    Video game comparison website for the UK, build with GatsbyJS.
  categories:
    - E-commerce
  built_by: Koen Kamphuis
  built_by_url: https://koenkamphuis.com/
  featured: false
- title: Mahipat's Portfolio
  main_url: https://mojaave.com/
  url: https://mojaave.com
  source_url: https://github.com/mhjadav/mojaave
  description: >
    mojaave.com is Mahipat's portfolio, I have developed it using Gatsby v2 and
    Bootstrap, To get in touch with people looking for full-stack developer.
  categories:
    - Portfolio
    - Web Development
  built_by: Mahipat Jadav
  built_by_url: https://mojaave.com/
  featured: false
- title: Mintfort
  main_url: https://mintfort.com/
  url: https://mintfort.com/
  source_url: https://github.com/MintFort/mintfort.com
  description: >
    Mintfort, the first crypto-friendly bank account. Store and manage assets on
    the blockchain.
  categories:
    - Technology
    - Finance
  built_by: Axel Fuhrmann
  built_by_url: https://axelfuhrmann.com/
  featured: false
- title: React Native Explorer
  main_url: https://react-native-explorer.firebaseapp.com
  url: https://react-native-explorer.firebaseapp.com
  description: |
    Explorer React Native packages and examples effortlessly.
  categories:
    - Education
  featured: false
- title: 500Tech
  main_url: https://500tech.com/
  url: https://500tech.com/
  featured: false
  categories:
    - Web Development
    - Agency
    - Open Source
- title: eworld
  main_url: https://eworld.herokuapp.com/
  url: https://eworld.herokuapp.com/
  featured: false
  categories:
    - E-commerce
    - Technology
- title: It's a Date
  description: >
    It's a Date is a dating app that actually involves dating.
  main_url: https://www.itsadate.app/
  url: https://www.itsadate.app/
  featured: false
  categories:
    - App
    - Blog
- title: Node.js HBase
  description: >
    Asynchronous HBase client for NodeJs using REST.
  main_url: https://hbase.js.org/
  url: https://hbase.js.org/
  source_url: https://github.com/adaltas/node-hbase
  categories:
    - Documentation
    - Open Source
    - Technology
  built_by: David Worms
  built_by_url: http://www.adaltas.com
  featured: false
- title: Peter Kroyer - Web Design / Web Development
  main_url: https://www.peterkroyer.at/en/
  url: https://www.peterkroyer.at/en/
  description: >
    Freelance web designer / web developer based in Vienna, Austria (Wien, Österreich).
  categories:
    - Agency
    - Web Development
    - Design
    - Portfolio
    - Freelance
  built_by: Peter Kroyer
  built_by_url: https://www.peterkroyer.at/
  featured: false
- title: Geddski
  main_url: https://gedd.ski
  url: https://gedd.ski
  description: >
    frontend mastery blog - level up your UI game.
  categories:
    - Web Development
    - Education
    - Productivity
    - User Experience
  built_by: Dave Geddes
  built_by_url: https://twitter.com/geddski
  featured: false
- title: Rung
  main_url: https://rung.com.br/
  url: https://rung.com.br/
  description: >
    Rung alerts you about the exceptionalities of your personal and professional life.
  categories:
    - API
    - Technology
    - Travel
  featured: false
- title: Mokkapps
  main_url: https://www.mokkapps.de/
  url: https://www.mokkapps.de/
  source_url: https://github.com/mokkapps/website
  description: >
    Portfolio website from Michael Hoffmann. Passionate software developer with focus on web-based technologies.
  categories:
    - Blog
    - Portfolio
    - Web Development
    - Mobile Development
  featured: false
- title: Premier Octet
  main_url: https://www.premieroctet.com/
  url: https://www.premieroctet.com/
  description: >
    Premier Octet is a React-based agency
  categories:
    - Agency
    - Web Development
    - Mobile Development
  featured: false
- title: Thorium
  main_url: https://www.thoriumsim.com/
  url: https://www.thoriumsim.com/
  source_url: https://github.com/thorium-sim/thoriumsim.com
  description: >
    Thorium - Open-source Starship Simulator Controls for Live Action Role Play
  built_by: Alex Anderson
  built_by_url: https://twitter.com/ralex1993
  categories:
    - Blog
    - Portfolio
    - Documentation
    - Marketing
    - Education
    - Entertainment
    - Open Source
    - Web Development
  featured: false
- title: Cameron Maske
  main_url: https://www.cameronmaske.com/
  url: https://www.cameronmaske.com/courses/introduction-to-pytest/
  source_url: https://github.com/cameronmaske/cameronmaske.com-v2
  description: >
    The homepage of Cameron Maske, a freelance full-stack developer, who is currently working on a free pytest video course
  categories:
    - Education
    - Video
    - Portfolio
    - Freelance
  featured: false
- title: Studenten bilden Schüler
  description: >
    Studenten bilden Schüler e.V. is a German student-run nonprofit initiative that aims to
    contribute to more equal educational opportunities by providing free tutoring to refugees
    and children from underprivileged families. The site is built on Gatsby v2, styled-components
    and Contentful. It supports Google Analytics, fluid typography and Algolia search.
  main_url: https://studenten-bilden-schueler.de
  url: https://studenten-bilden-schueler.de
  source_url: https://github.com/StudentenBildenSchueler/homepage
  categories:
    - Education
    - Nonprofit
    - Blog
  built_by: Janosh Riebesell
  built_by_url: https://janosh.io
  featured: false
- title: Mike's Remote List
  main_url: https://www.mikesremotelist.com
  url: https://www.mikesremotelist.com
  description: >
    A list of remote jobs, updated throughout the day. Built on Gatsby v1 and powered by Contentful, Google Sheets, string and sticky tape.
  categories:
    - Marketing
  featured: false
- title: Madvoid
  main_url: https://madvoid.com/
  url: https://madvoid.com/screenshot/
  featured: false
  description: >
    Madvoid is a team of expert developers dedicated to creating simple, clear, usable and blazing fast web and mobile apps.
    We are coders that help companies and agencies to create social & interactive experiences.
    This includes full-stack development using React, WebGL, Static Site Generators, Ruby On Rails, Phoenix, GraphQL, Chatbots, CI / CD, Docker and more!
  categories:
    - Portfolio
    - Technology
    - Web Development
    - Agency
    - Marketing
  built_by: Jean-Paul Bonnetouche
  built_by_url: https://twitter.com/_jpb
- title: MOMNOTEBOOK.COM
  description: >
    Sharing knowledge and experiences that make childhood and motherhood rich, vibrant and healthy.
  main_url: https://momnotebook.com/
  url: https://momnotebook.com/
  featured: false
  built_by: Aleksander Hansson
  built_by_url: https://www.linkedin.com/in/aleksanderhansson/
  categories:
    - Blog
- title: Pirate Studios
  description: >
    Reinventing music studios with 24/7 self service rehearsal, DJ & production rooms available around the world.
  main_url: https://www.piratestudios.co
  url: https://www.piratestudios.co
  featured: false
  built_by: The Pirate Studios team
  built_by_url: https://github.com/piratestudios/
  categories:
    - Music
- title: Aurora EOS
  main_url: https://www.auroraeos.com/
  url: https://www.auroraeos.com/
  featured: false
  categories:
    - Finance
    - Marketing
    - Blog
  built_by: Corey Ward
  built_by_url: http://www.coreyward.me/
- title: MadeComfy
  main_url: https://madecomfy.com.au/
  url: https://madecomfy.com.au/
  description: >
    Short term rental management startup, using Contentful + Gatsby + CircleCI
  featured: false
  categories:
    - Travel
  built_by: Lucas Vilela
  built_by_url: https://madecomfy.com.au/
- title: Tiger Facility Services
  description: >
    Tiger Facility Services combines facility management expertise with state of the art software to offer a sustainable and customer oriented cleaning and facility service.
  main_url: https://www.tigerfacilityservices.com/de-en/
  url: https://www.tigerfacilityservices.com/de-en/
  featured: false
  categories:
    - Marketing
- title: Luciano Mammino's blog
  description: >
    Tech & programming blog of Luciano Mammino a.k.a. "loige", Full-Stack Web Developer and International Speaker
  main_url: https://loige.co
  url: https://loige.co
  featured: false
  categories:
    - Blog
    - Web Development
  built_by: Luciano Mammino
  built_by_url: https://loige.co
- title: Wire • Secure collaboration platform
  description: >
    Corporate website of Wire, an open source, end-to-end encrypted collaboration platform
  main_url: https://wire.com
  url: https://wire.com
  featured: false
  categories:
    - Open Source
    - Productivity
    - Technology
    - Blog
    - App
  built_by: Wire team
  built_by_url: https://github.com/orgs/wireapp/people
- title: J. Patrick Raftery
  main_url: https://www.jpatrickraftery.com
  url: https://www.jpatrickraftery.com
  description: J. Patrick Raftery is an opera singer and voice teacher based in Vancouver, BC.
  categories:
    - Portfolio
    - Music
  built_by: Michael Uloth
  built_by_url: https://www.michaeluloth.com
  featured: false
- title: Aria Umezawa
  main_url: https://www.ariaumezawa.com
  url: https://www.ariaumezawa.com
  description: Aria Umezawa is a director, producer, and writer currently based in San Francisco. Site designed by Stephen Bell.
  categories:
    - Portfolio
    - Music
    - Entertainment
  built_by: Michael Uloth
  built_by_url: https://www.michaeluloth.com
  featured: false
- title: Pomegranate Opera
  main_url: https://pomegranateopera.netlify.com
  url: https://pomegranateopera.netlify.com
  description: Pomegranate Opera is a lesbian opera written by Amanda Hale & Kye Marshall. Site designed by Stephen Bell.
  categories:
    - Gallery
    - Music
  built_by: Michael Uloth
  built_by_url: https://www.michaeluloth.com
  featured: false
- title: Daniel Cabena
  main_url: https://www.danielcabena.com
  url: https://www.danielcabena.com
  description: Daniel Cabena is a Canadian countertenor highly regarded in both Canada and Europe for prize-winning performances ranging from baroque to contemporary repertoire. Site designed by Stephen Bell.
  categories:
    - Portfolio
    - Music
  built_by: Michael Uloth
  built_by_url: https://www.michaeluloth.com
  featured: false
- title: Artist.Center
  main_url: https://artistcenter.netlify.com
  url: https://artistcenter.netlify.com
  description: The marketing page for Artist.Center, a soon-to-launch platform designed to connect opera singers to opera companies. Site designed by Stephen Bell.
  categories:
    - Music
  built_by: Michael Uloth
  built_by_url: https://www.michaeluloth.com
  featured: false
- title: DG Volo & Company
  main_url: https://www.dgvolo.com
  url: https://www.dgvolo.com
  description: DG Volo & Company is a Toronto-based investment consultancy. Site designed by Stephen Bell.
  categories:
    - Finance
  built_by: Michael Uloth
  built_by_url: https://www.michaeluloth.com
  featured: false
- title: Shawna Lucey
  main_url: https://www.shawnalucey.com
  url: https://www.shawnalucey.com
  description: Shawna Lucey is an American theater and opera director based in New York City. Site designed by Stephen Bell.
  categories:
    - Portfolio
    - Music
    - Entertainment
  built_by: Michael Uloth
  built_by_url: https://www.michaeluloth.com
  featured: false
- title: Leyan Lo
  main_url: https://www.leyanlo.com
  url: https://www.leyanlo.com
  description: >
    Leyan Lo’s personal website
  categories:
    - Portfolio
  built_by: Leyan Lo
  built_by_url: https://www.leyanlo.com
  featured: false
- title: Hawaii National Bank
  url: https://hawaiinational.bank
  main_url: https://hawaiinational.bank
  description: Hawaii National Bank's highly personalized service has helped loyal customers & locally owned businesses achieve their financial dreams for over 50 years.
  categories:
    - Finance
  built_by: Wall-to-Wall Studios
  built_by_url: https://walltowall.com
  featured: false
- title: Coletiv
  url: https://coletiv.com
  main_url: https://coletiv.com
  description: Coletiv teams up with companies of all sizes to design, develop & launch digital products for iOS, Android & the Web.
  categories:
    - Technology
    - Agency
    - Web Development
  built_by: Coletiv
  built_by_url: https://coletiv.com
  featured: false
- title: janosh.io
  description: >
    Personal blog and portfolio of Janosh Riebesell. The site is built with Gatsby v2 and designed
    entirely with styled-components v4. Much of the layout was achieved with CSS grid. It supports
    Google Analytics, fluid typography and Algolia search.
  main_url: https://janosh.io
  url: https://janosh.io
  source_url: https://github.com/janosh/janosh.io
  categories:
    - Portfolio
    - Blog
    - Science
    - Photography
    - Travel
  built_by: Janosh Riebesell
  built_by_url: https://janosh.io
  featured: false
- title: Gold Edge Training
  url: https://www.goldedgetraining.co.uk
  main_url: https://www.goldedgetraining.co.uk
  description: >
    AAT approved online distance learning accountancy training provider. Branded landing page / mini brochure promoting competitor differentiators, student testimonials, offers, service benefits and features. Designed to both inform potential students and encourage visits to company e-commerce site or direct company contact.
  categories:
    - Education
    - Learning
    - Landing Page
    - Business
    - Finance
  built_by: Leo Furze-Waddock
  built_by_url: https://www.linkedin.com/in/lfurzewaddock
- title: Gatsby Manor
  description: >
    We build themes for gatsby. We have themes for all projects including personal,
    portfolio, e-commerce, landing pages and more. We also run an in-house
    web dev and design studio. If you cannot find what you want, we can build it for you!
    Email us at gatsbymanor@gmail.com with questions.
  main_url: https://www.gatsbymanor.com
  url: https://www.gatsbymanor.com
  source_url: https://github.com/gatsbymanor
  categories:
    - Web Development
    - Agency
    - Technology
    - Freelance
  built_by: Steven Natera
  built_by_url: https://stevennatera.com
- title: Ema Suriano's Portfolio
  main_url: https://emasuriano.com/
  url: https://emasuriano.com/
  description: >
    Ema Suriano's portfolio to display information about him, his projects and what he's writing about.
  categories:
    - Portfolio
    - Technology
    - Web Development
  built_by: Ema Suriano
  built_by_url: https://emasuriano.com/
  featured: false
- title: Luan Orlandi
  main_url: https://luanorlandi.github.io
  url: https://luanorlandi.github.io
  source_url: https://github.com/luanorlandi/luanorlandi.github.io
  description: >
    Luan Orlandi's personal website. Brazilian web developer, enthusiast in React and Gatsby.
  categories:
    - Blog
    - Portfolio
    - Web Development
  built_by: Luan Orlandi
  built_by_url: https://github.com/luanorlandi
- title: Mobius Labs
  main_url: https://mobius.ml
  url: https://mobius.ml
  description: >
    Mobius Labs landing page, a Start-up working on Computer Vision
  categories:
    - Landing Page
    - Marketing
    - Technology
  built_by: sktt
  built_by_url: https://github.com/sktt
- title: EZAgrar
  main_url: https://www.ezagrar.at/en/
  url: https://www.ezagrar.at/en/
  description: >
    EZAgrar.at is the homepage of the biggest agricultural machinery dealership in Austria. In total 8 pages will be built for this client reusing a lot of components between them.
  categories:
    - E-commerce
    - Marketing
  built_by: MangoART
  built_by_url: https://www.mangoart.at
  featured: false
- title: OAsome blog
  main_url: https://oasome.blog/
  url: https://oasome.blog/
  source_url: https://github.com/oorestisime/oasome
  description: >
    Paris-based Cypriot adventurers. A and O. Lovers of life and travel. Want to get a glimpse of the OAsome world?
  categories:
    - Blog
    - Photography
    - Travel
  built_by: Orestis Ioannou
  featured: false
- title: Brittany Chiang
  main_url: https://brittanychiang.com/
  url: https://brittanychiang.com/
  source_url: https://github.com/bchiang7/v4
  description: >
    Personal website and portfolio of Brittany Chiang built with Gatsby v2
  categories:
    - Portfolio
  built_by: Brittany Chiang
  built_by_url: https://github.com/bchiang7
  featured: false
- title: Fitekran
  description: >
    One of the most visited Turkish blogs about health, sports and healthy lifestyle, that has been rebuilt with Gatsby v2 using WordPress.
  main_url: https://www.fitekran.com
  url: https://www.fitekran.com
  categories:
    - Science
    - Healthcare
    - Blog
  built_by: Burak Tokak
  built_by_url: https://www.buraktokak.com
- title: Serverless
  main_url: https://serverless.com
  url: https://serverless.com
  description: >
    Serverless.com – Build web, mobile and IoT applications with serverless architectures using AWS Lambda, Azure Functions, Google CloudFunctions & more!
  categories:
    - Technology
    - Web Development
  built_by: Codebrahma
  built_by_url: https://codebrahma.com
  featured: false
- title: Dive Bell
  main_url: https://divebell.band/
  url: https://divebell.band/
  description: >
    Simple site for a band to list shows dates and videos (499 on lighthouse)
  categories:
    - Music
  built_by: Matt Bagni
  built_by_url: https://mattbag.github.io
  featured: false
- title: Mayer Media Co.
  main_url: https://mayermediaco.com/
  url: https://mayermediaco.com/
  description: >
    Freelance Web Development and Digital Marketing
  categories:
    - Web Development
    - Marketing
    - Blog
  source_url: https://github.com/MayerMediaCo/MayerMediaCo2.0
  built_by: Danny Mayer
  built_by_url: https://twitter.com/mayermediaco
  featured: false
- title: Jan Czizikow Portfolio
  main_url: https://www.janczizikow.com/
  url: https://www.janczizikow.com/
  source_url: https://github.com/janczizikow/janczizikow-portfolio
  description: >
    Simple personal portfolio site built with Gatsby
  categories:
    - Portfolio
    - Freelance
    - Web Development
  built_by: Jan Czizikow
  built_by_url: https://github.com/janczizikow
- title: Carbon Design Systems
  main_url: http://www.carbondesignsystem.com/
  url: http://www.carbondesignsystem.com/
  description: >
    The Carbon Design System is integrating the new IBM Design Ethos and Language. It represents a completely fresh approach to the design of all things at IBM.
  categories:
    - Design System
    - Documentation
  built_by: IBM
  built_by_url: https://www.ibm.com/
  featured: false
- title: Mozilla Mixed Reality
  main_url: https://mixedreality.mozilla.org/
  url: https://mixedreality.mozilla.org/
  description: >
    Virtual Reality for the free and open Web.
  categories:
    - Open Source
  built_by: Mozilla
  built_by_url: https://www.mozilla.org/
  featured: false
- title: Uniform Hudl Design System
  main_url: http://uniform.hudl.com/
  url: http://uniform.hudl.com/
  description: >
    A single design system to ensure every interface feels like Hudl. From the colors we use to the size of our buttons and what those buttons say, Uniform has you covered. Check the guidelines, copy the code and get to building.
  categories:
    - Design System
    - Open Source
    - Design
  built_by: Hudl
  built_by_url: https://www.hudl.com/
- title: Subtle UI
  main_url: https://subtle-ui.netlify.com/
  url: https://subtle-ui.netlify.com/
  source_url: https://github.com/ryanwiemer/subtle-ui
  description: >
    A collection of clever yet understated user interactions found on the web.
  categories:
    - Web Development
    - Open Source
    - User Experience
  built_by: Ryan Wiemer
  built_by_url: https://www.ryanwiemer.com/
  featured: false
- title: developer.bitcoin.com
  main_url: https://developer.bitcoin.com/
  url: https://developer.bitcoin.com/
  description: >
    Bitbox based bitcoin.com developer platform and resources.
  categories:
    - Finance
  featured: false
- title: Barmej
  main_url: https://app.barmej.com/
  url: https://app.barmej.com/
  description: >
    An interactive platform to learn different programming languages in Arabic for FREE
  categories:
    - Education
    - Programming
    - Learning
  built_by: Obytes
  built_by_url: https://www.obytes.com/
  featured: false
- title: Emergence
  main_url: https://emcap.com/
  url: https://emcap.com/
  description: >
    Emergence is a top enterprise cloud venture capital firm. We fund early stage ventures focusing on enterprise & SaaS applications. Emergence is one of the top VC firms in Silicon Valley.
  categories:
    - Marketing
    - Blog
  built_by: Upstatement
  built_by_url: https://www.upstatement.com/
  featured: false
- title: FPVtips
  main_url: https://fpvtips.com
  url: https://fpvtips.com
  source_url: https://github.com/jumpalottahigh/fpvtips
  description: >
    FPVtips is all about bringing racing drone pilots closer together, and getting more people into the hobby!
  categories:
    - Community
    - Education
  built_by: Georgi Yanev
  built_by_url: https://twitter.com/jumpalottahigh
  featured: false
- title: Georgi Yanev
  main_url: https://blog.georgi-yanev.com/
  url: https://blog.georgi-yanev.com/
  source_url: https://github.com/jumpalottahigh/blog.georgi-yanev.com
  description: >
    I write articles about FPV quads (building and flying), web development, smart home automation, life-long learning and other topics from my personal experience.
  categories:
    - Blog
  built_by: Georgi Yanev
  built_by_url: https://twitter.com/jumpalottahigh
  featured: false
- title: Bear Archery
  main_url: https://beararchery.com/
  url: https://beararchery.com/
  categories:
    - E-commerce
    - Sports
  built_by: Escalade Sports
  built_by_url: https://www.escaladesports.com/
  featured: false
- title: "attn:"
  main_url: https://www.attn.com/
  url: https://www.attn.com/
  categories:
    - Media
    - Entertainment
  built_by: "attn:"
  built_by_url: https://www.attn.com/
  featured: false
- title: Mirror Conf
  description: >
    Mirror Conf is a conference designed to empower designers and frontend developers who have a thirst for knowledge and want to broaden their horizons.
  main_url: https://www.mirrorconf.com/
  url: https://www.mirrorconf.com/
  categories:
    - Conference
    - Design
    - Web Development
  featured: false
- title: Startarium
  main_url: https://www.startarium.ro
  url: https://www.startarium.ro
  description: >
    Free entrepreneurship educational portal with more than 20000 users, hundreds of resources, crowdfunding, mentoring and investor pitching events facilitated.
  categories:
    - Education
    - Nonprofit
    - Entrepreneurship
  built_by: Cezar Neaga
  built_by_url: https://twitter.com/cezarneaga
  featured: false
- title: Microlink
  main_url: https://microlink.io/
  url: https://microlink.io/
  description: >
    Extract structured data from any website.
  categories:
    - Web Development
    - API
  built_by: Kiko Beats
  built_by_url: https://kikobeats.com/
  featured: false
- title: Markets.com
  main_url: https://www.markets.com/
  url: https://www.markets.com/
  featured: false
  categories:
    - Finance
- title: Kevin Legrand
  url: https://k-legrand.com
  main_url: https://k-legrand.com
  source_url: https://github.com/Manoz/k-legrand.com
  description: >
    Personal website and blog built with love with Gatsby v2
  categories:
    - Blog
    - Portfolio
    - Web Development
  built_by: Kevin Legrand
  built_by_url: https://k-legrand.com
  featured: false
- title: David James Portfolio
  main_url: https://dfjames.com/
  url: https://dfjames.com/
  source_url: https://github.com/daviddeejjames/dfjames-gatsby
  description: >
    Portfolio Site using GatsbyJS and headless WordPress
  categories:
    - WordPress
    - Portfolio
    - Blog
  built_by: David James
  built_by_url: https://twitter.com/daviddeejjames
- title: Hypertext Candy
  url: https://www.hypertextcandy.com/
  main_url: https://www.hypertextcandy.com/
  description: >
    Blog about web development. Laravel, Vue.js, etc.
  categories:
    - Blog
    - Web Development
  built_by: Masahiro Harada
  built_by_url: https://twitter.com/_Masahiro_H_
  featured: false
- title: Maxence Poutord's blog
  description: >
    Tech & programming blog of Maxence Poutord, Software Engineer, Serial Traveler and Public Speaker
  main_url: https://www.maxpou.fr
  url: https://www.maxpou.fr
  featured: false
  categories:
    - Blog
    - Web Development
  built_by: Maxence Poutord
  built_by_url: https://www.maxpou.fr
- title: The Noted Project
  url: https://thenotedproject.org
  main_url: https://thenotedproject.org
  source_url: https://github.com/ianbusko/the-noted-project
  description: >
    Website to showcase the ethnomusicology research for The Noted Project.
  categories:
    - Portfolio
    - Education
    - Gallery
  built_by: Ian Busko
  built_by_url: https://github.com/ianbusko
  featured: false
- title: People For Bikes
  url: https://2017.peopleforbikes.org/
  main_url: https://2017.peopleforbikes.org/
  categories:
    - Community
    - Sports
    - Gallery
    - Nonprofit
  built_by: PeopleForBikes
  built_by_url: https://peopleforbikes.org/about-us/who-we-are/staff/
  featured: false
- title: Wide Eye
  description: >
    Creative agency specializing in interactive design, web development, and digital communications.
  url: https://wideeye.co/
  main_url: https://wideeye.co/
  categories:
    - Design
    - Web Development
  built_by: Wide Eye
  built_by_url: https://wideeye.co/about-us/
  featured: false
- title: CodeSandbox
  description: >
    CodeSandbox is an online editor that helps you create web applications, from prototype to deployment.
  url: https://codesandbox.io/
  main_url: https://codesandbox.io/
  categories:
    - Web Development
  featured: false
- title: Marvel
  description: >
    The all-in-one platform powering design.
  url: https://marvelapp.com/
  main_url: https://marvelapp.com/
  categories:
    - Design
  featured: false
- title: Designcode.io
  description: >
    Learn to design and code React apps.
  url: https://designcode.io
  main_url: https://designcode.io
  categories:
    - Learning
  featured: false
- title: Happy Design
  description: >
    The Brand and Product Team Behind Happy Money
  url: https://design.happymoney.com/
  main_url: https://design.happymoney.com/
  categories:
    - Design
    - Finance
- title: Weihnachtsmarkt.ms
  description: >
    Explore the christmas market in Münster (Westf).
  url: https://weihnachtsmarkt.ms/
  main_url: https://weihnachtsmarkt.ms/
  source_url: https://github.com/codeformuenster/weihnachtsmarkt
  categories:
    - Gallery
    - Food
  built_by: Code for Münster during MSHACK18
  featured: false
- title: Code Championship
  description: >
    Competitive coding competitions for students from 3rd to 8th grade. Code is Sport.
  url: https://www.codechampionship.com
  main_url: https://www.codechampionship.com
  categories:
    - Learning
    - Education
    - Sports
  built_by: Abamath LLC
  built_by_url: https://www.abamath.com
  featured: false
- title: Wieden+Kennedy
  description: >
    Wieden+Kennedy is an independent, global creative company.
  categories:
    - Technology
    - Web Development
    - Agency
    - Marketing
  url: https://www.wk.com
  main_url: https://www.wk.com
  built_by: Wieden Kennedy
  built_by_url: https://www.wk.com/about/
  featured: false
- title: Testing JavaScript
  description: >
    This course will teach you the fundamentals of testing your JavaScript applications using eslint, Flow, Jest, and Cypress.
  url: https://testingjavascript.com/
  main_url: https://testingjavascript.com/
  categories:
    - Learning
    - Education
    - JavaScript
  built_by: Kent C. Dodds
  built_by_url: https://kentcdodds.com/
  featured: false
- title: Use Hooks
  description: >
    One new React Hook recipe every day.
  url: https://usehooks.com/
  main_url: https://usehooks.com/
  categories:
    - Learning
  built_by: Gabe Ragland
  built_by_url: https://twitter.com/gabe_ragland
  featured: false
- title: Ambassador
  url: https://www.getambassador.io
  main_url: https://www.getambassador.io
  description: >
    Open source, Kubernetes-native API Gateway for microservices built on Envoy.
  categories:
    - Open Source
    - Documentation
    - Technology
  built_by: Datawire
  built_by_url: https://www.datawire.io
  featured: false
- title: Clubhouse
  main_url: https://clubhouse.io
  url: https://clubhouse.io
  description: >
    The intuitive and powerful project management platform loved by software teams of all sizes. Built with Gatsby v2 and Prismic
  categories:
    - Technology
    - Blog
    - Productivity
    - Community
    - Design
    - Open Source
  built_by: Ueno.
  built_by_url: https://ueno.co
  featured: false
- title: Asian Art Collection
  url: http://artmuseum.princeton.edu/asian-art/
  main_url: http://artmuseum.princeton.edu/asian-art/
  description: >
    Princeton University has a branch dealing with state of art.They have showcased ore than 6,000 works of Asian art are presented alongside ongoing curatorial and scholarly research
  categories:
    - Marketing
  featured: false
- title: QHacks
  url: https://qhacks.io
  main_url: https://qhacks.io
  source_url: https://github.com/qhacks/qhacks-website
  description: >
    QHacks is Queen’s University’s annual hackathon! QHacks was founded in 2016 with a mission to advocate and incubate the tech community at Queen’s University and throughout Canada.
  categories:
    - Education
    - Technology
    - Podcast
  featured: false
- title: Tyler McGinnis
  url: https://tylermcginnis.com/
  main_url: https://tylermcginnis.com/
  description: >
    The linear, course based approach to learning web technologies.
  categories:
    - Education
    - Technology
    - Podcast
    - Web Development
  featured: false
- title: a11y with Lindsey
  url: https://www.a11ywithlindsey.com/
  main_url: https://www.a11ywithlindsey.com/
  source_url: https://github.com/lkopacz/a11y-with-lindsey
  description: >
    To help developers navigate accessibility jargon, write better code, and to empower them to make their Internet, Everyone's Internet.
  categories:
    - Education
    - Blog
    - Technology
  built_by: Lindsey Kopacz
  built_by_url: https://twitter.com/littlekope0903
  featured: false
- title: DEKEMA
  url: https://www.dekema.com/
  main_url: https://www.dekema.com/
  description: >
    Worldclass crafting: Furnace, fervor, fulfillment. Delivering highest demand for future craftsmanship. Built using Gatsby v2 and Prismic.
  categories:
    - Healthcare
    - Science
    - Technology
  built_by: Crisp Studio
  built_by_url: https://crisp.studio
  featured: false
- title: Ramón Chancay
  description: >-
    Front-end / Back-end Developer in Guayaquil Ecuador.
    Currently at Everymundo, previously at El Universo.
    I enjoy teaching and sharing what I know.
    I give professional advice to developers and companies.
    My wife and my children are everything in my life.
  main_url: https://ramonchancay.me/
  url: https://ramonchancay.me/
  source_url: https://github.com/devrchancay/personal-site
  featured: false
  categories:
    - Blog
    - Technology
    - Web Development
  built_by: Ramón Chancay
  built_by_url: https://ramonchancay.me/
- title: BELLHOPS
  main_url: https://www.getbellhops.com/
  url: https://www.getbellhops.com/
  description: >-
    Whether you’re moving someplace new or just want to complete a few projects around your current home, BellHops can arrange the moving services you need—at simple, straightforward rates.
  categories:
    - Business
  built_by: Bellhops, Inc.
  built_by_url: https://www.getbellhops.com/
  featured: false
- title: Acclimate Consulting
  main_url: https://www.acclimate.io/
  url: https://www.acclimate.io/
  description: >-
    Acclimate is a consulting firm that puts organizations back in control with data-driven strategies and full-stack applications.
  categories:
    - Technology
    - Consulting
  built_by: Andrew Wilson
  built_by_url: https://github.com/andwilson
  featured: false
- title: Flyright
  url: https://flyright.co/
  main_url: https://flyright.co/
  description: >-
    Flyright curates everything you need for international travel in one tidy place 💜
  categories:
    - Technology
    - App
  built_by: Ty Hopp
  built_by_url: https://github.com/tyhopp
  featured: false
- title: Vets Who Code
  url: https://vetswhocode.io/
  main_url: https://vetswhocode.io/
  description: >-
    VetsWhoCode is a non-profit organization dedicated to training military veterans & giving them the skills they need transition into tech careers.
  categories:
    - Technology
    - Nonprofit
  featured: false
- title: Patreon Blog
  url: https://blog.patreon.com/
  main_url: https://blog.patreon.com/
  description: >-
    Official blog of Patreon.com
  categories:
    - Blog
  featured: false
- title: Full Beaker
  url: https://fullbeaker.com/
  main_url: https://fullbeaker.com/
  description: >-
    Full Beaker provides independent advice online about careers and home ownership, and connect anyone who asks with companies that can help them.
  categories:
    - Consulting
  featured: false
- title: Citywide Holdup
  url: https://citywideholdup.org/
  main_url: https://citywideholdup.org/
  description: >-
    Citywide Holdup is an annual fundraising event held around early November in the city of Austin, TX hosted by the Texas Wranglers benefitting Easter Seals of Central Texas, a non-profit organization that provides exceptional services, education, outreach and advocacy so that people with disabilities can live, learn, work and play in our communities.
  categories:
    - Nonprofit
    - Event
  built_by: Cameron Rison
  built_by_url: https://github.com/killakam3084
  featured: false
- title: Dawn Labs
  url: https://dawnlabs.io
  main_url: https://dawnlabs.io
  description: >-
    Thoughtful products for inspired teams. With a holistic approach to engineering and design, we partner with startups and enterprises to build for the digital era.
  categories:
    - Technology
    - Agency
    - Web Development
  featured: false
- title: COOP by Ryder
  url: https://coop.com/
  main_url: https://coop.com/
  description: >
    COOP is a platform that connects fleet managers that have idle vehicles to businesses that are looking to rent vehicles. COOP simplifies the process and paperwork required to safely share vehicles between business owners.
  categories:
    - Marketing
  built_by: Crispin Porter Bogusky
  built_by_url: http://www.cpbgroup.com/
  featured: false
- title: Domino's Paving for Pizza
  url: https://www.pavingforpizza.com/
  main_url: https://www.pavingforpizza.com/
  description: >
    Nominate your town for a chance to have your rough drive home from Domino's fixed to pizza perfection.
  categories:
    - Marketing
  built_by: Crispin Porter Bogusky
  built_by_url: http://www.cpbgroup.com/
  featured: false
- title: Propapanda
  url: https://propapanda.eu/
  main_url: https://propapanda.eu/
  description: >
    Is a creative production house based in Tallinn, Estonia. We produce music videos, commercials, films and campaigns – from scratch to finish.
  categories:
    - Video
    - Portfolio
    - Agency
    - Media
  built_by: Henry Kehlmann
  built_by_url: https://github.com/madhenry/
  featured: false
- title: JAMstack.paris
  url: https://jamstack.paris/
  main_url: https://jamstack.paris/
  source_url: https://github.com/JAMstack-paris/jamstack.paris
  description: >
    JAMstack-focused, bi-monthly meetup in Paris
  categories:
    - Web Development
  built_by: Matthieu Auger & Nicolas Goutay
  built_by_url: https://github.com/JAMstack-paris
  featured: false
- title: DexWallet - The only Wallet you need by Dexlab
  main_url: https://www.dexwallet.io/
  url: https://www.dexwallet.io/
  source_url: https://github.com/dexlab-io/DexWallet-website
  featured: false
  description: >-
    DexWallet is a secure, multi-chain, mobile wallet with an upcoming one-click exchange for mobile.
  categories:
    - App
    - Open Source
  built_by: DexLab
  built_by_url: https://github.com/dexlab-io
- title: Kings Valley Paving
  url: https://kingsvalleypaving.com
  main_url: https://kingsvalleypaving.com
  description: >
    Kings Valley Paving is an asphalt, paving and concrete company serving the commercial, residential and industrial sectors in the Greater Toronto Area. Site designed by Stephen Bell.
  categories:
    - Marketing
  built_by: Michael Uloth
  built_by_url: https://www.michaeluloth.com
  featured: false
- title: Peter Barrett
  url: https://www.peterbarrett.ca
  main_url: https://www.peterbarrett.ca
  description: >
    Peter Barrett is a Canadian baritone from Newfoundland and Labrador who performs opera and concert repertoire in Canada, the U.S. and around the world. Site designed by Stephen Bell.
  categories:
    - Portfolio
    - Music
  built_by: Michael Uloth
  built_by_url: https://www.michaeluloth.com
  featured: false
- title: NARCAN
  main_url: https://www.narcan.com
  url: https://www.narcan.com
  description: >
    NARCAN Nasal Spray is the first and only FDA-approved nasal form of naloxone for the emergency treatment of a known or suspected opioid overdose.
  categories:
    - Healthcare
  built_by: NARCAN
  built_by_url: https://www.narcan.com
  featured: false
- title: Ritual
  main_url: https://ritual.com
  url: https://ritual.com
  description: >
    Ritual started with a simple question, what exactly is in women's multivitamins? This is the story of what happened when our founder Kat started searching for answers — the story of Ritual.
  categories:
    - Healthcare
  built_by: Ritual
  built_by_url: https://ritual.com
  featured: false
- title: Truebill
  main_url: https://www.truebill.com
  url: https://www.truebill.com
  description: >
    Truebill empowers you to take control of your money.
  categories:
    - Finance
  built_by: Truebill
  built_by_url: https://www.truebill.com
  featured: false
- title: Smartling
  main_url: https://www.smartling.com
  url: https://www.smartling.com
  description: >
    Smartling enables you to automate, manage, and professionally translate content so that you can do more with less.
  categories:
    - Marketing
  built_by: Smartling
  built_by_url: https://www.smartling.com
  featured: false
- title: Clear
  main_url: https://www.clearme.com
  url: https://www.clearme.com
  description: >
    At clear, we’re working toward a future where you are your ID, enabling you to lead an unstoppable life.
  categories:
    - Security
  built_by: Clear
  built_by_url: https://www.clearme.com
  featured: false
- title: VS Code Rocks
  main_url: https://vscode.rocks
  url: https://vscode.rocks
  source_url: https://github.com/lannonbr/vscode-rocks
  featured: false
  description: >
    VS Code Rocks is a place for weekly news on the newest features and updates to Visual Studio Code as well as trending extensions and neat tricks to continually improve your VS Code skills.
  categories:
    - Open Source
    - Blog
    - Web Development
  built_by: Benjamin Lannon
  built_by_url: https://github.com/lannonbr
- title: Particle
  main_url: https://www.particle.io
  url: https://www.particle.io
  featured: false
  description: Particle is a fully-integrated IoT platform that offers everything you need to deploy an IoT product.
  categories:
    - Marketing
- title: freeCodeCamp curriculum
  main_url: https://learn.freecodecamp.org
  url: https://learn.freecodecamp.org
  featured: false
  description: Learn to code with free online courses, programming projects, and interview preparation for developer jobs.
  categories:
    - Web Development
    - Learning
- title: Tandem
  main_url: https://www.tandem.co.uk
  url: https://www.tandem.co.uk
  description: >
    We're on a mission to free you of money misery. Our app, card and savings account are designed to help you spend less time worrying about money and more time enjoying life.
  categories:
    - Finance
    - App
  built_by: Tandem
  built_by_url: https://github.com/tandembank
  featured: false
- title: Monbanquet.fr
  main_url: https://monbanquet.fr
  url: https://monbanquet.fr
  description: >
    Give your corporate events the food and quality it deserves, thanks to the know-how of the best local artisans.
  categories:
    - E-commerce
    - Food
    - Event
  built_by: Monbanquet.fr
  built_by_url: https://github.com/monbanquet
  featured: false
- title: The Leaky Cauldron Blog
  url: https://theleakycauldronblog.com
  main_url: https://theleakycauldronblog.com
  source_url: https://github.com/v4iv/theleakycauldronblog
  description: >
    A Brew of Awesomeness with a Pinch of Magic...
  categories:
    - Blog
  built_by: Vaibhav Sharma
  built_by_url: https://github.com/v4iv
  featured: false
- title: Wild Drop Surf Camp
  main_url: https://wilddropsurfcamp.com
  url: https://wilddropsurfcamp.com
  description: >
    Welcome to Portugal's best kept secret and be amazed with our nature. Here you can explore, surf, taste the world's best gastronomy and wine, feel the North Canyon's power with the biggest waves in the world and so many other amazing things. Find us, discover yourself!
  categories:
    - Travel
  built_by: Samuel Fialho
  built_by_url: https://samuelfialho.com
  featured: false
- title: JoinUp HR chatbot
  url: https://www.joinup.io
  main_url: https://www.joinup.io
  description: Custom HR chatbot for better candidate experience
  categories:
    - App
    - Technology
  featured: false
- title: JDCastro Web Design & Development
  main_url: https://jacobdcastro.com
  url: https://jacobdcastro.com
  source_url: https://github.com/jacobdcastro/personal-site
  featured: false
  description: >
    A small business site for freelance web designer and developer Jacob D. Castro. Includes professional blog, contact forms, and soon-to-come portfolio of sites for clients. Need a new website or an extra developer to share the workload? Feel free to check out the website!
  categories:
    - Blog
    - Portfolio
    - Business
    - Freelance
  built_by: Jacob D. Castro
  built_by_url: https://twitter.com/jacobdcastro
- title: Gatsby Tutorials
  main_url: https://www.gatsbytutorials.com
  url: https://www.gatsbytutorials.com
  source_url: https://github.com/ooloth/gatsby-tutorials
  featured: false
  description: >
    Gatsby Tutorials is a community-updated list of video, audio and written tutorials to help you learn GatsbyJS.
  categories:
    - Web Development
    - Education
    - Open Source
  built_by: Michael Uloth
  built_by_url: https://www.michaeluloth.com
- title: Grooovinger
  url: https://www.grooovinger.com
  main_url: https://www.grooovinger.com
  description: >
    Martin Grubinger, a web developer from Austria
  categories:
    - Portfolio
    - Web Development
  built_by: Martin Grubinger
  built_by_url: https://www.grooovinger.com
  featured: false
- title: LXDX - the Crypto Derivatives Exchange
  main_url: https://www.lxdx.co/
  url: https://www.lxdx.co/
  description: >
    LXDX is the world's fastest crypto exchange. Our mission is to bring innovative financial products to retail crypto investors, providing access to the same speed and scalability that institutional investors already depend on us to deliver each and every day.
  categories:
    - Marketing
    - Finance
  built_by: Corey Ward
  built_by_url: http://www.coreyward.me/
  featured: false
- title: Kyle McDonald
  url: https://kylemcd.com
  main_url: https://kylemcd.com
  source_url: https://github.com/kylemcd/personal-site-react
  description: >
    Personal site + blog for Kyle McDonald
  categories:
    - Blog
  built_by: Kyle McDonald
  built_by_url: https://kylemcd.com
  featured: false
- title: VSCode Power User Course
  main_url: https://VSCode.pro
  url: https://VSCode.pro
  description: >
    After 10 years with Sublime, I switched to VSCode. Love it. Spent 1000+ hours building a premium video course to help you switch today. 200+ power user tips & tricks turn you into a VSCode.pro
  categories:
    - Education
    - Learning
    - E-commerce
    - Marketing
    - Technology
    - Web Development
  built_by: Ahmad Awais
  built_by_url: https://twitter.com/MrAhmadAwais/
  featured: false
- title: Thijs Koerselman Portfolio
  main_url: https://www.vauxlab.com
  url: https://www.vauxlab.com
  featured: false
  description: >
    Portfolio of Thijs Koerselman. A freelance software engineer, full-stack web developer and sound designer.
  categories:
    - Portfolio
    - Business
    - Freelance
    - Technology
    - Web Development
    - Music
- title: Ad Hoc Homework
  main_url: https://homework.adhoc.team
  url: https://homework.adhoc.team
  description: >
    Ad Hoc builds government digital services that are fast, efficient, and usable by everyone. Ad Hoc Homework is a collection of coding and design challenges for candidates applying to our open positions.
  categories:
    - Web Development
    - Government
    - Healthcare
    - Programming
  built_by_url: https://adhoc.team
  featured: false
- title: Birra Napoli
  main_url: http://www.birranapoli.it
  url: http://www.birranapoli.it
  built_by: Ribrain
  built_by_url: https://www.ribrainstudio.com
  featured: false
  description: >
    Birra Napoli official site
  categories:
    - Landing Page
    - Business
    - Food
- title: Satispay
  url: https://www.satispay.com
  main_url: https://www.satispay.com
  categories:
    - Business
    - Finance
    - Technology
  built_by: Satispay
  built_by_url: https://www.satispay.com
  featured: false
- title: The Movie Database - Gatsby
  url: https://tmdb.lekoarts.de
  main_url: https://tmdb.lekoarts.de
  source_url: https://github.com/LekoArts/gatsby-source-tmdb-example
  categories:
    - Open Source
    - Entertainment
    - Gallery
  featured: false
  built_by: LekoArts
  built_by_url: https://github.com/LekoArts
  description: >
    Source from The Movie Database (TMDb) API (v3) in Gatsby. This example is built with react-spring, React hooks and react-tabs and showcases the gatsby-source-tmdb plugin. It also has some client-only paths and uses gatsby-image.
- title: LANDR - Creative Tools for Musicians
  url: https://www.landr.com/
  main_url: https://www.landr.com/en/
  categories:
    - Music
    - Technology
    - Business
    - Entrepreneurship
    - Freelance
    - Marketing
    - Media
  featured: false
  built_by: LANDR
  built_by_url: https://twitter.com/landr_music
  description: >
    Marketing website built for LANDR. LANDR is a web application that provides tools for musicians to master their music (using artificial intelligence), collaborate with other musicians, and distribute their music to multiple platforms.
- title: ClinicJS
  url: https://clinicjs.org/
  main_url: https://clinicjs.org/
  categories:
    - Technology
    - Documentation
  featured: false
  built_by: NearForm
  built_by_url: https://www.nearform.com/
  description: >
    Tools to help diagnose and pinpoint Node.js performance issues.
- title: KOBIT
  main_url: https://kobit.in
  url: https://kobit.in
  description: Automated Google Analytics Report with everything you need and more
  featured: false
  categories:
    - Marketing
    - Blog
  built_by: mottox2
  built_by_url: https://mottox2.com
- title: Aleksander Hansson
  main_url: https://ahansson.com
  url: https://ahansson.com
  featured: false
  description: >
    Portfolio website for Aleksander Hansson
  categories:
    - Portfolio
    - Business
    - Freelance
    - Technology
    - Web Development
    - Consulting
  built_by: Aleksander Hansson
  built_by_url: https://www.linkedin.com/in/aleksanderhansson/
- title: Surfing Nosara
  main_url: https://www.surfingnosara.com
  url: https://www.surfingnosara.com
  description: Real estate, vacation, and surf report hub for Nosara, Costa Rica
  featured: false
  categories:
    - Business
    - Blog
    - Gallery
    - Marketing
  built_by: Desarol
  built_by_url: https://www.desarol.com
- title: Crispin Porter Bogusky
  url: https://cpbgroup.com/
  main_url: https://cpbgroup.com/
  description: >
    We solve the world’s toughest communications problems with the most quantifiably potent creative assets.
  categories:
    - Agency
    - Design
    - Marketing
  built_by: Crispin Porter Bogusky
  built_by_url: https://cpbgroup.com/
  featured: false
- title: graphene-python
  url: https://graphene-python.org
  main_url: https://graphene-python.org
  description: Graphene is a collaboratively funded project.Graphene-Python is a library for building GraphQL APIs in Python easily.
  categories:
    - Library
    - API
    - Documentation
  featured: false
- title: Engel & Völkers Ibiza Holiday Rentals
  main_url: https://www.ev-ibiza.com/
  url: https://www.ev-ibiza.com/
  featured: false
  built_by: Ventura Digitalagentur
  description: >
    Engel & Völkers, one of the most successful real estate agencies in the world, offers luxury holiday villas to rent in Ibiza.
  categories:
    - Travel
- title: Sylvain Hamann's personal website
  url: https://shamann.fr
  main_url: https://shamann.fr
  source_url: https://github.com/sylvhama/shamann-gatsby/
  description: >
    Sylvain Hamann, web developer from France
  categories:
    - Portfolio
    - Web Development
  built_by: Sylvain Hamann
  built_by_url: https://twitter.com/sylvhama
  featured: false
- title: Luca Crea's portfolio
  main_url: https://lcrea.github.io
  url: https://lcrea.github.io
  description: >
    Portfolio and personal website of Luca Crea, an Italian software engineer.
  categories:
    - Portfolio
  built_by: Luca Crea
  built_by_url: https://github.com/lcrea
  featured: false
- title: Escalade Sports
  main_url: https://www.escaladesports.com/
  url: https://www.escaladesports.com/
  categories:
    - E-commerce
    - Sports
  built_by: Escalade Sports
  built_by_url: https://www.escaladesports.com/
  featured: false
- title: Exposify
  main_url: https://www.exposify.de/
  url: https://www.exposify.de/
  description: >
    This is our German website built with Gatsby 2.0, Emotion and styled-system.
    Exposify is a proptech startup and builds technology for real estate businesses.
    We provide our customers with an elegant agent software in combination
    with beautifully designed and fast websites.
  categories:
    - Web Development
    - Real Estate
    - Agency
    - Marketing
  built_by: Exposify
  built_by_url: https://www.exposify.de/
  featured: false
- title: Steak Point
  main_url: https://www.steakpoint.at/
  url: https://www.steakpoint.at/
  description: >
    Steak Restaurant in Vienna, Austria (Wien, Österreich).
  categories:
    - Food
  built_by: Peter Kroyer
  built_by_url: https://www.peterkroyer.at/
  featured: false
- title: Takumon blog
  main_url: https://takumon.com
  url: https://takumon.com
  source_url: https://github.com/Takumon/blog
  description: Java Engineer's tech blog.
  featured: false
  categories:
    - Blog
  built_by: Takumon
  built_by_url: https://twitter.com/inouetakumon
- title: DayThirty
  main_url: https://daythirty.com
  url: https://daythirty.com
  description: DayThirty - ideas for the new year.
  featured: false
  categories:
    - Marketing
  built_by: Jack Oliver
  built_by_url: https://twitter.com/mrjackolai
- title: TheAgencyProject
  main_url: https://theagencyproject.co
  url: https://theagencyproject.co
  description: Agency model, without agency overhead.
  categories:
    - Agency
  built_by: JV-LA
  built_by_url: https://jv-la.com
- title: Karen Hou's portfolio
  main_url: https://www.karenhou.com/
  url: https://www.karenhou.com/
  categories:
    - Portfolio
  built_by: Karen H. Developer
  built_by_url: https://github.com/karenhou
  featured: false
- title: Jean Luc Ponty
  main_url: https://ponty.com
  url: https://ponty.com
  description: Official site for Jean Luc Ponty, French virtuoso violinist and jazz composer.
  featured: false
  categories:
    - Music
    - Entertainment
  built_by: Othermachines
  built_by_url: https://othermachines.com
- title: Rosewood Family Advisors
  main_url: https://www.rfallp.com/
  url: https://www.rfallp.com/
  description: Rosewood Family Advisors LLP (Palo Alto) provides a diverse range of family office services customized for ultra high net worth individuals.
  featured: false
  categories:
    - Finance
    - Business
  built_by: Othermachines
  built_by_url: https://othermachines.com
- title: Standing By Company
  main_url: https://standingby.company
  url: https://standingby.company
  description: A brand experience design company led by Scott Mackenzie and Trent Barton.
  featured: false
  categories:
    - Design
    - Web Development
  built_by: Standing By Company
  built_by_url: https://standingby.company
- title: Ashley Thouret
  main_url: https://www.ashleythouret.com
  url: https://www.ashleythouret.com
  description: Official website of Canadian soprano Ashley Thouret. Site designed by Stephen Bell.
  categories:
    - Portfolio
    - Music
  built_by: Michael Uloth
  built_by_url: https://www.michaeluloth.com
  featured: false
- title: The AZOOR Society
  main_url: https://www.azoorsociety.org
  url: https://www.azoorsociety.org
  description: The AZOOR Society is a UK-based charity committed to promoting awareness of Acute Zonal Occult Outer Retinopathy and assisting further research. Site designed by Stephen Bell.
  categories:
    - Community
    - Nonprofit
  built_by: Michael Uloth
  built_by_url: https://www.michaeluloth.com
  featured: false
- title: Gábor Fűzy pianist
  main_url: https://pianobar.hu
  url: https://pianobar.hu
  description: Gábor Fűzy pianist's official website built with Gatsby v2.
  categories:
    - Music
  built_by: Zoltán Bedi
  built_by_url: https://github.com/B3zo0
  featured: false
- title: Logicwind
  main_url: https://logicwind.com
  url: https://logicwind.com
  description: Website of Logicwind - JavaScript experts, Technology development agency & consulting.
  featured: false
  categories:
    - Portfolio
    - Agency
    - Web Development
    - Consulting
  built_by: Logicwind
  built_by_url: https://www.logicwind.com
- title: ContactBook.app
  main_url: https://contactbook.app
  url: https://contactbook.app
  description: Seamlessly share Contacts with G Suite team members
  featured: false
  categories:
    - Landing Page
    - Blog
  built_by: Logicwind
  built_by_url: https://www.logicwind.com
- title: Waterscapes
  main_url: https://waterscap.es
  url: https://waterscap.es/lake-monteynard/
  source_url: https://github.com/gaelbillon/Waterscapes-Gatsby-site
  description: Waterscap.es is a directory of bodies of water (creeks, ponds, waterfalls, lakes, etc) with information about each place such as how to get there, hike time, activities and photos and a map displayed with the Mapbox GL SJ npm package. It was developed with the goal of learning Gatsby. This website is based on the gatsby-contentful-starter and uses Contentful as CMS. It is hosted on Netlify. Hooks are setup with Bitbucket and Contentful to trigger a new build upon code or content changes. The data on Waterscap.es is a mix of original content and informations from the internets gathered and put together.
  categories:
    - Directory
    - Photography
    - Travel
  built_by: Gaël Billon
  built_by_url: https://gaelbillon.com
  featured: false
- title: Packrs
  url: https://www.packrs.co/
  main_url: https://www.packrs.co/
  description: >
    Packrs is a local delivery platform, one spot for all your daily requirements. On a single tap get everything you need at your doorstep.
  categories:
    - Marketing
    - Landing Page
    - Entrepreneurship
  built_by: Vipin Kumar Rawat
  built_by_url: https://github.com/aesthytik
  featured: false
- title: HyakuninIsshu
  main_url: https://hyakuninanki.net
  url: https://hyakuninanki.net
  source_url: https://github.com/rei-m/web_hyakuninisshu
  description: >
    HyakuninIsshu is a traditional Japanese card game.
  categories:
    - Education
    - Gallery
    - Entertainment
  built_by: Rei Matsushita
  built_by_url: https://github.com/rei-m/
  featured: false
- title: WQU Partners
  main_url: https://partners.wqu.org/
  url: https://partners.wqu.org/
  featured: false
  categories:
    - Marketing
    - Education
    - Landing Page
  built_by: Corey Ward
  built_by_url: http://www.coreyward.me/
- title: Federico Giacone
  url: https://federico.giac.one/
  main_url: https://federico.giac.one
  source_url: https://github.com/leopuleo/federico.giac.one
  description: >
    Digital portfolio for Italian Architect Federico Giacone.
  categories:
    - Portfolio
    - Gallery
  built_by: Leonardo Giacone
  built_by_url: https://github.com/leopuleo
  featured: false
- title: Station
  url: https://getstation.com/
  main_url: https://getstation.com/
  description: Station is the first smart browser for busy people. A single place for all of your web applications.
  categories:
    - Technology
    - Web Development
    - Productivity
  featured: false
- title: Vyron Vasileiadis
  url: https://fedonman.com/
  main_url: https://fedonman.com
  source_url: https://github.com/fedonman/fedonman-website
  description: Personal space of Vyron Vasileiadis aka fedonman, a Web & IoT Developer, Educator and Entrepreneur based in Athens, Greece.
  categories:
    - Portfolio
    - Technology
    - Web Development
    - Education
  built_by: Vyron Vasileiadis
  built_by_url: https://github.com/fedonman
- title: Fabien Champigny
  url: https://www.champigny.name/
  main_url: https://www.champigny.name/
  built_by_url: https://www.champigny.name/
  description: Fabien Champigny's personal blog. Entrepreneur, hacker and loves street photo.
  categories:
    - Blog
    - Gallery
    - Photography
    - Productivity
    - Entrepreneurship
  featured: false
- title: Alex Xie - Portfolio
  url: https://alexieyizhe.me/
  main_url: https://alexieyizhe.me/
  source_url: https://github.com/alexieyizhe/alexieyizhe.github.io
  description: >
    Personal website of Alex Yizhe Xie, a University of Waterloo Computer Science student and coding enthusiast.
  categories:
    - Blog
    - Portfolio
    - Web Development
  featured: false
- title: Equithon
  url: https://equithon.org/
  main_url: https://equithon.org/
  source_url: https://github.com/equithon/site-main/
  built_by: Alex Xie
  built_by_url: https://alexieyizhe.me/
  description: >
    Equithon is the largest social innovation hackathon in Waterloo, Canada. It was founded in 2016 to tackle social equity issues and create change.
  categories:
    - Education
    - Event
    - Learning
    - Open Source
    - Nonprofit
    - Technology
  featured: false
- title: Dale Blackburn - Portfolio
  url: https://dakebl.co.uk/
  main_url: https://dakebl.co.uk/
  description: >
    Dale Blackburn's personal website and blog.
  categories:
    - Blog
    - Portfolio
    - Web Development
  featured: false
- title: Portfolio of Anthony Wiktor
  url: https://www.anthonydesigner.com/
  main_url: https://www.anthonydesigner.com/
  description: >
    Anthony Wiktor is a Webby Award-Winning Creative Director and Digital Designer twice named Hot 100 by WebDesigner Magazine. Anthony has over a decade of award-winning experience in design and has worked on projects across a diverse set of industries — from entertainment to consumer products to hospitality to technology. Anthony is a frequent lecturer at USC’s Annenberg School for Communication & Journalism and serves on the board of AIGA Los Angeles.
  categories:
    - Portfolio
    - Marketing
  built_by: Maciej Leszczyński
  built_by_url: https://twitter.com/_maciej
  featured: false
- title: Frame.io Workflow Guide
  main_url: https://workflow.frame.io
  url: https://workflow.frame.io
  description: >
    The web’s most comprehensive post-production resource, written by pro filmmakers, for pro filmmakers. Always expanding, always free.
  categories:
    - Education
  built_by: Frame.io
  built_by_url: https://frame.io
  featured: false
- title: MarcySutton.com
  main_url: https://marcysutton.com
  url: https://marcysutton.com
  description: >
    The personal website of web developer and accessibility advocate Marcy Sutton.
  categories:
    - Blog
    - Accessibility
    - Video
    - Photography
  built_by: Marcy Sutton
  built_by_url: https://marcysutton.com
  featured: true
- title: WPGraphQL Docs
  main_url: https://docs.wpgraphql.com
  url: https://docs.wpgraphql.com
  description: >
    Documentation for WPGraphQL, a free open-source WordPress plugin that provides an extendable GraphQL schema and API for any WordPress site.
  categories:
    - API
    - Documentation
    - Technology
    - Web Development
    - WordPress
  built_by: WPGraphQL
  built_by_url: https://wpgraphql.com
  featured: false
- title: Shine Lawyers
  main_url: https://www.shine.com.au
  url: https://www.shine.com.au
  description: >
    Shine Lawyers is an Australian legal services website built with Gatsby v2, Elasticsearch, Isso, and Geolocation services.
  categories:
    - Business
    - Blog
- title: Parallel Polis Kosice
  url: https://www.paralelnapoliskosice.sk/
  main_url: https://www.paralelnapoliskosice.sk/
  source_url: https://github.com/ParalelnaPolisKE/paralelnapoliskosice.sk
  description: >
    Parallel Polis is a collective of people who want to live in a more opened world. We look for possibilities and technologies (Bitcoin, the blockchain, reputation systems and decentralized technologies in general) that open new ways, make processes easier and remove unnecessary barriers. We want to create an environment that aims at education, discovering and creating better systems for everybody who is interested in freedom and independence.
  categories:
    - Blog
    - Education
    - Technology
  built_by: Roman Vesely
  built_by_url: https://romanvesely.
  featured: false
- title: Unda Solutions
  url: https://unda.com.au
  main_url: https://unda.com.au
  description: >
    A custom web application development company in Perth, WA
  categories:
    - Business
    - Freelance
    - Web Development
    - Technology
  featured: false
- title: BIGBrave
  main_url: https://bigbrave.digital
  url: https://bigbrave.digital
  description: >
    BIGBrave is a strategic design firm. We partner with our clients, big and small, to design & create human-centered brands, products, services and systems that are simple, beautiful and easy to use.
  categories:
    - Agency
    - Web Development
    - Marketing
    - Technology
    - WordPress
  built_by: Francois Brill | BIGBrave
  built_by_url: https://bigbrave.digital
  featured: false
- title: 5th Avenue Properties
  main_url: https://5thavenue.co.za
  url: https://5thavenue.co.za
  description: >
    5th Avenue Properties specializes in the leasing and sales of office space and industrial property. BIGBrave built the website in Gatsby with data from an API server (CRM) for all the property and consultant data, and WordPress for all the website content data and case studies. All forms on the website was also directly integrated into the CRM system to ensure no leads are lost. People cannot stop commenting on the speed of the site and the property search.
  categories:
    - Technology
    - WordPress
    - API
  built_by: Russel Povey and Francois Brill | BIGBrave
  built_by_url: https://bigbrave.digital
  featured: false
- title: Intsha Consulting
  main_url: https://intsha.co.za
  url: https://intsha.co.za
  description: >
    Intsha is a bespoke Human Resources consultancy firm offering expert Recruitment and Talent Management services in today's competitive marketplace. BIGBrave helped Intsha design and develop a bespoke online presense helping them stand out from the crowd.
  categories:
    - Consulting
    - Marketing
    - WordPress
  built_by: Evan Janovsky | BIGBrave
  built_by_url: https://bigbrave.digital
  featured: false
- title: MHW Law
  main_url: https://mhwlaw.ca
  url: https://mhwlaw.ca
  description: >
    MHW is a full service law firm that has offered legal representation and advice to clients locally and throughout British Columbia since 1984. BIGBrave helped MHW bring their website into the 21st century by offering the best and latest Gatsby site to help them stand our from the crowd.
  categories:
    - Law
    - Marketing
    - WordPress
  built_by: Evan Janovsky and Francois Brill | BIGBrave
  built_by_url: https://bigbrave.digital
  featured: false
- title: KegTracker
  main_url: https://www.kegtracker.co.za
  url: https://www.kegtracker.co.za
  description: >
    Keg Tracker is part of the Beverage Insights family and its sole aim is to provide you with the right data about your kegs to make better decisions. In today’s business landscape having the right information at your finger tips is crucial to the agility of your business.
  categories:
    - Food
    - Business
    - Technology
  built_by: Francois Brill | BIGBrave
  built_by_url: https://bigbrave.digital
  featured: false
- title: Mike Nichols
  url: https://www.mikenichols.me
  main_url: https://www.mikenichols.me
  description: >
    Portfolio site of Mike Nichols, a UX designer and product development lead.
  categories:
    - Portfolio
    - Technology
    - Web Development
  built_by: Mike Nichols
  featured: false
- title: Steve Haid
  url: https://www.stevehaid.com
  main_url: https://www.stevehaid.com
  description: >
    Steve Haid is a real estate agent and Professional Financial Planner (PFP) who has been helping clients achieve their investment goals since 2006. Site designed by Stephen Bell.
  categories:
    - Marketing
    - Real Estate
  built_by: Michael Uloth
  built_by_url: https://www.michaeluloth.com
- title: Incremental - Loyalty, Rewards and Incentive Programs
  main_url: https://www.incremental.com.au
  url: https://www.incremental.com.au
  description: >
    Sydney-based digital agency specialising in loyalty, rewards and incentive programs. WordPress backend; Cloudinary, YouTube and Hubspot form integration; query data displayed as animated SVG graphs; video background in the header.
  categories:
    - Agency
    - Portfolio
    - WordPress
  built_by: Incremental
  built_by_url: https://www.incremental.com.au
  featured: false
- title: Technica11y
  main_url: https://www.technica11y.org
  url: https://www.technica11y.org
  description: >
    Discussing challenges in technical accessibility.
  categories:
    - Accessibility
    - Education
    - Video
  built_by: Tenon.io
  built_by_url: https://tenon.io
  featured: false
- title: Matthew Secrist
  main_url: https://www.matthewsecrist.net
  url: https://www.matthewsecrist.net
  source_url: https://github.com/matthewsecrist/v3
  description: >
    Matthew Secrist's personal portfolio using Gatsby, Prismic and Styled-Components.
  categories:
    - Portfolio
    - Technology
    - Web Development
  built_by: Matthew Secrist
  built_by_url: https://www.matthewsecrist.net
  featured: false
- title: Node.js Dev
  main_url: https://nodejs.dev
  url: https://nodejs.dev
  source_url: https://github.com/nodejs/nodejs.dev
  description: >
    Node.js Foundation Website.
  categories:
    - Documentation
    - Web Development
  built_by: Node.js Website Redesign Working Group
  built_by_url: https://github.com/nodejs/website-redesign
  featured: false
- title: Sheffielders
  main_url: https://sheffielders.org
  url: https://sheffielders.org
  source_url: https://github.com/davemullenjnr/sheffielders
  description: >
    A collective of businesses, creatives, and projects based in Sheffield, UK.
  categories:
    - Directory
  built_by: Dave Mullen Jnr
  built_by_url: https://davemullenjnr.co.uk
  featured: false
- title: Stealth Labs
  url: https://stealthlabs.io
  main_url: https://stealthlabs.io
  description: >
    We design and develop for the web, mobile and desktop
  categories:
    - Portfolio
    - Web Development
  built_by: Edvins Antonovs
  built_by_url: https://edvins.io
  featured: false
- title: Constanzia Yurashko
  main_url: https://www.constanziayurashko.com
  url: https://www.constanziayurashko.com
  description: >
    Exclusive women's ready-to-wear fashion by designer Constanzia Yurashko.
  categories:
    - Portfolio
  built_by: Maxim Andries
  featured: false
- title: Algolia
  url: https://algolia.com
  main_url: https://algolia.com
  description: >
    Algolia helps businesses across industries quickly create relevant, scalable, and lightning fast search and discovery experiences.
  categories:
    - Web Development
    - Technology
    - Open Source
    - Featured
  built_by: Algolia
  featured: true
- title: GVD Renovations
  url: https://www.gvdrenovationsinc.com/
  main_url: https://www.gvdrenovationsinc.com/
  description: >
    GVD Renovations is a home improvement contractor with a well known reputation as a professional, quality contractor in California.
  categories:
    - Business
  built_by: David Krasniy
  built_by_url: http://dkrasniy.com
  featured: false
- title: Styled System
  url: https://styled-system.com/
  main_url: https://styled-system.com/
  source_url: https://github.com/styled-system/styled-system/tree/master/docs
  description: >
    Style props for rapid UI development.
  categories:
    - Design System
  built_by: Brent Jackson
  built_by_url: https://jxnblk.com/
- title: Timehacker
  url: https://timehacker.app
  main_url: https://timehacker.app
  description: >
    Procrastination killer, automatic time tracking app to skyrocket your productivity
  categories:
    - Productivity
    - App
    - Technology
    - Marketing
    - Landing Page
  built_by: timehackers
  featured: false
- title: Little & Big
  main_url: https://www.littleandbig.com.au/
  url: https://www.littleandbig.com.au/
  description: >
    Little & Big exists with the aim to create Websites, Apps, E-commerce stores
    that are consistently unique and thoughtfully crafted, every time.
  categories:
    - Agency
    - Design
    - Web Development
    - Portfolio
  built_by: Little & Big
  built_by_url: https://www.littleandbig.com.au/
  featured: false
- title: Cat Knows
  main_url: https://catnose99.com/
  url: https://catnose99.com/
  description: >
    Personal blog built with Gatsby v2.
  categories:
    - Blog
    - Web Development
  built_by: CatNose
  built_by_url: https://twitter.com/catnose99
  featured: false
- title: just some dev
  url: https://www.iamdeveloper.com
  main_url: https://www.iamdeveloper.com
  source_url: https://github.com/nickytonline/www.iamdeveloper.com
  description: >
    Just some software developer writing things ✏️
  categories:
    - Blog
  built_by: Nick Taylor
  built_by_url: https://www.iamdeveloper.com
  featured: false
- title: Keziah Moselle Blog
  url: https://blog.keziahmoselle.fr/
  main_url: https://blog.keziahmoselle.fr/
  source_url: https://github.com/KeziahMoselle/blog.keziahmoselle.fr
  description: >
    ✍️ A place to share my thoughts.
  categories:
    - Blog
  built_by: Keziah Moselle
  built_by_url: https://keziahmoselle.fr/
- title: xfuture's blog
  url: https://www.xfuture-blog.com/
  main_url: https://www.xfuture-blog.com/
  source_url: https://github.com/xFuture603/xfuture-blog
  description: >
    A blog about Devops, Web development, and my insights as a systems engineer.
  categories:
    - Blog
  built_by: Daniel Uhlmann
  built_by_url: https://www.xfuture-blog.com/
- title: Mayne's Blog
  main_url: https://gine.me/
  url: https://gine.me/page/1
  source_url: https://github.com/mayneyao/gine-blog
  featured: false
  categories:
    - Blog
    - Web Development
- title: Bakedbird
  url: https://bakedbird.com
  main_url: https://bakedbird.com
  description: >
    Eleftherios Psitopoulos - A frontend developer from Greece ☕
  categories:
    - Portfolio
    - Blog
  built_by: Eleftherios Psitopoulos
  built_by_url: https://bakedbird.com
- title: Benjamin Lannon
  url: https://lannonbr.com
  main_url: https://lannonbr.com
  source_url: https://github.com/lannonbr/Portfolio-gatsby
  description: >
    Personal portfolio of Benjamin Lannon
  categories:
    - Portfolio
    - Web Development
  built_by: Benjamin Lannon
  built_by_url: https://lannonbr.com
  featured: false
- title: Aravind Balla
  url: https://aravindballa.com
  main_url: https://aravindballa.com
  source_url: https://github.com/aravindballa/website2017
  description: >
    Personal portfolio of Aravind Balla
  categories:
    - Portfolio
    - Blog
    - Web Development
  built_by: Aravind Balla
  built_by_url: https://aravindballa.com
- title: Kaleb McKelvey
  url: https://kalebmckelvey.com
  main_url: https://kalebmckelvey.com
  source_url: https://github.com/avatar-kaleb/kalebmckelvey-site
  description: >
    Personal portfolio of Kaleb McKelvey!
  categories:
    - Blog
    - Portfolio
  built_by: Kaleb McKelvey
  built_by_url: https://kalebmckelvey.com
  featured: false
- title: Michal Czaplinski
  url: https://czaplinski.io
  main_url: https://czaplinski.io
  source_url: https://github.com/michalczaplinski/michalczaplinski.github.io
  description: >
    Michal Czaplinski is a full-stack developer 🚀
  categories:
    - Portfolio
    - Web Development
  built_by: Michal Czaplinski mmczaplinski@gmail.com
  built_by_url: https://czaplinski.io
  featured: false
- title: Interactive Investor (ii)
  url: https://www.ii.co.uk
  main_url: https://www.ii.co.uk
  description: >
    Hybrid (static/dynamic) Gatsby web app for ii's free research, news and analysis, discussion and product marketing site.
  categories:
    - Business
    - Finance
    - Technology
  built_by: Interactive Investor (ii)
  built_by_url: https://www.ii.co.uk
  featured: false
- title: Weingut Goeschl
  url: https://www.weingut-goeschl.at/
  main_url: https://www.weingut-goeschl.at/
  description: >
    Weingut Goeschl is a family winery located in Gols, Burgenland in Austria (Österreich)
  categories:
    - E-commerce
    - Business
  built_by: Peter Kroyer
  built_by_url: https://www.peterkroyer.at/
  featured: false
- title: Hash Tech Guru
  url: https://hashtech.guru
  main_url: https://hashtech.guru
  description: >
    Software Development Training School and Tech Blog
  categories:
    - Blog
    - Education
  built_by: Htet Wai Yan Soe
  built_by_url: https://github.com/johnreginald
- title: AquaGruppen Vattenfilter
  url: https://aquagruppen.se
  main_url: https://aquagruppen.se/
  description: >
    Water filter and water treatment products in Sweden
  categories:
    - Business
    - Technology
  built_by: Johan Eliasson
  built_by_url: https://github.com/elitan
  featured: false
- title: Josef Aidt
  url: https://josefaidt.dev
  main_url: https://josefaidt.dev
  source_url: https://github.com/josefaidt/josefaidt.github.io
  description: >
    Personal website, blog, portfolio for Josef Aidt
  categories:
    - Portfolio
    - Blog
    - Web Development
  built_by: Josef Aidt
  built_by_url: https://twitter.com/garlicbred
- title: How To egghead
  main_url: https://howtoegghead.com/
  url: https://howtoegghead.com/
  source_url: https://github.com/eggheadio/how-to-egghead
  featured: false
  built_by: egghead.io
  built_by_url: https://egghead.io
  description: >
    How to become an egghead instructor or reviewer
  categories:
    - Documentation
    - Education
- title: Sherpalo Ventures
  main_url: https://www.sherpalo.com/
  url: https://www.sherpalo.com/
  featured: false
  categories:
    - Finance
    - Business
    - Technology
  built_by: Othermachines
  built_by_url: https://othermachines.com
- title: WrapCode
  url: https://www.wrapcode.com
  main_url: https://www.wrapcode.com
  description: >
    A full stack blog on Microsoft Azure, JavaScript, DevOps, AI and Bots.
  categories:
    - Blog
    - Technology
    - Web Development
  built_by: Rahul P
  built_by_url: https://twitter.com/_rahulpp
  featured: false
- title: Kirankumar Ambati's Portfolio
  url: https://www.kirankumarambati.me
  main_url: https://www.kirankumarambati.me
  description: >
    Personal website, blog, portfolio of Kirankumar Ambati
  categories:
    - Blog
    - Portfolio
    - Web Development
  built_by: Kirankumar Ambati
  built_by_url: https://github.com/kirankumarambati
  featured: false
- title: Rou Hun Fan's portfolio
  main_url: https://flowen.me
  url: https://flowen.me
  description: >
    Portfolio of creative developer Rou Hun Fan. Built with Gatsby v2 &amp; Greensock drawSVG.
  categories:
    - Portfolio
  built_by: Rou Hun Fan Developer
  built_by_url: https://flowen.me
  featured: false
- title: chadly.net
  url: https://www.chadly.net
  main_url: https://www.chadly.net
  source_url: https://github.com/chadly/chadly.net
  description: >
    Personal tech blog by Chad Lee.
  categories:
    - Blog
    - Technology
    - Web Development
  built_by: Chad Lee
  built_by_url: https://github.com/chadly
  featured: false
- title: CivicSource
  url: https://www.civicsource.com
  main_url: https://www.civicsource.com
  description: >
    Online auction site to purchase tax-distressed properties from local taxing authorities.
  categories:
    - Real Estate
    - Government
  featured: false
- title: SpotYou
  main_url: https://spotyou.joshglazer.com
  url: https://spotyou.joshglazer.com
  source_url: https://github.com/joshglazer/spotyou
  description: >
    SpotYou allows you to watch your favorite music videos on Youtube based on your Spotify Preferences
  categories:
    - Entertainment
    - Music
  built_by: Josh Glazer
  built_by_url: https://linkedin.com/in/joshglazer/
  featured: false
- title: Hesam Kaveh's blog
  description: >
    A blog with great seo that using gatsby-source-wordpress to fetch posts from backend
  main_url: https://hesamkaveh.com/
  url: https://hesamkaveh.com/
  source_url: https://github.com/hesamkaveh/sansi
  featured: false
  categories:
    - Blog
    - WordPress
- title: Oliver Gomes Portfolio
  main_url: https://oliver-gomes.github.io/v4/
  url: https://oliver-gomes.github.io/v4/
  description: >
    As an artist and a web designer/developer, I wanted to find a way to present these two portfolios in a way that made sense.  I felt with new found power of speed, Gatsby helped keep my creativity intact with amazing response and versatility. I felt my butter smooth transition felt much better in user perspective and super happy with the power of Gatsby.
  categories:
    - Portfolio
    - Web Development
    - Blog
  built_by: Oliver Gomes
  built_by_url: https://github.com/oliver-gomes
  featured: false
- title: Patrik Szewczyk
  url: https://www.szewczyk.cz/
  main_url: https://www.szewczyk.cz/
  description: >
    Patrik Szewczyk – JavaScript, TypeScript, React, Node.js developer, Redux, Reason
  categories:
    - Portfolio
  built_by: Patrik Szewczyk
  built_by_url: https://linkedin.com/in/thepatriczek/
  featured: false
- title: Jacob Cofman's Blog
  description: >
    Personal blog / portfolio about Jacob Cofman.
  main_url: https://jcofman.de/
  url: https://jcofman.de/
  source_url: https://github.com/JCofman/jc-website
  featured: false
  categories:
    - Blog
    - Portfolio
- title: re-geo
  description: >
    re-geo is react based geo cities style component.
  main_url: https://re-geo.netlify.com/
  url: https://re-geo.netlify.com/
  source_url: https://github.com/sadnessOjisan/re-geo-lp
  categories:
    - Open Source
  built_by: sadnessOjisan
  built_by_url: https://twitter.com/sadnessOjisan
  featured: false
- title: Luis Cestou Portfolio
  description: >
    Portfolio of graphic + interactive designer Luis Cestou.
  main_url: https://luiscestou.com
  url: https://luiscestou.com
  source_url: https://github.com/lcestou/luiscestou.com
  built_by: Luis Cestou contact@luiscestou.com
  built_by_url: https://luiscestou.com
  featured: false
  categories:
    - Portfolio
    - Web Development
- title: Data Hackers
  url: https://datahackers.com.br/
  main_url: https://datahackers.com.br/
  description: >
    Official website for the biggest portuguese-speaking data science community. Makes use of several data sources such as podcasts from Anchor, messages from Slack, newsletters from MailChimp and blog posts from Medium. The unique visual design also had its hurdles and was quite fun to develop!
  categories:
    - Blog
    - Education
    - Podcast
    - Technology
  built_by: Kaordica
  built_by_url: https://kaordica.design
  featured: false
- title: TROMAQ
  url: https://www.tromaq.com/
  main_url: https://www.tromaq.com/
  description: >
    TROMAQ executes earthmoving services and rents heavy machinery for construction work. Even with the lack of good photography, their new site managed to pass a solid and trustworthy feeling to visitors during testing and they're already seeing the improvement in brand awareness, being the sole player with a modern website in their industry.
  categories:
    - Marketing
  built_by: Kaordica
  built_by_url: https://kaordica.design
  featured: false
- title: Novida Consulting
  url: https://www.novidaconsultoria.com.br
  main_url: https://www.novidaconsultoria.com.br
  description: >
    Novida’s goal was to position itself as a solid, exclusive and trustworthy brand for families looking for a safe financial future… We created a narrative and visual design that highlight their exclusivity.
  categories:
    - Marketing
  built_by: Kaordica
  built_by_url: https://kaordica.design
  featured: false
- title: We Are Clarks
  url: https://www.weareclarks.com
  main_url: https://www.weareclarks.com
  source_url: https://github.com/abeaclark/weareclarks
  description: >
    A family travel blog.
  categories:
    - Blog
    - Travel
  built_by: Abe Clark
  built_by_url: https://www.linkedin.com/in/abrahamclark/
  featured: false
- title: Guillaume Briday's Blog
  main_url: https://guillaumebriday.fr/
  url: https://guillaumebriday.fr/
  source_url: https://github.com/guillaumebriday/guillaumebriday.fr
  description: >
    My personal blog built with Gatsby and Tailwind CSS.
  categories:
    - Blog
    - Web Development
    - Technology
  built_by: Guillaume Briday
  built_by_url: https://guillaumebriday.fr/
  featured: false
- title: Jean Regisser's Portfolio
  main_url: https://jeanregisser.com/
  url: https://jeanregisser.com/
  source_url: https://github.com/jeanregisser/jeanregisser.com
  featured: false
  description: >
    Portfolio of software engineer Jean Regisser.
  categories:
    - Portfolio
    - Mobile Development
  built_by: Jean Regisser
  built_by_url: https://jeanregisser.com/
- title: Chase Ohlson
  url: https://chaseohlson.com
  main_url: https://chaseohlson.com
  description: >
    Portfolio of frontend engineer & web developer Chase Ohlson.
  categories:
    - Portfolio
    - Web Development
  built_by: Chase Ohlson
  built_by_url: https://chaseohlson.com
  featured: false
- title: Zach Schnackel
  url: https://zslabs.com
  main_url: https://zslabs.com
  source_url: https://github.com/zslabs/zslabs.com
  description: >
    Portfolio site for UI/Motion Developer, Zach Schnackel.
  categories:
    - Portfolio
    - Web Development
  built_by: Zach Schnackel
  built_by_url: https://zslabs.com
- title: Gremlin
  url: https://www.gremlin.com
  main_url: https://www.gremlin.com
  description: >
    Gremlin's Failure as a Service finds weaknesses in your system before they cause problems.
  categories:
    - Marketing
- title: Headless.page
  main_url: https://headless.page/
  url: https://headless.page/
  description: >
    Headless.page is a directory of e-commerce sites featuring headless architecture, PWA features and / or the latest JavaScript technology.
  categories:
    - Directory
    - E-commerce
  built_by: Subscribe Pro
  built_by_url: https://www.subscribepro.com/
  featured: false
- title: Ouracademy
  main_url: https://our-academy.org/
  url: https://our-academy.org/
  source_url: https://github.com/ouracademy/website
  description: >
    Ouracademy is an organization that promoves the education in software development through blog posts & videos smiley.
  categories:
    - Open Source
    - Blog
    - Education
  built_by: Ouracademy
  built_by_url: https://github.com/ouracademy
  featured: false
- title: Tenon.io
  main_url: https://tenon.io
  url: https://tenon.io
  description: >
    Tenon.io is an accessibility tooling, services and consulting company.
  categories:
    - API
    - Accessibility
    - Business
    - Consulting
    - Technology
  built_by: Tenon.io
  built_by_url: https://tenon.io
  featured: false
- title: Projectival
  url: https://www.projectival.de/
  main_url: https://www.projectival.de/
  description: >
    Freelancer Online Marketing & Web Development in Cologne, Germany
  categories:
    - Freelance
    - Marketing
    - Web Development
    - Blog
    - Consulting
    - SEO
    - Business
  built_by: Sascha Klapetz
  built_by_url: https://www.projectival.de/
  featured: false
- title: Hetzner Online Community
  main_url: https://community.hetzner.com
  url: https://community.hetzner.com
  description: >
    Hetzner Online Community provides a free collection of high-quality tutorials, which are based on free and open source software, on a variety of topics such as development, system administration, and other web technology.
  categories:
    - Web Development
    - Technology
    - Programming
    - Open Source
    - Community
  built_by: Hetzner Online GmbH
  built_by_url: https://www.hetzner.com/
  featured: false
- title: AGYNAMIX
  url: https://www.agynamix.de/
  main_url: https://www.agynamix.de/
  source_url: https://github.com/tuhlmann/agynamix.de
  description: >
    Full Stack Java, Scala, Clojure, TypeScript, React Developer in Thalheim, Germany
  categories:
    - Freelance
    - Web Development
    - Programming
    - Blog
    - Consulting
    - Portfolio
    - Business
  built_by: Torsten Uhlmann
  built_by_url: https://www.agynamix.de/
  featured: false
- title: syracuse.io
  url: https://syracuse.io
  main_url: https://syracuse.io
  source_url: https://github.com/syracuseio/syracuseio/
  description: >
    Landing page for Syracuse NY Software Development Meetup Groups
  categories:
    - Community
  built_by: Benjamin Lannon
  built_by_url: https://lannonbr.com
- title: Render Documentation
  main_url: https://render.com/docs
  url: https://render.com/docs
  description: >
    Render is the easiest place to host your sites and apps. We use Gatsby for everything on https://render.com, including our documentation. The site is deployed on Render as well! We also have a guide to deploying Gatsby apps on Render: https://render.com/docs/deploy-gatsby.
  categories:
    - Web Development
    - Programming
    - Documentation
    - Technology
  built_by: Render Developers
  built_by_url: https://render.com
  featured: false
- title: prima
  url: https://www.prima.co
  main_url: https://www.prima.co
  description: >
    Discover industry-defining wellness content and trusted organic hemp CBD products safely supporting wellness, stress, mood, skin health, and balance.
  categories:
    - Blog
    - E-commerce
    - Education
  built_by: The Couch
  built_by_url: https://thecouch.nyc
- title: Gatsby Guides
  url: https://gatsbyguides.com/
  main_url: https://gatsbyguides.com/
  description: >
    Free tutorial course about using Gatsby with a CMS.
  categories:
    - Education
    - Documentation
    - Web Development
  built_by: Osio Labs
  built_by_url: https://osiolabs.com/
  featured: false
- title: Architude
  url: https://architudedesign.com
  main_url: https://architudedesign.com
  description: >
    筑冶 Architude International Design Consultants
  categories:
    - Design
    - Landing Page
    - Gallery
  built_by: Neo Nie
  built_by_url: https://github.com/nihgwu
  featured: false
- title: Arctica
  url: https://arctica.io
  main_url: https://arctica.io
  description: >
    Arctica specialises in purpose-built web sites and progressive web applications with user optimal experiences, tailored to meet the objectives of your business.
  categories:
    - Portfolio
    - Agency
    - Design
    - Web Development
  built_by: Arctica
  built_by_url: https://arctica.io
  featured: false
- title: Shard Ventures
  url: https://shard.vc
  main_url: https://shard.vc
  description: >
    Shard is building new online companies from scratch, partnering with other like-minded founders to start and invest in technology companies.
  categories:
    - Finance
    - Technology
    - Portfolio
  built_by: Arctica
  built_by_url: https://arctica.io
  featured: false
- title: David Brookes
  url: https://davidbrookes.me
  main_url: https://davidbrookes.me
  description: >
    Specialising in crafting stylish, high performance websites and applications that get results, using the latest cutting edge web development technologies.
  categories:
    - Portfolio
    - Freelance
    - Web Development
  built_by: Arctica
  built_by_url: https://arctica.io
  featured: false
- title: Dennis Morello
  url: https://morello.dev
  main_url: https://morello.dev
  source_url: https://gitlab.com/dennismorello/dev-blog
  description: >
    morello.dev is a development and technology blog written by Dennis Morello.
  categories:
    - Blog
    - Education
    - Web Development
    - Open Source
    - Technology
  built_by: Dennis Morello
  built_by_url: https://twitter.com/dennismorello
  featured: false
- title: BaseTable
  url: https://autodesk.github.io/react-base-table/
  main_url: https://autodesk.github.io/react-base-table/
  source_url: https://github.com/Autodesk/react-base-table
  description: >
    BaseTable is a react table component to display large data set with high performance and flexibility.
  categories:
    - Web Development
    - Documentation
    - Open Source
  built_by: Neo Nie
  built_by_url: https://github.com/nihgwu
  featured: false
- title: herper.io
  url: https://herper.io
  main_url: https://herper.io
  description: >
    Portfolio website for Jacob Herper - a Front End Web Developer with a passion for all things digital. I have more than 10 years experience working in web development.
  categories:
    - Portfolio
    - Web Development
    - Freelance
    - Design
    - SEO
  built_by: Jacob Herper
  built_by_url: https://github.com/jakeherp
  featured: false
- title: Artem Sapegin Photography
  description: >
    Photography portfolio and blog of Artem Sapegin, an award-losing photographer living in Berlin, Germany. Landscapes, cityscapes and dogs.
  main_url: https://morning.photos/
  url: https://morning.photos/
  source_url: https://github.com/sapegin/morning.photos
  categories:
    - Portfolio
    - Photography
  built_by: Artem Sapegin
  built_by_url: https://github.com/sapegin
- title: Pattyrn
  main_url: https://pattyrn.com
  url: https://pattyrn.com
  description: >
    Pattyrn uses advanced machine learning AI to analyze the platform’s your teams use, making it easy to solve performance problems, reduce bottlenecks, and monitor culture health to optimize your ROI and help boost performance without causing burn out.
  categories:
    - Marketing
    - Technology
  built_by: Pattyrn
  built_by_url: https://twitter.com/Pattyrn4
  featured: false
- title: Intranet Italia Day
  main_url: https://www.intranetitaliaday.it/en
  url: https://www.intranetitaliaday.it/en
  description: >
    The Italian event dedicated to the digital workplace that focuses on planning, governance and company intranet management
  categories:
    - Event
    - Conference
  built_by: Ariadne Digital
  built_by_url: https://www.ariadnedigital.it
  featured: false
- title: Textually Stylo
  main_url: https://www.textually.net
  url: https://www.textually.net
  description: >
    Stylo Markdown writing App marketing/documentation website by Textually Inc.
  categories:
    - Marketing
    - Technology
    - Blog
    - Documentation
  built_by: Sébastien Hamel
  built_by_url: https://www.textually.net
  featured: false
- title: OneDeck
  main_url: https://www.onedeck.co
  url: https://www.onedeck.co
  description: >
    OneDeck is a simple yet powerful tool for creating and sharing your one-page investment summary in under 10 minutes.
  categories:
    - Finance
    - Technology
  built_by: William Neill
  built_by_url: https://twitter.com/williamneill
  featured: false
- title: Assortment
  main_url: https://assortment.io
  url: https://assortment.io
  description: >
    Assortment aims to provide detailed tutorials (and more) for developers of all skill levels within the Web Development Industry. Attempting to cut out the fluff and arm you with the facts.
  categories:
    - Blog
    - Web Development
  built_by: Luke Whitehouse
  built_by_url: https://twitter.com/_lukewh
  featured: false
- title: Mission42
  main_url: https://mission42.zauberware.com
  url: https://mission42.zauberware.com
  description: >
    A landing page for the mobile app Mission42. Mission42 wants to help you learn new skills.
  categories:
    - App
    - Learning
    - Education
    - Landing Page
  built_by: Philipp Siegmund, zauberware
  built_by_url: https://www.zauberware.com
- title: Altstadtdomizil Idstein
  main_url: http://www.altstadtdomizil-idstein.de/
  url: http://www.altstadtdomizil-idstein.de/
  description: >
    A landing page for a holiday apartment in Idstein, Germany.
  categories:
    - Landing Page
    - Travel
    - Real Estate
  built_by: Simon Franzen, zauberware
  built_by_url: https://www.zauberware.com
- title: Gerald Martinez Dev
  main_url: https://gmartinez.dev/
  url: https://gmartinez.dev/
  source_url: https://github.com/nephlin7/gmartinez.dev
  description: >
    Personal web site for show my skills and my works.
  categories:
    - Web Development
    - Portfolio
  built_by: Gerald Martinez
  built_by_url: https://twitter.com/GeraldM_92
  featured: false
- title: Becreatives
  main_url: https://becreatives.com
  url: https://becreatives.com
  featured: false
  description: >
    Digital software house. Enlights ideas. Think smart execute harder.
  categories:
    - Technology
    - Web Development
    - Agency
    - Marketing
  built_by: Becreatives
  built_by_url: https://becreatives.com
- title: Paul Clifton Photography
  main_url: https://paulcliftonphotography.com
  url: https://paulcliftonphotography.com
  featured: false
  description: >
    A full migration from WordPress to GatsbyJS and DatoCMS. Includes custom cropping on images as viewport changes size and also an infinity scroll that doesn't preload all of the results.
  categories:
    - Blog
    - Portfolio
    - Gallery
    - Photography
  built_by: Little Wolf Studio
  built_by_url: https://littlewolfstudio.co.uk
- title: Atte Juvonen - Blog
  url: https://www.attejuvonen.fi/
  main_url: https://www.attejuvonen.fi/
  source_url: https://github.com/baobabKoodaa/blog
  description: >
    Tech-oriented personal blog covering topics like AI, data, voting, game theory, infosec and software development.
  categories:
    - Blog
    - Data
    - JavaScript
    - Programming
    - Science
    - Security
    - Technology
    - Web Development
  featured: false
- title: Kibuk Construction
  url: https://kibukconstruction.com/
  main_url: https://kibukconstruction.com/
  description: >
    Kibuk Construction is a fully licensed and insured contractor specializing in Siding, Decks, Windows & Doors!
  categories:
    - Business
  built_by: David Krasniy
  built_by_url: http://dkrasniy.com
- title: RedCarpetUp
  main_url: https://www.redcarpetup.com
  url: https://www.redcarpetup.com/
  description: >
    RedCarpetUp's home page for a predominantly mobile-only customer base in India with major constraints on bandwidth availability
  categories:
    - Finance
  built_by: RedCarpet Dev Team
  built_by_url: https://www.redcarpetup.com
  featured: false
- title: talita traveler
  url: https://talitatraveler.com/
  main_url: https://talitatraveler.com/
  source_url: https://github.com/afuh/talitatraveler
  description: >
    Talita Traveler's personal blog.
  categories:
    - Blog
  built_by: Axel Fuhrmann
  built_by_url: https://axelfuhrmann.com/
  featured: false
- title: Pastelería el Progreso
  url: https://pasteleriaelprogreso.com/
  main_url: https://pasteleriaelprogreso.com/
  source_url: https://github.com/afuh/elprogreso
  description: >
    Famous bakery in Buenos Aires.
  categories:
    - Food
    - Gallery
  built_by: Axel Fuhrmann
  built_by_url: https://axelfuhrmann.com/
  featured: false
- title: Maitrik's Portfolio
  url: https://www.maitrikpatel.com/
  main_url: https://www.maitrikpatel.com/
  source_url: https://github.com/maitrikjpatel/portfolio
  description: >
    Portfolio of a Front-End Developer / UX Designer who designs and develops pixel perfect user interface, experiences and web applications.
  categories:
    - Portfolio
    - Blog
    - Design
    - Web Development
  built_by: Maitrik Patel
  built_by_url: https://www.maitrikpatel.com/
  featured: false
- title: PicPick
  url: https://picpick.app/
  main_url: https://picpick.app/
  description: >
    All-in-one Graphic Design Tool, Screen Capture Software, Image Editor, Color Picker, Pixel Ruler and More
  categories:
    - Productivity
    - App
    - Technology
  built_by: NGWIN
  built_by_url: https://picpick.app/
  featured: false
- title: Ste O'Neill
  main_url: https://www.steoneill.dev
  url: https://www.steoneill.dev
  description: >
    MVP of a portfolio site for a full stack UK based developer.
  categories:
    - Blog
    - Portfolio
  built_by: Ste O'Neill
  built_by_url: https://steoneill.dev
  featured: false
- title: Filipe Santos Correa's Portfolio
  description: >
    Filipe's Personal About Me / Portfolio.
  main_url: https://filipesantoscorrea.com/
  url: https://filipesantoscorrea.com/
  source_url: https://github.com/Safi1012/filipesantoscorrea.com
  featured: false
  categories:
    - Portfolio
- title: Progressive Massachusetts Legislator Scorecard
  main_url: https://scorecard.progressivemass.com
  url: https://scorecard.progressivemass.com
  featured: false
  source_url: https://github.com/progressivemass/legislator-scorecard
  description: >
    Learn about MA state legislators' voting records through a progressive lens
  categories:
    - Government
    - Education
  built_by: Alex Holachek
  built_by_url: https://alex.holachek.com/
- title: Jeff Wolff – Portfolio
  main_url: https://www.jeffwolff.net
  url: https://www.jeffwolff.net
  featured: false
  description: >
    A guy from San Diego who makes websites.
  categories:
    - Blog
    - Portfolio
    - Web Development
- title: Jp Valery – Portfolio
  main_url: https://jpvalery.photo
  url: https://jpvalery.photo
  featured: false
  description: >
    Self-taught photographer documenting spaces and people
  categories:
    - Portfolio
    - Photography
- title: Prevue
  main_url: https://www.prevue.io
  url: https://www.prevue.io
  featured: false
  description: >
    All in One Prototyping Tool For Vue Developers
  categories:
    - Open Source
    - Web Development
- title: Gold Medal Flour
  main_url: https://www.goldmedalflour.com
  url: https://www.goldmedalflour.com
  description: >
    Gold Medal Four is a brand of flour products owned by General Mills. The new site was built using Gatsby v2 with data sources from WordPress and an internal recipe API, and features multifaceted recipe filtering and a modified version of Gatsby Image to support art direction images.
  categories:
    - Food
  built_by: General Mills Branded Sites Dev Team
  built_by_url: https://www.generalmills.com
  featured: false
- title: Fifth Gait Technologies
  main_url: https://5thgait.com
  url: https://5thgait.com
  featured: false
  description: >
    Fifth Gait is a small business in the defense and space industry that is run and owned by physicists and engineers that have worked together for decades. The site was built using Gatsby V2.
  categories:
    - Government
    - Science
    - Technology
  built_by: Jonathan Z. Fisher
  built_by_url: https://jonzfisher.com
- title: Sal's Pals
  main_url: https://www.sals-pals.net
  url: https://www.sals-pals.net
  featured: false
  description: >
    Sal's Pals is a professional dog walking and pet sitting service based in Westfield, NJ. New site built with gatsby v2.
  categories:
    - Business
- title: Zuyet Awarmatrip
  main_url: https://www.zuyetawarmatrip.com
  url: https://www.zuyetawarmatrip.com
  featured: false
  description: >
    Zuyet Awarmatrip is a subsidiary identity within the personal ecosystem of Zuyet Awarmatik, focusing on travel and photography.
  categories:
    - Travel
    - Photography
  built_by: Zuyet Awarmatik
- title: manuvel.be
  url: https://www.manuvel.be
  main_url: https://www.manuvel.be
  source_url: https://github.com/riencoertjens/manuvelsite
  description: >
    Cycling themed café coming this april in Sint Niklaas, Belgium. One page with funky css-grid and gatsby-image trickery!
  categories:
    - Food
  built_by: WEBhart
  built_by_url: https://www.web-hart.com
  featured: false
- title: WEBhart
  url: https://www.web-hart.com
  main_url: https://www.web-hart.com
  description: >
    Hi, I'm Rien (pronounced Reen) from Belgium but based in Girona, Spain. I'm an autodidact, committed to learning until the end of time.
  categories:
    - Portfolio
    - Design
    - Web Development
    - Freelance
  built_by: WEBhart
  built_by_url: https://www.web-hart.com
  featured: false
- title: nicdougall.com
  url: https://nicdougall.netlify.com/
  main_url: https://nicdougall.netlify.com/
  source_url: https://github.com/riencoertjens/nicdougall.com
  description: >
    Athlete website with Netlify CMS for blog content.
  categories:
    - Blog
  built_by: WEBhart
  built_by_url: https://www.web-hart.com
  featured: false
- title: Lebuin D'Haese
  url: https://www.lebuindhaese.be/
  main_url: https://www.lebuindhaese.be/
  description: >
    Artist portfolio website. Powered by a super simple Netlify CMS to easily add blog posts or new art pieces.
  categories:
    - Portfolio
    - Blog
  built_by: WEBhart
  built_by_url: https://www.web-hart.com
  featured: false
- title: Iefke Molenstra
  url: https://www.iefke.be/
  main_url: https://www.iefke.be/
  description: >
    Artist portfolio website. Powered by a super simple Netlify CMS to easily add blog posts or new art pieces.
  categories:
    - Portfolio
    - Blog
  built_by: WEBhart
  built_by_url: https://www.web-hart.com
  featured: false
- title: The Broomwagon
  url: https://www.thebroomwagongirona.com/
  main_url: https://www.thebroomwagongirona.com/
  description: >
    foodtruck style coffee by pro cyclist Robert Gesink. The site has a webshop with merchandise and coffee beans.
  categories:
    - E-commerce
  built_by: WEBhart
  built_by_url: https://www.web-hart.com
- title: Pella Windows and Doors
  main_url: https://www.pella.com
  url: https://www.pella.com
  featured: false
  description: >
    The Pella Corporation is a privately held window and door manufacturing
  categories:
    - Business
- title: tinney.dev
  url: https://tinney.dev
  main_url: https://tinney.dev
  source_url: https://github.com/cdtinney/tinney.dev
  description: >
    Personal portfolio/blog of Colin Tinney
  categories:
    - Blog
    - Portfolio
    - Open Source
  built_by: Colin Tinney
  built_by_url: https://tinney.dev
  featured: false
- title: Monkeywrench Books
  main_url: https://monkeywrenchbooks.org
  url: https://monkeywrenchbooks.org
  description: >
    Monkeywrench Books is an all-volunteer, collectively-run bookstore and event space in Austin, TX
  categories:
    - Business
    - Community
    - Education
  built_by: Monkeywrench Books
  built_by_url: https://monkeywrenchbooks.org
- title: DeepMay.io
  main_url: https://deepmay.io
  url: https://deepmay.io
  description: >
    DeepMay is an experimental new tech bootcamp in the mountains of North Carolina.
  categories:
    - Event
    - Community
    - Technology
    - Marketing
  built_by: DeepMay
  built_by_url: https://twitter.com/deepmay_io
  featured: false
- title: Liferay.Design
  main_url: https://liferay.design
  url: https://liferay.design
  source_url: https://github.com/liferay-design/liferay.design
  description: >
    Liferay.Design is home to some of the freshest open-source designers who love to share articles and other resources for the Design Community.
  categories:
    - Blog
    - Community
    - Design
    - Marketing
    - Open Source
    - Technology
    - User Experience
  built_by: Liferay Designers
  built_by_url: https://twitter.com/liferaydesign
  featured: false
- title: Front End Remote Jobs
  main_url: https://frontendremotejobs.com
  url: https://frontendremotejobs.com
  source_url: https://github.com/benjamingrobertson/remotefrontend
  description: >
    Front End Remote Jobs features fully remote jobs for front end developers.
  categories:
    - WordPress
    - Web Development
  built_by: Ben Robertson
  built_by_url: https://benrobertson.io
  featured: false
- title: Penrose Grand Del Mar
  main_url: https://penroseatthegrand.com
  url: https://penroseatthegrand.com
  description: >
    Penrose Grand Del Mar is a luxury housing project coming soon.
  categories:
    - Real Estate
    - Design
  built_by: Chase Ohlson
  built_by_url: https://chaseohlson.com
- title: JustGraphQL
  url: https://www.justgraphql.com/
  main_url: https://www.justgraphql.com/
  source_url: https://github.com/Novvum/justgraphql
  description: >
    JustGraphQL helps developers quickly search and filter through GraphQL resources, tools, and articles.
  categories:
    - Open Source
    - Web Development
    - Technology
  built_by: Novvum
  built_by_url: https://www.novvum.io/
  featured: false
- title: Peter Macinkovic Personal Blog
  url: https://peter.macinkovic.id.au/
  main_url: https://peter.macinkovic.id.au/
  source_url: https://github.com/inkovic/peter-macinkovic-static-site
  description: >
    Personal Website and Blog of e-commerce SEO Specialist and Digital Marketer Peter Macinkovic.
  categories:
    - SEO
    - Marketing
    - Blog
  featured: false
- title: NH Hydraulikzylinder
  main_url: https://nh-hydraulikzylinder.com
  url: https://nh-hydraulikzylinder.com
  description: >
    High quality & high performance hydraulic cylinders manufactured in Austria based on the clients requirements
  categories:
    - Business
  built_by: MangoART
  built_by_url: https://www.mangoart.at
  featured: false
- title: Frauennetzwerk Linz-Land
  main_url: https://frauennetzwerk-linzland.net
  url: https://frauennetzwerk-linzland.net
  description: >
    Homepage for the local women's association providing support to people in need offline and online (Livechat integration)
  categories:
    - Nonprofit
  built_by: MangoART
  built_by_url: https://www.mangoart.at
  featured: false
- title: Mein Traktor
  main_url: http://www.mein-traktor.at/
  url: http://www.mein-traktor.at/
  description: >
    Homepage of a the main importer of SAME and Lamborghini Tractors in Austria with customer support area
  categories:
    - Business
    - App
  built_by: MangoART
  built_by_url: https://www.mangoart.at
  featured: false
- title: Lamborghini Traktoren
  main_url: https://lamborghini-traktor.at
  url: https://lamborghini-traktor.at
  description: >
    Lamborghini Tractors - Landing page for the brand in Austria
  categories:
    - Business
  built_by: MangoART
  built_by_url: https://www.mangoart.at
  featured: false
- title: Holly Lodge Community Centre - Highgate, London
  main_url: https://www.hlcchl.org/
  url: https://www.hlcchl.org/
  source_url: https://github.com/eugelogic/hlcchl-gatsby
  description: >
    The Holly Lodge Community Centre - Highgate, London has a shiny new website built with Gatsby v2 that makes important contributions towards a faster, more secure and environmentally friendly web for everyone.
  categories:
    - Community
    - Event
    - Nonprofit
  built_by: Eugene Molari Developer
  built_by_url: https://twitter.com/EugeneMolari
  featured: false
- title: blackcater's blog
  url: https://www.blackcater.win
  main_url: https://www.blackcater.win
  source_url: https://github.com/blackcater/blog
  description: >
    Blog like Medium, for person and team.
  categories:
    - Blog
    - Web Development
  built_by: blackcater
  built_by_url: https://github.com/blackcater
  featured: false
- title: Kenneth Kwakye-Gyamfi Portfolio Site
  url: https://www.kwakye-gyamfi.com
  main_url: https://www.kwakye-gyamfi.com
  source_url: https://www.github.com/cross19xx/cross-site
  description: >
    Personal portfolio site for Kenneth Kwakye-Gyamfi, a mobile and web full stack applications developer currently based in Accra, Ghana.
  categories:
    - SEO
    - Web Development
    - Open Source
    - Portfolio
  featured: false
- title: Gareth Weaver
  url: https://www.garethweaver.com/
  main_url: https://www.garethweaver.com/
  source_url: https://github.com/garethweaver/public-site-react
  description: >
    A personal portfolio of a London based frontend developer built with Gatsby 2, Redux and Sass
  categories:
    - Portfolio
    - Web Development
  built_by: Gareth Weaver
  built_by_url: https://twitter.com/garethdweaver
  featured: false
- title: Mailjet
  url: https://dev.mailjet.com/
  main_url: https://dev.mailjet.com/
  description: >
    Mailjet is an easy-to-use all-in-one e-mail platform.
  categories:
    - API
    - Documentation
  featured: false
- title: Peintagone
  url: https://www.peintagone.be/
  main_url: https://www.peintagone.be/
  description: >
    Peintagone is a superior quality paint brand with Belgian tones.
  categories:
    - Portfolio
    - Gallery
  built_by: Sebastien Crepin
  built_by_url: https://github.com/opeah
  featured: false
- title: Let's Do Dish!
  url: https://letsdodish.com
  main_url: https://letsdodish.com
  description: >
    A new recipe site for people who enjoy cooking great food in their home kitchen. Find some great meal ideas! Let's do dish!
  categories:
    - Blog
    - Food
  built_by: Connerra
  featured: false
- title: AWS Amplify Community
  url: https://amplify.aws/community/
  main_url: https://amplify.aws/community/
  source_url: https://github.com/aws-amplify/community
  description: >
    Amplify Community is a hub for developers building fullstack serverless applications with Amplify to easily access content (such as events, blog posts, videos, sample projects, and tutorials) created by other members of the Amplify community.
  categories:
    - Blog
    - Directory
    - Education
    - Technology
  built_by: Nikhil Swaminathan
  built_by_url: https://github.com/swaminator
  featured: false
- title: Cal State Monterey Bay
  url: https://csumb.edu
  main_url: https://csumb.edu
  source_url: https://github.com/csumb/csumb-gatsby
  description: >
    A website for the entire campus of California State University, Monterey Bay.
  categories:
    - Education
    - Government
  built_by: CSUMB Web Team
  built_by_url: https://csumb.edu/web/team
  featured: false
- title: BestPricingPages.com
  url: https://bestpricingpages.com
  main_url: https://bestpricingpages.com
  source_url: https://github.com/jpvalery/pricingpages/
  description: >
    A repository of the best pricing pages by the best companies. Built in less than a week.
    Inspired by RGE and since pricingpages.xyz no longer exists, I felt such a resource was missing and could be helpful to many people.
  categories:
    - Business
    - Community
    - Entrepreneurship
    - Open Source
    - Technology
  built_by: Jp Valery
  built_by_url: https://jpvalery.me
  featured: false
- title: Lendo Austria
  url: https://lendo.at
  main_url: https://lendo.at
  description: >
    A Comparison site for best private loan offer from banks in Austria.
  categories:
    - Business
    - Finance
  built_by: Lendo developers
  featured: false
- title: Visual Cloud FX
  url: https://visualcloudfx.com
  main_url: https://visualcloudfx.com
  source_url: https://github.com/jjcav84/visualcloudfx
  description: >
    Basic static site built with MDBootstrap, React, and Gatsby
  categories:
    - Consulting
    - Portfolio
  built_by: Jacob Cavazos
  built_by_url: https://jacobcavazos.com
- title: Matthew Miller (Me4502)
  url: https://matthewmiller.dev
  main_url: https://matthewmiller.dev
  description: >
    The personal site, blog and portfolio of Matthew Miller (Me4502)
  categories:
    - Blog
    - Programming
    - Technology
    - Portfolio
  built_by: Matthew Miller
  featured: false
- title: Årets Kontor
  url: https://aretskontor.newst.se
  main_url: https://aretskontor.newst.se
  description: >
    A swedish competition for "office of the year" in sweden with a focus on design. Built with MDBootstrap and Gatsby.
  categories:
    - Real Estate
    - Marketing
  built_by: Victor Björklund
  built_by_url: https://victorbjorklund.com
  featured: false
- title: Kyma
  url: https://kyma-project.io
  main_url: https://kyma-project.io
  source_url: https://github.com/kyma-project/website
  description: >
    This website holds overview, blog and documentation for Kyma open source project that is a Kubernates based application extensibility framework.
  categories:
    - Documentation
    - Blog
    - Technology
    - Open Source
  built_by: Kyma developers
  built_by_url: https://twitter.com/kymaproject
  featured: false
- title: Verso
  main_url: https://verso.digital
  url: https://verso.digital
  description: >
    Verso is a creative technology studio based in Singapore. Site built with Gatsby and Netlify.
  categories:
    - Agency
    - Consulting
    - Design
    - Technology
  built_by: Verso
  built_by_url: https://verso.digital
  featured: false
- title: Camilo Holguin
  url: https://camiloholguin.me
  main_url: https://camiloholguin.me
  source_url: https://github.com/camiloholguin/gatsby-portfolio
  description: >
    Portfolio site using GatsbyJS and WordPress REST API.
  categories:
    - WordPress
    - Portfolio
    - Web Development
  built_by: Camilo Holguin
  built_by_url: https://camiloholguin.me
  featured: false
- title: Bennett Hardwick
  url: https://bennetthardwick.com
  main_url: https://bennetthardwick.com
  description: >
    The personal website and blog of Bennett Hardwick, an Australian software developer and human being.
  categories:
    - Blog
    - Programming
    - Technology
  source_url: https://github.com/bennetthardwick/website
  built_by: Bennett Hardwick
  built_by_url: https://bennetthardwick.com
  featured: false
- title: Kodingnesia
  url: https://kodingnesia.com/
  main_url: https://kodingnesia.com/
  description: >
    Kodingnesia is a place for learning programming & linux in Bahasa Indonesia.
  categories:
    - Blog
    - Programming
    - Technology
  built_by: Frisko Mayufid
  built_by_url: https://frisko.space
- title: Sindhuka
  url: https://sindhuka.org/
  main_url: https://sindhuka.org/
  description: >
    Official website of the Sindhuka initiative, a sustainable farmers' network in Nepal.
  categories:
    - Business
    - Community
    - Government
    - Marketing
  source_url: https://github.com/Polcius/sindhuka-serif
  built_by: Pol Milian
  built_by_url: https://github.com/Polcius/
  featured: false
- title: ERS HCL Open Source Portal
  url: https://ers-hcl.github.io/
  main_url: https://ers-hcl.github.io/
  description: >
    Official site for ERS-HCL GitHub organizational site. This is a hybrid app with static and dynamic content, providing a details of the open source projects, initiatives, innovation ideas within ERS-HCL. It pulls data from various data sources including GitHub APIs, MDX based blog posts, excel files. It also hosts an ideas app that is based on Firebase.
  categories:
    - Open Source
    - Blog
    - Technology
    - Web Development
    - Community
    - Documentation
  source_url: https://github.com/ERS-HCL/gatsby-ershcl-app
  built_by: Tarun Kumar Sukhu
  built_by_url: https://github.com/tsukhu
- title: Sandbox
  url: https://www.sandboxneu.com/
  main_url: https://www.sandboxneu.com/
  source_url: https://github.com/sandboxneu/sandboxneu.com
  description: >
    Official website of Sandbox, a Northeastern University student group that builds software for researchers.
  categories:
    - Marketing
  built_by: Sandbox at Northeastern
  built_by_url: https://github.com/sandboxneu/
  featured: false
- title: Accessible App
  main_url: https://accessible-app.com
  url: https://accessible-app.com
  source_url: https://github.com/accessible-app/accessible-app_com
  description: >
    Learn how to build inclusive web applications and Single Page Apps in modern JavaScript frameworks. This project collects strategies, links, patterns and plugins for React, Vue and Angular.
  categories:
    - Accessibility
    - Web Development
    - JavaScript
  built_by: Marcus Herrmann
  built_by_url: https://marcus.io
  featured: false
- title: PygmalionPolymorph
  url: https://pygmalionpolymorph.com
  main_url: https://pygmalionpolymorph.com
  source_url: https://github.com/PygmalionPolymorph/portfolio
  description: >
    Portfolio of artist, musician and developer PygmalionPolymorph.
  categories:
    - Portfolio
    - Gallery
    - Music
    - Photography
    - Web Development
  built_by: PygmalionPolymorph
  built_by_url: https://pygmalionpolymorph.com
  featured: false
- title: Gonzalo Nuñez Photographer
  main_url: https://www.gonzalonunez.com
  url: https://www.gonzalonunez.com
  description: >
    Website for Cancun based destination wedding photographer Gonzalo Nuñez. Site built with GatsbyJS, WordPress API and Netlify.
  categories:
    - Photography
    - Portfolio
    - WordPress
  built_by: Miguel Mayo
  built_by_url: https://www.miguelmayo.com
  featured: false
- title: Element 84
  main_url: https://www.element84.com
  url: https://www.element84.com
  description: >
    Element 84 is software engineering and design firm that helps companies and government agencies solve problems using remote sensing, life sciences, and transportation data in the cloud.
  categories:
    - Agency
    - Blog
    - Business
    - Consulting
    - Data
    - Design
    - Government
    - Portfolio
    - Programming
    - Science
    - Technology
    - User Experience
    - Web Development
- title: Raconteur Agency
  main_url: https://www.raconteur.net/agency
  url: https://www.raconteur.net/agency
  description: >
    Raconteur Agency is a London-based content marketing agency for B2B brands. We have rebuilt their site with Gatsby v2 using their existing WordPress backend as the data source. By switching from WordPress to GatsbyJS we have achieved a 200%+ improvement in page load times and went from a Lighthouse performance score of 49 to 100.
  categories:
    - Agency
    - Marketing
    - WordPress
  built_by: Jacob Herper
  built_by_url: https://herper.io
  featured: false
- title: Purple11
  main_url: https://purple11.com/
  url: https://purple11.com/
  description: >
    Purple11 is a site for photography and photo retouching tips and tricks.
  categories:
    - Blog
    - Photography
  built_by: Sébastien Noël
  built_by_url: https://blkfuel.com/
  featured: false
- title: PerfReviews
  main_url: https://perf.reviews/
  url: https://perf.reviews/
  source_url: https://github.com/PerfReviews/PerfReviews
  description: >
    The best content about web performance in spanish language.
  categories:
    - Web Development
  built_by: Joan León & José M. Pérez
  built_by_url: https://perf.reviews/nosotros/
  featured: false
- title: Un Backend - Blog
  main_url: https://www.unbackend.pro/
  url: https://www.unbackend.pro/
  description: >
    The personal website and blog of Camilo Ramírez, a backend developer :).
  categories:
    - Blog
    - Programming
    - Technology
  source_url: https://github.com/camilortte/camilortte.github.com
  built_by: Camilo Ramírez
  built_by_url: https://www.unbackend.pro/about
  featured: false
- title: Hitesh Vaghasiya
  main_url: https://hiteshvaghasiya.com/
  url: https://hiteshvaghasiya.com/
  description: >
    This is Hitesh Vaghasiya's blog. This blog is help you an E-Commerce like Magento, Shopify, and BigCommerce.
  categories:
    - Blog
    - Programming
    - Technology
    - Web Development
  built_by: Hitesh Vaghasiya
  built_by_url: https://hiteshvaghasiya.com/
  featured: false
- title: Aditus
  main_url: https://www.aditus.io
  url: https://www.aditus.io
  description: >
    Aditus is the accessibility tool for your team. We help teams build accessible websites and products.
  categories:
    - Accessibility
    - Education
  built_by: Aditus
  built_by_url: https://www.aditus.io
  featured: false
- title: Ultra Config
  main_url: https://ultraconfig.com.au/
  url: https://ultraconfig.com.au/ultra-config-generator/
  description: >
    Ultra Config Generator is a software application for Network Engineers to efficiently manage their network infrastructure.
  categories:
    - Blog
    - Technology
  built_by: Ultra Config
  built_by_url: https://ultraconfig.com.au/
  featured: false
- title: Malice
  main_url: https://malice.fr/
  url: https://malice.fr/
  description: >
    Malice is a cyber-training  platform for learning, validating and improving security related skills through simulated scenarios and challenges.
  categories:
    - Security
    - Technology
  built_by: Sysdream
  built_by_url: https://sysdream.com/
  featured: false
- title: Nash
  main_url: https://nash.io/
  url: https://nash.io/
  description: >
    Nash is a decentralized platform for trading, payment and other financial services. Our goal is to bring distributed finance to everyone by making blockchain technology fast and easy to use. We employ an off-chain engine to match trades rapidly, but never take control of customers’ assets. Our intuitive interface offers easy access to a range of trading, payment and investment functions.
  categories:
    - Portfolio
    - Security
    - Technology
  built_by: Andrej Gajdos
  built_by_url: https://andrejgajdos.com/
  featured: false
- title: Axel Fuhrmann
  url: https://axelfuhrmann.com
  main_url: https://axelfuhrmann.com
  source_url: https://github.com/afuh/axelfuhrmann.com
  description: >
    Personal portfolio.
  categories:
    - Portfolio
    - Freelance
    - Web Development
  featured: false
- title: Alaina Viau
  url: https://www.alainaviau.com
  main_url: https://www.alainaviau.com
  description: >
    Official website of Canadian opera director, creator, and producer Alaina Viau. Site designed by Stephen Bell.
  categories:
    - Portfolio
    - Music
  built_by: Michael Uloth
  built_by_url: https://www.michaeluloth.com
- title: Alison Moritz
  url: https://www.alisonmoritz.com
  main_url: https://www.alisonmoritz.com
  description: >
    Official website of American stage director Alison Moritz. Site designed by Stephen Bell.
  categories:
    - Portfolio
    - Music
  built_by: Michael Uloth
  built_by_url: https://www.michaeluloth.com
- title: Luke Secomb Digital
  url: https://lukesecomb.digital
  main_url: https://lukesecomb.digital
  source_url: https://github.com/lukethacoder/luke-secomb-simple
  description: >
    A simple portfolio site built using TypeScript, Markdown and React Spring.
  categories:
    - Portfolio
    - Web Development
  built_by: Luke Secomb
  built_by_url: https://lukesecomb.digital
  featured: false
- title: We are Brew
  url: https://www.wearebrew.co.uk
  main_url: https://www.wearebrew.co.uk
  description: >
    Official website for Brew, a Birmingham based Digital Marketing Agency.
  categories:
    - Portfolio
    - Web Development
    - Agency
    - Marketing
  built_by: Brew Digital
  built_by_url: https://www.wearebrew.co.uk
- title: Global City Data
  main_url: https://globalcitydata.com
  url: https://globalcitydata.com
  source_url: https://github.com/globalcitydata/globalcitydata
  description: >
    Global City Data is an open, easily browsable platform to showcase peer-reviewed urban datasets and models created by different research groups.
  categories:
    - Education
    - Open Source
  built_by: Rafi Barash
  built_by_url: https://rafibarash.com
  featured: false
- title: Submittable
  url: https://www.submittable.com
  main_url: https://www.submittable.com
  description: >
    Submissions made simple. Submittalbe is a cloud-based submissions manager that lets you accept, review, and make decisions on any kind of digital content.
  categories:
    - Technology
    - Marketing
  built_by: Genevieve Crow
  built_by_url: https://github.com/g-crow
- title: Appmantle
  main_url: https://appmantle.com
  url: https://appmantle.com
  description: >
    Appmantle is a new way of creating apps. A complete modern app that you build yourself quickly & easily, without programming knowledge.
  categories:
    - App
    - Marketing
    - Landing Page
    - Mobile Development
    - Technology
  built_by: Appmantle
  built_by_url: https://appmantle.com
  featured: false
- title: Acto
  main_url: https://www.acto.dk/
  url: https://www.acto.dk/
  description: >
    Tomorrows solutions - today. Acto is an innovative software engineering company, providing your business with high-quality, scalable and maintainable software solutions, to make your business shine.
  categories:
    - Agency
    - Technology
    - Web Development
    - Mobile Development
  built_by: Acto
  built_by_url: https://www.acto.dk/
- title: Gatsby GitHub Stats
  url: https://gatsby-github-stats.netlify.com
  main_url: https://gatsby-github-stats.netlify.com
  source_url: https://github.com/lannonbr/gatsby-github-stats/
  description: >
    Statistics Dashboard for Gatsby GitHub repository
  categories:
    - Data
  built_by: Benjamin Lannon
  built_by_url: https://lannonbr.com
  featured: false
- title: Graphic Intuitions
  url: https://www.graphicintuitions.com/
  main_url: https://www.graphicintuitions.com/
  description: >
    Digital marketing agency located in Morris, Manitoba.
  categories:
    - Agency
    - Web Development
    - Marketing
  featured: false
- title: Smooper
  url: https://www.smooper.com/
  main_url: https://www.smooper.com/
  description: >
    We connect you with digital marketing experts for 1 on 1 consultation sessions
  categories:
    - Marketing
    - Directory
  featured: false
- title: Lesley Barber
  url: https://www.lesleybarber.com/
  main_url: https://www.lesleybarber.com/
  description: >
    Official website of Canadian film composer Lesley Barber.
  categories:
    - Portfolio
    - Music
  built_by: Michael Uloth
  built_by_url: https://www.michaeluloth.com
- title: Timeline of Terror
  main_url: https://timelineofterror.org/
  url: https://timelineofterror.org/
  source_url: https://github.com/Symbitic/timeline-of-terror
  description: >
    Complete guide to the events of September 11, 2001.
  categories:
    - Directory
    - Government
  built_by: Alex Shaw
  built_by_url: https://github.com/Symbitic/
  featured: false
- title: Pill Club
  url: https://thepillclub.com
  main_url: https://thepillclub.com
  description: >
    Zero Copay With Insurance + Free Shipping + Bonus Gifts + Online Delivery – Birth Control Delivery and Prescription
  categories:
    - Marketing
    - Healthcare
  built_by: Pill Club
  built_by_url: https://thepillclub.com
- title: myweekinjs
  url: https://www.myweekinjs.com/
  main_url: https://www.myweekinjs.com/
  source_url: https://github.com/myweekinjs/public-website
  description: >
    Challenge to create and/or learn something new in JavaScript each week.
  categories:
    - Blog
  built_by: Adriaan Janse van Rensburg
  built_by_url: https://github.com/HurricaneInteractive/
  featured: false
- title: The Edit Suite
  main_url: https://www.theeditsuite.com.au/
  url: https://www.theeditsuite.com.au/
  source_url: https://thriveweb.com.au/portfolio/the-edit-suite/
  description: >-
    The Edit Suite is an award winning video production and photography company based out of our Mermaid Beach studio on the Gold Coast of Australia but we also have the ability to work mobile from any location.
  categories:
    - Photography
    - Marketing
  built_by: Thrive Team - Gold Coast
  built_by_url: https://thriveweb.com.au/
  featured: false
- title: CarineRoitfeld
  main_url: https://www.carineroitfeld.com/
  url: https://www.carineroitfeld.com/
  description: >
    Online shop for Carine Roitfeld parfume
  categories:
    - E-commerce
  built_by: Ask Phill
  built_by_url: https://askphill.com
- title: EngineHub.org
  url: https://enginehub.org
  main_url: https://enginehub.org
  source_url: https://github.com/EngineHub/enginehub-website
  description: >
    The landing pages for EngineHub, the organisation behind WorldEdit, WorldGuard, CraftBook, and more
  categories:
    - Landing Page
    - Technology
    - Open Source
  built_by: Matthew Miller
  built_by_url: https://matthewmiller.dev
- title: Goulburn Physiotherapy
  url: https://www.goulburnphysiotherapy.com.au/
  main_url: https://www.goulburnphysiotherapy.com.au/
  description: >
    Goulburn Physiotherapy is a leader in injury prevention, individual and community health, and workplace health solutions across Central Victoria.
  categories:
    - Blog
    - Healthcare
  built_by: KiwiSprout
  built_by_url: https://kiwisprout.nz/
  featured: false
- title: TomTom Traffic Index
  main_url: https://www.tomtom.com/en_gb/traffic-index/
  url: https://www.tomtom.com/en_gb/traffic-index/
  description: >
    The TomTom Traffic Index provides drivers, city planners, auto manufacturers and policy makers with unbiased statistics and information about congestion levels in 403 cities across 56 countries on 6 continents.
  categories:
    - Travel
    - Data
  built_by: TomTom
  built_by_url: https://tomtom.com
  featured: false
- title: PrintAWorld | A 3D Printing and Fabrication Company
  main_url: https://prtwd.com/
  url: https://prtwd.com/
  description: >
    PrintAWorld is a NYC based fabrication and manufacturing company that specializes in 3D printing, 3D scanning, CAD Design,
    laser cutting, and rapid prototyping. We help artists, agencies and engineers turn their ideas into its physical form.
  categories:
    - Business
  featured: false
- title: Glug-Infinite
  main_url: https://gluginfinite.github.io
  url: https://gluginfinite.github.io
  source_url: https://github.com/crstnmac/glug
  description: >
    This is a website built with Gatsby v2 that is deployed on GitHub using GitHub Pages and Netlify.
  categories:
    - Web Development
    - Blog
    - Portfolio
    - Agency
  built_by: Criston Macarenhas
  built_by_url: https://github.com/crstnmac
  featured: false
- title: The State of CSS Survey
  main_url: https://stateofcss.com/
  url: https://stateofcss.com/
  source_url: https://github.com/StateOfJS/state-of-css-2019
  description: >
    Annual CSS survey, brother of The State of JS Survey.
  categories:
    - Web Development
  built_by: Sacha Greif & Contribs
  built_by_url: https://github.com/StateOfJS
  featured: false
- title: Bytom Blockchain
  url: https://bytom.io/
  main_url: https://bytom.io/
  source_url: https://github.com/bytomlabs/bytom.io
  description: >
    Embrace the New Era of Bytom Blockchain
  categories:
    - Finance
    - Open Source
    - Technology
  built_by: Bytom Foundation
  built_by_url: https://bytom.io/
  featured: false
- title: Oerol Festival
  url: https://www.oerol.nl/nl/
  main_url: https://www.oerol.nl/en/
  description: >
    Oerol is a cultural festival on the island of Terschelling in the Netherlands that is held annually in June.
    The ten-day festival is focused on live, public theatre as well as music and visual arts.
  categories:
    - Event
    - Entertainment
  built_by: Oberon
  built_by_url: https://oberon.nl/
  featured: false
- title: Libra
  main_url: https://libra.org/
  url: https://libra.org/
  description: Libra's mission is to enable a simple global currency and financial infrastructure that empowers billions of people.
  featured: false
  categories:
    - Open Source
    - Technology
    - Finance
- title: Riffy Blog
  main_url: https://blog.rayriffy.com/
  url: https://blog.rayriffy.com/
  source_url: https://github.com/rayriffy/rayriffy-blog
  description: >
    Riffy Blog is async based beautiful highly maintainable site built by using Gatsby v2 with SEO optimized.
  categories:
    - Web Development
    - Blog
    - Open Source
    - Technology
    - Music
    - SEO
  built_by: Phumrapee Limpianchop
  built_by_url: https://rayriffy.com/
  featured: false
- title: The Coffee Collective
  url: https://coffeecollective.dk
  main_url: https://coffeecollective.dk
  description: >
    The Coffee Collective website is a JAM-stack based, multilingual, multi currency website/shop selling coffee, related products and subscriptions.
  categories:
    - E-commerce
    - Food
  built_by: Remotely (Anders Hallundbæk)
  built_by_url: https://remotely.dk
  featured: false
- title: Leadership Development International
  url: https://ldi.global
  main_url: https://ldi.global
  description: >
    A DatoCMS-backed site for an education and training company based in the US, China and the UAE.
  categories:
    - Education
    - Nonprofit
  built_by: Grant Holle
  built_by_url: https://grantholle.com
  featured: false
- title: Canvas 1839
  main_url: https://www.canvas1839.com/
  url: https://www.canvas1839.com/
  description: >-
    Online store for Canvas 1839 products, including pharmacological-grade CBD oil and relief cream.
  categories:
    - E-commerce
    - Marketing
  built_by: Corey Ward
  built_by_url: http://www.coreyward.me/
- title: Sparkle Stories
  main_url: https://app.sparklestories.com/
  url: https://app.sparklestories.com/
  description: >-
    Sparkle Stories is a streaming audio platform for children with over 1,200 original audio stories.
  categories:
    - App
    - Education
  built_by: Corey Ward
  built_by_url: http://www.coreyward.me/
- title: nehalist.io
  main_url: https://nehalist.io
  url: https://nehalist.io
  description: >
    nehalist.io is a blog about software development, technology and all that kind of geeky stuff.
  categories:
    - Blog
    - Web Development
    - Open Source
  built_by: Kevin Hirczy
  built_by_url: https://nehalist.io
  featured: false
- title: March and Ash
  main_url: https://marchandash.com/
  url: https://marchandash.com/
  description: >-
    March and Ash is a customer-focused, licensed cannabis dispensary located in Mission Valley.
  categories:
    - E-commerce
    - Business
    - Blog
  built_by: Blueyellow
  built_by_url: https://blueyellow.io/
  featured: false
- title: T Two Industries
  description: >
    T Two Industries is a manufacturing company specializing in building custom truck decks, truck bodies, and trailers.
  main_url: https://www.ttwo.ca
  url: https://www.ttwo.ca
  categories:
    - Business
  built_by: https://www.t2.ca
  built_by_url: https://www.t2.ca
  featured: false
- title: Cali's Finest Landscaping
  url: https://www.calisfinestlandscaping.com/
  main_url: https://www.calisfinestlandscaping.com/
  description: >
    A team of hard-working, quality-obsessed landscaping professionals looking to take dreams and transform them into reality.
  categories:
    - Business
  built_by: David Krasniy
  built_by_url: http://dkrasniy.com
  featured: false
- title: Vazco
  url: https://www.vazco.eu
  main_url: https://www.vazco.eu
  description: >
    Vazco works for clients from all around the world in future-proof technologies and help them build better products.
  categories:
    - Agency
    - Web Development
    - Blog
    - Business
    - Technology
  built_by: Vazco
  built_by_url: https://www.vazco.eu
  featured: false
- title: Major League Eating
  main_url: https://majorleagueeating.com
  url: https://majorleagueeating.com
  description: >
    Major League Eating is the professional competitive eating organization that runs the Nathan’s Famous Coney Island Hot Dog eating contest on July 4th, among other eating events.
  categories:
    - Entertainment
    - Sports
  built_by: Carmen Cincotti
  built_by_url: https://github.com/ccincotti3
  featured: false
- title: APIs You Won't Hate
  url: https://apisyouwonthate.com/blog
  main_url: https://apisyouwonthate.com
  source_url: https://github.com/apisyouwonthate/apisyouwonthate.com
  description: >
    API development is a topic very close to our hearts. APIs You Won't Hate is a team and community dedicated to learning, writing, sharing ideas and bettering understanding of API practices. Together we can eradicate APIs we hate.
  categories:
    - Blog
    - Education
    - E-commerce
    - API
    - Community
    - Learning
    - Open Source
    - Technology
    - Web Development
  built_by: Mike Bifulco
  built_by_url: https://github.com/mbifulco
  featured: false
- title: Sankarsan Kampa
  main_url: https://traction.one
  url: https://traction.one
  description: Full time programmer, part time gamer, exploring the details of programmable systems and how to stretch their capabilities.
  featured: false
  categories:
    - Portfolio
    - Freelance
- title: AwesomeDocs
  main_url: https://awesomedocs.traction.one/
  url: https://awesomedocs.traction.one/install
  source_url: https://github.com/AwesomeDocs/website
  description: An awesome documentation website generator!
  featured: false
  categories:
    - Open Source
    - Web Development
    - Technology
    - Documentation
  built_by: Sankarsan Kampa
  built_by_url: https://traction.one
- title: Prism Programming Language
  main_url: https://prism.traction.one/
  url: https://prism.traction.one/
  source_url: https://github.com/PrismLang/website
  description: Interpreted, high-level, programming language.
  featured: false
  categories:
    - Programming
    - Open Source
    - Technology
    - Documentation
  built_by: Sankarsan Kampa
  built_by_url: https://traction.one
- title: Arnondora
  main_url: https://arnondora.in.th/
  url: https://arnondora.in.th/
  source_url: https://github.com/arnondora/arnondoraBlog
  description: Arnondora is a personal blog by Arnon Puitrakul
  categories:
    - Blog
    - Programming
    - Technology
  built_by: Arnon Puitrakul
  built_by_url: https://arnondora.in.th/
  featured: false
- title: KingsDesign
  url: https://www.kingsdesign.com.au/
  main_url: https://www.kingsdesign.com.au/
  description: KingsDesign is a Hobart based web design and development company. KingsDesign creates, designs, measures and improves web based solutions for businesses and organisations across Australia.
  categories:
    - Agency
    - Technology
    - Portfolio
    - Consulting
    - User Experience
  built_by: KingsDesign
  built_by_url: https://www.kingsdesign.com.au
- title: EasyFloh | Easy Flows for all
  url: https://www.easyfloh.com
  main_url: https://www.easyfloh.com
  description: >
    EasyFloh is for creating simple flows for your organisation. An organisation
    can design own flows with own stages.
  categories:
    - Business
    - Landing Page
  built_by: Vikram Aroskar
  built_by_url: https://medium.com/@vikramaroskar
  featured: false
- title: Home Alarm Report
  url: https://homealarmreport.com/
  main_url: https://homealarmreport.com/
  description: >
    Home Alarm Report is dedicated to helping consumers make informed decisions
    about home security solutions. The site was easily migrated from a legacy WordPress
    installation and the dev team chose Gatsby for its site speed and SEO capabilities.
  categories:
    - Blog
    - Business
    - SEO
    - Technology
  built_by: Centerfield Media
  built_by_url: https://www.centerfield.com
- title: Just | FX for treasurers
  url: https://www.gojust.com
  main_url: https://www.gojust.com
  description: >
    Just provides a single centralized view of FX for corporate treasurers. See interbank market prices, and access transaction cost analysis.
  categories:
    - Finance
    - Technology
  built_by: Bejamas
  built_by_url: https://bejamas.io/
  featured: false
- title: Bureau for Good | Nonprofit branding, web and print communications
  url: https://www.bureauforgood.com
  main_url: https://www.bureauforgood.com
  description: >
    Bureau for Good helps nonprofits explain why they matter across digital & print media. Bureau for Good crafts purpose-driven identities, websites & print materials for changemakers.
  categories:
    - Nonprofit
    - Agency
    - Design
  built_by: Bejamas
  built_by_url: https://bejamas.io/
  featured: false
- title: Atelier Cartier Blumen
  url: https://www.ateliercartier.ch
  main_url: https://www.ateliercartier.ch
  description: >
    Im schönen Kreis 6 in Zürich kreiert Nicole Cartier Blumenkompositionen anhand Charaktereigenschaften oder Geschichten zur Person an. Für wen ist Dein Blumenstrauss gedacht? Einzigartige Floristik Blumensträusse, Blumenabos, Events, Shootings. Site designed by https://www.stolfo.co
  categories:
    - E-commerce
    - Design
  built_by: Bejamas
  built_by_url: https://bejamas.io/
  featured: false
- title: Veronym – Cloud Security Service Provider
  url: https://www.veronym.com
  main_url: https://www.veronym.com
  description: >
    Veronym is securing your digital transformation. A comprehensive Internet security solution for business. Stay safe no matter how, where and when you connect.
  categories:
    - Security
    - Technology
    - Business
  built_by: Bejamas
  built_by_url: https://bejamas.io/
  featured: false
- title: Devahoy
  url: https://devahoy.com/
  main_url: https://devahoy.com/
  description: >
    Devahoy is a personal blog written in Thai about software development.
  categories:
    - Blog
    - Programming
  built_by: Chai Phonbopit
  built_by_url: https://github.com/phonbopit
  featured: false
- title: Venus Lover
  url: https://venuslover.com
  main_url: https://venuslover.com
  description: >
    Venus Lover is a mobile app for iOS and Android so you can read your daily horoscope and have your natal chart, including the interpretation of the ascendant, planets, houses and aspects.
  categories:
    - App
    - Consulting
    - Education
    - Landing Page
- title: Write/Speak/Code
  url: https://www.writespeakcode.com/
  main_url: https://www.writespeakcode.com/
  description: >
    Write/Speak/Code is a non-profit on a mission to promote the visibility and leadership of technologists with marginalized genders through peer-led professional development.
  categories:
    - Community
    - Nonprofit
    - Open Source
    - Conference
  built_by: Nicola B.
  built_by_url: https://www.linkedin.com/in/nicola-b/
  featured: false
- title: Daniel Spajic
  url: https://danieljs.tech/
  main_url: https://danieljs.tech/
  description: >
    Passionate front-end developer with a deep, yet diverse skillset.
  categories:
    - Portfolio
    - Programming
    - Freelance
  built_by: Daniel Spajic
  featured: false
- title: Cosmotory
  url: https://cosmotory.netlify.com/
  main_url: https://cosmotory.netlify.com/
  description: >
    This is the educational blog containing various courses,learning materials from various authors from all over the world.
  categories:
    - Blog
    - Community
    - Nonprofit
    - Open Source
    - Education
  built_by: Hanishraj B Rao.
  built_by_url: https://hanishrao.netlify.com/
  featured: false
- title: Armorblox | Security Powered by Understanding
  url: https://www.armorblox.com
  main_url: https://www.armorblox.com
  description: >
    Armorblox is a venture-backed stealth cybersecurity startup, on a mission to build a game-changing enterprise security platform.
  categories:
    - Security
    - Technology
    - Business
  built_by: Bejamas
  built_by_url: https://bejamas.io
  featured: false
- title: Mojo
  url: https://www.mojo.is
  main_url: https://www.mojo.is/
  description: >
    We help companies create beautiful digital experiences
  categories:
    - Agency
    - Technology
    - Consulting
    - User Experience
    - Web Development
  featured: false
- title: Marcel Hauri
  url: https://marcelhauri.ch/
  main_url: https://marcelhauri.ch/
  description: >
    Marcel Hauri is an award-winning Magento developer and e-commerce specialist.
  categories:
    - Portfolio
    - Blog
    - Programming
    - Community
    - Open Source
    - E-commerce
  built_by: Marcel Hauri
  built_by_url: https://marcelhauri.ch
  featured: false
- title: Projektmanagementblog
  url: https://www.projektmanagementblog.de
  main_url: https://www.projektmanagementblog.de/
  source_url: https://github.com/StephanWeinhold/pmblog
  description: >
    Thoughts about modern project management. Built with Gatsby and Tachyons, based on Advanced Starter.
  categories:
    - Blog
  built_by: Stephan Weinhold
  built_by_url: https://stephanweinhold.com/
  featured: false
- title: Anthony Boyd Graphics
  url: https://www.anthonyboyd.graphics/
  main_url: https://www.anthonyboyd.graphics/
  description: >
    Free Graphic Design Resources by Anthony Boyd
  categories:
    - Portfolio
  built_by: Anthony Boyd
  built_by_url: https://www.anthonyboyd.com/
  featured: false
- title: Relocation Hero
  url: https://relocationhero.com
  main_url: https://relocationhero.com
  description: >
    Blog with FAQs related to Germany relocation. Built with Gatsby.
  categories:
    - Blog
    - Consulting
    - Community
  featured: false
- title: Zoe Rodriguez
  url: https://zoerodrgz.com
  main_url: https://zoerodrgz.com
  description: >
    Portfolio for Los Angeles-based designer Zoe Rodriguez. Built with Gatsby.
  categories:
    - Portfolio
    - Design
  built_by: Chase Ohlson
  built_by_url: https://chaseohlson.com
  featured: false
- title: TriActive USA
  url: https://triactiveusa.com
  main_url: https://triactiveusa.com
  description: >
    Website and blog for TriActive USA. Built with Gatsby.
  categories:
    - Landing Page
    - Business
  built_by: Chase Ohlson
  built_by_url: https://chaseohlson.com
- title: LaunchDarkly
  url: https://launchdarkly.com/
  main_url: https://launchdarkly.com/
  description: >
    LaunchDarkly is the feature management platform that software teams use to build better software, faster.
  categories:
    - Technology
    - Marketing
  built_by: LaunchDarkly
  built_by_url: https://launchdarkly.com/
  featured: false
- title: Arpit Goyal
  url: https://arpitgoyal.com
  main_url: https://arpitgoyal.com
  source_url: https://github.com/92arpitgoyal/ag-blog
  description: >
    Blog and portfolio website of a Front-end Developer turned Product Manager.
  categories:
    - Blog
    - Portfolio
    - Technology
    - User Experience
  built_by: Arpit Goyal
  built_by_url: https://twitter.com/_arpitgoyal
  featured: false
- title: Portfolio of Cole Townsend
  url: https://twnsnd.co
  main_url: https://twnsnd.co
  description: Portfolio of Cole Townsend, Product Designer
  categories:
    - Portfolio
    - User Experience
    - Web Development
    - Design
  built_by: Cole Townsend
  built_by_url: https://twitter.com/twnsndco
- title: Jana Desomer
  url: https://www.janadesomer.be/
  main_url: https://www.janadesomer.be/
  description: >
    I'm Jana, a digital product designer with coding skills, based in Belgium
  categories:
    - Portfolio
  built_by: Jana Desomer Designer/Developer
  built_by_url: https://www.janadesomer.be/
  featured: false
- title: Carbon8 Regenerative Agriculture
  url: https://www.carbon8.org.au/
  main_url: https://www.carbon8.org.au/
  description: >
    Carbon8 is a Not for Profit charity that supports Aussie farmers to transition to regenerative agriculture practices and rebuild the carbon (organic matter) in their soil from 1% to 8%.
  categories:
    - Nonprofit
    - E-commerce
  built_by: Little & Big
  built_by_url: https://www.littleandbig.com.au/
  featured: false
- title: Reactgo blog
  url: https://reactgo.com/
  main_url: https://reactgo.com/
  description: >
    It provides tutorials & articles about modern open source web technologies such as react,vuejs and gatsby.
  categories:
    - Blog
    - Education
    - Programming
    - Web Development
  built_by: Sai gowtham
  built_by_url: https://twitter.com/saigowthamr
  featured: false
- title: City Springs
  url: https://citysprings.com/
  main_url: https://citysprings.com/
  description: >
    Sandy Springs is a city built on creative thinking and determination. They captured a bold vision for a unified platform to bring together new and existing information systems. To get there, the Sandy Springs communications team partnered with Mediacurrent on a new Drupal 8 decoupled platform architecture with a Gatsbyjs front end to power both the City Springs website and its digital signage network. Now, the Sandy Springs team can create content once and publish it everywhere.
  categories:
    - Community
    - Government
  built_by: Mediacurrent
  built_by_url: https://www.mediacurrent.com
  featured: false
- title: Behalf
  url: https://www.behalf.no/
  main_url: https://www.behalf.no/
  description: >
    Behalf is Norwegian based digital design agency.
  categories:
    - Agency
    - Portfolio
    - Business
    - Consulting
    - Design
    - Design System
    - Marketing
    - Web Development
    - User Experience
  built_by: Behalf
  built_by_url: https://www.behalf.no/
  featured: false
- title: Saxenhammer & Co.
  url: https://saxenhammer-co.com/
  main_url: https://saxenhammer-co.com/
  description: >
    Saxenhammer & Co. is a leading boutique investment bank in Continental Europe. The firm’s strong track record is comprised of the execution of 200 successful transactions across all major industries.
  categories:
    - Consulting
    - Finance
    - Business
  built_by: Axel Fuhrmann
  built_by_url: https://axelfuhrmann.com/
  featured: false
- title: UltronEle
  url: http://ultronele.com
  main_url: https://runbytech.github.io/ueofcweb/
  source_url: https://github.com/runbytech/ueofcweb
  description: >
    UltronEle is a light, fast, simple yet interesting serverless e-learning CMS based on GatsbyJS. It aims to provide a easy-use product for tutors, teachers, instructors from all kinks of fields with near-zero efforts to setup their own authoring tool and content publish website.
  categories:
    - Education
    - Consulting
    - Landing Page
    - Web Development
    - Open Source
    - Learning
  built_by: RunbyTech
  built_by_url: http://runbytech.co
  featured: false
- title: Nick Selvaggio
  url: https://nickgs.com/
  main_url: https://nickgs.com/
  description: >
    The personal website of Nick Selvaggio. Long Island based web developer, teacher, and technologist.
  categories:
    - Consulting
    - Programming
    - Web Development
  featured: false
- title: Free & Open Source Gatsby Themes by LekoArts
  main_url: https://themes.lekoarts.de
  url: https://themes.lekoarts.de
  source_url: https://github.com/LekoArts/gatsby-themes/tree/master/www
  built_by: LekoArts
  built_by_url: https://github.com/LekoArts
  description: >-
    Get high-quality and customizable Gatsby themes to quickly bootstrap your website! Choose from many professionally created and impressive designs with a wide variety of features and customization options. Use Gatsby Themes to take your project to the next level and let you and your customers take advantage of the many benefits Gatsby has to offer.
  categories:
    - Open Source
    - Directory
    - Marketing
    - Landing Page
  featured: false
- title: Lars Roettig
  url: https://larsroettig.dev/
  main_url: https://larsroettig.dev/
  description: >
    Lars Roettig is a Magento Maintainer and e-commerce specialist. On his Blog, he writes Software Architecture and Magento Development.
  categories:
    - Portfolio
    - Blog
    - Programming
    - Community
    - Open Source
    - E-commerce
  built_by: Lars Roettig
  built_by_url: https://larsroettig.dev/
  featured: false
- title: Cade Kynaston
  url: https://cade.codes
  main_url: https://cade.codes
  source_url: https://github.com/cadekynaston/gatsby-portfolio
  description: >
    Cade Kynaston's Portfolio
  categories:
    - Portfolio
  built_by: Cade Kynaston
  built_by_url: https://github.com/cadekynaston
  featured: false
- title: Growable Meetups
  url: https://www.growable.io/
  main_url: https://www.growable.io/
  description: >
    Growable - Events to Accelerate your career in Tech. Made with <3 with Gatsby, React & Netlify by Talent Point in London.
  categories:
    - Event
    - Technology
    - Education
    - Community
    - Conference
  built_by: Talent Point
  built_by_url: https://github.com/talent-point/
  featured: false
- title: Fantastic Metropolis
  main_url: https://fantasticmetropolis.com
  url: https://fantasticmetropolis.com
  description: >
    Fantastic Metropolis ran between 2001 and 2006, highlighting the potential of literary science fiction and fantasy.
  categories:
    - Entertainment
  built_by: Luis Rodrigues
  built_by_url: https://goblindegook.com
  featured: false
- title: Simon Koelewijn
  main_url: https://simonkoelewijn.nl
  url: https://simonkoelewijn.nl
  description: >
    Personal blog of Simon Koelewijn, where he blogs about UX, analytics and web development (in Dutch). Made awesome and fast by using Gatsby 2.x (naturally) and gratefully using Netlify and Netlify CMS.
  categories:
    - Freelance
    - Blog
    - Web Development
    - User Experience
  built_by: Simon Koelewijn
  built_by_url: https://simonkoelewijn.nl
  featured: false
- title: Frankly Steve
  url: https://www.franklysteve.com/
  main_url: https://www.franklysteve.com/
  description: >
    Wedding photography with all the hugs, tears, kisses, smiles, laughter, banter, kids up trees, friends in hedges.
  categories:
    - Photography
    - Portfolio
  built_by: Little & Big
  built_by_url: https://www.littleandbig.com.au/
  featured: false
- title: Eventos orellana
  description: >-
    We are a company dedicated to providing personalized and professional advice
    for the elaboration and coordination of social and business events.
  main_url: https://eventosorellana.com/
  url: https://eventosorellana.com/
  featured: false
  categories:
    - Gallery
  built_by: Ramón Chancay
  built_by_url: https://ramonchancay.me/
- title: DIA Supermercados
  main_url: https://dia.com.br
  url: https://dia.com.br
  description: >-
    Brazilian retailer subsidiary, with more than 1,100 stores in Brazil, focusing on low prices and exclusive DIA Products.
  categories:
    - Business
  built_by: CloudDog
  built_by_url: https://clouddog.com.br
  featured: false
- title: AntdSite
  main_url: https://antdsite.yvescoding.org
  url: https://antdsite.yvescoding.org
  description: >-
    A static docs generator based on Ant Design and GatsbyJs.
  categories:
    - Documentation
  built_by: Yves Wang
  built_by_url: https://antdsite.yvescoding.org
- title: AntV
  main_url: https://antv.vision
  url: https://antv.vision
  description: >-
    AntV is a new generation of data visualization technique from Ant Financial
  categories:
    - Documentation
  built_by: afc163
  built_by_url: https://github.com/afc163
- title: Fourpost
  url: https://www.fourpost.com
  main_url: https://www.fourpost.com
  description: >
    Fourpost is a shopping destination for today’s family that combines the best brands and experiences under one roof.
  categories:
    - Marketing
  built_by: Fourpost
  built_by_url: https://github.com/fourpost
  featured: false
- title: ReactStudy Blog
  url: https://elated-lewin-51cf0d.netlify.com
  main_url: https://elated-lewin-51cf0d.netlify.com
  description: >
    Belong to your own blog by gatsby
  categories:
    - Blog
  built_by: 97thjingba
  built_by_url: https://github.com/97thjingba
  featured: false
- title: George
  main_url: https://kind-mestorf-5a2bc0.netlify.com
  url: https://kind-mestorf-5a2bc0.netlify.com
  description: >
    shiny new web built with Gatsby
  categories:
    - Blog
    - Portfolio
    - Gallery
    - Landing Page
    - Design
    - Web Development
    - Open Source
    - Science
  built_by: George Davituri
  featured: false

- title: CEO amp
  main_url: https://www.ceoamp.com
  url: https://www.ceoamp.com
  description: >
    CEO amp is an executive training programme to amplify a CEO's voice in the media. This site was built with Gatsby v2, Styled-Components, TypeScript and React Spring.
  categories:
    - Consulting
    - Entrepreneurship
    - Marketing
    - Landing Page
  built_by: Jacob Herper
  built_by_url: https://herper.io
  featured: false
- title: QuantumBlack
  main_url: https://www.quantumblack.com/
  url: https://www.quantumblack.com/
  description: >
    We help companies use data to make distinctive, sustainable and significant improvements to their performance.
  categories:
    - Technology
    - Consulting
    - Data
    - Design
  built_by: Richard Westenra
  built_by_url: https://www.richardwestenra.com/
  featured: false
- title: Coffeeshop Creative
  url: https://www.coffeeshopcreative.ca
  main_url: https://www.coffeeshopcreative.ca
  description: >
    Marketing site for a Toronto web design and videography studio.
  categories:
    - Marketing
    - Agency
    - Design
    - Video
    - Web Development
  built_by: Michael Uloth
  built_by_url: https://www.michaeluloth.com
  featured: false
- title: Daily Hacker News
  url: https://dailyhn.com
  main_url: https://dailyhn.com
  description: >
    Daily Hacker News presents the top five stories from Hacker News daily.
  categories:
    - Entertainment
    - Design
    - Web Development
    - Technology
    - Science
  built_by: Joeri Smits
  built_by_url: https://joeri.dev
  featured: false
- title: Grüne Dresden
  main_url: https://ltw19dresden.de
  url: https://ltw19dresden.de
  description: >
    This site was built for the Green Party in Germany (Bündnis 90/Die Grünen) for their local election in Dresden, Saxony. The site was built with Gatsby v2 and Styled-Components.
  categories:
    - Government
    - Nonprofit
  built_by: Jacob Herper
  built_by_url: https://herper.io
- title: Mill3 Studio
  main_url: https://mill3.studio/en/
  url: https://mill3.studio/en/
  description: >
    Our agency specializes in the analysis, strategy and development of digital products.
  categories:
    - Agency
    - Portfolio
  built_by: Mill3
  built_by_url: https://mill3.studio/en/
  featured: false
- title: Zellement
  main_url: https://www.zellement.com
  url: https://www.zellement.com
  description: >
    Online portfolio of Dan Farrow from Nottingham, UK.
  categories:
    - Portfolio
  built_by: Zellement
  built_by_url: https://www.zellement.com
  featured: false
- title: Fullstack HQ
  url: https://fullstackhq.com/
  main_url: https://fullstackhq.com/
  description: >
    Get immediate access to a battle-tested team of designers and developers on a pay-as-you-go monthly subscription.
  categories:
    - Agency
    - Consulting
    - Freelance
    - Marketing
    - Portfolio
    - Web Development
    - App
    - Business
    - Design
    - JavaScript
    - Technology
    - User Experience
    - Web Development
    - E-commerce
    - WordPress
  built_by: Fullstack HQ
  built_by_url: https://fullstackhq.com/
  featured: false
- title: Cantas
  main_url: https://www.cantas.co.jp
  url: https://www.cantas.co.jp
  description: >
    Cantas is digital marketing company in Japan.
  categories:
    - Business
    - Agency
  built_by: Cantas
  built_by_url: https://www.cantas.co.jp
  featured: false
- title: Sheringham Shantymen
  main_url: https://www.shantymen.com/
  url: https://www.shantymen.com/
  description: >
    The Sheringham Shantymen are a sea shanty singing group that raise money for the RNLI in the UK.
  categories:
    - Music
    - Community
    - Entertainment
    - Nonprofit
  built_by: Zellement
  built_by_url: https://www.zellement.com/
  featured: false
- title: WP Spark
  main_url: https://wpspark.io/
  url: https://wpspark.io/
  description: >
    Create blazing fast website with WordPress and our Gatsby themes.
  categories:
    - Agency
    - Community
    - Blog
    - WordPress
  built_by: wpspark
  built_by_url: https://wpspark.io/
- title: Ronald Langeveld
  description: >
    Ronald Langeveld's blog and Web Development portfolio website.
  main_url: https://www.ronaldlangeveld.com
  url: https://www.ronaldlangeveld.com
  categories:
    - Blog
    - Web Development
    - Freelance
    - Portfolio
    - Consulting
  featured: false
- title: Golfonaut
  description: >
    Golfonaut - Golf application for Apple Watch
  main_url: https://golfonaut.io
  url: https://golfonaut.io
  categories:
    - App
    - Sports
  featured: false
- title: Anton Sten - UX Lead/Design
  url: https://www.antonsten.com
  main_url: https://www.antonsten.com
  description: Anton Sten leads UX for design-driven companies.
  categories:
    - User Experience
    - Blog
    - Freelance
    - Portfolio
    - Consulting
    - Agency
    - Design
  featured: false
- title: Rashmi AP - Front-end Developer
  main_url: http://rashmiap.me
  url: http://rashmiap.me
  featured: false
  description: >
    Rashmi AP's Personal Portfolio Website
  source_url: https://github.com/rashmiap/personal-website-react
  categories:
    - Portfolio
    - Open Source
  built_by: Rashmi AP
  built_by_url: http://rashmiap.me
- title: OpenSourceRepos - Blogs for open source repositories
  main_url: https://opensourcerepos.com
  url: https://opensourcerepos.com
  featured: false
  description: >
    Open Source Repos is a blog site for explaining the architecture, code-walkthrough and key takeways for the GitHub repository. Out main aim to is to help more developers contribute to open source projects.
  source_url: https://github.com/opensourcerepos/blogs
  categories:
    - Open Source
    - Design
    - Design System
    - Blog
  built_by: OpenSourceRepos Team
  built_by_url: https://opensourcerepos.com
- title: Sheelah Brennan - Front-End/UX Engineer
  main_url: https://sheelahb.com
  url: https://sheelahb.com
  featured: false
  description: >
    Sheelah Brennan's web development blog
  categories:
    - Blog
    - Web Development
    - Design
    - Freelance
    - Portfolio
  built_by: Sheelah Brennan
- title: Delinx.Digital - Web and Mobile Development Agency based in Sofia, Bulgaria
  main_url: https://delinx.digital
  url: https://delinx.digital/solutions
  description: >
    Delinx.digital is a software development oriented digital agency based in Sofia, Bulgaria. We develop bespoke software solutions using  WordPress, WooCommerce, Shopify, e-commerce, React.js, Node.js, PHP, Laravel and many other technologies.
  categories:
    - Agency
    - Web Development
    - Design
    - E-commerce
    - WordPress
  featured: false
- title: Cameron Nuckols - Articles, Book Notes, and More
  main_url: https://nucks.co
  url: https://nucks.co
  description: >
    This site hosts all of Cameron Nuckols's writing on entrepreneurship, startups, money, fitness, self-education, and self-improvement.
  categories:
    - Blog
    - Entrepreneurship
    - Business
    - Productivity
    - Technology
    - Marketing
  featured: false
- title: Hayato KAJIYAMA - Portfolio
  main_url: https://hyakt.dev
  url: https://hyakt.dev
  source_url: https://github.com/hyakt/hyakt.github.io
  featured: false
  categories:
    - Portfolio
- title: Skirtcraft - Unisex Skirts with Large Pockets
  main_url: https://skirtcraft.com
  url: https://skirtcraft.com/products
  source_url: https://github.com/jqrn/skirtcraft-web
  description: >
    Skirtcraft sells unisex skirts with large pockets, made in the USA. Site built with TypeScript and styled-components, with Tumblr-sourced blog posts.
  categories:
    - E-commerce
    - Blog
  built_by: Joe Quarion
  built_by_url: https://github.com/jqrn
  featured: false
- title: Vermarc Sport
  main_url: https://www.vermarcsport.com/
  url: https://www.vermarcsport.com/
  description: >
    Vermarc Sport offers a wide range of cycle clothing, cycling jerseys, bib shorts, rain gear and accessories, as well for the summer, the mid-season (autumn / spring) and the winter.
  categories:
    - E-commerce
  built_by: BrikL
  built_by_url: https://github.com/Brikl
- title: Cole Ruche
  main_url: https://coleruche.com
  url: https://coleruche.com
  source_url: https://github.com/kingingcole/myblog
  description: >
    The personal website and blog for Emeruche "Cole" Ikenna, front-end web developer from Nigeria.
  categories:
    - Blog
    - Portfolio
  built_by: Emeruche "Cole" Ikenna
  built_by_url: https://twitter.com/cole_ruche
  featured: false
- title: Abhith Rajan - Coder, Blogger, Biker, Full Stack Developer
  main_url: https://www.abhith.net/
  url: https://www.abhith.net/
  source_url: https://github.com/Abhith/abhith.net
  description: >
    abhith.net is a portfolio website of Abhith Rajan, a full stack developer. Sharing blog posts, recommended videos, developer stories and services with the world through this site.
  categories:
    - Portfolio
    - Blog
    - Programming
    - Open Source
    - Technology
  built_by: Abhith Rajan
  built_by_url: https://github.com/Abhith
  featured: false
- title: Mr & Mrs Wilkinson
  url: https://thewilkinsons.netlify.com/
  main_url: https://thewilkinsons.netlify.com/
  source_url: https://github.com/davemullenjnr/the-wilkinsons
  description: >
    A one-page wedding photography showcase using Gatsby Image and featuring a lovely hero and intro section.
  categories:
    - Photography
  built_by: Dave Mullen Jnr
  built_by_url: https://davemullenjnr.co.uk
  featured: false
- title: Gopesh Gopinath - Full Stack JavaScript Developer
  url: https://www.gopeshgopinath.com
  main_url: https://www.gopeshgopinath.com
  source_url: https://github.com/GopeshMedayil/gopeshgopinath.com
  description: >
    Gopesh Gopinath's Personal Portfolio Website
  categories:
    - Portfolio
    - Open Source
  built_by: Gopesh Gopinath
  built_by_url: https://www.gopeshgopinath.com
  featured: false
- title: Misael Taveras - FrontEnd Developer
  url: https://taverasmisael.com
  main_url: https://taverasmisael.com
  source_url: https://github.com/taverasmisael/taverasmisael
  description: >
    Personal site and blogging about learning FrontEnd web development in spanish.
  categories:
    - Portfolio
    - Open Source
    - Blog
    - JavaScript
    - Web Development
  built_by: Misael Taveras
  built_by_url: https://taverasmisael.com
  featured: false
- title: Le Reacteur
  url: https://www.lereacteur.io/
  main_url: https://www.lereacteur.io/
  description: >
    Le Reacteur is the first coding bootcamp dedicated to web and mobile apps development (iOS/Android). We offer intensive sessions to train students in a short time (10 weeks). Our goal is to pass on to our students in less than 3 months what they would have learned in 2 years. To achieve this ambitious challenge, our training is based on learning JavaScript (Node.js, Express, ReactJS, React Native).
  categories:
    - JavaScript
    - Learning
    - Mobile Development
    - Web Development
  built_by: Farid Safi
  built_by_url: https://twitter.com/FaridSafi
  featured: false
- title: Cinch
  url: https://www.cinch.co.uk
  main_url: https://www.cinch.co.uk
  description: >
    Cinch is a hub for car supermarkets and dealers to show off their stock. The site only lists second-hand cars that are seven years old or younger, with less than 70,000 miles on the clock.
  categories:
    - Entrepreneurship
    - Business
  built_by: Somo
  built_by_url: https://www.somoglobal.com
  featured: false
- title: Recetas El Universo
  description: >-
    Recipes and videos with the best of Ecuadorian cuisine.
    Collectable recipes from Diario El Universo.
  main_url: https://recetas-eu.netlify.com/
  url: https://recetas-eu.netlify.com/
  featured: false
  categories:
    - Blog
    - WordPress
    - Food
  built_by: Ramón Chancay
  built_by_url: https://ramonchancay.me/
- title: Third and Grove
  url: https://www.thirdandgrove.com
  main_url: https://www.thirdandgrove.com
  source_url: https://github.com/thirdandgrove/tagd8_gatsby
  description: >
    A digital agency slaying the mundane one pixel at a time.
  categories:
    - Agency
    - Marketing
    - Open Source
    - Technology
  built_by: Third and Grove
  built_by_url: https://www.thirdandgrove.com
  featured: false
- title: Le Bikini
  url: https://lebikini.com
  main_url: https://lebikini.com
  description: >
    New website for Toulouse's most iconic concert hall.
  categories:
    - Music
  built_by: Antoine Rousseau
  built_by_url: https://antoine.rousseau.im
  featured: false
- title: Jimmy Truong's Portfolio
  url: https://jimmytruong.ca
  main_url: https://jimmytruong.ca
  description: >
    This porfolio is a complication of all projects done during my time at BCIT D3 (Digital Design and Development) program and after graduation.
  categories:
    - Portfolio
    - Web Development
  built_by: Jimmy Truong
  built_by_url: https://jimmytruong.ca
  featured: false
- title: Quick Stop Nicaragua
  main_url: https://quickstopnicaragua.com
  url: https://quickstopnicaragua.com
  description: >
    Convenience Store Website
  categories:
    - Food
  built_by: Gerald Martinez
  built_by_url: https://twitter.com/GeraldM_92
  featured: false
- title: XIEL
  main_url: https://xiel.dev
  url: https://xiel.dev
  source_url: https://github.com/xiel/xiel
  description: >
    I'm a freelance front-end developer from Berlin who creates digital experiences that everyone likes to use.
  categories:
    - Portfolio
    - Blog
  built_by: Felix Leupold
  built_by_url: https://twitter.com/xiel
  featured: false
- title: Nicaragua Best Guides
  main_url: https://www.nicaraguasbestguides.com
  url: https://www.nicaraguasbestguides.com
  description: >
    Full-Service Tour Operator and Destination Management Company (DMC)
  categories:
    - Agency
    - Travel
  built_by: Gerald Martinez
  built_by_url: https://twitter.com/GeraldM_92
  featured: false
- title: Thoughts and Stuff
  main_url: http://thoughtsandstuff.com
  url: http://thoughtsandstuff.com
  source_url: https://github.com/robmarshall/gatsby-tns
  description: >
    A simple easy to read blog. Minimalistic, focusing on content over branding. Includes RSS feed.
  categories:
    - Accessibility
    - Blog
    - WordPress
  built_by: Robert Marshall
  built_by_url: https://robertmarshall.dev
  featured: false
- title: Tracli
  url: https://tracli.rootvan.com/
  main_url: https://tracli.rootvan.com/
  source_url: https://github.com/ridvankaradag/tracli-landing
  description: >
    A command line app that tracks your time
  categories:
    - Productivity
    - Technology
    - Landing Page
  built_by: Ridvan Karadag
  built_by_url: http://www.rootvan.com
  featured: false
- title: spon.io
  url: https://www.spon.io
  main_url: https://www.spon.io
  source_url: https://github.com/magicspon/spon.io
  description: >
    Portfolio for frontend web developer, based in Bristol UK
  categories:
    - Portfolio
  built_by: Dave Stockley
  built_by_url: https://www.spon.io
  featured: false
- title: BBS
  url: https://big-boss-studio.com
  main_url: https://big-boss-studio.com
  description: >
    For 11 years, we help great brands in their digital transformation, offering all our expertise for their needs. Technical consulting, UX, design, technical integration and maintenance.
  categories:
    - Agency
    - JavaScript
    - Web Development
  built_by: BBS
  built_by_url: https://big-boss-studio.com
  featured: false
- title: Appes - Meant to evolve
  main_url: https://appes.co
  url: https://appes.co
  description: >
    Appes is all about apps and evolution. We help companies to build mobile and
    web products.
  categories:
    - Agency
    - Mobile Development
    - Web Development
    - Technology
  built_by: Appes
  built_by_url: https://appes.co
  featured: false
- title: Intern
  url: https://intern.imedadel.me
  main_url: https://intern.imedadel.me
  description: >
    Intern is a job board for getting internships in tech, design, marketing, and more. It's built entirely with Gatsby.
  categories:
    - Directory
    - Technology
  built_by: Imed Adel
  built_by_url: https://imedadel.me
  featured: false
- title: Global Citizen Foundation
  main_url: https://www.globalcitizenfoundation.org
  url: https://www.globalcitizenfoundation.org
  description: >
    In the digital economy, we are Global Citizens and the currency is Personal Data
  categories:
    - Nonprofit
  built_by: The Delta Studio
  built_by_url: https://www.thedelta.io
  featured: false
- title: GatsbyFinds
  main_url: https://gatsbyfinds.netlify.com
  url: https://gatsbyfinds.netlify.com
  description: >
    GatsbyFinds is a website built ontop of Gatsby v2 by providing developers with a showcase of all the latest projects made with the beloved GatsbyJS.
  categories:
    - Portfolio
    - Gallery
  built_by: Bvlktech
  built_by_url: https://twitter.com/bvlktech
  featured: false
- title: AFEX Commodities Exchange
  main_url: https://afexnigeria.com
  url: https://afexnigeria.com
  description: >
    AFEX Nigeria strives to transform Nigerian agriculture by creating more bargaining power to smallholder farmers, access to information, and secure storage.
  categories:
    - Blog
    - Business
    - Finance
    - Food
    - WordPress
  built_by: Mayowa Falade
  built_by_url: http://mayowafalade.com
  featured: false
- title: VIA Data
  main_url: https://viadata.io
  url: https://viadata.io
  description: >
    The future of data management
  categories:
    - Data
  built_by: The Delta Studio
  built_by_url: https://www.thedelta.io
  featured: false
- title: Front End Day Event Website
  main_url: https://frontend-day.com/
  url: https://frontend-day.com/
  description: >
    Performant landing page for a front end workshops recurring event / conference.
  categories:
    - Event
    - Conference
    - Web Development
    - Technology
  built_by: Pagepro
  built_by_url: https://pagepro.co
  featured: false
- title: Mutual
  main_url: https://www.madebymutual.com
  url: https://www.madebymutual.com
  description: >
    Mutual is a web design and development agency. Our new website is powered by Gatsby and Craft CMS.
  categories:
    - Blog
    - Portfolio
    - Agency
    - Design
    - Web Development
  built_by: Mutual
  built_by_url: https://twitter.com/madebymutual
  featured: false
- title: Surge 3
  main_url: https://surge3.com
  url: https://surge3.com/
  description: >
    We’re Surge 3 - a premier web development agency. Our company centers around the principles of quality, speed, and service! We are founded using the latest in web technologies and are dedicated to using those exact tools to help our customers achieve their goals.
  categories:
    - Portfolio
    - Blog
    - Agency
    - Web Development
    - Marketing
  built_by: Dillon Browne
  built_by_url: https://dillonbrowne.com
- title: Adaltas
  main_url: https://www.adaltas.com
  url: https://www.adaltas.com
  description: >
    Adaltas is a team of consultants with a focus on Open Source, Big Data and Cloud Computing based in France, Canada and Morocco.
  categories:
    - Consulting
    - Data
    - Design System
    - Programming
    - Learning
  built_by: Adaltas
  built_by_url: https://www.adaltas.com
- title: Themis Attorneys
  main_url: https://themis-attorneys.com
  url: https://themis-attorneys.com
  description: >
    Themis Attorneys is Chennai based lawyers. Their new complete website is made using Gatsby.
  categories:
    - Agency
    - Consulting
    - Portfolio
    - Law
  built_by: Merbin J Anselm
  built_by_url: https://anselm.in
- title: Runlet
  main_url: https://runlet.app
  url: https://runlet.app
  source_url: https://github.com/runletapp/runlet
  description: >
    Runlet is a cloud-based job manager that offers device synchronization and reliable message delivery in a network of connected devices even after connectivity issues. Available for ARM, Linux, Mac and Windows.
  categories:
    - App
    - Landing Page
    - Productivity
    - Technology
  built_by: Vandré Leal
  built_by_url: https://vandreleal.github.io
  featured: false
- title: tiaan.dev
  main_url: https://tiaan.dev
  url: https://tiaan.dev
  featured: false
  categories:
    - Blog
    - Portfolio
    - Web Development
- title: Praveen Bisht
  main_url: https://www.prvnbist.com/
  url: https://www.prvnbist.com/
  source_url: https://github.com/prvnbist/portfolio
  categories:
    - Portfolio
    - Blog
  built_by: Praveen Bisht
  built_by_url: https://www.prvnbist.com/
  featured: false
- title: Jeff Mills The Outer Limits x NTS Radio
  url: https://www.nts.live/projects/jeff-mills-the-outer-limits/
  main_url: https://www.nts.live/projects/jeff-mills-the-outer-limits/
  source_url: https://github.com/ntslive/the-outer-limits
  description: >
    NTS Radio created a minisite for Jeff Mills' 6 part radio series The Outer Limits, including original music production and imagery curated from the NASA online image archive.
  categories:
    - Music
    - Gallery
    - Science
    - Entertainment
  built_by: NTS Radio
  built_by_url: https://www.nts.live
  featured: false
- title: BALAJIRAO676
  main_url: https://thebalajiraoecommerce.netlify.com/
  url: https://thebalajiraoecommerce.netlify.com/
  featured: false
  categories:
    - Blog
    - E-commerce
    - Web Development
- title: Mentimeter
  url: https://www.mentimeter.com/
  main_url: https://www.mentimeter.com/
  categories:
    - Business
  featured: false
- title: HYFN
  url: https://hyfn.com/
  main_url: https://hyfn.com/
  categories:
    - Business
  featured: false
- title: Mozilla India
  main_url: https://mozillaindia.org/
  url: https://mozillaindia.org/
  categories:
    - Open Source
  featured: false
- title: Primer Labs
  main_url: https://www.primerlabs.io
  url: https://www.primerlabs.io
  featured: false
  categories:
    - Education
    - Learning
- title: AJ on Purr-fect Solutions
  url: https://ajonp.com
  main_url: https://ajonp.com
  description: >
    A Community of developers, creating resources for all to use!
  categories:
    - Education
    - Learning
    - Programming
    - Web Development
    - API
    - Blog
    - SEO
  built_by: AJonP
  built_by_url: http://ajonp.com/authors/alex-patterson
- title: blog.kwst.site
  main_url: https://blog.kwst.site
  url: https://blog.kwst.site
  description: A blog of frontend engineer working in Fukuoka
  source_url: https://github.com/SatoshiKawabata/blog
  featured: false
  categories:
    - Blog
    - Technology
    - Web Development
    - JavaScript
- title: Run Leeds
  main_url: http://www.runleeds.co.uk
  url: http://www.runleeds.co.uk
  description: >
    Community running site based in Leeds,UK. Aiming to support those going through a life crisis.
  categories:
    - Accessibility
    - Blog
    - Community
    - Nonprofit
    - Sports
    - WordPress
  built_by: Robert Marshall
  built_by_url: https://www.robertmarshall.dev
- title: Arvind Kumar
  main_url: https://arvind.io
  url: https://arvind.io
  source_url: https://github.com/EnKrypt/arvind.io
  built_by: Arvind Kumar
  built_by_url: https://arvind.io/
  description: >
    A blog about writing code, making music and studying the skies.
  featured: false
  categories:
    - Blog
    - Music
    - Technology
- title: GlobalMoney
  url: https://global24.ua
  main_url: https://global24.ua
  description: >
    Provide payment solution for SMB, eWallet GlobalMoney
  categories:
    - Business
    - Finance
    - Technology
  built_by: NodeArt
  built_by_url: https://NodeArt.io
- title: Women's and Girls' Emergency Centre
  url: https://www.wagec.org.au/
  main_url: https://www.wagec.org.au/
  description: >
    Specialist homelessness service for women and families escaping domestic violence. Based in Redfern, Sydney, Australia.
  categories:
    - Nonprofit
    - Community
    - E-commerce
  built_by: Little & Big
  built_by_url: https://www.littleandbig.com.au/
  featured: false
- title: Guus van de Wal | Drupal Front-end specialist
  url: https://guusvandewal.nl
  main_url: https://guusvandewal.nl
  description: >
    Decoupled portfolio site for guusvandewal.nl, a Drupal and ReactJS front-end developer and designer.
  categories:
    - Open Source
    - Web Development
    - Design
    - Blog
    - Freelance
  built_by: Guus van de Wal
  featured: false
- title: Pixelize Web Design Gold Coast | Web Design and SEO
  url: https://www.pixelize.com.au/
  main_url: https://www.pixelize.com.au/
  description: >
    Pixelize is a tight knit group of professional web developers, graphic designers, and content creators that work together to create high performing, blazing fast, beautiful websites with a strong focus on SEO.
  categories:
    - Agency
    - Web Development
    - Marketing
    - SEO
    - Design
    - Portfolio
    - Blog
  built_by: Pixelize
  built_by_url: https://www.pixelize.com.au
  featured: false
- title: VS Code GitHub Stats
  url: https://vscode-github-stats.netlify.com
  main_url: https://vscode-github-stats.netlify.com
  source_url: https://github.com/lannonbr/vscode-github-stats/
  description: >
    Statistics Dashboard for VS Code GitHub repository
  categories:
    - Data
  built_by: Benjamin Lannon
  built_by_url: https://lannonbr.com
  featured: false
- title: MetaProjection
  main_url: https://www.metaprojection.ca
  url: https://www.metaprojection.ca
  source_url: https://github.com/rosslh/metaprojection
  description: >
    MetaProjection is a website that aggregates multiple Canadian federal electoral projections in order to provide an overview of how the election is playing out, both federally and by district.
  categories:
    - Government
    - Data
    - Open Source
  built_by: Ross Hill
  built_by_url: https://rosshill.ca
  featured: false
- title: Tamarisc VC
  url: https://www.tamarisc.vc
  main_url: https://www.tamarisc.vc
  description: >
    Tamarisc invests in and helps build companies that improve the human habitat through innovating at the intersection of real estate, health, and technology.
  categories:
    - Business
    - Technology
  built_by: Peter Hironaka
  built_by_url: https://peterhironaka.com
  featured: false
- title: Up Your A11y
  url: https://www.upyoura11y.com/
  main_url: https://www.upyoura11y.com/
  source_url: https://www.upyoura11y.com/
  description: >
    A web accessibility toolkit with a React focus, Up Your A11y is a resource for front-end developers to find useful information on how to make your sites more accessible. The topics covered have a React bias, but the principles in each apply to all web development, so please don't be put off if you don't work with React specifically!
  categories:
    - Accessibility
    - Blog
    - Programming
    - JavaScript
    - User Experience
    - Web Development
  built_by: Suzanne Aitchison
  built_by_url: https://twitter.com/s_aitchison
  featured: false
- title: Roman Kravets
  description: >
    Portfolio of Roman Kravets. Web Developer, HTML & CSS Coder.
  main_url: https://romkravets.netlify.com/
  url: https://romkravets.netlify.com/
  categories:
    - Portfolio
    - Open Source
    - Web Development
    - Blog
  built_by: Roman Kravets
  built_by_url: https://github.com/romkravets/dev-page
  featured: false
- title: Phil Tietjen Portfolio
  url: https://www.philtietjen.dev/
  main_url: https://www.philtietjen.dev/
  source_url: https://github.com/Phizzard/phil-portfolio
  description: >
    Portfolio of Phil Tietjen using Gatsby, TailwindCSS, and Emotion/styled
  categories:
    - Portfolio
    - Open Source
    - Web Development
  built_by: Phil Tietjen
  built_by_url: https://github.com/Phizzard
  featured: false
- title: Gatsby Bomb
  description: >
    A fan made version of the website Giantbomb, fully static and powered by Gatsby JS and the GiantBomb API.
  main_url: https://gatsbybomb.netlify.com
  url: https://gatsbybomb.netlify.com
  categories:
    - App
    - Entertainment
    - Media
    - Video
  built_by: Phil Tietjen
  built_by_url: https://github.com/Phizzard
  featured: false
- title: Divyanshu Maithani
  main_url: https://divyanshu013.dev
  url: https://divyanshu013.dev
  source_url: https://github.com/divyanshu013/blog
  description: >
    Personal blog of Divyanshu Maithani. Life, music, code and things in between...
  categories:
    - Blog
    - JavaScript
    - Open Source
    - Music
    - Programming
    - Technology
    - Web Development
  built_by: Divyanshu Maithani
  built_by_url: https://twitter.com/divyanshu013
- title: TFE Energy
  main_url: https://www.tfe.energy
  url: https://www.tfe.energy
  source_url: https://gitlab.com/marcfehrmedia/2019-07-03-tfe-energy
  description: >
    TFE Energy believes in the future. Their new website is programmed with Gatsby, Scrollmagic, Contentful, Cloudify.
  categories:
    - Technology
    - Consulting
    - Video
    - Business
  built_by: Marc Fehr
  built_by_url: https://www.marcfehr.ch
- title: AtomBuild
  url: https://atombuild.github.io/
  main_url: https://atombuild.github.io/
  source_url: https://github.com/AtomBuild/atombuild.github.io
  description: >
    Landing page for the AtomBuild project, offering a curation of Atom packages associated with the project.
  categories:
    - Directory
    - Landing Page
    - Open Source
    - Programming
    - Technology
  built_by: Kepler Sticka-Jones
  built_by_url: https://keplersj.com/
  featured: false
- title: Josh Pensky
  main_url: https://joshpensky.com
  url: https://joshpensky.com
  description: >
    Josh Pensky is an interactive developer based in Boston. He designs and builds refreshing web experiences, packed to the punch with delightful interactions.
  categories:
    - Portfolio
    - Web Development
    - Design
    - SEO
  built_by: Josh Pensky
  built_by_url: https://github.com/joshpensky
  featured: false
- title: AtomLinter
  url: https://atomlinter.github.io/
  main_url: https://atomlinter.github.io/
  source_url: https://github.com/AtomLinter/atomlinter.github.io
  description: >
    Landing page for the AtomLinter project, offering a curation of Atom packages associated with the project.
  categories:
    - Directory
    - Landing Page
    - Open Source
    - Programming
    - Technology
  built_by: Kepler Sticka-Jones
  built_by_url: https://keplersj.com/
  featured: false
- title: Dashbouquet
  url: https://dashbouquet.com/
  main_url: https://dashbouquet.com/
  categories:
    - Agency
    - Blog
    - Business
    - Mobile Development
    - Portfolio
    - Web Development
  built_by: Dashbouquet team
  featured: false
- title: rathes.me
  url: https://rathes.me/
  main_url: https://rathes.me/
  source_url: https://github.com/rathesDot/rathes.me
  description: >
    The Portfolio Website of Rathes Sachchithananthan
  categories:
    - Blog
    - Portfolio
    - Web Development
  built_by: Rathes Sachchithananthan
  built_by_url: https://rathes.me/
- title: viviGuides - Your travel guides
  url: https://vivitravels.com/en/guides/
  main_url: https://vivitravels.com/en/guides/
  description: >
    viviGuides is viviTravels' blog: here you will find travel tips, useful information about the cities and the best guides for your next vacation.
  categories:
    - Travel
    - Blog
  built_by: Kframe Interactive SA
  built_by_url: https://kframeinteractive.com/
  featured: false
- title: KNC Blog
  main_url: https://nagakonada.com
  url: https://nagakonada.com/
  description: >
    Nagakonada is my blogging and portfolio site where I list my projects, experience, capabilities and the blog mostly talks about technical and personal writings.
  categories:
    - Blog
    - Web Development
    - Portfolio
  built_by: Konada, Naga Chaitanya
  built_by_url: https://github.com/ChaituKNag
  featured: false
- title: Vishal Nakum
  url: https://nakum.tech/
  main_url: https://nakum.tech/
  source_url: https://github.com/vishalnakum011/contentful
  description: >
    Portfolio of Vishal Nakum. Made with Gatsby, Contentful. Deployed on Netlify.
  categories:
    - Portfolio
    - Blog
  built_by: Amol Tangade
  built_by_url: https://amoltangade.me/
- title: Sagar Hani Portfolio
  url: http://sagarhani.in/
  main_url: http://sagarhani.in/
  source_url: https://github.com/sagarhani
  description: >
    Sagar Hani is a Software Developer & an Open Source Enthusiast. He blogs about JavaScript, Open Source and his Life experiences.
  categories:
    - Portfolio
    - Blog
    - Web Development
    - Open Source
    - Technology
    - Programming
    - JavaScript
  built_by: Sagar Hani
  built_by_url: http://sagarhani.in/about
- title: Arturo Alviar's Portfolio
  main_url: https://arturoalviar.com
  url: https://arturoalviar.com
  source_url: https://github.com/arturoalviar/portfolio
  categories:
    - Portfolio
    - Open Source
    - Web Development
  built_by: Arturo Alviar
  built_by_url: https://github.com/arturoalviar
  featured: false
- title: Pearly
  url: https://www.pearlyplan.com
  main_url: https://www.pearlyplan.com
  description: >
    Dental Membership Growth Platform
  categories:
    - Technology
    - Healthcare
    - App
  built_by: Sean Emmer and Jeff Cole
- title: MarceloNM
  url: https://marcelonm.com
  main_url: https://marcelonm.com
  description: >
    Personal landing page and blog for MarceloNM, a frontend developer based in Brazil.
  categories:
    - Blog
    - JavaScript
    - Landing Page
    - Programming
    - Web Development
  built_by: Marcelo Nascimento Menezes
  built_by_url: https://github.com/mrcelo
  featured: false
- title: Open Source Galaxy
  main_url: https://www.opensourcegalaxy.com
  url: https://www.opensourcegalaxy.com
  description: >
    Explore the Open Source Galaxy and help other earthlings by contributing to open source.
  categories:
    - Open Source
    - Programming
    - Web Development
  built_by: Justin Juno
  built_by_url: https://www.justinjuno.dev
  featured: false
- title: enBonnet Blog
  url: https://enbonnet.me/
  main_url: https://enbonnet.me/
  source_url: https://github.com/enbonnet
  description: >
    Hola, este es mi sitio personal, estare escribiendo sobre JavaScript, Frontend y Tecnologia que utilice en mi dia a dia.
  categories:
    - Portfolio
    - Blog
    - Web Development
    - Technology
    - Programming
    - JavaScript
  built_by: Ender Bonnet
  built_by_url: https://enbonnet.me/
- title: Edenspiekermann
  url: https://www.edenspiekermann.com/eu/
  main_url: https://www.edenspiekermann.com/eu/
  description: >
    Hello. We are Edenspiekermann, an independent global creative agency.
  categories:
    - Featured
    - Agency
    - Design
    - Portfolio
  featured: true
- title: IBM Design
  url: https://www.ibm.com/design/
  main_url: https://www.ibm.com/design/
  description: >
    At IBM, our design philosophy is to help guide people so they can do their best work. Our human-centered design practices help us deliver on that goal.
  categories:
    - Featured
    - Design
    - Technology
    - Web Development
  built_by: IBM
  featured: true
- title: We Do Plugins
  url: https://wedoplugins.com
  main_url: https://wedoplugins.com
  description: >
    Free & premium WordPress plugins development studio from Wroclaw, Poland.
  categories:
    - Portfolio
    - Agency
    - Open Source
    - Web Development
  built_by: We Do Plugins
  built_by_url: https://wedoplugins.com
- title: Mevish Aslam, business coach
  url: https://mevishaslam.com/
  main_url: https://mevishaslam.com/
  description: >
    Mevish Aslam helps women build a life they love and coaches women to launch and grow businesses.
  categories:
    - Business
    - Consulting
    - Entrepreneurship
    - Freelance
    - Marketing
    - Portfolio
  built_by: Rou Hun Fan
  built_by_url: https://flowen.me
  featured: false
- title: Principles of wealth
  url: https://principlesofwealth.net
  main_url: https://principlesofwealth.net
  source_url: https://github.com/flowen/principlesofwealth
  description: >
    Principles of wealth. How to get rich without being lucky, a summary of Naval Ravikant's tweets and podcast.`
  categories:
    - Business
    - Consulting
    - Education
    - Entrepreneurship
    - Finance
    - Learning
    - Marketing
    - Media
    - Nonprofit
    - Productivity
    - Science
  built_by: Rou Hun Fan
  built_by_url: https://flowen.me
  featured: false
- title: Problem studio
  url: https://problem.studio
  main_url: https://problem.studio
  description: >
    Problem Studio creates unique and fun web experiences. Our enemy is "boring" if ya know what we mean: overused WordPress templates, the top 10 shopify templates, copy of a copy of a copy of a copy. We love to support design and marketing agencies and help realize their creations into a digital product. `
  categories:
    - Agency
    - Business
    - Consulting
    - Design
    - Education
    - Entrepreneurship
    - Freelance
    - Landing Page
    - Marketing
    - Media
    - Portfolio
    - Productivity
    - Web Development
  built_by: Rou Hun Fan & Sander Visser
  built_by_url: https://flowen.me
- title: North X South
  main_url: https://northxsouth.co
  url: https://northxsouth.co
  description: >
    We work with small businesses and non-profits to develop their brands, build an online identity, create stellar designs, and give a voice to their causes.
  categories:
    - Agency
    - Consulting
    - Business
    - Design
    - Web Development
  built_by: North X South
  built_by_url: https://northxsouth.co
- title: Plenty of Fish
  main_url: https://www.pof.com/
  url: https://pof.com
  description: >
    Plenty of Fish is one of the world's largest dating platforms.
  categories:
    - Community
  featured: true
- title: Bitcoin
  main_url: https://www.bitcoin.com/
  url: https://bitcoin.com
  description: >
    One of the largest crypto-currency platforms in the world.
  categories:
    - Technology
    - Finance
  featured: true
- title: Frame.io
  main_url: https://www.frame.io/
  url: https://frame.io
  description: >
    Frame.io is a cloud-based video collaboration platform that allows its users to easily work on media projects together
  categories:
    - Technology
    - Entertainment
    - Media
  featured: true
- title: Sainsbury’s Homepage
  main_url: https://www.sainsburys.co.uk/
  url: https://www.sainsburys.co.uk
  description: >
    Sainsbury’s is an almost 150 year old supermarket chain in the United Kingdom.
  categories:
    - E-commerce
    - Food
  featured: true
- title: Haxzie, Portfolio and Blog
  url: https://haxzie.com/
  main_url: https://haxzie.com/
  source_url: https://github.com/haxzie/haxzie.com
  description: >
    Haxzie.com is the portfolio and personal blog of Musthaq Ahamad, UX Engineer and Visual Designer
  categories:
    - Blog
    - Portfolio
  built_by: Musthaq Ahamad
  built_by_url: https://haxzie.com
  featured: false
- title: GBT
  url: https://yangmuzi.com/
  main_url: https://yangmuzi.com/
  source_url: https://github.com/yangnianbing/blog-by-gatsby
  description: >
    It is a basic Gatsby site project
  categories:
    - Blog
    - Portfolio
  built_by: yangnianbing
  featured: false
- title: Robin Wieruch's Blog
  url: https://www.robinwieruch.de/
  main_url: https://www.robinwieruch.de/
  categories:
    - Blog
    - Education
  featured: false
- title: Roger Ramos Development Journal
  url: https://rogerramos.me/
  main_url: https://rogerramos.me/
  source_url: https://github.com/rogerramosme/rogerramos.me/
  description: >
    Personal development journal made with Netlify CMS
  categories:
    - Blog
  built_by: Roger Ramos
  built_by_url: https://rogerramos.me/
  featured: false
- title: Global Adviser Alpha
  main_url: https://globaladviseralpha.com
  url: https://globaladviseralpha.com
  description: >
    Lead by David Haintz, Global Adviser Alpha transforms advice business into world class firms.
  categories:
    - Business
    - Blog
    - Finance
  built_by: Handsome Creative
  built_by_url: https://www.hellohandsome.com.au
  featured: false
- title: Alcamine
  url: https://alcamine.com/
  main_url: https://alcamine.com/
  description: >
    Never apply to another job online and receive tons of tech jobs in your inbox everyday — all while keeping your information private.
  categories:
    - Blog
    - Technology
  built_by: Caldera Digital
  built_by_url: https://www.calderadigital.com/
  featured: false
- title: Caldera Digital
  url: https://www.calderadigital.com/
  main_url: https://www.calderadigital.com/
  source_url: https://github.com/caldera-digital/platform
  description: >
    Caldera is a product and application development agency that uses innovative technology to bring your vision, brand, and identity to life through user centered design.
  categories:
    - Blog
    - User Experience
    - Consulting
  built_by: Caldera Digital
  built_by_url: https://www.calderadigital.com/
  featured: false
- title: Keycodes
  url: https://www.keycodes.dev
  main_url: https://www.keycodes.dev
  source_url: https://github.com/justinjunodev/keycodes.dev
  description: >
    A developer resource for getting keyboard key codes.
  categories:
    - Programming
    - Productivity
    - Open Source
    - Web Development
  built_by: Justin Juno
  built_by_url: https://www.justinjuno.dev
  featured: false
- title: Utah Pumpkins
  url: https://www.utahpumpkins.com/
  main_url: https://www.utahpumpkins.com/
  source_url: https://github.com/cadekynaston/utah-pumpkins
  description: >
    An awesome pumpkin gallery built using Gatsby and Contentful.
  categories:
    - Gallery
    - Blog
    - Photography
  built_by: Cade Kynaston
  built_by_url: https://cade.codes
- title: diff001a's blog
  main_url: https://diff001a.netlify.com/
  url: https://diff001a.netlify.com/
  description: >
    This is diff001a's blog which contains blogs related to programming.
  categories:
    - Blog
  built_by: diff001a
- title: Rockwong Blog
  main_url: http://rockwong.com/blog/
  url: http://rockwong.com/blog/
  description: >
    Rockwong is a technical blog containing content related to various web technologies.
  categories:
    - Technology
    - Education
    - Blog
- title: RegexGuide
  main_url: https://regex.guide
  url: https://regex.guide/playground
  source_url: https://github.com/pacdiv/regex.guide
  description: >
    The easiest way to learn regular expressions! The RegexGuide is a playground helping developers to discover regular expressions. Trying it is adopting regular expressions!
  categories:
    - App
    - Education
    - JavaScript
    - Nonprofit
    - Open Source
    - Programming
    - Technology
    - Web Development
  built_by: Loïc J.
  built_by_url: https://growthnotes.dev
- title: re:store
  url: https://www.visitrestore.com
  main_url: https://www.visitrestore.com
  description: >
    This is your chance to discover, connect, and shop beyond your feed and get to know the who, how, and why behind your favorite products.
  categories:
    - Marketing
  built_by: The Couch
  built_by_url: https://thecouch.nyc
  featured: false
- title: Bululu Eventos
  url: https://bululueventos.cl/
  main_url: https://bululueventos.cl/
  source_url: https://github.com/enBonnet/bululu-front
  description: >
    Sitio de organizadores de eventos
  categories:
    - Marketing
  built_by: Ender Bonnet
  built_by_url: https://enbonnet.me/
- title: MyPrograming Steps
  main_url: https://mysteps.netlify.com/
  url: https://mysteps.netlify.com/
  description: >
    FrontEnd Tutorial Information
  featured: false
  categories:
    - Blog
    - Portfolio
  source_url: https://github.com/IoT-Arduino/Gatsby-MySteps
  built_by: Maruo
  built_by_url: https://twitter.com/DengenT
- title: Brent Runs Marathons
  main_url: https://www.brentrunsmarathons.com/
  url: https://www.brentrunsmarathons.com/
  source_url: https://github.com/bingr001/brentrunsmarathonsv2
  description: >
    Brent Runs Marathons is about the training and race experience for the Comrades Ultra Marathon
  categories:
    - Blog
  built_by: Brent Ingram
  built_by_url: https://www.brentjingram.com/
  featured: false
- title: Pedro LaTorre
  main_url: https://www.pedrolatorre.com/
  url: https://www.pedrolatorre.com/
  source_url: https://github.com/bingr001/pedro-latorre-site
  description: >
    A really awesome website built for the motivational speaker Pedro LaTorre
  categories:
    - Blog
  built_by: Brent Ingram
  built_by_url: https://www.brentjingram.com/
  featured: false
- title: Veryben
  main_url: https://veryben.com/
  url: https://veryben.com/
  description: >
    be water my friend
  categories:
    - Blog
  built_by: anikijiang
  built_by_url: https://twitter.com/anikijiang
  featured: false
- title: kentarom's portfolio
  main_url: https://kentarom.com/
  url: https://kentarom.com/
  source_url: https://github.com/kentaro-m/portfolio-gatsby
  description: >
    The portfolio of kentarom, frontend developer. This site shows recent activities about him.
  categories:
    - Portfolio
    - Technology
    - Web Development
  built_by: kentarom
  built_by_url: https://twitter.com/_kentaro_m
  featured: false
- title: MotionThat
  main_url: https://motionthat.com.au
  url: https://motionthat.com.au
  description: >
    MotionThat was created to fill a void in Tabletop Product shooting, whereby the need for consistency, repetition and flexibility was required to eliminate the many variables and inaccuracies that slow the filming process down.
  categories:
    - Entertainment
    - Food
    - Media
    - Gallery
  built_by: Handsome Creative
  built_by_url: https://www.hellohandsome.com.au
  featured: false
- title: TEN ALPHAS
  main_url: https://tenalphas.com.au
  url: https://tenalphas.com.au
  description: >
    TEN ALPHAS is a content production company based in Sydney and Wollongong, telling stories through moving image and beautiful design.
  categories:
    - Media
    - Entertainment
    - Video
  built_by: Handsome Creative
  built_by_url: https://www.hellohandsome.com.au
  featured: false
- title: SalesGP
  main_url: https://salesgp.io
  url: https://salesgp.io
  description: >
    SalesGP is a specialist Sales and Operations partner offering expert skill-sets and decades of experience to companies entering the Australia, NZ (ANZ) and South East Asian (SEA) markets.
  categories:
    - Business
    - Marketing
    - Consulting
  built_by: Handsome Creative
  built_by_url: https://www.hellohandsome.com.au
  featured: false
- title: Source Separation Systems
  main_url: https://sourceseparationsystems.com.au
  url: https://sourceseparationsystems.com.au
  description: >
    Innovative waste diversion products, designed to connect Australians to a more sustainable world.
  categories:
    - Business
  built_by: Handsome Creative
  built_by_url: https://www.hellohandsome.com.au
- title: Fuzzy String Matching
  main_url: https://fuzzy-string-matching.netlify.com
  url: https://fuzzy-string-matching.netlify.com
  source_url: https://github.com/jdemieville/fuzzyStringMatching
  description: >
    This site is built to assess the performance of various approximate string matching algorithms aka fuzzy string searching.
  categories:
    - JavaScript
    - Learning
    - Programming
  built_by: Jennifer Demieville
  built_by_url: https://demieville-codes.herokuapp.com/portfolio
  featured: false
- title: Open Techiz
  main_url: https://www.opentechiz.com/
  url: https://www.opentechiz.com/
  featured: false
  description: >
    An agile software development company in Vietnam, providing wide range service from e-commerce development, mobile development, automation testing and cloud deployment with kubernets
  categories:
    - Web Development
    - Mobile Development
    - Technology
  built_by: Open Techiz
  built_by_url: https://www.opentechiz.com/
- title: Leave Me Alone
  url: https://leavemealone.app
  main_url: https://leavemealone.app
  description: >
    Leave Me Alone helps you unsubscribe from unwanted emails easily. It's built with Gatsby v2.
  categories:
    - Landing Page
    - Productivity
  built_by: James Ivings
  built_by_url: https://squarecat.io
  featured: false
- title: Oberion
  main_url: https://oberion.io
  url: https://oberion.io
  description: >
    Oberion analyzes your gaming library and gives you personal recommendations based on what you play
  categories:
    - Entertainment
    - Media
  built_by: Thomas Uta
  built_by_url: https://twitter.com/ThomasJanUta
  featured: false
- title: Yoseph.tech
  main_url: https://www.yoseph.tech
  url: https://www.yoseph.tech/compilers
  source_url: https://github.com/radding/yoseph.tech_gatsby
  description: >
    Yoseph.tech is a personal blog centered around technology and software engineering
  categories:
    - Technology
    - Web Development
    - Open Source
  built_by: Yoseph Radding
  built_by_url: https://github.com/radding
  featured: false
- title: Really Fast Sites
  url: https://reallyfastsites.com
  main_url: https://reallyfastsites.com
  description: >
    Really Fast Sites showcases websites that have a speed score of 85 or higher on Google's Page Speed Insights for both mobile and desktop, along with some of the platforms and technologies those sites use.
  categories:
    - Web Development
    - Programming
  built_by: Peter Brady
  built_by_url: https://www.peterbrady.co.uk
  featured: false
- title: Mieke Frouws
  url: https://www.miekefrouws.nl
  main_url: https://www.miekefrouws.nl
  description: >
    Mieke Frouws is a freelance primary and secondary school theatre teacher based in the Netherlands.
  categories:
    - Freelance
    - Education
  built_by: Laurens Kling
  built_by_url: https://www.goedideemedia.nl
  featured: false
- title: Paul de Vries
  url: https://pauldevries1972.nl
  main_url: https://pauldevries1972.nl
  description: >
    Paul de Vries is founder of #DCDW and Spokesperson for Marktplaats Automotive (eBay) - Making the online automotive better!
  categories:
    - Blog
    - Business
    - Consulting
  built_by: Laurens Kling
  built_by_url: https://www.goedideemedia.nl
  featured: false
- title: The Fabulous Lifestyles 不藏私旅行煮藝
  url: https://thefabulouslifestyles.com/
  main_url: https://thefabulouslifestyles.com/
  description: >
    The Fabulous Lifestyles features content about travel and food. It offers practical travel advice that covers trip planning, logistics, and reviews on destination, resort & hotel...etc. Besides travelling, there are step-by-step homemade gourmet recipes that will appeal to everyone's taste buds.
  categories:
    - Blog
    - Food
    - Travel
  built_by: Kevin C Chen
  built_by_url: https://www.linkedin.com/in/kevincychen/
- title: Salexa - Estetica Venezolana
  url: https://peluqueriavenezolana.cl/
  main_url: https://peluqueriavenezolana.cl/
  source_url: https://github.com/enbonnet/salexa-front
  description: >
    Venezuelan beauty and hairdressing salon in Chile
  categories:
    - Marketing
    - Business
  built_by: Ender Bonnet
  built_by_url: https://enbonnet.me/
- title: Akshay Thakur's Portfolio
  main_url: https://akshaythakur.me
  url: https://akshaythakur.me
  categories:
    - Portfolio
    - Web Development
  built_by: Akshay Thakur
  built_by_url: https://akshaythakur.me
- title: Binaria
  description: >
    Digital product connecting technics & creativity.
  main_url: https://binaria.com/en/
  url: https://binaria.com/en/
  categories:
    - Web Development
    - Agency
    - Technology
    - App
    - Consulting
    - User Experience
  built_by: Binaria
  built_by_url: https://binaria.com/
- title: Quema Labs
  url: https://quemalabs.com/
  main_url: https://quemalabs.com/
  description: >
    WordPress themes for these modern times
  categories:
    - Blog
    - Web Development
    - WordPress
    - Portfolio
  built_by: Nico Andrade
  built_by_url: https://nicoandrade.com/
- title: Century 21 Financial
  url: https://century21financial.co.nz/
  main_url: https://century21financial.co.nz/
  description: Website for Century 21's mortgage broker and insurance broker business in New Zealand.
  categories:
    - Real Estate
    - Finance
    - Business
  built_by: Shannon Smith
  built_by_url: https://www.powerboard.co.nz/clients
  featured: false
- title: Base Backpackers
  url: https://www.stayatbase.com/
  main_url: https://www.stayatbase.com/
  description: Base Backpackers is one of Australasia's biggest youth adventure tourism brands. They are super stoked to have one of the fastest websites in the tourism industry.
  categories:
    - Travel
    - Business
  built_by: Shannon Smith
  built_by_url: https://www.powerboard.co.nz/clients
  featured: false
- title: Wealthsimple
  url: https://www.wealthsimple.com/
  main_url: https://www.wealthsimple.com/en-us/
  description: >
    The simple way to grow your money like the world's most sophisticated investors. Zero-maintenance portfolios, expert advisors and low fees.
  categories:
    - App
    - Business
    - Finance
  featured: false
- title: To Be Created
  description: >
    tbc is a London based styling agency that champions a modernised minimal aesthetic for both personal clients and brands.
  main_url: https://to-be-created.com
  url: https://to-be-created.com
  categories:
    - Web Development
    - Agency
    - Portfolio
    - Freelance
  built_by: Sam Goddard
  built_by_url: https://samgoddard.dev/
- title: Kosmos Platform
  main_url: https://kosmosplatform.com
  url: https://kosmosplatform.com
  description: >
    Explore the Kosmos - A new world is here, where every clinician now has the ability to improve cardiothoracic and abdominal assessment, in just a few minutes.
  categories:
    - Marketing
    - Science
    - Video
    - Landing Page
    - Healthcare
    - Technology
  built_by: Bryce Benson via Turnstyle Studio
  built_by_url: https://github.com/brycebenson
- title: B-Engaged
  url: https://b-engaged.se/
  main_url: https://b-engaged.se/
  description: >
    B-Engaged gives a clear picture of the organization and helps you implement the measures that makes difference for the employees. The results of our employee surveys are easily transformed into concrete improvement measures using AI technology.
  categories:
    - Business
    - Human Resources
  featured: false
- title: Rollbar
  url: https://rollbar.com/
  main_url: https://rollbar.com/
  description: >
    Rollbar automates error monitoring and triaging, so developers can fix errors that matter within minutes, and build software quickly and painlessly.
  categories:
    - Programming
    - Web Development
  featured: false
- title: EQX
  url: https://digitalexperience.equinox.com/
  main_url: https://digitalexperience.equinox.com/
  description: >
    The Equinox app, personalized to unlock your full potential.
  categories:
    - Sports
    - App
  featured: false
- title: WagWalking
  url: https://wagwalking.com/
  main_url: https://wagwalking.com/
  description: >
    Paws on the move
  categories:
    - App
  featured: false
- title: FirstBorn
  url: https://www.firstborn.com/
  main_url: https://www.firstborn.com/
  description: >
    We shape modern brands for a connected future.
  categories:
    - Agency
    - Design
- title: Pix4D
  url: https://www.pix4d.com
  main_url: https://www.pix4d.com
  description: >
    A unique suite of photogrammetry software for drone mapping. Capture images with our app, process on desktop or cloud and create maps and 3D models.
  categories:
    - Business
    - Productivity
    - Technology
  featured: false
- title: Bakken & Bæck
  url: https://bakkenbaeck.com
  main_url: https://bakkenbaeck.com
  description: >
    We’re Bakken & Bæck, a digital studio based in Oslo, Bonn and Amsterdam. Ambitious companies call us when they need an experienced team that can transform interesting ideas into powerful products.
  categories:
    - Agency
    - Design
    - Technology
  featured: false
- title: Figma Config
  url: https://config.figma.com/
  main_url: https://config.figma.com/
  description: A one-day conference where Figma users come together to learn from each other.
  categories:
    - Conference
    - Design
    - Event
    - Community
    - Learning
  built_by: Corey Ward
  built_by_url: http://www.coreyward.me/
  featured: false
- title: Anurag Hazra's Portfolio
  url: https://anuraghazra.github.io/
  main_url: https://anuraghazra.github.io/
  source_url: https://github.com/anuraghazra/anuraghazra.github.io
  description: >
    Anurag Hazra's portfolio & personal blog, Creative FrontEnd web developer from india.
  categories:
    - Portfolio
    - Blog
    - Open Source
    - JavaScript
  built_by: Anurag Hazra
  built_by_url: https://github.com/anuraghazra
- title: VeganWorks
  url: https://veganworks.com/
  main_url: https://veganworks.com/
  description: We make delicious vegan snack boxes.
  categories:
    - Food
- title: codesundar
  url: https://codesundar.com
  main_url: https://codesundar.com
  description: >
    Learn PhoneGap, Ionic, Flutter
  categories:
    - Education
    - Technology
    - Web Development
    - Blog
  built_by: codesundar
  built_by_url: https://codesundar.com
  featured: false
- title: Nordic Microfinance Initiative
  url: https://www.nmimicro.no/
  main_url: https://www.nmimicro.no/
  description: Nordic Microfinance Initiative's (NMI) vision is to contribute to the empowerment of poor people in developing countries and to the creation of jobs and wealth on a sustainable basis.
  featured: false
  categories:
    - Finance
    - Business
  built_by: Othermachines
  built_by_url: https://othermachines.com
- title: Subscribe Pro Documentation
  url: https://docs.subscribepro.com/
  main_url: https://docs.subscribepro.com/
  description: >
    Subscribe Pro is a subscription commerce solution that enables brands to quickly add subscription commerce models such as box, subscribe-and-save, autoship and similar to their existing e-commerce websites.
  categories:
    - Documentation
    - E-commerce
    - API
    - Technology
    - Web Development
  built_by: Subscribe Pro
  built_by_url: https://www.subscribepro.com/
- title: Software.com
  main_url: https://www.software.com
  url: https://www.software.com
  description: Our data platform helps developers learn from their data, increase productivity, and code smarter.
  categories:
    - Data
    - Productivity
    - Programming
  built_by: Brett Stevens, Joshua Cheng, Geoff Stevens
  built_by_url: https://github.com/swdotcom/
  featured: false
- title: WTL Studio Website Builder
  main_url: https://wtlstudio.com/
  url: https://wtlstudio.com/
  description: >
    Cloud-based, SEO focused website builder - helping local businesses and startups reach audiences faster.
  featured: false
  categories:
    - E-commerce
    - SEO
    - Business
- title: ToolsDB
  main_url: https://toolsdb.dev
  url: https://toolsdb.dev
  description: List of tools for better software development.
  featured: false
  categories:
    - Technology
    - Web Development
    - Programming
    - Productivity
- title: Eastman Strings
  url: https://www.eastmanstrings.com
  main_url: https://www.eastmanstrings.com
  description: >
    Site was built using GatsbyJS, Cosmic CMS, and Netlify.
  categories:
    - Business
    - Music
  built_by: Tekhaus
  built_by_url: https://www.tekha.us
  featured: false
- title: Lesley Lai
  main_url: https://lesleylai.info
  url: https://lesleylai.info
  source_url: https://github.com/LesleyLai/blog
  description: >
    lesleylai.info is the personal website of Lesley Lai, where he talks mainly about C++ and Computer Graphics.
  categories:
    - Blog
    - Open Source
    - Portfolio
    - Programming
    - Technology
  built_by: Lesley Lai
  built_by_url: https://github.com/LesleyLai
  featured: false
- title: Whipstitch Webwork
  url: https://www.whipstitchwebwork.com
  main_url: https://www.whipstitchwebwork.com
  description: >
    Websites for smart people.
  categories:
    - Agency
    - Web Development
  built_by: Matthew Russell
  featured: false
- title: Vandré Leal
  main_url: https://vandreleal.github.io
  url: https://vandreleal.github.io
  source_url: https://github.com/vandreleal/vandreleal.github.io
  description: >
    Portfolio of Vandré Leal.
  categories:
    - Portfolio
    - Web Development
  built_by: Vandré Leal
  built_by_url: https://vandreleal.github.io
  featured: false
- title: Tarokenlog
  url: https://taroken.dev/
  main_url: https://taroken.dev/
  description: >
    Blog and Gallery
  categories:
    - Blog
    - Portfolio
    - Web Development
    - Photography
  built_by: Kentaro Koga
  built_by_url: https://twitter.com/kentaro_koga
  featured: false
- title: OwlyPixel Blog
  main_url: https://owlypixel.com
  url: https://owlypixel.com
  description: >
    Notes and tutorials on coding, web development, design and other stuff.
  categories:
    - Web Development
    - Blog
    - Education
  built_by: Owlypixel
  built_by_url: https://twitter.com/owlypixel
  featured: false
- title: talkoverflow
  main_url: https://talkoverflow.com
  url: https://talkoverflow.com
  description: Blog on software engineering built with Gatsby themes and theme-ui
  categories:
    - Blog
    - Web Development
    - Technology
  built_by: Patryk Jeziorowski
  built_by_url: https://twitter.com/pjeziorowski
- title: HISTORYTalks
  main_url: https://www.history-talks.com/
  url: https://www.history-talks.com/
  description: Built using Gatsby, JSS and Contentful
  categories:
    - Conference
    - Media
  built_by: A+E Networks
  built_by_url: https://www.aenetworks.com/
- title: HISTORYCon
  main_url: https://www.historycon.com/
  url: https://www.historycon.com/
  description: Built using Gatsby, JSS and Contentful
  categories:
    - Conference
    - Media
  built_by: A+E Networks
  built_by_url: https://www.aenetworks.com/
- title: Kölliker Immobilien
  url: https://koelliker-immobilien.ch/
  main_url: https://koelliker-immobilien.ch/
  description: >
    Built using Gatsby, Netlify and Contentful
  categories:
    - Real Estate
    - Marketing
  built_by: Matthias Gemperli
  built_by_url: https://matthiasgemperli.ch
- title: Lessmess Agency website
  url: https://lessmess.agency/
  main_url: https://lessmess.agency/
  description: >
    Website of Lessmess Agency
  categories:
    - Agency
    - Web Development
  built_by: Ilya Lesik
  built_by_url: https://github.com/ilyalesik
- title: Ezekiel Ekunola Portfolio
  main_url: http://ezekielekunola.com/
  url: http://ezekielekunola.com/
  description: Built using Gatsby, Styled-Components
  categories:
    - Web Development
    - Portfolio
  built_by: Ezekiel Ekunola
  built_by_url: https://github.com/easybuoy/
  featured: false
- title: Gearbox Development
  main_url: https://gearboxbuilt.com
  url: https://gearboxbuilt.com/?no-load-in
  description: >
    Gearbox is a performance website development & optimization company based out of Canada. Built using Gatsby/WordPress.
  categories:
    - Agency
    - Web Development
    - WordPress
    - Portfolio
    - Programming
    - Technology
    - Business
  built_by: Gearbox Development
  built_by_url: https://gearboxbuilt.com
  featured: false
- title: UXWorks
  main_url: https://uxworks.org
  url: https://uxworks.org
  description: Built with Gatsby, Netlify and Markdown
  categories:
    - Web Development
    - Blog
  built_by: Amrish Kushwaha
  built_by_url: https://github.com/isamrish
  featured: false
- title: Jarod Peachey
  main_url: https://jarodpeachey.netlify.com
  url: https://jarodpeachey.netlify.com
  source_url: https://github.com/jarodpeachey/portfolio
  description: >
    Jarod Peachey is a front-end developer focused on building modern and fast websites for everyone.
  categories:
    - Blog
    - JavaScript
    - Mobile Development
    - Portfolio
  built_by: Jarod Peachey
  built_by_url: https://github.com/jarodpeachey
  featured: false
- title: Thomas Maximini
  main_url: https://www.thomasmaximini.com/
  url: https://www.thomasmaximini.com/
  source_url: https://github.com/tmaximini/maxi.io
  description: >
    Thomas Maximini is a full stack web developer from Germany
  categories:
    - Blog
    - JavaScript
    - Photography
    - Portfolio
    - Web Development
  built_by: Thomas Maximini
  built_by_url: https://github.com/tmaximini
  featured: false
- title: Aretha Iskandar
  main_url: https://arethaiskandar.com/
  url: https://arethaiskandar.com/
  source_url: https://github.com/tmaximini/arethaiskandar.com
  description: >
    Aretha Iskandar is a Jazz and Soul Singer / Songwriter from Paris
  categories:
    - Music
  built_by: Thomas Maximini
  built_by_url: https://github.com/tmaximini
  featured: false
- title: Harshil Shah
  url: https://harshil.net
  main_url: https://harshil.net
  description: >
    Harshil Shah is an iOS engineer from Mumbai, India
  categories:
    - Blog
    - Mobile Development
  built_by: Harshil Shah
  built_by_url: https://twitter.com/_HarshilShah
  featured: false
- title: Code Examples
  url: https://codeexamples.dev/
  main_url: https://codeexamples.dev/
  description: >
    Examples about various programming languages like JavaScript, Python, Rust, Angular, React, Vue.js etc.
  categories:
    - Blog
    - Education
    - Programming
    - Web Development
  built_by: Sai gowtham
  built_by_url: https://twitter.com/saigowthamr
  featured: false
- title: Samir Mujanovic
  main_url: https://www.samirmujanovic.com/
  url: https://www.samirmujanovic.com/
  description: >
    I'm a Frontend Developer with 3 years of experience. I describe myself as a developer who loves coding, open-source and web platform.
  categories:
    - Portfolio
    - Web Development
    - Design
  built_by: Samir Mujanovic
  built_by_url: https://github.com/sameerrM
- title: Yearlyglot - Fluent Every Year
  url: https://www.yearlyglot.com/blog
  main_url: https://www.yearlyglot.com
  description: >
    A popular blog on languages, second language acquisition and polyglottery.
  categories:
    - Blog
    - Education
    - Learning
    - Travel
  built_by: Donovan Nagel
  built_by_url: https://www.donovannagel.com
  featured: false
- title: 8fit.com
  url: https://8fit.com/
  main_url: https://8fit.com/
  description: >
    Get personalized workouts, custom meal plans, and nutrition guidance, right in the palm of your hand. Prioritize progress over perfection with the 8fit app!
  categories:
    - App
    - Food
    - Sports
  featured: false
- title: Dispel - Remote Access for Industrial Control Systems
  url: https://dispel.io
  main_url: https://dispel.io
  description: >
    Dispel provides secure, moving target defense networks through which your teams can remotely access industrial control systems in seconds, replacing static-defense products that take 5 to 15 minutes to work through.
  categories:
    - Business
    - Technology
    - Security
  built_by: Anton Aberg
  built_by_url: https://github.com/aaaberg
  featured: false
- title: Geothermal Heat Pump DIY Project
  url: https://diyheatpump.net/
  main_url: https://diyheatpump.net/
  description: Personal project by Yuriy Logvin that demonstrates how you can switch to heating with electricity at a minimal cost. The goal here is to show that everyone can build a geothermal heat pump and start saving money.
  categories:
    - Blog
    - Education
    - Technology
  built_by: Yuriy Logvin
  built_by_url: https://powerwatcher.net
- title: Catalyst Network - Cryptocurrency
  url: https://www.cryptocatalyst.net/
  main_url: https://www.cryptocatalyst.net/
  source_url: https://github.com/n8tb1t/gatsby-starter-cryptocurrency
  description: >
    An All-in-One solution for Modern Transactions.
  categories:
    - Business
    - Technology
  built_by: n8tb1t
  built_by_url: https://github.com/n8tb1t/
  featured: false
- title: SaoBear's-Blog
  main_url: https://saobear.xyz/
  url: https://saobear.xyz/
  source_url: https://github.com/PiccoloYu/SaoBear-is-Blog
  featured: false
  categories:
    - Blog
    - Web Development
- title: Rumaan Khalander - Portfolio
  url: https://www.rumaan.me/
  main_url: https://www.rumaan.me/
  description: >
    Rumaan Khalander is a Full-Stack Dev from Bengaluru who loves to develop for mobile and web.
  categories:
    - Portfolio
  built_by: rumaan
  built_by_url: https://github.com/rumaan/
  featured: false
- title: DigiGov
  main_url: https://digigov.grnet.gr/
  url: https://digigov.grnet.gr/
  description: >
    DigiGov is an initiative for the Digital Transformation of the Greek Public Sector
  categories:
    - Government
  built_by: GRNET
  built_by_url: https://grnet.gr/
  featured: false
- title: Zeek Interactive
  main_url: https://zeek.com
  url: https://zeek.com
  description: >
    Business site for Zeek Interactive. Using WordPress as a data store via the WPGraphQL plugin.
  categories:
    - Blog
    - Web Development
    - Mobile Development
    - WordPress
    - Agency
    - Business
  built_by: Zeek Interactive
  built_by_url: https://zeek.com
  featured: false
- title: Bare Advertising & Communications
  url: https://bare.ca/
  main_url: https://bare.ca/
  description: >
    Bare is a full-service branding and production agency in Vancouver BC with deep experience in digital/traditional communications and strategy. We specialize in building headless WordPress sites with Gatsby.
  categories:
    - WordPress
    - Agency
    - Business
  built_by: Bare Advertising & Communications
  built_by_url: https://www.bare.ca/
  featured: false
- title: The Decking Superstore
  url: https://www.thedeckingsuperstore.com/
  main_url: https://www.thedeckingsuperstore.com/
  description: >
    One of Northern California's largest outdoor decking and siding providers.
  categories:
    - WordPress
    - Business
  built_by: Bare Advertising & Communications
  built_by_url: https://www.bare.ca/
  featured: false
- title: Precision Cedar Products
  url: https://www.precisioncedar.com/
  main_url: https://www.precisioncedar.com/
  description: >
    Western Red Cedar Distributor in Vancouver Canada.
  categories:
    - WordPress
    - Business
  built_by: Bare Advertising & Communications
  built_by_url: https://www.bare.ca/
  featured: false
- title: Circle Restoration
  url: https://www.circlerestoration.com/
  main_url: https://www.circlerestoration.com/
  description: >
    Restoration Services Provider in Vancouver Canada.
  categories:
    - WordPress
    - Business
  built_by: Bare Advertising & Communications
  built_by_url: https://www.bare.ca/
  featured: false
- title: ALS Rally
  url: https://www.alsrally.com/
  main_url: https://www.alsrally.com/
  description: >
    Non profit fundraiser for ALS Research.
  categories:
    - WordPress
    - Nonprofit
    - Event
  built_by: Bare Advertising & Communications
  built_by_url: https://www.bare.ca/
  featured: false
- title: Vancouver Welsh Men's Choir
  url: https://vancouverchoir.ca/
  main_url: https://vancouverchoir.ca/
  description: >
    Vancouver Welsh Men's Choir website for upcoming shows, ticket purchases and online merchandise.
  categories:
    - WordPress
    - Entertainment
    - Event
    - E-commerce
  built_by: Bare Advertising & Communications
  built_by_url: https://www.bare.ca/
  featured: false
- title: Paul Scanlon - Blog
  main_url: https://paulie.dev/
  url: https://paulie.dev/
  source_url: https://github.com/PaulieScanlon/paulie-dev-2019
  description: >
    I'm a React UI developer / UX Engineer. React, GatsbyJs, JavaScript, TypeScript/Flow, StyledComponents, Storybook, TDD (Jest/Enzyme) and a tiny bit of Node.js.
  categories:
    - Blog
    - Web Development
  built_by: Paul Scanlon
  built_by_url: http://www.pauliescanlon.io
  featured: false
- title: EF Design
  main_url: https://ef.design
  url: https://ef.design
  description: >
    Home of everything creative, digital and brand at EF.
  featured: false
  categories:
    - Marketing
    - Design
  built_by: João Matos (Global Creative Studio - Education First)
- title: Codica
  main_url: https://www.codica.com/
  url: https://www.codica.com/
  description: >
    We help startups and established brands with JAMStack, Progressive Web Apps and Marketplaces development.
  categories:
    - Agency
    - Web Development
  built_by: Codica
  built_by_url: https://www.codica.com/
- title: Bhavani Ravi's Portfolio
  url: https://bhavaniravi.com
  main_url: https://bhavaniravi.com
  description: >
    Showcase of Bhavani Ravi's skillset and blogs
  categories:
    - Blog
    - Portfolio
  built_by: Bhavani Ravi
  built_by_url: https://twitter.com/geeky_bhavani
- title: Kotoriyama
  main_url: https://kotoriyama.com/
  url: https://kotoriyama.com/
  description: >
    Japanese Indie Game Creator.
  featured: false
  categories:
    - App
    - Entertainment
    - Mobile Development
  built_by: Motoyoshi Shiine (Kotoriyama)
- title: PWA Shields
  url: https://www.pwa-shields.com
  main_url: https://www.pwa-shields.com
  source_url: https://github.com/richardtaylordawson/pwa-shields
  description: >
    Personalize your app's README with custom, fun, PWA shields in SVG
  categories:
    - Documentation
    - App
    - API
  built_by: Richard Taylor Dawson
  built_by_url: https://richardtaylordawson.com
- title: Zatsuzen
  url: https://zatsuzen.com
  main_url: https://zatsuzen.com
  description: >
    Web developer's portfolio
  categories:
    - Portfolio
  built_by: Akane
  built_by_url: https://twitter.com/akanewz
  featured: false
- title: Reeemoter
  description: >-
    Join thousands of developers from everywhere and access to job
    offers from hundreds of companies worldwide right
    at your inbox for free.
  main_url: https://reeemoter.com/
  url: https://reeemoter.com/
  featured: false
  categories:
    - Technology
    - Web Development
  built_by: Ramón Chancay
  built_by_url: https://ramonchancay.me/
- title: Ananya Neogi
  main_url: https://ananyaneogi.com
  url: https://ananyaneogi.com
  description: >
    Showcases Ananya's work as a frontend developer and comprises of a collection of written articles on web development, programming and, user experience.
  categories:
    - Portfolio
    - Blog
  built_by: Ananya Neogi
  built_by_url: https://ananyaneogi.com
- title: webman.pro
  main_url: https://webman.pro/
  url: https://webman.pro/
  description: >
    webman.pro is an awesome portfolio and technical blog where
    professional Front End engineer Dmytro Chumak shares his thoughts
    and experience to inspire other developers.
  featured: false
  categories:
    - Blog
    - Web Development
    - JavaScript
  built_by: Dmytro Chumak
  built_by_url: https://github.com/wwwebman
- title: borderless
  url: https://junhobaik.github.io
  main_url: https://junhobaik.github.io
  source_url: https://github.com/junhobaik/junhobaik.github.io/tree/develop
  description: >
    Junho Baik's Development Blog
  categories:
    - Blog
    - Web Development
  built_by: Junho Baik
  built_by_url: https://github.com/junhobaik
  featured: false
- title: React Resume Generator
  main_url: https://nimahkh.github.io/nima_habibkhoda
  url: https://nimahkh.github.io/nima_habibkhoda
  source_url: https://github.com/nimahkh/resume_generator
  description: >
    The resume generator is a project to create your own resume web page easily with Gatsby.
  categories:
    - Portfolio
  built_by: Nima Habibkhoda
  featured: false
- title: Thomas Wang's Blog
  main_url: https://www.thomaswang.io
  url: https://www.thomaswang.io
  description: >-
    Technical blog by Thomas Wang
  built_by: Thomas Wang
  built_by_url: https://github.com/thomaswang
  featured: false
  categories:
    - Blog
    - Web Development
- title: Engleezi
  main_url: https://www.myengleezi.com
  url: https://myengleezi.com/teachers/
  description: >-
    Affordable, accessible and fun, Engleezi is an English tutoring service that aims to make your child a better and more fluent English speaker. Our unique online approach gets your children learning English one-on-one from a native English teacher from the comfort of your home.
  built_by: Suleiman Mayow
  built_by_url: https://github.com/sullom101
  featured: false
  categories:
    - Education
    - Learning
    - Technology
- title: The Rebigulator
  main_url: https://www.rebigulator.org/
  source_url: https://github.com/Me4502/Rebigulator/
  url: https://rebigulator.org/
  description: A quote-based via game powered by Frinkiac
  built_by: Matthew Miller
  built_by_url: https://matthewmiller.dev/
  featured: false
  categories:
    - Open Source
    - Entertainment
    - App
- title: madewithlove
  main_url: https://madewithlove.com
  url: https://madewithlove.com
  description: >-
    We build digital products and create the teams around them. We can help with software engineering, product management, managing technical teams, audits and technical consulting.
  built_by: madewithlove
  built_by_url: https://madewithlove.com
  featured: false
  categories:
    - Web Development
    - Blog
    - Agency
    - Business
- title: Sprucehill
  url: https://sprucehill.ca/
  main_url: https://sprucehill.ca/
  description: >
    Sprucehill is a North Vancouver based custom home builder and renovator.
  categories:
    - WordPress
    - Business
  built_by: Bare Advertising & Communications
  built_by_url: https://www.bare.ca/
  featured: false
- title: Nathaniel Ryan Mathew
  url: https://nathanielmathew.me
  main_url: https://nathanielmathew.me
  source_url: https://github.com/nathanielmathew/MyPortfolio
  description: >
    A personal online Portfolio built using GatsbyJS, that showcases Achievements, Projects and Additional information.
  categories:
    - Portfolio
    - Open Source
    - Blog
  built_by: Nathaniel Ryan Mathew
  built_by_url: https://github.com/nathanielmathew
  featured: false
- title: Kanazawa.js Community Page
  main_url: https://kanazawajs.now.sh/
  url: https://kanazawajs.now.sh/
  source_url: https://github.com/kanazawa-js/community-page
  description: >
    Kanazawa.js is a local community for the JSer around Kanazawa to share knowledge about JavaScript.
  categories:
    - Community
    - Programming
    - Web Development
  built_by: Kanazawa.js
  built_by_url: https://twitter.com/knzw_js
  featured: false
- title: monica*dev
  url: https://www.aboutmonica.com/
  main_url: https://www.aboutmonica.com/
  description: >
    Personal site for Monica Powell, a software engineer who is passionate about making open-source more accessible and building community, online & offline.
  categories:
    - Web Development
    - Blog
    - Programming
    - Portfolio
  built_by: Monica Powell
  built_by_url: https://www.aboutmonica.com/
  featured: false
- title: Shivam Sinha
  url: https://www.helloshivam.com/
  main_url: https://www.helloshivam.com/
  description: >
    Portfolio of Shivam Sinha, Graphic Designer and Creative Coder based in New York.
  categories:
    - Portfolio
  built_by: Shivam Sinha
  built_by_url: https://www.helloshivam.com/
  featured: false
- title: Brianna Sharpe - Writer
  main_url: https://www.briannasharpe.com/
  url: https://www.briannasharpe.com/
  source_url: https://github.com/ehowey/briannasharpe
  description: >
    Brianna Sharpe is an Alberta, Canada based freelance writer and journalist focused on health, LGBTQ2S+, parenting, and the environment.
  categories:
    - Portfolio
    - Media
  built_by: Eric Howey
  built_by_url: https://www.erichowey.dev/
  featured: false
- title: Eric Howey Web Development
  main_url: https://www.erichowey.dev/
  url: https://www.erichowey.dev/
  source_url: https://github.com/ehowey/erichoweydev
  description: >
    Personal website and blog for Eric Howey. I am a freelance web developer based in Alberta, Canada specializing in Gatsby, React, WordPress and Theme-UI.
  categories:
    - Portfolio
    - Web Development
    - Freelance
    - Blog
  built_by: Eric Howey
  built_by_url: https://www.erichowey.dev/
- title: Solfej Chord Search
  url: https://www.solfej.io/chords
  main_url: https://www.solfej.io/chords
  description: >
    Solfej Chord Search helps you master every chord imaginable. It shows you notes, intervals, guitar and piano fingerings for 1000s of chords.
  categories:
    - Education
    - Music
  built_by: Shayan Javadi
  built_by_url: https://www.instagram.com/shawnjavadi/
- title: a+ Saúde
  url: https://www.amaissaude.com.br/
  main_url: https://www.amaissaude.com.br/
  description: >
    An even better experience in using health services.
  categories:
    - Healthcare
    - Marketing
    - Blog
  built_by: Grupo Fleury
  built_by_url: http://www.grupofleury.com.br/
  featured: false
- title: Mallikarjun Katakol Photography
  main_url: https://mallik.in
  url: https://mallik.in
  built_by: Arvind Kumar
  built_by_url: https://arvind.io/
  description: >
    Mallikarjun Katakol is an Advertising, Architecture, Editorial, Fashion and Lifestyle Photographer based in Bangalore, India.
    Shoots Corporate & Business headshots, Portfolios for Models and Actors, Documents Projects for Architects, Fashion & Interior Designers
  featured: false
  categories:
    - Gallery
    - Photography
    - Portfolio
- title: gatsby-animate-blog
  url: https://gatsby-animate-blog.luffyzh.now.sh/
  main_url: https://gatsby-animate-blog.luffyzh.now.sh/home
  source_url: https://github.com/luffyZh/gatsby-animate-blog
  description: >
    A simple && cool blog site starter kit by Gatsby.
  categories:
    - Blog
    - Open Source
    - Web Development
  built_by: luffyZh
  built_by_url: https://github.com/luffyZh
  featured: false
- title: LBI Financial
  main_url: https://lbifinancial.com/
  url: https://lbifinancial.com/
  description: >
    We help individuals and businesses with life insurance, disability, long-term care and annuities.
  categories:
    - Business
    - Consulting
    - Finance
  built_by: Pagepro
  built_by_url: https://pagepro.co
  featured: false
- title: GIS-Netzwerk
  url: https://www.gis-netzwerk.com/
  main_url: https://www.gis-netzwerk.com/
  description: >
    Multilingual (i18n) Blog with different URLs for categories, tags and posts depending on the language.
  categories:
    - Blog
    - Data
    - Technology
  built_by: Max Dietrich
  built_by_url: https://www.gis-netzwerk.com/
  featured: false
- title: Hand in Hand Preschool
  url: https://handinhand-preschool.com/
  main_url: https://handinhand-preschool.com/
  description: >
    Hand in Hand Preschool is a preschool located in Geneva, IL.
  categories:
    - Education
    - Business
  built_by: ccalamos
  built_by_url: https://github.com/ccalamos
  featured: false
- title: Krishna Gopinath
  main_url: https://krishnagopinath.me
  url: https://krishnagopinath.me
  source_url: https://github.com/krishnagopinath/website
  description: >
    Website of Krishna Gopinath, software engineer and budding teacher.
  categories:
    - Portfolio
  built_by: Krishna Gopinath
  built_by_url: https://twitter.com/krishwader
  featured: false
- title: Curology
  main_url: https://curology.com
  url: https://curology.com
  description: >
    Curology's mission is to make effective skincare accessible to everyone. We provide customized prescription skincare for our acne and anti-aging patients.
  categories:
    - Healthcare
    - Community
    - Landing Page
  built_by: Curology
  built_by_url: https://curology.com
- title: labelmake.jp
  main_url: https://labelmake.jp/
  url: https://labelmake.jp/
  description: >
    Web Application of Variable Data Printing and Blog.
  categories:
    - App
    - Data
    - Blog
  built_by: hand-dot
  built_by_url: https://twitter.com/hand_dot
  featured: false
- title: Personal website of Maarten Afink
  main_url: https://www.maarten.im/
  url: https://www.maarten.im/
  source_url: https://github.com/maartenafink/personal-website
  description: >
    Personal website of Maarten Afink, digital product designer.
  categories:
    - Portfolio
    - Open Source
    - Blog
    - Music
    - Design
- title: Adam Bowen
  main_url: https://adamcbowen.com/
  url: https://adamcbowen.com/
  source_url: https://github.com/bowenac/my-website
  description: >
    Personal website for Adam Bowen. I am a freelance web developer based in Tacoma, WA specializing in WordPress, Craft CMS, plus a lot more and recently fell in love with Gatsby.
  categories:
    - Portfolio
    - Web Development
    - Freelance
  built_by: Adam Bowen
  built_by_url: https://adamcbowen.com
  featured: false
- title: tqCoders
  main_url: https://tqcoders.com
  url: https://tqcoders.com
  description: >
    tqCoders is a software development company that focuses on the development of the most advanced websites and mobile apps. We use the most advanced technologies to make websites blazing fast, SEO-friendly and responsive for each screen resolution.
  categories:
    - Web Development
    - Mobile Development
    - SEO
    - Design
    - Programming
    - Technology
    - Business
  built_by: tqCoders
  built_by_url: https://tqcoders.com
  featured: false
- title: ErudiCAT
  main_url: https://www.erudicat.com
  url: https://www.erudicat.com
  description: >
    ErudiCAT is an educational platform created to help PMP certification candidates to prepare for the exam. There are 1k+ sample questions and PMP Exam Simulator. Upon completion, there are statistics and performance chart available. Performance reports are saved in users' accounts and may be used later to review questions. The PMP Exam Simulator has a unique feature of Time Acceleration. It makes the Mock Exam even tougher and makes training even more advanced.
  categories:
    - Education
    - Web Development
    - Learning
  built_by: tqCoders
  built_by_url: https://tqcoders.com
  featured: false
- title: Qri.io Website and Docs
  main_url: https://qri.io
  url: https://qri.io/docs
  source_url: https://github.com/qri-io/website
  description: >
    Website and Documentation for Qri, an open source version control system for datasets
  categories:
    - Open Source
    - Community
    - Data
    - Technology
  built_by: Qri, Inc.
  built_by_url: https://qri.io
  featured: false
- title: Jellypepper
  main_url: https://jellypepper.com/
  url: https://jellypepper.com/
  description: >
    Award-winning creative studio for disrupters. We design and build beautiful brands, apps, websites and videos for startups and tech companies.
  categories:
    - Portfolio
    - Agency
  built_by: Jellypepper
  built_by_url: https://jellypepper.com/
- title: Miyamado Jinja
  main_url: https://www.miyamadojinja.com
  url: https://www.miyamadojinja.com
  source_url: https://github.com/mnishiguchi/miyamadojinja
  description: >
    Miyamado Jinja is a Japanese Shinto Shrine in Yokkaichi, Mie, Japan.
  categories:
    - Nonprofit
    - Travel
  built_by: mnishiguchi
  built_by_url: https://mnishiguchi.com
  featured: false
- title: Hear This Idea
  main_url: https://hearthisidea.com
  url: https://hearthisidea.com/episodes/victoria
  source_url: https://github.com/finmoorhouse/podcast
  description: >
    A podcast showcasing new thinking from top academics.
  categories:
    - Podcast
    - Open Source
  built_by: Fin Moorhouse
  built_by_url: https://finmoorhouse.com
  featured: false
- title: Calisthenics Skills
  main_url: https://www.calisthenicsskills.com
  url: https://www.calisthenicsskills.com
  description: >
    A beautiful fitness progress tracker built on Gatsby.
  categories:
    - Sports
  built_by: Andrico Karoulla
  built_by_url: https://andri.co
  featured: false
- title: AutoloadIT
  main_url: https://autoloadit.com/
  url: https://autoloadit.com/
  description: >
    The world's leading Enterprise Automotive imaging solution
  categories:
    - Business
    - Landing Page
  built_by: Pagepro
  built_by_url: https://pagepro.co
  featured: false
- title: Tools of Golf
  main_url: https://toolsof.golf
  url: https://toolsof.golf/titleist-915-d2-driver
  description: >
    Tools of Golf is a community dedicated to golf nerds and gear heads.
  categories:
    - Sports
    - Data
    - Documentation
  built_by: Peter Hironaka
  built_by_url: https://peterhironaka.com
  featured: false
- title: sung.codes
  main_url: https://sung.codes/
  source_url: https://github.com/dance2die/sung.codes
  url: https://sung.codes/
  description: >
    Blog by Sung M. Kim (a.k.a. dance2die)
  categories:
    - Blog
    - Landing Page
  built_by: Sung M. Kim
  built_by_url: https://github.com/dance2die
  featured: false
- title: Choose Tap
  main_url: https://www.choosetap.com.au/
  url: https://www.choosetap.com.au/
  featured: false
  description: >
    Choose Tap aims to improve the health and wellbeing of communities and the environment by promoting tap water as the best choice of hydration for all Australians.
  built_by: Hardhat
  built_by_url: https://www.hardhat.com.au
  categories:
    - Nonprofit
    - Community
- title: Akash Rajpurohit
  main_url: https://akashwho.codes/
  url: https://akashwho.codes/
  description: >
    Personal portfolio website of Akash Rajpurohit made using Gatsby v2, where I  write short blogs related to software development and share my experiences.
  categories:
    - Portfolio
    - Blog
  built_by: Akash Rajpurohit
  built_by_url: https://github.com/AkashRajpurohit
  featured: false
- title: See Kids Dream
  url: https://seekidsdream.org/
  main_url: https://seekidsdream.org/
  description: >
    A not-for-profit organization dedicated to empower youth with the skills, motivation and confidence.
  categories:
    - Nonprofit
    - Education
    - Learning
  built_by: CapTech Consulting
  built_by_url: https://www.captechconsulting.com/
  featured: false
- title: Locale Central
  url: https://localecentral.io/
  main_url: https://localecentral.io/
  description: >
    Locale Central is a web & mobile data collection app that makes it easy to record accurate data out on the field.
  categories:
    - Technology
  built_by: KiwiSprout
  built_by_url: https://kiwisprout.nz/
  featured: false
- title: Cathy O'Shea
  url: https://cathyoshea.co.nz/
  main_url: https://cathyoshea.co.nz/
  categories:
    - Portfolio
    - Real Estate
  built_by: KiwiSprout
  built_by_url: https://kiwisprout.nz/
  featured: false
- title: DG Recruit
  url: https://dgrecruit.com
  main_url: https://dgrecruit.com
  description: >
    DG Recruit is a NYC recruitment agency
  categories:
    - Agency
    - WordPress
  built_by: Waverly Lab
  built_by_url: https://waverlylab.com
  featured: false
- title: Smile
  url: https://reasontosmile.com
  main_url: https://reasontosmile.com
  description: >
    Smile is an online store for buying CBD products that keep you balanced and happy
  categories:
    - E-commerce
    - WordPress
  built_by: Waverly Lab
  built_by_url: https://waverlylab.com
- title: Bold Oak Design
  url: https://boldoak.design/
  main_url: https://boldoak.design/
  description: >
    A Milwaukee-based web design and development studio.
  categories:
    - Blog
    - Business
    - Freelance
    - Portfolio
    - Programming
    - Technology
    - Web Development
  featured: false
- title: Lydia Rose Eiche
  url: https://lydiaroseeiche.com/
  main_url: https://lydiaroseeiche.com/
  description: >
    Lydia Rose Eiche is a soprano, opera singer, and actress based in Milwaukee.
  categories:
    - Music
    - Portfolio
  built_by: Bold Oak Design
  built_by_url: https://boldoak.design/
  featured: false
- title: Chris Otto
  url: https://chrisotto.dev/
  main_url: https://chrisotto.dev/
  source_url: https://github.com/chrisotto6/chrisottodev
  description: >
    Blog, portfolio and website for Chris Otto.
  categories:
    - Blog
    - JavaScript
    - Landing Page
    - Portfolio
    - Programming
    - Technology
    - Web Development
  built_by: Chris Otto
  built_by_url: https://github.com/chrisotto6
  featured: false
- title: Roboto Studio
  url: https://roboto.studio
  main_url: https://roboto.studio
  description: >
    Faster than a speeding bullet Website Development based in sunny old Nottingham
  categories:
    - Agency
    - Blog
    - Business
    - Design
    - Featured
    - Freelance
    - Web Development
  featured: true
- title: Viraj Chavan | Full Stack Software Engineer
  url: http://virajc.tech
  main_url: http://virajc.tech
  source_url: https://github.com/virajvchavan/portfolio
  description: >
    Portfolio and blog of a full stack software engineer from India
  categories:
    - Portfolio
    - Blog
    - Web Development
  built_by: Viraj V Chavan
  built_by_url: https://twitter.com/VirajVChavan
  featured: false
- title: Nexweave
  url: https://www.nexweave.com
  main_url: https://www.nexweave.com
  description: >
    Nexweave is a SaaS platform built by a team of experienced product, design & technology professionals in India. Nexweave allows brands to create personalized & interactive video experiences at scale. We would love for our site to be featured at the gatsby showcase since we have long been appreciating the flexibility and speed of the sites we have created using the same.
  categories:
    - Video
    - API
    - User Experience
    - Marketing
    - Design
    - Data
    - Technology
    - Media
    - Consulting
  built_by: Kashaf S
  built_by_url: https://www.linkedin.com/in/kashaf-shaikh-925117178
  featured: false
- title: Daniel Balloch
  url: https://danielballoch.com
  main_url: https://danielballoch.com
  source_url: https://github.com/danielballoch/danielballoch
  description: >
    Hey, I'm Daniel and this is my portfolio site. Made with Gatsby, React, GraphQL, Styled Emotion & Netlify. Install & local host instructions: 1. git clone https://github.com/danielballoch/danielballoch.git 2. npm install. 3. gatsby develop. Keep in mind I'm still learning myself, so these may not be best practises. If anyone's curious as to how something works flick me a message or if you have advice for me I'd love to hear it, otherwise happy coding!
  categories:
    - Portfolio
    - Business
    - Design
    - Freelance
    - Web Development
  built_by: Daniel Balloch
  built_by_url: https://danielballoch.com
- title: The Rift Metz
  url: http://theriftmetz.com/
  main_url: http://theriftmetz.com/
  description: >
    The Rift is a gaming bar based in Metz (France).
  categories:
    - Landing Page
    - Entertainment
    - Design
    - Blog
    - Food
  built_by: Hugo Torzuoli
  built_by_url: https://github.com/HZooly
  featured: false
- title: Built with Workers
  url: https://workers.cloudflare.com/built-with/
  main_url: https://workers.cloudflare.com/built-with/
  description: >
    Showcasing websites & projects built with Cloudflare Workers
  categories:
    - Portfolio
    - JavaScript
    - Web Development
  built_by: Workers who work at Cloudflare
  built_by_url: https://github.com/cloudflare/built-with-workers/graphs/contributors
- title: WebAnaya Solutions
  url: https://www.webanaya.com
  main_url: https://www.webanaya.com
  description: >
    Full Stack Web Solutions Provider.
  categories:
    - Agency
    - Web Development
    - API
    - Blog
  built_by: Durgesh Gupta
  built_by_url: https://durgeshgupta.com
  featured: false
- title: Artem Sapegin’s Blog
  description: >
    Blog of a Berlin based coffee first frontend engineer who works at Omio, makes photos and hangs out with his dogs.
  main_url: https://blog.sapegin.me/
  url: https://blog.sapegin.me/
  source_url: https://github.com/sapegin/blog.sapegin.me
  categories:
    - Blog
    - Open Source
    - Web Development
    - JavaScript
    - Programming
    - Technology
  built_by: Artem Sapegin
  built_by_url: https://github.com/sapegin
- title: adam.ai
  url: https://adam.ai/
  main_url: https://adam.ai/
  description: >
    Are you ready to make your meetings more productive? Our intelligent meeting management tool can help!
  categories:
    - Business
    - Landing Page
    - Productivity
    - Technology
  built_by: Hazem Osama
  built_by_url: https://github.com/hazem3500
  featured: false
- title: Indra Kusuma Profile Page
  url: https://indrakusuma.web.id/me/
  main_url: https://indrakusuma.web.id/me/
  description: >
    Hi! I'm Indra Kusuma. I am an optimistic and type of person of learn by doing who have an interest in Software Engineering, specifically about Web Development.
  categories:
    - Landing Page
    - Blog
  built_by: Indra Kusuma
  built_by_url: https://github.com/idindrakusuma/me
  featured: false
- title: Lukas Horak
  main_url: https://lukashorak.com
  url: https://lukashorak.com
  description: >
    Lukas Horak's personal website. Full stack JavaScript Developer, working in React on front end and Node.js on back end.
  categories:
    - Blog
    - Portfolio
    - Web Development
  built_by: Lukas Horak
  built_by_url: https://github.com/lhorak
  featured: false
- title: Alexandra Thomas
  main_url: https://alexandracthomas.com/
  url: https://alexandracthomas.com/
  description: >
    A portfolio site for Alexandra Thomas, a front-end developer with creative super powers based in Charlotte, NC.
  categories:
    - Portfolio
    - Blog
    - Web Development
  featured: false
- title: Storto Productions
  main_url: https://www.storto-productions.com/
  url: https://www.storto-productions.com/about/
  featured: false
  description: >
    A portfolio site for a video production company based out of Phoenix, AZ.
  categories:
    - Video
    - Blog
    - Portfolio
    - Business
  built_by: Alexandra Thomas
  built_by_url: https://alexandracthomas.com/
- title: Zatsuzen Blog
  url: https://blog.zatsuzen.com
  main_url: https://blog.zatsuzen.com
  description: >
    Web developer's tech blog
  categories:
    - Blog
  built_by: Akane
  built_by_url: https://twitter.com/akanewz
- title: Matthew Mesa
  url: https://matthewmesa.com
  main_url: https://matthewmesa.com
  description: >
    Portfolio website for freelance digital specialist Matthew Mesa.
  categories:
    - Portfolio
  built_by: Matthew Mesa
  built_by_url: https://matthewmesa.com
- title: Taskade
  main_url: https://taskade.com
  url: https://taskade.com
  description: >
    Taskade is the unified workspace for distributed teams. Collaborate and organize in real-time to get things done, faster and smarter.
  categories:
    - App
    - Business
    - Productivity
  built_by: Taskade
  built_by_url: https://github.com/taskade
  featured: false
- title: PWD
  url: https://pwd.com.au
  main_url: https://pwd.com.au
  description: >
    PWD is a full service web marketing, design, and development agency in Perth, Western Australia.
  categories:
    - Blog
    - Portfolio
    - WordPress
    - Business
  built_by: Alex Moon
  built_by_url: https://moonmeister.net
  featured: false
- title: Health Pro Fitness
  url: https://healthprofitness.com/
  main_url: https://healthprofitness.com/
  description: >
    Health Pro Fitness is a lifestyle blog built with Gatsby and static Markdown content.
  categories:
    - Blog
  built_by: Botox For Hair And co.
  built_by_url: https://www.botoxforhair.net/
  featured: false
- title: ramonak.io
  url: https://ramonak.io/
  main_url: https://ramonak.io/
  source_url: https://github.com/KaterinaLupacheva/ramonak.io
  description: >
    Tech blog and portfolio site of a full stack web developer Katsiaryna (Kate) Lupachova
  categories:
    - Blog
    - Portfolio
  built_by: Katsiaryna Lupachova
  built_by_url: https://ramonak.io/
  featured: false
- title: React JS Developer
  main_url: https://reacter.dev/
  url: https://reacter.dev/
  featured: false
  categories:
    - App
    - Web Development
    - Web Development
    - Agency
  built_by: App Design
  built_by_url: https://appdesign.dev/
- title: Guillermo Gómez-Peña
  url: https://www.guillermogomezpena.com/
  main_url: https://www.guillermogomezpena.com/
  description: >
    Personal website for the work of Guillermo Gómez-Peña: performance artist, writer, activist, radical pedagogue and artistic director of the performance troupe La Pocha Nostra. Recipient of the MacArthur Fellow, USA Artists Fellow, and a winner of the Bessie, Guggenheim, and American Book awards.
  categories:
    - Portfolio
    - Gallery
  built_by: Aveling Ray
  built_by_url: https://avelingray.com/
  featured: false
- title: Clinka
  url: https://www.clinka.com.au/
  main_url: https://www.clinka.com.au/
  description: >
    B2B website for an Australian manufacturer of environmentally friendly construction materials.
  categories:
    - Business
  built_by: Aveling Ray
  built_by_url: https://avelingray.com/
- title: Chris Vogt's Blog
  main_url: https://www.chrisvogt.me
  url: https://www.chrisvogt.me
  source_url: https://github.com/chrisvogt/gatsby-theme-private-sphere
  description: >-
    Personal blog of Chris Vogt, a software developer in San Francisco. Showcases
    my latest activity on Instagram, Goodreads, and Spotify using original widgets.
  categories:
    - Blog
    - Open Source
    - Photography
    - Portfolio
  built_by: Chris Vogt
  built_by_url: https://github.com/chrisvogt
- title: Trolley Travel
  main_url: http://trolleytravel.org/
  url: http://trolleytravel.org/
  description: >
    Travel blog website to give tips and informations for many destinations, built with Novella theme
  categories:
    - Blog
    - Travel
  built_by: Pierre Beard
  built_by_url: https://github.com/PBRT
  featured: false
- title: Playlist Detective
  main_url: https://www.playlistdetective.com/
  url: https://www.playlistdetective.com/
  source_url: https://github.com/bobylito/playlistFinder
  description: >
    Playlist Detective is an attempt to ease music discovery with playlists. Back in the days, people were sharing mixtapes - some songs we knew and others we didn't, therefore expanding our musical horizons.

    Playlists are the same, and playlist detective lets you search for songs or artists you like in order to stumble on your new favorite songs.

    It uses Algolia for the search.
  categories:
    - Media
    - Music
  built_by: Alexandre Valsamou-Stanislawski
  built_by_url: https://www.noima.xyz
- title: ProjectManager.tools
  main_url: https://projectmanager.tools/
  url: https://projectmanager.tools/
  featured: false
  categories:
    - App
    - Web Development
    - Design
    - Agency
  built_by: App Design
  built_by_url: https://appdesign.dev/
- title: 1902 Software
  url: https://1902software.com/
  main_url: https://1902software.com/
  description: >
    We are an IT company that specializes in e-commerce and website development on different platforms such as Magento, WordPress, and Umbraco. We are also known for custom software development, web design and mobile app solutions for iOS and Android.
  categories:
    - E-commerce
    - Web Development
    - Programming
    - Mobile Development
    - WordPress
    - Design
    - Business
    - Agency
  built_by: 1902 Software Development Corporation
  built_by_url: https://1902software.com/
  featured: false
- title: Codeful
  url: https://www.codeful.fi/
  main_url: https://www.codeful.fi/
  categories:
    - Agency
    - Consulting
  featured: false
- title: Noima
  url: https://www.noima.xyz
  main_url: https://www.noima.xyz
  categories:
    - Agency
    - Consulting
    - Blog
  featured: false
  built_by: Alexandre Valsamou-Stanislawski
  built_by_url: https://www.noima.xyz
- title: Talent Point
  url: https://talentpoint.co
  main_url: https://talentpoint.co
  description: >
    Talent Point provide the tools that companies need to scale quickly and effectively, bridging the gap between employer brand, HR, and hiring to build teams from within.
  categories:
    - Business
    - Technology
    - Blog
    - Consulting
    - Human Resources
  built_by: Talent Point
  built_by_url: https://talentpoint.co
  featured: false
- title: Marathon Oil
  main_url: https://www.marathonoil.com/
  url: https://www.marathonoil.com/
  featured: false
  categories:
    - Business
    - Marketing
  built_by: Corey Ward
  built_by_url: http://www.coreyward.me/
- title: Gene
  url: https://www.geneglobal.com/work
  main_url: https://www.geneglobal.com
  description: >
    We’re an experience design agency, focused on the future of health
  categories:
    - Agency
    - Technology
    - Healthcare
    - Consulting
    - User Experience
  featured: false
- title: medignition – healthcare innovations
  url: https://medignition.com/
  main_url: https://medignition.com/
  description: >
    medignition builds digital innovations in healthcare.
  categories:
    - Healthcare
    - Education
    - Technology
    - Design
    - Business
    - Portfolio
    - Entrepreneurship
    - Agency
  built_by: medignition
  built_by_url: https://medignition.com/
- title: Dynobase
  url: https://dynobase.dev/
  main_url: https://dynobase.dev/
  description: >
    Professional GUI Client for DynamoDB.
  categories:
    - Data
    - Programming
    - Web Development
  built_by: Rafal Wilinski
  built_by_url: https://rwilinski.me/
  featured: false
- title: Vaktija.eu
  url: https://vaktija.eu
  main_url: https://vaktija.eu
  description: >
    Vaktija.eu gives information about prayer times in germany. (Built with GatsbyJS. Fast in every way that matters.)
  categories:
    - App
    - Community
    - Nonprofit
    - SEO
    - Web Development
  built_by: Rašid Redžić
  built_by_url: https://rasidre.com/
  featured: false
- title: Creative code daily
  main_url: https://www.bobylito.dev/
  url: https://www.bobylito.dev/
  source_url: https://github.com/bobylito/sketches
  description: >
    Creative code daily (CCD) is a personal project for which I build a new animation made out of code every day.
  categories:
    - Blog
    - Programming
    - Gallery
    - Portfolio
  built_by: Alexandre Valsamou-Stanislawski
  built_by_url: https://www.noima.xyz
- title: Messi vs Ronaldo
  description: >
    The biggest debate in football - but who is the best, Messi or Ronaldo? This website provides all the goals and stats to help you reach your own conclusion.
  main_url: https://www.messivsronaldo.app/
  url: https://www.messivsronaldo.app/
  categories:
    - Sports
    - Data
    - App
  built_by: Stephen Greig
  built_by_url: http://ste.digital/
- title: Em Em Recipes
  url: https://ememrecipes.com
  main_url: https://ememrecipes.com
  description: >
    Finally, a recipe website that gets straight to the point.
  categories:
    - Blog
    - Food
  built_by: Matthew Mesa
  built_by_url: https://matthewmesa.com
- title: Yuuniworks Portfolio / Blog
  main_url: https://www.yuuniworks.com/
  url: https://www.yuuniworks.com/
  source_url: https://github.com/junkboy0315/gatsby-portfolio-blog
  featured: false
  categories:
    - Portfolio
    - Web Development
    - Blog
- title: Jun Chen Portfolio
  url: https://www.junchenjun.me
  main_url: https://www.junchenjun.me
  source_url: https://github.com/junchenjun/junchenjun.me
  description: >
    Get to know Jun.
  categories:
    - Portfolio
    - Blog
    - Web Development
  built_by: Jun Chen
  built_by_url: https://www.junchenjun.me
- title: Xavier Mirabelli-Montan
  url: https://xavie.mirmon.co.uk
  main_url: https://xavie.mirmon.co.uk
  source_url: https://github.com/xaviemirmon/xavier-developer-site
  description: >
    The developer portfolio and blog for Xavier Mirabelli-Montan.  Built using TinaCMS Grande hosted on Gatsby Cloud.
  categories:
    - Blog
    - Portfolio
    - Programming
  featured: false
- title: MPG Calculator
  url: https://www.mpg-calculator.co.uk
  main_url: https://www.mpg-calculator.co.uk
  description: >
    A website which allows you to calculate the MPG of your vehicle.
  categories:
    - SEO
    - Accessibility
    - Blog
  built_by: PJ
  built_by_url: https://pjsachdev.me
- title: Softblues
  main_url: https://softblues.io
  url: https://softblues.io
  description: >
    We optimize your project costs and deliver outstanding results by applying relevant technology. Plus, we create our own effective products for businesses and developers all over the world.
  categories:
    - WordPress
    - Portfolio
    - Agency
  built_by: Softblues
  built_by_url: https://softblues.io
- title: Clipchamp
  main_url: https://clipchamp.com/
  url: https://clipchamp.com/en/
  description: >
    Clipchamp is an online video editor, compressor, and converter. The Clipchamp website and blog are powered by Gatsby, Contentful, and Smartling.
  categories:
    - App
    - Blog
    - Landing Page
    - Marketing
    - Video
  featured: false
- title: Mob HQ
  main_url: https://hq.yt-mob.com/
  url: https://hq.yt-mob.com/
  description: >
    Mob HQ is the Headquarters for the World Cup winning Downhill Mountain Bike Race Team, and also a full-time Ride Center for YT bikes.
  categories:
    - Sports
    - Travel
  built_by: Built by Rebels Ltd.
  built_by_url: https://builtbyrebels.com/
  featured: false
- title: OCIUS
  url: https://www.ocius.com.au/
  main_url: https://www.ocius.com.au/
  source_url: https://github.com/ocius/website
  description: >
    Ocius Technology Ltd (formerly Solar Sailor Holdings Ltd) is an Australian public unlisted company with Research and Development facilities at the University of NSW.
  categories:
    - Business
    - Technology
    - Science
  built_by: Sergey Monin
  built_by_url: https://build-in-saratov.com/
- title: Kosmos & Kaos
  main_url: https://www.kosmosogkaos.is/
  url: https://www.kosmosogkaos.is/
  description: >
    A carefully designed user experience is good business.
  categories:
    - Design
    - Consulting
    - Agency
    - Web Development
    - JavaScript
  built_by: Kosmos & Kaos
  built_by_url: https://www.kosmosogkaos.is/
  featured: false
- title: Design Portfolio of Richard Bruskowski
  main_url: https://bruskowski.design/
  url: https://bruskowski.design/
  description: >
    My freelance design portfolio: Visual design, digital products, interactive prototypes, design systems, brand design. Uses MDX, Styled Components, Framer Motion. Started with Gatsby Starter Emilia by LekoArts.
  categories:
    - Design
    - Portfolio
    - User Experience
    - Freelance
    - Photography
  built_by: Richard Bruskowski
  built_by_url: https://github.com/richardbruskowski
- title: Kelvin DeCosta's Website
  url: https://kelvindecosta.com
  main_url: https://kelvindecosta.com
  categories:
    - Blog
    - Portfolio
  built_by: Kelvin DeCosta
  built_by_url: https://github.com/kelvindecosta
  featured: false
- title: Coronavirus (COVID-19) Tracker
  url: https://coronavirus.traction.one/
  main_url: https://coronavirus.traction.one/
  description: >
    This application shows the near real-time status based on data from JHU CSSE.
  categories:
    - Data
    - Directory
  built_by: Sankarsan Kampa
  built_by_url: https://traction.one
  featured: false
- title: Coronavirus COVID-19 Statistics Worldwide
  url: https://maxmaxinechen.github.io/COVID19-Worldwide-Stats/
  main_url: https://maxmaxinechen.github.io/COVID19-Worldwide-Stats/
  source_url: https://github.com/maxMaxineChen/COVID19-Worldwide-Stats
  description: >
    A Coronavirus COVID-19 global data statistics application built by Gatsby + Material UI + Recharts
  categories:
    - Data
    - Open Source
  built_by: Maxine Chen
  built_by_url: https://github.com/maxMaxineChen
  featured: false
- title: Folding@Home Stats
  url: https://folding.traction.one/team?id=246252
  main_url: https://folding.traction.one
  description: >
    Folding@Home Stats Report for Teams.
  categories:
    - Data
    - Science
    - Directory
  built_by: Sankarsan Kampa
  built_by_url: https://traction.one
  featured: false
- title: COVID-19 Tracking and Projections
  url: https://flattenthecurve.co.nz/
  main_url: https://flattenthecurve.co.nz/
  source_url: https://github.com/carlaiau/flatten-the-curve
  description: >
    Allowing non technical users to compare their country with other situations around the world. We present configurable cumulative graph curves. We compare your countries current status with other countries who have already been at your level and show you where they’ve ended up. Data via JHU. Further functionality added daily.
  categories:
    - Data
    - Open Source
  built_by: Carl Aiau
  built_by_url: https://github.com/carlaiau
  featured: false
- title: Takeout Tracker
  main_url: https://www.takeouttracker.com/
  url: https://www.takeouttracker.com/
  featured: false
  categories:
    - Data
    - Open Source
    - Food
    - Directory
    - Nonprofit
  built_by: Corey Ward
  built_by_url: http://www.coreyward.me/
- title: Illustration Hunt
  main_url: https://illustrationhunt.com/
  url: https://illustrationhunt.com/
  featured: false
  categories:
    - Data
    - Design
    - Entertainment
    - Productivity
    - User Experience
    - Programming
    - Gallery
    - Human Resources
    - Library
  built_by: Gilbish Kosma
  built_by_url: https://www.gil20.me/
- title: Monolit
  url: https://monolit.hr
  main_url: https://monolit.hr
  description: >
    Standard business website with sliders and contact form.
  categories:
    - Business
  built_by: Devnet
  built_by_url: https://devnet.hr
  featured: false
- title: Andrew Zeller
  main_url: https://zeller.io
  source_url: https://github.com/ajzeller/zellerio_gatsby
  url: https://zeller.io
  featured: false
  categories:
    - Portfolio
    - Blog
    - Web Development
  built_by: Andrew Zeller
  built_by_url: https://zeller.io
- title: Crushing WFH
  url: https://crushingwfh.com/
  main_url: https://crushingwfh.com/
  source_url: https://github.com/tiagofsanchez/wfh-tools
  description: >
    A directory of tools to help anyone to work from home in a productive manner
  categories:
    - Directory
    - Open Source
  built_by: Tiago Sanchez
  built_by_url: https://www.tiagofsanchez.com/
  featured: false
- title: Martin Container
  main_url: https://www.container.com/
  url: https://www.container.com/
  featured: false
  categories:
    - Business
  built_by: Vincit California
  built_by_url: https://www.vincit.com/
- title: Urban Armor Gear
  main_url: https://www.urbanarmorgear.com/
  url: https://www.urbanarmorgear.com/
  featured: false
  categories:
    - E-commerce
  built_by: Vincit California
  built_by_url: https://www.vincit.com/
- title: Jason Zheng's Portfolio
  main_url: https://jasonzy.com
  url: https://jasonzy.com
  source_url: https://github.com/bilafish/portfolio-site
  description: >
    Hey there, I'm Jason! I'm a front-end web developer from the sunny island
    of Singapore. This is my first Gatsby site developed using Gatsby and
    Netlify CMS. Feel free to get in touch if you're interested to collaborate
    or engage me on any projects. If you just want to say hello, that's cool
    too.
  featured: false
  categories:
    - Portfolio
    - Web Development
  built_by: Jason Zheng
  built_by_url: https://github.com/bilafish
- title: Fluiditype
  url: https://www.fluiditype.com/
  main_url: https://www.fluiditype.com/
  description: >
    Fluditype is small CSS library focusing on pure typographic fluidity. Recommend to be used for blogs, portfolios, documentation & and simplistic text websites.
  categories:
    - Open Source
    - Design
  built_by: Boris Kirov
  built_by_url: https://www.boriskirov.com
  featured: false
- title: Bonsaiilabs
  main_url: https://bonsaiilabs.com/
  url: https://bonsaiilabs.com/
  description: >
    We are a team of two, creating software for startups and enabling learners with our visualize, break, and solve approach.
  featured: false
  categories:
    - Education
    - Consulting
  built_by: Bonsaiilabs Team
  built_by_url: https://bonsaiilabs.com/team
- title: Tyson
  main_url: https://www.tyson.com
  url: https://www.tyson.com
  featured: false
  categories:
    - Food
    - Marketing
  built_by: Tyson Foods, Inc.
- title: Hillshire Farm
  main_url: https://www.hillshirefarm.com
  url: https://www.hillshirefarm.com
  featured: false
  categories:
    - Food
    - Marketing
  built_by: Tyson Foods, Inc.
- title: Hillshire Snacking
  main_url: https://www.hillshiresnacking.com
  url: https://www.hillshiresnacking.com
  featured: false
  categories:
    - Food
    - Marketing
  built_by: Tyson Foods, Inc.
- title: Jimmy Dean
  main_url: https://www.jimmydean.com
  url: https://www.jimmydean.com
  featured: false
  categories:
    - Food
    - Marketing
  built_by: Tyson Foods, Inc.
- title: Aidells
  main_url: https://www.aidells.com
  url: https://www.aidells.com
  featured: false
  categories:
    - Food
    - Marketing
  built_by: Tyson Foods, Inc.
- title: State Fair
  main_url: https://www.corndogs.com
  url: https://www.corndogs.com
  featured: false
  categories:
    - Food
    - Marketing
  built_by: Tyson Foods, Inc.
- title: Nudges
  main_url: https://www.nudgesdogtreats.com
  url: https://www.nudgesdogtreats.com
  featured: false
  categories:
    - Food
    - Marketing
  built_by: Tyson Foods, Inc.
- title: Tyson Ingredient Solutions
  main_url: https://www.tysoningredientsolutions.com
  url: https://www.tysoningredientsolutions.com
  featured: false
  categories:
    - Food
    - Marketing
  built_by: Tyson Foods, Inc.
- title: Wright Brand
  main_url: https://www.wrightbrand.com
  url: https://www.wrightbrand.com
  featured: false
  categories:
    - Food
    - Marketing
  built_by: Tyson Foods, Inc.
<<<<<<< HEAD
- title: Brad Garropy
  url: https://bradgarropy.com
  main_url: https://bradgarropy.com
  source_url: https://github.com/bradgarropy/bradgarropy.com
  categories:
    - Blog
    - Education
    - Entertainment
    - JavaScript
    - Open Source
    - Portfolio
    - Programming
    - SEO
    - Technology
    - Web Development
  built_by: Brad Garropy
  built_by_url: https://twitter.com/bradgarropy
=======
- title: mrkaluzny
  main_url: https://mrkaluzny.com
  url: https://mrkaluzny.com
  description: >
    Web designer and web developer specializing in providing services for SME sector.
  featured: false
  categories:
    - Web Development
    - Programming
    - Business
    - Portfolio
    - Freelance
  built_by: Wojciech Kaluzny
- title: The COVID Tracking Project
  url: https://covidtracking.com/
  main_url: https://covidtracking.com/
  source_url: https://github.com/COVID19Tracking/website
  description: >
    The COVID Tracking Project collects and publishes the most complete testing data available for US states and territories.
  categories:
    - Media
    - Healthcare
  built_by: The COVID Tracking Project Web Team
  built_by_url: https://github.com/COVID19Tracking/website/graphs/contributors
- title: The Gauntlet Coverage of COVID-19 in Canada
  url: https://covid19.thegauntlet.ca
  main_url: https://covid19.thegauntlet.ca
  description: >
    Tracking The Spread of Coronavirus in Canada
  categories:
    - Media
    - Education
  built_by: Masoud Karimi
  built_by_url: https://github.com/masoudkarimif
- title: Zestard Technologies
  main_url: https://www.zestard.com
  url: https://www.zestard.com
  description: >
    Zestard Technologies is an eCommerce Specialist company focusing on Magento & Shopify as a core expertise.
  categories:
    - Web Development
    - WordPress
    - Technology
    - Agency
    - E-commerce
  built_by: Zestard Technologies
  built_by_url: https://www.zestard.com
- title: Kostas Vrouvas
  main_url: https://kosvrouvas.com
  url: https://kosvrouvas.com
  featured: false
  categories:
    - Blog
    - Portfolio
  built_by: Kostas Vrouvas
- title: Hanare Cafe in Toshijima, Toba, Japan
  main_url: https://hanarecafe.com
  url: https://hanarecafe.com
  source_url: https://github.com/mnishiguchi/hanarecafe-gatsby
  description: >
    A website for a cafe/bakery located in Toshijima, a beautiful sightseeing spot just a 20-minutes ferry ride from downtown Toba, Japan.
  categories:
    - Food
    - Travel
  built_by: Masatoshi Nishiguchi
  built_by_url: https://mnishiguchi.com
>>>>>>> da61143a
  featured: false<|MERGE_RESOLUTION|>--- conflicted
+++ resolved
@@ -10260,7 +10260,6 @@
     - Food
     - Marketing
   built_by: Tyson Foods, Inc.
-<<<<<<< HEAD
 - title: Brad Garropy
   url: https://bradgarropy.com
   main_url: https://bradgarropy.com
@@ -10278,7 +10277,6 @@
     - Web Development
   built_by: Brad Garropy
   built_by_url: https://twitter.com/bradgarropy
-=======
 - title: mrkaluzny
   main_url: https://mrkaluzny.com
   url: https://mrkaluzny.com
@@ -10345,5 +10343,4 @@
     - Travel
   built_by: Masatoshi Nishiguchi
   built_by_url: https://mnishiguchi.com
->>>>>>> da61143a
   featured: false