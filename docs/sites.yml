--- conflicted
+++ resolved
@@ -1921,7 +1921,6 @@
     - Personal
   built_by: Max McKinney
   featured: false
-<<<<<<< HEAD
 - title: Stickyard
   description: >
      Make your React component sticky the easy way
@@ -1931,7 +1930,7 @@
   categories:
     - Web Dev
   built_by: Neo Nie
-=======
+  featured: false
 - title: Agata Milik
   description: >
      Website of a Polish psychologist/psychotherapist based in Gdańsk, Poland.
@@ -1970,5 +1969,4 @@
     - Landing
   built_by: Papertrail.io
   built_by_url: https://www.papertrail.io
->>>>>>> 95b1ddf0
   featured: false