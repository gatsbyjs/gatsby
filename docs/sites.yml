- title: ReactJS
  main_url: "https://reactjs.org/"
  url: "https://reactjs.org/"
  source_url: "https://github.com/reactjs/reactjs.org"
  featured: true
  categories:
    - Web Development
    - Featured
    - Documentation
- title: Flamingo
  main_url: https://www.shopflamingo.com/
  url: https://www.shopflamingo.com/
  description: >
    Online shop for women's body care and hair removal products.
  categories:
    - eCommerce
    - Featured
  featured: true
- title: IDEO
  url: https://www.ideo.com
  main_url: https://www.ideo.com/
  description: >
    A Global design company committed to creating positive impact.
  categories:
    - Agency
    - Technology
    - Featured
    - Consulting
    - User Experience
  featured: true
- title: Airbnb Engineering & Data Science
  description: >
    Creative engineers and data scientists building a world where you can belong
    anywhere
  main_url: "https://airbnb.io/"
  url: "https://airbnb.io/"
  categories:
    - Blog
    - Gallery
    - Featured
  featured: true
- title: Impossible Foods
  main_url: "https://impossiblefoods.com/"
  url: "https://impossiblefoods.com/"
  categories:
    - Food
    - Featured
  featured: true
- title: Braun
  description: >
    Braun offers high performance hair removal and hair care products, including dryers, straighteners, shavers, and more.
  main_url: "https://ca.braun.com/en-ca"
  url: "https://ca.braun.com/en-ca"
  categories:
    - eCommerce
    - Featured
  featured: true
- title: NYC Pride 2019 | WorldPride NYC | Stonewall50
  main_url: "https://2019-worldpride-stonewall50.nycpride.org/"
  url: "https://2019-worldpride-stonewall50.nycpride.org/"
  featured: true
  description: >-
    Join us in 2019 for NYC Pride, as we welcome WorldPride and mark the 50th
    Anniversary of the Stonewall Uprising and a half-century of LGBTQ+
    liberation.
  categories:
    - Education
    - Marketing
    - Nonprofit
    - Featured
  built_by: Canvas United
  built_by_url: "https://www.canvasunited.com/"
- title: The State of European Tech
  main_url: "https://2017.stateofeuropeantech.com/"
  url: "https://2017.stateofeuropeantech.com/"
  featured: true
  categories:
    - Technology
    - Featured
  built_by: Studio Lovelock
  built_by_url: "http://www.studiolovelock.com/"
- title: Hopper
  main_url: "https://www.hopper.com/"
  url: "https://www.hopper.com/"
  built_by: Narative
  built_by_url: "https://www.narative.co/"
  featured: true
  categories:
    - Technology
    - App
    - Featured
- title: GM Capital One
  description: |
    Introducing the new online experience for your GM Rewards Credit Card
  main_url: "https://gm.capitalone.com/"
  url: "https://gm.capitalone.com/"
  categories:
    - Featured
  featured: true
- title: Theodora Warre
  main_url: "https://theodorawarre.eu"
  url: "https://theodorawarre.eu"
  description: >-
    E-commerce site for jewellery designer Theodora Warre, built using Gatsby + Shopify + Prismic + Matter.js
  categories:
    - eCommerce
    - Marketing
  built_by: Pierre Nel
  built_by_url: "https://pierre.io"
  featured: false
- title: Life Without Barriers | Foster Care
  main_url: "https://www.lwb.org.au/foster-care"
  url: "https://www.lwb.org.au/foster-care"
  featured: true
  description: >-
    We are urgently seeking foster carers all across Australia. Can you open
    your heart and your home to a child in need? There are different types of
    foster care that can suit you. We offer training and 24/7 support.
  categories:
    - Nonprofit
    - Education
    - Documentation
    - Marketing
    - Featured
  built_by: LWB Digital Team
  built_by_url: "https://twitter.com/LWBAustralia"
- title: Figma
  main_url: "https://www.figma.com/"
  url: "https://www.figma.com/"
  featured: true
  categories:
    - Marketing
    - Design
    - Featured
  built_by: Corey Ward
  built_by_url: "http://www.coreyward.me/"
- title: Bejamas - JAM Experts for hire
  main_url: "https://bejamas.io/"
  url: "https://bejamas.io/"
  featured: true
  description: >-
    We help agencies and companies with JAMStack tools. This includes web
    development using Static Site Generators, Headless CMS, CI / CD and CDN
    setup.
  categories:
    - Technology
    - Web Development
    - Agency
    - Marketing
    - Featured
  built_by: Bejamas
  built_by_url: "https://bejamas.io/"
- title: The State of JavaScript
  description: >
    Data from over 20,000 developers, asking them questions on topics ranging
    from frontend frameworks and state management, to build tools and testing
    libraries.
  main_url: "https://stateofjs.com/"
  url: "https://stateofjs.com/"
  source_url: "https://github.com/StateOfJS/StateOfJS"
  categories:
    - Data
    - JavaScript
    - Featured
  built_by: StateOfJS
  built_by_url: "https://github.com/StateOfJS/StateOfJS/graphs/contributors"
  featured: true
- title: DesignSystems.com
  main_url: "https://www.designsystems.com/"
  url: "https://www.designsystems.com/"
  description: |
    A resource for learning, creating and evangelizing design systems.
  categories:
    - Design
    - Blog
    - Technology
    - Featured
  built_by: Corey Ward
  built_by_url: "http://www.coreyward.me/"
  featured: true
- title: Timely
  main_url: "https://timelyapp.com/"
  url: "https://timelyapp.com/"
  description: |
    Fully automatic time tracking. For those who trade in time.
  categories:
    - Productivity
    - Featured
  built_by: Timm Stokke
  built_by_url: "https://timm.stokke.me"
  featured: true
- title: Snap Kit
  main_url: "https://kit.snapchat.com/"
  url: "https://kit.snapchat.com/"
  description: >
    Snap Kit lets developers integrate some of Snapchat’s best features across
    platforms.
  categories:
    - Technology
    - Documentation
    - Featured
  featured: true
- title: SendGrid
  main_url: "https://sendgrid.com/docs/"
  url: "https://sendgrid.com/docs/"
  description: >
    SendGrid delivers your transactional and marketing emails through the
    world's largest cloud-based email delivery platform.
  categories:
    - API
    - Technology
    - Documentation
    - Featured
  featured: true
- title: Kirsten Noelle
  main_url: "https://www.kirstennoelle.com/"
  url: "https://www.kirstennoelle.com/"
  featured: true
  description: >
    Digital portfolio for San Francisco Bay Area photographer Kirsten Noelle Wiemer.
  categories:
    - Photography
    - Portfolio
    - Featured
  built_by: Ryan Wiemer
  built_by_url: "https://www.ryanwiemer.com/"
- title: Cajun Bowfishing
  main_url: "https://cajunbowfishing.com/"
  url: "https://cajunbowfishing.com/"
  featured: false
  categories:
    - eCommerce
    - Sports
  built_by: Escalade Sports
  built_by_url: "https://www.escaladesports.com/"
- title: NEON
  main_url: "http://neonrated.com/"
  url: "http://neonrated.com/"
  featured: false
  categories:
    - Gallery
- title: GraphCMS
  main_url: "https://graphcms.com/"
  url: "https://graphcms.com/"
  featured: false
  categories:
    - Marketing
    - Technology
- title: Ghost Documentation
  main_url: https://docs.ghost.org/
  url: https://docs.ghost.org/
  source_url: "https://github.com/tryghost/docs"
  featured: false
  description: >-
    Ghost is an open source, professional publishing platform built on a modern Node.js technology stack — designed for teams who need power, flexibility and performance.
  categories:
    - Technology
    - Documentation
    - Open Source
  built_by: Ghost Foundation
  built_by_url: https://ghost.org/
- title: Nike - Just Do It
  main_url: "https://justdoit.nike.com/"
  url: "https://justdoit.nike.com/"
  featured: true
  categories:
    - eCommerce
    - Featured
- title: AirBnB Cereal
  main_url: "https://airbnb.design/cereal"
  url: "https://airbnb.design/cereal"
  featured: false
  categories:
    - Marketing
    - Design
- title: Cardiogram
  main_url: "https://cardiogr.am/"
  url: "https://cardiogr.am/"
  featured: false
  categories:
    - Marketing
    - Technology
- title: Hack Club
  main_url: "https://hackclub.com/"
  url: "https://hackclub.com/"
  source_url: "https://github.com/hackclub/site"
  featured: false
  categories:
    - Education
    - Web Development
- title: Matthias Jordan Portfolio
  main_url: "https://iammatthias.com/"
  url: "https://iammatthias.com/"
  source_url: "https://github.com/iammatthias/.com"
  description: >-
    Photography portfolio of content creator and digital marketer Matthias Jordan
  built_by: Matthias Jordan
  built_by_url: https://github.com/iammatthias
  featured: false
  categories:
    - Photography
    - Portfolio
    - Blog
    - Gallery
- title: Investment Calculator
  main_url: "https://investmentcalculator.io/"
  url: "https://investmentcalculator.io/"
  featured: false
  categories:
    - Education
    - Finance
- title: CSS Grid Playground by MozillaDev
  main_url: "https://mozilladevelopers.github.io/playground/"
  url: "https://mozilladevelopers.github.io/playground/"
  source_url: "https://github.com/MozillaDevelopers/playground"
  featured: false
  categories:
    - Education
    - Web Development
- title: Piotr Fedorczyk Portfolio
  built_by: Piotr Fedorczyk
  built_by_url: "https://piotrf.pl"
  categories:
    - Portfolio
    - Web Development
  description: >-
    Portfolio of Piotr Fedorczyk, a digital product designer and full-stack developer specializing in shaping, designing and building news and tools for news.
  featured: false
  main_url: "https://piotrf.pl/"
  url: "https://piotrf.pl/"
- title: unrealcpp
  main_url: "https://unrealcpp.com/"
  url: "https://unrealcpp.com/"
  source_url: "https://github.com/Harrison1/unrealcpp-com"
  featured: false
  categories:
    - Blog
    - Web Development
- title: Andy Slezak
  main_url: "https://www.aslezak.com/"
  url: "https://www.aslezak.com/"
  source_url: "https://github.com/amslezak"
  featured: false
  categories:
    - Web Development
    - Portfolio
- title: Deliveroo.Design
  main_url: "https://www.deliveroo.design/"
  url: "https://www.deliveroo.design/"
  featured: false
  categories:
    - Food
    - Marketing
- title: Dona Rita
  main_url: "https://www.donarita.co.uk/"
  url: "https://www.donarita.co.uk/"
  source_url: "https://github.com/peduarte/dona-rita-website"
  featured: false
  categories:
    - Food
    - Marketing
- title: Fröhlich ∧ Frei
  main_url: "https://www.froehlichundfrei.de/"
  url: "https://www.froehlichundfrei.de/"
  featured: false
  categories:
    - Web Development
    - Blog
    - Open Source
- title: How to GraphQL
  main_url: "https://www.howtographql.com/"
  url: "https://www.howtographql.com/"
  source_url: "https://github.com/howtographql/howtographql"
  featured: false
  categories:
    - Documentation
    - Web Development
    - Open Source
- title: OnCallogy
  main_url: "https://www.oncallogy.com/"
  url: "https://www.oncallogy.com/"
  featured: false
  categories:
    - Marketing
    - Healthcare
- title: Ryan Wiemer's Portfolio
  main_url: "https://www.ryanwiemer.com/"
  url: "https://www.ryanwiemer.com/knw-photography/"
  source_url: "https://github.com/ryanwiemer/rw"
  featured: false
  description: >
    Digital portfolio for Oakland, CA based account manager Ryan Wiemer.
  categories:
    - Portfolio
    - Web Development
    - Design
  built_by: Ryan Wiemer
  built_by_url: "https://www.ryanwiemer.com/"
- title: Ventura Digitalagentur Köln
  main_url: "https://www.ventura-digital.de/"
  url: "https://www.ventura-digital.de/"
  featured: false
  built_by: Ventura Digitalagentur
  categories:
    - Agency
    - Marketing
    - Featured
- title: Azer Koçulu
  main_url: "https://kodfabrik.com/"
  url: "https://kodfabrik.com/photography/"
  featured: false
  categories:
    - Portfolio
    - Photography
    - Web Development
- title: Damir.io
  main_url: "http://damir.io/"
  url: "http://damir.io/"
  source_url: "https://github.com/dvzrd/gatsby-sfiction"
  featured: false
  categories:
    - Blog
- title: Digital Psychology
  main_url: "http://digitalpsychology.io/"
  url: "http://digitalpsychology.io/"
  source_url: "https://github.com/danistefanovic/digitalpsychology.io"
  featured: false
  categories:
    - Education
    - Library
- title: Théâtres Parisiens
  main_url: "http://theatres-parisiens.fr/"
  url: "http://theatres-parisiens.fr/"
  source_url: "https://github.com/phacks/theatres-parisiens"
  featured: false
  categories:
    - Education
    - Entertainment
- title: William Owen UK Portfolio / Blog
  main_url: "http://william-owen.co.uk/"
  url: "http://william-owen.co.uk/"
  featured: false
  description: >-
    Over 20 years experience delivering customer-facing websites, internet-based
    solutions and creative visual design for a wide range of companies and
    organisations.
  categories:
    - Portfolio
    - Blog
  built_by: William Owen
  built_by_url: "https://twitter.com/twilowen"
- title: A4 纸网
  main_url: "http://www.a4z.cn/"
  url: "http://www.a4z.cn/price"
  source_url: "https://github.com/hiooyUI/hiooyui.github.io"
  featured: false
  categories:
    - eCommerce
- title: Steve Meredith's Portfolio
  main_url: "http://www.stevemeredith.com/"
  url: "http://www.stevemeredith.com/"
  featured: false
  categories:
    - Portfolio
- title: API Platform
  main_url: "https://api-platform.com/"
  url: "https://api-platform.com/"
  source_url: "https://github.com/api-platform/website"
  featured: false
  categories:
    - Documentation
    - Web Development
    - Open Source
    - Library
- title: Artivest
  main_url: "https://artivest.co/"
  url: "https://artivest.co/what-we-do/for-advisors-and-investors/"
  featured: false
  categories:
    - Marketing
    - Blog
    - Documentation
    - Finance
- title: The Audacious Project
  main_url: "https://audaciousproject.org/"
  url: "https://audaciousproject.org/"
  featured: false
  categories:
    - Nonprofit
- title: Dustin Schau's Blog
  main_url: "https://blog.dustinschau.com/"
  url: "https://blog.dustinschau.com/"
  source_url: "https://github.com/dschau/blog"
  featured: false
  categories:
    - Blog
    - Web Development
- title: iContract Blog
  main_url: "https://blog.icontract.co.uk/"
  url: "http://blog.icontract.co.uk/"
  featured: false
  categories:
    - Blog
- title: BRIIM
  main_url: "https://bri.im/"
  url: "https://bri.im/"
  featured: false
  description: >-
    BRIIM is a movement to enable JavaScript enthusiasts and web developers in
    machine learning. Learn about artificial intelligence and data science, two
    fields which are governed by machine learning, in JavaScript. Take it right
    to your browser with WebGL.
  categories:
    - Education
    - Web Development
    - Technology
- title: Calpa's Blog
  main_url: "https://calpa.me/"
  url: "https://calpa.me/"
  source_url: "https://github.com/calpa/blog"
  featured: false
  categories:
    - Blog
    - Web Development
- title: Code Bushi
  main_url: "https://codebushi.com/"
  url: "https://codebushi.com/"
  featured: false
  description: >-
    Web development resources, trends, & techniques to elevate your coding
    journey.
  categories:
    - Web Development
    - Open Source
    - Blog
  built_by: Hunter Chang
  built_by_url: "https://hunterchang.com/"
- title: Daniel Hollcraft
  main_url: "https://danielhollcraft.com/"
  url: "https://danielhollcraft.com/"
  source_url: "https://github.com/danielbh/danielhollcraft.com"
  featured: false
  categories:
    - Web Development
    - Blog
    - Portfolio
- title: Darren Britton's Portfolio
  main_url: "https://darrenbritton.com/"
  url: "https://darrenbritton.com/"
  source_url: "https://github.com/darrenbritton/darrenbritton.github.io"
  featured: false
  categories:
    - Web Development
    - Portfolio
- title: Dave Lindberg Marketing & Design
  url: "https://davelindberg.com/"
  main_url: "https://davelindberg.com/"
  source_url: "https://github.com/Dave-Lindberg/dl-gatsby"
  featured: false
  description: >-
    My work revolves around solving problems for people in business, using
    integrated design and marketing strategies to improve sales, increase brand
    engagement, generate leads and achieve goals.
  categories:
    - Design
    - Marketing
    - Portfolio
- title: Dalbinaco's Website
  main_url: "https://dlbn.co/en/"
  url: "https://dlbn.co/en/"
  source_url: "https://github.com/dalbinaco/dlbn.co"
  featured: false
  categories:
    - Portfolio
    - Web Development
- title: mParticle's Documentation
  main_url: "https://docs.mparticle.com/"
  url: "https://docs.mparticle.com/"
  featured: false
  categories:
    - Web Development
    - Documentation
- title: Doopoll
  main_url: "https://doopoll.co/"
  url: "https://doopoll.co/"
  featured: false
  categories:
    - Marketing
    - Technology
- title: ERC dEX
  main_url: "https://ercdex.com/"
  url: "https://ercdex.com/aqueduct"
  featured: false
  categories:
    - Marketing
- title: Fabian Schultz' Portfolio
  main_url: "https://fabianschultz.com/"
  url: "https://fabianschultz.com/"
  source_url: "https://github.com/fabe/site"
  featured: false
  description: >-
    Hello, I’m Fabian — a product designer and developer based in Potsdam,
    Germany. I’ve been working both as a product designer and frontend developer
    for over 5 years now. I particularly enjoy working with companies that try
    to meet broad and unique user needs.
  categories:
    - Portfolio
    - Web Development
  built_by: Fabian Schultz
  built_by_url: "https://fabianschultz.com/"
- title: CalState House Manager
  description: >
    Home service membership that offers proactive and on-demand maintenance for
    homeowners
  main_url: "https://housemanager.calstate.aaa.com/"
  url: "https://housemanager.calstate.aaa.com/"
  categories:
    - Marketing
- title: The freeCodeCamp Guide
  main_url: "https://guide.freecodecamp.org/"
  url: "https://guide.freecodecamp.org/"
  source_url: "https://github.com/freeCodeCamp/guide"
  featured: false
  categories:
    - Web Development
    - Documentation
- title: High School Hackathons
  main_url: "https://hackathons.hackclub.com/"
  url: "https://hackathons.hackclub.com/"
  source_url: "https://github.com/hackclub/hackathons"
  featured: false
  categories:
    - Education
    - Web Development
- title: Hapticmedia
  main_url: "https://hapticmedia.fr/en/"
  url: "https://hapticmedia.fr/en/"
  featured: false
  categories:
    - Agency
- title: heml.io
  main_url: "https://heml.io/"
  url: "https://heml.io/"
  source_url: "https://github.com/SparkPost/heml.io"
  featured: false
  categories:
    - Documentation
    - Web Development
    - Open Source
- title: Juliette Pretot's Portfolio
  main_url: "https://juliette.sh/"
  url: "https://juliette.sh/"
  featured: false
  categories:
    - Web Development
    - Portfolio
    - Blog
- title: Kris Hedstrom's Portfolio
  main_url: "https://k-create.com/"
  url: "https://k-create.com/portfolio/"
  source_url: "https://github.com/kristofferh/kristoffer"
  featured: false
  description: >-
    Hey. I’m Kris. I’m an interactive designer / developer. I grew up in Umeå,
    in northern Sweden, but I now live in Brooklyn, NY. I am currently enjoying
    a hybrid Art Director + Lead Product Engineer role at a small startup called
    Nomad Health. Before that, I was a Product (Engineering) Manager at Tumblr.
    Before that, I worked at agencies. Before that, I was a baby. I like to
    design things, and then I like to build those things. I occasionally take on
    freelance projects. Feel free to get in touch if you have an interesting
    project that you want to collaborate on. Or if you just want to say hello,
    that’s cool too.
  categories:
    - Portfolio
  built_by: Kris Hedstrom
  built_by_url: "https://k-create.com/"
- title: knpw.rs
  main_url: "https://knpw.rs/"
  url: "https://knpw.rs/"
  source_url: "https://github.com/knpwrs/knpw.rs"
  featured: false
  categories:
    - Blog
    - Web Development
- title: Kostas Bariotis' Blog
  main_url: "https://kostasbariotis.com/"
  url: "https://kostasbariotis.com/"
  source_url: "https://github.com/kbariotis/kostasbariotis.com"
  featured: false
  categories:
    - Blog
    - Portfolio
    - Web Development
- title: LaserTime Clinic
  main_url: "https://lasertime.ru/"
  url: "https://lasertime.ru/"
  source_url: "https://github.com/oleglegun/lasertime"
  featured: false
  categories:
    - Marketing
- title: Jason Lengstorf
  main_url: "https://lengstorf.com"
  url: "https://lengstorf.com"
  source_url: "https://github.com/jlengstorf/lengstorf.com"
  featured: false
  categories:
    - Blog
  built_by: Jason Lengstorf
  built_by_url: "https://github.com/jlengstorf"
- title: Mannequin.io
  main_url: "https://mannequin.io/"
  url: "https://mannequin.io/"
  source_url: "https://github.com/LastCallMedia/Mannequin/tree/master/site"
  featured: false
  categories:
    - Open Source
    - Web Development
    - Documentation
- title: manu.ninja
  main_url: "https://manu.ninja/"
  url: "https://manu.ninja/"
  source_url: "https://github.com/Lorti/manu.ninja"
  featured: false
  description: >-
    manu.ninja is the personal blog of Manuel Wieser, where he talks about
    frontend development, games and digital art
  categories:
    - Blog
    - Technology
    - Web Development
- title: Fabric
  main_url: "https://meetfabric.com/"
  url: "https://meetfabric.com/"
  featured: false
  categories:
    - Marketing
- title: Nexit
  main_url: "https://nexit.sk/"
  url: "https://nexit.sk/references"
  featured: false
  categories:
    - Web Development
- title: Open FDA
  description: >
    Provides APIs and raw download access to a number of high-value, high
    priority and scalable structured datasets, including adverse events, drug
    product labeling, and recall enforcement reports.
  main_url: "https://open.fda.gov/"
  url: "https://open.fda.gov/"
  source_url: "https://github.com/FDA/open.fda.gov"
  featured: false
  categories:
    - Government
    - Open Source
    - Web Development
    - API
    - Data
- title: NYC Planning Labs (New York City Department of City Planning)
  main_url: "https://planninglabs.nyc/"
  url: "https://planninglabs.nyc/about/"
  source_url: "https://github.com/NYCPlanning/"
  featured: false
  description: >-
    We work with New York City's Urban Planners to deliver impactful, modern
    technology tools.
  categories:
    - Open Source
    - Government
- title: Pravdomil
  main_url: "https://pravdomil.com/"
  url: "https://pravdomil.com/"
  source_url: "https://github.com/pravdomil/pravdomil.com"
  featured: false
  description: >-
    I’ve been working both as a product designer and frontend developer for over
    5 years now. I particularly enjoy working with companies that try to meet
    broad and unique user needs.
  categories:
    - Portfolio
- title: Preston Richey Portfolio / Blog
  main_url: "https://prestonrichey.com/"
  url: "https://prestonrichey.com/"
  source_url: "https://github.com/prichey/prestonrichey.com"
  featured: false
  categories:
    - Web Development
    - Portfolio
    - Blog
- title: Landing page of Put.io
  main_url: "https://put.io/"
  url: "https://put.io/"
  featured: false
  categories:
    - eCommerce
    - Technology
- title: The Rick and Morty API
  main_url: "https://rickandmortyapi.com/"
  url: "https://rickandmortyapi.com/"
  built_by: Axel Fuhrmann
  built_by_url: "https://axelfuhrmann.com/"
  featured: false
  categories:
    - Web Development
    - Entertainment
    - Documentation
    - Open Source
    - API
- title: Santa Compañía Creativa
  main_url: "https://santacc.es/"
  url: "https://santacc.es/"
  source_url: "https://github.com/DesarrolloWebSantaCC/santacc-web"
  featured: false
  categories:
    - Agency
- title: Sean Coker's Blog
  main_url: "https://sean.is/"
  url: "https://sean.is/"
  featured: false
  categories:
    - Blog
    - Portfolio
    - Web Development
- title: Several Levels
  main_url: "https://severallevels.io/"
  url: "https://severallevels.io/"
  source_url: "https://github.com/Harrison1/several-levels"
  featured: false
  categories:
    - Agency
    - Web Development
- title: Simply
  main_url: "https://simply.co.za/"
  url: "https://simply.co.za/"
  featured: false
  categories:
    - Marketing
- title: Storybook
  main_url: "https://storybook.js.org/"
  url: "https://storybook.js.org/"
  source_url: "https://github.com/storybooks/storybook"
  featured: false
  categories:
    - Web Development
    - Open Source
- title: Vibert Thio's Portfolio
  main_url: "https://vibertthio.com/portfolio/"
  url: "https://vibertthio.com/portfolio/projects/"
  source_url: "https://github.com/vibertthio/portfolio"
  featured: false
  categories:
    - Portfolio
    - Web Development
- title: VisitGemer
  main_url: "https://visitgemer.sk/"
  url: "https://visitgemer.sk/"
  featured: false
  categories:
    - Marketing
- title: Bricolage.io
  main_url: "https://www.bricolage.io/"
  url: "https://www.bricolage.io/"
  source_url: "https://github.com/KyleAMathews/blog"
  featured: false
  categories:
    - Blog
- title: Charles Pinnix Website
  main_url: "https://www.charlespinnix.com/"
  url: "https://www.charlespinnix.com/"
  featured: false
  description: >-
    I’m a senior frontend engineer with 8 years of experience building websites
    and web applications. I’m interested in leading creative, multidisciplinary
    engineering teams. I’m a creative technologist, merging photography, art,
    and design into engineering and visa versa. I take a pragmatic,
    product-oriented approach to development, allowing me to see the big picture
    and ensuring quality products are completed on time. I have a passion for
    modern frontend JavaScript frameworks such as React and Vue, and I have
    substantial experience on the backend with an interest in Node and
    container based deployment with Docker and AWS.
  categories:
    - Portfolio
    - Web Development
- title: Charlie Harrington's Blog
  main_url: "https://www.charlieharrington.com/"
  url: "https://www.charlieharrington.com/"
  source_url: "https://github.com/whatrocks/blog"
  featured: false
  categories:
    - Blog
    - Web Development
    - Music
- title: Gabriel Adorf's Portfolio
  main_url: "https://www.gabrieladorf.com/"
  url: "https://www.gabrieladorf.com/"
  source_url: "https://github.com/gabdorf/gabriel-adorf-portfolio"
  featured: false
  categories:
    - Portfolio
    - Web Development
- title: greglobinski.com
  main_url: "https://www.greglobinski.com/"
  url: "https://www.greglobinski.com/"
  source_url: "https://github.com/greglobinski/www.greglobinski.com"
  featured: false
  categories:
    - Portfolio
    - Web Development
- title: I am Putra
  main_url: "https://www.iamputra.com/"
  url: "https://www.iamputra.com/"
  featured: false
  categories:
    - Portfolio
    - Web Development
    - Blog
- title: In Sowerby Bridge
  main_url: "https://www.insowerbybridge.co.uk/"
  url: "https://www.insowerbybridge.co.uk/"
  featured: false
  categories:
    - Marketing
    - Government
- title: JavaScript Stuff
  main_url: "https://www.javascriptstuff.com/"
  url: "https://www.javascriptstuff.com/"
  featured: false
  categories:
    - Education
    - Web Development
    - Library
- title: Ledgy
  main_url: "https://www.ledgy.com/"
  url: "https://github.com/morloy/ledgy.com"
  featured: false
  categories:
    - Marketing
    - Finance
- title: Alec Lomas's Portfolio / Blog
  main_url: "https://www.lowmess.com/"
  url: "https://www.lowmess.com/"
  source_url: "https://github.com/lowmess/lowmess"
  featured: false
  categories:
    - Web Development
    - Blog
    - Portfolio
- title: Michele Mazzucco's Portfolio
  main_url: "https://www.michelemazzucco.it/"
  url: "https://www.michelemazzucco.it/"
  source_url: "https://github.com/michelemazzucco/michelemazzucco.it"
  featured: false
  categories:
    - Portfolio
- title: Orbit FM Podcasts
  main_url: "https://www.orbit.fm/"
  url: "https://www.orbit.fm/"
  source_url: "https://github.com/agarrharr/orbit.fm"
  featured: false
  categories:
    - Podcast
- title: Prosecco Springs
  main_url: "https://www.proseccosprings.com/"
  url: "https://www.proseccosprings.com/"
  featured: false
  categories:
    - Food
    - Blog
    - Marketing
- title: Verious
  main_url: "https://www.verious.io/"
  url: "https://www.verious.io/"
  source_url: "https://github.com/cpinnix/verious"
  featured: false
  categories:
    - Web Development
- title: Yisela
  main_url: "https://www.yisela.com/"
  url: "https://www.yisela.com/tetris-against-trauma-gaming-as-therapy/"
  featured: false
  categories:
    - Blog
- title: YouFoundRon.com
  main_url: "https://www.youfoundron.com/"
  url: "https://www.youfoundron.com/"
  source_url: "https://github.com/rongierlach/yfr-dot-com"
  featured: false
  categories:
    - Portfolio
    - Web Development
    - Blog
- title: yerevancoder
  main_url: "https://yerevancoder.com/"
  url: "https://forum.yerevancoder.com/categories"
  source_url: "https://github.com/yerevancoder/yerevancoder.github.io"
  featured: false
  categories:
    - Blog
    - Web Development
- title: Ease
  main_url: "https://www.ease.com/"
  url: "https://www.ease.com/"
  featured: false
  categories:
    - Marketing
    - Healthcare
- title: Policygenius
  main_url: "https://www.policygenius.com/"
  url: "https://www.policygenius.com/"
  featured: false
  categories:
    - Marketing
    - Healthcare
- title: Moteefe
  main_url: "http://www.moteefe.com/"
  url: "http://www.moteefe.com/"
  featured: false
  categories:
    - Marketing
    - Agency
    - Technology
- title: Athelas
  main_url: "http://www.athelas.com/"
  url: "http://www.athelas.com/"
  featured: false
  categories:
    - Marketing
    - Healthcare
- title: Pathwright
  main_url: "http://www.pathwright.com/"
  url: "http://www.pathwright.com/"
  featured: false
  categories:
    - Marketing
    - Education
- title: Lucid
  main_url: "https://www.golucid.co/"
  url: "https://www.golucid.co/"
  featured: false
  categories:
    - Marketing
    - Technology
- title: Bench
  main_url: "http://www.bench.co/"
  url: "http://www.bench.co/"
  featured: false
  categories:
    - Marketing
- title: Gin Lane
  main_url: "http://www.ginlane.com/"
  url: "https://www.ginlane.com/"
  featured: false
  categories:
    - Web Development
    - Agency
- title: Marmelab
  main_url: "https://marmelab.com/en/"
  url: "https://marmelab.com/en/"
  featured: false
  categories:
    - Web Development
    - Agency
- title: Dovetail
  main_url: "https://dovetailapp.com/"
  url: "https://dovetailapp.com/"
  featured: false
  categories:
    - Marketing
    - Technology
- title: Yuuniworks Portfolio / Blog
  main_url: "https://www.yuuniworks.com/"
  url: "https://www.yuuniworks.com/"
  source_url: "https://github.com/junkboy0315/yuuni-web"
  featured: false
  categories:
    - Portfolio
    - Web Development
    - Blog
- title: The Bastion Bot
  main_url: "https://bastionbot.org/"
  url: "https://bastionbot.org/"
  source_url: "https://github.com/TheBastionBot/Bastion-Website"
  description: Give awesome perks to your Discord server!
  featured: false
  categories:
    - Open Source
    - Technology
    - Documentation
    - Community
  built_by: Sankarsan Kampa
  built_by_url: "https://traction.one"
- title: Smakosh
  main_url: "https://smakosh.com/"
  url: "https://smakosh.com/"
  source_url: "https://github.com/smakosh/smakosh.com"
  featured: false
  categories:
    - Portfolio
    - Web Development
- title: WebGazer
  main_url: "https://www.webgazer.io/"
  url: "https://www.webgazer.io/"
  featured: false
  categories:
    - Marketing
    - Web Development
    - Technology
- title: Joe Seifi's Blog
  main_url: "http://seifi.org/"
  url: "http://seifi.org/"
  featured: false
  categories:
    - Portfolio
    - Web Development
    - Blog
- title: LekoArts — Graphic Designer & Front-End Developer
  main_url: "https://www.lekoarts.de"
  url: "https://www.lekoarts.de"
  source_url: "https://github.com/LekoArts/portfolio"
  featured: false
  built_by: LekoArts
  built_by_url: "https://github.com/LekoArts"
  description: >-
    Hi, I'm Lennart — a self-taught and passionate graphic/web designer &
    frontend developer based in Darmstadt, Germany. I love it to realize complex
    projects in a creative manner and face new challenges. Since 6 years I do
    graphic design, my love for frontend development came up 3 years ago. I
    enjoy acquiring new skills and cementing this knowledge by writing blogposts
    and creating tutorials.
  categories:
    - Portfolio
    - Blog
    - Design
    - Web Development
    - Freelance
    - Open Source
- title: 杨二小的博客
  main_url: "https://blog.yangerxiao.com/"
  url: "https://blog.yangerxiao.com/"
  source_url: "https://github.com/zerosoul/blog.yangerxiao.com"
  featured: false
  categories:
    - Blog
    - Portfolio
- title: MOTTO x MOTTO
  main_url: "https://mottox2.com"
  url: "https://mottox2.com"
  source_url: "https://github.com/mottox2/website"
  description: Web developer / UI Designer in Tokyo Japan.
  featured: false
  categories:
    - Blog
    - Portfolio
  built_by: mottox2
  built_by_url: "https://mottox2.com"
- title: Pride of the Meadows
  main_url: "https://www.prideofthemeadows.com/"
  url: "https://www.prideofthemeadows.com/"
  featured: false
  categories:
    - eCommerce
    - Food
    - Blog
  built_by: Caldera Digital
  built_by_url: https://www.calderadigital.com/
- title: Michael Uloth
  main_url: "https://www.michaeluloth.com"
  url: "https://www.michaeluloth.com"
  featured: false
  description: Michael Uloth is a web developer, opera singer, and the creator of Up and Running Tutorials.
  categories:
    - Portfolio
    - Web Development
    - Music
  built_by: Michael Uloth
  built_by_url: "https://www.michaeluloth.com"
- title: Spacetime
  main_url: "https://www.heyspacetime.com/"
  url: "https://www.heyspacetime.com/"
  featured: false
  description: >-
    Spacetime is a Dallas-based digital experience agency specializing in web,
    app, startup, and digital experience creation.
  categories:
    - Marketing
    - Portfolio
    - Agency
  built_by: Spacetime
  built_by_url: "https://www.heyspacetime.com/"
- title: Eric Jinks
  main_url: "https://ericjinks.com/"
  url: "https://ericjinks.com/"
  featured: false
  description: "Software engineer / web developer from the Gold Coast, Australia."
  categories:
    - Portfolio
    - Blog
    - Web Development
    - Technology
  built_by: Eric Jinks
  built_by_url: "https://ericjinks.com/"
- title: GaiAma - We are wildlife
  main_url: "https://www.gaiama.org/"
  url: "https://www.gaiama.org/"
  featured: false
  description: >-
    We founded the GaiAma conservation organization to protect wildlife in Perú
    and to create an example of a permaculture neighborhood, living
    symbiotically with the forest - because reforestation is just the beginning
  categories:
    - Nonprofit
    - Marketing
    - Blog
  source_url: "https://github.com/GaiAma/gaiama.org"
  built_by: GaiAma
  built_by_url: "https://www.gaiama.org/"
- title: Healthcare Logic
  main_url: "https://www.healthcarelogic.com/"
  url: "https://www.healthcarelogic.com/"
  featured: false
  description: >-
    Revolutionary technology that empowers clinical and managerial leaders to
    collaborate with clarity.
  categories:
    - Marketing
    - Healthcare
    - Technology
  built_by: Thrive
  built_by_url: "https://thriveweb.com.au/"
- title: Papergov
  main_url: "https://papergov.com/"
  url: "https://papergov.com/"
  featured: false
  description: Manage all your government services in a single place
  categories:
    - Directory
    - Government
    - Technology
  source_url: "https://github.com/WeOpenly/localgov.fyi"
  built_by: Openly Technologies
  built_by_url: "https://papergov.com/about/"
- title: Kata.ai Documentation
  main_url: "https://docs.kata.ai/"
  url: "https://docs.kata.ai/"
  source_url: "https://github.com/kata-ai/kata-platform-docs"
  featured: false
  description: >-
    Documentation website for the Kata Platform, an all-in-one platform for
    building chatbots using AI technologies.
  categories:
    - Documentation
    - Technology
- title: goalgetters
  main_url: "https://goalgetters.space/"
  url: "https://goalgetters.space/"
  featured: false
  description: >-
    goalgetters is a source of inspiration for people who want to change their
    career. We offer articles, success stories and expert interviews on how to
    find a new passion and how to implement change.
  categories:
    - Blog
    - Education
  built_by: "Stephanie Langers (content), Adrian Wenke (development)"
  built_by_url: "https://twitter.com/AdrianWenke"
- title: Zensum
  main_url: "https://zensum.se/"
  url: "https://zensum.se/"
  featured: false
  description: >-
    Borrow money quickly and safely through Zensum. We compare Sweden's leading
    banks and credit institutions. Choose from multiple offers and lower your
    monthly cost. [Translated from Swedish]
  categories:
    - Technology
    - Finance
    - Marketing
  built_by: Bejamas
  built_by_url: "https://bejamas.io/"
- title: StatusHub - Easy to use Hosted Status Page Service
  main_url: "https://statushub.com/"
  url: "https://statushub.com/"
  featured: false
  description: >-
    Set up your very own service status page in minutes with StatusHub. Allow
    customers to subscribe to be updated automatically.
  categories:
    - Technology
    - Marketing
  built_by: Bejamas
  built_by_url: "https://bejamas.io/"
- title: Matthias Kretschmann Portfolio
  main_url: "https://matthiaskretschmann.com/"
  url: "https://matthiaskretschmann.com/"
  source_url: "https://github.com/kremalicious/portfolio"
  featured: false
  description: Portfolio of designer & developer Matthias Kretschmann.
  categories:
    - Portfolio
    - Web Development
  built_by: Matthias Kretschmann
  built_by_url: "https://matthiaskretschmann.com/"
- title: Iron Cove Solutions
  main_url: "https://ironcovesolutions.com/"
  url: "https://ironcovesolutions.com/"
  description: >-
    Iron Cove Solutions is a cloud based consulting firm. We help companies
    deliver a return on cloud usage by applying best practices
  categories:
    - Technology
    - Web Development
  built_by: Iron Cove Solutions
  built_by_url: "https://ironcovesolutions.com/"
  featured: false
- title: Moetez Chaabene Portfolio / Blog
  main_url: "https://moetez.me/"
  url: "https://moetez.me/"
  source_url: "https://github.com/moetezch/moetez.me"
  featured: false
  description: Portfolio of Moetez Chaabene
  categories:
    - Portfolio
    - Web Development
    - Blog
  built_by: Moetez Chaabene
  built_by_url: "https://twitter.com/moetezch"
- title: Nikita
  description: >-
    Automation of system deployments in Node.js for applications and
    infrastructures.
  main_url: "https://nikita.js.org/"
  url: "https://nikita.js.org/"
  source_url: "https://github.com/adaltas/node-nikita"
  categories:
    - Documentation
    - Open Source
    - Technology
  built_by: Adaltas
  built_by_url: "https://www.adaltas.com"
  featured: false
- title: Gourav Sood Blog & Portfolio
  main_url: "https://www.gouravsood.com/"
  url: "https://www.gouravsood.com/"
  featured: false
  categories:
    - Blog
    - Portfolio
  built_by: Gourav Sood
  built_by_url: "https://www.gouravsood.com/"
- title: Jonas Tebbe Portfolio
  description: |
    Hey, I’m Jonas and I create digital products.
  main_url: "https://jonastebbe.com"
  url: "https://jonastebbe.com"
  categories:
    - Portfolio
  built_by: Jonas Tebbe
  built_by_url: "http://twitter.com/jonastebbe"
  featured: false
- title: Parker Sarsfield Portfolio
  description: |
    I'm Parker, a software engineer and sneakerhead.
  main_url: "https://parkersarsfield.com"
  url: "https://parkersarsfield.com"
  categories:
    - Blog
    - Portfolio
  built_by: Parker Sarsfield
  built_by_url: "https://parkersarsfield.com"
- title: Frontend web development with Greg
  description: |
    JavaScript, GatsbyJS, ReactJS, CSS in JS... Let's learn some stuff together.
  main_url: "https://dev.greglobinski.com"
  url: "https://dev.greglobinski.com"
  categories:
    - Blog
    - Web Development
  built_by: Greg Lobinski
  built_by_url: "https://github.com/greglobinski"
- title: Insomnia
  description: |
    Desktop HTTP and GraphQL client for developers
  main_url: "https://insomnia.rest/"
  url: "https://insomnia.rest/"
  categories:
    - Blog
  built_by: Gregory Schier
  built_by_url: "https://schier.co"
  featured: false
- title: Timeline Theme Portfolio
  description: |
    I'm Aman Mittal, a software developer.
  main_url: "https://amanhimself.dev/"
  url: "https://amanhimself.dev/"
  categories:
    - Web Development
    - Portfolio
  built_by: Aman Mittal
  built_by_url: "https://amanhimself.dev/"
- title: Ocean artUp
  description: >
    Science outreach site built using styled-components and Contentful. It
    presents the research project "Ocean artUp" funded by an Advanced Grant of
    the European Research Council to explore the possible benefits of artificial
    uplift of nutrient-rich deep water to the ocean’s sunlit surface layer.
  main_url: "https://ocean-artup.eu"
  url: "https://ocean-artup.eu"
  source_url: "https://github.com/janosh/ocean-artup"
  categories:
    - Science
    - Education
    - Blog
  built_by: Janosh Riebesell
  built_by_url: "https://janosh.io"
  featured: false
- title: Ryan Fitzgerald
  description: |
    Personal portfolio and blog for Ryan Fitzgerald
  main_url: "https://ryanfitzgerald.ca/"
  url: "https://ryanfitzgerald.ca/"
  categories:
    - Web Development
    - Portfolio
  built_by: Ryan Fitzgerald
  built_by_url: "https://github.com/RyanFitzgerald"
  featured: false
- title: Kaizen
  description: |
    Content Marketing, PR & SEO Agency in London
  main_url: "https://www.kaizen.co.uk/"
  url: "https://www.kaizen.co.uk/"
  categories:
    - Agency
    - Blog
    - Design
    - Web Development
    - SEO
  built_by: Bogdan Stanciu
  built_by_url: "https://github.com/b0gd4n"
  featured: false
- title: HackerOne Platform Documentation
  description: |
    HackerOne's Product Documentation Center!
  url: "https://docs.hackerone.com/"
  main_url: "https://docs.hackerone.com/"
  categories:
    - Documentation
    - Security
  featured: false
- title: Mux Video
  description: |
    API to video hosting and streaming
  main_url: "https://mux.com/"
  url: "https://mux.com/"
  categories:
    - Video
    - API
  featured: false
- title: Swapcard
  description: >
    The easiest way for event organizers to instantly connect people, build a
    community of attendees and exhibitors, and increase revenue over time
  main_url: "https://www.swapcard.com/"
  url: "https://www.swapcard.com/"
  categories:
    - Event
    - Community
    - Marketing
  built_by: Swapcard
  built_by_url: "https://www.swapcard.com/"
  featured: false
- title: Kalix
  description: >
    Kalix is perfect for healthcare professionals starting out in private
    practice, to those with an established clinic.
  main_url: "https://www.kalixhealth.com/"
  url: "https://www.kalixhealth.com/"
  categories:
    - Healthcare
  featured: false
- title: Hubba
  description: |
    Buy wholesale products from thousands of independent, verified Brands.
  main_url: "https://join.hubba.com/"
  url: "https://join.hubba.com/"
  categories:
    - eCommerce
  featured: false
- title: HyperPlay
  description: |
    In Asean's 1st Ever LOL Esports X Music Festival
  main_url: "https://hyperplay.leagueoflegends.com/"
  url: "https://hyperplay.leagueoflegends.com/"
  categories:
    - Music
  featured: false
- title: Bad Credit Loans
  description: |
    Get the funds you need, from $250-$5,000
  main_url: "https://www.creditloan.com/"
  url: "https://www.creditloan.com/"
  categories:
    - Finance
  featured: false
- title: Financial Center
  description: >
    Member-owned, not-for-profit, co-operative whose members receive financial
    benefits in the form of lower loan rates, higher savings rates, and lower
    fees than banks.
  main_url: "https://fcfcu.com/"
  url: "https://fcfcu.com/"
  categories:
    - Finance
    - Nonprofit
    - Business
    - Education
  built_by: "https://fcfcu.com/"
  built_by_url: "https://fcfcu.com/"
  featured: false
- title: Office of Institutional Research and Assessment
  description: |
    Good Data, Good Decisions
  main_url: "http://oira.ua.edu/"
  url: "http://oira.ua.edu/"
  categories:
    - Data
  featured: false
- title: The Telegraph Premium
  description: |
    Exclusive stories from award-winning journalists
  main_url: "https://premium.telegraph.co.uk/"
  url: "https://premium.telegraph.co.uk/"
  categories:
    - Media
  featured: false
- title: html2canvas
  description: |
    Screenshots with JavaScript
  main_url: "http://html2canvas.hertzen.com/"
  url: "http://html2canvas.hertzen.com/"
  source_url: "https://github.com/niklasvh/html2canvas/tree/master/www"
  categories:
    - JavaScript
    - Documentation
  built_by: Niklas von Hertzen
  built_by_url: "http://hertzen.com/"
  featured: false
- title: Dato CMS
  description: |
    The API-based CMS your editors will love
  main_url: "https://www.datocms.com/"
  url: "https://www.datocms.com/"
  categories:
    - API
  featured: false
- title: Half Electronics
  description: |
    Personal website
  main_url: "https://www.halfelectronic.com/"
  url: "https://www.halfelectronic.com/"
  categories:
    - Blog
  built_by: Fernando Poumian
  built_by_url: "https://github.com/fpoumian/halfelectronic.com"
  featured: false
- title: Frithir Software Development
  main_url: "https://frithir.com/"
  url: "https://frithir.com/"
  featured: false
  description: "I DRINK COFFEE, WRITE CODE AND IMPROVE MY DEVELOPMENT SKILLS EVERY DAY."
  categories:
    - Design
    - Web Development
  built_by: Frithir
  built_by_url: "https://Frithir.com/"
- title: Unow
  main_url: "https://www.unow.fr/"
  url: "https://www.unow.fr/"
  categories:
    - Education
    - Marketing
  featured: false
- title: Peter Hironaka
  description: |
    Freelance Web Developer based in Los Angeles.
  main_url: "https://peterhironaka.com/"
  url: "https://peterhironaka.com/"
  categories:
    - Portfolio
    - Web Development
  built_by: Peter Hironaka
  built_by_url: "https://github.com/PHironaka"
  featured: false
- title: Michael McQuade
  description: |
    Personal website and blog for Michael McQuade
  main_url: "https://giraffesyo.io"
  url: "https://giraffesyo.io"
  categories:
    - Blog
  built_by: Michael McQuade
  built_by_url: "https://github.com/giraffesyo"
  featured: false
- title: Haacht Brewery
  description: |
    Corporate website for Haacht Brewery. Designed and Developed by Gafas.
  main_url: "https://haacht.com/en/"
  url: "https://haacht.com"
  categories:
    - Marketing
  built_by: Gafas
  built_by_url: "https://gafas.be"
  featured: false
- title: StoutLabs
  description: |
    Portfolio of Daniel Stout, freelance developer in East Tennessee.
  main_url: "https://www.stoutlabs.com/"
  url: "https://www.stoutlabs.com/"
  categories:
    - Web Development
    - Portfolio
  built_by: Daniel Stout
  built_by_url: "https://github.com/stoutlabs"
  featured: false
- title: Chicago Ticket Outcomes By Neighborhood
  description: |
    ProPublica data visualization of traffic ticket court outcomes
  categories:
    - Media
    - Nonprofit
  url: >-
    https://projects.propublica.org/graphics/il/il-city-sticker-tickets-maps/ticket-status/?initialWidth=782
  main_url: >-
    https://projects.propublica.org/graphics/il/il-city-sticker-tickets-maps/ticket-status/?initialWidth=782
  built_by: David Eads
  built_by_url: "https://github.com/eads"
  featured: false
- title: Chicago South Side Traffic Ticketing rates
  description: |
    ProPublica data visualization of traffic ticket rates by community
  main_url: >-
    https://projects.propublica.org/graphics/il/il-city-sticker-tickets-maps/ticket-rate/?initialWidth=782
  url: >-
    https://projects.propublica.org/graphics/il/il-city-sticker-tickets-maps/ticket-rate/?initialWidth=782
  categories:
    - Media
    - Nonprofit
  built_by: David Eads
  built_by_url: "https://github.com/eads"
  featured: false
- title: Otsimo
  description: >
    Otsimo is a special education application for children with autism, down
    syndrome and other developmental disabilities.
  main_url: "https://otsimo.com/en/"
  url: "https://otsimo.com/en/"
  categories:
    - Blog
    - Education
  featured: false
- title: Matt Bagni Portfolio 2018
  description: >
    Mostly the result of playing with Gatsby and learning about react and
    graphql. Using the screenshot plugin to showcase the work done for my
    company in the last 2 years, and a good amount of other experiments.
  main_url: "https://mattbag.github.io"
  url: "https://mattbag.github.io"
  categories:
    - Portfolio
  featured: false
- title: Lisa Ye's Blog
  description: |
    Simple blog/portofolio for a fashion designer. Gatsby_v2 + Netlify cms
  main_url: "https://lisaye.netlify.com/"
  url: "https://lisaye.netlify.com/"
  categories:
    - Blog
    - Portfolio
  featured: false
- title: Artem Sapegin
  description: >
    Little homepage of Artem Sapegin, a frontend developer, passionate
    photographer, coffee drinker and crazy dogs’ owner.
  main_url: "https://sapegin.me/"
  url: "https://sapegin.me/"
  categories:
    - Portfolio
    - Open Source
    - Web Development
  built_by: Artem Sapegin
  built_by_url: "https://github.com/sapegin"
  featured: false
- title: SparkPost Developers
  main_url: "https://developers.sparkpost.com/"
  url: "https://developers.sparkpost.com/"
  source_url: "https://github.com/SparkPost/developers.sparkpost.com"
  categories:
    - Documentation
    - API
  featured: false
- title: Malik Browne Portfolio 2018
  description: >
    The portfolio blog of Malik Browne, a full-stack engineer, foodie, and avid
    blogger/YouTuber.
  main_url: "https://www.malikbrowne.com/about"
  url: "https://www.malikbrowne.com"
  categories:
    - Blog
    - Portfolio
  built_by: Malik Browne
  built_by_url: "https://twitter.com/milkstarz"
  featured: false
- title: Novatics
  description: |
    Digital products that inspire and make a difference
  main_url: "https://www.novatics.com.br"
  url: "https://www.novatics.com.br"
  categories:
    - Portfolio
    - Technology
    - Web Development
  built_by: Novatics
  built_by_url: "https://github.com/Novatics"
  featured: false
- title: Max McKinney
  description: >
    I’m a developer and designer with a focus in web technologies. I build cars
    on the side.
  main_url: "https://maxmckinney.com/"
  url: "https://maxmckinney.com/"
  categories:
    - Portfolio
    - Web Development
    - Design
  built_by: Max McKinney
  featured: false
- title: Stickyard
  description: |
    Make your React component sticky the easy way
  main_url: "https://nihgwu.github.io/stickyard/"
  url: "https://nihgwu.github.io/stickyard/"
  source_url: "https://github.com/nihgwu/stickyard/tree/master/website"
  categories:
    - Web Development
  built_by: Neo Nie
  featured: false
- title: Agata Milik
  description: |
    Website of a Polish psychologist/psychotherapist based in Gdańsk, Poland.
  main_url: "https://agatamilik.pl"
  url: "https://agatamilik.pl"
  categories:
    - Marketing
    - Healthcare
  built_by: Piotr Fedorczyk
  built_by_url: "https://piotrf.pl"
  featured: false
- title: WebPurple
  main_url: "https://www.webpurple.net/"
  url: "https://www.webpurple.net/"
  source_url: "https://github.com/WebPurple/site"
  description: >-
    Site of local (Russia, Ryazan) frontend community. Main purpose is to show
    info about meetups and keep blog.
  categories:
    - Nonprofit
    - Web Development
    - Community
    - Blog
    - Open Source
  built_by: Nikita Kirsanov
  built_by_url: "https://twitter.com/kitos_kirsanov"
  featured: false
- title: Papertrail.io
  description: |
    Inspection Management for the 21st Century
  main_url: "https://www.papertrail.io/"
  url: "https://www.papertrail.io/"
  categories:
    - Marketing
    - Technology
  built_by: Papertrail.io
  built_by_url: "https://www.papertrail.io"
  featured: false
- title: Matt Ferderer
  main_url: "https://mattferderer.com"
  url: "https://mattferderer.com"
  source_url: "https://github.com/mattferderer/gatsbyblog"
  description: >
    A blog built with Gatsby that discusses web related tech
    such as JavaScript, .NET, Blazor & security.
  categories:
    - Blog
    - Web Development
  built_by: Matt Ferderer
  built_by_url: "https://twitter.com/mattferderer"
  featured: false
- title: Sahyadri Open Source Community
  main_url: "https://sosc.org.in"
  url: "https://sosc.org.in"
  source_url: "https://github.com/haxzie/sosc-website"
  description: >
    Official website of Sahyadri Open Source Community for community blog, event
    details and members info.
  categories:
    - Blog
    - Community
    - Open Source
  built_by: Musthaq Ahamad
  built_by_url: "https://github.com/haxzie"
  featured: false
- title: Tech Confessions
  main_url: "https://confessions.tech"
  url: "https://confessions.tech"
  source_url: "https://github.com/JonathanSpeek/tech-confessions"
  description: "A guilt-free place for us to confess our tech sins \U0001F64F\n"
  categories:
    - Community
    - Open Source
  built_by: Jonathan Speek
  built_by_url: "https://speek.design"
  featured: false
- title: Thibault Maekelbergh
  main_url: "https://thibmaek.com"
  url: "https://thibmaek.com"
  source_url: "https://github.com/thibmaek/thibmaek.github.io"
  description: |
    A nice blog about development, Raspberry Pi, plants and probably records.
  categories:
    - Blog
    - Open Source
  built_by: Thibault Maekelbergh
  built_by_url: "https://twitter.com/thibmaek"
  featured: false
- title: LearnReact.design
  main_url: "https://learnreact.design"
  url: "https://learnreact.design"
  description: >
    React Essentials For Designers: A React course tailored for product
    designers, ux designers, ui designers.
  categories:
    - Blog
  built_by: Linton Ye
  built_by_url: "https://twitter.com/lintonye"
- title: Mega House Creative
  main_url: "https://www.megahousecreative.com/"
  url: "https://www.megahousecreative.com/"
  description: >
    Mega House Creative is a digital agency that provides unique goal-oriented
    web marketing solutions.
  categories:
    - Marketing
    - Agency
  built_by: Daniel Robinson
  featured: false
- title: Tobie Marier Robitaille - csc
  main_url: "https://tobiemarierrobitaille.com/"
  url: "https://tobiemarierrobitaille.com/en/"
  description: |
    Portfolio site for director of photography Tobie Marier Robitaille
  categories:
    - Portfolio
    - Gallery
  built_by: Mill3 Studio
  built_by_url: "https://mill3.studio/en/"
  featured: false
- title: Bestvideogame.deals
  main_url: "https://bestvideogame.deals/"
  url: "https://bestvideogame.deals/"
  description: |
    Video game comparison website for the UK, build with GatsbyJS.
  categories:
    - eCommerce
  built_by: Koen Kamphuis
  built_by_url: "https://koenkamphuis.com/"
  featured: false
- title: Mahipat's Portfolio
  main_url: "https://mojaave.com/"
  url: "https://mojaave.com"
  source_url: "https://github.com/mhjadav/mojaave"
  description: >
    mojaave.com is Mahipat's portfolio, I have developed it using Gatsby v2 and
    Bootstrap, To get in touch with people looking for full-stack developer.
  categories:
    - Portfolio
    - Web Development
  built_by: Mahipat Jadav
  built_by_url: "https://mojaave.com/"
  featured: false
- title: Insights
  main_url: "https://justaskusers.com/"
  url: "https://justaskusers.com/"
  description: >
    Insights helps user experience (UX) researchers conduct their research and
    make sense of the findings.
  categories:
    - User Experience
    - Design
  built_by: Just Ask Users
  built_by_url: "https://justaskusers.com/"
  featured: false
- title: Tensiq
  main_url: "https://tensiq.com"
  url: "https://tensiq.com"
  source_url: "https://github.com/Tensiq/tensiq-site"
  description: >
    Tensiq is an e-Residency startup, that provides development in cutting-edge
    technology while delivering secure, resilient, performant solutions.
  categories:
    - Web Development
    - Mobile Development
    - Agency
    - Open Source
  built_by: Jens
  built_by_url: "https://github.com/arrkiin"
  featured: false
- title: Mintfort
  main_url: "https://mintfort.com/"
  url: "https://mintfort.com/"
  source_url: "https://github.com/MintFort/mintfort.com"
  description: >
    Mintfort, the first crypto-friendly bank account. Store and manage assets on
    the blockchain.
  categories:
    - Technology
    - Finance
  built_by: Axel Fuhrmann
  built_by_url: "https://axelfuhrmann.com/"
  featured: false
- title: React Native Explorer
  main_url: "https://react-native-explorer.firebaseapp.com"
  url: "https://react-native-explorer.firebaseapp.com"
  description: |
    Explorer React Native packages and examples effortlessly.
  categories:
    - Education
  featured: false
- title: 500Tech
  main_url: "https://500tech.com/"
  url: "https://500tech.com/"
  featured: false
  categories:
    - Web Development
    - Agency
    - Open Source
- title: eworld
  main_url: "http://eworld.herokuapp.com/"
  url: "http://eworld.herokuapp.com/"
  featured: false
  categories:
    - eCommerce
    - Technology
- title: It's a Date
  description: >
    It's a Date is a dating app that actually involves dating.
  main_url: "https://www.itsadate.app/"
  url: "https://www.itsadate.app/"
  featured: false
  categories:
    - App
    - Blog
- title: Node.js HBase
  description: >
    Asynchronous HBase client for NodeJs using REST.
  main_url: https://hbase.js.org/
  url: https://hbase.js.org/
  source_url: "https://github.com/adaltas/node-hbase"
  categories:
    - Documentation
    - Open Source
    - Technology
  built_by: David Worms
  built_by_url: http://www.adaltas.com
  featured: false
- title: Peter Kroyer - Web Design / Web Development
  main_url: https://www.peterkroyer.at/en/
  url: https://www.peterkroyer.at/en/
  description: >
    Freelance web designer / web developer based in Vienna, Austria (Wien, Österreich).
  categories:
    - Agency
    - Web Development
    - Design
    - Portfolio
    - Freelance
  built_by: Peter Kroyer
  built_by_url: https://www.peterkroyer.at/
  featured: false
- title: Geddski
  main_url: https://gedd.ski
  url: https://gedd.ski
  description: >
    frontend mastery blog - level up your UI game.
  categories:
    - Web Development
    - Education
    - Productivity
    - User Experience
  built_by: Dave Geddes
  built_by_url: https://twitter.com/geddski
  featured: false
- title: Rung
  main_url: "https://rung.com.br/"
  url: "https://rung.com.br/"
  description: >
    Rung alerts you about the exceptionalities of your personal and professional life.
  categories:
    - API
    - Technology
    - Travel
  featured: false
- title: Mokkapps
  main_url: "https://www.mokkapps.de/"
  url: "https://www.mokkapps.de/"
  source_url: "https://github.com/mokkapps/website"
  description: >
    Portfolio website from Michael Hoffmann. Passionate software developer with focus on web-based technologies.
  categories:
    - Blog
    - Portfolio
    - Web Development
    - Mobile Development
  featured: false
- title: Premier Octet
  main_url: "https://www.premieroctet.com/"
  url: "https://www.premieroctet.com/"
  description: >
    Premier Octet is a React-based agency
  categories:
    - Agency
    - Web Development
    - Mobile Development
  featured: false
- title: Thorium
  main_url: "https://www.thoriumsim.com/"
  url: "https://www.thoriumsim.com/"
  source_url: "https://github.com/thorium-sim/thoriumsim.com"
  description: >
    Thorium - Open-source Starship Simulator Controls for Live Action Role Play
  built_by: Alex Anderson
  built_by_url: https://twitter.com/ralex1993
  categories:
    - Blog
    - Portfolio
    - Documentation
    - Marketing
    - Education
    - Entertainment
    - Open Source
    - Web Development
  featured: false
- title: Cameron Maske
  main_url: "https://www.cameronmaske.com/"
  url: "https://www.cameronmaske.com/courses/introduction-to-pytest/"
  source_url: "https://github.com/cameronmaske/cameronmaske.com-v2"
  description: >
    The homepage of Cameron Maske, a freelance full-stack developer, who is currently working on a free pytest video course
  categories:
    - Education
    - Video
    - Portfolio
    - Freelance
  featured: false
- title: Studenten bilden Schüler
  description: >
    Studenten bilden Schüler e.V. is a German student-run nonprofit initiative that aims to
    contribute to more equal educational opportunities by providing free tutoring to refugees
    and children from underprivileged families. The site is built on Gatsby v2, styled-components
    and Contentful. It supports Google Analytics, fluid typography and Algolia search.
  main_url: "https://studenten-bilden-schueler.de"
  url: "https://studenten-bilden-schueler.de"
  source_url: "https://github.com/StudentenBildenSchueler/homepage"
  categories:
    - Education
    - Nonprofit
    - Blog
  built_by: Janosh Riebesell
  built_by_url: "https://janosh.io"
  featured: false
- title: Mike's Remote List
  main_url: "https://www.mikesremotelist.com"
  url: "https://www.mikesremotelist.com"
  description: >
    A list of remote jobs, updated throughout the day. Built on Gatsby v1 and powered by Contentful, Google Sheets, string and sticky tape.
  categories:
    - Marketing
  featured: false
- title: Madvoid
  main_url: "https://madvoid.com/"
  url: "https://madvoid.com/screenshot/"
  featured: false
  description: >
    Madvoid is a team of expert developers dedicated to creating simple, clear, usable and blazing fast web and mobile apps.
    We are coders that help companies and agencies to create social & interactive experiences.
    This includes full-stack development using React, WebGL, Static Site Generators, Ruby On Rails, Phoenix, GraphQL, Chatbots, CI / CD, Docker and more!
  categories:
    - Portfolio
    - Technology
    - Web Development
    - Agency
    - Marketing
  built_by: Jean-Paul Bonnetouche
  built_by_url: https://twitter.com/_jpb
- title: MOMNOTEBOOK.COM
  description: >
    Sharing knowledge and experiences that make childhood and motherhood rich, vibrant and healthy.
  main_url: "https://momnotebook.com/"
  url: "https://momnotebook.com/"
  featured: false
  built_by: Aleksander Hansson
  built_by_url: https://www.linkedin.com/in/aleksanderhansson/
  categories:
    - Blog
- title: Pirate Studios
  description: >
    Reinventing music studios with 24/7 self service rehearsal, DJ & production rooms available around the world.
  main_url: "https://www.piratestudios.co"
  url: "https://www.piratestudios.co"
  featured: false
  built_by: The Pirate Studios team
  built_by_url: https://github.com/piratestudios/
  categories:
    - Music
- title: Aurora EOS
  main_url: "https://www.auroraeos.com/"
  url: "https://www.auroraeos.com/"
  featured: false
  categories:
    - Finance
    - Marketing
    - Blog
  built_by: Corey Ward
  built_by_url: "http://www.coreyward.me/"
- title: MadeComfy
  main_url: "https://madecomfy.com.au/"
  url: "https://madecomfy.com.au/"
  description: >
    Short term rental management startup, using Contentful + Gatsby + CicleCI
  featured: false
  categories:
    - Travel
  built_by: Lucas Vilela
  built_by_url: "https://madecomfy.com.au/"
- title: Tiger Facility Services
  description: >
    Tiger Facility Services combines facility management expertise with state of the art software to offer a sustainable and customer oriented cleaning and facility service.
  main_url: https://www.tigerfacilityservices.com/de-en/
  url: https://www.tigerfacilityservices.com/de-en/
  featured: false
  categories:
    - Marketing
- title: "Luciano Mammino's blog"
  description: >
    Tech & programming blog of Luciano Mammino a.k.a. "loige", Full-Stack Web Developer and International Speaker
  main_url: https://loige.co
  url: https://loige.co
  featured: false
  categories:
    - Blog
    - Web Development
  built_by: Luciano Mammino
  built_by_url: https://loige.co
- title: Wire • Secure collaboration platform
  description: >
    Corporate website of Wire, an open source, end-to-end encrypted collaboration platform
  main_url: "https://wire.com"
  url: "https://wire.com"
  featured: false
  categories:
    - Open Source
    - Productivity
    - Technology
    - Blog
    - App
  built_by: Wire team
  built_by_url: "https://github.com/orgs/wireapp/people"
- title: J. Patrick Raftery
  main_url: "https://www.jpatrickraftery.com"
  url: "https://www.jpatrickraftery.com"
  description: J. Patrick Raftery is an opera singer and voice teacher based in Vancouver, BC.
  categories:
    - Portfolio
    - Music
  built_by: Michael Uloth
  built_by_url: "https://www.michaeluloth.com"
  featured: false
- title: Aria Umezawa
  main_url: "https://www.ariaumezawa.com"
  url: "https://www.ariaumezawa.com"
  description: Aria Umezawa is a director, producer, and writer currently based in San Francisco. Site designed by Stephen Bell.
  categories:
    - Portfolio
    - Music
    - Entertainment
  built_by: Michael Uloth
  built_by_url: "https://www.michaeluloth.com"
  featured: false
- title: Pomegranate Opera
  main_url: "https://pomegranateopera.netlify.com"
  url: "https://pomegranateopera.netlify.com"
  description: Pomegranate Opera is a lesbian opera written by Amanda Hale & Kye Marshall. Site designed by Stephen Bell.
  categories:
    - Gallery
    - Music
  built_by: Michael Uloth
  built_by_url: "https://www.michaeluloth.com"
  featured: false
- title: Daniel Cabena
  main_url: "https://www.danielcabena.com"
  url: "https://www.danielcabena.com"
  description: Daniel Cabena is a Canadian countertenor highly regarded in both Canada and Europe for prize-winning performances ranging from baroque to contemporary repertoire. Site designed by Stephen Bell.
  categories:
    - Portfolio
    - Music
  built_by: Michael Uloth
  built_by_url: "https://www.michaeluloth.com"
  featured: false
- title: Artist.Center
  main_url: "https://artistcenter.netlify.com"
  url: "https://artistcenter.netlify.com"
  description: The marketing page for Artist.Center, a soon-to-launch platform designed to connect opera singers to opera companies. Site designed by Stephen Bell.
  categories:
    - Music
  built_by: Michael Uloth
  built_by_url: "https://www.michaeluloth.com"
  featured: false
- title: DG Volo & Company
  main_url: "https://www.dgvolo.com"
  url: "https://www.dgvolo.com"
  description: DG Volo & Company is a Toronto-based investment consultancy. Site designed by Stephen Bell.
  categories:
    - Finance
  built_by: Michael Uloth
  built_by_url: "https://www.michaeluloth.com"
  featured: false
- title: Shawna Lucey
  main_url: "https://www.shawnalucey.com"
  url: "https://www.shawnalucey.com"
  description: Shawna Lucey is an American theater and opera director based in New York City. Site designed by Stephen Bell.
  categories:
    - Portfolio
    - Music
    - Entertainment
  built_by: Michael Uloth
  built_by_url: "https://www.michaeluloth.com"
  featured: false
- title: Leyan Lo
  main_url: https://www.leyanlo.com
  url: https://www.leyanlo.com
  description: >
    Leyan Lo’s personal website
  categories:
    - Portfolio
  built_by: Leyan Lo
  built_by_url: https://www.leyanlo.com
  featured: false
- title: Hawaii National Bank
  url: https://hawaiinational.bank
  main_url: https://hawaiinational.bank
  description: Hawaii National Bank's highly personalized service has helped loyal customers & locally owned businesses achieve their financial dreams for over 50 years.
  categories:
    - Finance
  built_by: Wall-to-Wall Studios
  built_by_url: https://walltowall.com
  featured: false
- title: Coletiv
  url: https://coletiv.com
  main_url: https://coletiv.com
  description: Coletiv teams up with companies of all sizes to design, develop & launch digital products for iOS, Android & the Web.
  categories:
    - Technology
    - Agency
    - Web Development
  built_by: Coletiv
  built_by_url: https://coletiv.com
  featured: false
- title: janosh.io
  description: >
    Personal blog and portfolio of Janosh Riebesell. The site is built with Gatsby v2 and designed
    entirely with styled-components v4. Much of the layout was achieved with CSS grid. It supports
    Google Analytics, fluid typography and Algolia search.
  main_url: "https://janosh.io"
  url: "https://janosh.io"
  source_url: "https://github.com/janosh/janosh.io"
  categories:
    - Portfolio
    - Blog
    - Science
    - Photography
    - Travel
  built_by: Janosh Riebesell
  built_by_url: "https://janosh.io"
  featured: false
- title: Gatsby Manor
  description: >
    We build themes for gatsby. We have themes for all projects including personal,
    portfolio, ecommerce, landing pages and more. We also run an in-house
    web dev and design studio. If you cannot find what you want, we can build it for you!
    Email us at gatsbymanor@gmail.com with questions.
  main_url: "https://www.gatsbymanor.com"
  url: "https://www.gatsbymanor.com"
  source_url: "https://github.com/gatsbymanor"
  categories:
    - Web Development
    - Agency
    - Technology
    - Freelance
  built_by: Steven Natera
  built_by_url: "https://stevennatera.com"
- title: Ema Suriano's Portfolio
  main_url: https://emasuriano.com/
  url: https://emasuriano.com/
  source_url: https://github.com/EmaSuriano/emasuriano.github.io
  description: >
    Ema Suriano's portfolio to display information about him, his projects and what he's writing about.
  categories:
    - Portfolio
    - Technology
    - Web Development
  built_by: Ema Suriano
  built_by_url: https://emasuriano.com/
  featured: false
- title: Luan Orlandi
  main_url: https://luanorlandi.github.io
  url: https://luanorlandi.github.io
  source_url: https://github.com/luanorlandi/luanorlandi.github.io
  description: >
    Luan Orlandi's personal website. Brazilian web developer, enthusiast in React and Gatsby.
  categories:
    - Blog
    - Portfolio
    - Web Development
  built_by: Luan Orlandi
  built_by_url: https://github.com/luanorlandi
- title: Mobius Labs
  main_url: https://mobius.ml
  url: https://mobius.ml
  description: >
    Mobius Labs landing page, a Start-up working on Computer Vision
  categories:
    - Landing Page
    - Marketing
    - Technology
  built_by: sktt
  built_by_url: https://github.com/sktt
- title: EZAgrar
  main_url: https://www.ezagrar.at/en/
  url: https://www.ezagrar.at/en/
  description: >
    EZAgrar.at is the homepage of the biggest agricultural machinery dealership in Austria. In total 8 pages will be built for this client reusing a lot of components between them.
  categories:
    - eCommerce
    - Marketing
  built_by: MangoART
  built_by_url: https://www.mangoart.at
  featured: false
- title: OAsome blog
  main_url: https://oasome.blog/
  url: https://oasome.blog/
  source_url: https://github.com/oorestisime/oasome
  description: >
    Paris-based Cypriot adventurers. A and O. Lovers of life and travel. Want to get a glimpse of the OAsome world?
  categories:
    - Blog
    - Photography
    - Travel
  built_by: Orestis Ioannou
  featured: false
- title: Brittany Chiang
  main_url: https://brittanychiang.com/
  url: https://brittanychiang.com/
  source_url: https://github.com/bchiang7/v4
  description: >
    Personal website and portfolio of Brittany Chiang built with Gatsby v2
  categories:
    - Portfolio
  built_by: Brittany Chiang
  built_by_url: https://github.com/bchiang7
  featured: false
- title: Fitekran
  description: >
    One of the most visited Turkish blogs about health, sports and healthy lifestyle, that has been rebuilt with Gatsby v2 using WordPress.
  main_url: "https://www.fitekran.com"
  url: "https://www.fitekran.com"
  categories:
    - Science
    - Healthcare
    - Blog
  built_by: Burak Tokak
  built_by_url: "https://www.buraktokak.com"
- title: Serverless
  main_url: https://serverless.com
  url: https://serverless.com
  source_url: https://github.com/serverless/site
  description: >
    Serverless.com – Build web, mobile and IoT applications with serverless architectures using AWS Lambda, Azure Functions, Google CloudFunctions & more!
  categories:
    - Technology
    - Web Development
  built_by: Codebrahma
  built_by_url: https://codebrahma.com
  featured: false
- title: Dive Bell
  main_url: https://divebell.band/
  url: https://divebell.band/
  description: >
    Simple site for a band to list shows dates and videos (499 on lighthouse)
  categories:
    - Music
  built_by: Matt Bagni
  built_by_url: https://mattbag.github.io
  featured: false
- title: Mayer Media Co.
  main_url: https://mayermediaco.com/
  url: https://mayermediaco.com/
  description: >
    Freelance Web Development and Digital Marketing
  categories:
    - Web Development
    - Marketing
    - Blog
  source_url: https://github.com/MayerMediaCo/MayerMediaCo2.0
  built_by: Danny Mayer
  built_by_url: https://twitter.com/mayermediaco
  featured: false
- title: Jan Czizikow Portfolio
  main_url: https://www.janczizikow.com/
  url: https://www.janczizikow.com/
  source_url: https://github.com/janczizikow/janczizikow-portfolio
  description: >
    Simple personal portfolio site built with Gatsby
  categories:
    - Portfolio
    - Freelance
    - Web Development
  built_by: Jan Czizikow
  built_by_url: https://github.com/janczizikow
- title: Carbon Design Systems
  main_url: http://www.carbondesignsystem.com/
  url: http://www.carbondesignsystem.com/
  description: >
    The Carbon Design System is integrating the new IBM Design Ethos and Language. It represents a completely fresh approach to the design of all things at IBM.
  categories:
    - Design System
    - Documentation
  built_by: IBM
  built_by_url: https://www.ibm.com/
  featured: false
- title: Mozilla Mixed Reality
  main_url: https://mixedreality.mozilla.org/
  url: https://mixedreality.mozilla.org/
  description: >
    Virtual Reality for the free and open Web.
  categories:
    - Open Source
  built_by: Mozilla
  built_by_url: https://www.mozilla.org/
  featured: false
- title: Uniform Hudl Design System
  main_url: http://uniform.hudl.com/
  url: http://uniform.hudl.com/
  description: >
    A single design system to ensure every interface feels like Hudl. From the colors we use to the size of our buttons and what those buttons say, Uniform has you covered. Check the guidelines, copy the code and get to building.
  categories:
    - Design System
    - Open Source
    - Design
  built_by: Hudl
  built_by_url: https://www.hudl.com/
- title: Subtle UI
  main_url: "https://subtle-ui.netlify.com/"
  url: "https://subtle-ui.netlify.com/"
  source_url: "https://github.com/ryanwiemer/subtle-ui"
  description: >
    A collection of clever yet understated user interactions found on the web.
  categories:
    - Web Development
    - Open Source
    - User Experience
  built_by: Ryan Wiemer
  built_by_url: "https://www.ryanwiemer.com/"
  featured: false
- title: developer.bitcoin.com
  main_url: "https://developer.bitcoin.com/"
  url: "https://developer.bitcoin.com/"
  description: >
    Bitbox based bitcoin.com developer platform and resources.
  categories:
    - Finance
  featured: false
- title: Barmej
  main_url: "https://app.barmej.com/"
  url: "https://app.barmej.com/"
  description: >
    An interactive platform to learn different programming languages in Arabic for FREE
  categories:
    - Education
    - Programming
    - Learning
  built_by: Obytes
  built_by_url: "https://www.obytes.com/"
  featured: false
- title: Vote Save America
  main_url: "https://votesaveamerica.com"
  url: "https://votesaveamerica.com"
  description: >
    Be a voter. Save America.
  categories:
    - Education
    - Government
  featured: false
  built_by: Jeremy E. Miller
  built_by_url: "https://jeremyemiller.com/"
- title: Emergence
  main_url: https://emcap.com/
  url: https://emcap.com/
  description: >
    Emergence is a top enterprise cloud venture capital firm. We fund early stage ventures focusing on enterprise & SaaS applications. Emergence is one of the top VC firms in Silicon Valley.
  categories:
    - Marketing
    - Blog
  built_by: Upstatement
  built_by_url: https://www.upstatement.com/
  featured: false
- title: FPVtips
  main_url: https://fpvtips.com
  url: https://fpvtips.com
  source_url: https://github.com/jumpalottahigh/fpvtips
  description: >
    FPVtips is all about bringing racing drone pilots closer together, and getting more people into the hobby!
  categories:
    - Community
    - Education
  built_by: Georgi Yanev
  built_by_url: https://twitter.com/jumpalottahigh
  featured: false
- title: Georgi Yanev
  main_url: https://blog.georgi-yanev.com/
  url: https://blog.georgi-yanev.com/
  source_url: https://github.com/jumpalottahigh/blog.georgi-yanev.com
  description: >
    I write articles about FPV quads (building and flying), web development, smart home automation, life-long learning and other topics from my personal experience.
  categories:
    - Blog
  built_by: Georgi Yanev
  built_by_url: https://twitter.com/jumpalottahigh
  featured: false
- title: Bear Archery
  main_url: "https://beararchery.com/"
  url: "https://beararchery.com/"
  categories:
    - eCommerce
    - Sports
  built_by: Escalade Sports
  built_by_url: "https://www.escaladesports.com/"
  featured: false
- title: "attn:"
  main_url: "https://www.attn.com/"
  url: "https://www.attn.com/"
  categories:
    - Media
    - Entertainment
  built_by: "attn:"
  built_by_url: "https://www.attn.com/"
  featured: false
- title: Mirror Conf
  description: >
    Mirror Conf is a conference designed to empower designers and frontend developers who have a thirst for knowledge and want to broaden their horizons.
  main_url: "https://www.mirrorconf.com/"
  url: "https://www.mirrorconf.com/"
  categories:
    - Conference
    - Design
    - Web Development
  featured: false
- title: Startarium
  main_url: https://www.startarium.ro
  url: https://www.startarium.ro
  description: >
    Free entrepreneurship educational portal with more than 20000 users, hundreds of resources, crowdfunding, mentoring and investor pitching events facilitated.
  categories:
    - Education
    - Nonprofit
    - Entrepreneurship
  built_by: Cezar Neaga
  built_by_url: https://twitter.com/cezarneaga
  featured: false
- title: Microlink
  main_url: https://microlink.io/
  url: https://microlink.io/
  description: >
    Extract structured data from any website.
  categories:
    - Web Development
    - API
  built_by: Kiko Beats
  built_by_url: https://kikobeats.com/
  featured: false
- title: Markets.com
  main_url: "https://www.markets.com/"
  url: "https://www.markets.com/"
  featured: false
  categories:
    - Finance
- title: Kevin Legrand
  url: "https://k-legrand.com"
  main_url: "https://k-legrand.com"
  source_url: "https://github.com/Manoz/k-legrand.com"
  description: >
    Personal website and blog built with love with Gatsby v2
  categories:
    - Blog
    - Portfolio
    - Web Development
  built_by: Kevin Legrand
  built_by_url: https://k-legrand.com
  featured: false
- title: David James Portfolio
  main_url: https://dfjames.com/
  url: https://dfjames.com/
  source_url: https://github.com/daviddeejjames/dfjames-gatsby
  description: >
    Portfolio Site using GatsbyJS and headless WordPress
  categories:
    - WordPress
    - Portfolio
    - Blog
  built_by: David James
  built_by_url: https://twitter.com/daviddeejjames
- title: Hypertext Candy
  url: https://www.hypertextcandy.com/
  main_url: https://www.hypertextcandy.com/
  description: >
    Blog about web development. Laravel, Vue.js, etc.
  categories:
    - Blog
    - Web Development
  built_by: Masahiro Harada
  built_by_url: https://twitter.com/_Masahiro_H_
  featured: false
- title: "Maxence Poutord's blog"
  description: >
    Tech & programming blog of Maxence Poutord, Software Engineer, Serial Traveler and Public Speaker
  main_url: https://www.maxpou.fr
  url: https://www.maxpou.fr
  featured: false
  categories:
    - Blog
    - Web Development
  built_by: Maxence Poutord
  built_by_url: https://www.maxpou.fr
- title: "The Noted Project"
  url: https://thenotedproject.org
  main_url: https://thenotedproject.org
  source_url: https://github.com/ianbusko/the-noted-project
  description: >
    Website to showcase the ethnomusicology research for The Noted Project.
  categories:
    - Portfolio
    - Education
    - Gallery
  built_by: Ian Busko
  built_by_url: https://github.com/ianbusko
  featured: false
- title: People For Bikes
  url: "https://2017.peopleforbikes.org/"
  main_url: "https://2017.peopleforbikes.org/"
  categories:
    - Community
    - Sports
    - Gallery
    - Nonprofit
  built_by: PeopleForBikes
  built_by_url: "https://peopleforbikes.org/about-us/who-we-are/staff/"
  featured: false
- title: Wide Eye
  description: >
    Creative agency specializing in interactive design, web development, and digital communications.
  url: https://wideeye.co/
  main_url: https://wideeye.co/
  categories:
    - Design
    - Web Development
  built_by: Wide Eye
  built_by_url: https://wideeye.co/about-us/
  featured: false
- title: CodeSandbox
  description: >
    CodeSandbox is an online editor that helps you create web applications, from prototype to deployment.
  url: https://codesandbox.io/
  main_url: https://codesandbox.io/
  categories:
    - Web Development
  featured: false
- title: Marvel
  description: >
    The all-in-one platform powering design.
  url: https://marvelapp.com/
  main_url: https://marvelapp.com/
  categories:
    - Design
  featured: false
- title: Designcode.io
  description: >
    Learn to design and code React apps.
  url: https://designcode.io
  main_url: https://designcode.io
  categories:
    - Learning
  featured: false
- title: Happy Design
  description: >
    The Brand and Product Team Behind Happy Money
  url: https://design.happymoney.com/
  main_url: https://design.happymoney.com/
  categories:
    - Design
    - Finance
- title: Weihnachtsmarkt.ms
  description: >
    Explore the christmas market in Münster (Westf).
  url: https://weihnachtsmarkt.ms/
  main_url: https://weihnachtsmarkt.ms/
  source_url: https://github.com/codeformuenster/weihnachtsmarkt
  categories:
    - Gallery
    - Food
  built_by: "Code for Münster during #MSHACK18"
  featured: false
- title: Code Championship
  description: >
    Competitive coding competitions for students from 3rd to 8th grade. Code is Sport.
  url: https://www.codechampionship.com
  main_url: https://www.codechampionship.com
  categories:
    - Learning
    - Education
    - Sports
  built_by: Abamath LLC
  built_by_url: https://www.abamath.com
  featured: false
- title: Wieden+Kennedy
  description: >
    Wieden+Kennedy is an independent, global creative company.
  categories:
    - Technology
    - Web Development
    - Agency
    - Marketing
  url: https://www.wk.com
  main_url: https://www.wk.com
  built_by: Wieden Kennedy
  built_by_url: https://www.wk.com/about/
  featured: false
- title: Testing JavaScript
  description: >
    This course will teach you the fundamentals of testing your JavaScript applications using eslint, Flow, Jest, and Cypress.
  url: https://testingjavascript.com/
  main_url: https://testingjavascript.com/
  categories:
    - Learning
    - Education
    - JavaScript
  built_by: Kent C. Dodds
  built_by_url: https://kentcdodds.com/
  featured: false
- title: Use Hooks
  description: >
    One new React Hook recipe every day.
  url: https://usehooks.com/
  main_url: https://usehooks.com/
  categories:
    - Learning
  built_by: Gabe Ragland
  built_by_url: https://twitter.com/gabe_ragland
  featured: false
- title: Ambassador
  url: https://www.getambassador.io
  main_url: https://www.getambassador.io
  description: >
    Open source, Kubernetes-native API Gateway for microservices built on Envoy.
  categories:
    - Open Source
    - Documentation
    - Technology
  built_by: Datawire
  built_by_url: https://www.datawire.io
  featured: false
- title: Clubhouse
  main_url: https://clubhouse.io
  url: https://clubhouse.io
  description: >
    The intuitive and powerful project management platform loved by software teams of all sizes. Built with Gatsby v2 and Prismic
  categories:
    - Technology
    - Blog
    - Productivity
    - Community
    - Design
    - Open Source
  built_by: Ueno.
  built_by_url: https://ueno.co
  featured: false
- title: Asian Art Collection
  url: http://artmuseum.princeton.edu/asian-art/
  main_url: http://artmuseum.princeton.edu/asian-art/
  description: >
    Princeton University has a branch dealing with state of art.They have showcased ore than 6,000 works of Asian art are presented alongside ongoing curatorial and scholarly research
  categories:
    - Marketing
  featured: false
- title: QHacks
  url: https://qhacks.io
  main_url: https://qhacks.io
  source_url: https://github.com/qhacks/qhacks-website
  description: >
    QHacks is Queen’s University’s annual hackathon! QHacks was founded in 2016 with a mission to advocate and incubate the tech community at Queen’s University and throughout Canada.
  categories:
    - Education
    - Technology
    - Podcast
  featured: false
- title: Tyler McGinnis
  url: https://tylermcginnis.com/
  main_url: https://tylermcginnis.com/
  description: >
    The linear, course based approach to learning web technologies.
  categories:
    - Education
    - Technology
    - Podcast
    - Web Development
  featured: false
- title: a11y with Lindsey
  url: https://www.a11ywithlindsey.com/
  main_url: https://www.a11ywithlindsey.com/
  source_url: https://github.com/lkopacz/a11y-with-lindsey
  description: >
    To help developers navigate accessibility jargon, write better code, and to empower them to make their Internet, Everyone's Internet.
  categories:
    - Education
    - Blog
    - Technology
  built_by: Lindsey Kopacz
  built_by_url: https://twitter.com/littlekope0903
  featured: false
- title: DEKEMA
  url: https://www.dekema.com/
  main_url: https://www.dekema.com/
  description: >
    Worldclass crafting: Furnace, fervor, fulfillment. Delivering highest demand for future craftsmanship. Built using Gatsby v2 and Prismic.
  categories:
    - Healthcare
    - Science
    - Technology
  built_by: Crisp Studio
  built_by_url: https://crisp.studio
  featured: false
- title: Ramón Chancay
  description: >-
    Front-end / Back-end Developer in Guayaquil Ecuador.
    Currently at Everymundo, previously at El Universo.
    I enjoy teaching and sharing what I know.
    I give professional advice to developers and companies.
    My wife and my children are everything in my life.
  main_url: "https://ramonchancay.me/"
  url: "https://ramonchancay.me/"
  source_url: "https://github.com/devrchancay/personal-site"
  featured: false
  categories:
    - Blog
    - Technology
    - Web Development
  built_by: Ramón Chancay
  built_by_url: "https://ramonchancay.me/"
- title: BELLHOPS
  main_url: https://www.getbellhops.com/
  url: https://www.getbellhops.com/
  description: >-
    Whether you’re moving someplace new or just want to complete a few projects around your current home, BellHops can arrange the moving services you need—at simple, straightforward rates.
  categories:
    - Business
  built_by: Bellhops, Inc.
  built_by_url: https://www.getbellhops.com/
  featured: false
- title: Acclimate Consulting
  main_url: https://www.acclimate.io/
  url: https://www.acclimate.io/
  description: >-
    Acclimate is a consulting firm that puts organizations back in control with data-driven strategies and full-stack applications.
  categories:
    - Technology
    - Consulting
  built_by: Andrew Wilson
  built_by_url: https://github.com/andwilson
  featured: false
- title: Flyright
  url: https://flyright.co/
  main_url: https://flyright.co/
  description: >-
    Flyright curates everything you need for international travel in one tidy place 💜
  categories:
    - Technology
    - App
  built_by: Ty Hopp
  built_by_url: https://github.com/tyhopp
  featured: false
- title: Vets Who Code
  url: https://vetswhocode.io/
  main_url: https://vetswhocode.io/
  description: >-
    VetsWhoCode is a non-profit organization dedicated to training military veterans & giving them the skills they need transition into tech careers.
  categories:
    - Technology
    - Nonprofit
  featured: false
- title: Patreon Blog
  url: https://blog.patreon.com/
  main_url: https://blog.patreon.com/
  description: >-
    Official blog of Patreon.com
  categories:
    - Blog
  featured: false
- title: Full Beaker
  url: https://fullbeaker.com/
  main_url: https://fullbeaker.com/
  description: >-
    Full Beaker provides independent advice online about careers and home ownership, and connect anyone who asks with companies that can help them.
  categories:
    - Consulting
  featured: false
- title: Citywide Holdup
  url: https://citywideholdup.org/
  main_url: https://citywideholdup.org/
  description: >-
    Citywide Holdup is an annual fundraising event held around early November in the city of Austin, TX hosted by the Texas Wranglers benefitting Easter Seals of Central Texas, a non-profit organization that provides exceptional services, education, outreach and advocacy so that people with disabilities can live, learn, work and play in our communities.
  categories:
    - Nonprofit
    - Event
  built_by: Cameron Rison
  built_by_url: https://github.com/killakam3084
  featured: false
- title: Dawn Labs
  url: https://dawnlabs.io
  main_url: https://dawnlabs.io
  description: >-
    Thoughtful products for inspired teams. With a holistic approach to engineering and design, we partner with startups and enterprises to build for the digital era.
  categories:
    - Technology
    - Agency
    - Web Development
  featured: false
- title: COOP by Ryder
  url: https://coop.com/
  main_url: https://coop.com/
  description: >
    COOP is a platform that connects fleet managers that have idle vehicles to businesses that are looking to rent vehicles. COOP simplifies the process and paperwork required to safely share vehicles between business owners.
  categories:
    - Marketing
  built_by: Crispin Porter Bogusky
  built_by_url: http://www.cpbgroup.com/
  featured: false
- title: Domino's Paving for Pizza
  url: https://www.pavingforpizza.com/
  main_url: https://www.pavingforpizza.com/
  description: >
    Nominate your town for a chance to have your rough drive home from Domino's fixed to pizza perfection.
  categories:
    - Marketing
  built_by: Crispin Porter Bogusky
  built_by_url: http://www.cpbgroup.com/
  featured: false
- title: Propapanda
  url: https://propapanda.eu/
  main_url: https://propapanda.eu/
  description: >
    Is a creative production house based in Tallinn, Estonia. We produce music videos, commercials, films and campaigns – from scratch to finish.
  categories:
    - Video
    - Portfolio
    - Agency
    - Media
  built_by: Henry Kehlmann
  built_by_url: https://github.com/madhenry/
  featured: false
- title: JAMstack.paris
  url: https://jamstack.paris/
  main_url: https://jamstack.paris/
  source_url: https://github.com/JAMstack-paris/jamstack.paris
  description: >
    JAMstack-focused, bi-monthly meetup in Paris
  categories:
    - Web Development
  built_by: Matthieu Auger & Nicolas Goutay
  built_by_url: https://github.com/JAMstack-paris
  featured: false
- title: DexWallet - The only Wallet you need by Dexlab
  main_url: "https://www.dexwallet.io/"
  url: "https://www.dexwallet.io/"
  source_url: "https://github.com/dexlab-io/DexWallet-website"
  featured: false
  description: >-
    DexWallet is a secure, multi-chain, mobile wallet with an upcoming one-click exchange for mobile.
  categories:
    - App
    - Open Source
  built_by: DexLab
  built_by_url: "https://github.com/dexlab-io"
- title: Kings Valley Paving
  url: https://kingsvalleypaving.com
  main_url: https://kingsvalleypaving.com
  description: >
    Kings Valley Paving is an asphalt, paving and concrete company serving the commercial, residential and industrial sectors in the Greater Toronto Area. Site designed by Stephen Bell.
  categories:
    - Marketing
  built_by: Michael Uloth
  built_by_url: https://www.michaeluloth.com
  featured: false
- title: Peter Barrett
  url: "https://peterbarrett.netlify.com"
  main_url: "https://peterbarrett.netlify.com"
  description: >
    Peter Barrett is a Canadian baritone from Newfoundland and Labrador who performs opera and concert repertoire in Canada, the U.S. and around the world. Site designed by Stephen Bell.
  categories:
    - Portfolio
    - Music
  built_by: Michael Uloth
  built_by_url: https://www.michaeluloth.com
  featured: false
- title: NARCAN
  main_url: https://www.narcan.com
  url: https://www.narcan.com
  description: >
    NARCAN Nasal Spray is the first and only FDA-approved nasal form of naloxone for the emergency treatment of a known or suspected opioid overdose.
  categories:
    - Healthcare
  built_by: NARCAN
  built_by_url: https://www.narcan.com
  featured: false
- title: Ritual
  main_url: https://ritual.com
  url: https://ritual.com
  description: >
    Ritual started with a simple question, what exactly is in women's multivitamins? This is the story of what happened when our founder Kat started searching for answers — the story of Ritual.
  categories:
    - Healthcare
  built_by: Ritual
  built_by_url: https://ritual.com
  featured: false
- title: Truebill
  main_url: https://www.truebill.com
  url: https://www.truebill.com
  description: >
    Truebill empowers you to take control of your money.
  categories:
    - Finance
  built_by: Truebill
  built_by_url: https://www.truebill.com
  featured: false
- title: Smartling
  main_url: https://www.smartling.com
  url: https://www.smartling.com
  description: >
    Smartling enables you to automate, manage, and professionally translate content so that you can do more with less.
  categories:
    - Marketing
  built_by: Smartling
  built_by_url: https://www.smartling.com
  featured: false
- title: Clear
  main_url: https://www.clearme.com
  url: https://www.clearme.com
  description: >
    At clear, we’re working toward a future where you are your ID, enabling you to lead an unstoppable life.
  categories:
    - Security
  built_by: Clear
  built_by_url: https://www.clearme.com
  featured: false
- title: VS Code Rocks
  main_url: "https://vscode.rocks"
  url: "https://vscode.rocks"
  source_url: "https://github.com/lannonbr/vscode-rocks"
  featured: false
  description: >
    VS Code Rocks is a place for weekly news on the newest features and updates to Visual Studio Code as well as trending extensions and neat tricks to continually improve your VS Code skills.
  categories:
    - Open Source
    - Blog
    - Web Development
  built_by: Benjamin Lannon
  built_by_url: "https://github.com/lannonbr"
- title: Particle
  main_url: "https://www.particle.io"
  url: "https://www.particle.io"
  featured: false
  description: Particle is a fully-integrated IoT platform that offers everything you need to deploy an IoT product.
  categories:
    - Marketing
- title: freeCodeCamp curriculum
  main_url: "https://learn.freecodecamp.org"
  url: "https://learn.freecodecamp.org"
  featured: false
  description: Learn to code with free online courses, programming projects, and interview preparation for developer jobs.
  categories:
    - Web Development
    - Learning
- title: Tandem
  main_url: "https://www.tandem.co.uk"
  url: "https://www.tandem.co.uk"
  description: >
    We're on a mission to free you of money misery. Our app, card and savings account are designed to help you spend less time worrying about money and more time enjoying life.
  categories:
    - Finance
    - App
  built_by: Tandem
  built_by_url: https://github.com/tandembank
  featured: false
- title: Monbanquet.fr
  main_url: "https://monbanquet.fr"
  url: "https://monbanquet.fr"
  description: >
    Give your corporate events the food and quality it deserves, thanks to the know-how of the best local artisans.
  categories:
    - eCommerce
    - Food
    - Event
  built_by: Monbanquet.fr
  built_by_url: https://github.com/monbanquet
  featured: false
- title: The Leaky Cauldron Blog
  url: https://theleakycauldronblog.com
  main_url: https://theleakycauldronblog.com
  source_url: https://github.com/v4iv/theleakycauldronblog
  description: >
    A Brew of Awesomeness with a Pinch of Magic...
  categories:
    - Blog
  built_by: Vaibhav Sharma
  built_by_url: https://github.com/v4iv
  featured: false
- title: Wild Drop Surf Camp
  main_url: "https://wilddropsurfcamp.com"
  url: "https://wilddropsurfcamp.com"
  description: >
    Welcome to Portugal's best kept secret and be amazed with our nature. Here you can explore, surf, taste the world's best gastronomy and wine, feel the North Canyon's power with the biggest waves in the world and so many other amazing things. Find us, discover yourself!
  categories:
    - Travel
  built_by: Samuel Fialho
  built_by_url: https://samuelfialho.com
  featured: false
- title: JoinUp HR chatbot
  url: https://www.joinup.io
  main_url: https://www.joinup.io
  description: Custom HR chatbot for better candidate experience
  categories:
    - App
    - Technology
  featured: false
- title: JDCastro Web Design & Development
  main_url: https://jacobdcastro.com
  url: https://jacobdcastro.com
  source_url: https://github.com/jacobdcastro/personal-site
  featured: false
  description: >
    A small business site for freelance web designer and developer Jacob D. Castro. Includes professional blog, contact forms, and soon-to-come portfolio of sites for clients. Need a new website or an extra developer to share the workload? Feel free to check out the website!
  categories:
    - Blog
    - Portfolio
    - Business
    - Freelance
  built_by: Jacob D. Castro
  built_by_url: https://twitter.com/jacobdcastro
- title: Gatsby Tutorials
  main_url: https://www.gatsbytutorials.com
  url: https://www.gatsbytutorials.com
  source_url: https://github.com/ooloth/gatsby-tutorials
  featured: false
  description: >
    Gatsby Tutorials is a community-updated list of video, audio and written tutorials to help you learn GatsbyJS.
  categories:
    - Web Development
    - Education
    - Open Source
  built_by: Michael Uloth
  built_by_url: "https://www.michaeluloth.com"
- title: Up & Running Tutorials
  main_url: https://www.upandrunningtutorials.com
  url: https://www.upandrunningtutorials.com
  featured: false
  description: >
    Free coding tutorials for web developers. Get your web development career up and running by learning to build better, faster websites.
  categories:
    - Web Development
    - Education
  built_by: Michael Uloth
  built_by_url: "https://www.michaeluloth.com"
- title: Grooovinger
  url: https://www.grooovinger.com
  main_url: https://www.grooovinger.com
  description: >
    Martin Grubinger, a web developer from Austria
  categories:
    - Portfolio
    - Web Development
  built_by: Martin Grubinger
  built_by_url: https://www.grooovinger.com
  featured: false
- title: LXDX - the Crypto Derivatives Exchange
  main_url: https://www.lxdx.co/
  url: https://www.lxdx.co/
  description: >
    LXDX is the world's fastest crypto exchange. Our mission is to bring innovative financial products to retail crypto investors, providing access to the same speed and scalability that institutional investors already depend on us to deliver each and every day.
  categories:
    - Marketing
    - Finance
  built_by: Corey Ward
  built_by_url: http://www.coreyward.me/
  featured: false
- title: Kyle McDonald
  url: https://kylemcd.com
  main_url: https://kylemcd.com
  source_url: https://github.com/kylemcd/personal-site-react
  description: >
    Personal site + blog for Kyle McDonald
  categories:
    - Blog
  built_by: Kyle McDonald
  built_by_url: https://kylemcd.com
  featured: false
- title: VSCode Power User Course
  main_url: https://VSCode.pro
  url: https://VSCode.pro
  description: >
    After 10 years with Sublime, I switched to VSCode. Love it. Spent 1000+ hours building a premium video course to help you switch today. 200+ power user tips & tricks turn you into a VSCode.pro
  categories:
    - Education
    - Learning
    - eCommerce
    - Marketing
    - Technology
    - Web Development
  built_by: Ahmad Awais
  built_by_url: https://twitter.com/MrAhmadAwais/
  featured: false
- title: Thijs Koerselman Portfolio
  main_url: https://www.vauxlab.com
  url: https://www.vauxlab.com
  featured: false
  description: >
    Portfolio of Thijs Koerselman. A freelance software engineer, full-stack web developer and sound designer.
  categories:
    - Portfolio
    - Business
    - Freelance
    - Technology
    - Web Development
    - Music
- title: Ad Hoc Homework
  main_url: https://homework.adhoc.team
  url: https://homework.adhoc.team
  description: >
    Ad Hoc builds government digital services that are fast, efficient, and usable by everyone. Ad Hoc Homework is a collection of coding and design challenges for candidates applying to our open positions.
  categories:
    - Web Development
    - Government
    - Healthcare
    - Programming
  built_by_url: https://adhoc.team
  featured: false
- title: Birra Napoli
  main_url: http://www.birranapoli.it
  url: http://www.birranapoli.it
  built_by: Ribrain
  built_by_url: https://www.ribrainstudio.com
  featured: false
  description: >
    Birra Napoli official site
  categories:
    - Landing Page
    - Business
    - Food
- title: Satispay
  url: https://www.satispay.com
  main_url: https://www.satispay.com
  categories:
    - Business
    - Finance
    - Technology
  built_by: Satispay
  built_by_url: https://www.satispay.com
  featured: false
- title: The Movie Database - Gatsby
  url: https://tmdb.lekoarts.de
  main_url: https://tmdb.lekoarts.de
  source_url: https://github.com/LekoArts/gatsby-source-tmdb-example
  categories:
    - Open Source
    - Entertainment
    - Gallery
  featured: false
  built_by: LekoArts
  built_by_url: "https://github.com/LekoArts"
  description: >
    Source from The Movie Database (TMDb) API (v3) in Gatsby. This example is built with react-spring, React hooks and react-tabs and showcases the gatsby-source-tmdb plugin. It also has some client-only paths and uses gatsby-image.
- title: LANDR - Creative Tools for Musicians
  url: https://www.landr.com/
  main_url: https://www.landr.com/en/
  categories:
    - Music
    - Technology
    - Business
    - Entrepreneurship
    - Freelance
    - Marketing
    - Media
  featured: false
  built_by: LANDR
  built_by_url: https://twitter.com/landr_music
  description: >
    Marketing website built for LANDR. LANDR is a web application that provides tools for musicians to master their music (using artificial intelligence), collaborate with other musicians, and distribute their music to multiple platforms.
- title: ClinicJS
  url: https://clinicjs.org/
  main_url: https://clinicjs.org/
  categories:
    - Technology
    - Documentation
  featured: false
  built_by: NearForm
  built_by_url: "https://www.nearform.com/"
  description: >
    Tools to help diagnose and pinpoint Node.js performance issues.
- title: KOBIT
  main_url: "https://kobit.in"
  url: "https://kobit.in"
  description: Automated Google Analytics Report with everything you need and more
  featured: false
  categories:
    - Marketing
    - Blog
  built_by: mottox2
  built_by_url: "https://mottox2.com"
- title: Aleksander Hansson
  main_url: https://ahansson.com
  url: https://ahansson.com
  featured: false
  description: >
    Portfolio website for Aleksander Hansson
  categories:
    - Portfolio
    - Business
    - Freelance
    - Technology
    - Web Development
    - Consulting
  built_by: Aleksander Hansson
  built_by_url: https://www.linkedin.com/in/aleksanderhansson/
- title: Surfing Nosara
  main_url: "https://www.surfingnosara.com"
  url: "https://www.surfingnosara.com"
  description: Real estate, vacation, and surf report hub for Nosara, Costa Rica
  featured: false
  categories:
    - Business
    - Blog
    - Gallery
    - Marketing
  built_by: Desarol
  built_by_url: "https://www.desarol.com"
- title: Crispin Porter Bogusky
  url: https://cpbgroup.com/
  main_url: https://cpbgroup.com/
  description: >
    We solve the world’s toughest communications problems with the most quantifiably potent creative assets.
  categories:
    - Agency
    - Design
    - Marketing
  built_by: Crispin Porter Bogusky
  built_by_url: https://cpbgroup.com/
  featured: false
- title: graphene-python
  url: https://graphene-python.org
  main_url: https://graphene-python.org
  description: Graphene is a collaboratively funded project.Graphene-Python is a library for building GraphQL APIs in Python easily.
  categories:
    - Library
    - API
    - Documentation
  featured: false
- title: Engel & Völkers Ibiza Holiday Rentals
  main_url: "https://www.ev-ibiza.com/"
  url: "https://www.ev-ibiza.com/"
  featured: false
  built_by: Ventura Digitalagentur
  description: >
    Engel & Völkers, one of the most successful real estate agencies in the world, offers luxury holiday villas to rent in Ibiza.
  categories:
    - Travel
- title: Sylvain Hamann's personal website
  url: "https://shamann.fr"
  main_url: "https://shamann.fr"
  source_url: "https://github.com/sylvhama/shamann-gatsby/"
  description: >
    Sylvain Hamann, web developer from France
  categories:
    - Portfolio
    - Web Development
  built_by: Sylvain Hamann
  built_by_url: "https://twitter.com/sylvhama"
  featured: false
- title: Luca Crea's portfolio
  main_url: https://lcrea.github.io
  url: https://lcrea.github.io
  description: >
    Portfolio and personal website of Luca Crea, an Italian software engineer.
  categories:
    - Portfolio
  built_by: Luca Crea
  built_by_url: https://github.com/lcrea
  featured: false
- title: Escalade Sports
  main_url: "https://www.escaladesports.com/"
  url: "https://www.escaladesports.com/"
  categories:
    - eCommerce
    - Sports
  built_by: Escalade Sports
  built_by_url: "https://www.escaladesports.com/"
  featured: false
- title: Exposify
  main_url: "https://www.exposify.de/"
  url: "https://www.exposify.de/"
  description: >
    This is our German website built with Gatsby 2.0, Emotion and styled-system.
    Exposify is a proptech startup and builds technology for real estate businesses.
    We provide our customers with an elegant agent software in combination
    with beautifully designed and fast websites.
  categories:
    - Web Development
    - Real Estate
    - Agency
    - Marketing
  built_by: Exposify
  built_by_url: "https://www.exposify.de/"
  featured: false
- title: Steak Point
  main_url: https://www.steakpoint.at/
  url: https://www.steakpoint.at/
  description: >
    Steak Restaurant in Vienna, Austria (Wien, Österreich).
  categories:
    - Food
  built_by: Peter Kroyer
  built_by_url: https://www.peterkroyer.at/
  featured: false
- title: Takumon blog
  main_url: "https://takumon.com"
  url: "https://takumon.com"
  source_url: "https://github.com/Takumon/blog"
  description: Java Engineer's tech blog.
  featured: false
  categories:
    - Blog
  built_by: Takumon
  built_by_url: "https://twitter.com/inouetakumon"
- title: DayThirty
  main_url: "https://daythirty.com"
  url: "https://daythirty.com"
  description: DayThirty - ideas for the new year.
  featured: false
  categories:
    - Marketing
  built_by: Jack Oliver
  built_by_url: "https://twitter.com/mrjackolai"
- title: TheAgencyProject
  main_url: "https://theagencyproject.co"
  url: "https://theagencyproject.co"
  description: Agency model, without agency overhead.
  categories:
    - Agency
  built_by: JV-LA
  built_by_url: https://jv-la.com
- title: Karen Hou's portfolio
  main_url: https://www.karenhou.com/
  url: https://www.karenhou.com/
  categories:
    - Portfolio
  built_by: Karen H. Developer
  built_by_url: https://github.com/karenhou
  featured: false
- title: Jean Luc Ponty
  main_url: "https://ponty.com"
  url: "https://ponty.com"
  description: Official site for Jean Luc Ponty, French virtuoso violinist and jazz composer.
  featured: false
  categories:
    - Music
    - Entertainment
  built_by: Othermachines
  built_by_url: "https://othermachines.com"
- title: Rosewood Family Advisors
  main_url: "https://www.rfallp.com/"
  url: "https://www.rfallp.com/"
  description: Rosewood Family Advisors LLP (Palo Alto) provides a diverse range of family office services customized for ultra high net worth individuals.
  featured: false
  categories:
    - Finance
    - Business
  built_by: Othermachines
  built_by_url: "https://othermachines.com"
- title: Cole Walker's Portfolio
  main_url: "https://www.walkermakes.com"
  url: "https://www.walkermakes.com"
  source_url: "https://github.com/ColeWalker/portfolio"
  description: The portfolio of web developer Cole Walker, built with the help of Gatsby v2, React-Spring, and SASS.
  featured: false
  categories:
    - Portfolio
    - Web Development
  built_by: Cole Walker
  built_by_url: "https://www.walkermakes.com"
- title: Standing By Company
  main_url: "https://standingby.company"
  url: "https://standingby.company"
  description: A brand experience design company led by Scott Mackenzie and Trent Barton.
  featured: false
  categories:
    - Design
    - Web Development
  built_by: Standing By Company
  built_by_url: "https://standingby.company"
- title: Ashley Thouret
  main_url: "https://www.ashleythouret.com"
  url: "https://www.ashleythouret.com"
  description: Official website of Canadian soprano Ashley Thouret. Site designed by Stephen Bell.
  categories:
    - Portfolio
    - Music
  built_by: Michael Uloth
  built_by_url: "https://www.michaeluloth.com"
  featured: false
- title: The AZOOR Society
  main_url: "https://theazoorsociety.netlify.com"
  url: "https://theazoorsociety.netlify.com"
  description: The AZOOR Society is a UK-based charity committed to promoting awareness of Acute Zonal Occult Outer Retinopathy and assisting further research. Site designed by Stephen Bell.
  categories:
    - Community
    - Nonprofit
  built_by: Michael Uloth
  built_by_url: "https://www.michaeluloth.com"
  featured: false
- title: Gábor Fűzy pianist
  main_url: "https://pianobar.hu"
  url: "https://pianobar.hu"
  description: Gábor Fűzy pianist's official website built with Gatsby v2.
  categories:
    - Music
  built_by: Zoltán Bedi
  built_by_url: "https://github.com/B3zo0"
  featured: false
- title: Logicwind
  main_url: "https://logicwind.com"
  url: "https://logicwind.com"
  description: Website of Logicwind - JavaScript experts, Technology development agency & consulting.
  featured: false
  categories:
    - Portfolio
    - Agency
    - Web Development
    - Consulting
  built_by: Logicwind
  built_by_url: "https://www.logicwind.com"
- title: ContactBook.app
  main_url: "https://contactbook.app"
  url: "https://contactbook.app"
  description: Seamlessly share Contacts with G Suite team members
  featured: false
  categories:
    - Landing Page
    - Blog
  built_by: Logicwind
  built_by_url: "https://www.logicwind.com"
- title: Waterscapes
  main_url: "https://waterscap.es"
  url: "https://waterscap.es/lake-monteynard/"
  source_url: "https://github.com/gaelbillon/Waterscapes-Gatsby-site"
  description: Waterscap.es is a directory of bodies of water (creeks, ponds, waterfalls, lakes, etc) with information about each place such as how to get there, hike time, activities and photos and a map displayed with the Mapbox GL SJ npm package. It was developed with the goal of learning Gatsby. This website is based on the gatsby-contentful-starter and uses Contentful as CMS. It is hosted on Netlify. Hooks are setup with Bitbucket and Contentful to trigger a new build upon code or content changes. The data on Waterscap.es is a mix of original content and informations from the internets gathered and put together.
  categories:
    - Directory
    - Photography
    - Travel
  built_by: Gaël Billon
  built_by_url: "https://gaelbillon.com"
  featured: false
- title: Packrs
  url: "https://www.packrs.co/"
  main_url: "https://www.packrs.co/"
  description: >
    Packrs is a local delivery platform, one spot for all your daily requirements. On a single tap get everything you need at your doorstep.
  categories:
    - Marketing
    - Landing Page
    - Entrepreneurship
  built_by: Vipin Kumar Rawat
  built_by_url: "https://github.com/aesthytik"
  featured: false
- title: HyakuninIsshu
  main_url: "https://hyakuninanki.net"
  url: "https://hyakuninanki.net"
  source_url: "https://github.com/rei-m/web_hyakuninisshu"
  description: >
    HyakuninIsshu is a traditional Japanese card game.
  categories:
    - Education
    - Gallery
    - Entertainment
  built_by: Rei Matsushita
  built_by_url: "https://github.com/rei-m/"
  featured: false
- title: WQU Partners
  main_url: "https://partners.wqu.org/"
  url: "https://partners.wqu.org/"
  featured: false
  categories:
    - Marketing
    - Education
    - Landing Page
  built_by: Corey Ward
  built_by_url: "http://www.coreyward.me/"
- title: Federico Giacone
  url: "https://federico.giac.one/"
  main_url: "https://federico.giac.one"
  source_url: "https://github.com/leopuleo/federico.giac.one"
  description: >
    Digital portfolio for Italian Architect Federico Giacone.
  categories:
    - Portfolio
    - Gallery
  built_by: Leonardo Giacone
  built_by_url: "https://github.com/leopuleo"
  featured: false
- title: Station
  url: "https://getstation.com/"
  main_url: "https://getstation.com/"
  description: Station is the first smart browser for busy people. A single place for all of your web applications.
  categories:
    - Technology
    - Web Development
    - Productivity
  featured: false
- title: Vyron Vasileiadis
  url: "https://fedonman.com/"
  main_url: "https://fedonman.com"
  source_url: "https://github.com/fedonman/fedonman-website"
  description: Personal space of Vyron Vasileiadis aka fedonman, a Web & IoT Developer, Educator and Entrepreneur based in Athens, Greece.
  categories:
    - Portfolio
    - Technology
    - Web Development
    - Education
  built_by: Vyron Vasileiadis
  built_by_url: "https://github.com/fedonman"
- title: Fabien Champigny
  url: "https://www.champigny.name/"
  main_url: "https://www.champigny.name/"
  built_by_url: "https://www.champigny.name/"
  description: Fabien Champigny's personal blog. Entrepreneur, hacker and loves street photo.
  categories:
    - Blog
    - Gallery
    - Photography
    - Productivity
    - Entrepreneurship
  featured: false
- title: Alex Xie - Portfolio
  url: https://alexieyizhe.me/
  main_url: https://alexieyizhe.me/
  source_url: https://github.com/alexieyizhe/alexieyizhe.github.io
  description: >
    Personal website of Alex Yizhe Xie, a University of Waterloo Computer Science student and coding enthusiast.
  categories:
    - Blog
    - Portfolio
    - Web Development
  featured: false
- title: Equithon
  url: https://equithon.org/
  main_url: https://equithon.org/
  source_url: https://github.com/equithon/site-main/
  built_by: Alex Xie
  built_by_url: https://alexieyizhe.me/
  description: >
    Equithon is the largest social innovation hackathon in Waterloo, Canada. It was founded in 2016 to tackle social equity issues and create change.
  categories:
    - Education
    - Event
    - Learning
    - Open Source
    - Nonprofit
    - Technology
  featured: false
- title: Dale Blackburn - Portfolio
  url: https://dakebl.co.uk/
  main_url: https://dakebl.co.uk/
  description: >
    Dale Blackburn's personal website and blog.
  categories:
    - Blog
    - Portfolio
    - Web Development
  featured: false
- title: Portfolio of Anthony Wiktor
  url: https://www.anthonydesigner.com/
  main_url: https://www.anthonydesigner.com/
  description: >
    Anthony Wiktor is a Webby Award-Winning Creative Director and Digital Designer twice named Hot 100 by WebDesigner Magazine. Anthony has over a decade of award-winning experience in design and has worked on projects across a diverse set of industries — from entertainment to consumer products to hospitality to technology. Anthony is a frequent lecturer at USC’s Annenberg School for Communication & Journalism and serves on the board of AIGA Los Angeles.
  categories:
    - Portfolio
    - Marketing
  built_by: Maciej Leszczyński
  built_by_url: http://twitter.com/_maciej
  featured: false
- title: Frame.io Workflow Guide
  main_url: https://workflow.frame.io
  url: https://workflow.frame.io
  description: >
    The web’s most comprehensive post-production resource, written by pro filmmakers, for pro filmmakers. Always expanding, always free.
  categories:
    - Education
  built_by: Frame.io
  built_by_url: https://frame.io
  featured: false
- title: MarcySutton.com
  main_url: https://marcysutton.com
  url: https://marcysutton.com
  description: >
    The personal website of web developer and accessibility advocate Marcy Sutton.
  categories:
    - Blog
    - Accessibility
    - Video
    - Photography
  built_by: Marcy Sutton
  built_by_url: https://marcysutton.com
  featured: true
- title: Kepinski.me
  main_url: https://kepinski.me
  url: https://kepinski.me
  description: >
    The personal site of Antoni Kepinski, Node.js Developer.
  categories:
    - Portfolio
    - Open Source
  built_by: Antoni Kepinski
  built_by_url: https://kepinski.me
  featured: false
- title: WPGraphQL Docs
  main_url: https://docs.wpgraphql.com
  url: https://docs.wpgraphql.com
  description: >
    Documentation for WPGraphQL, a free open-source WordPress plugin that provides an extendable GraphQL schema and API for any WordPress site.
  categories:
    - API
    - Documentation
    - Technology
    - Web Development
    - WordPress
  built_by: WPGraphQL
  built_by_url: https://wpgraphql.com
  featured: false
- title: Shine Lawyers
  main_url: https://www.shine.com.au
  url: https://www.shine.com.au
  description: >
    Shine Lawyers is an Australian legal services website built with Gatsby v2, Elasticsearch, Isso, and Geolocation services.
  categories:
    - Business
    - Blog
- title: Parallel Polis Kosice
  url: https://www.paralelnapoliskosice.sk/
  main_url: https://www.paralelnapoliskosice.sk/
  source_url: https://github.com/ParalelnaPolisKE/paralelnapoliskosice.sk
  description: >
    Parallel Polis is a collective of people who want to live in a more opened world. We look for possibilities and technologies (Bitcoin, the blockchain, reputation systems and decentralized technologies in general) that open new ways, make processes easier and remove unnecessary barriers. We want to create an environment that aims at education, discovering and creating better systems for everybody who is interested in freedom and independence.
  categories:
    - Blog
    - Education
    - Technology
  built_by: Roman Vesely
  built_by_url: https://romanvesely.
  featured: false
- title: Unda Solutions
  url: https://unda.com.au
  main_url: https://unda.com.au
  description: >
    A custom web application development company in Perth, WA
  categories:
    - Business
    - Freelance
    - Web Development
    - Technology
  featured: false
- title: BIGBrave
  main_url: https://bigbrave.digital
  url: https://bigbrave.digital
  description: >
    BIGBrave is a strategic design firm. We partner with our clients, big and small, to design & create human-centered brands, products, services and systems that are simple, beautiful and easy to use.
  categories:
    - Agency
    - Web Development
    - Marketing
    - Technology
    - WordPress
  built_by: Francois Brill | BIGBrave
  built_by_url: https://bigbrave.digital
  featured: false
- title: 5th Avenue Properties
  main_url: https://5thavenue.co.za
  url: https://5thavenue.co.za
  description: >
    5th Avenue Properties specializes in the leasing and sales of office space and industrial property. BIGBrave built the website in Gatsby with data from an API server (CRM) for all the property and consultant data, and WordPress for all the website content data and case studies. All forms on the website was also directly integrated into the CRM system to ensure no leads are lost. People cannot stop commenting on the speed of the site and the property search.
  categories:
    - Technology
    - WordPress
    - API
  built_by: Russel Povey and Francois Brill | BIGBrave
  built_by_url: https://bigbrave.digital
  featured: false
- title: Intsha Consulting
  main_url: https://intsha.co.za
  url: https://intsha.co.za
  description: >
    Intsha is a bespoke Human Resources consultancy firm offering expert Recruitment and Talent Management services in today's competitive marketplace. BIGBrave helped Intsha design and develop a bespoke online presense helping them stand out from the crowd.
  categories:
    - Consulting
    - Marketing
    - WordPress
  built_by: Evan Janovsky | BIGBrave
  built_by_url: https://bigbrave.digital
  featured: false
- title: MHW Law
  main_url: https://mhwlaw.ca
  url: https://mhwlaw.ca
  description: >
    MHW is a full service law firm that has offered legal representation and advice to clients locally and throughout British Columbia since 1984. BIGBrave helped MHW bring their website into the 21st century by offering the best and latest Gatsby site to help them stand our from the crowd.
  categories:
    - Law
    - Marketing
    - WordPress
  built_by: Evan Janovsky and Francois Brill | BIGBrave
  built_by_url: https://bigbrave.digital
  featured: false
- title: KegTracker
  main_url: https://www.kegtracker.co.za
  url: https://www.kegtracker.co.za
  description: >
    Keg Tracker is part of the Beverage Insights family and its sole aim is to provide you with the right data about your kegs to make better decisions. In today’s business landscape having the right information at your finger tips is crucial to the agility of your business.
  categories:
    - Food
    - Business
    - Technology
  built_by: Francois Brill | BIGBrave
  built_by_url: https://bigbrave.digital
  featured: false
- title: Mike Nichols
  url: https://www.mikenichols.me
  main_url: https://www.mikenichols.me
  description: >
    Portfolio site of Mike Nichols, a UX designer and product development lead.
  categories:
    - Portfolio
    - Technology
    - Web Development
  built_by: Mike Nichols
  featured: false
- title: Steve Haid
  url: https://www.stevehaid.com
  main_url: https://www.stevehaid.com
  description: >
    Steve Haid is a real estate agent and Professional Financial Planner (PFP) who has been helping clients achieve their investment goals since 2006. Site designed by Stephen Bell.
  categories:
    - Marketing
    - Real Estate
  built_by: Michael Uloth
  built_by_url: "https://www.michaeluloth.com"
- title: Incremental - Loyalty, Rewards and Incentive Programs
  main_url: https://www.incremental.com.au
  url: https://www.incremental.com.au
  description: >
    Sydney-based digital agency specialising in loyalty, rewards and incentive programs. WordPress backend; Cloudinary, YouTube and Hubspot form integration; query data displayed as animated SVG graphs; video background in the header.
  categories:
    - Agency
    - Portfolio
    - WordPress
  built_by: Incremental
  built_by_url: https://www.incremental.com.au
  featured: false
- title: Technica11y
  main_url: https://www.technica11y.org
  url: https://www.technica11y.org
  description: >
    Discussing challenges in technical accessibility.
  categories:
    - Accessibility
    - Education
    - Video
  built_by: Tenon.io
  built_by_url: https://tenon.io
  featured: false
- title: Tenon-UI Documentation
  main_url: https://www.tenon-ui.info
  url: https://www.tenon-ui.info
  description: >
    Documentation site for Tenon-UI: Tenon.io's accessible components library.
  categories:
    - Accessibility
    - Documentation
    - Library
    - Web Development
  built_by: Tenon.io
  built_by_url: https://tenon.io
  featured: false
- title: Matthew Secrist
  main_url: https://www.matthewsecrist.net
  url: https://www.matthewsecrist.net
  source_url: https://github.com/matthewsecrist/v3
  description: >
    Matthew Secrist's personal portfolio using Gatsby, Prismic and Styled-Components.
  categories:
    - Portfolio
    - Technology
    - Web Development
  built_by: Matthew Secrist
  built_by_url: https://www.matthewsecrist.net
  featured: false
- title: Node.js Dev
  main_url: https://nodejs.dev
  url: https://nodejs.dev
  source_url: https://github.com/nodejs/nodejs.dev
  description: >
    Node.js Foundation Website.
  categories:
    - Documentation
    - Web Development
  built_by: Node.js Website Redesign Working Group
  built_by_url: https://github.com/nodejs/website-redesign
  featured: false
- title: Sheffielders
  main_url: https://sheffielders.org
  url: https://sheffielders.org
  source_url: https://github.com/davemullenjnr/sheffielders
  description: >
    A collective of businesses, creatives, and projects based in Sheffield, UK.
  categories:
    - Directory
  built_by: Dave Mullen Jnr
  built_by_url: https://davemullenjnr.co.uk
  featured: false
- title: Stealth Labs
  url: https://stealthlabs.io
  main_url: https://stealthlabs.io
  description: >
    We design and develop for the web, mobile and desktop
  categories:
    - Portfolio
    - Web Development
  built_by: Edvins Antonovs
  built_by_url: https://edvins.io
  featured: false
- title: Constanzia Yurashko
  main_url: https://www.constanziayurashko.com
  url: https://www.constanziayurashko.com
  description: >
    Exclusive women's ready-to-wear fashion by designer Constanzia Yurashko.
  categories:
    - Portfolio
  built_by: Maxim Andries
  featured: false
- title: Algolia
  url: https://algolia.com
  main_url: https://algolia.com
  description: >
    Algolia helps businesses across industries quickly create relevant, scalable, and lightning fast search and discovery experiences.
  categories:
    - Web Development
    - Technology
    - Open Source
    - Featured
  built_by: Algolia
  featured: true
- title: GVD Renovations
  url: https://www.gvdrenovationsinc.com/
  main_url: https://www.gvdrenovationsinc.com/
  description: >
    GVD Renovations is a home improvement contractor with a well known reputation as a professional, quality contractor in California.
  categories:
    - Business
  built_by: David Krasniy
  built_by_url: http://dkrasniy.com
  featured: false
- title: Styled System
  url: https://styled-system.com/
  main_url: https://styled-system.com/
  source_url: https://github.com/styled-system/styled-system/tree/master/docs
  description: >
    Style props for rapid UI development.
  categories:
    - Design System
  built_by: Brent Jackson
  built_by_url: https://jxnblk.com/
- title: Timehacker
  url: https://timehacker.app
  main_url: https://timehacker.app
  description: >
    Procrastination killer, automatic time tracking app to skyrocket your productivity
  categories:
    - Productivity
    - App
    - Technology
    - Marketing
    - Landing Page
  built_by: timehackers
  featured: false
- title: Little & Big
  main_url: "https://www.littleandbig.com.au/"
  url: "https://www.littleandbig.com.au/"
  description: >
    Little & Big exists with the aim to create Websites, Apps, E-commerce stores
    that are consistently unique and thoughtfully crafted, every time.
  categories:
    - Agency
    - Design
    - Web Development
    - Portfolio
  built_by: Little & Big
  built_by_url: "https://www.littleandbig.com.au/"
  featured: false
- title: Cat Knows
  main_url: "https://catnose99.com/"
  url: "https://catnose99.com/"
  description: >
    Personal blog built with Gatsby v2.
  categories:
    - Blog
    - Web Development
  built_by: CatNose
  built_by_url: "https://twitter.com/catnose99"
  featured: false
- title: just some dev
  url: https://www.iamdeveloper.com
  main_url: https://www.iamdeveloper.com
  source_url: https://github.com/nickytonline/www.iamdeveloper.com
  description: >
    Just some software developer writing things ✏️
  categories:
    - Blog
  built_by: Nick Taylor
  built_by_url: https://www.iamdeveloper.com
  featured: false
- title: Keziah Moselle Blog
  url: https://blog.keziahmoselle.fr/
  main_url: https://blog.keziahmoselle.fr/
  source_url: https://github.com/KeziahMoselle/blog.keziahmoselle.fr
  description: >
    ✍️ A place to share my thoughts.
  categories:
    - Blog
  built_by: Keziah Moselle
  built_by_url: https://keziahmoselle.fr/
- title: xfuture's blog
  url: https://www.xfuture-blog.com/
  main_url: https://www.xfuture-blog.com/
  source_url: https://github.com/xFuture603/xfuture-blog
  description: >
    A blog about Devops, Web development, and my insights as a systems engineer.
  categories:
    - Blog
  built_by: Daniel Uhlmann
  built_by_url: https://www.xfuture-blog.com/
- title: Mayne's Blog
  main_url: "https://gine.me/"
  url: "https://gine.me/page/1"
  source_url: "https://github.com/mayneyao/gine-blog"
  featured: false
  categories:
    - Blog
    - Web Development
- title: Bakedbird
  url: https://bakedbird.com
  main_url: https://bakedbird.com
  description: >
    Eleftherios Psitopoulos - A frontend developer from Greece ☕
  categories:
    - Portfolio
    - Blog
  built_by: Eleftherios Psitopoulos
  built_by_url: https://bakedbird.com
- title: Benjamin Lannon
  url: https://lannonbr.com
  main_url: https://lannonbr.com
  source_url: https://github.com/lannonbr/Portfolio-gatsby
  description: >
    Personal portfolio of Benjamin Lannon
  categories:
    - Portfolio
    - Web Development
  built_by: Benjamin Lannon
  built_by_url: https://lannonbr.com
  featured: false
- title: Aravind Balla
  url: https://aravindballa.com
  main_url: https://aravindballa.com
  source_url: https://github.com/aravindballa/website2017
  description: >
    Personal portfolio of Aravind Balla
  categories:
    - Portfolio
    - Blog
    - Web Development
  built_by: Aravind Balla
  built_by_url: https://aravindballa.com
- title: Kaleb McKelvey
  url: https://kalebmckelvey.com
  main_url: https://kalebmckelvey.com
  source_url: https://github.com/avatar-kaleb/kalebmckelvey-site
  description: >
    Personal portfolio of Kaleb McKelvey!
  categories:
    - Blog
    - Portfolio
  built_by: Kaleb McKelvey
  built_by_url: https://kalebmckelvey.com
  featured: false
- title: Michal Czaplinski
  url: https://czaplinski.io
  main_url: https://czaplinski.io
  source_url: https://github.com/michalczaplinski/michalczaplinski.github.io
  description: >
    Michal Czaplinski is a full-stack developer 🚀
  categories:
    - Portfolio
    - Web Development
  built_by: Michal Czaplinski mmczaplinski@gmail.com
  built_by_url: https://czaplinski.io
  featured: false
- title: Interactive Investor (ii)
  url: https://www.ii.co.uk
  main_url: https://www.ii.co.uk
  description: >
    Hybrid (static/dynamic) Gatsby web app for ii's free research, news and analysis, discussion and product marketing site.
  categories:
    - Business
    - Finance
    - Technology
  built_by: Interactive Investor (ii)
  built_by_url: https://www.ii.co.uk
  featured: false
- title: Weingut Goeschl
  url: https://www.weingut-goeschl.at/
  main_url: https://www.weingut-goeschl.at/
  description: >
    Weingut Goeschl is a family winery located in Gols, Burgenland in Austria (Österreich)
  categories:
    - eCommerce
    - Business
  built_by: Peter Kroyer
  built_by_url: https://www.peterkroyer.at/
  featured: false
- title: Hash Tech Guru
  url: https://hashtech.guru
  main_url: https://hashtech.guru
  description: >
    Software Development Training School and Tech Blog
  categories:
    - Blog
    - Education
  built_by: Htet Wai Yan Soe
  built_by_url: https://github.com/johnreginald
- title: AquaGruppen Vattenfilter
  url: https://aquagruppen.se
  main_url: https://aquagruppen.se/
  description: >
    Water filter and water treatment products in Sweden
  categories:
    - Business
    - Technology
  built_by: Johan Eliasson
  built_by_url: https://github.com/elitan
  featured: false
- title: Josef Aidt
  url: https://josefaidt.dev
  main_url: https://josefaidt.dev
  source_url: https://github.com/josefaidt/josefaidt.github.io
  description: >
    Personal website, blog, portfolio for Josef Aidt
  categories:
    - Portfolio
    - Blog
    - Web Development
  built_by: Josef Aidt
  built_by_url: https://twitter.com/garlicbred
- title: How To egghead
  main_url: https://howtoegghead.com/
  url: https://howtoegghead.com/
  source_url: https://github.com/eggheadio/how-to-egghead
  featured: false
  built_by: egghead.io
  built_by_url: https://egghead.io
  description: >
    How to become an egghead instructor or reviewer
  categories:
    - Documentation
    - Education
- title: Sherpalo Ventures
  main_url: "https://www.sherpalo.com/"
  url: "https://www.sherpalo.com/"
  featured: false
  categories:
    - Finance
    - Business
    - Technology
  built_by: Othermachines
  built_by_url: "https://othermachines.com"
- title: WrapCode
  url: https://www.wrapcode.com
  main_url: https://www.wrapcode.com
  description: >
    A full stack blog on Microsoft Azure, JavaScript, DevOps, AI and Bots.
  categories:
    - Blog
    - Technology
    - Web Development
  built_by: Rahul P
  built_by_url: https://twitter.com/_rahulpp
  featured: false
- title: Kirankumar Ambati's Portfolio
  url: https://www.kirankumarambati.me
  main_url: https://www.kirankumarambati.me
  description: >
    Personal website, blog, portfolio of Kirankumar Ambati
  categories:
    - Blog
    - Portfolio
    - Web Development
  built_by: Kirankumar Ambati
  built_by_url: https://github.com/kirankumarambati
  featured: false
- title: Rou Hun Fan's portfolio
  main_url: https://flowen.me
  url: https://flowen.me
  description: >
    Portfolio of creative developer Rou Hun Fan. Built with Gatsby v2 &amp; Greensock drawSVG.
  categories:
    - Portfolio
  built_by: Rou Hun Fan Developer
  built_by_url: https://flowen.me
  featured: false
- title: chadly.net
  url: https://www.chadly.net
  main_url: https://www.chadly.net
  source_url: https://github.com/chadly/chadly.net
  description: >
    Personal tech blog by Chad Lee.
  categories:
    - Blog
    - Technology
    - Web Development
  built_by: Chad Lee
  built_by_url: https://github.com/chadly
  featured: false
- title: CivicSource
  url: https://www.civicsource.com
  main_url: https://www.civicsource.com
  description: >
    Online auction site to purchase tax-distressed properties from local taxing authorities.
  categories:
    - Real Estate
    - Government
  featured: false
- title: SpotYou
  main_url: "https://spotyou.joshglazer.com"
  url: "https://spotyou.joshglazer.com"
  source_url: "https://github.com/joshglazer/spotyou"
  description: >
    SpotYou allows you to watch your favorite music videos on Youtube based on your Spotify Preferences
  categories:
    - Entertainment
    - Music
  built_by: Josh Glazer
  built_by_url: https://linkedin.com/in/joshglazer/
  featured: false
- title: Hesam Kaveh's blog
  description: >
    A blog with great seo that using gatsby-source-wordpress to fetch posts from backend
  main_url: "https://hesamkaveh.com/"
  url: "https://hesamkaveh.com/"
  source_url: "https://github.com/hesamkaveh/sansi"
  featured: false
  categories:
    - Blog
    - WordPress
- title: Oliver Gomes Portfolio
  main_url: https://oliver-gomes.github.io/v4/
  url: https://oliver-gomes.github.io/v4/
  description: >
    As an artist and a web designer/developer, I wanted to find a way to present these two portfolios in a way that made sense.  I felt with new found power of speed, Gatsby helped keep my creativity intact with amazing response and versatility. I felt my butter smooth transition felt much better in user perspective and super happy with the power of Gatsby.
  categories:
    - Portfolio
    - Web Development
    - Blog
  built_by: Oliver Gomes
  built_by_url: https://github.com/oliver-gomes
  featured: false
- title: Patrik Szewczyk
  url: https://www.szewczyk.cz/
  main_url: https://www.szewczyk.cz/
  description: >
    Patrik Szewczyk – JavaScript, TypeScript, React, Node.js developer, Redux, Reason
  categories:
    - Portfolio
  built_by: Patrik Szewczyk
  built_by_url: https://linkedin.com/in/thepatriczek/
  featured: false
- title: Patrik Arvidsson's portfolio
  url: https://www.patrikarvidsson.com
  main_url: https://www.patrikarvidsson.com
  source_url: https://github.com/patrikarvidsson/portfolio-gatsby-contentful
  description: >
    Personal portfolio site of Swedish interaction designer Patrik Arvidsson. Built with Gatsby, Tailwind CSS, Emotion JS and Contentful.
  categories:
    - Blog
    - Design
    - Portfolio
    - Web Development
    - Technology
  built_by: Patrik Arvidsson
  built_by_url: https://www.patrikarvidsson.com
  featured: false
- title: Jacob Cofman's Blog
  description: >
    Personal blog / portfolio about Jacob Cofman.
  main_url: "https://jcofman.de/"
  url: "https://jcofman.de/"
  source_url: "https://github.com/JCofman/jc-website"
  featured: false
  categories:
    - Blog
    - Portfolio
- title: re-geo
  description: >
    re-geo is react based geo cities style component.
  main_url: "https://re-geo.netlify.com/"
  url: "https://re-geo.netlify.com/"
  source_url: "https://github.com/sadnessOjisan/re-geo-lp"
  categories:
    - Open Source
  built_by: sadnessOjisan
  built_by_url: https://twitter.com/sadnessOjisan
  featured: false
- title: Luis Cestou Portfolio
  description: >
    Portfolio of graphic + interactive designer Luis Cestou.
  main_url: "https://luiscestou.com"
  url: "https://luiscestou.com"
  source_url: "https://github.com/lcestou/luiscestou.com"
  built_by: Luis Cestou contact@luiscestou.com
  built_by_url: https://luiscestou.com
  featured: false
  categories:
    - Portfolio
    - Web Development
- title: Data Hackers
  url: https://datahackers.com.br/
  main_url: https://datahackers.com.br/
  description: >
    Official website for the biggest portuguese-speaking data science community. Makes use of several data sources such as podcasts from Anchor, messages from Slack, newsletters from MailChimp and blog posts from Medium. The unique visual design also had its hurdles and was quite fun to develop!
  categories:
    - Blog
    - Education
    - Podcast
    - Technology
  built_by: Kaordica
  built_by_url: https://kaordica.design
  featured: false
- title: TROMAQ
  url: https://www.tromaq.com/
  main_url: https://www.tromaq.com/
  description: >
    TROMAQ executes earthmoving services and rents heavy machinery for construction work. Even with the lack of good photography, their new site managed to pass a solid and trustworthy feeling to visitors during testing and they're already seeing the improvement in brand awareness, being the sole player with a modern website in their industry.
  categories:
    - Marketing
  built_by: Kaordica
  built_by_url: https://kaordica.design
  featured: false
- title: Novida Consulting
  url: https://www.novidaconsultoria.com.br
  main_url: https://www.novidaconsultoria.com.br
  description: >
    Novida’s goal was to position itself as a solid, exclusive and trustworthy brand for families looking for a safe financial future… We created a narrative and visual design that highlight their exclusivity.
  categories:
    - Marketing
  built_by: Kaordica
  built_by_url: https://kaordica.design
  featured: false
- title: We Are Clarks
  url: "https://www.weareclarks.com"
  main_url: "https://www.weareclarks.com"
  source_url: "https://github.com/abeaclark/weareclarks"
  description: >
    A family travel blog.
  categories:
    - Blog
    - Travel
  built_by: Abe Clark
  built_by_url: https://www.linkedin.com/in/abrahamclark/
  featured: false
- title: Guillaume Briday's Blog
  main_url: "https://guillaumebriday.fr/"
  url: "https://guillaumebriday.fr/"
  source_url: "https://github.com/guillaumebriday/guillaumebriday.fr"
  description: >
    My personal blog built with Gatsby and Tailwind CSS.
  categories:
    - Blog
    - Web Development
    - Technology
  built_by: Guillaume Briday
  built_by_url: https://guillaumebriday.fr/
  featured: false
- title: SEOmonitor
  main_url: "https://www.seomonitor.com"
  url: "https://www.seomonitor.com"
  description: >
    SEOmonitor is a suite of SEO tools dedicated to agencies.
  categories:
    - Blog
    - Portfolio
    - Agency
  built_by: Bejamas
  built_by_url: https://bejamas.io/
  featured: false
- title: Jean Regisser's Portfolio
  main_url: "https://jeanregisser.com/"
  url: "https://jeanregisser.com/"
  source_url: "https://github.com/jeanregisser/jeanregisser.com"
  featured: false
  description: >
    Portfolio of software engineer Jean Regisser.
  categories:
    - Portfolio
    - Mobile Development
  built_by: Jean Regisser
  built_by_url: "https://jeanregisser.com/"
- title: Axcept - Visual Screenshot Testing
  url: https://axcept.io
  main_url: https://axcept.io
  description: >
    Visual Testing for everyone
  categories:
    - Documentation
    - Web Development
  built_by: d:code:it
  built_by_url: https://dcodeit.com
  featured: false
- title: Chase Ohlson
  url: https://chaseohlson.com
  main_url: https://chaseohlson.com
  description: >
    Portfolio of frontend engineer & web developer Chase Ohlson.
  categories:
    - Portfolio
    - Web Development
  built_by: Chase Ohlson
  built_by_url: https://chaseohlson.com
  featured: false
- title: Zach Schnackel
  url: https://zslabs.com
  main_url: https://zslabs.com
  source_url: "https://github.com/zslabs/zslabs.com"
  description: >
    Portfolio site for UI/Motion Developer, Zach Schnackel.
  categories:
    - Portfolio
    - Web Development
  built_by: Zach Schnackel
  built_by_url: "https://zslabs.com"
- title: Gremlin
  url: https://www.gremlin.com
  main_url: https://www.gremlin.com
  description: >
    Gremlin's Failure as a Service finds weaknesses in your system before they cause problems.
  categories:
    - Marketing
- title: Headless.page
  main_url: https://headless.page/
  url: https://headless.page/
  description: >
    Headless.page is a directory of eCommerce sites featuring headless architecture, PWA features and / or the latest JavaScript technology.
  categories:
    - Directory
    - eCommerce
  built_by: Subscribe Pro
  built_by_url: https://www.subscribepro.com/
  featured: false
- title: Ouracademy
  main_url: https://our-academy.org/
  url: https://our-academy.org/
  source_url: "https://github.com/ouracademy/website"
  description: >
    Ouracademy is an organization that promoves the education in software development through blog posts & videos smiley.
  categories:
    - Open Source
    - Blog
    - Education
  built_by: Ouracademy
  built_by_url: https://github.com/ouracademy
  featured: false
- title: Tenon.io
  main_url: https://tenon.io
  url: https://tenon.io
  description: >
    Tenon.io is an accessibility tooling, services and consulting company.
  categories:
    - API
    - Accessibility
    - Business
    - Consulting
    - Technology
  built_by: Tenon.io
  built_by_url: https://tenon.io
  featured: false
- title: Projectival
  url: https://www.projectival.de/
  main_url: https://www.projectival.de/
  description: >
    Freelancer Online Marketing & Web Development in Cologne, Germany
  categories:
    - Freelance
    - Marketing
    - Web Development
    - Blog
    - Consulting
    - SEO
    - Business
  built_by: Sascha Klapetz
  built_by_url: https://www.projectival.de/
  featured: false
- title: Hetzner Online Community
  main_url: https://community.hetzner.com
  url: https://community.hetzner.com
  description: >
    Hetzner Online Community provides a free collection of high-quality tutorials, which are based on free and open source software, on a variety of topics such as development, system administration, and other web technology.
  categories:
    - Web Development
    - Technology
    - Programming
    - Open Source
    - Community
  built_by: Hetzner Online GmbH
  built_by_url: https://www.hetzner.com/
  featured: false
- title: AGYNAMIX
  url: https://www.agynamix.de/
  main_url: https://www.agynamix.de/
  source_url: https://github.com/tuhlmann/agynamix.de
  description: >
    Full Stack Java, Scala, Clojure, TypeScript, React Developer in Thalheim, Germany
  categories:
    - Freelance
    - Web Development
    - Programming
    - Blog
    - Consulting
    - Portfolio
    - Business
  built_by: Torsten Uhlmann
  built_by_url: https://www.agynamix.de/
  featured: false
- title: syracuse.io
  url: https://syracuse.io
  main_url: https://syracuse.io
  source_url: https://github.com/syracuseio/syracuseio/
  description: >
    Landing page for Syracuse NY Software Development Meetup Groups
  categories:
    - Community
  built_by: Benjamin Lannon
  built_by_url: https://lannonbr.com
- title: Render Documentation
  main_url: https://render.com/docs
  url: https://render.com/docs
  description: >
    Render is the easiest place to host your sites and apps. We use Gatsby for everything on https://render.com, including our documentation. The site is deployed on Render as well! We also have a guide to deploying Gatsby apps on Render: https://render.com/docs/deploy-gatsby.
  categories:
    - Web Development
    - Programming
    - Documentation
    - Technology
  built_by: Render Developers
  built_by_url: https://render.com
  featured: false
- title: prima
  url: https://www.prima.co
  main_url: https://www.prima.co
  description: >
    Discover industry-defining wellness content and trusted organic hemp CBD products safely supporting wellness, stress, mood, skin health, and balance.
  categories:
    - Blog
    - eCommerce
    - Education
  built_by: The Couch
  built_by_url: https://thecouch.nyc
- title: Gatsby Guides
  url: https://gatsbyguides.com/
  main_url: https://gatsbyguides.com/
  description: >
    Free tutorial course about using Gatsby with a CMS.
  categories:
    - Education
    - Documentation
    - Web Development
  built_by: Osio Labs
  built_by_url: https://osiolabs.com/
  featured: false
- title: Architude
  url: https://architudedesign.com
  main_url: https://architudedesign.com
  description: >
    筑冶 Architude International Design Consultants
  categories:
    - Design
    - Landing Page
    - Gallery
  built_by: Neo Nie
  built_by_url: https://github.com/nihgwu
  featured: false
- title: Arctica
  url: https://arctica.io
  main_url: https://arctica.io
  description: >
    Arctica specialises in purpose-built web sites and progressive web applications with user optimal experiences, tailored to meet the objectives of your business.
  categories:
    - Portfolio
    - Agency
    - Design
    - Web Development
  built_by: Arctica
  built_by_url: https://arctica.io
  featured: false
- title: Shard Ventures
  url: https://shard.vc
  main_url: https://shard.vc
  description: >
    Shard is building new online companies from scratch, partnering with other like-minded founders to start and invest in technology companies.
  categories:
    - Finance
    - Technology
    - Portfolio
  built_by: Arctica
  built_by_url: https://arctica.io
  featured: false
- title: David Brookes
  url: https://davidbrookes.me
  main_url: https://davidbrookes.me
  description: >
    Specialising in crafting stylish, high performance websites and applications that get results, using the latest cutting edge web development technologies.
  categories:
    - Portfolio
    - Freelance
    - Web Development
  built_by: Arctica
  built_by_url: https://arctica.io
  featured: false
- title: Dennis Morello
  url: https://morello.dev
  main_url: https://morello.dev
  source_url: https://gitlab.com/dennismorello/dev-blog
  description: >
    morello.dev is a development and techology blog written by Dennis Morello.
  categories:
    - Blog
    - Education
    - Web Development
    - Open Source
    - Technology
  built_by: Dennis Morello
  built_by_url: https://twitter.com/dennismorello
  featured: false
- title: BaseTable
  url: https://autodesk.github.io/react-base-table/
  main_url: https://autodesk.github.io/react-base-table/
  source_url: https://github.com/Autodesk/react-base-table
  description: >
    BaseTable is a react table component to display large data set with high performance and flexibility.
  categories:
    - Web Development
    - Documentation
    - Open Source
  built_by: Neo Nie
  built_by_url: https://github.com/nihgwu
  featured: false
- title: herper.io
  url: https://herper.io
  main_url: https://herper.io
  description: >
    Portfolio website for Jacob Herper - a Front End Web Developer with a passion for all things digital. I have more than 10 years experience working in web development.
  categories:
    - Portfolio
    - Web Development
    - Freelance
    - Design
    - SEO
  built_by: Jacob Herper
  built_by_url: https://github.com/jakeherp
  featured: false
- title: Artem Sapegin Photography
  description: >
    Photography portfolio and blog of Artem Sapegin, an award-losing photographer living in Berlin, Germany. Landscapes, cityscapes and dogs.
  main_url: "https://morning.photos/"
  url: "https://morning.photos/"
  source_url: "https://github.com/sapegin/morning.photos"
  categories:
    - Portfolio
    - Photography
  built_by: Artem Sapegin
  built_by_url: "https://github.com/sapegin"
- title: Pattyrn
  main_url: https://pattyrn.com
  url: https://pattyrn.com
  description: >
    Pattyrn uses advanced machine learning AI to analyze the platform’s your teams use, making it easy to solve performance problems, reduce bottlenecks, and monitor culture health to optimize your ROI and help boost performance without causing burn out.
  categories:
    - Marketing
    - Technology
  built_by: Pattyrn
  built_by_url: https://twitter.com/Pattyrn4
  featured: false
- title: Intranet Italia Day
  main_url: https://www.intranetitaliaday.it/en
  url: https://www.intranetitaliaday.it/en
  description: >
    The Italian event dedicated to the digital workplace that focuses on planning, governance and company intranet management
  categories:
    - Event
    - Conference
  built_by: Ariadne Digital
  built_by_url: https://www.ariadnedigital.it
  featured: false
- title: Textually Stylo
  main_url: https://www.textually.net
  url: https://www.textually.net
  description: >
    Stylo Markdown writing App marketing/documentation website by Textually Inc.
  categories:
    - Marketing
    - Technology
    - Blog
    - Documentation
  built_by: Sébastien Hamel
  built_by_url: https://www.textually.net
  featured: false
- title: OneDeck
  main_url: https://www.onedeck.co
  url: https://www.onedeck.co
  description: >
    OneDeck is a simple yet powerful tool for creating and sharing your one-page investment summary in under 10 minutes.
  categories:
    - Finance
    - Technology
  built_by: William Neill
  built_by_url: https://twitter.com/williamneill
  featured: false
- title: Assortment
  main_url: https://assortment.io
  url: https://assortment.io
  description: >
    Assortment aims to provide detailed tutorials (and more) for developers of all skill levels within the Web Development Industry. Attempting to cut out the fluff and arm you with the facts.
  categories:
    - Blog
    - Web Development
  built_by: Luke Whitehouse
  built_by_url: https://twitter.com/_lukewh
  featured: false
- title: Mission42
  main_url: https://mission42.zauberware.com
  url: https://mission42.zauberware.com
  description: >
    A landing page for the mobile app Mission42. Mission42 wants to help you learn new skills.
  categories:
    - App
    - Learning
    - Education
    - Landing Page
  built_by: Philipp Siegmund, zauberware
  built_by_url: https://www.zauberware.com
- title: Altstadtdomizil Idstein
  main_url: http://www.altstadtdomizil-idstein.de/
  url: http://www.altstadtdomizil-idstein.de/
  description: >
    A landing page for a holiday apartment in Idstein, Germany.
  categories:
    - Landing Page
    - Travel
    - Real Estate
  built_by: Simon Franzen, zauberware
  built_by_url: https://www.zauberware.com
- title: Gerald Martinez Dev
  main_url: https://gmartinez.dev/
  url: https://gmartinez.dev/
  source_url: https://github.com/nephlin7/gmartinez.dev
  description: >
    Personal web site for show my skills and my works.
  categories:
    - Web Development
    - Portfolio
  built_by: Gerald Martinez
  built_by_url: https://twitter.com/GeraldM_92
  featured: false
- title: Becreatives
  main_url: "https://becreatives.com"
  url: "https://becreatives.com"
  featured: false
  description: >
    Digital software house. Enlights ideas. Think smart execute harder.
  categories:
    - Technology
    - Web Development
    - Agency
    - Marketing
  built_by: Becreatives
  built_by_url: "https://becreatives.com"
- title: Paul Clifton Photography
  main_url: https://paulcliftonphotography.com
  url: https://paulcliftonphotography.com
  featured: false
  description: >
    A full migration from WordPress to GatsbyJS and DatoCMS. Includes custom cropping on images as viewport changes size and also an infinity scroll that doesn't preload all of the results.
  categories:
    - Blog
    - Portfolio
    - Gallery
    - Photography
  built_by: Little Wolf Studio
  built_by_url: https://littlewolfstudio.co.uk
- title: Atte Juvonen - Blog
  url: https://www.attejuvonen.fi/
  main_url: https://www.attejuvonen.fi/
  source_url: https://github.com/baobabKoodaa/blog
  description: >
    Tech-oriented personal blog covering topics like AI, data, voting, game theory, infosec and software development.
  categories:
    - Blog
    - Data
    - JavaScript
    - Programming
    - Science
    - Security
    - Technology
    - Web Development
  featured: false
- title: Kibuk Construction
  url: https://kibukconstruction.com/
  main_url: https://kibukconstruction.com/
  description: >
    Kibuk Construction is a fully licensed and insured contractor specializing in Siding, Decks, Windows & Doors!
  categories:
    - Business
  built_by: David Krasniy
  built_by_url: http://dkrasniy.com
- title: RedCarpetUp
  main_url: https://www.redcarpetup.com
  url: https://www.redcarpetup.com/
  description: >
    RedCarpetUp's home page for a predominantly mobile-only customer base in India with major constraints on bandwidth availability
  categories:
    - Finance
  built_by: RedCarpet Dev Team
  built_by_url: https://www.redcarpetup.com
  featured: false
- title: talita traveler
  url: https://talitatraveler.com/
  main_url: https://talitatraveler.com/
  source_url: https://github.com/afuh/talitatraveler
  description: >
    Talita Traveler's personal blog.
  categories:
    - Blog
  built_by: Axel Fuhrmann
  built_by_url: https://axelfuhrmann.com/
  featured: false
- title: Pastelería el Progreso
  url: https://pasteleriaelprogreso.com/
  main_url: https://pasteleriaelprogreso.com/
  source_url: https://github.com/afuh/elprogreso
  description: >
    Famous bakery in Buenos Aires.
  categories:
    - Food
    - Gallery
  built_by: Axel Fuhrmann
  built_by_url: https://axelfuhrmann.com/
  featured: false
- title: Maitrik's Portfolio
  url: https://www.maitrikpatel.com/
  main_url: https://www.maitrikpatel.com/
  source_url: https://github.com/maitrikjpatel/portfolio
  description: >
    Portfolio of a Front-End Developer / UX Designer who designs and develops pixel perfect user interface, experiences and web applications.
  categories:
    - Portfolio
    - Blog
    - Design
    - Web Development
  built_by: Maitrik Patel
  built_by_url: https://www.maitrikpatel.com/
  featured: false
- title: PicPick
  url: https://picpick.app/
  main_url: https://picpick.app/
  description: >
    All-in-one Graphic Design Tool, Screen Capture Software, Image Editor, Color Picker, Pixel Ruler and More
  categories:
    - Productivity
    - App
    - Technology
  built_by: NGWIN
  built_by_url: https://picpick.app/
  featured: false
- title: Ste O'Neill
  main_url: https://www.steoneill.dev
  url: https://www.steoneill.dev
  description: >
    MVP of a portfolio site for a full stack UK based developer.
  categories:
    - Blog
    - Portfolio
  built_by: Ste O'Neill
  built_by_url: https://steoneill.dev
  featured: false
- title: Filipe Santos Correa's Portfolio
  description: >
    Filipe's Personal About Me / Portfolio.
  main_url: "https://filipesantoscorrea.com/"
  url: "https://filipesantoscorrea.com/"
  source_url: "https://github.com/Safi1012/filipesantoscorrea.com"
  featured: false
  categories:
    - Portfolio
- title: Progressive Massachusetts Legislator Scorecard
  main_url: https://scorecard.progressivemass.com
  url: https://scorecard.progressivemass.com
  featured: false
  source_url: https://github.com/progressivemass/legislator-scorecard
  description: >
    Learn about MA state legislators' voting records through a progressive lens
  categories:
    - Government
    - Education
  built_by: Alex Holachek
  built_by_url: "https://alex.holachek.com/"
- title: Jeff Wolff – Portfolio
  main_url: https://www.jeffwolff.net
  url: https://www.jeffwolff.net
  featured: false
  description: >
    A guy from San Diego who makes websites.
  categories:
    - Blog
    - Portfolio
    - Web Development
- title: Jp Valery – Portfolio
  main_url: https://jpvalery.photo
  url: https://jpvalery.photo
  featured: false
  description: >
    Self-taught photographer documenting spaces and people
  categories:
    - Portfolio
    - Photography
- title: Prevue
  main_url: https://www.prevue.io
  url: https://www.prevue.io
  featured: false
  description: >
    All in One Prototyping Tool For Vue Developers
  categories:
    - Open Source
    - Web Development
- title: Gold Medal Flour
  main_url: https://www.goldmedalflour.com
  url: https://www.goldmedalflour.com
  description: >
    Gold Medal Four is a brand of flour products owned by General Mills. The new site was built using Gatsby v2 with data sources from WordPress and an internal recipe API, and features multifaceted recipe filtering and a modified version of Gatsby Image to support art direction images.
  categories:
    - Food
  built_by: General Mills Branded Sites Dev Team
  built_by_url: https://www.generalmills.com
  featured: false
- title: Fifth Gait Technologies
  main_url: https://5thgait.com
  url: https://5thgait.com
  featured: false
  description: >
    Fifth Gait is a small business in the defense and space industry that is run and owned by physicists and engineers that have worked together for decades. The site was built using Gatsby V2.
  categories:
    - Government
    - Science
    - Technology
  built_by: Jonathan Z. Fisher
  built_by_url: "https://jonzfisher.com"
- title: Sal's Pals
  main_url: https://www.sals-pals.net
  url: https://www.sals-pals.net
  featured: false
  description: >
    Sal's Pals is a professional dog walking and pet sitting service based in Westfield, NJ. New site built with gatsby v2.
  categories:
    - Business
- title: Zuyet Awarmatrip
  main_url: https://www.zuyetawarmatrip.com
  url: https://www.zuyetawarmatrip.com
  featured: false
  description: >
    Zuyet Awarmatrip is a subsidiary identity within the personal ecosystem of Zuyet Awarmatik, focusing on travel and photography.
  categories:
    - Travel
    - Photography
  built_by: Zuyet Awarmatik
- title: manuvel.be
  url: https://www.manuvel.be
  main_url: https://www.manuvel.be
  source_url: https://github.com/riencoertjens/manuvelsite
  description: >
    Cycling themed café coming this april in Sint Niklaas, Belgium. One page with funky css-grid and gatsby-image trickery!
  categories:
    - Food
  built_by: WEBhart
  built_by_url: https://www.web-hart.com
  featured: false
- title: WEBhart
  url: https://www.web-hart.com
  main_url: https://www.web-hart.com
  description: >
    Hi, I'm Rien (pronounced Reen) from Belgium but based in Girona, Spain. I'm an autodidact, committed to learning until the end of time.
  categories:
    - Portfolio
    - Design
    - Web Development
    - Freelance
  built_by: WEBhart
  built_by_url: https://www.web-hart.com
  featured: false
- title: nicdougall.com
  url: https://nicdougall.netlify.com/
  main_url: https://nicdougall.netlify.com/
  source_url: https://github.com/riencoertjens/nicdougall.com
  description: >
    Athlete website with Netlify CMS for blog content.
  categories:
    - Blog
  built_by: WEBhart
  built_by_url: https://www.web-hart.com
  featured: false
- title: het Groeiatelier
  url: https://www.hetgroeiatelier.be/
  main_url: https://www.hetgroeiatelier.be/
  description: >
    Workspace for talent development and logopedics. One page site with basic info and small calendar CMS.
  categories:
    - Marketing
  built_by: WEBhart
  built_by_url: https://www.web-hart.com
  featured: false
- title: Lebuin D'Haese
  url: https://www.lebuindhaese.be/
  main_url: https://www.lebuindhaese.be/
  description: >
    Artist portfolio website. Powered by a super simple Netlify CMS to easily add blog posts or new art pieces.
  categories:
    - Portfolio
    - Blog
  built_by: WEBhart
  built_by_url: https://www.web-hart.com
  featured: false
- title: Iefke Molenstra
  url: https://www.iefke.be/
  main_url: https://www.iefke.be/
  description: >
    Artist portfolio website. Powered by a super simple Netlify CMS to easily add blog posts or new art pieces.
  categories:
    - Portfolio
    - Blog
  built_by: WEBhart
  built_by_url: https://www.web-hart.com
  featured: false
- title: The Broomwagon
  url: https://www.thebroomwagongirona.com/
  main_url: https://www.thebroomwagongirona.com/
  description: >
    foodtruck style coffee by pro cyclist Robert Gesink. The site has a webshop with merchandise and coffee beans.
  categories:
    - eCommerce
  built_by: WEBhart
  built_by_url: https://www.web-hart.com
- title: Pella Windows and Doors
  main_url: https://www.pella.com
  url: https://www.pella.com
  featured: false
  description: >
    The Pella Corporation is a privately held window and door manufacturing
  categories:
    - Business
- title: tinney.dev
  url: https://tinney.dev
  main_url: https://tinney.dev
  source_url: https://github.com/cdtinney/tinney.dev
  description: >
    Personal portfolio/blog of Colin Tinney
  categories:
    - Blog
    - Portfolio
    - Open Source
  built_by: Colin Tinney
  built_by_url: https://tinney.dev
  featured: false
- title: Monkeywrench Books
  main_url: https://monkeywrenchbooks.org
  url: https://monkeywrenchbooks.org
  description: >
    Monkeywrench Books is an all-volunteer, collectively-run bookstore and event space in Austin, TX
  categories:
    - Business
    - Community
    - Education
  built_by: Monkeywrench Books
  built_by_url: https://monkeywrenchbooks.org
- title: DeepMay.io
  main_url: https://deepmay.io
  url: https://deepmay.io
  description: >
    DeepMay is an experimental new tech bootcamp in the mountains of North Carolina.
  categories:
    - Event
    - Community
    - Technology
    - Marketing
  built_by: DeepMay
  built_by_url: https://twitter.com/deepmay_io
  featured: false
- title: Liferay.Design
  main_url: https://liferay.design
  url: https://liferay.design
  source_url: https://github.com/liferay-design/liferay.design
  description: >
    Liferay.Design is home to some of the freshest open-source designers who love to share articles and other resources for the Design Community.
  categories:
    - Blog
    - Community
    - Design
    - Marketing
    - Open Source
    - Technology
    - User Experience
  built_by: Liferay Designers
  built_by_url: https://twitter.com/liferaydesign
  featured: false
- title: Front End Remote Jobs
  main_url: https://frontendremotejobs.com
  url: https://frontendremotejobs.com
  source_url: https://github.com/benjamingrobertson/remotefrontend
  description: >
    Front End Remote Jobs features fully remote jobs for front end developers.
  categories:
    - WordPress
    - Web Development
  built_by: Ben Robertson
  built_by_url: https://benrobertson.io
  featured: false
- title: Penrose Grand Del Mar
  main_url: https://penroseatthegrand.com
  url: https://penroseatthegrand.com
  description: >
    Penrose Grand Del Mar is a luxury housing project coming soon.
  categories:
    - Real Estate
    - Design
  built_by: Chase Ohlson
  built_by_url: https://chaseohlson.com
- title: JustGraphQL
  url: https://www.justgraphql.com/
  main_url: https://www.justgraphql.com/
  source_url: https://github.com/Novvum/justgraphql
  description: >
    JustGraphQL helps developers quickly search and filter through GraphQL resources, tools, and articles.
  categories:
    - Open Source
    - Web Development
    - Technology
  built_by: Novvum
  built_by_url: https://www.novvum.io/
  featured: false
- title: Peter Macinkovic Personal Blog
  url: https://peter.macinkovic.id.au/
  main_url: https://peter.macinkovic.id.au/
  source_url: https://github.com/inkovic/peter-macinkovic-static-site
  description: >
    Personal Website and Blog of eCommerce SEO Specilaist and Digital Marketer Peter Macinkovic.
  categories:
    - SEO
    - Marketing
    - Blog
  featured: false
- title: NH Hydraulikzylinder
  main_url: https://nh-hydraulikzylinder.com
  url: https://nh-hydraulikzylinder.com
  description: >
    High quality & high performance hydraulic cylinders manufactured in Austria based on the clients requirements
  categories:
    - Business
  built_by: MangoART
  built_by_url: https://www.mangoart.at
  featured: false
- title: Frauennetzwerk Linz-Land
  main_url: https://frauennetzwerk-linzland.net
  url: https://frauennetzwerk-linzland.net
  description: >
    Homepage for the local women's association providing support to people in need offline and online (Livechat integration)
  categories:
    - Nonprofit
  built_by: MangoART
  built_by_url: https://www.mangoart.at
  featured: false
- title: Mein Traktor
  main_url: http://www.mein-traktor.at/
  url: http://www.mein-traktor.at/
  description: >
    Homepage of a the main importer of SAME and Lamborghini Tractors in Austria with customer support area
  categories:
    - Business
    - App
  built_by: MangoART
  built_by_url: https://www.mangoart.at
  featured: false
- title: Lamborghini Traktoren
  main_url: https://lamborghini-traktor.at
  url: https://lamborghini-traktor.at
  description: >
    Lamborghini Tractors - Landing page for the brand in Austria
  categories:
    - Business
  built_by: MangoART
  built_by_url: https://www.mangoart.at
  featured: false
- title: Holly Lodge Community Centre - Highgate, London
  main_url: https://www.hlcchl.org/
  url: https://www.hlcchl.org/
  source_url: https://github.com/eugelogic/hlcchl-gatsby
  description: >
    The Holly Lodge Community Centre - Highgate, London has a shiny new website built with Gatsby v2 that makes important contributions towards a faster, more secure and environmentally friendly web for everyone.
  categories:
    - Community
    - Event
    - Nonprofit
  built_by: Eugene Molari Developer
  built_by_url: https://twitter.com/EugeneMolari
  featured: false
- title: blackcater's blog
  url: https://www.blackcater.win
  main_url: https://www.blackcater.win
  source_url: https://github.com/blackcater/blog
  description: >
    Blog like Medium, for person and team.
  categories:
    - Blog
    - Web Development
  built_by: blackcater
  built_by_url: https://github.com/blackcater
  featured: false
- title: Kenneth Kwakye-Gyamfi Portfolio Site
  url: https://www.kwakye-gyamfi.com
  main_url: https://www.kwakye-gyamfi.com
  source_url: https://github.com/cr05s19xx/cross-site
  description: >
    Personal portfolio site for Kenneth Kwakye-Gyamfi, a mobile and web full stack applications developer currently based in Accra, Ghana.
  categories:
    - SEO
    - Web Development
    - Open Source
    - Portfolio
  featured: false
- title: Gareth Weaver
  url: https://www.garethweaver.com/
  main_url: https://www.garethweaver.com/
  source_url: https://github.com/garethweaver/public-site-react
  description: >
    A personal portofolio of a London based frontend developer built with Gatsby 2, Redux and Sass
  categories:
    - Portfolio
    - Web Development
  built_by: Gareth Weaver
  built_by_url: https://twitter.com/garethdweaver
  featured: false
- title: Mailjet
  url: https://dev.mailjet.com/
  main_url: https://dev.mailjet.com/
  description: >
    Mailjet is an easy-to-use all-in-one e-mail platform.
  categories:
    - API
    - Documentation
  featured: false
- title: Peintagone
  url: https://www.peintagone.be/
  main_url: https://www.peintagone.be/
  description: >
    Peintagone is a superior quality paint brand with Belgian tones.
  categories:
    - Portfolio
    - Gallery
  built_by: Sebastien Crepin
  built_by_url: https://github.com/opeah
  featured: false
- title: Let's Do Dish!
  url: https://letsdodish.com
  main_url: https://letsdodish.com
  description: >
    A new recipe site for people who enjoy cooking great food in their home kitchen. Find some great meal ideas! Let's do dish!
  categories:
    - Blog
    - Food
  built_by: Connerra
  featured: false
- title: AWS Amplify Community
  url: https://amplify.aws/community/
  main_url: https://amplify.aws/community/
  source_url: https://github.com/aws-amplify/community
  description: >
    Amplify Community is a hub for developers building fullstack serverless applications with Amplify to easily access content (such as events, blog posts, videos, sample projects, and tutorials) created by other members of the Amplify community.
  categories:
    - Blog
    - Directory
    - Education
    - Technology
  built_by: Nikhil Swaminathan
  built_by_url: https://github.com/swaminator
  featured: false
- title: Cal State Monterey Bay
  url: https://csumb.edu
  main_url: https://csumb.edu
  source_url: https://github.com/csumb/csumb-gatsby
  description: >
    A website for the entire campus of California State University, Monterey Bay.
  categories:
    - Education
    - Government
  built_by: CSUMB Web Team
  built_by_url: https://csumb.edu/web/team
  featured: false
- title: BestPricingPages.com
  url: https://bestpricingpages.com
  main_url: https://bestpricingpages.com
  source_url: https://github.com/jpvalery/pricingpages/
  description: >
    A repository of the best pricing pages by the best companies. Built in less than a week.
    Inspired by RGE and since pricingpages.xyz no longer exists, I felt such a resource was missing and could be helpful to many people.
  categories:
    - Business
    - Community
    - Entrepreneurship
    - Open Source
    - Technology
  built_by: Jp Valery
  built_by_url: https://jpvalery.me
  featured: false
- title: Lendo Austria
  url: https://lendo.at
  main_url: https://lendo.at
  description: >
    A Comparison site for best private loan offer from banks in Austria.
  categories:
    - Business
    - Finance
  built_by: Lendo developers
  featured: false
- title: Visual Cloud FX
  url: https://visualcloudfx.com
  main_url: https://visualcloudfx.com
  source_url: https://github.com/jjcav84/visualcloudfx
  description: >
    Basic static site built with MDBootstrap, React, and Gatsby
  categories:
    - Consulting
    - Portfolio
  built_by: Jacob Cavazos
  built_by_url: https://jacobcavazos.com
- title: Matthew Miller (Me4502)
  url: https://matthewmiller.dev
  main_url: https://matthewmiller.dev
  description: >
    The personal site, blog and portfolio of Matthew Miller (Me4502)
  categories:
    - Blog
    - Programming
    - Technology
    - Portfolio
  built_by: Matthew Miller
  featured: false
- title: Årets Kontor
  url: https://aretskontor.newst.se
  main_url: https://aretskontor.newst.se
  description: >
    A swedish competition for "office of the year" in sweden with a focus on design. Built with MDBootstrap and Gatsby.
  categories:
    - Real Estate
    - Marketing
  built_by: Victor Björklund
  built_by_url: https://victorbjorklund.com
  featured: false
- title: Kyma
  url: https://kyma-project.io
  main_url: https://kyma-project.io
  source_url: https://github.com/kyma-project/website
  description: >
    This website holds overview, blog and documentation for Kyma open source project that is a Kubernates based application extensibility framework.
  categories:
    - Documentation
    - Blog
    - Technology
    - Open Source
  built_by: Kyma developers
  built_by_url: https://twitter.com/kymaproject
  featured: false
- title: Verso
  main_url: https://verso.digital
  url: https://verso.digital
  description: >
    Verso is a creative technology studio based in Singapore. Site built with Gatsby and Netlify.
  categories:
    - Agency
    - Consulting
    - Design
    - Technology
  built_by: Verso
  built_by_url: https://verso.digital
  featured: false
- title: Camilo Holguin
  url: https://camiloholguin.me
  main_url: https://camiloholguin.me
  source_url: https://github.com/camiloholguin/gatsby-portfolio
  description: >
    Portfolio site using GatsbyJS and WordPress REST API.
  categories:
    - WordPress
    - Portfolio
    - Web Development
  built_by: Camilo Holguin
  built_by_url: https://camiloholguin.me
  featured: false
- title: Bennett Hardwick
  url: https://bennetthardwick.com
  main_url: https://bennetthardwick.com
  description: >
    The personal website and blog of Bennett Hardwick, an Australian software developer and human being.
  categories:
    - Blog
    - Programming
    - Technology
  source_url: https://github.com/bennetthardwick/website
  built_by: Bennett Hardwick
  built_by_url: https://bennetthardwick.com
  featured: false
- title: Sindhuka
  url: https://sindhuka.org/
  main_url: https://sindhuka.org/
  description: >
    Official website of the Sindhuka initiative, a sustainable farmers' network in Nepal.
  categories:
    - Business
    - Community
    - Government
    - Marketing
  source_url: https://github.com/Polcius/sindhuka-serif
  built_by: Pol Milian
  built_by_url: https://github.com/Polcius/
  featured: false
- title: ERS HCL Open Source Portal
  url: https://ers-hcl.github.io/
  main_url: https://ers-hcl.github.io/
  description: >
    Official site for ERS-HCL GitHub organizational site. This is a hybrid app with static and dynamic content, providing a details of the open source projects, initiatives, innovation ideas within ERS-HCL. It pulls data from various data sources including GitHub APIs, MDX based blog posts, excel files. It also hosts an ideas app that is based on Firebase.
  categories:
    - Open Source
    - Blog
    - Technology
    - Web Development
    - Community
    - Documentation
  source_url: https://github.com/ERS-HCL/gatsby-ershcl-app
  built_by: Tarun Kumar Sukhu
  built_by_url: https://github.com/tsukhu
- title: Sandbox
  url: https://www.sandboxneu.com/
  main_url: https://www.sandboxneu.com/
  source_url: https://github.com/sandboxneu/sandboxneu.com
  description: >
    Official website of Sandbox, a Northeastern University student group that builds software for researchers.
  categories:
    - Marketing
  built_by: Sandbox at Northeastern
  built_by_url: https://github.com/sandboxneu/
  featured: false
- title: Accessible App
  main_url: https://accessible-app.com
  url: https://accessible-app.com
  source_url: https://github.com/accessible-app/accessible-app_com
  description: >
    Learn how to build inclusive web applications and Single Page Apps in modern JavaScript frameworks. This project collects strategies, links, patterns and plugins for React, Vue and Angular.
  categories:
    - Accessibility
    - Web Development
    - JavaScript
  built_by: Marcus Herrmann
  built_by_url: https://marcus.io
  featured: false
- title: PygmalionPolymorph
  url: https://pygmalionpolymorph.com
  main_url: https://pygmalionpolymorph.com
  source_url: https://github.com/PygmalionPolymorph/portfolio
  description: >
    Portfolio of artist, musician and developer PygmalionPolymorph.
  categories:
    - Portfolio
    - Gallery
    - Music
    - Photography
    - Web Development
  built_by: PygmalionPolymorph
  built_by_url: https://pygmalionpolymorph.com
  featured: false
- title: Gonzalo Nuñez Photographer
  main_url: https://www.gonzalonunez.com
  url: https://www.gonzalonunez.com
  description: >
    Website for Cancun based destination wedding photographer Gonzalo Nuñez. Site built with GatsbyJS, WordPress API and Netlify.
  categories:
    - Photography
    - Portfolio
    - WordPress
  built_by: Miguel Mayo
  built_by_url: https://www.miguelmayo.com
  featured: false
- title: Element 84
  main_url: https://www.element84.com
  url: https://www.element84.com
  description: >
    Element 84 is software engineering and design firm that helps companies and government agencies solve problems using remote sensing, life sciences, and transportation data in the cloud.
  categories:
    - Agency
    - Blog
    - Business
    - Consulting
    - Data
    - Design
    - Government
    - Portfolio
    - Programming
    - Science
    - Technology
    - User Experience
    - Web Development
- title: Measures for Justice
  main_url: https://www.measuresforjustice.org
  url: https://www.measuresforjustice.org
  description: >
    Measures for Justice gathers criminal justice data at the county level and makes it available on a free public Data Portal. Site rebuilt from scratch with GatsbyJS.
  categories:
    - Nonprofit
    - Marketing
  featured: false
- title: Raconteur Agency
  main_url: https://www.raconteur.net/agency
  url: https://www.raconteur.net/agency
  description: >
    Raconteur Agency is a London-based content marketing agency for B2B brands. We have rebuilt their site with Gatsby v2 using their existing WordPress backend as the data source. By switching from WordPress to GatsbyJS we have achieved a 200%+ improvement in page load times and went from a Lighthouse performance score of 49 to 100.
  categories:
    - Agency
    - Marketing
    - WordPress
  built_by: Jacob Herper
  built_by_url: https://herper.io
  featured: false
- title: GreenOrbit
  main_url: https://greenorbit.com/
  url: https://greenorbit.com/
  description: >
    Cloud-based intranet software. Get your people going with everything you need, built in.
  categories:
    - Business
    - App
    - Productivity
    - Technology
  built_by: Effective Digital
  built_by_url: https://effective.digital/
- title: Purple11
  main_url: https://purple11.com/
  url: https://purple11.com/
  description: >
    Purple11 is a site for photography and photo retouching tips and tricks.
  categories:
    - Blog
    - Photography
  built_by: Sébastien Noël
  built_by_url: https://blkfuel.com/
  featured: false
- title: PerfReviews
  main_url: https://perf.reviews/
  url: https://perf.reviews/
  source_url: https://github.com/PerfReviews/PerfReviews
  description: >
    The best content about web performance in spanish language.
  categories:
    - Web Development
  built_by: Joan León & José M. Pérez
  built_by_url: https://perf.reviews/nosotros/
  featured: false
- title: Un Backend - Blog
  main_url: https://www.unbackend.pro/
  url: https://www.unbackend.pro/
  description: >
    The personal website and blog of Camilo Ramírez, a backend developer :).
  categories:
    - Blog
    - Programming
    - Technology
  source_url: https://github.com/camilortte/camilortte.github.com
  built_by: Camilo Ramírez
  built_by_url: https://www.unbackend.pro/about
  featured: false
- title: Hitesh Vaghasiya
  main_url: https://hiteshvaghasiya.com/
  url: https://hiteshvaghasiya.com/
  description: >
    This is Hitesh Vaghasiya's blog. This blog is help you an E-Commerce like Magento, Shopify, and BigCommece.
  categories:
    - Blog
    - Programming
    - Technology
    - Web Development
  built_by: Hitesh Vaghasiya
  built_by_url: https://hiteshvaghasiya.com/
  featured: false
- title: Aditus
  main_url: https://www.aditus.io
  url: https://www.aditus.io
  description: >
    Aditus is the accessibility tool for your team. We help teams build accessible websites and products.
  categories:
    - Accessibility
    - Education
  built_by: Aditus
  built_by_url: https://www.aditus.io
  featured: false
- title: Ultra Config
  main_url: https://ultraconfig.com.au/
  url: https://ultraconfig.com.au/ultra-config-generator/
  description: >
    Ultra Config Generator is a software application for Network Engineers to efficiently manage their network infrastructure.
  categories:
    - Blog
    - Technology
  built_by: Ultra Config
  built_by_url: https://ultraconfig.com.au/
  featured: false
- title: Malice
  main_url: https://malice.fr/
  url: https://malice.fr/
  description: >
    Malice is a cyber-training  platform for learning, validating and improving security related skills through simulated scenarios and challenges.
  categories:
    - Security
    - Technology
  built_by: Sysdream
  built_by_url: https://sysdream.com/
  featured: false
- title: Nash
  main_url: https://nash.io/
  url: https://nash.io/
  description: >
    Nash is a decentralized platform for trading, payment and other financial services. Our goal is to bring distributed finance to everyone by making blockchain technology fast and easy to use. We employ an off-chain engine to match trades rapidly, but never take control of customers’ assets. Our intuitive interface offers easy access to a range of trading, payment and investment functions.
  categories:
    - Portfolio
    - Security
    - Technology
  built_by: Andrej Gajdos
  built_by_url: https://andrejgajdos.com/
  featured: false
- title: Axel Fuhrmann
  url: https://axelfuhrmann.com
  main_url: https://axelfuhrmann.com
  source_url: https://github.com/afuh/axelfuhrmann.com
  description: >
    Personal portfolio.
  categories:
    - Portfolio
    - Freelance
    - Web Development
  featured: false
- title: Alaina Viau
  url: https://www.alainaviau.com
  main_url: https://www.alainaviau.com
  description: >
    Official website of Canadian opera director, creator, and producer Alaina Viau. Site designed by Stephen Bell.
  categories:
    - Portfolio
    - Music
  built_by: Michael Uloth
  built_by_url: "https://www.michaeluloth.com"
- title: Alison Moritz
  url: https://www.alisonmoritz.com
  main_url: https://www.alisonmoritz.com
  description: >
    Official website of American stage director Alison Moritz. Site designed by Stephen Bell.
  categories:
    - Portfolio
    - Music
  built_by: Michael Uloth
  built_by_url: "https://www.michaeluloth.com"
- title: Luke Secomb Digital
  url: https://lukesecomb.digital
  main_url: https://lukesecomb.digital
  source_url: https://github.com/lukethacoder/luke-secomb-simple
  description: >
    A simple portfolio site built using TypeScript, Markdown and React Spring.
  categories:
    - Portfolio
    - Web Development
  built_by: Luke Secomb
  built_by_url: https://lukesecomb.digital
  featured: false
- title: We are Brew
  url: https://www.wearebrew.co.uk
  main_url: https://www.wearebrew.co.uk
  description: >
    Official website for Brew, a Birmingham based Digital Marketing Agency.
  categories:
    - Portfolio
    - Web Development
    - Agency
    - Marketing
  built_by: Brew Digital
  built_by_url: https://www.wearebrew.co.uk
- title: Global City Data
  main_url: https://globalcitydata.com
  url: https://globalcitydata.com
  source_url: https://github.com/globalcitydata/globalcitydata
  description: >
    Global City Data is an open, easily browsable platform to showcase peer-reviewed urban datasets and models created by different research groups.
  categories:
    - Education
    - Open Source
  built_by: Rafi Barash
  built_by_url: https://rafibarash.com
  featured: false
- title: Submittable
  url: https://www.submittable.com
  main_url: https://www.submittable.com
  description: >
    Submissions made simple. Submittalbe is a cloud-based submissions manager that lets you accept, review, and make decisions on any kind of digital content.
  categories:
    - Technology
    - Marketing
  built_by: Genevieve Crow
  built_by_url: https://github.com/g-crow
- title: Appmantle
  main_url: https://appmantle.com
  url: https://appmantle.com
  description: >
    Appmantle is a new way of creating apps. A complete modern app that you build yourself quickly & easily, without programming knowledge.
  categories:
    - App
    - Marketing
    - Landing Page
    - Mobile Development
    - Technology
  built_by: Appmantle
  built_by_url: https://appmantle.com
  featured: false
- title: Acto
  main_url: https://www.acto.dk/
  url: https://www.acto.dk/
  description: >
    Tomorrows solutions - today. Acto is an innovative software engineering company, providing your business with high-quality, scalable and maintainable software solutions, to make your business shine.
  categories:
    - Agency
    - Technology
    - Web Development
    - Mobile Development
  built_by: Acto
  built_by_url: https://www.acto.dk/
- title: Gatsby GitHub Stats
  url: https://gatsby-github-stats.netlify.com
  main_url: https://gatsby-github-stats.netlify.com
  source_url: https://github.com/lannonbr/gatsby-github-stats/
  description: >
    Statistics Dashboard for Gatsby GitHub repository
  categories:
    - Data
  built_by: Benjamin Lannon
  built_by_url: https://lannonbr.com
  featured: false
- title: Graphic Intuitions
  url: https://www.graphicintuitions.com/
  main_url: https://www.graphicintuitions.com/
  description: >
    Digital marketing agency located in Morris, Manitoba.
  categories:
    - Agency
    - Web Development
    - Marketing
  featured: false
- title: Smooper
  url: https://www.smooper.com/
  main_url: https://www.smooper.com/
  description: >
    We connect you with digital marketing experts for 1 on 1 consultation sessions
  categories:
    - Marketing
    - Directory
  featured: false
- title: Lesley Barber
  url: https://www.lesleybarber.com/
  main_url: https://www.lesleybarber.com/
  description: >
    Official website of Canadian film composer Lesley Barber.
  categories:
    - Portfolio
    - Music
  built_by: Michael Uloth
  built_by_url: https://www.michaeluloth.com
- title: Timeline of Terror
  main_url: https://timelineofterror.org/
  url: https://timelineofterror.org/
  source_url: https://github.com/Symbitic/timeline-of-terror
  description: >
    Complete guide to the events of September 11, 2001.
  categories:
    - Directory
    - Government
  built_by: Alex Shaw
  built_by_url: https://github.com/Symbitic/
  featured: false
- title: Pill Club
  url: https://thepillclub.com
  main_url: https://thepillclub.com
  description: >
    Zero Copay With Insurance + Free Shipping + Bonus Gifts + Online Delivery – Birth Control Delivery and Prescription
  categories:
    - Marketing
    - Healthcare
  built_by: Pill Club
  built_by_url: https://thepillclub.com
- title: myweekinjs
  url: https://www.myweekinjs.com/
  main_url: https://www.myweekinjs.com/
  source_url: https://github.com/myweekinjs/public-website
  description: >
    Challenge to create and/or learn something new in JavaScript each week.
  categories:
    - Blog
  built_by: Adriaan Janse van Rensburg
  built_by_url: https://github.com/HurricaneInteractive/
  featured: false
- title: The Edit Suite
  main_url: https://www.theeditsuite.com.au/
  url: https://www.theeditsuite.com.au/
  source_url: https://thriveweb.com.au/portfolio/the-edit-suite/
  description: >-
    The Edit Suite is an award winning video production and photography company based out of our Mermaid Beach studio on the Gold Coast of Australia but we also have the ability to work mobile from any location.
  categories:
    - Photography
    - Marketing
  built_by: Thrive Team - Gold Coast
  built_by_url: https://thriveweb.com.au/
  featured: false
- title: CarineRoitfeld
  main_url: https://www.carineroitfeld.com/
  url: https://www.carineroitfeld.com/
  description: >
    Online shop for Carine Roitfeld parfume
  categories:
    - eCommerce
  built_by: Ask Phill
  built_by_url: https://askphill.com
- title: EngineHub.org
  url: https://enginehub.org
  main_url: https://enginehub.org
  source_url: https://github.com/EngineHub/enginehub-website
  description: >
    The landing pages for EngineHub, the organisation behind WorldEdit, WorldGuard, CraftBook, and more
  categories:
    - Landing Page
    - Technology
    - Open Source
  built_by: Matthew Miller
  built_by_url: https://matthewmiller.dev
- title: Goulburn Physiotherapy
  url: https://www.goulburnphysiotherapy.com.au/
  main_url: https://www.goulburnphysiotherapy.com.au/
  description: >
    Goulburn Physiotherapy is a leader in injury prevention, individual and community health, and workplace health solutions across Central Victoria.
  categories:
    - Blog
    - Healthcare
  built_by: KiwiSprout
  built_by_url: https://kiwisprout.nz/
  featured: false
- title: TomTom Traffic Index
  main_url: https://www.tomtom.com/en_gb/traffic-index/
  url: https://www.tomtom.com/en_gb/traffic-index/
  description: >
    The TomTom Traffic Index provides drivers, city planners, auto manufacturers and policy makers with unbiased statistics and information about congestion levels in 403 cities across 56 countries on 6 continents.
  categories:
    - Travel
    - Data
  built_by: TomTom
  built_by_url: https://tomtom.com
  featured: false
- title: PrintAWorld | A 3D Printing and Fabrication Company
  main_url: https://prtwd.com/
  url: https://prtwd.com/
  description: >
    PrintAWorld is a NYC based fabrication and manufacturing company that specializes in 3D printing, 3D scanning, CAD Design,
    laser cutting, and rapid prototyping. We help artists, agencies and engineers turn their ideas into its physical form.
  categories:
    - Business
  featured: false
- title: Asjas
  main_url: https://asjas.co.za
  url: https://asjas.co.za/blog
  source_url: https://github.com/Asjas/Personal-Webpage
  description: >
    This is a website built with Gatsby v2 that uses Netlify CMS and Gatsby-MDX as a blog (incl. portfolio page).
  categories:
    - Web Development
    - Blog
    - Portfolio
  built_by: A-J Roos
  built_by_url: https://twitter.com/_asjas
  featured: false
- title: Glug-Infinite
  main_url: https://gluginfinite.github.io
  url: https://gluginfinite.github.io
  source_url: https://github.com/crstnmac/glug
  description: >
    This is a website built with Gatsby v2 that is deployed on GitHub using GitHub Pages and Netlify.
  categories:
    - Web Development
    - Blog
    - Portfolio
    - Agency
  built_by: Criston Macarenhas
  built_by_url: https://github.com/crstnmac
  featured: false
- title: The State of CSS Survey
  main_url: https://stateofcss.com/
  url: https://stateofcss.com/
  source_url: https://github.com/StateOfJS/state-of-css-2019
  description: >
    Annual CSS survey, brother of The State of JS Survey.
  categories:
    - Web Development
  built_by: Sacha Greif & Contribs
  built_by_url: https://github.com/StateOfJS
  featured: false
- title: Bytom Blockchain
  url: https://bytom.io/
  main_url: https://bytom.io/
  source_url: https://github.com/bytomlabs/bytom.io
  description: >
    Embrace the New Era of Bytom Blockchain
  categories:
    - Finance
    - Open Source
    - Technology
  built_by: Bytom Foundation
  built_by_url: https://bytom.io/
  featured: false
- title: Oerol Festival
  url: https://www.oerol.nl/nl/
  main_url: https://www.oerol.nl/en/
  description: >
    Oerol is a cultural festival on the island of Terschelling in the Netherlands that is held annually in June.
    The ten-day festival is focused on live, public theatre as well as music and visual arts.
  categories:
    - Event
    - Entertainment
  built_by: Oberon
  built_by_url: https://oberon.nl/
  featured: false
- title: Libra
  main_url: "https://libra.org/"
  url: "https://libra.org/"
  description: Libra's mission is to enable a simple global currency and financial infrastructure that empowers billions of people.
  featured: false
  categories:
    - Open Source
    - Technology
    - Finance
- title: Riffy Blog
  main_url: https://blog.rayriffy.com/
  url: https://blog.rayriffy.com/
  source_url: https://github.com/rayriffy/rayriffy-blog
  description: >
    Riffy Blog is async based beautiful highly maintainable site built by using Gatsby v2 with SEO optimized.
  categories:
    - Web Development
    - Blog
    - Open Source
    - Technology
    - Music
    - SEO
  built_by: Phumrapee Limpianchop
  built_by_url: https://rayriffy.com/
  featured: false
- title: The Coffee Collective
  url: https://coffeecollective.dk
  main_url: https://coffeecollective.dk
  description: >
    The Coffee Collective website is a JAM-stack based, multilingual, multi currency website/shop selling coffee, related products and subscriptions.
  categories:
    - eCommerce
    - Food
  built_by: Remotely (Anders Hallundbæk)
  built_by_url: https://remotely.dk
  featured: false
- title: Leadership Development International
  url: https://ldi.global
  main_url: https://ldi.global
  description: >
    A DatoCMS-backed site for an education and training company based in the US, China and the UAE.
  categories:
    - Education
    - Nonprofit
  built_by: Grant Holle
  built_by_url: https://grantholle.com
  featured: false
- title: Canvas 1839
  main_url: "https://www.canvas1839.com/"
  url: "https://www.canvas1839.com/"
  description: >-
    Online store for Canvas 1839 products, including pharmacological-grade CBD oil and relief cream.
  categories:
    - eCommerce
    - Marketing
  built_by: Corey Ward
  built_by_url: "http://www.coreyward.me/"
- title: Sparkle Stories
  main_url: "https://app.sparklestories.com/"
  url: "https://app.sparklestories.com/"
  description: >-
    Sparkle Stories is a streaming audio platform for children with over 1,200 original audio stories.
  categories:
    - App
    - Education
  built_by: Corey Ward
  built_by_url: "http://www.coreyward.me/"
- title: nehalist.io
  main_url: https://nehalist.io
  url: https://nehalist.io
  description: >
    nehalist.io is a blog about software development, technology and all that kind of geeky stuff.
  categories:
    - Blog
    - Web Development
    - Open Source
  built_by: Kevin Hirczy
  built_by_url: https://nehalist.io
  featured: false
- title: March and Ash
  main_url: https://marchandash.com/
  url: https://marchandash.com/
  description: >-
    March and Ash is a customer-focused, licensed cannabis dispensary located in Mission Valley.
  categories:
    - eCommerce
    - Business
    - Blog
  built_by: Blueyellow
  built_by_url: https://blueyellow.io/
  featured: false
- title: T Two Industries
  description: >
    T Two Industries is a manufacturing company specializing in building custom truck decks, truck bodies, and trailers.
  main_url: https://www.ttwo.ca
  url: https://www.ttwo.ca
  categories:
    - Business
  built_by: https://www.t2.ca
  built_by_url: https://www.t2.ca
  featured: false
- title: Cali's Finest Landscaping
  url: https://www.calisfinestlandscaping.com/
  main_url: https://www.calisfinestlandscaping.com/
  description: >
    A team of hard-working, quality-obsessed landscaping professionals looking to take dreams and transform them into reality.
  categories:
    - Business
  built_by: David Krasniy
  built_by_url: http://dkrasniy.com
  featured: false
- title: Vazco
  url: https://www.vazco.eu
  main_url: https://www.vazco.eu
  description: >
    Vazco works for clients from all around the world in future-proof technologies and help them build better products.
  categories:
    - Agency
    - Web Development
    - Blog
    - Business
    - Technology
  built_by: Vazco
  built_by_url: https://www.vazco.eu
  featured: false
- title: Major League Eating
  main_url: https://majorleagueeating.com
  url: https://majorleagueeating.com
  description: >
    Major League Eating is the professional competitive eating organization that runs the Nathan’s Famous Coney Island Hot Dog eating contest on July 4th, among other eating events.
  categories:
    - Entertainment
    - Sports
  built_by: Carmen Cincotti
  built_by_url: https://github.com/ccincotti3
  featured: false
- title: APIs You Won't Hate
  url: https://apisyouwonthate.com/blog
  main_url: https://apisyouwonthate.com
  source_url: http://github.com/apisyouwonthate/apisyouwonthate.com
  description: >
    API development is a topic very close to our hearts. APIs You Won't Hate is a team and community dedicated to learning, writing, sharing ideas and bettering understanding of API practices. Together we can erradicate APIs we hate.
  categories:
    - Blog
    - Education
    - eCommerce
    - API
    - Community
    - Learning
    - Open Source
    - Technology
    - Web Development
  built_by: Mike Bifulco
  built_by_url: https://github.com/mbifulco
  featured: false
- title: Sankarsan Kampa
  main_url: "https://traction.one"
  url: "https://traction.one"
  description: Full time programmer, part time gamer, exploring the details of programmable systems and how to stretch their capabilities.
  featured: false
  categories:
    - Portfolio
    - Freelance
- title: AwesomeDocs
  main_url: "https://awesomedocs.traction.one/"
  url: "https://awesomedocs.traction.one/install"
  source_url: "https://github.com/AwesomeDocs/website"
  description: An awesome documentation website generator!
  featured: false
  categories:
    - Open Source
    - Web Development
    - Technology
    - Documentation
  built_by: Sankarsan Kampa
  built_by_url: "https://traction.one"
- title: Prism Programming Language
  main_url: "https://prism.traction.one/"
  url: "https://prism.traction.one/"
  source_url: "https://github.com/PrismLang/website"
  description: Interpreted, high-level, programming language.
  featured: false
  categories:
    - Programming
    - Open Source
    - Technology
    - Documentation
  built_by: Sankarsan Kampa
  built_by_url: "https://traction.one"
- title: Arnondora
  main_url: "https://arnondora.in.th/"
  url: "https://arnondora.in.th/"
  source_url: "https://github.com/arnondora/arnondoraBlog"
  description: Arnondora is a personal blog by Arnon Puitrakul
  categories:
    - Blog
    - Programming
    - Technology
  built_by: Arnon Puitrakul
  built_by_url: "https://arnondora.in.th/"
  featured: false
- title: KingsDesign
  url: "https://www.kingsdesign.com.au/"
  main_url: "https://www.kingsdesign.com.au/"
  description: KingsDesign is a Hobart based web design and development company. KingsDesign creates, designs, measures and improves web based solutions for businesses and organisations across Australia.
  categories:
    - Agency
    - Technology
    - Portfolio
    - Consulting
    - User Experience
  built_by: KingsDesign
  built_by_url: "https://www.kingsdesign.com.au"
- title: EasyFloh | Easy Flows for all
  url: "https://www.easyfloh.com"
  main_url: "https://www.easyfloh.com"
  description: >
    EasyFloh is for creating simple flows for your organisation. An organisation
    can design own flows with own stages.
  categories:
    - Business
    - Landing Page
  built_by: Vikram Aroskar
  built_by_url: "https://medium.com/@vikramaroskar"
  featured: false
- title: Home Alarm Report
  url: https://homealarmreport.com/
  main_url: https://homealarmreport.com/
  description: >
    Home Alarm Report is dedicated to helping consumers make informed decisions
    about home security solutions. The site was easily migrated from a legacy WordPress
    installation and the dev team chose Gatsby for its site speed and SEO capabilities.
  categories:
    - Blog
    - Business
    - SEO
    - Technology
  built_by: Centerfield Media
  built_by_url: https://www.centerfield.com
- title: Just | FX for treasurers
  url: "https://www.gojust.com"
  main_url: "https://www.gojust.com"
  description: >
    Just provides a single centralized view of FX for corporate treasurers. See interbank market prices, and access transaction cost analysis.
  categories:
    - Finance
    - Technology
  built_by: Bejamas
  built_by_url: "https://bejamas.io/"
  featured: false
- title: Bureau for Good | Nonprofit branding, web and print communications
  url: "https://www.bureauforgood.com"
  main_url: "https://www.bureauforgood.com"
  description: >
    Bureau for Good helps nonprofits explain why they matter across digital & print media. Bureau for Good crafts purpose-driven identities, websites & print materials for changemakers.
  categories:
    - Nonprofit
    - Agency
    - Design
  built_by: Bejamas
  built_by_url: "https://bejamas.io/"
  featured: false
- title: Atelier Cartier Blumen
  url: "https://www.ateliercartier.ch"
  main_url: "https://www.ateliercartier.ch"
  description: >
    Im schönen Kreis 6 in Zürich kreiert Nicole Cartier Blumenkompositionen anhand Charaktereigenschaften oder Geschichten zur Person an. Für wen ist Dein Blumenstrauss gedacht? Einzigartige Floristik Blumensträusse, Blumenabos, Events, Shootings. Site designed by https://www.stolfo.co
  categories:
    - eCommerce
    - Design
  built_by: Bejamas
  built_by_url: "https://bejamas.io/"
  featured: false
- title: Veronym – Cloud Security Service Provider
  url: "https://www.veronym.com"
  main_url: "https://www.veronym.com"
  description: >
    Veronym is securing your digital transformation. A comprehensive Internet security solution for business. Stay safe no matter how, where and when you connect.
  categories:
    - Security
    - Technology
    - Business
  built_by: Bejamas
  built_by_url: "https://bejamas.io/"
  featured: false
- title: Devahoy
  url: "https://devahoy.com/"
  main_url: "https://devahoy.com/"
  description: >
    Devahoy is a personal blog written in Thai about software development.
  categories:
    - Blog
    - Programming
  built_by: Chai Phonbopit
  built_by_url: "https://github.com/phonbopit"
  featured: false
- title: Venus Lover
  url: https://venuslover.com
  main_url: https://venuslover.com
  description: >
    Venus Lover is a mobile app for iOS and Android so you can read your daily horoscope and have your natal chart, including the interpretation of the ascendant, planets, houses and aspects.
  categories:
    - App
    - Consulting
    - Education
    - Landing Page
- title: Write/Speak/Code
  url: https://www.writespeakcode.com/
  main_url: https://www.writespeakcode.com/
  description: >
    Write/Speak/Code is a non-profit on a mission to promote the visibility and leadership of technologists with marginalized genders through peer-led professional development.
  categories:
    - Community
    - Nonprofit
    - Open Source
    - Conference
  built_by: Nicola B.
  built_by_url: https://www.linkedin.com/in/nicola-b/
  featured: false
- title: Daniel Spajic
  url: https://danieljs.tech/
  main_url: https://danieljs.tech/
  source_url: https://github.com/dspacejs/portfolio
  description: >
    Passionate front-end developer with a deep, yet diverse skillset.
  categories:
    - Portfolio
    - Programming
    - Freelance
  built_by: Daniel Spajic
  featured: false
- title: Cosmotory
  url: https://cosmotory.netlify.com/
  main_url: https://cosmotory.netlify.com/
  description: >
    This is the educational blog containing various courses,learning materials from various authors from all over the world.
  categories:
    - Blog
    - Community
    - Nonprofit
    - Open Source
    - Education
  built_by: Hanishraj B Rao.
  built_by_url: https://hanishrao.netlify.com/
  featured: false
- title: Armorblox | Security Powered by Understanding
  url: https://www.armorblox.com
  main_url: https://www.armorblox.com
  description: >
    Armorblox is a venture-backed stealth cybersecurity startup, on a mission to build a game-changing enterprise security platform.
  categories:
    - Security
    - Technology
    - Business
  built_by: Bejamas
  built_by_url: https://bejamas.io
  featured: false
- title: Mojo
  url: https://www.mojo.is
  main_url: https://www.mojo.is/
  description: >
    We help companies create beautiful digital experiences
  categories:
    - Agency
    - Technology
    - Consulting
    - User Experience
    - Web Development
  featured: false
- title: Marcel Hauri
  url: https://marcelhauri.ch/
  main_url: https://marcelhauri.ch/
  description: >
    Marcel Hauri is an award-winning Magento developer and e-commerce specialist.
  categories:
    - Portfolio
    - Blog
    - Programming
    - Community
    - Open Source
    - eCommerce
  built_by: Marcel Hauri
  built_by_url: https://marcelhauri.ch
  featured: false
- title: Projektmanagementblog
  url: https://www.projektmanagementblog.de
  main_url: https://www.projektmanagementblog.de/
  source_url: https://github.com/StephanWeinhold/pmblog
  description: >
    Thoughts about modern project management. Built with Gatsby and Tachyons, based on Advanced Starter.
  categories:
    - Blog
  built_by: Stephan Weinhold
  built_by_url: https://stephanweinhold.com/
  featured: false
- title: Anthony Boyd Graphics
  url: https://www.anthonyboyd.graphics/
  main_url: https://www.anthonyboyd.graphics/
  description: >
    Free Graphic Design Resources by Anthony Boyd
  categories:
    - Portfolio
  built_by: Anthony Boyd
  built_by_url: https://www.anthonyboyd.com/
  featured: false
- title: Relocation Hero
  url: https://relocationhero.com
  main_url: https://relocationhero.com
  description: >
    Blog with FAQs related to Germany relocation. Built with Gatsby.
  categories:
    - Blog
    - Consulting
    - Community
  featured: false
- title: Zoe Rodriguez
  url: https://zoerodrgz.com
  main_url: https://zoerodrgz.com
  description: >
    Portfolio for Los Angeles-based designer Zoe Rodriguez. Built with Gatsby.
  categories:
    - Portfolio
    - Design
  built_by: Chase Ohlson
  built_by_url: https://chaseohlson.com
  featured: false
- title: TriActive USA
  url: https://triactiveusa.com
  main_url: https://triactiveusa.com
  description: >
    Website and blog for TriActive USA. Built with Gatsby.
  categories:
    - Landing Page
    - Business
  built_by: Chase Ohlson
  built_by_url: https://chaseohlson.com
- title: LaunchDarkly
  url: https://launchdarkly.com/
  main_url: https://launchdarkly.com/
  description: >
    LaunchDarkly is the feature management platform that software teams use to build better software, faster.
  categories:
    - Technology
    - Marketing
  built_by: LaunchDarkly
  built_by_url: https://launchdarkly.com/
  featured: false
- title: Arpit Goyal
  url: https://arpitgoyal.com
  main_url: https://arpitgoyal.com
  source_url: https://github.com/92arpitgoyal/ag-blog
  description: >
    Blog and portfolio website of a Front-end Developer turned Product Manager.
  categories:
    - Blog
    - Portfolio
    - Technology
    - User Experience
  built_by: Arpit Goyal
  built_by_url: https://twitter.com/_arpitgoyal
  featured: false
- title: Portfolio of Cole Townsend
  url: https://twnsnd.co
  main_url: https://twnsnd.co
  description: Portfolio of Cole Townsend, Product Designer
  categories:
    - Portfolio
    - User Experience
    - Web Development
    - Design
  built_by: Cole Townsend
  built_by_url: https://twitter.com/twnsndco
- title: Jana Desomer
  url: https://www.janadesomer.be/
  main_url: https://www.janadesomer.be/
  description: >
    I'm Jana, a digital product designer with coding skills, based in Belgium
  categories:
    - Portfolio
  built_by: Jana Desomer Designer/Developer
  built_by_url: https://www.janadesomer.be/
  featured: false
- title: Carbon8 Regenerative Agriculture
  url: https://www.carbon8.org.au/
  main_url: https://www.carbon8.org.au/
  description: >
    Carbon8 is a Not for Profit charity that supports Aussie farmers to transition to regenerative agriculture practices and rebuild the carbon (organic matter) in their soil from 1% to 8%.
  categories:
    - Nonprofit
    - eCommerce
  built_by: Little & Big
  built_by_url: "https://www.littleandbig.com.au/"
  featured: false
- title: Reactgo blog
  url: https://reactgo.com/
  main_url: https://reactgo.com/
  description: >
    It provides tutorials & articles about modern open source web technologies such as react,vuejs and gatsby.
  categories:
    - Blog
    - Education
    - Programming
    - Web Development
  built_by: Sai gowtham
  built_by_url: "https://twitter.com/saigowthamr"
  featured: false
- title: City Springs
  url: https://citysprings.com/
  main_url: https://citysprings.com/
  description: >
    Sandy Springs is a city built on creative thinking and determination. They captured a bold vision for a unified platform to bring together new and existing information systems. To get there, the Sandy Springs communications team partnered with Mediacurrent on a new Drupal 8 decoupled platform architecture with a Gatsbyjs front end to power both the City Springs website and its digital signage network. Now, the Sandy Springs team can create content once and publish it everywhere.
  categories:
    - Community
    - Government
  built_by: Mediacurrent
  built_by_url: https://www.mediacurrent.com
  featured: false
- title: Behalf
  url: https://www.behalf.no/
  main_url: https://www.behalf.no/
  description: >
    Behalf is Norwegian based digital design agency.
  categories:
    - Agency
    - Portfolio
    - Business
    - Consulting
    - Design
    - Design System
    - Marketing
    - Web Development
    - User Experience
  built_by: Behalf
  built_by_url: https://www.behalf.no/
  featured: false
- title: Saxenhammer & Co.
  url: https://saxenhammer-co.com/
  main_url: https://saxenhammer-co.com/
  description: >
    Saxenhammer & Co. is a leading boutique investment bank in Continental Europe. The firm’s strong track record is comprised of the execution of 200 successful transactions across all major industries.
  categories:
    - Consulting
    - Finance
    - Business
  built_by: Axel Fuhrmann
  built_by_url: https://axelfuhrmann.com/
  featured: false
- title: UltronEle
  url: http://ultronele.com
  main_url: https://runbytech.github.io/ueofcweb/
  source_url: https://github.com/runbytech/ueofcweb
  description: >
    UltronEle is a light, fast, simple yet interesting serverless e-learning CMS based on GatsbyJS. It aims to provide a easy-use product for tutors, teachers, instructors from all kinks of fields with near-zero efforts to setup their own authoring tool and content publish website.
  categories:
    - Education
    - Consulting
    - Landing Page
    - Web Development
    - Open Source
    - Learning
  built_by: RunbyTech
  built_by_url: http://runbytech.co
  featured: false
- title: Nick Selvaggio
  url: https://nickgs.com/
  main_url: https://nickgs.com/
  description: >
    The personal website of Nick Selvaggio. Long Island based web developer, teacher, and technologist.
  categories:
    - Consulting
    - Programming
    - Web Development
  featured: false
- title: Free & Open Source Gatsby Themes by LekoArts
  main_url: "https://themes.lekoarts.de"
  url: "https://themes.lekoarts.de"
  source_url: "https://github.com/LekoArts/gatsby-themes/tree/master/www"
  built_by: LekoArts
  built_by_url: "https://github.com/LekoArts"
  description: >-
    Get high-quality and customizable Gatsby themes to quickly bootstrap your website! Choose from many professionally created and impressive designs with a wide variety of features and customization options. Use Gatsby Themes to take your project to the next level and let you and your customers take advantage of the many benefits Gatsby has to offer.
  categories:
    - Open Source
    - Directory
    - Marketing
    - Landing Page
  featured: false
- title: Lars Roettig
  url: https://larsroettig.dev/
  main_url: https://larsroettig.dev/
  description: >
    Lars Roettig is a Magento Maintainer and e-commerce specialist. On his Blog, he writes Software Architecture and Magento Development.
  categories:
    - Portfolio
    - Blog
    - Programming
    - Community
    - Open Source
    - eCommerce
  built_by: Lars Roettig
  built_by_url: https://larsroettig.dev/
  featured: false
- title: Cade Kynaston
  url: https://cade.codes
  main_url: https://cade.codes
  source_url: https://github.com/cadekynaston/gatsby-portfolio
  description: >
    Cade Kynaston's Portfolio
  categories:
    - Portfolio
  built_by: Cade Kynaston
  built_by_url: https://github.com/cadekynaston
  featured: false
- title: Growable Meetups
  url: https://www.growable.io/
  main_url: https://www.growable.io/
  description: >
    Growable - Events to Accelerate your career in Tech. Made with <3 with Gatsby, React & Netlify by Talent Point in London.
  categories:
    - Event
    - Technology
    - Education
    - Community
    - Conference
  built_by: Talent Point
  built_by_url: https://github.com/talent-point/
  featured: false
- title: Fantastic Metropolis
  main_url: https://fantasticmetropolis.com
  url: https://fantasticmetropolis.com
  description: >
    Fantastic Metropolis ran between 2001 and 2006, highlighting the potential of literary science fiction and fantasy.
  categories:
    - Entertainment
  built_by: Luis Rodrigues
  built_by_url: https://goblindegook.com
  featured: false
- title: Simon Koelewijn
  main_url: https://simonkoelewijn.nl
  url: https://simonkoelewijn.nl
  description: >
    Personal blog of Simon Koelewijn, where he blogs about UX, analytics and web development (in Dutch). Made awesome and fast by using Gatsby 2.x (naturally) and gratefully using Netlify and Netlify CMS.
  categories:
    - Freelance
    - Blog
    - Web Development
    - User Experience
  built_by: Simon Koelewijn
  built_by_url: https://simonkoelewijn.nl
  featured: false
- title: Raconteur Careers
  main_url: https://careers.raconteur.net
  url: https://careers.raconteur.net
  description: >
    Raconteur is a London-based publishing house and content marketing agency. We have built this careers portal Gatsby v2 with TypeScript, Styled-Components, React-Spring and Contentful.
  categories:
    - Media
    - Marketing
    - Landing Page
  built_by: Jacob Herper
  built_by_url: https://herper.io
  featured: false
- title: Frankly Steve
  url: https://www.franklysteve.com/
  main_url: https://www.franklysteve.com/
  description: >
    Wedding photography with all the hugs, tears, kisses, smiles, laughter, banter, kids up trees, friends in hedges.
  categories:
    - Photography
    - Portfolio
  built_by: Little & Big
  built_by_url: "https://www.littleandbig.com.au/"
  featured: false
- title: Eventos orellana
  description: >-
    We are a company dedicated to providing personalized and professional advice
    for the elaboration and coordination of social and business events.
  main_url: "https://eventosorellana.com/"
  url: "https://eventosorellana.com/"
  featured: false
  categories:
    - Gallery
  built_by: Ramón Chancay
  built_by_url: "https://ramonchancay.me/"
- title: DIA Supermercados
  main_url: https://dia.com.br
  url: https://dia.com.br
  description: >-
    Brazilian retailer subsidiary, with more than 1,100 stores in Brazil, focusing on low prices and exclusive DIA Products.
  categories:
    - Business
  built_by: CloudDog
  built_by_url: https://clouddog.com.br
  featured: false
- title: AntdSite
  main_url: https://antdsite.yvescoding.org
  url: https://antdsite.yvescoding.org
  description: >-
    A static docs generator based on Ant Design and GatsbyJs.
  categories:
    - Documentation
  built_by: Yves Wang
  built_by_url: https://antdsite.yvescoding.org
- title: AntV
  main_url: https://antv.vision
  url: https://antv.vision
  description: >-
    AntV is a new generation of data visualization technique from Ant Financial
  categories:
    - Documentation
  built_by: afc163
  built_by_url: https://github.com/afc163
- title: Fourpost
  url: https://www.fourpost.com
  main_url: https://www.fourpost.com
  description: >
    Fourpost is a shopping destination for today’s family that combines the best brands and experiences under one roof.
  categories:
    - Marketing
  built_by: Fourpost
  built_by_url: https://github.com/fourpost
  featured: false
- title: ReactStudy Blog
  url: https://elated-lewin-51cf0d.netlify.com
  main_url: https://elated-lewin-51cf0d.netlify.com
  description: >
    Belong to your own blog by gatsby
  categories:
    - Blog
  built_by: 97thjingba
  built_by_url: https://github.com/97thjingba
  featured: false
- title: George
  main_url: https://kind-mestorf-5a2bc0.netlify.com
  url: https://kind-mestorf-5a2bc0.netlify.com
  description: >
    shiny new web built with Gatsby
  categories:
    - Blog
    - Portfolio
    - Gallery
    - Landing Page
    - Design
    - Web Development
    - Open Source
    - Science
  built_by: George Davituri
  featured: false

- title: CEO amp
  main_url: https://www.ceoamp.com
  url: https://www.ceoamp.com
  description: >
    CEO amp is an executive training programme to amplify a CEO's voice in the media. This site was built with Gatsby v2, Styled-Components, TypeScript and React Spring.
  categories:
    - Consulting
    - Entrepreneurship
    - Marketing
    - Landing Page
  built_by: Jacob Herper
  built_by_url: https://herper.io
  featured: false
- title: QuantumBlack
  main_url: https://www.quantumblack.com/
  url: https://www.quantumblack.com/
  description: >
    We help companies use data to make distinctive, sustainable and significant improvements to their performance.
  categories:
    - Technology
    - Consulting
    - Data
    - Design
  built_by: Richard Westenra
  built_by_url: https://www.richardwestenra.com/
  featured: false
- title: Coffeeshop Creative
  url: https://www.coffeeshopcreative.ca
  main_url: https://www.coffeeshopcreative.ca
  description: >
    Marketing site for a Toronto web design and videography studio.
  categories:
    - Marketing
    - Agency
    - Design
    - Video
    - Web Development
  built_by: Michael Uloth
  built_by_url: https://www.michaeluloth.com
  featured: false
- title: Daily Hacker News
  url: https://dailyhn.com
  main_url: https://dailyhn.com
  description: >
    Daily Hacker News presents the top five stories from Hacker News daily.
  categories:
    - Entertainment
    - Design
    - Web Development
    - Technology
    - Science
  built_by: Joeri Smits
  built_by_url: https://joeri.dev
  featured: false
- title: Grüne Dresden
  main_url: https://ltw19dresden.de
  url: https://ltw19dresden.de
  description: >
    This site was built for the Green Party in Germany (Bündnis 90/Die Grünen) for their local election in Dresden, Saxony. The site was built with Gatsby v2 and Styled-Components.
  categories:
    - Government
    - Nonprofit
  built_by: Jacob Herper
  built_by_url: https://herper.io
- title: Gratsy
  url: https://gratsy.com/
  main_url: https://gratsy.com/
  description: >
    Gratsy: Feedback To Give Back
  categories:
    - Agency
    - Marketing
    - Landing Page
  built_by: Whalar
  built_by_url: https://whalar.com/
  featured: false
- title: deepThreads
  main_url: https://deepthreads.com
  url: https://deepthreads.com/
  description: >
    deepThreads is a shiny new website built with Gatsby v2.  We make art using deep learning along with print on demand providers to create some cool stuff!
  categories:
    - eCommerce
  built_by: Kyle Kitlinski
  built_by_url: http://github.com/k-kit
  featured: false
- title: Mill3 Studio
  main_url: https://mill3.studio/en/
  url: https://mill3.studio/en/
  description: >
    Our agency specializes in the analysis, strategy and development of digital products.
  categories:
    - Agency
    - Portfolio
  built_by: Mill3
  built_by_url: https://mill3.studio/en/
  featured: false
- title: Zellement
  main_url: https://www.zellement.com
  url: https://www.zellement.com
  description: >
    Online portfolio of Dan Farrow from Nottingham, UK.
  categories:
    - Portfolio
  built_by: Zellement
  built_by_url: https://www.zellement.com
  featured: false
- title: Fullstack HQ
  url: https://fullstackhq.com/
  main_url: https://fullstackhq.com/
  description: >
    Get immediate access to a battle-tested team of designers and developers on a pay-as-you-go monthly subscription.
  categories:
    - Agency
    - Consulting
    - Freelance
    - Marketing
    - Portfolio
    - Web Development
    - App
    - Business
    - Design
    - JavaScript
    - Technology
    - User Experience
    - Web Development
    - eCommerce
    - WordPress
  built_by: Fullstack HQ
  built_by_url: https://fullstackhq.com/
  featured: false
- title: Cantas
  main_url: https://www.cantas.co.jp
  url: https://www.cantas.co.jp
  description: >
    Cantas is digital marketing company in Japan.
  categories:
    - Business
    - Agency
  built_by: Cantas
  built_by_url: https://www.cantas.co.jp
  featured: false
- title: Sheringham Shantymen
  main_url: https://www.shantymen.com/
  url: https://www.shantymen.com/
  description: >
    The Sheringham Shantymen are a sea shanty singing group that raise money for the RNLI in the UK.
  categories:
    - Music
    - Community
    - Entertainment
    - Nonprofit
  built_by: Zellement
  built_by_url: https://www.zellement.com/
  featured: false
- title: WP Spark
  main_url: https://wpspark.io/
  url: https://wpspark.io/
  description: >
    Create blazing fast website with WordPress and our Gatsby themes.
  categories:
    - Agency
    - Community
    - Blog
    - WordPress
  built_by: wpspark
  built_by_url: https://wpspark.io/
- title: Ronald Langeveld
  description: >
    Ronald Langeveld's blog and Web Development portfolio website.
  main_url: "https://www.ronaldlangeveld.com"
  url: "https://www.ronaldlangeveld.com"
  categories:
    - Blog
    - Web Development
    - Freelance
    - Portfolio
    - Consulting
  featured: false
- title: Golfonaut
  description: >
    Golfonaut - Golf application for Apple Watch
  main_url: https://golfonaut.io
  url: https://golfonaut.io
  categories:
    - App
    - Sports
  featured: false
- title: Anton Sten - UX Lead/Design
  url: https://www.antonsten.com
  main_url: https://www.antonsten.com
  description: Anton Sten leads UX for design-driven companies.
  categories:
    - User Experience
    - Blog
    - Freelance
    - Portfolio
    - Consulting
    - Agency
    - Design
  featured: false
- title: Rashmi AP - Front-end Developer
  main_url: http://rashmiap.me
  url: http://rashmiap.me
  featured: false
  description: >
    Rashmi AP's Personal Portfolio Website
  source_url: https://github.com/rashmiap/personal-website-react
  categories:
    - Portfolio
    - Open Source
  built_by: Rashmi AP
  built_by_url: http://rashmiap.me
- title: OpenSourceRepos - Blogs for open source repositories
  main_url: https://opensourcerepos.com
  url: https://opensourcerepos.com
  featured: false
  description: >
    Open Source Repos is a blog site for explaining the architecture, code-walkthrough and key takeways for the GitHub repository. Out main aim to is to help more developers contribute to open source projects.
  source_url: https://github.com/opensourcerepos/blogs
  categories:
    - Open Source
    - Design
    - Design System
    - Blog
  built_by: OpenSourceRepos Team
  built_by_url: https://opensourcerepos.com
- title: Sheelah Brennan - Front-End/UX Engineer
  main_url: https://sheelahb.com
  url: https://sheelahb.com
  featured: false
  description: >
    Sheelah Brennan's web development blog
  categories:
    - Blog
    - Web Development
    - Design
    - Freelance
    - Portfolio
  built_by: Sheelah Brennan
- title: Delinx.Digital - Web and Mobile Development Agency based in Sofia, Bulgaria
  main_url: https://delinx.digital
  url: https://delinx.digital/solutions
  description: >
    Delinx.digital is a software development oriented digital agency based in Sofia, Bulgaria. We develop bespoke software solutions using  WordPress, WooCommerce, Shopify, eCommerce, React.js, Node.js, PHP, Laravel and many other technologies.
  categories:
    - Agency
    - Web Development
    - Design
    - eCommerce
    - WordPress
  featured: false
- title: Cameron Nuckols - Articles, Book Notes, and More
  main_url: https://nucks.co
  url: https://nucks.co
  description: >
    This site hosts all of Cameron Nuckols's writing on entrepreneurship, startups, money, fitness, self-education, and self-improvement.
  categories:
    - Blog
    - Entrepreneurship
    - Business
    - Productivity
    - Technology
    - Marketing
  featured: false
- title: Hayato KAJIYAMA - Portfolio
  main_url: "https://hyakt.dev"
  url: "https://hyakt.dev"
  source_url: "https://github.com/hyakt/hyakt.github.io"
  featured: false
  categories:
    - Portfolio
- title: Skirtcraft - Unisex Skirts with Large Pockets
  main_url: https://skirtcraft.com
  url: https://skirtcraft.com/products
  source_url: https://github.com/jqrn/skirtcraft-web
  description: >
    Skirtcraft sells unisex skirts with large pockets, made in the USA. Site built with TypeScript and styled-components, with Tumblr-sourced blog posts.
  categories:
    - eCommerce
    - Blog
  built_by: Joe Quarion
  built_by_url: https://github.com/jqrn
  featured: false
- title: Vermarc Sport
  main_url: https://www.vermarcsport.com/
  url: https://www.vermarcsport.com/
  description: >
    Vermarc Sport offers a wide range of cycle clothing, cycling jerseys, bib shorts, rain gear and accessories, as well for the summer, the mid-season (autumn / spring) and the winter.
  categories:
    - eCommerce
  built_by: BrikL
  built_by_url: https://github.com/Brikl
- title: Cole Ruche
  main_url: https://coleruche.com
  url: https://coleruche.com
  source_url: https://github.com/kingingcole/myblog
  description: >
    The personal website and blog for Emeruche "Cole" Ikenna, front-end web developer from Nigeria.
  categories:
    - Blog
    - Portfolio
  built_by: Emeruche "Cole" Ikenna
  built_by_url: https://twitter.com/cole_ruche
  featured: false
- title: Abhith Rajan - Coder, Blogger, Biker, Full Stack Developer
  main_url: https://www.abhith.net/
  url: https://www.abhith.net/
  source_url: https://github.com/Abhith/abhith.net
  description: >
    abhith.net is a portfolio website of Abhith Rajan, a full stack developer. Sharing blog posts, recommended videos, developer stories and services with the world through this site.
  categories:
    - Portfolio
    - Blog
    - Programming
    - Open Source
    - Technology
  built_by: Abhith Rajan
  built_by_url: https://github.com/Abhith
  featured: false
- title: Mr & Mrs Wilkinson
  url: https://thewilkinsons.netlify.com/
  main_url: https://thewilkinsons.netlify.com/
  source_url: https://github.com/davemullenjnr/the-wilkinsons
  description: >
    A one-page wedding photography showcase using Gatsby Image and featuring a lovely hero and intro section.
  categories:
    - Photography
  built_by: Dave Mullen Jnr
  built_by_url: https://davemullenjnr.co.uk
  featured: false
- title: Gopesh Gopinath - Full Stack JavaScript Developer
  url: https://www.gopeshgopinath.com
  main_url: https://www.gopeshgopinath.com
  source_url: https://github.com/GopeshMedayil/gopeshgopinath.com
  description: >
    Gopesh Gopinath's Personal Portfolio Website
  categories:
    - Portfolio
    - Open Source
  built_by: Gopesh Gopinath
  built_by_url: https://www.gopeshgopinath.com
  featured: false
- title: Misael Taveras - FrontEnd Developer
  url: https://taverasmisael.com
  main_url: https://taverasmisael.com
  source_url: https://github.com/taverasmisael/taverasmisael
  description: >
    Personal site and bloging about learning FrontEnd web development in spanish.
  categories:
    - Portfolio
    - Open Source
    - Blog
    - JavaScript
    - Web Development
  built_by: Misael Taveras
  built_by_url: https://taverasmisael.com
  featured: false
- title: Le Reacteur
  url: https://www.lereacteur.io/
  main_url: https://www.lereacteur.io/
  description: >
    Le Reacteur is the first coding bootcamp dedicated to web and mobile apps development (iOS/Android). We offer intensive sessions to train students in a short time (10 weeks). Our goal is to pass on to our students in less than 3 months what they would have learned in 2 years. To achieve this ambitious challenge, our training is based on learning JavaScript (Node.js, Express, ReactJS, React Native).
  categories:
    - JavaScript
    - Learning
    - Mobile Development
    - Web Development
  built_by: Farid Safi
  built_by_url: https://twitter.com/FaridSafi
  featured: false
- title: Cinch
  url: https://www.cinch.co.uk
  main_url: https://www.cinch.co.uk
  description: >
    Cinch is a hub for car supermarkets and dealers to show off their stock. The site only lists second-hand cars that are seven years old or younger, with less than 70,000 miles on the clock.
  categories:
    - Entrepreneurship
    - Business
  built_by: Somo
  built_by_url: https://www.somoglobal.com
  featured: false
- title: Recetas El Universo
  description: >-
    Recipes and videos with the best of Ecuadorian cuisine. 
    Collectable recipes from Diario El Universo.
  main_url: "https://recetas-eu.netlify.com/"
  url: "https://recetas-eu.netlify.com/"
  featured: false
  categories:
    - Blog
    - WordPress
    - Food
  built_by: Ramón Chancay
  built_by_url: "https://ramonchancay.me/"
- title: NuBrakes
  url: https://nubrakes.com/
  main_url: https://nubrakes.com/
  description: >
    NuBrakes is the mobile brake repair company that comes to you! We perform brake pad, caliper, and rotor replacement at your office, apartment or home!
  categories:
    - Business
    - Entrepreneurship
  featured: false
- title: Third and Grove
  url: https://www.thirdandgrove.com
  main_url: https://www.thirdandgrove.com
  source_url: https://github.com/thirdandgrove/tagd8_gatsby
  description: >
    A digital agency slaying the mundane one pixel at a time.
  categories:
    - Agency
    - Marketing
    - Open Source
    - Technology
  built_by: Third and Grove
  built_by_url: https://www.thirdandgrove.com
  featured: false
- title: Le Bikini
  url: https://lebikini.com
  main_url: https://lebikini.com
  description: >
    New website for Toulouse's most iconic concert hall.
  categories:
    - Music
  built_by: Antoine Rousseau
  built_by_url: https://antoine.rousseau.im
  featured: false
- title: Jimmy Truong's Portfolio
  url: https://jimmytruong.ca
  main_url: https://jimmytruong.ca
  description: >
    This porfolio is a complication of all projects done during my time at BCIT D3 (Digital Design and Development) program and after graduation.
  categories:
    - Portfolio
    - Web Development
  built_by: Jimmy Truong
  built_by_url: https://jimmytruong.ca
  featured: false
- title: Quick Stop Nicaragua
  main_url: https://quickstopnicaragua.com
  url: https://quickstopnicaragua.com
  description: >
    Convenience Store Website
  categories:
    - Food
  built_by: Gerald Martinez
  built_by_url: https://twitter.com/GeraldM_92
  featured: false
- title: XIEL
  main_url: https://xiel.dev
  url: https://xiel.dev
  source_url: https://github.com/xiel/xiel
  description: >
    I'm a freelance front-end developer from Berlin who creates digital experiences that everyone likes to use.
  categories:
    - Portfolio
    - Blog
  built_by: Felix Leupold
  built_by_url: https://twitter.com/xiel
  featured: false
- title: Nicaragua Best Guides
  main_url: https://www.nicaraguasbestguides.com
  url: https://www.nicaraguasbestguides.com
  description: >
    Full-Service Tour Operator and Destination Management Company (DMC)
  categories:
    - Agency
    - Travel
  built_by: Gerald Martinez
  built_by_url: https://twitter.com/GeraldM_92
  featured: false
- title: Thoughts and Stuff
  main_url: http://thoughtsandstuff.com
  url: http://thoughtsandstuff.com
  source_url: https://github.com/robmarshall/gatsby-tns
  description: >
    A simple easy to read blog. Minimalistic, focusing on content over branding. Includes RSS feed.
  categories:
    - Accessibility
    - Blog
    - WordPress
  built_by: Robert Marshall
  built_by_url: https://robertmarshall.dev
  featured: false
- title: Tracli
  url: https://tracli.rootvan.com/
  main_url: https://tracli.rootvan.com/
  source_url: https://github.com/ridvankaradag/tracli-landing
  description: >
    A command line app that tracks your time
  categories:
    - Productivity
    - Technology
    - Landing Page
  built_by: Ridvan Karadag
  built_by_url: http://www.rootvan.com
  featured: false
- title: spon.io
  url: https://www.spon.io
  main_url: https://www.spon.io
  source_url: https://github.com/magicspon/spon.io
  description: >
    Portfolio for frontend web developer, based in Bristol UK
  categories:
    - Portfolio
  built_by: Dave Stockley
  built_by_url: https://www.spon.io
  featured: false
- title: BBS
  url: https://big-boss-studio.com
  main_url: https://big-boss-studio.com
  description: >
    For 11 years, we help great brands in their digital transformation, offering all our expertise for their needs. Technical consulting, UX, design, technical integration and maintenance.
  categories:
    - Agency
    - JavaScript
    - Web Development
  built_by: BBS
  built_by_url: https://big-boss-studio.com
  featured: false
- title: Appes - Meant to evolve
  main_url: https://appes.co
  url: https://appes.co
  description: >
    Appes is all about apps and evolution. We help companies to build mobile and
    web products.
  categories:
    - Agency
    - Mobile Development
    - Web Development
    - Technology
  built_by: Appes
  built_by_url: https://appes.co
  featured: false
- title: Intern
  url: https://intern.imedadel.me
  main_url: https://intern.imedadel.me
  description: >
    Intern is a job board for getting internships in tech, design, marketing, and more. It's built entirely with Gatsby.
  categories:
    - Directory
    - Technology
  built_by: Imed Adel
  built_by_url: https://imedadel.me
  featured: false
- title: Global Citizen Foundation
  main_url: https://www.globalcitizenfoundation.org
  url: https://www.globalcitizenfoundation.org
  description: >
    In the digital economy, we are Global Citizens and the currency is Personal Data
  categories:
    - Nonprofit
  built_by: The Delta Studio
  built_by_url: https://www.thedelta.io
  featured: false
- title: GatsbyFinds
  main_url: https://gatsbyfinds.netlify.com
  url: https://gatsbyfinds.netlify.com
  source_url: https://github.com/bvlktech/GatsbyFinds
  description: >
    GatsbyFinds is a website built ontop of Gatsby v2 by providing developers with a showcase of all the lastest projects made with the beloved GatsbyJS.
  categories:
    - Portfolio
    - Gallery
  built_by: Bvlktech
  built_by_url: https://twitter.com/bvlktech
  featured: false
- title: AFEX Commodities Exchange
  main_url: https://afexnigeria.com
  url: https://afexnigeria.com
  description: >
    AFEX Nigeria strives to transform Nigerian agriculture by creating more bargaining power to smallholder farmers, access to information, and secure storage.
  categories:
    - Blog
    - Business
    - Finance
    - Food
    - WordPress
  built_by: Mayowa Falade
  built_by_url: http://mayowafalade.com
  featured: false
- title: VIA Data
  main_url: https://viadata.io
  url: https://viadata.io
  description: >
    The future of data management
  categories:
    - Data
  built_by: The Delta Studio
  built_by_url: https://www.thedelta.io
  featured: false
- title: Front End Day Event Website
  main_url: https://frontend-day.com/
  url: https://frontend-day.com/
  description: >
    Performant landing page for a front end workshops recurring event / conference.
  categories:
    - Event
    - Conference
    - Web Development
    - Technology
  built_by: Pagepro
  built_by_url: https://pagepro.co
  featured: false
- title: Mutual
  main_url: https://www.madebymutual.com
  url: https://www.madebymutual.com
  description: >
    Mutual is a web design and development agency. Our new website is powered by Gatsby and Craft CMS.
  categories:
    - Blog
    - Portfolio
    - Agency
    - Design
    - Web Development
  built_by: Mutual
  built_by_url: https://twitter.com/madebymutual
  featured: false
- title: Surge 3
  main_url: https://surge3.com
  url: https://surge3.com/
  description: >
    We’re Surge 3 - a premier web development agency. Our company centers around the principles of quality, speed, and service! We are founded using the latest in web technologies and are dedicated to using those exact tools to help our customers achieve their goals.
  categories:
    - Portfolio
    - Blog
    - Agency
    - Web Development
    - Marketing
  built_by: Dillon Browne
  built_by_url: https://dillonbrowne.com
- title: Adaltas
  main_url: https://www.adaltas.com
  url: https://www.adaltas.com
  description: >
    Adaltas is a team of consultants with a focus on Open Source, Big Data and Cloud Computing based in France, Canada and Morocco.
  categories:
    - Consulting
    - Data
    - Design System
    - Programming
    - Learning
  built_by: Adaltas
  built_by_url: https://www.adaltas.com
- title: Themis Attorneys
  main_url: https://themis-attorneys.com
  url: https://themis-attorneys.com
  description: >
    Themis Attorneys is Chennai based lawyers. Their new complete website is made using Gatsby.
  categories:
    - Agency
    - Consulting
    - Portfolio
    - Law
  built_by: Merbin J Anselm
  built_by_url: https://anselm.in
- title: Runlet
  main_url: https://runlet.app
  url: https://runlet.app
  source_url: https://github.com/runletapp/runlet
  description: >
    Runlet is a cloud-based job manager that offers device synchronization and reliable message delivery in a network of connected devices even after connectivity issues. Available for ARM, Linux, Mac and Windows.
  categories:
    - App
    - Landing Page
    - Productivity
    - Technology
  built_by: Vandré Leal
  built_by_url: https://vandreleal.github.io
  featured: false
- title: tiaan.dev
  main_url: https://tiaan.dev
  url: https://tiaan.dev
  featured: false
  categories:
    - Blog
    - Portfolio
    - Web Development
- title: Praveen Bisht
  main_url: https://www.prvnbist.com/
  url: https://www.prvnbist.com/
  source_url: https://github.com/prvnbist/portfolio
  categories:
    - Portfolio
    - Blog
  built_by: Praveen Bisht
  built_by_url: https://www.prvnbist.com/
  featured: false
- title: Jeff Mills The Outer Limits x NTS Radio
  url: https://www.nts.live/projects/jeff-mills-the-outer-limits/
  main_url: https://www.nts.live/projects/jeff-mills-the-outer-limits/
  source_url: https://github.com/ntslive/the-outer-limits
  description: >
    NTS Radio created a minisite for Jeff Mills' 6 part radio series The Outer Limits, including original music production and imagery curated from the NASA online image archive.
  categories:
    - Music
    - Gallery
    - Science
    - Entertainment
  built_by: NTS Radio
  built_by_url: https://www.nts.live
  featured: false
- title: BALAJIRAO676
  main_url: https://thebalajiraoecommerce.netlify.com/
  url: https://thebalajiraoecommerce.netlify.com/
  featured: false
  categories:
    - Blog
    - eCommerce
    - Web Development
- title: Mentimeter
  url: https://www.mentimeter.com/
  main_url: https://www.mentimeter.com/
  categories:
    - Business
  featured: false
- title: HYFN
  url: https://hyfn.com/
  main_url: https://hyfn.com/
  categories:
    - Business
  featured: false
- title: Mozilla India
  main_url: https://mozillaindia.org/
  url: https://mozillaindia.org/
  categories:
    - Open Source
  featured: false
- title: Primer Labs
  main_url: https://www.primerlabs.io
  url: https://www.primerlabs.io
  featured: false
  categories:
    - Education
    - Learning
- title: AJ on Purr-fect Solutions
  url: https://ajonp.com
  main_url: https://ajonp.com
  description: >
    A Community of developers, creating resources for all to use!
  categories:
    - Education
    - Learning
    - Programming
    - Web Development
    - API
    - Blog
    - SEO
  built_by: AJonP
  built_by_url: http://ajonp.com/authors/alex-patterson
- title: blog.kwst.site
  main_url: https://blog.kwst.site
  url: https://blog.kwst.site
  description: A blog of frontend engineer working in Fukuoka
  source_url: https://github.com/SatoshiKawabata/blog
  featured: false
  categories:
    - Blog
    - Technology
    - Web Development
    - JavaScript
- title: Run Leeds
  main_url: http://www.runleeds.co.uk
  url: http://www.runleeds.co.uk
  description: >
    Community running site based in Leeds,UK. Aiming to support those going through a life crisis.
  categories:
    - Accessibility
    - Blog
    - Community
    - Nonprofit
    - Sports
    - WordPress
  built_by: Robert Marshall
  built_by_url: https://www.robertmarshall.dev
- title: Arvind Kumar
  main_url: https://arvind.io
  url: https://arvind.io
  source_url: https://github.com/EnKrypt/arvind.io
  built_by: Arvind Kumar
  built_by_url: "https://arvind.io/"
  description: >
    A blog about writing code, making music and studying the skies.
  featured: false
  categories:
    - Blog
    - Music
    - Technology
- title: GlobalMoney
  url: https://global24.ua
  main_url: https://global24.ua
  description: >
    Provide payment solution for SMB, eWallet GlobalMoney
  categories:
    - Business
    - Finance
    - Technology
  built_by: NodeArt
  built_by_url: https://NodeArt.io
- title: Women's and Girls' Emergency Centre
  url: https://www.wagec.org.au/
  main_url: https://www.wagec.org.au/
  description: >
    Specialist homelessness service for women and families escaping domestic violence. Based in Redfern, Sydney, Australia.
  categories:
    - Nonprofit
    - Community
    - eCommerce
  built_by: Little & Big
  built_by_url: "https://www.littleandbig.com.au/"
  featured: false
- title: Guus van de Wal | Drupal Front-end specialist
  url: https://guusvandewal.nl
  main_url: https://guusvandewal.nl
  description: >
    Decoupled portfolio site for guusvandewal.nl, a Drupal and ReactJS front-end developer and designer.
  categories:
    - Open Source
    - Web Development
    - Design
    - Blog
    - Freelance
  built_by: Guus van de Wal
  featured: false
- title: Pixelize Web Design Gold Coast | Web Design and SEO
  url: https://www.pixelize.com.au/
  main_url: https://www.pixelize.com.au/
  description: >
    Pixelize is a tight knit group of professional web developers, graphic designers, and content creators that work together to create high performing, blazing fast, beautiful websites with a strong focus on SEO.
  categories:
    - Agency
    - Web Development
    - Marketing
    - SEO
    - Design
    - Portfolio
    - Blog
  built_by: Pixelize
  built_by_url: https://www.pixelize.com.au
  featured: false
- title: VS Code GitHub Stats
  url: https://vscode-github-stats.netlify.com
  main_url: https://vscode-github-stats.netlify.com
  source_url: https://github.com/lannonbr/vscode-github-stats/
  description: >
    Statistics Dashboard for VS Code GitHub repository
  categories:
    - Data
  built_by: Benjamin Lannon
  built_by_url: https://lannonbr.com
  featured: false
- title: MetaProjection
  main_url: https://www.metaprojection.ca
  url: https://www.metaprojection.ca
  source_url: https://github.com/rosslh/metaprojection
  description: >
    MetaProjection is a website that aggregates multiple Canadian federal electoral projections in order to provide an overview of how the election is playing out, both federally and by district.
  categories:
    - Government
    - Data
    - Open Source
  built_by: Ross Hill
  built_by_url: https://rosshill.ca
  featured: false
- title: Tamarisc VC
  url: https://www.tamarisc.vc
  main_url: https://www.tamarisc.vc
  description: >
    Tamarisc invests in and helps build companies that improve the human habitat through innovating at the intersection of real estate, health, and technology.
  categories:
    - Business
    - Technology
  built_by: Peter Hironaka
  built_by_url: "https://peterhironaka.com"
  featured: false
- title: Up Your A11y
  url: https://www.upyoura11y.com/
  main_url: https://www.upyoura11y.com/
  source_url: https://www.upyoura11y.com/
  description: >
    A web accessibility toolkit with a React focus, Up Your A11y is a resource for front-end developers to find useful information on how to make your sites more accessible. The topics covered have a React bias, but the principles in each apply to all web development, so please don't be put off if you don't work with React specifically!
  categories:
    - Accessibility
    - Blog
    - Programming
    - JavaScript
    - User Experience
    - Web Development
  built_by: Suzanne Aitchison
  built_by_url: https://twitter.com/s_aitchison
  featured: false
- title: Roman Kravets
  description: >
    Portfolio of Roman Kravets. Web Developer, HTML & CSS Coder.
  main_url: "https://romkravets.netlify.com/"
  url: "https://romkravets.netlify.com/"
  categories:
    - Portfolio
    - Open Source
    - Web Development
    - Blog
  built_by: Roman Kravets
  built_by_url: "https://github.com/romkravets/dev-page"
  featured: false
- title: Phil Tietjen Portfolio
  url: https://www.philtietjen.dev/
  main_url: https://www.philtietjen.dev/
  source_url: https://github.com/Phizzard/phil-portfolio
  description: >
    Portfolio of Phil Tietjen using Gatsby, TailwindCSS, and Emotion/styled
  categories:
    - Portfolio
    - Open Source
    - Web Development
  built_by: Phil Tietjen
  built_by_url: https://github.com/Phizzard
  featured: false
- title: Gatsby Bomb
  description: >
    A fan made version of the website Giantbomb, fully static and powered by Gatsby JS and the GiantBomb API.
  main_url: "https://gatsbybomb.netlify.com"
  url: "https://gatsbybomb.netlify.com"
  categories:
    - App
    - Entertainment
    - Media
    - Video
  built_by: Phil Tietjen
  built_by_url: "https://github.com/Phizzard"
  featured: false
- title: Divyanshu Maithani
  main_url: https://divyanshu013.dev
  url: https://divyanshu013.dev
  source_url: https://github.com/divyanshu013/blog
  description: >
    Personal blog of Divyanshu Maithani. Life, music, code and things in between...
  categories:
    - Blog
    - JavaScript
    - Open Source
    - Music
    - Programming
    - Technology
    - Web Development
  built_by: Divyanshu Maithani
  built_by_url: https://twitter.com/divyanshu013
- title: TFE Energy
  main_url: https://tfe.energy
  url: https://tfe.energy
  source_url: https://gitlab.com/marcfehrmedia/2019-07-03-tfe-energy
  description: >
    TFE Energy believes in the future. Their new website is programmed with Gatsby, Scrollmagic, Contentful, Cloudify.
  categories:
    - Technology
    - Consulting
    - Video
    - Business
  built_by: Marc Fehr
  built_by_url: https:/www.marcfehr.media
- title: AtomBuild
  url: https://atombuild.github.io/
  main_url: https://atombuild.github.io/
  source_url: https://github.com/AtomBuild/atombuild.github.io
  description: >
    Landing page for the AtomBuild project, offering a curation of Atom packages associated with the project.
  categories:
    - Directory
    - Landing Page
    - Open Source
    - Programming
    - Technology
  built_by: Kepler Sticka-Jones
  built_by_url: https://keplersj.com/
  featured: false
- title: Josh Pensky
  main_url: https://joshpensky.com
  url: https://joshpensky.com
  description: >
    Josh Pensky is an interactive developer based in Boston. He designs and builds refreshing web experiences, packed to the punch with delightful interactions.
  categories:
    - Portfolio
    - Web Development
    - Design
    - SEO
  built_by: Josh Pensky
  built_by_url: https://github.com/joshpensky
  featured: false
- title: AtomLinter
  url: https://atomlinter.github.io/
  main_url: https://atomlinter.github.io/
  source_url: https://github.com/AtomLinter/atomlinter.github.io
  description: >
    Landing page for the AtomLinter project, offering a curation of Atom packages associated with the project.
  categories:
    - Directory
    - Landing Page
    - Open Source
    - Programming
    - Technology
  built_by: Kepler Sticka-Jones
  built_by_url: https://keplersj.com/
  featured: false
- title: Dashbouquet
  url: https://dashbouquet.com/
  main_url: https://dashbouquet.com/
  categories:
    - Agency
    - Blog
    - Business
    - Mobile Development
    - Portfolio
    - Web Development
  built_by: Dashbouquet team
  featured: false
- title: rathes.me
  url: https://rathes.me/
  main_url: https://rathes.me/
  source_url: https://github.com/rathesDot/rathes.me
  description: >
    The Portfolio Website of Rathes Sachchithananthan
  categories:
    - Blog
    - Portfolio
    - Web Development
  built_by: Rathes Sachchithananthan
  built_by_url: https://rathes.me/
- title: viviGuides - Your travel guides
  url: https://vivitravels.com/en/guides/
  main_url: https://vivitravels.com/en/guides/
  description: >
    viviGuides is viviTravels' blog: here you will find travel tips, useful information about the cities and the best guides for your next vacation.
  categories:
    - Travel
    - Blog
  built_by: Kframe Interactive SA
  built_by_url: https://kframeinteractive.com/
  featured: false
- title: KNC Blog
  main_url: https://nagakonada.com
  url: https://nagakonada.com/
  description: >
    Nagakonada is my blogging and portfolio site where I list my projects, experience, capabilities and the blog mostly talks about technical and personal writings.
  categories:
    - Blog
    - Web Development
    - Portfolio
  built_by: Konada, Naga Chaitanya
  built_by_url: https://github.com/ChaituKNag
  featured: false
- title: Vishal Nakum
  url: https://nakum.tech/
  main_url: https://nakum.tech/
  source_url: https://github.com/vishalnakum011/contentful
  description: >
    Portfolio of Vishal Nakum. Made with Gatsby, Contentful. Deployed on Netlify.
  categories:
    - Portfolio
    - Blog
  built_by: Amol Tangade
  built_by_url: https://amoltangade.me/
- title: Sagar Hani Portfolio
  url: http://sagarhani.in/
  main_url: http://sagarhani.in/
  source_url: https://github.com/sagarhani
  description: >
    Sagar Hani is a Software Developer & an Open Source Enthusiast. He blogs about JavaScript, Open Source and his Life experiences.
  categories:
    - Portfolio
    - Blog
    - Web Development
    - Open Source
    - Technology
    - Programming
    - JavaScript
  built_by: Sagar Hani
  built_by_url: http://sagarhani.in/about
- title: Arturo Alviar's Portfolio
  main_url: "https://arturoalviar.com"
  url: "https://arturoalviar.com"
  source_url: "https://github.com/arturoalviar/portfolio"
  categories:
    - Portfolio
    - Open Source
    - Web Development
  built_by: Arturo Alviar
  built_by_url: "https://github.com/arturoalviar"
  featured: false
- title: Pearly
  url: https://www.pearlyplan.com
  main_url: https://www.pearlyplan.com
  description: >
    Dental Membership Growth Platform
  categories:
    - Technology
    - Healthcare
    - App
  built_by: Sean Emmer and Jeff Cole
- title: MarceloNM
  url: https://marcelonm.com
  main_url: https://marcelonm.com
  description: >
    Personal landing page and blog for MarceloNM, a frontend developer based in Brazil.
  categories:
    - Blog
    - JavaScript
    - Landing Page
    - Programming
    - Web Development
  built_by: Marcelo Nascimento Menezes
  built_by_url: https://github.com/mrcelo
  featured: false
- title: Open Source Galaxy
  main_url: https://www.opensourcegalaxy.com
  url: https://www.opensourcegalaxy.com
  description: >
    Explore the Open Source Galaxy and help other earthlings by contributing to open source.
  categories:
    - Open Source
    - Programming
    - Web Development
  built_by: Justin Juno
  built_by_url: https://www.justinjuno.dev
  featured: false
- title: enBonnet Blog
  url: https://enbonnet.me/
  main_url: https://enbonnet.me/
  source_url: https://github.com/enbonnet
  description: >
    Hola, este es mi sitio personal, estare escribiendo sobre JavaScript, Frontend y Tecnologia que utilice en mi dia a dia.
  categories:
    - Portfolio
    - Blog
    - Web Development
    - Technology
    - Programming
    - JavaScript
  built_by: Ender Bonnet
  built_by_url: https://enbonnet.me/
- title: Edenspiekermann
  url: "https://www.edenspiekermann.com/eu/"
  main_url: "https://www.edenspiekermann.com/eu/"
  description: >
    Hello. We are Edenspiekermann, an independent global creative agency.
  categories:
    - Featured
    - Agency
    - Design
    - Portfolio
  featured: true
- title: IBM Design
  url: "https://www.ibm.com/design/"
  main_url: "https://www.ibm.com/design/"
  description: >
    At IBM, our design philosophy is to help guide people so they can do their best work. Our human-centered design practices help us deliver on that goal.
  categories:
    - Featured
    - Design
    - Technology
    - Web Development
  built_by: IBM
  featured: true
- title: We Do Plugins
  url: https://wedoplugins.com
  main_url: https://wedoplugins.com
  description: >
    Free & premium WordPress plugins development studio from Wroclaw, Poland.
  categories:
    - Portfolio
    - Agency
    - Open Source
    - Web Development
  built_by: We Do Plugins
  built_by_url: https://wedoplugins.com
- title: Mevish Aslam, business coach
  url: "https://mevishaslam.com/"
  main_url: "https://mevishaslam.com/"
  description: >
    Mevish Aslam helps women build a life they love and coaches women to launch and grow businesses.
  categories:
    - Business
    - Consulting
    - Entrepreneurship
    - Freelance
    - Marketing
    - Portfolio
  built_by: Rou Hun Fan
  built_by_url: "https://flowen.me"
  featured: false
- title: Principles of wealth
  url: "https://principlesofwealth.net"
  main_url: "https://principlesofwealth.net"
  source_url: "https://github.com/flowen/principlesofwealth"
  description: >
    Principles of wealth. How to get rich without being lucky, a summary of Naval Ravikant's tweets and podcast.`
  categories:
    - Business
    - Consulting
    - Education
    - Entrepreneurship
    - Finance
    - Learning
    - Marketing
    - Media
    - Nonprofit
    - Productivity
    - Science
  built_by: Rou Hun Fan
  built_by_url: "https://flowen.me"
  featured: false
- title: North X South
  main_url: https://northxsouth.co
  url: https://northxsouth.co
  description: >
    We work with small businesses and non-profits to develop their brands, build an online identity, create stellar designs, and give a voice to their causes.
  categories:
    - Agency
    - Consulting
    - Business
    - Design
    - Web Development
  built_by: North X South
  built_by_url: https://northxsouth.co
- title: Plenty of Fish
  main_url: https://www.pof.com/
  url: https://pof.com
  description: >
    Plenty of Fish is one of the world's largest dating platforms.
  categories:
    - Community
  featured: true
- title: Bitcoin
  main_url: https://www.bitcoin.com/
  url: https://bitcoin.com
  description: >
    One of the largest crypto-currency platforms in the world.
  categories:
    - Technology
    - Finance
  featured: true
- title: Frame.io
  main_url: https://www.frame.io/
  url: https://frame.io
  description: >
    Frame.io is a cloud-based video collaboration platform that allows its users to easily work on media projects together
  categories:
    - Technology
    - Entertainment
    - Media
  featured: true
- title: Sainsbury’s Homepage
  main_url: https://www.sainsburys.co.uk/
  url: https://www.sainsburys.co.uk
  description: >
    Sainsbury’s is an almost 150 year old supermarket chain in the United Kingdom.
  categories:
    - eCommerce
    - Food
  featured: true
- title: Haxzie, Portfolio and Blog
  url: "https://haxzie.com/"
  main_url: "https://haxzie.com/"
  source_url: "https://github.com/haxzie/haxzie.com"
  description: >
    Haxzie.com is the portfolio and personal blog of Musthaq Ahamad, UX Engineer and Visual Designer
  categories:
    - Blog
    - Portfolio
  built_by: Musthaq Ahamad
  built_by_url: "https://haxzie.com"
  featured: false
- title: GBT
  url: "https://yangmuzi.com/"
  main_url: "https://yangmuzi.com/"
  source_url: "https://github.com/yangnianbing/blog-by-gatsby"
  description: >
    It is a basic Gatsby site project
  categories:
    - Blog
    - Portfolio
  built_by: yangnianbing
  featured: false
- title: Robin Wieruch's Blog
  url: "https://www.robinwieruch.de/"
  main_url: "https://www.robinwieruch.de/"
  categories:
    - Blog
    - Education
  featured: false
- title: Roger Ramos Development Journal
  url: "https://rogerramos.me/"
  main_url: "https://rogerramos.me/"
  source_url: "https://github.com/rogerramosme/rogerramos.me/"
  description: >
    Personal development journal made with Netlify CMS
  categories:
    - Blog
  built_by: Roger Ramos
  built_by_url: https://rogerramos.me/
  featured: false
- title: Global Adviser Alpha
  main_url: "https://globaladviseralpha.com"
  url: "https://globaladviseralpha.com"
  description: >
    Lead by David Haintz, Global Adviser Alpha transforms advice business into world class firms.
  categories:
    - Business
    - Blog
    - Finance
  built_by: Handsome Creative
  built_by_url: https://www.hellohandsome.com.au
  featured: false
- title: Alcamine
  url: https://alcamine.com/
  main_url: https://alcamine.com/
  description: >
    Never apply to another job online and receive tons of tech jobs in your inbox everyday — all while keeping your information private.
  categories:
    - Blog
    - Technology
  built_by: Caldera Digital
  built_by_url: https://www.calderadigital.com/
  featured: false
- title: Caldera Digital
  url: https://www.calderadigital.com/
  main_url: https://www.calderadigital.com/
  source_url: https://github.com/caldera-digital/platform
  description: >
    Caldera is a product and application development agency that uses innovative technology to bring your vision, brand, and identity to life through user centered design.
  categories:
    - Blog
    - User Experience
    - Consulting
  built_by: Caldera Digital
  built_by_url: https://www.calderadigital.com/
  featured: false
- title: Keycodes
  url: https://www.keycodes.dev
  main_url: https://www.keycodes.dev
  source_url: https://github.com/justinjunodev/keycodes.dev
  description: >
    A developer resource for getting keyboard key codes.
  categories:
    - Programming
    - Productivity
    - Open Source
    - Web Development
  built_by: Justin Juno
  built_by_url: https://www.justinjuno.dev
  featured: false
- title: Utah Pumpkins
  url: https://www.utahpumpkins.com/
  main_url: https://www.utahpumpkins.com/
  source_url: https://github.com/cadekynaston/utah-pumpkins
  description: >
    An awesome pumpkin gallery built using Gatsby and Contentful.
  categories:
    - Gallery
    - Blog
    - Photography
  built_by: Cade Kynaston
  built_by_url: https://cade.codes
- title: diff001a's blog
  main_url: https://diff001a.netlify.com/
  url: https://diff001a.netlify.com/
  description: >
    This is diff001a's blog which contains blogs realted to programming.
  categories:
    - Blog
  built_by: diff001a
- title: Rockwong Blog
  main_url: http://rockwong.com/blog/
  url: http://rockwong.com/blog/
  description: >
    Rockwong is a techncal blog containing content realted to various web technologies.
  categories:
    - Technology
    - Education
    - Blog
- title: RegexGuide
  main_url: "https://regex.guide"
  url: "https://regex.guide/playground"
  source_url: "https://github.com/pacdiv/regex.guide"
  description: >
    The easiest way to learn regular expressions! The RegexGuide is a playground helping developers to discover regular expressions. Trying it is adopting regular expressions!
  categories:
    - App
    - Education
    - JavaScript
    - Nonprofit
    - Open Source
    - Programming
    - Technology
    - Web Development
  built_by: Loïc J.
  built_by_url: https://growthnotes.dev
- title: re:store
  url: https://www.visitrestore.com
  main_url: https://www.visitrestore.com
  description: >
    This is your chance to discover, connect, and shop beyond your feed and get to know the who, how, and why behind your favorite products.
  categories:
    - Marketing
  built_by: The Couch
  built_by_url: https://thecouch.nyc
  featured: false
- title: Bululu Eventos
  url: https://bululueventos.cl/
  main_url: https://bululueventos.cl/
  source_url: https://github.com/enBonnet/bululu-front
  description: >
    Sitio de organizadores de eventos
  categories:
    - Marketing
  built_by: Ender Bonnet
  built_by_url: https://enbonnet.me/
- title: MyPrograming Steps
  main_url: https://mysteps.netlify.com/
  url: https://mysteps.netlify.com/
  description: >
    FrontEnd Tutorial Information
  featured: false
  categories:
    - Blog
    - Portfolio
  source_url: https://github.com/IoT-Arduino/Gatsby-MySteps
  built_by: Maruo
  built_by_url: https://twitter.com/DengenT
- title: Brent Runs Marathons
  main_url: https://www.brentrunsmarathons.com/
  url: https://www.brentrunsmarathons.com/
  source_url: https://github.com/bingr001/brentrunsmarathonsv2
  description: >
    Brent Runs Marathons is about the training and race experience for the Comrades Ultra Marathon
  categories:
    - Blog
  built_by: Brent Ingram
  built_by_url: https://www.brentjingram.com/
  featured: false
- title: Pedro LaTorre
  main_url: https://www.pedrolatorre.com/
  url: https://www.pedrolatorre.com/
  source_url: https://github.com/bingr001/pedro-latorre-site
  description: >
    A really awesome website built for the motivational speaker Pedro LaTorre
  categories:
    - Blog
  built_by: Brent Ingram
  built_by_url: https://www.brentjingram.com/
  featured: false
- title: Veryben
  main_url: https://veryben.com/
  url: https://veryben.com/
  description: >
    be water my friend
  categories:
    - Blog
  built_by: anikijiang
  built_by_url: https://twitter.com/anikijiang
  featured: false
- title: kentarom's portfolio
  main_url: https://kentarom.com/
  url: https://kentarom.com/
  source_url: https://github.com/kentaro-m/portfolio-gatsby
  description: >
    The portfolio of kentarom, frontend developer. This site shows recent activities about him.
  categories:
    - Portfolio
    - Technology
    - Web Development
  built_by: kentarom
  built_by_url: https://twitter.com/_kentaro_m
  featured: false
- title: MotionThat
  main_url: "https://motionthat.com.au"
  url: "https://motionthat.com.au"
  description: >
    MotionThat was created to fill a void in Tabletop Product shooting, whereby the need for consistency, repetition and flexibility was required to eliminate the many variables and inaccuracies that slow the filming process down.
  categories:
    - Entertainment
    - Food
    - Media
    - Gallery
  built_by: Handsome Creative
  built_by_url: https://www.hellohandsome.com.au
  featured: false
- title: TEN ALPHAS
  main_url: "https://tenalphas.com.au"
  url: "https://tenalphas.com.au"
  description: >
    TEN ALPHAS is a content production company based in Sydney and Wollongong, telling stories through moving image and beautiful design.
  categories:
    - Media
    - Entertainment
    - Video
  built_by: Handsome Creative
  built_by_url: https://www.hellohandsome.com.au
  featured: false
- title: SalesGP
  main_url: "https://salesgp.io"
  url: "https://salesgp.io"
  description: >
    SalesGP is a specialist Sales and Operations partner offering expert skill-sets and decades of experience to companies entering the Australia, NZ (ANZ) and South East Asian (SEA) markets.
  categories:
    - Business
    - Marketing
    - Consulting
  built_by: Handsome Creative
  built_by_url: https://www.hellohandsome.com.au
  featured: false
- title: Source Separation Systems
  main_url: "https://sourceseparationsystems.com.au"
  url: "https://sourceseparationsystems.com.au"
  description: >
    Innovative waste diversion products, designed to connect Australians to a more sustainable world.
  categories:
    - Business
  built_by: Handsome Creative
  built_by_url: https://www.hellohandsome.com.au
- title: Fuzzy String Matching
  main_url: https://fuzzy-string-matching.netlify.com
  url: https://fuzzy-string-matching.netlify.com
  source_url: https://github.com/jdemieville/fuzzyStringMatching
  description: >
    This site is built to assess the performance of various approximate string matching algorithms aka fuzzy string searching.
  categories:
    - JavaScript
    - Learning
    - Programming
  built_by: Jennifer Demieville
  built_by_url: https://demieville-codes.herokuapp.com/portfolio
  featured: false
- title: Open Techiz
  main_url: "https://www.opentechiz.com/"
  url: "https://www.opentechiz.com/"
  featured: false
  description: >
    An agile software development company in Vietnam, providing wide range service from ecommerce development, mobile development, automation testing and cloud deployment with kubernets
  categories:
    - Web Development
    - Mobile Development
    - Technology
  built_by: Open Techiz
  built_by_url: "https://www.opentechiz.com/"
- title: Leave Me Alone
  url: https://leavemealone.app
  main_url: https://leavemealone.app
  description: >
    Leave Me Alone helps you unsubscribe from unwanted emails easily. It's built with Gatsby v2.
  categories:
    - Landing Page
    - Productivity
  built_by: James Ivings
  built_by_url: https://squarecat.io
  featured: false
- title: Oberion
  main_url: https://oberion.io
  url: https://oberion.io
  description: >
    Oberion analyzes your gaming library and gives you personal recommendations based on what you play
  categories:
    - Entertainment
    - Media
  built_by: Thomas Uta
  built_by_url: https://twitter.com/ThomasJanUta
  featured: false
- title: Lusta Hair
  url: https://www.lustahair.com
  main_url: https://www.lustahair.com
  description: >
    Luxury 100% Remy Human Hair Toppers. The perfect solution for volume, coverage and style. Online retailer based in Australia.
  categories:
    - eCommerce
  built_by: Jason Di Benedetto
  built_by_url: https://jason.dibenedetto.fyi
  featured: false
- title: Yoseph.tech
  main_url: https://www.yoseph.tech
  url: https://www.yoseph.tech/compilers
  source_url: https://github.com/radding/yoseph.tech_gatsby
  description: >
    Yoseph.tech is a personal blog centered around technology and software engineering
  categories:
    - Technology
    - Web Development
    - Open Source
  built_by: Yoseph Radding
  built_by_url: https://github.com/radding
  featured: false
- title: Really Fast Sites
  url: https://reallyfastsites.com
  main_url: https://reallyfastsites.com
  description: >
    Really Fast Sites showcases websites that have a speed score of 85 or higher on Google's Page Speed Insights for both mobile and desktop, along with some of the platforms and technologies those sites use.
  categories:
    - Web Development
    - Programming
  built_by: Peter Brady
  built_by_url: https://www.peterbrady.co.uk
  featured: false
- title: Mieke Frouws
  url: https://www.miekefrouws.nl
  main_url: https://www.miekefrouws.nl
  description: >
    Mieke Frouws is a freelance primary school theater teacher based in the Netherlands.
  categories:
    - Freelance
    - Education
  built_by: Laurens Kling
  built_by_url: https://www.goedideemedia.nl
  featured: false
- title: The Fabulous Lifestyles 不藏私旅行煮藝
  url: https://thefabulouslifestyles.com/
  main_url: https://thefabulouslifestyles.com/
  description: >
    The Fabulous Lifestyles features content about travel and food. It offers practical travel advice that covers trip planning, logistics, and reviews on destination, resort & hotel...etc. Besides travelling, there are step-by-step homemade gourmet recipes that will appeal to everyone's taste buds.
  categories:
    - Blog
    - Food
    - Travel
  built_by: Kevin C Chen
  built_by_url: https://www.linkedin.com/in/kevincychen/
- title: Salexa - Estetica Venezolana
  url: https://peluqueriavenezolana.cl/
  main_url: https://peluqueriavenezolana.cl/
  source_url: https://github.com/enbonnet/salexa-front
  description: >
    Venezuelan beauty and hairdressing salon in Chile
  categories:
    - Marketing
    - Business
  built_by: Ender Bonnet
  built_by_url: https://enbonnet.me/
- title: Akshay Thakur's Portfolio
  main_url: https://akshaythakur.me
  url: https://akshaythakur.me
  categories:
    - Portfolio
    - Web Development
  built_by: Akshay Thakur
  built_by_url: https://akshaythakur.me
- title: Binaria
  description: >
    Digital product connecting technics & creativity.
  main_url: "https://binaria.com/en/"
  url: "https://binaria.com/en/"
  categories:
    - Web Development
    - Agency
    - Technology
    - App
    - Consulting
    - User Experience
  built_by: Binaria
  built_by_url: "https://binaria.com/"
- title: Quema Labs
  url: https://quemalabs.com/
  main_url: https://quemalabs.com/
  description: >
    WordPress themes for these moedern times
  categories:
    - Blog
    - Web Development
    - WordPress
    - Portfolio
  built_by: Nico Andrade
  built_by_url: https://nicoandrade.com/
- title: Century 21 Financial
  url: https://century21financial.co.nz/
  main_url: https://century21financial.co.nz/
  description: Website for Century 21's mortgage broker and insurance broker business in New Zealand.
  categories:
    - Real Estate
    - Finance
    - Business
  built_by: Shannon Smith
  built_by_url: https://www.powerboard.co.nz/clients
  featured: false
- title: Base Backpackers
  url: https://www.stayatbase.com/
  main_url: https://www.stayatbase.com/
  description: Base Backpackers is one of Australasia's biggest youth adventure tourism brands. They are super stoked to have one of the fastest websites in the tourism industry.
  categories:
    - Travel
    - Business
  built_by: Shannon Smith
  built_by_url: https://www.powerboard.co.nz/clients
  featured: false
- title: Wealthsimple
  url: "https://www.wealthsimple.com/"
  main_url: "https://www.wealthsimple.com/en-us/"
  description: >
    The simple way to grow your money like the world's most sophisticated investors. Zero-maintenance portfolios, expert advisors and low fees.
  categories:
    - App
    - Business
    - Finance
  featured: false
- title: To Be Created
  description: >
    tbc is a London based styling agency that champions a modernised minimal aesthetic for both personal clients and brands.
  main_url: "https://to-be-created.com"
  url: "https://to-be-created.com"
  categories:
    - Web Development
    - Agency
    - Portfolio
    - Freelance
  built_by: Sam Goddard
  built_by_url: "https://samgoddard.dev/"
- title: Kosmos Platform
  main_url: https://kosmosplatform.com
  url: https://kosmosplatform.com
  description: >
    Explore the Kosmos - A new world is here, where every clinician now has the ability to improve cardiothoracic and abdominal assessment, in just a few minutes.
  categories:
    - Marketing
    - Science
    - Video
    - Landing Page
    - Healthcare
    - Technology
  built_by: Bryce Benson via Turnstyle Studio
  built_by_url: https://github.com/brycebenson
- title: B-Engaged
  url: https://b-engaged.se/
  main_url: https://b-engaged.se/
  description: >
    B-Engaged gives a clear picture of the organization and helps you implement the measures that makes difference for the employees. The results of our employee surveys are easily transformed into concrete improvement measures using AI technology.
  categories:
    - Business
    - Human Resources
  featured: false
- title: Rollbar
  url: https://rollbar.com/
  main_url: https://rollbar.com/
  description: >
    Rollbar automates error monitoring and triaging, so developers can fix errors that matter within minutes, and build software quickly and painlessly.
  categories:
    - Programming
    - Web Development
  featured: false
- title: EQX
  url: https://digitalexperience.equinox.com/
  main_url: https://digitalexperience.equinox.com/
  description: >
    The Equinox app, personalized to unlock your full potential.
  categories:
    - Sports
    - App
  featured: false
- title: WagWalking
  url: https://wagwalking.com/
  main_url: https://wagwalking.com/
  description: >
    Paws on the move
  categories:
    - App
  featured: false
- title: FirstBorn
  url: https://www.firstborn.com/
  main_url: https://www.firstborn.com/
  description: >
    We shape modern brands for a connected future.
  categories:
    - Agency
    - Design
- title: Pix4D
  url: https://www.pix4d.com
  main_url: https://www.pix4d.com
  description: >
    A unique suite of photogrammetry software for drone mapping. Capture images with our app, process on desktop or cloud and create maps and 3D models.
  categories:
    - Business
    - Productivity
    - Technology
  featured: false
- title: Bakken & Bæck
  url: https://bakkenbaeck.com
  main_url: https://bakkenbaeck.com
  description: >
    We’re Bakken & Bæck, a digital studio based in Oslo, Bonn and Amsterdam. Ambitious companies call us when they need an experienced team that can transform interesting ideas into powerful products.
  categories:
    - Agency
    - Design
    - Technology
  featured: false
- title: Figma Config
  url: https://config.figma.com/
  main_url: https://config.figma.com/
  description: A one-day conference where Figma users come together to learn from each other.
  categories:
    - Conference
    - Design
    - Event
    - Community
    - Learning
  built_by: Corey Ward
  built_by_url: "http://www.coreyward.me/"
  featured: false
- title: Anurag Hazra's Portfolio
  url: https://anuraghazra.github.io/
  main_url: https://anuraghazra.github.io/
  source_url: https://github.com/anuraghazra/anuraghazra.github.io
  description: >
    Anurag Hazra's portfolio & personal blog, Creative FrontEnd web developer from india.
  categories:
    - Portfolio
    - Blog
    - Open Source
    - JavaScript
  built_by: Anurag Hazra
  built_by_url: "https://github.com/anuraghazra"
- title: VeganWorks
  url: https://veganworks.com/
  main_url: https://veganworks.com/
  description: We make delicious vegan snack boxes.
  categories:
    - Food
- title: codesundar
  url: https://codesundar.com
  main_url: https://codesundar.com
  description: >
    Learn PhoneGap, Ionic, Flutter
  categories:
    - Education
    - Technology
    - Web Development
    - Blog
  built_by: codesundar
  built_by_url: https://codesundar.com
  featured: false
- title: Nordic Microfinance Initiative
  url: "https://www.nmimicro.no/"
  main_url: "https://www.nmimicro.no/"
  description: Nordic Microfinance Initiative's (NMI) vision is to contribute to the empowerment of poor people in developing countries and to the creation of jobs and wealth on a sustainable basis.
  featured: false
  categories:
    - Finance
    - Business
  built_by: Othermachines
  built_by_url: "https://othermachines.com"
- title: Subscribe Pro Documentation
  url: https://docs.subscribepro.com/
  main_url: https://docs.subscribepro.com/
  description: >
    Subscribe Pro is a subscription commerce solution that enables brands to quickly add subscription commerce models such as box, subscribe-and-save, autoship and similar to their existing eCommerce websites.
  categories:
    - Documentation
    - eCommerce
    - API
    - Technology
    - Web Development
  built_by: Subscribe Pro
  built_by_url: https://www.subscribepro.com/
- title: Software.com
  main_url: https://www.software.com
  url: https://www.software.com
  description: Our data platform helps developers learn from their data, increase productivity, and code smarter.
  categories:
    - Data
    - Productivity
    - Programming
  built_by: Brett Stevens, Joshua Cheng, Geoff Stevens
  built_by_url: https://github.com/swdotcom/
  featured: false
- title: WTL Studio Website Builder
  main_url: "https://wtlstudio.com/"
  url: "https://wtlstudio.com/"
  description: >
    Cloud-based, SEO focused website builder - helping local businesses and startups reach audiences faster.
  featured: false
  categories:
    - eCommerce
    - SEO
    - Business
- title: ToolsDB
  main_url: https://toolsdb.dev
  url: https://toolsdb.dev
  description: List of tools for better software development.
  featured: false
  categories:
    - Technology
    - Web Development
    - Programming
    - Productivity
- title: Eastman Strings
  url: https://www.eastmanstrings.com
  main_url: https://www.eastmanstrings.com
  description: >
    Site was built using GatsbyJS, Cosmic CMS, and Netlify.
  categories:
    - Business
    - Music
  built_by: Tekhaus
  built_by_url: https://www.tekha.us
  featured: false
- title: Lesley Lai
  main_url: https://lesleylai.info
  url: https://lesleylai.info
  source_url: https://github.com/LesleyLai/blog
  description: >
    lesleylai.info is the personal website of Lesley Lai, where he talks mainly about C++ and Computer Graphics.
  categories:
    - Blog
    - Open Source
    - Portfolio
    - Programming
    - Technology
  built_by: Lesley Lai
  built_by_url: https://github.com/LesleyLai
  featured: false
- title: Whipstitch Webwork
  url: https://www.whipstitchwebwork.com
  main_url: https://www.whipstitchwebwork.com
  description: >
    Websites for smart people.
  categories:
    - Agency
    - Web Development
  built_by: Matthew Russell
  featured: false
- title: Vandré Leal
  main_url: https://vandreleal.github.io
  url: https://vandreleal.github.io
  source_url: https://github.com/vandreleal/vandreleal.github.io
  description: >
    Portfolio of Vandré Leal.
  categories:
    - Portfolio
    - Web Development
  built_by: Vandré Leal
  built_by_url: https://vandreleal.github.io
  featured: false
- title: Tarokenlog
  url: https://taroken.dev/
  main_url: https://taroken.dev/
  description: >
    Blog and Gallery
  categories:
    - Blog
    - Portfolio
    - Web Development
    - Photography
  built_by: Kentaro Koga
  built_by_url: https://twitter.com/kentaro_koga
  featured: false
- title: OwlyPixel Blog
  main_url: https://owlypixel.com
  url: https://owlypixel.com
  description: >
    Notes and tutorials on coding, web development, design and other stuff.
  categories:
    - Web Development
    - Blog
    - Education
  built_by: Owlypixel
  built_by_url: https://twitter.com/owlypixel
  featured: false
- title: talkoverflow
  main_url: https://talkoverflow.com
  url: https://talkoverflow.com
  description: Blog on software engineering built with Gatsby themes and theme-ui
  categories:
    - Blog
    - Web Development
    - Technology
  built_by: Patryk Jeziorowski
  built_by_url: https://twitter.com/pjeziorowski
- title: HISTORYTalks
  main_url: https://www.history-talks.com/
  url: https://www.history-talks.com/
  description: Built using Gatsby, JSS and Contentful
  categories:
    - Conference
    - Media
  built_by: A+E Networks
  built_by_url: https://www.aenetworks.com/
- title: HISTORYCon
  main_url: https://www.historycon.com/
  url: https://www.historycon.com/
  description: Built using Gatsby, JSS and Contentful
  categories:
    - Conference
    - Media
  built_by: A+E Networks
  built_by_url: https://www.aenetworks.com/
- title: Kölliker Immobilien
  url: https://koelliker-immobilien.ch/
  main_url: https://koelliker-immobilien.ch/
  description: >
    Built using Gatsby, Netlify and Contentful
  categories:
    - Real Estate
    - Marketing
  built_by: Matthias Gemperli
  built_by_url: https://matthiasgemperli.ch
- title: Lessmess Agency website
  url: https://lessmess.agency/
  main_url: https://lessmess.agency/
  description: >
    Website of Lessmess Agency
  categories:
    - Agency
    - Web Development
  built_by: Ilya Lesik
  built_by_url: https://github.com/ilyalesik
- title: Ezekiel Ekunola Portfolio
  main_url: http://ezekielekunola.com/
  url: http://ezekielekunola.com/
  description: Built using Gatsby, Styled-Components
  categories:
    - Web Development
    - Portfolio
  built_by: Ezekiel Ekunola
  built_by_url: https://github.com/easybuoy/
  featured: false
- title: Gearbox Development
  main_url: https://gearboxbuilt.com
  url: https://gearboxbuilt.com/?no-load-in
  description: >
    Gearbox is a performance website development & optimization company based out of Canada. Built using Gatsby/WordPress.
  categories:
    - Agency
    - Web Development
    - WordPress
    - Portfolio
    - Programming
    - Technology
    - Business
  built_by: Gearbox Development
  built_by_url: https://gearboxbuilt.com
  featured: false
- title: UXWorks
  main_url: https://uxworks.org
  url: https://uxworks.org
  description: Built with Gatsby, Netlify and Markdown
  categories:
    - Web Development
    - Blog
  built_by: Amrish Kushwaha
  built_by_url: https://github.com/isamrish
  featured: false
- title: Jarod Peachey
  main_url: https://jarodpeachey.netlify.com
  url: https://jarodpeachey.netlify.com
  source_url: https://github.com/jarodpeachey/portfolio
  description: >
    Jarod Peachey is a front-end developer focused on building modern and fast websites for everyone.
  categories:
    - Blog
    - JavaScript
    - Mobile Development
    - Portfolio
  built_by: Jarod Peachey
  built_by_url: https://github.com/jarodpeachey
  featured: false
- title: Thomas Maximini
  main_url: https://www.thomasmaximini.com/
  url: https://www.thomasmaximini.com/
  source_url: https://github.com/tmaximini/maxi.io
  description: >
    Thomas Maximini is a full stack web developer from Germany
  categories:
    - Blog
    - JavaScript
    - Photography
    - Portfolio
    - Web Development
  built_by: Thomas Maximini
  built_by_url: https://github.com/tmaximini
  featured: false
- title: Aretha Iskandar
  main_url: https://arethaiskandar.com/
  url: https://arethaiskandar.com/
  source_url: https://github.com/tmaximini/arethaiskandar.com
  description: >
    Aretha Iskandar is a Jazz and Soul Singer / Songwriter from Paris
  categories:
    - Music
  built_by: Thomas Maximini
  built_by_url: https://github.com/tmaximini
  featured: false
- title: Harshil Shah
  url: https://harshil.net
  main_url: https://harshil.net
  description: >
    Harshil Shah is an iOS engineer from Mumbai, India
  categories:
    - Blog
    - Mobile Development
  built_by: Harshil Shah
  built_by_url: https://twitter.com/_HarshilShah
  featured: false
- title: Code Examples
  url: https://codeexamples.dev/
  main_url: https://codeexamples.dev/
  description: >
    Examples about various programming languages like JavaScript, Python, Rust, Angular, React, Vue.js etc.
  categories:
    - Blog
    - Education
    - Programming
    - Web Development
  built_by: Sai gowtham
  built_by_url: https://twitter.com/saigowthamr
  featured: false
- title: Samir Mujanovic
  main_url: https://www.samirmujanovic.com/
  url: https://www.samirmujanovic.com/
  description: >
    I'm a Frontend Developer with 3 years of experience. I describe myself as a developer who loves coding, open-source and web platform.
  categories:
    - Portfolio
    - Web Development
    - Design
  built_by: Samir Mujanovic
  built_by_url: https://github.com/sameerrM
- title: Yearlyglot - Fluent Every Year
  url: https://www.yearlyglot.com/blog
  main_url: https://www.yearlyglot.com
  description: >
    A popular blog on languages, second language acquisition and polyglottery.
  categories:
    - Blog
    - Education
    - Learning
    - Travel
  built_by: Donovan Nagel
  built_by_url: https://www.donovannagel.com
  featured: false
- title: Bearer - API Monitoring & Protection for your app
  url: https://www.bearer.sh/
  main_url: https://www.bearer.sh/
  description: >
    Bearer helps developers monitor API usage in real-time, protect their app against API limits and failures, and integrate APIs faster.
  categories:
    - API
    - Technology
    - Web Development
    - Open Source
  built_by: Bearer
  featured: false
- title: 8fit.com
  url: https://8fit.com/
  main_url: https://8fit.com/
  description: >
    Get personalized workouts, custom meal plans, and nutrition guidance, right in the palm of your hand. Prioritize progress over perfection with the 8fit app!
  categories:
    - App
    - Food
    - Sports
  featured: false
- title: Dispel - Remote Access for Industrial Control Systems
  url: https://dispel.io
  main_url: https://dispel.io
  description: >
    Dispel provides secure, moving target defense networks through which your teams can remotely access industrial control systems in seconds, replacing static-defense products that take 5 to 15 minutes to work through.
  categories:
    - Business
    - Technology
    - Security
  built_by: Anton Aberg
  built_by_url: https://github.com/aaaberg
  featured: false
- title: Geothermal Heat Pump DIY Project
  url: https://diyheatpump.net/
  main_url: https://diyheatpump.net/
  description: Personal project by Yuriy Logvin that demonstrates how you can switch to heating with electricity at a minimal cost. The goal here is to show that everyone can build a geothermal heat pump and start saving money.
  categories:
    - Blog
    - Education
    - Technology
  built_by: Yuriy Logvin
  built_by_url: https://powerwatcher.net
- title: Catalyst Network - Cryptocurrency
  url: https://www.cryptocatalyst.net/
  main_url: https://www.cryptocatalyst.net/
  source_url: https://github.com/n8tb1t/gatsby-starter-cryptocurrency
  description: >
    An All-in-One solution for Modern Transactions.
  categories:
    - Business
    - Technology
  built_by: n8tb1t
  built_by_url: https://github.com/n8tb1t/
  featured: false
- title: SaoBear's-Blog
  main_url: https://saobear.xyz/
  url: https://saobear.xyz/
  source_url: https://github.com/PiccoloYu/SaoBear-is-Blog
  featured: false
  categories:
    - Blog
    - Web Development
- title: Rumaan Khalander - Portfolio
  url: https://www.rumaan.me/
  main_url: https://www.rumaan.me/
  description: >
    Rumaan Khalander is a Full-Stack Dev from Bengaluru who loves to develop for mobile and web.
  categories:
    - Portfolio
  built_by: rumaan
  built_by_url: https://github.com/rumaan/
  featured: false
- title: DigiGov
  main_url: https://digigov.grnet.gr/
  url: https://digigov.grnet.gr/
  description: >
    DigiGov is an initiative for the Digital Transformation of the Greek Public Sector
  categories:
    - Government
  built_by: GRNET
  built_by_url: https://grnet.gr/
  featured: false
- title: Zeek Interactive
  main_url: https://zeek.com
  url: https://zeek.com
  description: >
    Business site for Zeek Interactive. Using WordPress as a data store via the WPGraphQL plugin.
  categories:
    - Blog
    - Web Development
    - Mobile Development
    - WordPress
    - Agency
    - Business
  built_by: Zeek Interactive
  built_by_url: https://zeek.com
  featured: false
- title: Bare Advertising & Communications
  url: https://bare.ca/
  main_url: https://bare.ca/
  description: >
    Bare is a full-service branding and production agency in Vancouver BC with deep experience in digital/traditional communications and strategy. We specialize in building headless WordPress sites with Gatsby.
  categories:
    - WordPress
    - Agency
    - Business
  built_by: Bare Advertising & Communications
  built_by_url: https://www.bare.ca/
  featured: false
- title: The Decking Superstore
  url: https://www.thedeckingsuperstore.com/
  main_url: https://www.thedeckingsuperstore.com/
  description: >
    One of Northern California's largest outdoor decking and siding providers.
  categories:
    - WordPress
    - Business
  built_by: Bare Advertising & Communications
  built_by_url: https://www.bare.ca/
  featured: false
- title: Precision Cedar Products
  url: https://www.precisioncedar.com/
  main_url: https://www.precisioncedar.com/
  description: >
    Western Red Cedar Distributor in Vancouver Canada.
  categories:
    - WordPress
    - Business
  built_by: Bare Advertising & Communications
  built_by_url: https://www.bare.ca/
  featured: false
- title: Circle Restoration
  url: https://www.circlerestoration.com/
  main_url: https://www.circlerestoration.com/
  description: >
    Restoration Services Provider in Vancouver Canada.
  categories:
    - WordPress
    - Business
  built_by: Bare Advertising & Communications
  built_by_url: https://www.bare.ca/
  featured: false
- title: ALS Rally
  url: https://www.alsrally.com/
  main_url: https://www.alsrally.com/
  description: >
    Non profit fundraiser for ALS Research.
  categories:
    - WordPress
    - Nonprofit
    - Event
  built_by: Bare Advertising & Communications
  built_by_url: https://www.bare.ca/
  featured: false
- title: Vancouver Welsh Men's Choir
  url: https://vancouverchoir.ca/
  main_url: https://vancouverchoir.ca/
  description: >
    Vancouver Welsh Men's Choir website for upcoming shows, ticket purchases and online merchandise.
  categories:
    - WordPress
    - Entertainment
    - Event
    - eCommerce
  built_by: Bare Advertising & Communications
  built_by_url: https://www.bare.ca/
  featured: false
- title: Paul Scanlon - Blog
  main_url: https://paulie.dev/
  url: https://paulie.dev/
  source_url: https://github.com/PaulieScanlon/paulie-dev-2019
  description: >
    I'm a React UI developer / UX Engineer. React, GatsbyJs, JavaScript, TypeScript/Flow, StyledComponents, Storybook, TDD (Jest/Enzyme) and a tiny bit of Node.js.
  categories:
    - Blog
    - Web Development
  built_by: Paul Scanlon
  built_by_url: http://www.pauliescanlon.io
  featured: false
- title: EF Design
  main_url: https://ef.design
  url: https://ef.design
  description: >
    Home of everything creative, digital and brand at EF.
  featured: false
  categories:
    - Marketing
    - Design
  built_by: João Matos (Global Creative Studio - Education First)
<<<<<<< HEAD
- title: Codica
  main_url: https://www.codica.com/
  url: https://www.codica.com/
  description: >
    We help startups and established brands with JAMStack, Progressive Web Apps and Marketplaces development.
  categories:
    - Agency
    - Web Development
  built_by: Codica
  built_by_url: https://www.codica.com/
=======
- title: Bhavani Ravi's Portfolio
  url: https://bhavaniravi.com
  main_url: https://bhavaniravi.com
  description: >
    Showcase of Bhavani Ravi's skillset and blogs
  categories:
    - Blog
    - Portfolio
  built_by: Bhavani Ravi
  built_by_url: https://twitter.com/geeky_bhavani
- title: Kotoriyama
  main_url: https://kotoriyama.com/
  url: https://kotoriyama.com/
  description: >
    Japanese Indie Game Creator.
  featured: false
  categories:
    - App
    - Entertainment
    - Mobile Development
  built_by: Motoyoshi Shiine (Kotoriyama)
- title: PWA Shields
  url: https://www.pwa-shields.com
  main_url: https://www.pwa-shields.com
  source_url: https://github.com/richardtaylordawson/pwa-shields
  description: >
    Personalize your app's README with custom, fun, PWA shields in SVG
  categories:
    - Documentation
    - App
    - API
  built_by: Richard Taylor Dawson
  built_by_url: https://richardtaylordawson.com
- title: Zatsuzen
  url: https://zatsuzen.com
  main_url: https://zatsuzen.com
  description: >
    Web developer's portfolio
  categories:
    - Portfolio
  built_by: Akane
  built_by_url: https://twitter.com/akanewz
  featured: false
- title: Reeemoter
  description: >-
    Join thousands of developers from everywhere and access to job 
    offers from hundreds of companies worldwide right 
    at your inbox for free.
  main_url: "https://reeemoter.com/"
  url: "https://reeemoter.com/"
  featured: false
  categories:
    - Technology
    - Web Development
  built_by: Ramón Chancay
  built_by_url: "https://ramonchancay.me/"
- title: Ananya Neogi
  main_url: https://ananyaneogi.com
  url: https://ananyaneogi.com
  description: >
    Showcases Ananya's work as a frontend developer and comprises of a collection of written articles on web development, programming and, user experience.
  categories:
    - Portfolio
    - Blog
  built_by: Ananya Neogi
  built_by_url: https://ananyaneogi.com
- title: webman.pro
  main_url: https://webman.pro/
  url: https://webman.pro/
  description: >
    webman.pro is an awesome portfolio and technical blog where
    professional Front End engineer Dmytro Chumak shares his thoughts
    and experience to inspire other developers.
  featured: false
  categories:
    - Blog
    - Web Development
    - JavaScript
  built_by: Dmytro Chumak
  built_by_url: https://github.com/wwwebman
- title: borderless
  url: https://junhobaik.github.io
  main_url: https://junhobaik.github.io
  source_url: https://github.com/junhobaik/junhobaik.github.io/tree/develop
  description: >
    Junho Baik's Development Blog
  categories:
    - Blog
    - Web Development
  built_by: Junho Baik
  built_by_url: https://github.com/junhobaik
  featured: false
- title: React Resume Generator
  main_url: https://github.com/nimahkh/resume_generator
  url: https://nimahkh.github.io/nima_habibkhoda
  source_url: https://github.com/nimahkh/resume_generator
  description: >
    The resume generator is a project to create your own resume web page easyly with Gatsby.
  categories:
    - Portfolio
  built_by: Nima Habibkhoda
  featured: false
- title: Thomas Wang's Blog
  main_url: "https://www.thomaswang.io"
  url: "https://www.thomaswang.io"
  description: >-
    Technical blog by Thomas Wang
  built_by: Thomas Wang
  built_by_url: https://github.com/thomaswang
  featured: false
  categories:
    - Blog
    - Web Development
- title: Engleezi
  main_url: "https://www.myengleezi.com"
  url: "https://myengleezi.com/teachers/"
  description: >-
    Affordable, accessible and fun, Engleezi is an English tutoring service that aims to make your child a better and more fluent English speaker. Our unique online approach gets your children learning English one-on-one from a native English teacher from the comfort of your home.
  built_by: Suleiman Mayow
  built_by_url: https://github.com/sullom101
  featured: false
  categories:
    - Education
    - Learning
    - Technology
- title: Sprucehill
  url: https://sprucehill.ca/
  main_url: https://sprucehill.ca/
  description: >
    Sprucehill is a North Vancouver based custom home builder and renovator.
  categories:
    - WordPress
    - Business
  built_by: Bare Advertising & Communications
  built_by_url: https://www.bare.ca/
>>>>>>> be131257
  featured: false<|MERGE_RESOLUTION|>--- conflicted
+++ resolved
@@ -9069,7 +9069,6 @@
     - Marketing
     - Design
   built_by: João Matos (Global Creative Studio - Education First)
-<<<<<<< HEAD
 - title: Codica
   main_url: https://www.codica.com/
   url: https://www.codica.com/
@@ -9080,7 +9079,6 @@
     - Web Development
   built_by: Codica
   built_by_url: https://www.codica.com/
-=======
 - title: Bhavani Ravi's Portfolio
   url: https://bhavaniravi.com
   main_url: https://bhavaniravi.com
@@ -9216,5 +9214,4 @@
     - Business
   built_by: Bare Advertising & Communications
   built_by_url: https://www.bare.ca/
->>>>>>> be131257
   featured: false