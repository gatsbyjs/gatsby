--- conflicted
+++ resolved
@@ -2898,20 +2898,6 @@
   built_by: "https://fcfcu.com/"
   built_by_url: "https://fcfcu.com/"
   featured: false
-<<<<<<< HEAD
-- title: Kevin Legrand
-  url: "https://k-legrand.com"
-  main_url: "https://k-legrand.com"
-  source_url: "https://github.com/Manoz/k-legrand.com"
-  description: >
-    Personal website and blog built with love with Gatsby v2
-  categories:
-    - Blog
-    - Portfolio
-    - Web Development
-  built_by: Kevin Legrand
-  built_by_url: https://k-legrand.com
-=======
 - title: Mirror Conf
   description: >
     Mirror Conf is a conference designed to empower designers and front-end developers who have a thirst for knowledge and want to broaden their horizons.
@@ -2946,5 +2932,17 @@
     - SDK
   built_by: Kiko Beats
   built_by_url: https://kikobeats.com/
->>>>>>> f5f8337d
+  featured: false
+- title: Kevin Legrand
+  url: "https://k-legrand.com"
+  main_url: "https://k-legrand.com"
+  source_url: "https://github.com/Manoz/k-legrand.com"
+  description: >
+    Personal website and blog built with love with Gatsby v2
+  categories:
+    - Blog
+    - Portfolio
+    - Web Development
+  built_by: Kevin Legrand
+  built_by_url: https://k-legrand.com
   featured: false