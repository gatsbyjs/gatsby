- title: ReactJS
  main_url: "https://reactjs.org/"
  url: "https://reactjs.org/"
  source_url: "https://github.com/reactjs/reactjs.org"
  featured: true
  categories:
    - Web Development
    - Featured
- title: Flamingo
  main_url: https://www.shopflamingo.com/
  url: https://www.shopflamingo.com/
  description: >
    Online shop for women's body care and hair removal products.
  categories:
    - eCommerce
    - Featured
  featured: true
- title: IDEO
  url: https://www.ideo.com
  main_url: https://www.ideo.com/
  description: >
    A Global design company committed to creating positive impact.
  categories:
    - Agency
    - Technology
    - Featured
    - Consulting
    - User Experience
  featured: true
- title: Airbnb Engineering & Data Science
  description: >
    Creative engineers and data scientists building a world where you can belong
    anywhere
  main_url: "https://airbnb.io/"
  url: "https://airbnb.io/"
  categories:
    - Blog
    - Gallery
    - Featured
  featured: true
- title: Impossible Foods
  main_url: "https://impossiblefoods.com/"
  url: "https://impossiblefoods.com/"
  categories:
    - Food
    - Featured
  featured: true
- title: Braun
  description: >
    Braun offers high performance hair removal and hair care products, including dryers, straighteners, shavers, and more.
  main_url: "https://ca.braun.com/en-ca"
  url: "https://ca.braun.com/en-ca"
  categories:
    - eCommerce
    - Featured
  featured: true
- title: NYC Pride 2019 | WorldPride NYC | Stonewall50
  main_url: "https://2019-worldpride-stonewall50.nycpride.org/"
  url: "https://2019-worldpride-stonewall50.nycpride.org/"
  featured: true
  description: >-
    Join us in 2019 for NYC Pride, as we welcome WorldPride and mark the 50th
    Anniversary of the Stonewall Uprising and a half-century of LGBTQ+
    liberation.
  categories:
    - Education
    - Marketing
    - Nonprofit
    - Featured
  built_by: Canvas United
  built_by_url: "https://www.canvasunited.com/"
- title: The State of European Tech
  main_url: "https://2017.stateofeuropeantech.com/"
  url: "https://2017.stateofeuropeantech.com/"
  featured: true
  categories:
    - Technology
    - Featured
  built_by: Studio Lovelock
  built_by_url: "http://www.studiolovelock.com/"
- title: Hopper
  main_url: "https://www.hopper.com/"
  url: "https://www.hopper.com/"
  built_by: Narative
  built_by_url: "https://www.narative.co/"
  featured: true
  categories:
    - Technology
    - App
    - Featured
- title: GM Capital One
  description: |
    Introducing the new online experience for your GM Rewards Credit Card
  main_url: "https://gm.capitalone.com/"
  url: "https://gm.capitalone.com/"
  categories:
    - Featured
  featured: true
- title: Theodora Warre
  main_url: "https://theodorawarre.eu"
  url: "https://theodorawarre.eu"
  description: >-
    E-commerce site for jewellery designer Theodora Warre, built using Gatsby + Shopify + Prismic + Matter.js
  categories:
    - eCommerce
    - Marketing
  built_by: Pierre Nel
  built_by_url: "https://pierre.io"
  featured: false
- title: Life Without Barriers | Foster Care
  main_url: "https://www.lwb.org.au/foster-care"
  url: "https://www.lwb.org.au/foster-care"
  featured: true
  description: >-
    We are urgently seeking foster carers all across Australia. Can you open
    your heart and your home to a child in need? There are different types of
    foster care that can suit you. We offer training and 24/7 support.
  categories:
    - Nonprofit
    - Education
    - Documentation
    - Marketing
    - Featured
  built_by: LWB Digital Team
  built_by_url: "https://twitter.com/LWBAustralia"
- title: Figma
  main_url: "https://www.figma.com/"
  url: "https://www.figma.com/"
  featured: true
  categories:
    - Marketing
    - Design
    - Featured
  built_by: Corey Ward
  built_by_url: "http://www.coreyward.me/"
- title: Bejamas - JAM Experts for hire
  main_url: "https://bejamas.io/"
  url: "https://bejamas.io/"
  featured: true
  description: >-
    We help agencies and companies with JAMStack tools. This includes web
    development using Static Site Generators, Headless CMS, CI / CD and CDN
    setup.
  categories:
    - Technology
    - Web Development
    - Agency
    - Marketing
    - Featured
  built_by: Bejamas
  built_by_url: "https://bejamas.io/"
- title: The State of JavaScript
  description: >
    Data from over 20,000 developers, asking them questions on topics ranging
    from frontend frameworks and state management, to build tools and testing
    libraries.
  main_url: "https://stateofjs.com/"
  url: "https://stateofjs.com/"
  source_url: "https://github.com/StateOfJS/StateOfJS"
  categories:
    - Data
    - JavaScript
    - Featured
  built_by: StateOfJS
  built_by_url: "https://github.com/StateOfJS/StateOfJS/graphs/contributors"
  featured: true
- title: DesignSystems.com
  main_url: "https://www.designsystems.com/"
  url: "https://www.designsystems.com/"
  description: |
    A resource for learning, creating and evangelizing design systems.
  categories:
    - Design
    - Blog
    - Technology
    - Featured
  built_by: Corey Ward
  built_by_url: "http://www.coreyward.me/"
  featured: true
- title: Timely
  main_url: "https://timelyapp.com/"
  url: "https://timelyapp.com/"
  description: |
    Fully automatic time tracking. For those who trade in time.
  categories:
    - Productivity
    - Featured
  built_by: Timm Stokke
  built_by_url: "https://timm.stokke.me"
  featured: true
- title: Snap Kit
  main_url: "https://kit.snapchat.com/"
  url: "https://kit.snapchat.com/"
  description: >
    Snap Kit lets developers integrate some of Snapchat’s best features across
    platforms.
  categories:
    - Technology
    - Documentation
    - Featured
  featured: true
- title: SendGrid
  main_url: "https://sendgrid.com/docs/"
  url: "https://sendgrid.com/docs/"
  description: >
    SendGrid delivers your transactional and marketing emails through the
    world's largest cloud-based email delivery platform.
  categories:
    - API
    - Technology
    - Documentation
    - Featured
  featured: true
- title: Kirsten Noelle
  main_url: "https://www.kirstennoelle.com/"
  url: "https://www.kirstennoelle.com/"
  featured: true
  description: >
    Digital portfolio for San Francisco Bay Area photographer Kirsten Noelle Wiemer.
  categories:
    - Photography
    - Portfolio
    - Featured
  built_by: Ryan Wiemer
  built_by_url: "https://www.ryanwiemer.com/"
- title: Cajun Bowfishing
  main_url: "https://cajunbowfishing.com/"
  url: "https://cajunbowfishing.com/"
  featured: false
  categories:
    - eCommerce
    - Sports
  built_by: Escalade Sports
  built_by_url: "https://www.escaladesports.com/"
- title: NEON
  main_url: "http://neonrated.com/"
  url: "http://neonrated.com/"
  featured: false
  categories:
    - Gallery
- title: GraphCMS
  main_url: "https://graphcms.com/"
  url: "https://graphcms.com/"
  featured: false
  categories:
    - Marketing
    - Technology
- title: Bottender Docs
  main_url: "https://bottender.js.org/"
  url: "https://bottender.js.org/"
  source_url: "https://github.com/bottenderjs/bottenderjs.github.io"
  featured: false
  categories:
    - Documentation
    - Web Development
    - Open Source
- title: Ghost Documentation
  main_url: https://docs.ghost.org/
  url: https://docs.ghost.org/
  source_url: "https://github.com/tryghost/docs"
  featured: false
  description: >-
    Ghost is an open source, professional publishing platform built on a modern Node.js technology stack — designed for teams who need power, flexibility and performance.
  categories:
    - Technology
    - Documentation
    - Open Source
  built_by: Ghost Foundation
  built_by_url: https://ghost.org/
- title: Nike - Just Do It
  main_url: "https://justdoit.nike.com/"
  url: "https://justdoit.nike.com/"
  featured: true
  categories:
    - eCommerce
    - Featured
- title: AirBnB Cereal
  main_url: "https://airbnb.design/cereal"
  url: "https://airbnb.design/cereal"
  featured: false
  categories:
    - Marketing
    - Design
- title: Cardiogram
  main_url: "https://cardiogr.am/"
  url: "https://cardiogr.am/"
  featured: false
  categories:
    - Marketing
    - Technology
- title: Hack Club
  main_url: "https://hackclub.com/"
  url: "https://hackclub.com/"
  source_url: "https://github.com/hackclub/site"
  featured: false
  categories:
    - Education
    - Web Development
- title: Matthias Jordan Portfolio
  main_url: "https://iammatthias.com/"
  url: "https://iammatthias.com/"
  source_url: "https://github.com/iammatthias/net"
  description: >-
    Photography portfolio and blog built using Contentful + Netlify + Gatsby V2.
  built_by: Matthias Jordan
  built_by_url: https://github.com/iammatthias
  featured: false
  categories:
    - Photography
    - Portfolio
- title: Investment Calculator
  main_url: "https://investmentcalculator.io/"
  url: "https://investmentcalculator.io/"
  featured: false
  categories:
    - Education
    - Finance
- title: CSS Grid Playground by MozillaDev
  main_url: "https://mozilladevelopers.github.io/playground/"
  url: "https://mozilladevelopers.github.io/playground/"
  source_url: "https://github.com/MozillaDevelopers/playground"
  featured: false
  categories:
    - Education
    - Web Development
- title: Piotr Fedorczyk Portfolio
  built_by: Piotr Fedorczyk
  built_by_url: "https://piotrf.pl"
  categories:
    - Portfolio
    - Web Development
  description: >-
    Portfolio of Piotr Fedorczyk, a digital product designer and full-stack developer specializing in shaping, designing and building news and tools for news.
  featured: false
  main_url: "https://piotrf.pl/"
  url: "https://piotrf.pl/"
- title: unrealcpp
  main_url: "https://unrealcpp.com/"
  url: "https://unrealcpp.com/"
  source_url: "https://github.com/Harrison1/unrealcpp-com"
  featured: false
  categories:
    - Blog
    - Web Development
- title: Andy Slezak
  main_url: "https://www.aslezak.com/"
  url: "https://www.aslezak.com/"
  source_url: "https://github.com/amslezak"
  featured: false
  categories:
    - Web Development
    - Portfolio
- title: Deliveroo.Design
  main_url: "https://www.deliveroo.design/"
  url: "https://www.deliveroo.design/"
  featured: false
  categories:
    - Food
    - Marketing
- title: Dona Rita
  main_url: "https://www.donarita.co.uk/"
  url: "https://www.donarita.co.uk/"
  source_url: "https://github.com/peduarte/dona-rita-website"
  featured: false
  categories:
    - Food
    - Marketing
- title: Fröhlich ∧ Frei
  main_url: "https://www.froehlichundfrei.de/"
  url: "https://www.froehlichundfrei.de/"
  featured: false
  categories:
    - Web Development
    - Blog
    - Open Source
- title: How to GraphQL
  main_url: "https://www.howtographql.com/"
  url: "https://www.howtographql.com/"
  source_url: "https://github.com/howtographql/howtographql"
  featured: false
  categories:
    - Documentation
    - Web Development
    - Open Source
- title: OnCallogy
  main_url: "https://www.oncallogy.com/"
  url: "https://www.oncallogy.com/"
  featured: false
  categories:
    - Marketing
    - Healthcare
- title: Ryan Wiemer's Portfolio
  main_url: "https://www.ryanwiemer.com/"
  url: "https://www.ryanwiemer.com/knw-photography/"
  source_url: "https://github.com/ryanwiemer/rw"
  featured: false
  description: >
    Digital portfolio for Oakland, CA based account manager Ryan Wiemer.
  categories:
    - Portfolio
    - Web Development
    - Design
  built_by: Ryan Wiemer
  built_by_url: "https://www.ryanwiemer.com/"
- title: Ventura Digitalagentur Köln
  main_url: "https://www.ventura-digital.de/"
  url: "https://www.ventura-digital.de/"
  featured: false
  built_by: Ventura Digitalagentur
  categories:
    - Agency
    - Marketing
    - Featured
- title: Azer Koçulu
  main_url: "https://kodfabrik.com/"
  url: "https://kodfabrik.com/photography/"
  featured: false
  categories:
    - Portfolio
    - Photography
    - Web Development
- title: Damir.io
  main_url: "http://damir.io/"
  url: "http://damir.io/"
  source_url: "https://github.com/dvzrd/gatsby-sfiction"
  featured: false
  categories:
    - Blog
- title: Digital Psychology
  main_url: "http://digitalpsychology.io/"
  url: "http://digitalpsychology.io/"
  source_url: "https://github.com/danistefanovic/digitalpsychology.io"
  featured: false
  categories:
    - Education
    - Library
- title: Théâtres Parisiens
  main_url: "http://theatres-parisiens.fr/"
  url: "http://theatres-parisiens.fr/"
  source_url: "https://github.com/phacks/theatres-parisiens"
  featured: false
  categories:
    - Education
    - Entertainment
# - title: William Owen UK Portfolio / Blog
#   main_url: "http://william-owen.co.uk/"
#   url: "http://william-owen.co.uk/"
#   featured: false
#   description: >-
#     Over 20 years experience delivering customer-facing websites, internet-based
#     solutions and creative visual design for a wide range of companies and
#     organisations.
#   categories:
#     - Portfolio
#     - Blog
#   built_by: William Owen
#   built_by_url: "https://twitter.com/twilowen"
- title: A4 纸网
  main_url: "http://www.a4z.cn/"
  url: "http://www.a4z.cn/price"
  source_url: "https://github.com/hiooyUI/hiooyui.github.io"
  featured: false
  categories:
    - eCommerce
- title: Steve Meredith's Portfolio
  main_url: "http://www.stevemeredith.com/"
  url: "http://www.stevemeredith.com/"
  featured: false
  categories:
    - Portfolio
- title: API Platform
  main_url: "https://api-platform.com/"
  url: "https://api-platform.com/"
  source_url: "https://github.com/api-platform/website"
  featured: false
  categories:
    - Documentation
    - Web Development
    - Open Source
    - Library
- title: Artivest
  main_url: "https://artivest.co/"
  url: "https://artivest.co/what-we-do/for-advisors-and-investors/"
  featured: false
  categories:
    - Marketing
    - Blog
    - Documentation
    - Finance
- title: The Audacious Project
  main_url: "https://audaciousproject.org/"
  url: "https://audaciousproject.org/"
  featured: false
  categories:
    - Nonprofit
- title: Dustin Schau's Blog
  main_url: "https://blog.dustinschau.com/"
  url: "https://blog.dustinschau.com/"
  source_url: "https://github.com/dschau/blog"
  featured: false
  categories:
    - Blog
    - Web Development
- title: iContract Blog
  main_url: "https://blog.icontract.co.uk/"
  url: "http://blog.icontract.co.uk/"
  featured: false
  categories:
    - Blog
- title: BRIIM
  main_url: "https://bri.im/"
  url: "https://bri.im/"
  featured: false
  description: >-
    BRIIM is a movement to enable JavaScript enthusiasts and web developers in
    machine learning. Learn about artificial intelligence and data science, two
    fields which are governed by machine learning, in JavaScript. Take it right
    to your browser with WebGL.
  categories:
    - Education
    - Web Development
    - Technology
- title: Calpa's Blog
  main_url: "https://calpa.me/"
  url: "https://calpa.me/"
  source_url: "https://github.com/calpa/blog"
  featured: false
  categories:
    - Blog
    - Web Development
- title: Code Bushi
  main_url: "https://codebushi.com/"
  url: "https://codebushi.com/"
  featured: false
  description: >-
    Web development resources, trends, & techniques to elevate your coding
    journey.
  categories:
    - Web Development
    - Open Source
    - Blog
  built_by: Hunter Chang
  built_by_url: "https://hunterchang.com/"
- title: Daniel Hollcraft
  main_url: "https://danielhollcraft.com/"
  url: "https://danielhollcraft.com/"
  source_url: "https://github.com/danielbh/danielhollcraft.com"
  featured: false
  categories:
    - Web Development
    - Blog
    - Portfolio
- title: Darren Britton's Portfolio
  main_url: "https://darrenbritton.com/"
  url: "https://darrenbritton.com/"
  source_url: "https://github.com/darrenbritton/darrenbritton.github.io"
  featured: false
  categories:
    - Web Development
    - Portfolio
- title: Dave Lindberg Marketing & Design
  url: "https://davelindberg.com/"
  main_url: "https://davelindberg.com/"
  source_url: "https://github.com/Dave-Lindberg/dl-gatsby"
  featured: false
  description: >-
    My work revolves around solving problems for people in business, using
    integrated design and marketing strategies to improve sales, increase brand
    engagement, generate leads and achieve goals.
  categories:
    - Design
    - Marketing
    - Portfolio
- title: Dalbinaco's Website
  main_url: "https://dlbn.co/en/"
  url: "https://dlbn.co/en/"
  source_url: "https://github.com/dalbinaco/dlbn.co"
  featured: false
  categories:
    - Portfolio
    - Web Development
- title: mParticle's Documentation
  main_url: "https://docs.mparticle.com/"
  url: "https://docs.mparticle.com/"
  featured: false
  categories:
    - Web Development
    - Documentation
- title: Doopoll
  main_url: "https://doopoll.co/"
  url: "https://doopoll.co/"
  featured: false
  categories:
    - Marketing
    - Technology
- title: ERC dEX
  main_url: "https://ercdex.com/"
  url: "https://ercdex.com/aqueduct"
  featured: false
  categories:
    - Marketing
- title: Fabian Schultz' Portfolio
  main_url: "https://fabianschultz.com/"
  url: "https://fabianschultz.com/"
  source_url: "https://github.com/fabe/site"
  featured: false
  description: >-
    Hello, I’m Fabian — a product designer and developer based in Potsdam,
    Germany. I’ve been working both as a product designer and frontend developer
    for over 5 years now. I particularly enjoy working with companies that try
    to meet broad and unique user needs.
  categories:
    - Portfolio
    - Web Development
  built_by: Fabian Schultz
  built_by_url: "https://fabianschultz.com/"
- title: CalState House Manager
  description: >
    Home service membership that offers proactive and on-demand maintenance for
    homeowners
  main_url: "https://housemanager.calstate.aaa.com/"
  url: "https://housemanager.calstate.aaa.com/"
  categories:
    - Marketing
- title: The freeCodeCamp Guide
  main_url: "https://guide.freecodecamp.org/"
  url: "https://guide.freecodecamp.org/"
  source_url: "https://github.com/freeCodeCamp/guide"
  featured: false
  categories:
    - Web Development
    - Documentation
- title: High School Hackathons
  main_url: "https://hackathons.hackclub.com/"
  url: "https://hackathons.hackclub.com/"
  source_url: "https://github.com/hackclub/hackathons"
  featured: false
  categories:
    - Education
    - Web Development
- title: Hapticmedia
  main_url: "https://hapticmedia.fr/en/"
  url: "https://hapticmedia.fr/en/"
  featured: false
  categories:
    - Agency
- title: heml.io
  main_url: "https://heml.io/"
  url: "https://heml.io/"
  source_url: "https://github.com/SparkPost/heml.io"
  featured: false
  categories:
    - Documentation
    - Web Development
    - Open Source
- title: Juliette Pretot's Portfolio
  main_url: "https://juliette.sh/"
  url: "https://juliette.sh/"
  featured: false
  categories:
    - Web Development
    - Portfolio
    - Blog
- title: Kris Hedstrom's Portfolio
  main_url: "https://k-create.com/"
  url: "https://k-create.com/portfolio/"
  source_url: "https://github.com/kristofferh/kristoffer"
  featured: false
  description: >-
    Hey. I’m Kris. I’m an interactive designer / developer. I grew up in Umeå,
    in northern Sweden, but I now live in Brooklyn, NY. I am currently enjoying
    a hybrid Art Director + Lead Product Engineer role at a small startup called
    Nomad Health. Before that, I was a Product (Engineering) Manager at Tumblr.
    Before that, I worked at agencies. Before that, I was a baby. I like to
    design things, and then I like to build those things. I occasionally take on
    freelance projects. Feel free to get in touch if you have an interesting
    project that you want to collaborate on. Or if you just want to say hello,
    that’s cool too.
  categories:
    - Portfolio
  built_by: Kris Hedstrom
  built_by_url: "https://k-create.com/"
- title: knpw.rs
  main_url: "https://knpw.rs/"
  url: "https://knpw.rs/"
  source_url: "https://github.com/knpwrs/knpw.rs"
  featured: false
  categories:
    - Blog
    - Web Development
- title: Kostas Bariotis' Blog
  main_url: "https://kostasbariotis.com/"
  url: "https://kostasbariotis.com/"
  source_url: "https://github.com/kbariotis/kostasbariotis.com"
  featured: false
  categories:
    - Blog
    - Portfolio
    - Web Development
- title: LaserTime Clinic
  main_url: "https://lasertime.ru/"
  url: "https://lasertime.ru/"
  source_url: "https://github.com/oleglegun/lasertime"
  featured: false
  categories:
    - Marketing
- title: Jason Lengstorf
  main_url: "https://lengstorf.com"
  url: "https://lengstorf.com"
  source_url: "https://github.com/jlengstorf/lengstorf.com"
  featured: false
  categories:
    - Blog
  built_by: Jason Lengstorf
  built_by_url: "https://github.com/jlengstorf"
- title: Mannequin.io
  main_url: "https://mannequin.io/"
  url: "https://mannequin.io/"
  source_url: "https://github.com/LastCallMedia/Mannequin/tree/master/site"
  featured: false
  categories:
    - Open Source
    - Web Development
    - Documentation
- title: manu.ninja
  main_url: "https://manu.ninja/"
  url: "https://manu.ninja/"
  source_url: "https://github.com/Lorti/manu.ninja"
  featured: false
  description: >-
    manu.ninja is the personal blog of Manuel Wieser, where he talks about
    frontend development, games and digital art
  categories:
    - Blog
    - Technology
    - Web Development
- title: Fabric
  main_url: "https://meetfabric.com/"
  url: "https://meetfabric.com/"
  featured: false
  categories:
    - Marketing
- title: Nexit
  main_url: "https://nexit.sk/"
  url: "https://nexit.sk/references"
  featured: false
  categories:
    - Web Development
- title: Open FDA
  description: >
    Provides APIs and raw download access to a number of high-value, high
    priority and scalable structured datasets, including adverse events, drug
    product labeling, and recall enforcement reports.
  main_url: "https://open.fda.gov/"
  url: "https://open.fda.gov/"
  source_url: "https://github.com/FDA/open.fda.gov"
  featured: false
  categories:
    - Government
    - Open Source
    - Web Development
    - API
    - Data
- title: NYC Planning Labs (New York City Department of City Planning)
  main_url: "https://planninglabs.nyc/"
  url: "https://planninglabs.nyc/about/"
  source_url: "https://github.com/NYCPlanning/"
  featured: false
  description: >-
    We work with New York City's Urban Planners to deliver impactful, modern
    technology tools.
  categories:
    - Open Source
    - Government
- title: Pravdomil
  main_url: "https://pravdomil.com/"
  url: "https://pravdomil.com/"
  source_url: "https://github.com/pravdomil/pravdomil.com"
  featured: false
  description: >-
    I’ve been working both as a product designer and frontend developer for over
    5 years now. I particularly enjoy working with companies that try to meet
    broad and unique user needs.
  categories:
    - Portfolio
- title: Preston Richey Portfolio / Blog
  main_url: "https://prestonrichey.com/"
  url: "https://prestonrichey.com/"
  source_url: "https://github.com/prichey/prestonrichey.com"
  featured: false
  categories:
    - Web Development
    - Portfolio
    - Blog
- title: Landing page of Put.io
  main_url: "https://put.io/"
  url: "https://put.io/"
  featured: false
  categories:
    - eCommerce
    - Technology
- title: The Rick and Morty API
  main_url: "https://rickandmortyapi.com/"
  url: "https://rickandmortyapi.com/"
  built_by: Axel Fuhrmann
  built_by_url: "https://axelfuhrmann.com/"
  featured: false
  categories:
    - Web Development
    - Entertainment
    - Documentation
    - Open Source
    - API
- title: Santa Compañía Creativa
  main_url: "https://santacc.es/"
  url: "https://santacc.es/"
  source_url: "https://github.com/DesarrolloWebSantaCC/santacc-web"
  featured: false
  categories:
    - Agency
- title: Sean Coker's Blog
  main_url: "https://sean.is/"
  url: "https://sean.is/"
  featured: false
  categories:
    - Blog
    - Portfolio
    - Web Development
- title: Several Levels
  main_url: "https://severallevels.io/"
  url: "https://severallevels.io/"
  source_url: "https://github.com/Harrison1/several-levels"
  featured: false
  categories:
    - Agency
    - Web Development
- title: Simply
  main_url: "https://simply.co.za/"
  url: "https://simply.co.za/"
  featured: false
  categories:
    - Marketing
- title: Storybook
  main_url: "https://storybook.js.org/"
  url: "https://storybook.js.org/"
  source_url: "https://github.com/storybooks/storybook"
  featured: false
  categories:
    - Web Development
    - Open Source
- title: Vibert Thio's Portfolio
  main_url: "https://vibertthio.com/portfolio/"
  url: "https://vibertthio.com/portfolio/projects/"
  source_url: "https://github.com/vibertthio/portfolio"
  featured: false
  categories:
    - Portfolio
    - Web Development
- title: VisitGemer
  main_url: "https://visitgemer.sk/"
  url: "https://visitgemer.sk/"
  featured: false
  categories:
    - Marketing
- title: Bricolage.io
  main_url: "https://www.bricolage.io/"
  url: "https://www.bricolage.io/"
  source_url: "https://github.com/KyleAMathews/blog"
  featured: false
  categories:
    - Blog
- title: Charles Pinnix Website
  main_url: "https://www.charlespinnix.com/"
  url: "https://www.charlespinnix.com/"
  featured: false
  description: >-
    I’m a senior frontend engineer with 8 years of experience building websites
    and web applications. I’m interested in leading creative, multidisciplinary
    engineering teams. I’m a creative technologist, merging photography, art,
    and design into engineering and visa versa. I take a pragmatic,
    product-oriented approach to development, allowing me to see the big picture
    and ensuring quality products are completed on time. I have a passion for
    modern frontend JavaScript frameworks such as React and Vue, and I have
    substantial experience on the backend with an interest in Node and
    container based deployment with Docker and AWS.
  categories:
    - Portfolio
    - Web Development
- title: Charlie Harrington's Blog
  main_url: "https://www.charlieharrington.com/"
  url: "https://www.charlieharrington.com/"
  source_url: "https://github.com/whatrocks/blog"
  featured: false
  categories:
    - Blog
    - Web Development
    - Music
- title: Gabriel Adorf's Portfolio
  main_url: "https://www.gabrieladorf.com/"
  url: "https://www.gabrieladorf.com/"
  source_url: "https://github.com/gabdorf/gabriel-adorf-portfolio"
  featured: false
  categories:
    - Portfolio
    - Web Development
- title: greglobinski.com
  main_url: "https://www.greglobinski.com/"
  url: "https://www.greglobinski.com/"
  source_url: "https://github.com/greglobinski/www.greglobinski.com"
  featured: false
  categories:
    - Portfolio
    - Web Development
- title: I am Putra
  main_url: "https://www.iamputra.com/"
  url: "https://www.iamputra.com/"
  featured: false
  categories:
    - Portfolio
    - Web Development
    - Blog
- title: In Sowerby Bridge
  main_url: "https://www.insowerbybridge.co.uk/"
  url: "https://www.insowerbybridge.co.uk/"
  featured: false
  categories:
    - Marketing
    - Government
- title: JavaScript Stuff
  main_url: "https://www.javascriptstuff.com/"
  url: "https://www.javascriptstuff.com/"
  featured: false
  categories:
    - Education
    - Web Development
    - Library
- title: Ledgy
  main_url: "https://www.ledgy.com/"
  url: "https://github.com/morloy/ledgy.com"
  featured: false
  categories:
    - Marketing
    - Finance
- title: Alec Lomas's Portfolio / Blog
  main_url: "https://www.lowmess.com/"
  url: "https://www.lowmess.com/"
  source_url: "https://github.com/lowmess/lowmess"
  featured: false
  categories:
    - Web Development
    - Blog
    - Portfolio
- title: Michele Mazzucco's Portfolio
  main_url: "https://www.michelemazzucco.it/"
  url: "https://www.michelemazzucco.it/"
  source_url: "https://github.com/michelemazzucco/michelemazzucco.it"
  featured: false
  categories:
    - Portfolio
- title: Orbit FM Podcasts
  main_url: "https://www.orbit.fm/"
  url: "https://www.orbit.fm/"
  source_url: "https://github.com/agarrharr/orbit.fm"
  featured: false
  categories:
    - Podcast
- title: Prosecco Springs
  main_url: "https://www.proseccosprings.com/"
  url: "https://www.proseccosprings.com/"
  featured: false
  categories:
    - Food
    - Blog
    - Marketing
- title: Verious
  main_url: "https://www.verious.io/"
  url: "https://www.verious.io/"
  source_url: "https://github.com/cpinnix/verious"
  featured: false
  categories:
    - Web Development
- title: Yisela
  main_url: "https://www.yisela.com/"
  url: "https://www.yisela.com/tetris-against-trauma-gaming-as-therapy/"
  featured: false
  categories:
    - Blog
- title: YouFoundRon.com
  main_url: "https://www.youfoundron.com/"
  url: "https://www.youfoundron.com/"
  source_url: "https://github.com/rongierlach/yfr-dot-com"
  featured: false
  categories:
    - Portfolio
    - Web Development
    - Blog
- title: yerevancoder
  main_url: "https://yerevancoder.com/"
  url: "https://forum.yerevancoder.com/categories"
  source_url: "https://github.com/yerevancoder/yerevancoder.github.io"
  featured: false
  categories:
    - Blog
    - Web Development
- title: Ease
  main_url: "https://www.ease.com/"
  url: "https://www.ease.com/"
  featured: false
  categories:
    - Marketing
    - Healthcare
- title: Policygenius
  main_url: "https://www.policygenius.com/"
  url: "https://www.policygenius.com/"
  featured: false
  categories:
    - Marketing
    - Healthcare
- title: Moteefe
  main_url: "http://www.moteefe.com/"
  url: "http://www.moteefe.com/"
  featured: false
  categories:
    - Marketing
    - Agency
    - Technology
- title: Athelas
  main_url: "http://www.athelas.com/"
  url: "http://www.athelas.com/"
  featured: false
  categories:
    - Marketing
    - Healthcare
- title: Pathwright
  main_url: "http://www.pathwright.com/"
  url: "http://www.pathwright.com/"
  featured: false
  categories:
    - Marketing
    - Education
- title: Lucid
  main_url: "https://www.golucid.co/"
  url: "https://www.golucid.co/"
  featured: false
  categories:
    - Marketing
    - Technology
- title: Bench
  main_url: "http://www.bench.co/"
  url: "http://www.bench.co/"
  featured: false
  categories:
    - Marketing
- title: Union Plus Credit Card
  main_url: "http://www.unionpluscard.com"
  url: "https://unionplus.capitalone.com/"
  featured: false
  categories:
    - Marketing
    - Finance
- title: Gin Lane
  main_url: "http://www.ginlane.com/"
  url: "https://www.ginlane.com/"
  featured: false
  categories:
    - Web Development
    - Agency
- title: Marmelab
  main_url: "https://marmelab.com/en/"
  url: "https://marmelab.com/en/"
  featured: false
  categories:
    - Web Development
    - Agency
- title: Dovetail
  main_url: "https://dovetailapp.com/"
  url: "https://dovetailapp.com/"
  featured: false
  categories:
    - Marketing
    - Technology
- title: Yuuniworks Portfolio / Blog
  main_url: "https://www.yuuniworks.com/"
  url: "https://www.yuuniworks.com/"
  source_url: "https://github.com/junkboy0315/yuuni-web"
  featured: false
  categories:
    - Portfolio
    - Web Development
    - Blog
- title: The Bastion Bot
  main_url: "https://bastionbot.org/"
  url: "https://bastionbot.org/"
  source_url: "https://github.com/TheBastionBot/Bastion-Website"
  description: Give awesome perks to your Discord server!
  featured: false
  categories:
    - Open Source
    - Technology
    - Documentation
    - Community
  built_by: Sankarsan Kampa
  built_by_url: "https://traction.one"
- title: Smakosh
  main_url: "https://smakosh.com/"
  url: "https://smakosh.com/"
  source_url: "https://github.com/smakosh/smakosh.com"
  featured: false
  categories:
    - Portfolio
    - Web Development
# - title: Philipp Czernitzki - Blog/Website
#   main_url: "http://philippczernitzki.me/"
#   url: "http://philippczernitzki.me/"
#   featured: false
#   categories:
#     - Portfolio
#     - Web Development
#     - Blog
- title: WebGazer
  main_url: "https://www.webgazer.io/"
  url: "https://www.webgazer.io/"
  featured: false
  categories:
    - Marketing
    - Web Development
    - Technology
- title: Joe Seifi's Blog
  main_url: "http://seifi.org/"
  url: "http://seifi.org/"
  featured: false
  categories:
    - Portfolio
    - Web Development
    - Blog
- title: LekoArts — Graphic Designer & Front-End Developer
  main_url: "https://www.lekoarts.de"
  url: "https://www.lekoarts.de"
  source_url: "https://github.com/LekoArts/portfolio"
  featured: false
  built_by: LekoArts
  built_by_url: "https://github.com/LekoArts"
  description: >-
    Hi, I'm Lennart — a self-taught and passionate graphic/web designer &
    frontend developer based in Darmstadt, Germany. I love it to realize complex
    projects in a creative manner and face new challenges. Since 6 years I do
    graphic design, my love for frontend development came up 3 years ago. I
    enjoy acquiring new skills and cementing this knowledge by writing blogposts
    and creating tutorials.
  categories:
    - Portfolio
    - Blog
    - Design
    - Web Development
    - Freelance
    - Open Source
- title: 杨二小的博客
  main_url: "https://blog.yangerxiao.com/"
  url: "https://blog.yangerxiao.com/"
  source_url: "https://github.com/zerosoul/blog.yangerxiao.com"
  featured: false
  categories:
    - Blog
    - Portfolio
- title: MOTTO x MOTTO
  main_url: "https://mottox2.com"
  url: "https://mottox2.com"
  source_url: "https://github.com/mottox2/website"
  description: Web developer / UI Designer in Tokyo Japan.
  featured: false
  categories:
    - Blog
    - Portfolio
  built_by: mottox2
  built_by_url: "https://mottox2.com"
- title: Pride of the Meadows
  main_url: "https://www.prideofthemeadows.com/"
  url: "https://www.prideofthemeadows.com/"
  featured: false
  categories:
    - eCommerce
    - Food
    - Blog
- title: Michael Uloth
  main_url: "https://www.michaeluloth.com"
  url: "https://www.michaeluloth.com"
  featured: false
  description: Michael Uloth is a web developer, opera singer, and the creator of Up and Running Tutorials.
  categories:
    - Portfolio
    - Web Development
    - Music
  built_by: Michael Uloth
  built_by_url: "https://www.michaeluloth.com"
- title: Spacetime
  main_url: "https://www.heyspacetime.com/"
  url: "https://www.heyspacetime.com/"
  featured: false
  description: >-
    Spacetime is a Dallas-based digital experience agency specializing in web,
    app, startup, and digital experience creation.
  categories:
    - Marketing
    - Portfolio
    - Agency
  built_by: Spacetime
  built_by_url: "https://www.heyspacetime.com/"
- title: Eric Jinks
  main_url: "https://ericjinks.com/"
  url: "https://ericjinks.com/"
  featured: false
  description: "Software engineer / web developer from the Gold Coast, Australia."
  categories:
    - Portfolio
    - Blog
    - Web Development
    - Technology
  built_by: Eric Jinks
  built_by_url: "https://ericjinks.com/"
- title: GaiAma - We are wildlife
  main_url: "https://www.gaiama.org/"
  url: "https://www.gaiama.org/"
  featured: false
  description: >-
    We founded the GaiAma conservation organization to protect wildlife in Perú
    and to create an example of a permaculture neighborhood, living
    symbiotically with the forest - because reforestation is just the beginning
  categories:
    - Nonprofit
    - Marketing
    - Blog
  source_url: "https://github.com/GaiAma/gaiama.org"
  built_by: GaiAma
  built_by_url: "https://www.gaiama.org/"
- title: Healthcare Logic
  main_url: "https://www.healthcarelogic.com/"
  url: "https://www.healthcarelogic.com/"
  featured: false
  description: >-
    Revolutionary technology that empowers clinical and managerial leaders to
    collaborate with clarity.
  categories:
    - Marketing
    - Healthcare
    - Technology
  built_by: Thrive
  built_by_url: "https://thriveweb.com.au/"
- title: Evergov
  main_url: "https://evergov.com/"
  url: "https://evergov.com/"
  featured: false
  description: Finding local government services made easier.
  categories:
    - Directory
    - Government
    - Technology
  source_url: "https://github.com/WeOpenly/localgov.fyi"
  built_by: Evergov
  built_by_url: "https://evergov.com/about/"
- title: Kata.ai Documentation
  main_url: "https://docs.kata.ai/"
  url: "https://docs.kata.ai/"
  source_url: "https://github.com/kata-ai/kata-platform-docs"
  featured: false
  description: >-
    Documentation website for the Kata Platform, an all-in-one platform for
    building chatbots using AI technologies.
  categories:
    - Documentation
    - Technology
- title: goalgetters
  main_url: "https://goalgetters.space/"
  url: "https://goalgetters.space/"
  featured: false
  description: >-
    goalgetters is a source of inspiration for people who want to change their
    career. We offer articles, success stories and expert interviews on how to
    find a new passion and how to implement change.
  categories:
    - Blog
    - Education
  built_by: "Stephanie Langers (content), Adrian Wenke (development)"
  built_by_url: "https://twitter.com/AdrianWenke"
- title: Zensum
  main_url: "https://zensum.se/"
  url: "https://zensum.se/"
  featured: false
  description: >-
    Borrow money quickly and safely through Zensum. We compare Sweden's leading
    banks and credit institutions. Choose from multiple offers and lower your
    monthly cost. [Translated from Swedish]
  categories:
    - Technology
    - Finance
    - Marketing
  built_by: Bejamas
  built_by_url: "https://bejamas.io/"
- title: StatusHub - Easy to use Hosted Status Page Service
  main_url: "https://statushub.com/"
  url: "https://statushub.com/"
  featured: false
  description: >-
    Set up your very own service status page in minutes with StatusHub. Allow
    customers to subscribe to be updated automatically.
  categories:
    - Technology
    - Marketing
  built_by: Bejamas
  built_by_url: "https://bejamas.io/"
- title: Matthias Kretschmann Portfolio
  main_url: "https://matthiaskretschmann.com/"
  url: "https://matthiaskretschmann.com/"
  source_url: "https://github.com/kremalicious/portfolio"
  featured: false
  description: Portfolio of designer & developer Matthias Kretschmann.
  categories:
    - Portfolio
    - Web Development
  built_by: Matthias Kretschmann
  built_by_url: "https://matthiaskretschmann.com/"
- title: Iron Cove Solutions
  main_url: "https://ironcovesolutions.com/"
  url: "https://ironcovesolutions.com/"
  description: >-
    Iron Cove Solutions is a cloud based consulting firm. We help companies
    deliver a return on cloud usage by applying best practices
  categories:
    - Technology
    - Web Development
  built_by: Iron Cove Solutions
  built_by_url: "https://ironcovesolutions.com/"
  featured: false
- title: Moetez Chaabene Portfolio / Blog
  main_url: "https://moetez.me/"
  url: "https://moetez.me/"
  source_url: "https://github.com/moetezch/moetez.me"
  featured: false
  description: Portfolio of Moetez Chaabene
  categories:
    - Portfolio
    - Web Development
    - Blog
  built_by: Moetez Chaabene
  built_by_url: "https://twitter.com/moetezch"
- title: Nikita
  description: >-
    Automation of system deployments in Node.js for applications and
    infrastructures.
  main_url: "https://nikita.js.org/"
  url: "https://nikita.js.org/"
  source_url: "https://github.com/adaltas/node-nikita"
  categories:
    - Documentation
    - Open Source
    - Technology
  built_by: Adaltas
  built_by_url: "https://www.adaltas.com"
  featured: false
- title: Gourav Sood Blog & Portfolio
  main_url: "https://www.gouravsood.com/"
  url: "https://www.gouravsood.com/"
  featured: false
  categories:
    - Blog
    - Portfolio
  built_by: Gourav Sood
  built_by_url: "https://www.gouravsood.com/"
- title: Jonas Tebbe Portfolio
  description: |
    Hey, I’m Jonas and I create digital products.
  main_url: "https://jonastebbe.com"
  url: "https://jonastebbe.com"
  categories:
    - Portfolio
  built_by: Jonas Tebbe
  built_by_url: "http://twitter.com/jonastebbe"
  featured: false
- title: Parker Sarsfield Portfolio
  description: |
    I'm Parker, a software engineer and sneakerhead.
  main_url: "https://parkersarsfield.com"
  url: "https://parkersarsfield.com"
  categories:
    - Blog
    - Portfolio
  built_by: Parker Sarsfield
  built_by_url: "https://parkersarsfield.com"
- title: Frontend web development with Greg
  description: |
    JavaScript, GatsbyJS, ReactJS, CSS in JS... Let's learn some stuff together.
  main_url: "https://dev.greglobinski.com"
  url: "https://dev.greglobinski.com"
  categories:
    - Blog
    - Web Development
  built_by: Greg Lobinski
  built_by_url: "https://github.com/greglobinski"
- title: Insomnia
  description: |
    Desktop HTTP and GraphQL client for developers
  main_url: "https://insomnia.rest/"
  url: "https://insomnia.rest/"
  categories:
    - Blog
  built_by: Gregory Schier
  built_by_url: "https://schier.co"
  featured: false
- title: Timeline Theme Portfolio
  description: |
    I'm Aman Mittal, a software developer.
  main_url: "https://amanhimself.dev/"
  url: "https://amanhimself.dev/"
  categories:
    - Web Development
    - Portfolio
  built_by: Aman Mittal
  built_by_url: "https://amanhimself.dev/"
- title: Ocean artUp
  description: >
    Science outreach site built using styled-components and Contentful. It
    presents the research project "Ocean artUp" funded by an Advanced Grant of
    the European Research Council to explore the possible benefits of artificial
    uplift of nutrient-rich deep water to the ocean’s sunlit surface layer.
  main_url: "https://ocean-artup.eu"
  url: "https://ocean-artup.eu"
  source_url: "https://github.com/janosh/ocean-artup"
  categories:
    - Science
    - Education
    - Blog
  built_by: Janosh Riebesell
  built_by_url: "https://janosh.io"
  featured: false
- title: Ryan Fitzgerald
  description: |
    Personal portfolio and blog for Ryan Fitzgerald
  main_url: "https://ryanfitzgerald.ca/"
  url: "https://ryanfitzgerald.ca/"
  categories:
    - Web Development
    - Portfolio
  built_by: Ryan Fitzgerald
  built_by_url: "https://github.com/RyanFitzgerald"
  featured: false
- title: Kaizen
  description: |
    Content Marketing, PR & SEO Agency in London
  main_url: "https://www.kaizen.co.uk/"
  url: "https://www.kaizen.co.uk/"
  categories:
    - Agency
    - Blog
    - Design
    - Web Development
    - SEO
  built_by: Bogdan Stanciu
  built_by_url: "https://github.com/b0gd4n"
  featured: false
- title: HackerOne Platform Documentation
  description: |
    HackerOne's Product Documentation Center!
  url: "https://docs.hackerone.com/"
  main_url: "https://docs.hackerone.com/"
  categories:
    - Documentation
    - Security
  featured: false
- title: Mux Video
  description: |
    API to video hosting and streaming
  main_url: "https://mux.com/"
  url: "https://mux.com/"
  categories:
    - Video
    - API
  featured: false
- title: Swapcard
  description: >
    The easiest way for event organizers to instantly connect people, build a
    community of attendees and exhibitors, and increase revenue over time
  main_url: "https://www.swapcard.com/"
  url: "https://www.swapcard.com/"
  categories:
    - Event
    - Community
    - Marketing
  built_by: Swapcard
  built_by_url: "https://www.swapcard.com/"
  featured: false
- title: Kalix
  description: >
    Kalix is perfect for healthcare professionals starting out in private
    practice, to those with an established clinic.
  main_url: "https://www.kalixhealth.com/"
  url: "https://www.kalixhealth.com/"
  categories:
    - Healthcare
  featured: false
- title: Hubba
  description: |
    Buy wholesale products from thousands of independent, verified Brands.
  main_url: "https://join.hubba.com/"
  url: "https://join.hubba.com/"
  categories:
    - eCommerce
  featured: false
- title: HyperPlay
  description: |
    In Asean's 1st Ever LOL Esports X Music Festival
  main_url: "https://hyperplay.leagueoflegends.com/"
  url: "https://hyperplay.leagueoflegends.com/"
  categories:
    - Music
  featured: false
- title: Bad Credit Loans
  description: |
    Get the funds you need, from $250-$5,000
  main_url: "https://www.creditloan.com/"
  url: "https://www.creditloan.com/"
  categories:
    - Finance
  featured: false
- title: Financial Center
  description: >
    Member-owned, not-for-profit, co-operative whose members receive financial
    benefits in the form of lower loan rates, higher savings rates, and lower
    fees than banks.
  main_url: "https://fcfcu.com/"
  url: "https://fcfcu.com/"
  categories:
    - Finance
    - Nonprofit
    - Business
    - Education
  built_by: "https://fcfcu.com/"
  built_by_url: "https://fcfcu.com/"
  featured: false
- title: Office of Institutional Research and Assessment
  description: |
    Good Data, Good Decisions
  main_url: "http://oira.ua.edu/"
  url: "http://oira.ua.edu/"
  categories:
    - Data
  featured: false
- title: The Telegraph Premium
  description: |
    Exclusive stories from award-winning journalists
  main_url: "https://premium.telegraph.co.uk/"
  url: "https://premium.telegraph.co.uk/"
  categories:
    - Media
  featured: false
- title: html2canvas
  description: |
    Screenshots with JavaScript
  main_url: "http://html2canvas.hertzen.com/"
  url: "http://html2canvas.hertzen.com/"
  source_url: "https://github.com/niklasvh/html2canvas/tree/master/www"
  categories:
    - JavaScript
    - Documentation
  built_by: Niklas von Hertzen
  built_by_url: "http://hertzen.com/"
  featured: false
- title: Dato CMS
  description: |
    The API-based CMS your editors will love
  main_url: "https://www.datocms.com/"
  url: "https://www.datocms.com/"
  categories:
    - API
  featured: false
- title: Half Electronics
  description: |
    Personal website
  main_url: "https://www.halfelectronic.com/"
  url: "https://www.halfelectronic.com/"
  categories:
    - Blog
  built_by: Fernando Poumian
  built_by_url: "https://github.com/fpoumian/halfelectronic.com"
  featured: false
- title: Frithir Software Development
  main_url: "https://frithir.com/"
  url: "https://frithir.com/"
  featured: false
  description: "I DRINK COFFEE, WRITE CODE AND IMPROVE MY DEVELOPMENT SKILLS EVERY DAY."
  categories:
    - Design
    - Web Development
  built_by: Frithir
  built_by_url: "https://Frithir.com/"
- title: Unow
  main_url: "https://www.unow.fr/"
  url: "https://www.unow.fr/"
  categories:
    - Education
    - Marketing
  featured: false
- title: Peter Hironaka
  description: |
    Freelance Web Developer based in Los Angeles.
  main_url: "https://peterhironaka.com/"
  url: "https://peterhironaka.com/"
  categories:
    - Portfolio
    - Web Development
  built_by: Peter Hironaka
  built_by_url: "https://github.com/PHironaka"
  featured: false
- title: Michael McQuade
  description: |
    Personal website and blog for Michael McQuade
  main_url: "https://giraffesyo.io"
  url: "https://giraffesyo.io"
  categories:
    - Blog
  built_by: Michael McQuade
  built_by_url: "https://github.com/giraffesyo"
  featured: false
- title: Haacht Brewery
  description: |
    Corporate website for Haacht Brewery. Designed and Developed by Gafas.
  main_url: "https://haacht.com/en/"
  url: "https://haacht.com"
  categories:
    - Marketing
  built_by: Gafas
  built_by_url: "https://gafas.be"
  featured: false
- title: StoutLabs
  description: |
    Portfolio of Daniel Stout, freelance developer in East Tennessee.
  main_url: "https://www.stoutlabs.com/"
  url: "https://www.stoutlabs.com/"
  categories:
    - Web Development
    - Portfolio
  built_by: Daniel Stout
  built_by_url: "https://github.com/stoutlabs"
  featured: false
- title: Chicago Ticket Outcomes By Neighborhood
  description: |
    ProPublica data visualization of traffic ticket court outcomes
  categories:
    - Media
    - Nonprofit
  url: >-
    https://projects.propublica.org/graphics/il/il-city-sticker-tickets-maps/ticket-status/?initialWidth=782
  main_url: >-
    https://projects.propublica.org/graphics/il/il-city-sticker-tickets-maps/ticket-status/?initialWidth=782
  built_by: David Eads
  built_by_url: "https://github.com/eads"
  featured: false
- title: Chicago South Side Traffic Ticketing rates
  description: |
    ProPublica data visualization of traffic ticket rates by community
  main_url: >-
    https://projects.propublica.org/graphics/il/il-city-sticker-tickets-maps/ticket-rate/?initialWidth=782
  url: >-
    https://projects.propublica.org/graphics/il/il-city-sticker-tickets-maps/ticket-rate/?initialWidth=782
  categories:
    - Media
    - Nonprofit
  built_by: David Eads
  built_by_url: "https://github.com/eads"
  featured: false
- title: Otsimo
  description: >
    Otsimo is a special education application for children with autism, down
    syndrome and other developmental disabilities.
  main_url: "https://otsimo.com/en/"
  url: "https://otsimo.com/en/"
  categories:
    - Blog
    - Education
  featured: false
- title: Matt Bagni Portfolio 2018
  description: >
    Mostly the result of playing with Gatsby and learning about react and
    graphql. Using the screenshot plugin to showcase the work done for my
    company in the last 2 years, and a good amount of other experiments.
  main_url: "https://mattbag.github.io"
  url: "https://mattbag.github.io"
  categories:
    - Portfolio
  featured: false
- title: Lisa Ye's Blog
  description: |
    Simple blog/portofolio for a fashion designer. Gatsby_v2 + Netlify cms
  main_url: "https://lisaye.netlify.com/"
  url: "https://lisaye.netlify.com/"
  categories:
    - Blog
    - Portfolio
  featured: false
- title: Artem Sapegin
  description: >
    Little homepage of Artem Sapegin, a frontend developer, passionate
    photographer, coffee drinker and crazy dogs’ owner.
  main_url: "https://sapegin.me/"
  url: "https://sapegin.me/"
  categories:
    - Portfolio
    - Open Source
    - Web Development
  built_by: Artem Sapegin
  built_by_url: "https://github.com/sapegin"
  featured: false
- title: SparkPost Developers
  main_url: "https://developers.sparkpost.com/"
  url: "https://developers.sparkpost.com/"
  source_url: "https://github.com/SparkPost/developers.sparkpost.com"
  categories:
    - Documentation
    - API
  featured: false
- title: Malik Browne Portfolio 2018
  description: >
    The portfolio blog of Malik Browne, a full-stack engineer, foodie, and avid
    blogger/YouTuber.
  main_url: "https://www.malikbrowne.com/about"
  url: "https://www.malikbrowne.com"
  categories:
    - Blog
    - Portfolio
  built_by: Malik Browne
  built_by_url: "https://twitter.com/milkstarz"
  featured: false
- title: Novatics
  description: |
    Digital products that inspire and make a difference
  main_url: "https://www.novatics.com.br"
  url: "https://www.novatics.com.br"
  categories:
    - Portfolio
    - Technology
    - Web Development
  built_by: Novatics
  built_by_url: "https://github.com/Novatics"
  featured: false
- title: Max McKinney
  description: >
    I’m a developer and designer with a focus in web technologies. I build cars
    on the side.
  main_url: "https://maxmckinney.com/"
  url: "https://maxmckinney.com/"
  categories:
    - Portfolio
    - Web Development
    - Design
  built_by: Max McKinney
  featured: false
- title: Stickyard
  description: |
    Make your React component sticky the easy way
  main_url: "https://nihgwu.github.io/stickyard/"
  url: "https://nihgwu.github.io/stickyard/"
  source_url: "https://github.com/nihgwu/stickyard/tree/master/website"
  categories:
    - Web Development
  built_by: Neo Nie
  featured: false
- title: Agata Milik
  description: |
    Website of a Polish psychologist/psychotherapist based in Gdańsk, Poland.
  main_url: "https://agatamilik.pl"
  url: "https://agatamilik.pl"
  categories:
    - Marketing
    - Healthcare
  built_by: Piotr Fedorczyk
  built_by_url: "https://piotrf.pl"
  featured: false
- title: WebPurple
  main_url: "https://www.webpurple.net/"
  url: "https://www.webpurple.net/"
  source_url: "https://github.com/WebPurple/site"
  description: >-
    Site of local (Russia, Ryazan) frontend community. Main purpose is to show
    info about meetups and keep blog.
  categories:
    - Nonprofit
    - Web Development
    - Community
    - Blog
    - Open Source
  built_by: Nikita Kirsanov
  built_by_url: "https://twitter.com/kitos_kirsanov"
  featured: false
- title: Papertrail.io
  description: |
    Inspection Management for the 21st Century
  main_url: "https://www.papertrail.io/"
  url: "https://www.papertrail.io/"
  categories:
    - Marketing
    - Technology
  built_by: Papertrail.io
  built_by_url: "https://www.papertrail.io"
  featured: false
- title: Matt Ferderer
  main_url: "https://mattferderer.com"
  url: "https://mattferderer.com"
  source_url: "https://github.com/mattferderer/gatsbyblog"
  description: >
    {titleofthesite} is a blog built with Gatsby that discusses web related tech
    such as JavaScript, .NET, Blazor & security.
  categories:
    - Blog
    - Web Development
  built_by: Matt Ferderer
  built_by_url: "https://twitter.com/mattferderer"
  featured: false
- title: Sahyadri Open Source Community
  main_url: "https://sosc.org.in"
  url: "https://sosc.org.in"
  source_url: "https://github.com/haxzie/sosc-website"
  description: >
    Official website of Sahyadri Open Source Community for community blog, event
    details and members info.
  categories:
    - Blog
    - Community
    - Open Source
  built_by: Musthaq Ahamad
  built_by_url: "https://github.com/haxzie"
  featured: false
- title: Tech Confessions
  main_url: "https://confessions.tech"
  url: "https://confessions.tech"
  source_url: "https://github.com/JonathanSpeek/tech-confessions"
  description: "A guilt-free place for us to confess our tech sins \U0001F64F\n"
  categories:
    - Community
    - Open Source
  built_by: Jonathan Speek
  built_by_url: "https://speek.design"
  featured: false
- title: Thibault Maekelbergh
  main_url: "https://thibmaek.com"
  url: "https://thibmaek.com"
  source_url: "https://github.com/thibmaek/thibmaek.github.io"
  description: |
    A nice blog about development, Raspberry Pi, plants and probably records.
  categories:
    - Blog
    - Open Source
  built_by: Thibault Maekelbergh
  built_by_url: "https://twitter.com/thibmaek"
  featured: false
- title: LearnReact.design
  main_url: "https://learnreact.design"
  url: "https://learnreact.design"
  description: >
    React Essentials For Designers: A React course tailored for product
    designers, ux designers, ui designers.
  categories:
    - Blog
  built_by: Linton Ye
  built_by_url: "https://twitter.com/lintonye"
- title: Mega House Creative
  main_url: "https://www.megahousecreative.com/"
  url: "https://www.megahousecreative.com/"
  description: >
    Mega House Creative is a digital agency that provides unique goal-oriented
    web marketing solutions.
  categories:
    - Marketing
    - Agency
  built_by: Daniel Robinson
  featured: false
- title: Tobie Marier Robitaille - csc
  main_url: "https://tobiemarierrobitaille.com/"
  url: "https://tobiemarierrobitaille.com/en/"
  description: |
    Portfolio site for director of photography Tobie Marier Robitaille
  categories:
    - Portfolio
    - Gallery
  built_by: Mill3 Studio
  built_by_url: "https://mill3.studio/en/"
  featured: false
- title: Bestvideogame.deals
  main_url: "https://bestvideogame.deals/"
  url: "https://bestvideogame.deals/"
  description: |
    Video game comparison website for the UK, build with GatsbyJS.
  categories:
    - eCommerce
  built_by: Koen Kamphuis
  built_by_url: "https://koenkamphuis.com/"
  featured: false
- title: Mahipat's Portfolio
  main_url: "https://mojaave.com/"
  url: "https://mojaave.com"
  source_url: "https://github.com/mhjadav/mojaave"
  description: >
    mojaave.com is Mahipat's portfolio, I have developed it using Gatsby v2 and
    Bootstrap, To get in touch with people looking for full-stack developer.
  categories:
    - Portfolio
    - Web Development
  built_by: Mahipat Jadav
  built_by_url: "https://mojaave.com/"
  featured: false
- title: Insights
  main_url: "https://justaskusers.com/"
  url: "https://justaskusers.com/"
  description: >
    Insights helps user experience (UX) researchers conduct their research and
    make sense of the findings.
  categories:
    - User Experience
    - Design
  built_by: Just Ask Users
  built_by_url: "https://justaskusers.com/"
  featured: false
- title: Tensiq
  main_url: "https://tensiq.com"
  url: "https://tensiq.com"
  source_url: "https://github.com/Tensiq/tensiq-site"
  description: >
    Tensiq is an e-Residency startup, that provides development in cutting-edge
    technology while delivering secure, resilient, performant solutions.
  categories:
    - Web Development
    - Mobile Development
    - Agency
    - Open Source
  built_by: Jens
  built_by_url: "https://github.com/arrkiin"
  featured: false
- title: Mintfort
  main_url: "https://mintfort.com/"
  url: "https://mintfort.com/"
  source_url: "https://github.com/MintFort/mintfort.com"
  description: >
    Mintfort, the first crypto-friendly bank account. Store and manage assets on
    the blockchain.
  categories:
    - Technology
    - Finance
  built_by: Axel Fuhrmann
  built_by_url: "https://axelfuhrmann.com/"
  featured: false
- title: React Native Explorer
  main_url: "https://react-native-explorer.firebaseapp.com"
  url: "https://react-native-explorer.firebaseapp.com"
  description: |
    Explorer React Native packages and examples effortlessly.
  categories:
    - Education
  featured: false
- title: 500Tech
  main_url: "https://500tech.com/"
  url: "https://500tech.com/"
  featured: false
  categories:
    - Web Development
    - Agency
    - Open Source
- title: eworld
  main_url: "http://eworld.herokuapp.com/"
  url: "http://eworld.herokuapp.com/"
  featured: false
  categories:
    - eCommerce
    - Technology
- title: It's a Date
  description: >
    It's a Date is a dating app that actually involves dating.
  main_url: "https://www.itsadate.app/"
  url: "https://www.itsadate.app/"
  featured: false
  categories:
    - App
    - Blog
- title: Node.js HBase
  description: >
    Asynchronous HBase client for NodeJs using REST.
  main_url: https://hbase.js.org/
  url: https://hbase.js.org/
  source_url: "https://github.com/adaltas/node-hbase"
  categories:
    - Documentation
    - Open Source
    - Technology
  built_by: David Worms
  built_by_url: http://www.adaltas.com
  featured: false
- title: Peter Kroyer - Web Design / Web Development
  main_url: https://www.peterkroyer.at/en/
  url: https://www.peterkroyer.at/en/
  description: >
    Freelance web designer / web developer based in Vienna, Austria (Wien, Österreich).
  categories:
    - Agency
    - Web Development
    - Design
    - Portfolio
    - Freelance
  built_by: Peter Kroyer
  built_by_url: https://www.peterkroyer.at/
  featured: false
- title: Geddski
  main_url: https://gedd.ski
  url: https://gedd.ski
  description: >
    frontend mastery blog - level up your UI game.
  categories:
    - Web Development
    - Education
    - Productivity
    - User Experience
  built_by: Dave Geddes
  built_by_url: https://twitter.com/geddski
  featured: false
- title: Rung
  main_url: "https://rung.com.br/"
  url: "https://rung.com.br/"
  description: >
    Rung alerts you about the exceptionalities of your personal and professional life.
  categories:
    - API
    - Technology
    - Travel
  featured: false
- title: Mokkapps
  main_url: "https://www.mokkapps.de/"
  url: "https://www.mokkapps.de/"
  source_url: "https://github.com/mokkapps/website"
  description: >
    Portfolio website from Michael Hoffmann. Passionate software developer with focus on web-based technologies.
  categories:
    - Blog
    - Portfolio
    - Web Development
    - Mobile Development
  featured: false
- title: Premier Octet
  main_url: "https://www.premieroctet.com/"
  url: "https://www.premieroctet.com/"
  description: >
    Premier Octet is a React-based agency
  categories:
    - Agency
    - Web Development
    - Mobile Development
  featured: false
- title: Thorium
  main_url: "https://www.thoriumsim.com/"
  url: "https://www.thoriumsim.com/"
  source_url: "https://github.com/thorium-sim/thoriumsim.com"
  description: >
    Thorium - Open-source Starship Simulator Controls for Live Action Role Play
  built_by: Alex Anderson
  built_by_url: https://twitter.com/ralex1993
  categories:
    - Blog
    - Portfolio
    - Documentation
    - Marketing
    - Education
    - Entertainment
    - Open Source
    - Web Development
  featured: false
- title: Cameron Maske
  main_url: "https://www.cameronmaske.com/"
  url: "https://www.cameronmaske.com/courses/introduction-to-pytest/"
  source_url: "https://github.com/cameronmaske/cameronmaske.com-v2"
  description: >
    The homepage of Cameron Maske, a freelance full-stack developer, who is currently working on a free pytest video course
  categories:
    - Education
    - Video
    - Portfolio
    - Freelance
  featured: false
- title: Studenten bilden Schüler
  description: >
    Studenten bilden Schüler e.V. is a German student-run nonprofit initiative that aims to
    contribute to more equal educational opportunities by providing free tutoring to refugees
    and children from underprivileged families. The site is built on Gatsby v2, styled-components
    and Contentful. It supports Google Analytics, fluid typography and Algolia search.
  main_url: "https://studenten-bilden-schueler.de"
  url: "https://studenten-bilden-schueler.de"
  source_url: "https://github.com/StudentenBildenSchueler/homepage"
  categories:
    - Education
    - Nonprofit
    - Blog
  built_by: Janosh Riebesell
  built_by_url: "https://janosh.io"
  featured: false
- title: Mike's Remote List
  main_url: "https://www.mikesremotelist.com"
  url: "https://www.mikesremotelist.com"
  description: >
    A list of remote jobs, updated throughout the day. Built on Gatsby v1 and powered by Contentful, Google Sheets, string and sticky tape.
  categories:
    - Marketing
  featured: false
- title: Madvoid
  main_url: "https://madvoid.com/"
  url: "https://madvoid.com/screenshot/"
  featured: false
  description: >
    Madvoid is a team of expert developers dedicated to creating simple, clear, usable and blazing fast web and mobile apps.
    We are coders that help companies and agencies to create social & interactive experiences.
    This includes full-stack development using React, WebGL, Static Site Generators, Ruby On Rails, Phoenix, GraphQL, Chatbots, CI / CD, Docker and more!
  categories:
    - Portfolio
    - Technology
    - Web Development
    - Agency
    - Marketing
  built_by: Jean-Paul Bonnetouche
  built_by_url: https://twitter.com/_jpb
- title: MOMNOTEBOOK.COM
  description: >
    Sharing knowledge and experiences that make childhood and motherhood rich, vibrant and healthy.
  main_url: "https://momnotebook.com/"
  url: "https://momnotebook.com/"
  featured: false
  built_by: Aleksander Hansson
  built_by_url: https://www.linkedin.com/in/aleksanderhansson/
  categories:
    - Blog
- title: Pirate Studios
  description: >
    Reinventing music studios with 24/7 self service rehearsal, DJ & production rooms available around the world.
  main_url: "https://www.piratestudios.co"
  url: "https://www.piratestudios.co"
  featured: false
  built_by: The Pirate Studios team
  built_by_url: https://github.com/piratestudios/
  categories:
    - Music
- title: Aurora EOS
  main_url: "https://www.auroraeos.com/"
  url: "https://www.auroraeos.com/"
  featured: false
  categories:
    - Finance
    - Marketing
    - Blog
  built_by: Corey Ward
  built_by_url: "http://www.coreyward.me/"
- title: MadeComfy
  main_url: "https://madecomfy.com.au/"
  url: "https://madecomfy.com.au/"
  description: >
    Short term rental management startup, using Contentful + Gatsby + CicleCI
  featured: false
  categories:
    - Travel
  built_by: Lucas Vilela
  built_by_url: "https://madecomfy.com.au/"
- title: Tiger Facility Services
  description: >
    Tiger Facility Services combines facility management expertise with state of the art software to offer a sustainable and customer oriented cleaning and facility service.
  main_url: https://www.tigerfacilityservices.com/de-en/
  url: https://www.tigerfacilityservices.com/de-en/
  featured: false
  categories:
    - Marketing
- title: "Luciano Mammino's blog"
  description: >
    Tech & programming blog of Luciano Mammino a.k.a. "loige", Full-Stack Web Developer and International Speaker
  main_url: https://loige.co
  url: https://loige.co
  featured: false
  categories:
    - Blog
    - Web Development
  built_by: Luciano Mammino
  built_by_url: https://loige.co
- title: Wire • Secure collaboration platform
  description: >
    Corporate website of Wire, an open source, end-to-end encrypted collaboration platform
  main_url: "https://wire.com"
  url: "https://wire.com"
  featured: false
  categories:
    - Open Source
    - Productivity
    - Technology
    - Blog
    - App
  built_by: Wire team
  built_by_url: "https://github.com/orgs/wireapp/people"
- title: J. Patrick Raftery
  main_url: "https://www.jpatrickraftery.com"
  url: "https://www.jpatrickraftery.com"
  description: J. Patrick Raftery is an opera singer and voice teacher based in Vancouver, BC.
  categories:
    - Portfolio
    - Music
  built_by: Michael Uloth
  built_by_url: "https://www.michaeluloth.com"
  featured: false
- title: Aria Umezawa
  main_url: "https://www.ariaumezawa.com"
  url: "https://www.ariaumezawa.com"
  description: Aria Umezawa is a director, producer, and writer currently based in San Francisco. Site designed by Stephen Bell.
  categories:
    - Portfolio
    - Music
    - Entertainment
  built_by: Michael Uloth
  built_by_url: "https://www.michaeluloth.com"
  featured: false
- title: Pomegranate Opera
  main_url: "https://www.pomegranateopera.com"
  url: "https://www.pomegranateopera.com"
  description: Pomegranate Opera is a lesbian opera written by Amanda Hale & Kye Marshall. Site designed by Stephen Bell.
  categories:
    - Gallery
    - Music
  built_by: Michael Uloth
  built_by_url: "https://www.michaeluloth.com"
  featured: false
- title: Daniel Cabena
  main_url: "https://www.danielcabena.com"
  url: "https://www.danielcabena.com"
  description: Daniel Cabena is a Canadian countertenor highly regarded in both Canada and Europe for prize-winning performances ranging from baroque to contemporary repertoire. Site designed by Stephen Bell.
  categories:
    - Portfolio
    - Music
  built_by: Michael Uloth
  built_by_url: "https://www.michaeluloth.com"
  featured: false
- title: Artist.Center
  main_url: "https://artistcenter.netlify.com"
  url: "https://artistcenter.netlify.com"
  description: The marketing page for Artist.Center, a soon-to-launch platform designed to connect opera singers to opera companies. Site designed by Stephen Bell.
  categories:
    - Music
  built_by: Michael Uloth
  built_by_url: "https://www.michaeluloth.com"
  featured: false
- title: DG Volo & Company
  main_url: "https://www.dgvolo.com"
  url: "https://www.dgvolo.com"
  description: DG Volo & Company is a Toronto-based investment consultancy. Site designed by Stephen Bell.
  categories:
    - Finance
  built_by: Michael Uloth
  built_by_url: "https://www.michaeluloth.com"
  featured: false
- title: Shawna Lucey
  main_url: "https://www.shawnalucey.com"
  url: "https://www.shawnalucey.com"
  description: Shawna Lucey is an American theater and opera director based in New York City. Site designed by Stephen Bell.
  categories:
    - Portfolio
    - Music
    - Entertainment
  built_by: Michael Uloth
  built_by_url: "https://www.michaeluloth.com"
  featured: false
- title: Leyan Lo
  main_url: https://www.leyanlo.com
  url: https://www.leyanlo.com
  description: >
    Leyan Lo’s personal website
  categories:
    - Portfolio
  built_by: Leyan Lo
  built_by_url: https://www.leyanlo.com
  featured: false
- title: Hawaii National Bank
  url: https://hawaiinational.bank
  main_url: https://hawaiinational.bank
  description: Hawaii National Bank's highly personalized service has helped loyal customers & locally owned businesses achieve their financial dreams for over 50 years.
  categories:
    - Finance
  built_by: Wall-to-Wall Studios
  built_by_url: https://walltowall.com
  featured: false
- title: Coletiv
  url: https://coletiv.com
  main_url: https://coletiv.com
  description: Coletiv teams up with companies of all sizes to design, develop & launch digital products for iOS, Android & the Web.
  categories:
    - Technology
    - Agency
    - Web Development
  built_by: Coletiv
  built_by_url: https://coletiv.com
  featured: false
- title: janosh.io
  description: >
    Personal blog and portfolio of Janosh Riebesell. The site is built with Gatsby v2 and designed
    entirely with styled-components v4. Much of the layout was achieved with CSS grid. It supports
    Google Analytics, fluid typography and Algolia search.
  main_url: "https://janosh.io"
  url: "https://janosh.io"
  source_url: "https://github.com/janosh/janosh.io"
  categories:
    - Portfolio
    - Blog
    - Science
    - Photography
    - Travel
  built_by: Janosh Riebesell
  built_by_url: "https://janosh.io"
  featured: false
- title: Gatsby Manor
  description: >
    We build themes for gatsby. We have themes for all projects including personal,
    portfolio, ecommerce, landing pages and more. We also run an in-house
    web dev and design studio. If you cannot find what you want, we can build it for you!
    Email us at gatsbymanor@gmail.com with questions.
  main_url: "https://www.gatsbymanor.com"
  url: "https://www.gatsbymanor.com"
  source_url: "https://github.com/gatsbymanor"
  categories:
    - Web Development
    - Agency
    - Technology
    - Freelance
  built_by: Steven Natera
  built_by_url: "https://stevennatera.com"
- title: Ema Suriano's Portfolio
  main_url: https://emasuriano.com/
  url: https://emasuriano.com/
  source_url: https://github.com/EmaSuriano/emasuriano.github.io
  description: >
    Ema Suriano's portfolio to display information about him, his projects and what he's writing about.
  categories:
    - Portfolio
    - Technology
    - Web Development
  built_by: Ema Suriano
  built_by_url: https://emasuriano.com/
  featured: false
- title: Luan Orlandi
  main_url: https://luanorlandi.github.io
  url: https://luanorlandi.github.io
  source_url: https://github.com/luanorlandi/luanorlandi.github.io
  description: >
    Luan Orlandi's personal website. Brazilian web developer, enthusiast in React and Gatsby.
  categories:
    - Blog
    - Portfolio
    - Web Development
  built_by: Luan Orlandi
  built_by_url: https://github.com/luanorlandi
- title: Mobius Labs
  main_url: https://mobius.ml
  url: https://mobius.ml
  description: >
    Mobius Labs landing page, a Start-up working on Computer Vision
  categories:
    - Landing Page
    - Marketing
    - Technology
  built_by: sktt
  built_by_url: https://github.com/sktt
- title: EZAgrar
  main_url: https://www.ezagrar.at/en/
  url: https://www.ezagrar.at/en/
  description: >
    EZAgrar.at is the homepage of the biggest agricultural machinery dealership in Austria. In total 8 pages will be built for this client reusing a lot of components between them.
  categories:
    - eCommerce
    - Marketing
  built_by: MangoART
  built_by_url: https://www.mangoart.at
  featured: false
- title: OAsome blog
  main_url: https://oasome.blog/
  url: https://oasome.blog/
  source_url: https://github.com/oorestisime/oasome
  description: >
    Paris-based Cypriot adventurers. A and O. Lovers of life and travel. Want to get a glimpse of the OAsome world?
  categories:
    - Blog
    - Photography
    - Travel
  built_by: Orestis Ioannou
  featured: false
- title: Brittany Chiang
  main_url: https://brittanychiang.com/
  url: https://brittanychiang.com/
  source_url: https://github.com/bchiang7/v4
  description: >
    Personal website and portfolio of Brittany Chiang built with Gatsby v2
  categories:
    - Portfolio
  built_by: Brittany Chiang
  built_by_url: https://github.com/bchiang7
  featured: false
- title: Fitekran
  description: >
    One of the most visited Turkish blogs about health, sports and healthy lifestyle, that has been rebuilt with Gatsby v2 using WordPress.
  main_url: "https://www.fitekran.com"
  url: "https://www.fitekran.com"
  categories:
    - Science
    - Healthcare
    - Blog
  built_by: Burak Tokak
  built_by_url: "https://www.buraktokak.com"
- title: Serverless
  main_url: https://serverless.com
  url: https://serverless.com
  source_url: https://github.com/serverless/site
  description: >
    Serverless.com – Build web, mobile and IoT applications with serverless architectures using AWS Lambda, Azure Functions, Google CloudFunctions & more!
  categories:
    - Technology
    - Web Development
  built_by: Codebrahma
  built_by_url: https://codebrahma.com
  featured: false
- title: Dive Bell
  main_url: https://divebell.band/
  url: https://divebell.band/
  description: >
    Simple site for a band to list shows dates and videos (499 on lighthouse)
  categories:
    - Music
  built_by: Matt Bagni
  built_by_url: https://mattbag.github.io
  featured: false
- title: Mayer Media Co.
  main_url: https://mayermediaco.com/
  url: https://mayermediaco.com/
  description: >
    Freelance Web Development and Digital Marketing
  categories:
    - Web Development
    - Marketing
    - Blog
  source_url: https://github.com/MayerMediaCo/MayerMediaCo2.0
  built_by: Danny Mayer
  built_by_url: https://twitter.com/mayermediaco
  featured: false
- title: Jan Czizikow Portfolio
  main_url: https://www.janczizikow.com/
  url: https://www.janczizikow.com/
  source_url: https://github.com/janczizikow/janczizikow-portfolio
  description: >
    Simple personal portfolio site built with Gatsby
  categories:
    - Portfolio
    - Freelance
    - Web Development
  built_by: Jan Czizikow
  built_by_url: https://github.com/janczizikow
- title: Carbon Design Systems
  main_url: http://www.carbondesignsystem.com/
  url: http://www.carbondesignsystem.com/
  description: >
    The Carbon Design System is integrating the new IBM Design Ethos and Language. It represents a completely fresh approach to the design of all things at IBM.
  categories:
    - Design System
    - Documentation
  built_by: IBM
  built_by_url: https://www.ibm.com/
  featured: false
- title: Mozilla Mixed Reality
  main_url: https://mixedreality.mozilla.org/
  url: https://mixedreality.mozilla.org/
  description: >
    Virtual Reality for the free and open Web.
  categories:
    - Open Source
  built_by: Mozilla
  built_by_url: https://www.mozilla.org/
  featured: false
- title: Uniform Hudl Design System
  main_url: http://uniform.hudl.com/
  url: http://uniform.hudl.com/
  description: >
    A single design system to ensure every interface feels like Hudl. From the colors we use to the size of our buttons and what those buttons say, Uniform has you covered. Check the guidelines, copy the code and get to building.
  categories:
    - Design System
    - Open Source
    - Design
  built_by: Hudl
  built_by_url: https://www.hudl.com/
- title: Subtle UI
  main_url: "https://subtle-ui.netlify.com/"
  url: "https://subtle-ui.netlify.com/"
  source_url: "https://github.com/ryanwiemer/subtle-ui"
  description: >
    A collection of clever yet understated user interactions found on the web.
  categories:
    - Web Development
    - Open Source
    - User Experience
  built_by: Ryan Wiemer
  built_by_url: "https://www.ryanwiemer.com/"
  featured: false
- title: developer.bitcoin.com
  main_url: "https://developer.bitcoin.com/"
  url: "https://developer.bitcoin.com/"
  description: >
    Bitbox based bitcoin.com developer platform and resources.
  categories:
    - Finance
  featured: false
- title: Barmej
  main_url: "https://app.barmej.com/"
  url: "https://app.barmej.com/"
  description: >
    An interactive platform to learn different programming languages in Arabic for FREE
  categories:
    - Education
    - Programming
    - Learning
  built_by: Obytes
  built_by_url: "https://www.obytes.com/"
  featured: false
- title: Vote Save America
  main_url: "https://votesaveamerica.com"
  url: "https://votesaveamerica.com"
  description: >
    Be a voter. Save America.
  categories:
    - Education
    - Government
  featured: false
  built_by: Jeremy E. Miller
  built_by_url: "https://jeremyemiller.com/"
- title: Emergence
  main_url: https://emcap.com/
  url: https://emcap.com/
  description: >
    Emergence is a top enterprise cloud venture capital firm. We fund early stage ventures focusing on enterprise & SaaS applications. Emergence is one of the top VC firms in Silicon Valley.
  categories:
    - Marketing
    - Blog
  built_by: Upstatement
  built_by_url: https://www.upstatement.com/
  featured: false
- title: FPVtips
  main_url: https://fpvtips.com
  url: https://fpvtips.com
  source_url: https://github.com/jumpalottahigh/fpvtips
  description: >
    FPVtips is all about bringing racing drone pilots closer together, and getting more people into the hobby!
  categories:
    - Community
    - Education
  built_by: Georgi Yanev
  built_by_url: https://twitter.com/jumpalottahigh
  featured: false
- title: Georgi Yanev
  main_url: https://blog.georgi-yanev.com/
  url: https://blog.georgi-yanev.com/
  source_url: https://github.com/jumpalottahigh/blog.georgi-yanev.com
  description: >
    I write articles about FPV quads (building and flying), web development, smart home automation, life-long learning and other topics from my personal experience.
  categories:
    - Blog
  built_by: Georgi Yanev
  built_by_url: https://twitter.com/jumpalottahigh
  featured: false
- title: Bear Archery
  main_url: "https://beararchery.com/"
  url: "https://beararchery.com/"
  categories:
    - eCommerce
    - Sports
  built_by: Escalade Sports
  built_by_url: "https://www.escaladesports.com/"
  featured: false
- title: "attn:"
  main_url: "https://www.attn.com/"
  url: "https://www.attn.com/"
  categories:
    - Media
    - Entertainment
  built_by: "attn:"
  built_by_url: "https://www.attn.com/"
  featured: false
- title: Mirror Conf
  description: >
    Mirror Conf is a conference designed to empower designers and frontend developers who have a thirst for knowledge and want to broaden their horizons.
  main_url: "https://www.mirrorconf.com/"
  url: "https://www.mirrorconf.com/"
  categories:
    - Conference
    - Design
    - Web Development
  featured: false
- title: Startarium
  main_url: https://www.startarium.ro
  url: https://www.startarium.ro
  description: >
    Free entrepreneurship educational portal with more than 20000 users, hundreds of resources, crowdfunding, mentoring and investor pitching events facilitated.
  categories:
    - Education
    - Nonprofit
    - Entrepreneurship
  built_by: Cezar Neaga
  built_by_url: https://twitter.com/cezarneaga
  featured: false
- title: Microlink
  main_url: https://microlink.io/
  url: https://microlink.io/
  description: >
    Extract structured data from any website.
  categories:
    - Web Development
    - API
  built_by: Kiko Beats
  built_by_url: https://kikobeats.com/
  featured: false
- title: Markets.com
  main_url: "https://www.markets.com/"
  url: "https://www.markets.com/"
  featured: false
  categories:
    - Finance
- title: Kevin Legrand
  url: "https://k-legrand.com"
  main_url: "https://k-legrand.com"
  source_url: "https://github.com/Manoz/k-legrand.com"
  description: >
    Personal website and blog built with love with Gatsby v2
  categories:
    - Blog
    - Portfolio
    - Web Development
  built_by: Kevin Legrand
  built_by_url: https://k-legrand.com
  featured: false
- title: David James Portfolio
  main_url: https://dfjames.com/
  url: https://dfjames.com/
  source_url: https://github.com/daviddeejjames/dfjames-gatsby
  description: >
    Portfolio Site using GatsbyJS and headless WordPress
  categories:
    - WordPress
    - Portfolio
    - Blog
  built_by: David James
  built_by_url: https://twitter.com/daviddeejjames
- title: Hypertext Candy
  url: https://www.hypertextcandy.com/
  main_url: https://www.hypertextcandy.com/
  description: >
    Blog about web development. Laravel, Vue.js, etc.
  categories:
    - Blog
    - Web Development
  built_by: Masahiro Harada
  built_by_url: https://twitter.com/_Masahiro_H_
  featured: false
- title: "Maxence Poutord's blog"
  description: >
    Tech & programming blog of Maxence Poutord, Software Engineer, Serial Traveler and Public Speaker
  main_url: https://www.maxpou.fr
  url: https://www.maxpou.fr
  featured: false
  categories:
    - Blog
    - Web Development
  built_by: Maxence Poutord
  built_by_url: https://www.maxpou.fr
- title: "The Noted Project"
  url: https://thenotedproject.org
  main_url: https://thenotedproject.org
  source_url: https://github.com/ianbusko/the-noted-project
  description: >
    Website to showcase the ethnomusicology research for The Noted Project.
  categories:
    - Portfolio
    - Education
    - Gallery
  built_by: Ian Busko
  built_by_url: https://github.com/ianbusko
  featured: false
- title: Got Milk
  main_url: "https://www.gotmilk.com/"
  url: "https://www.gotmilk.com/"
  featured: false
  categories:
    - Food
- title: People For Bikes
  url: "https://2017.peopleforbikes.org/"
  main_url: "https://2017.peopleforbikes.org/"
  categories:
    - Community
    - Sports
    - Gallery
    - Nonprofit
  built_by: PeopleForBikes
  built_by_url: "https://peopleforbikes.org/about-us/who-we-are/staff/"
  featured: false
- title: Wide Eye
  description: >
    Creative agency specializing in interactive design, web development, and digital communications.
  url: https://wideeye.co/
  main_url: https://wideeye.co/
  categories:
    - Design
    - Web Development
  built_by: Wide Eye
  built_by_url: https://wideeye.co/about-us/
  featured: false
- title: CodeSandbox
  description: >
    CodeSandbox is an online editor that helps you create web applications, from prototype to deployment.
  url: https://codesandbox.io/
  main_url: https://codesandbox.io/
  categories:
    - Web Development
  featured: false
- title: Marvel
  description: >
    The all-in-one platform powering design.
  url: https://marvelapp.com/
  main_url: https://marvelapp.com/
  categories:
    - Design
  featured: false
- title: Designcode.io
  description: >
    Learn to design and code React apps.
  url: https://designcode.io
  main_url: https://designcode.io
  categories:
    - Learning
  featured: false
- title: Happy Design
  description: >
    The Brand and Product Team Behind Happy Money
  url: https://design.happymoney.com/
  main_url: https://design.happymoney.com/
  categories:
    - Design
    - Finance
- title: Weihnachtsmarkt.ms
  description: >
    Explore the christmas market in Münster (Westf).
  url: https://weihnachtsmarkt.ms/
  main_url: https://weihnachtsmarkt.ms/
  source_url: https://github.com/codeformuenster/weihnachtsmarkt
  categories:
    - Gallery
    - Food
  built_by: "Code for Münster during #MSHACK18"
  featured: false
- title: Code Championship
  description: >
    Competitive coding competitions for students from 3rd to 8th grade. Code is Sport.
  url: https://www.codechampionship.com
  main_url: https://www.codechampionship.com
  categories:
    - Learning
    - Education
    - Sports
  built_by: Abamath LLC
  built_by_url: https://www.abamath.com
  featured: false
- title: Wieden+Kennedy
  description: >
    Wieden+Kennedy is an independent, global creative company.
  categories:
    - Technology
    - Web Development
    - Agency
    - Marketing
  url: https://www.wk.com
  main_url: https://www.wk.com
  built_by: Wieden Kennedy
  built_by_url: https://www.wk.com/about/
  featured: false
- title: Testing JavaScript
  description: >
    This course will teach you the fundamentals of testing your JavaScript applications using eslint, Flow, Jest, and Cypress.
  url: https://testingjavascript.com/
  main_url: https://testingjavascript.com/
  categories:
    - Learning
    - Education
    - JavaScript
  built_by: Kent C. Dodds
  built_by_url: https://kentcdodds.com/
  featured: false
- title: Use Hooks
  description: >
    One new React Hook recipe every day.
  url: https://usehooks.com/
  main_url: https://usehooks.com/
  categories:
    - Learning
  built_by: Gabe Ragland
  built_by_url: https://twitter.com/gabe_ragland
  featured: false
- title: Ambassador
  url: https://www.getambassador.io
  main_url: https://www.getambassador.io
  description: >
    Open source, Kubernetes-native API Gateway for microservices built on Envoy.
  categories:
    - Open Source
    - Documentation
    - Technology
  built_by: Datawire
  built_by_url: https://www.datawire.io
  featured: false
- title: Clubhouse
  main_url: https://clubhouse.io
  url: https://clubhouse.io
  description: >
    The intuitive and powerful project management platform loved by software teams of all sizes. Built with Gatsby v2 and Prismic
  categories:
    - Technology
    - Blog
    - Productivity
    - Community
    - Design
    - Open Source
  built_by: Ueno.
  built_by_url: https://ueno.co
  featured: false
- title: Asian Art Collection
  url: http://artmuseum.princeton.edu/asian-art/
  main_url: http://artmuseum.princeton.edu/asian-art/
  description: >
    Princeton University has a branch dealing with state of art.They have showcased ore than 6,000 works of Asian art are presented alongside ongoing curatorial and scholarly research
  categories:
    - Marketing
  featured: false
- title: QHacks
  url: https://qhacks.io
  main_url: https://qhacks.io
  source_url: https://github.com/qhacks/qhacks-website
  description: >
    QHacks is Queen’s University’s annual hackathon! QHacks was founded in 2016 with a mission to advocate and incubate the tech community at Queen’s University and throughout Canada.
  categories:
    - Education
    - Technology
    - Podcast
  featured: false
- title: Tyler McGinnis
  url: https://tylermcginnis.com/
  main_url: https://tylermcginnis.com/
  description: >
    The linear, course based approach to learning web technologies.
  categories:
    - Education
    - Technology
    - Podcast
    - Web Development
  featured: false
- title: a11y with Lindsey
  url: https://www.a11ywithlindsey.com/
  main_url: https://www.a11ywithlindsey.com/
  source_url: https://github.com/lkopacz/a11y-with-lindsey
  description: >
    To help developers navigate accessibility jargon, write better code, and to empower them to make their Internet, Everyone's Internet.
  categories:
    - Education
    - Blog
    - Technology
  built_by: Lindsey Kopacz
  built_by_url: https://twitter.com/littlekope0903
  featured: false
- title: DEKEMA
  url: https://www.dekema.com/
  main_url: https://www.dekema.com/
  description: >
    Worldclass crafting: Furnace, fervor, fulfillment. Delivering highest demand for future craftsmanship. Built using Gatsby v2 and Prismic.
  categories:
    - Healthcare
    - Science
    - Technology
  built_by: Crisp Studio
  built_by_url: https://crisp.studio
  featured: false
- title: Ramón Chancay
  description: >-
    Front-end / Back-end Developer in Guayaquil Ecuador.
    Currently at Everymundo, previously at El Universo.
    I enjoy teaching and sharing what I know.
    I give professional advice to developers and companies.
    My wife and my children are everything in my life.
  main_url: "https://ramonchancay.me/"
  url: "https://ramonchancay.me/"
  source_url: "https://github.com/devrchancay/personal-site"
  featured: false
  categories:
    - Blog
    - Technology
    - Web Development
  built_by: Ramón Chancay
  built_by_url: "https://ramonchancay.me/"
- title: BELLHOPS
  main_url: https://www.getbellhops.com/
  url: https://www.getbellhops.com/
  description: >-
    Whether you’re moving someplace new or just want to complete a few projects around your current home, BellHops can arrange the moving services you need—at simple, straightforward rates.
  categories:
    - Business
  built_by: Bellhops, Inc.
  built_by_url: https://www.getbellhops.com/
  featured: false
- title: Acclimate Consulting
  main_url: https://www.acclimate.io/
  url: https://www.acclimate.io/
  description: >-
    Acclimate is a consulting firm that puts organizations back in control with data-driven strategies and full-stack applications.
  categories:
    - Technology
    - Consulting
  built_by: Andrew Wilson
  built_by_url: https://github.com/andwilson
  featured: false
- title: Flyright
  url: https://flyright.co/
  main_url: https://flyright.co/
  description: >-
    Flyright curates everything you need for international travel in one tidy place 💜
  categories:
    - Technology
    - App
  built_by: Ty Hopp
  built_by_url: https://github.com/tyhopp
  featured: false
- title: Vets Who Code
  url: https://vetswhocode.io/
  main_url: https://vetswhocode.io/
  description: >-
    VetsWhoCode is a non-profit organization dedicated to training military veterans & giving them the skills they need transition into tech careers.
  categories:
    - Technology
    - Nonprofit
  featured: false
- title: Patreon Blog
  url: https://blog.patreon.com/
  main_url: https://blog.patreon.com/
  description: >-
    Official blog of Patreon.com
  categories:
    - Blog
  featured: false
- title: Full Beaker
  url: https://fullbeaker.com/
  main_url: https://fullbeaker.com/
  description: >-
    Full Beaker provides independent advice online about careers and home ownership, and connect anyone who asks with companies that can help them.
  categories:
    - Consulting
  featured: false
- title: Citywide Holdup
  url: https://citywideholdup.org/
  main_url: https://citywideholdup.org/
  source_url: https://github.com/killakam3084/citywide-site
  description: >-
    Citywide Holdup is an annual fundraising event held around early November in the city of Austin, TX hosted by the Texas Wranglers benefitting Easter Seals of Central Texas, a non-profit organization that provides exceptional services, education, outreach and advocacy so that people with disabilities can live, learn, work and play in our communities.
  categories:
    - Nonprofit
    - Event
  built_by: Cameron Rison
  built_by_url: https://github.com/killakam3084
  featured: false
- title: Dawn Labs
  url: https://dawnlabs.io
  main_url: https://dawnlabs.io
  description: >-
    Thoughtful products for inspired teams. With a holistic approach to engineering and design, we partner with startups and enterprises to build for the digital era.
  categories:
    - Technology
    - Agency
    - Web Development
  featured: false
- title: COOP by Ryder
  url: https://coop.com/
  main_url: https://coop.com/
  description: >
    COOP is a platform that connects fleet managers that have idle vehicles to businesses that are looking to rent vehicles. COOP simplifies the process and paperwork required to safely share vehicles between business owners.
  categories:
    - Marketing
  built_by: Crispin Porter Bogusky
  built_by_url: http://www.cpbgroup.com/
  featured: false
- title: Domino's Paving for Pizza
  url: https://www.pavingforpizza.com/
  main_url: https://www.pavingforpizza.com/
  description: >
    Nominate your town for a chance to have your rough drive home from Domino's fixed to pizza perfection.
  categories:
    - Marketing
  built_by: Crispin Porter Bogusky
  built_by_url: http://www.cpbgroup.com/
  featured: false
- title: Propapanda
  url: https://propapanda.eu/
  main_url: https://propapanda.eu/
  description: >
    Is a creative production house based in Tallinn, Estonia. We produce music videos, commercials, films and campaigns – from scratch to finish.
  categories:
    - Video
    - Portfolio
    - Agency
    - Media
  built_by: Henry Kehlmann
  built_by_url: https://github.com/madhenry/
  featured: false
- title: JAMstack.paris
  url: https://jamstack.paris/
  main_url: https://jamstack.paris/
  source_url: https://github.com/JAMstack-paris/jamstack.paris
  description: >
    JAMstack-focused, bi-monthly meetup in Paris
  categories:
    - Web Development
  built_by: Matthieu Auger & Nicolas Goutay
  built_by_url: https://github.com/JAMstack-paris
  featured: false
- title: DexWallet - The only Wallet you need by Dexlab
  main_url: "https://www.dexwallet.io/"
  url: "https://www.dexwallet.io/"
  source_url: "https://github.com/dexlab-io/DexWallet-website"
  featured: false
  description: >-
    DexWallet is a secure, multi-chain, mobile wallet with an upcoming one-click exchange for mobile.
  categories:
    - App
    - Open Source
  built_by: DexLab
  built_by_url: "https://github.com/dexlab-io"
- title: Kings Valley Paving
  url: https://kingsvalleypaving.com
  main_url: https://kingsvalleypaving.com
  description: >
    Kings Valley Paving is an asphalt, paving and concrete company serving the commercial, residential and industrial sectors in the Greater Toronto Area. Site designed by Stephen Bell.
  categories:
    - Marketing
  built_by: Michael Uloth
  built_by_url: https://www.michaeluloth.com
  featured: false
- title: Peter Barrett
  url: https://www.peterbarrett.ca
  main_url: https://www.peterbarrett.ca
  description: >
    Peter Barrett is a Canadian baritone from Newfoundland and Labrador who performs opera and concert repertoire in Canada, the U.S. and around the world. Site designed by Stephen Bell.
  categories:
    - Portfolio
    - Music
  built_by: Michael Uloth
  built_by_url: https://www.michaeluloth.com
  featured: false
- title: NARCAN
  main_url: https://www.narcan.com
  url: https://www.narcan.com
  description: >
    NARCAN Nasal Spray is the first and only FDA-approved nasal form of naloxone for the emergency treatment of a known or suspected opioid overdose.
  categories:
    - Healthcare
  built_by: NARCAN
  built_by_url: https://www.narcan.com
  featured: false
- title: Ritual
  main_url: https://ritual.com
  url: https://ritual.com
  description: >
    Ritual started with a simple question, what exactly is in women's multivitamins? This is the story of what happened when our founder Kat started searching for answers — the story of Ritual.
  categories:
    - Healthcare
  built_by: Ritual
  built_by_url: https://ritual.com
  featured: false
- title: Truebill
  main_url: https://www.truebill.com
  url: https://www.truebill.com
  description: >
    Truebill empowers you to take control of your money.
  categories:
    - Finance
  built_by: Truebill
  built_by_url: https://www.truebill.com
  featured: false
- title: Smartling
  main_url: https://www.smartling.com
  url: https://www.smartling.com
  description: >
    Smartling enables you to automate, manage, and professionally translate content so that you can do more with less.
  categories:
    - Marketing
  built_by: Smartling
  built_by_url: https://www.smartling.com
  featured: false
- title: Clear
  main_url: https://www.clearme.com
  url: https://www.clearme.com
  description: >
    At clear, we’re working toward a future where you are your ID, enabling you to lead an unstoppable life.
  categories:
    - Security
  built_by: Clear
  built_by_url: https://www.clearme.com
  featured: false
- title: VS Code Rocks
  main_url: "https://vscode.rocks"
  url: "https://vscode.rocks"
  source_url: "https://github.com/lannonbr/vscode-rocks"
  featured: false
  description: >
    VS Code Rocks is a place for weekly news on the newest features and updates to Visual Studio Code as well as trending extensions and neat tricks to continually improve your VS Code skills.
  categories:
    - Open Source
    - Blog
    - Web Development
  built_by: Benjamin Lannon
  built_by_url: "https://github.com/lannonbr"
- title: Particle
  main_url: "https://www.particle.io"
  url: "https://www.particle.io"
  featured: false
  description: Particle is a fully-integrated IoT platform that offers everything you need to deploy an IoT product.
  categories:
    - Marketing
- title: freeCodeCamp curriculum
  main_url: "https://learn.freecodecamp.org"
  url: "https://learn.freecodecamp.org"
  featured: false
  description: Learn to code with free online courses, programming projects, and interview preparation for developer jobs.
  categories:
    - Web Development
    - Learning
- title: Tandem
  main_url: "https://www.tandem.co.uk"
  url: "https://www.tandem.co.uk"
  description: >
    We're on a mission to free you of money misery. Our app, card and savings account are designed to help you spend less time worrying about money and more time enjoying life.
  categories:
    - Finance
    - App
  built_by: Tandem
  built_by_url: https://github.com/tandembank
  featured: false
- title: Monbanquet.fr
  main_url: "https://monbanquet.fr"
  url: "https://monbanquet.fr"
  description: >
    Give your corporate events the food and quality it deserves, thanks to the know-how of the best local artisans.
  categories:
    - eCommerce
    - Food
    - Event
  built_by: Monbanquet.fr
  built_by_url: https://github.com/monbanquet
  featured: false
- title: The Leaky Cauldron Blog
  url: https://theleakycauldronblog.com
  main_url: https://theleakycauldronblog.com
  source_url: https://github.com/v4iv/theleakycauldronblog
  description: >
    A Brew of Awesomeness with a Pinch of Magic...
  categories:
    - Blog
  built_by: Vaibhav Sharma
  built_by_url: https://github.com/v4iv
  featured: false
- title: Wild Drop Surf Camp
  main_url: "https://wilddropsurfcamp.com"
  url: "https://wilddropsurfcamp.com"
  description: >
    Welcome to Portugal's best kept secret and be amazed with our nature. Here you can explore, surf, taste the world's best gastronomy and wine, feel the North Canyon's power with the biggest waves in the world and so many other amazing things. Find us, discover yourself!
  categories:
    - Travel
  built_by: Samuel Fialho
  built_by_url: https://samuelfialho.com
  featured: false
- title: JoinUp HR chatbot
  url: https://www.joinup.io
  main_url: https://www.joinup.io
  description: Custom HR chatbot for better candidate experience
  categories:
    - App
    - Technology
  featured: false
- title: JDCastro Web Design & Development
  main_url: https://jacobdcastro.com
  url: https://jacobdcastro.com
  source_url: https://github.com/jacobdcastro/personal-site
  featured: false
  description: >
    A small business site for freelance web designer and developer Jacob D. Castro. Includes professional blog, contact forms, and soon-to-come portfolio of sites for clients. Need a new website or an extra developer to share the workload? Feel free to check out the website!
  categories:
    - Blog
    - Portfolio
    - Business
    - Freelance
  built_by: Jacob D. Castro
  built_by_url: https://twitter.com/jacobdcastro
- title: Gatsby Tutorials
  main_url: https://www.gatsbytutorials.com
  url: https://www.gatsbytutorials.com
  source_url: https://github.com/ooloth/gatsby-tutorials
  featured: false
  description: >
    Gatsby Tutorials is a community-updated list of video, audio and written tutorials to help you learn GatsbyJS.
  categories:
    - Web Development
    - Education
    - Open Source
  built_by: Michael Uloth
  built_by_url: "https://www.michaeluloth.com"
- title: Up & Running Tutorials
  main_url: https://www.upandrunningtutorials.com
  url: https://www.upandrunningtutorials.com
  featured: false
  description: >
    Free coding tutorials for web developers. Get your web development career up and running by learning to build better, faster websites.
  categories:
    - Web Development
    - Education
  built_by: Michael Uloth
  built_by_url: "https://www.michaeluloth.com"
- title: Grooovinger
  url: https://www.grooovinger.com
  main_url: https://www.grooovinger.com
  description: >
    Martin Grubinger, a web developer from Austria
  categories:
    - Portfolio
    - Web Development
  built_by: Martin Grubinger
  built_by_url: https://www.grooovinger.com
  featured: false
- title: LXDX - the Crypto Derivatives Exchange
  main_url: https://www.lxdx.co/
  url: https://www.lxdx.co/
  description: >
    LXDX is the world's fastest crypto exchange. Our mission is to bring innovative financial products to retail crypto investors, providing access to the same speed and scalability that institutional investors already depend on us to deliver each and every day.
  categories:
    - Marketing
    - Finance
  built_by: Corey Ward
  built_by_url: http://www.coreyward.me/
  featured: false
- title: Kyle McDonald
  url: https://kylemcd.com
  main_url: https://kylemcd.com
  source_url: https://github.com/kylemcd/personal-site-react
  description: >
    Personal site + blog for Kyle McDonald
  categories:
    - Blog
  built_by: Kyle McDonald
  built_by_url: https://kylemcd.com
  featured: false
- title: VSCode Power User Course
  main_url: https://VSCode.pro
  url: https://VSCode.pro
  description: >
    After 10 years with Sublime, I switched to VSCode. Love it. Spent 1000+ hours building a premium video course to help you switch today. 200+ power user tips & tricks turn you into a VSCode.pro
  categories:
    - Education
    - Learning
    - eCommerce
    - Marketing
    - Technology
    - Web Development
  built_by: Ahmad Awais
  built_by_url: https://twitter.com/MrAhmadAwais/
  featured: false
- title: Thijs Koerselman Portfolio
  main_url: https://www.vauxlab.com
  url: https://www.vauxlab.com
  featured: false
  description: >
    Portfolio of Thijs Koerselman. A freelance software engineer, full-stack web developer and sound designer.
  categories:
    - Portfolio
    - Business
    - Freelance
    - Technology
    - Web Development
    - Music
- title: Ad Hoc Homework
  main_url: https://homework.adhoc.team
  url: https://homework.adhoc.team
  description: >
    Ad Hoc builds government digital services that are fast, efficient, and usable by everyone. Ad Hoc Homework is a collection of coding and design challenges for candidates applying to our open positions.
  categories:
    - Web Development
    - Government
    - Healthcare
    - Programming
  built_by_url: https://adhoc.team
  featured: false
- title: Birra Napoli
  main_url: http://www.birranapoli.it
  url: http://www.birranapoli.it
  built_by: Ribrain
  built_by_url: https://www.ribrainstudio.com
  featured: false
  description: >
    Birra Napoli official site
  categories:
    - Landing Page
    - Business
    - Food
- title: Satispay
  url: https://www.satispay.com
  main_url: https://www.satispay.com
  categories:
    - Business
    - Finance
    - Technology
  built_by: Satispay
  built_by_url: https://www.satispay.com
  featured: false
- title: The Movie Database - Gatsby
  url: https://tmdb.lekoarts.de
  main_url: https://tmdb.lekoarts.de
  source_url: https://github.com/LekoArts/gatsby-source-tmdb-example
  categories:
    - Open Source
    - Entertainment
    - Gallery
  featured: false
  built_by: LekoArts
  built_by_url: "https://github.com/LekoArts"
  description: >
    Source from The Movie Database (TMDb) API (v3) in Gatsby. This example is built with react-spring, React hooks and react-tabs and showcases the gatsby-source-tmdb plugin. It also has some client-only paths and uses gatsby-image.
- title: LANDR - Creative Tools for Musicians
  url: https://www.landr.com/
  main_url: https://www.landr.com/en/
  categories:
    - Music
    - Technology
    - Business
    - Entrepreneurship
    - Freelance
    - Marketing
    - Media
  featured: false
  built_by: LANDR
  built_by_url: https://twitter.com/landr_music
  description: >
    Marketing website built for LANDR. LANDR is a web application that provides tools for musicians to master their music (using artificial intelligence), collaborate with other musicians, and distribute their music to multiple platforms.
- title: ClinicJS
  url: https://clinicjs.org/
  main_url: https://clinicjs.org/
  categories:
    - Technology
    - Documentation
  featured: false
  built_by: NearForm
  built_by_url: "https://www.nearform.com/"
  description: >
    Tools to help diagnose and pinpoint Node.js performance issues.
- title: KOBIT
  main_url: "https://kobit.in"
  url: "https://kobit.in"
  description: Automated Google Analytics Report with everything you need and more
  featured: false
  categories:
    - Marketing
    - Blog
  built_by: mottox2
  built_by_url: "https://mottox2.com"
- title: Aleksander Hansson
  main_url: https://ahansson.com
  url: https://ahansson.com
  featured: false
  description: >
    Portfolio website for Aleksander Hansson
  categories:
    - Portfolio
    - Business
    - Freelance
    - Technology
    - Web Development
    - Consulting
  built_by: Aleksander Hansson
  built_by_url: https://www.linkedin.com/in/aleksanderhansson/
- title: Surfing Nosara
  main_url: "https://www.surfingnosara.com"
  url: "https://www.surfingnosara.com"
  description: Real estate, vacation, and surf report hub for Nosara, Costa Rica
  featured: false
  categories:
    - Business
    - Blog
    - Gallery
    - Marketing
  built_by: Desarol
  built_by_url: "https://www.desarol.com"
- title: Crispin Porter Bogusky
  url: https://cpbgroup.com/
  main_url: https://cpbgroup.com/
  description: >
    We solve the world’s toughest communications problems with the most quantifiably potent creative assets.
  categories:
    - Agency
    - Design
    - Marketing
  built_by: Crispin Porter Bogusky
  built_by_url: https://cpbgroup.com/
  featured: false
- title: graphene-python
  url: https://graphene-python.org
  main_url: https://graphene-python.org
  description: Graphene is a collaboratively funded project.Graphene-Python is a library for building GraphQL APIs in Python easily.
  categories:
    - Library
    - API
    - Documentation
  featured: false
- title: Engel & Völkers Ibiza Holiday Rentals
  main_url: "https://www.ev-ibiza.com/"
  url: "https://www.ev-ibiza.com/"
  featured: false
  built_by: Ventura Digitalagentur
  description: >
    Engel & Völkers, one of the most successful real estate agencies in the world, offers luxury holiday villas to rent in Ibiza.
  categories:
    - Travel
- title: Sylvain Hamann's personal website
  url: "https://shamann.fr"
  main_url: "https://shamann.fr"
  source_url: "https://github.com/sylvhama/shamann-gatsby/"
  description: >
    Sylvain Hamann, web developer from France
  categories:
    - Portfolio
    - Web Development
  built_by: Sylvain Hamann
  built_by_url: "https://twitter.com/sylvhama"
  featured: false
- title: Luca Crea's portfolio
  main_url: https://lcrea.github.io
  url: https://lcrea.github.io
  description: >
    Portfolio and personal website of Luca Crea, an Italian software engineer.
  categories:
    - Portfolio
  built_by: Luca Crea
  built_by_url: https://github.com/lcrea
  featured: false
- title: Escalade Sports
  main_url: "https://www.escaladesports.com/"
  url: "https://www.escaladesports.com/"
  categories:
    - eCommerce
    - Sports
  built_by: Escalade Sports
  built_by_url: "https://www.escaladesports.com/"
  featured: false
- title: Exposify
  main_url: "https://www.exposify.de/"
  url: "https://www.exposify.de/"
  description: >
    This is our German website built with Gatsby 2.0, Emotion and styled-system.
    Exposify is a proptech startup and builds technology for real estate businesses.
    We provide our customers with an elegant agent software in combination
    with beautifully designed and fast websites.
  categories:
    - Web Development
    - Real Estate
    - Agency
    - Marketing
  built_by: Exposify
  built_by_url: "https://www.exposify.de/"
  featured: false
- title: Steak Point
  main_url: https://www.steakpoint.at/
  url: https://www.steakpoint.at/
  description: >
    Steak Restaurant in Vienna, Austria (Wien, Österreich).
  categories:
    - Food
  built_by: Peter Kroyer
  built_by_url: https://www.peterkroyer.at/
  featured: false
- title: Takumon blog
  main_url: "https://takumon.com"
  url: "https://takumon.com"
  source_url: "https://github.com/Takumon/blog"
  description: Java Engineer's tech blog.
  featured: false
  categories:
    - Blog
  built_by: Takumon
  built_by_url: "https://twitter.com/inouetakumon"
- title: DayThirty
  main_url: "https://daythirty.com"
  url: "https://daythirty.com"
  description: DayThirty - ideas for the new year.
  featured: false
  categories:
    - Marketing
  built_by: Jack Oliver
  built_by_url: "https://twitter.com/mrjackolai"
- title: TheAgencyProject
  main_url: "https://theagencyproject.co"
  url: "https://theagencyproject.co"
  description: Agency model, without agency overhead.
  categories:
    - Agency
  built_by: JV-LA
  built_by_url: https://jv-la.com
- title: Karen Hou's portfolio
  main_url: https://www.karenhou.com/
  url: https://www.karenhou.com/
  categories:
    - Portfolio
  built_by: Karen H. Developer
  built_by_url: https://github.com/karenhou
  featured: false
- title: Jean Luc Ponty
  main_url: "https://ponty.com"
  url: "https://ponty.com"
  description: Official site for Jean Luc Ponty, French virtuoso violinist and jazz composer.
  featured: false
  categories:
    - Music
    - Entertainment
  built_by: Othermachines
  built_by_url: "https://othermachines.com"
- title: Rosewood Family Advisors
  main_url: "https://www.rfallp.com/"
  url: "https://www.rfallp.com/"
  description: Rosewood Family Advisors LLP (Palo Alto) provides a diverse range of family office services customized for ultra high net worth individuals.
  featured: false
  categories:
    - Finance
    - Business
  built_by: Othermachines
  built_by_url: "https://othermachines.com"
- title: Cole Walker's Portfolio
  main_url: "https://www.walkermakes.com"
  url: "https://www.walkermakes.com"
  source_url: "https://github.com/ColeWalker/portfolio"
  description: The portfolio of web developer Cole Walker, built with the help of Gatsby v2, React-Spring, and SASS.
  featured: false
  categories:
    - Portfolio
    - Web Development
  built_by: Cole Walker
  built_by_url: "https://www.walkermakes.com"
- title: Standing By Company
  main_url: "https://standingby.company"
  url: "https://standingby.company"
  description: A brand experience design company led by Scott Mackenzie and Trent Barton.
  featured: false
  categories:
    - Design
    - Web Development
  built_by: Standing By Company
  built_by_url: "https://standingby.company"
- title: Ashley Thouret
  main_url: "https://www.ashleythouret.com"
  url: "https://www.ashleythouret.com"
  description: Official website of Canadian soprano Ashley Thouret. Site designed by Stephen Bell.
  categories:
    - Portfolio
    - Music
  built_by: Michael Uloth
  built_by_url: "https://www.michaeluloth.com"
  featured: false
- title: The AZOOR Society
  main_url: "https://www.theazoorsociety.org"
  url: "https://www.theazoorsociety.org"
  description: The AZOOR Society is a UK-based charity committed to promoting awareness of Acute Zonal Occult Outer Retinopathy and assisting further research. Site designed by Stephen Bell.
  categories:
    - Community
    - Nonprofit
  built_by: Michael Uloth
  built_by_url: "https://www.michaeluloth.com"
  featured: false
- title: Gábor Fűzy pianist
  main_url: "https://pianobar.hu"
  url: "https://pianobar.hu"
  description: Gábor Fűzy pianist's official website built with Gatsby v2.
  categories:
    - Music
  built_by: Zoltán Bedi
  built_by_url: "https://github.com/B3zo0"
  featured: false
- title: Logicwind
  main_url: "https://logicwind.com"
  url: "https://logicwind.com"
  description: Website of Logicwind - JavaScript experts, Technology development agency & consulting.
  featured: false
  categories:
    - Portfolio
    - Agency
    - Web Development
    - Consulting
  built_by: Logicwind
  built_by_url: "https://www.logicwind.com"
- title: ContactBook.app
  main_url: "https://contactbook.app"
  url: "https://contactbook.app"
  description: Seamlessly share Contacts with G Suite team members
  featured: false
  categories:
    - Landing Page
    - Blog
  built_by: Logicwind
  built_by_url: "https://www.logicwind.com"
- title: Waterscapes
  main_url: "https://waterscap.es"
  url: "https://waterscap.es/lake-monteynard/"
  source_url: "https://github.com/gaelbillon/Waterscapes-Gatsby-site"
  description: Waterscap.es is a directory of bodies of water (creeks, ponds, waterfalls, lakes, etc) with information about each place such as how to get there, hike time, activities and photos and a map displayed with the Mapbox GL SJ npm package. It was developed with the goal of learning Gatsby. This website is based on the gatsby-contentful-starter and uses Contentful as CMS. It is hosted on Netlify. Hooks are setup with Bitbucket and Contentful to trigger a new build upon code or content changes. The data on Waterscap.es is a mix of original content and informations from the internets gathered and put together.
  categories:
    - Directory
    - Photography
    - Travel
  built_by: Gaël Billon
  built_by_url: "https://gaelbillon.com"
  featured: false
- title: Packrs
  url: "https://www.packrs.co/"
  main_url: "https://www.packrs.co/"
  description: >
    Packrs is a local delivery platform, one spot for all your daily requirements. On a single tap get everything you need at your doorstep.
  categories:
    - Marketing
    - Landing Page
    - Entrepreneurship
  built_by: Vipin Kumar Rawat
  built_by_url: "https://github.com/aesthytik"
  featured: false
- title: HyakuninIsshu
  main_url: "https://hyakuninanki.net"
  url: "https://hyakuninanki.net"
  source_url: "https://github.com/rei-m/web_hyakuninisshu"
  description: >
    HyakuninIsshu is a traditional Japanese card game.
  categories:
    - Education
    - Gallery
    - Entertainment
  built_by: Rei Matsushita
  built_by_url: "https://github.com/rei-m/"
  featured: false
- title: WQU Partners
  main_url: "https://partners.wqu.org/"
  url: "https://partners.wqu.org/"
  featured: false
  categories:
    - Marketing
    - Education
    - Landing Page
  built_by: Corey Ward
  built_by_url: "http://www.coreyward.me/"
- title: Federico Giacone
  url: "https://federico.giac.one/"
  main_url: "https://federico.giac.one"
  source_url: "https://github.com/leopuleo/federico.giac.one"
  description: >
    Digital portfolio for Italian Architect Federico Giacone.
  categories:
    - Portfolio
    - Gallery
  built_by: Leonardo Giacone
  built_by_url: "https://github.com/leopuleo"
  featured: false
- title: Station
  url: "https://getstation.com/"
  main_url: "https://getstation.com/"
  description: Station is the first smart browser for busy people. A single place for all of your web applications.
  categories:
    - Technology
    - Web Development
    - Productivity
  featured: false
- title: Vyron Vasileiadis
  url: "https://fedonman.com/"
  main_url: "https://fedonman.com"
  source_url: "https://github.com/fedonman/fedonman-website"
  description: Personal space of Vyron Vasileiadis aka fedonman, a Web & IoT Developer, Educator and Entrepreneur based in Athens, Greece.
  categories:
    - Portfolio
    - Technology
    - Web Development
    - Education
  built_by: Vyron Vasileiadis
  built_by_url: "https://github.com/fedonman"
- title: Fabien Champigny
  url: "https://www.champigny.name/"
  main_url: "https://www.champigny.name/"
  built_by_url: "https://www.champigny.name/"
  description: Fabien Champigny's personal blog. Entrepreneur, hacker and loves street photo.
  categories:
    - Blog
    - Gallery
    - Photography
    - Productivity
    - Entrepreneurship
  featured: false
- title: Alex Xie - Portfolio
  url: https://alexieyizhe.me/
  main_url: https://alexieyizhe.me/
  source_url: https://github.com/alexieyizhe/alexieyizhe.github.io
  description: >
    Personal website of Alex Yizhe Xie, a University of Waterloo Computer Science student and coding enthusiast.
  categories:
    - Blog
    - Portfolio
    - Web Development
  featured: false
- title: Equithon
  url: https://equithon.org/
  main_url: https://equithon.org/
  source_url: https://github.com/equithon/site-main/
  built_by: Alex Xie
  built_by_url: https://alexieyizhe.me/
  description: >
    Equithon is the largest social innovation hackathon in Waterloo, Canada. It was founded in 2016 to tackle social equity issues and create change.
  categories:
    - Education
    - Event
    - Learning
    - Open Source
    - Nonprofit
    - Technology
  featured: false
- title: Dale Blackburn - Portfolio
  url: https://dakebl.co.uk/
  main_url: https://dakebl.co.uk/
  source_url: https://github.com/dakebl/dakebl.co.uk
  description: >
    Dale Blackburn's personal website and blog.
  categories:
    - Blog
    - Portfolio
    - Web Development
  featured: false
- title: Portfolio of Anthony Wiktor
  url: https://www.anthonydesigner.com/
  main_url: https://www.anthonydesigner.com/
  description: >
    Anthony Wiktor is a Webby Award-Winning Creative Director and Digital Designer twice named Hot 100 by WebDesigner Magazine. Anthony has over a decade of award-winning experience in design and has worked on projects across a diverse set of industries — from entertainment to consumer products to hospitality to technology. Anthony is a frequent lecturer at USC’s Annenberg School for Communication & Journalism and serves on the board of AIGA Los Angeles.
  categories:
    - Portfolio
    - Marketing
  built_by: Maciej Leszczyński
  built_by_url: http://twitter.com/_maciej
  featured: false
- title: Frame.io Workflow Guide
  main_url: https://workflow.frame.io
  url: https://workflow.frame.io
  description: >
    The web’s most comprehensive post-production resource, written by pro filmmakers, for pro filmmakers. Always expanding, always free.
  categories:
    - Education
  built_by: Frame.io
  built_by_url: https://frame.io
  featured: false
- title: MarcySutton.com
  main_url: https://marcysutton.com
  url: https://marcysutton.com
  description: >
    The personal website of web developer and accessibility advocate Marcy Sutton.
  categories:
    - Blog
    - Accessibility
    - Video
    - Photography
  built_by: Marcy Sutton
  built_by_url: https://marcysutton.com
  featured: true
- title: Kepinski.me
  main_url: https://kepinski.me
  url: https://kepinski.me
  description: >
    The personal site of Antoni Kepinski, Node.js Developer.
  categories:
    - Portfolio
    - Open Source
  built_by: Antoni Kepinski
  built_by_url: https://kepinski.me
  featured: false
- title: WPGraphQL Docs
  main_url: https://docs.wpgraphql.com
  url: https://docs.wpgraphql.com
  description: >
    Documentation for WPGraphQL, a free open-source WordPress plugin that provides an extendable GraphQL schema and API for any WordPress site.
  categories:
    - API
    - Documentation
    - Technology
    - Web Development
    - WordPress
  built_by: WPGraphQL
  built_by_url: https://wpgraphql.com
  featured: false
- title: Shine Lawyers
  main_url: https://www.shine.com.au
  url: https://www.shine.com.au
  description: >
    Shine Lawyers is an Australian legal services website built with Gatsby v2, Elasticsearch, Isso, and Geolocation services.
  categories:
    - Business
    - Blog
- title: Parallel Polis Kosice
  url: https://www.paralelnapoliskosice.sk/
  main_url: https://www.paralelnapoliskosice.sk/
  source_url: https://github.com/ParalelnaPolisKE/paralelnapoliskosice.sk
  description: >
    Parallel Polis is a collective of people who want to live in a more opened world. We look for possibilities and technologies (Bitcoin, the blockchain, reputation systems and decentralized technologies in general) that open new ways, make processes easier and remove unnecessary barriers. We want to create an environment that aims at education, discovering and creating better systems for everybody who is interested in freedom and independence.
  categories:
    - Blog
    - Education
    - Technology
  built_by: Roman Vesely
  built_by_url: https://romanvesely.
  featured: false
- title: Unda Solutions
  url: https://unda.com.au
  main_url: https://unda.com.au
  description: >
    A custom web application development company in Perth, WA
  categories:
    - Business
    - Freelance
    - Web Development
    - Technology
  featured: false
- title: BIGBrave
  main_url: https://bigbrave.digital
  url: https://bigbrave.digital
  description: >
    BIGBrave is a strategic design firm. We partner with our clients, big and small, to design & create human-centered brands, products, services and systems that are simple, beautiful and easy to use.
  categories:
    - Agency
    - Web Development
    - Marketing
    - Technology
    - WordPress
  built_by: Francois Brill
  built_by_url: https://bigbrave.digital
  featured: false
- title: KegTracker
  main_url: https://www.kegtracker.co.za
  url: https://www.kegtracker.co.za
  description: >
    Keg Tracker is part of the Beverage Insights family and its sole aim is to provide you with the right data about your kegs to make better decisions. In today’s business landscape having the right information at your finger tips is crucial to the agility of your business.
  categories:
    - Food
    - Business
    - Technology
  built_by: Francois Brill
  built_by_url: https://bigbrave.digital
  featured: false
- title: Mike Nichols
  url: https://www.mikenichols.me
  main_url: https://www.mikenichols.me
  description: >
    Portfolio site of Mike Nichols, a UX designer and product development lead.
  categories:
    - Portfolio
    - Technology
    - Web Development
  built_by: Mike Nichols
  featured: false
- title: Steve Haid
  url: https://www.stevehaid.com
  main_url: https://www.stevehaid.com
  description: >
    Steve Haid is a real estate agent and Professional Financial Planner (PFP) who has been helping clients achieve their investment goals since 2006. Site designed by Stephen Bell.
  categories:
    - Marketing
    - Real Estate
  built_by: Michael Uloth
  built_by_url: "https://www.michaeluloth.com"
- title: Incremental - Loyalty, Rewards and Incentive Programs
  main_url: https://www.incremental.com.au
  url: https://www.incremental.com.au
  description: >
    Sydney-based digital agency specialising in loyalty, rewards and incentive programs. WordPress backend; Cloudinary, YouTube and Hubspot form integration; query data displayed as animated SVG graphs; video background in the header.
  categories:
    - Agency
    - Portfolio
    - WordPress
  built_by: Incremental
  built_by_url: https://www.incremental.com.au
  featured: false
- title: Technica11y
  main_url: https://www.technica11y.org
  url: https://www.technica11y.org
  description: >
    Discussing challenges in technical accessibility.
  categories:
    - Accessibility
    - Education
    - Video
  built_by: Tenon.io
  built_by_url: https://tenon.io
  featured: false
- title: Tenon-UI Documentation
  main_url: https://www.tenon-ui.info
  url: https://www.tenon-ui.info
  description: >
    Documentation site for Tenon-UI: Tenon.io's accessible components library.
  categories:
    - Accessibility
    - Documentation
    - Library
    - Web Development
  built_by: Tenon.io
  built_by_url: https://tenon.io
  featured: false
- title: Matthew Secrist
  main_url: https://www.matthewsecrist.net
  url: https://www.matthewsecrist.net
  source_url: https://github.com/matthewsecrist/v3
  description: >
    Matthew Secrist's personal portfolio using Gatsby, Prismic and Styled-Components.
  categories:
    - Portfolio
    - Technology
    - Web Development
  built_by: Matthew Secrist
  built_by_url: https://www.matthewsecrist.net
  featured: false
- title: Node.js Dev
  main_url: https://nodejs.dev
  url: https://nodejs.dev
  source_url: https://github.com/nodejs/nodejs.dev
  description: >
    Node.js Foundation Website.
  categories:
    - Documentation
    - Web Development
  built_by: Node.js Website Redesign Working Group
  built_by_url: https://github.com/nodejs/website-redesign
  featured: false
- title: Sheffielders
  main_url: https://sheffielders.org
  url: https://sheffielders.org
  source_url: https://github.com/davemullenjnr/sheffielders
  description: >
    A collective of businesses, creatives, and projects based in Sheffield, UK.
  categories:
    - Directory
  built_by: Dave Mullen Jnr
  built_by_url: https://davemullenjnr.co.uk
  featured: false
- title: Stealth Labs
  url: https://stealthlabs.io
  main_url: https://stealthlabs.io
  description: >
    We design and develop for the web, mobile and desktop
  categories:
    - Portfolio
    - Web Development
  built_by: Edvins Antonovs
  built_by_url: https://edvins.io
  featured: false
- title: Constanzia Yurashko
  main_url: https://www.constanziayurashko.com
  url: https://www.constanziayurashko.com
  description: >
    Exclusive women's ready-to-wear fashion by designer Constanzia Yurashko.
  categories:
    - Portfolio
  built_by: Maxim Andries
  featured: false
- title: Algolia
  url: https://algolia.com
  main_url: https://algolia.com
  description: >
    Algolia helps businesses across industries quickly create relevant, scalable, and lightning fast search and discovery experiences.
  categories:
    - Web Development
    - Technology
    - Open Source
    - Featured
  built_by: Algolia
  featured: true
- title: GVD Renovations
  url: https://www.gvdrenovationsinc.com/
  main_url: https://www.gvdrenovationsinc.com/
  description: >
    GVD Renovations is a home improvement contractor with a well known reputation as a professional, quality contractor in California.
  categories:
    - Business
  built_by: David Krasniy
  built_by_url: http://dkrasniy.com
  featured: false
- title: Styled System
  url: https://styled-system.com/
  main_url: https://styled-system.com/
  source_url: https://github.com/styled-system/styled-system/tree/master/docs
  description: >
    Style props for rapid UI development.
  categories:
    - Design System
  built_by: Brent Jackson
  built_by_url: https://jxnblk.com/
- title: Timehacker
  url: https://timehacker.app
  main_url: https://timehacker.app
  description: >
    Procrastination killer, automatic time tracking app to skyrocket your productivity
  categories:
    - Productivity
    - App
    - Technology
    - Marketing
    - Landing Page
  built_by: timehackers
  featured: false
- title: Little & Big
  main_url: "https://www.littleandbig.com.au/"
  url: "https://www.littleandbig.com.au/"
  description: >
    Little & Big exists with the aim to create Websites, Apps, E-commerce stores
    that are consistently unique and thoughtfully crafted, every time.
  categories:
    - Agency
    - Design
    - Web Development
    - Portfolio
  built_by: Little & Big
  built_by_url: "https://www.littleandbig.com.au/"
  featured: false
- title: Cat Knows
  main_url: "https://catnose99.com/"
  url: "https://catnose99.com/"
  description: >
    Personal blog built with Gatsby v2.
  categories:
    - Blog
    - Web Development
  built_by: CatNose
  built_by_url: "https://twitter.com/catnose99"
  featured: false
- title: just some dev
  url: https://www.iamdeveloper.com
  main_url: https://www.iamdeveloper.com
  source_url: https://github.com/nickytonline/www.iamdeveloper.com
  description: >
    Just some software developer writing things ✏️
  categories:
    - Blog
  built_by: Nick Taylor
  built_by_url: https://www.iamdeveloper.com
  featured: false
- title: Keziah Moselle Blog
  url: https://blog.keziahmoselle.fr/
  main_url: https://blog.keziahmoselle.fr/
  source_url: https://github.com/KeziahMoselle/blog.keziahmoselle.fr
  description: >
    ✍️ A place to share my thoughts.
  categories:
    - Blog
  built_by: Keziah Moselle
  built_by_url: https://keziahmoselle.fr/
- title: xfuture's blog
  url: https://www.xfuture-blog.com/
  main_url: https://www.xfuture-blog.com/
  source_url: https://github.com/xFuture603/xfuture-blog
  description: >
    A blog about Devops, Web development, and my insights as a systems engineer.
  categories:
    - Blog
  built_by: Daniel Uhlmann
  built_by_url: https://www.xfuture-blog.com/
- title: Mayne's Blog
  main_url: "https://gine.me/"
  url: "https://gine.me/page/1"
  source_url: "https://github.com/mayneyao/gine-blog"
  featured: false
  categories:
    - Blog
    - Web Development
- title: Bakedbird
  url: https://bakedbird.com
  main_url: https://bakedbird.com
  description: >
    Eleftherios Psitopoulos - A frontend developer from Greece ☕
  categories:
    - Portfolio
    - Blog
  built_by: Eleftherios Psitopoulos
  built_by_url: https://bakedbird.com
- title: Benjamin Lannon
  url: https://lannonbr.com
  main_url: https://lannonbr.com
  source_url: https://github.com/lannonbr/Portfolio-gatsby
  description: >
    Personal portfolio of Benjamin Lannon
  categories:
    - Portfolio
    - Web Development
  built_by: Benjamin Lannon
  built_by_url: https://lannonbr.com
  featured: false
- title: Aravind Balla
  url: https://aravindballa.com
  main_url: https://aravindballa.com
  source_url: https://github.com/aravindballa/website2017
  description: >
    Personal portfolio of Aravind Balla
  categories:
    - Portfolio
    - Blog
    - Web Development
  built_by: Aravind Balla
  built_by_url: https://aravindballa.com
- title: Kaleb McKelvey
  url: https://kalebmckelvey.com
  main_url: https://kalebmckelvey.com
  source_url: https://github.com/avatar-kaleb/kalebmckelvey-site
  description: >
    Personal portfolio of Kaleb McKelvey!
  categories:
    - Blog
    - Portfolio
  built_by: Kaleb McKelvey
  built_by_url: https://kalebmckelvey.com
  featured: false
- title: Michal Czaplinski
  url: https://czaplinski.io
  main_url: https://czaplinski.io
  source_url: https://github.com/michalczaplinski/michalczaplinski.github.io
  description: >
    Michal Czaplinski is a full-stack developer 🚀
  categories:
    - Portfolio
    - Web Development
  built_by: Michal Czaplinski mmczaplinski@gmail.com
  built_by_url: https://czaplinski.io
  featured: false
- title: Interactive Investor (ii)
  url: https://www.ii.co.uk
  main_url: https://www.ii.co.uk
  description: >
    Hybrid (static/dynamic) Gatsby web app for ii's free research, news and analysis, discussion and product marketing site.
  categories:
    - Business
    - Finance
    - Technology
  built_by: Interactive Investor (ii)
  built_by_url: https://www.ii.co.uk
  featured: false
- title: Weingut Goeschl
  url: https://www.weingut-goeschl.at/
  main_url: https://www.weingut-goeschl.at/
  description: >
    Weingut Goeschl is a family winery located in Gols, Burgenland in Austria (Österreich)
  categories:
    - eCommerce
    - Business
  built_by: Peter Kroyer
  built_by_url: https://www.peterkroyer.at/
  featured: false
- title: Hash Tech Guru
  url: https://hashtech.guru
  main_url: https://hashtech.guru
  description: >
    Software Development Training School and Tech Blog
  categories:
    - Blog
    - Education
  built_by: Htet Wai Yan Soe
  built_by_url: https://github.com/johnreginald
- title: AquaGruppen Vattenfilter
  url: https://aquagruppen.se
  main_url: https://aquagruppen.se/
  description: >
    Water filter and water treatment products in Sweden
  categories:
    - Business
    - Technology
  built_by: Johan Eliasson
  built_by_url: https://github.com/elitan
  featured: false
- title: Josef Aidt
  url: https://josefaidt.dev
  main_url: https://josefaidt.dev
  source_url: https://github.com/josefaidt/josefaidt.github.io
  description: >
    Personal website, blog, portfolio for Josef Aidt
  categories:
    - Portfolio
    - Blog
    - Web Development
  built_by: Josef Aidt
  built_by_url: https://twitter.com/garlicbred
- title: How To egghead
  main_url: https://howtoegghead.com/
  url: https://howtoegghead.com/
  source_url: https://github.com/eggheadio/how-to-egghead
  featured: false
  built_by: egghead.io
  built_by_url: https://egghead.io
  description: >
    How to become an egghead instructor or reviewer
  categories:
    - Documentation
    - Education
- title: Sherpalo Ventures
  main_url: "https://www.sherpalo.com/"
  url: "https://www.sherpalo.com/"
  featured: false
  categories:
    - Finance
    - Business
    - Technology
  built_by: Othermachines
  built_by_url: "https://othermachines.com"
- title: WrapCode
  url: https://www.wrapcode.com
  main_url: https://www.wrapcode.com
  description: >
    A full stack blog on Microsoft Azure, JavaScript, DevOps, AI and Bots.
  categories:
    - Blog
    - Technology
    - Web Development
  built_by: Rahul P
  built_by_url: https://twitter.com/_rahulpp
  featured: false
- title: Kirankumar Ambati's Portfolio
  url: https://www.kirankumarambati.me
  main_url: https://www.kirankumarambati.me
  description: >
    Personal website, blog, portfolio of Kirankumar Ambati
  categories:
    - Blog
    - Portfolio
    - Web Development
  built_by: Kirankumar Ambati
  built_by_url: https://github.com/kirankumarambati
  featured: false
<<<<<<< HEAD
- title: Mevish Aslam, business coach
  url: "https://mevishaslam.com/"
  main_url: "https://mevishaslam.com/"
  source_url: ""
  description: >
    Mevish Aslam helps women build a life they love and coaches women to launch and grow businesses.
  categories:
    - Business
    - Consulting
    - Entrepreneurship
    - Freelance
    - Marketing
    - Portfolio
  built_by: Rou Hun Fan
  built_by_url: "https://flowen.me"
  featured: false
- title: Principles of wealth
  url: "https://principlesofwealth.net"
  main_url: "https://principlesofwealth.net"
  source_url: ""
  description: >
    Principles of wealth. How to get rich without being lucky, a summary of Naval Ravikant's tweets and podcast.`
  categories:
    - Business
    - Consulting
    - Education
    - Entrepreneurship
    - Finance
    - Learning
    - Marketing
    - Media
    - Nonprofit
    - Productivity
    - Science
  built_by: Rou Hun Fan
  built_by_url: "https://flowen.me"
  featured: false
=======
- title: Mixkit by Envato
  url: https://mixkit.co
  main_url: https://mixkit.co
  description: >
    Extraordinary free HD videos
  categories:
    - Video
    - Design
    - Gallery
    - Video
  built_by: Envato
  built_by_url: https://github.com/envato
  featured: false
- title: Rou Hun Fan's portfolio
  main_url: https://flowen.me
  url: https://flowen.me
  source_url: https://github.com/flowen/flowen.me/tree/master/2019/v3
  description: >
    Portfolio of creative developer Rou Hun Fan. Built with Gatsby v2 &amp; Greensock drawSVG.
  categories:
    - Portfolio
  built_by: Rou Hun Fan Developer
  built_by_url: https://flowen.me
  featured: false
- title: chadly.net
  url: https://www.chadly.net
  main_url: https://www.chadly.net
  source_url: https://github.com/chadly/chadly.net
  description: >
    Personal tech blog by Chad Lee.
  categories:
    - Blog
    - Technology
    - Web Development
  built_by: Chad Lee
  built_by_url: https://github.com/chadly
  featured: false
- title: CivicSource
  url: https://www.civicsource.com
  main_url: https://www.civicsource.com
  description: >
    Online auction site to purchase tax-distressed properties from local taxing authorities.
  categories:
    - Real Estate
    - Government
  featured: false
- title: SpotYou
  main_url: "https://spotyou.joshglazer.com"
  url: "https://spotyou.joshglazer.com"
  source_url: "https://github.com/joshglazer/spotyou"
  description: >
    SpotYou allows you to watch your favorite music videos on Youtube based on your Spotify Preferences
  categories:
    - Entertainment
    - Music
  built_by: Josh Glazer
  built_by_url: https://linkedin.com/in/joshglazer/
  featured: false
- title: Hesam Kaveh's blog
  description: >
    A blog with great seo that using gatsby-source-wordpress to fetch posts from backend
  main_url: "https://hesamkaveh.com/"
  url: "https://hesamkaveh.com/"
  source_url: "https://github.com/hesamkaveh/sansi"
  featured: false
  categories:
    - Blog
    - WordPress
- title: Oliver Gomes Portfolio
  main_url: https://oliver-gomes.github.io/v4/
  url: https://oliver-gomes.github.io/v4/
  description: >
    As an artist and a web designer/developer, I wanted to find a way to present these two portfolios in a way that made sense.  I felt with new found power of speed, Gatsby helped keep my creativity intact with amazing response and versatility. I felt my butter smooth transition felt much better in user perspective and super happy with the power of Gatsby.
  categories:
    - Portfolio
    - Web Development
    - Blog
  built_by: Oliver Gomes
  built_by_url: https://github.com/oliver-gomes
  featured: false
- title: Patrik Szewczyk
  url: https://www.szewczyk.cz/
  main_url: https://www.szewczyk.cz/
  description: >
    Patrik Szewczyk – JavaScript, TypeScript, React, Node.js developer, Redux, Reason
  categories:
    - Portfolio
  built_by: Patrik Szewczyk
  built_by_url: https://linkedin.com/in/thepatriczek/
  featured: false
- title: Patrik Arvidsson's portfolio
  url: https://www.patrikarvidsson.com
  main_url: https://www.patrikarvidsson.com
  source_url: https://github.com/patrikarvidsson/portfolio-gatsby-contentful
  description: >
    Personal portfolio site of Swedish interaction designer Patrik Arvidsson. Built with Gatsby, Tailwind CSS, Emotion JS and Contentful.
  categories:
    - Blog
    - Design
    - Portfolio
    - Web Development
    - Technology
  built_by: Patrik Arvidsson
  built_by_url: https://www.patrikarvidsson.com
  featured: false
- title: Jacob Cofman's Blog
  description: >
    Personal blog / portfolio about Jacob Cofman.
  main_url: "https://jcofman.de/"
  url: "https://jcofman.de/"
  source_url: "https://github.com/JCofman/jc-website"
  featured: false
  categories:
    - Blog
    - Portfolio
- title: re-geo
  description: >
    re-geo is react based geo cities style component.
  main_url: "https://re-geo.netlify.com/"
  url: "https://re-geo.netlify.com/"
  source_url: "https://github.com/sadnessOjisan/re-geo-lp"
  categories:
    - Open Source
  built_by: sadnessOjisan
  built_by_url: https://twitter.com/sadnessOjisan
  featured: false
- title: Luis Cestou Portfolio
  description: >
    Portfolio of graphic + interactive designer Luis Cestou.
  main_url: "https://luiscestou.com"
  url: "https://luiscestou.com"
  source_url: "https://github.com/lcestou/luiscestou.com"
  built_by: Luis Cestou contact@luiscestou.com
  built_by_url: https://luiscestou.com
  featured: false
  categories:
    - Portfolio
    - Web Development
- title: Data Hackers
  url: https://datahackers.com.br/
  main_url: https://datahackers.com.br/
  description: >
    Official website for the biggest portuguese-speaking data science community. Makes use of several data sources such as podcasts from Anchor, messages from Slack, newsletters from MailChimp and blog posts from Medium. The unique visual design also had its hurdles and was quite fun to develop!
  categories:
    - Blog
    - Education
    - Podcast
    - Technology
  built_by: Kaordica
  built_by_url: https://kaordica.design
  featured: false
- title: TROMAQ
  url: https://www.tromaq.com/
  main_url: https://www.tromaq.com/
  description: >
    TROMAQ executes earthmoving services and rents heavy machinery for construction work. Even with the lack of good photography, their new site managed to pass a solid and trustworthy feeling to visitors during testing and they're already seeing the improvement in brand awareness, being the sole player with a modern website in their industry.
  categories:
    - Marketing
  built_by: Kaordica
  built_by_url: https://kaordica.design
  featured: false
- title: Novida Consulting
  url: https://www.novidaconsultoria.com.br
  main_url: https://www.novidaconsultoria.com.br
  description: >
    Novida’s goal was to position itself as a solid, exclusive and trustworthy brand for families looking for a safe financial future… We created a narrative and visual design that highlight their exclusivity.
  categories:
    - Marketing
  built_by: Kaordica
  built_by_url: https://kaordica.design
  featured: false
- title: We Are Clarks
  url: "https://www.weareclarks.com"
  main_url: "https://www.weareclarks.com"
  source_url: "https://github.com/abeaclark/weareclarks"
  description: >
    A family travel blog.
  categories:
    - Blog
    - Travel
  built_by: Abe Clark
  built_by_url: https://www.linkedin.com/in/abrahamclark/
  featured: false
- title: Guillaume Briday's Blog
  main_url: "https://guillaumebriday.fr/"
  url: "https://guillaumebriday.fr/"
  source_url: "https://github.com/guillaumebriday/guillaumebriday.fr"
  description: >
    My personal blog built with Gatsby and Tailwind CSS.
  categories:
    - Blog
    - Web Development
    - Technology
  built_by: Guillaume Briday
  built_by_url: https://guillaumebriday.fr/
  featured: false
- title: SEOmonitor
  main_url: "https://www.seomonitor.com"
  url: "https://www.seomonitor.com"
  description: >
    SEOmonitor is a suite of SEO tools dedicated to agencies.
  categories:
    - Blog
    - Portfolio
    - Agency
  built_by: Bejamas
  built_by_url: https://bejamas.io/
  featured: false
- title: Jean Regisser's Portfolio
  main_url: "https://jeanregisser.com/"
  url: "https://jeanregisser.com/"
  source_url: "https://github.com/jeanregisser/jeanregisser.com"
  featured: false
  description: >
    Portfolio of software engineer Jean Regisser.
  categories:
    - Portfolio
    - Mobile Development
  built_by: Jean Regisser
  built_by_url: "https://jeanregisser.com/"
- title: Axcept - Visual Screenshot Testing
  url: https://axcept.io
  main_url: https://axcept.io
  description: >
    Visual Testing for everyone
  categories:
    - Documentation
    - Web Development
  built_by: d:code:it
  built_by_url: https://dcodeit.com
  featured: false
- title: Chase Ohlson
  url: https://chaseohlson.com
  main_url: https://chaseohlson.com
  description: >
    Portfolio of frontend engineer & web developer Chase Ohlson.
  categories:
    - Portfolio
    - Web Development
  built_by: Chase Ohlson
  built_by_url: https://chaseohlson.com
  featured: false
- title: Zach Schnackel
  url: https://zslabs.com
  main_url: https://zslabs.com
  source_url: "https://github.com/zslabs/zslabs.com"
  description: >
    Portfolio site for UI/Motion Developer, Zach Schnackel.
  categories:
    - Portfolio
    - Web Development
  built_by: Zach Schnackel
  built_by_url: "https://zslabs.com"
- title: Gremlin
  url: https://www.gremlin.com
  main_url: https://www.gremlin.com
  description: >
    Gremlin's Failure as a Service finds weaknesses in your system before they cause problems.
  categories:
    - Marketing
- title: Headless.page
  main_url: https://headless.page/
  url: https://headless.page/
  description: >
    Headless.page is a directory of eCommerce sites featuring headless architecture, PWA features and / or the latest JavaScript technology.
  categories:
    - Directory
    - eCommerce
  built_by: Pilon
  built_by_url: https://pilon.io/
  featured: false
- title: Ouracademy
  main_url: https://our-academy.org/
  url: https://our-academy.org/
  source_url: "https://github.com/ouracademy/website"
  description: >
    Ouracademy is an organization that promoves the education in software development through blog posts & videos smiley.
  categories:
    - Open Source
    - Blog
    - Education
  built_by: Ouracademy
  built_by_url: https://github.com/ouracademy
  featured: false
- title: Tenon.io
  main_url: https://tenon.io
  url: https://tenon.io
  description: >
    Tenon.io is an accessibility tooling, services and consulting company.
  categories:
    - API
    - Accessibility
    - Business
    - Consulting
    - Technology
  built_by: Tenon.io
  built_by_url: https://tenon.io
  featured: false
- title: Projectival
  url: https://www.projectival.de/
  main_url: https://www.projectival.de/
  description: >
    Freelancer Online Marketing & Web Development in Cologne, Germany
  categories:
    - Freelance
    - Marketing
    - Web Development
    - Blog
    - Consulting
    - SEO
    - Business
  built_by: Sascha Klapetz
  built_by_url: https://www.projectival.de/
  featured: false
- title: Hetzner Online Community
  main_url: https://community.hetzner.com
  url: https://community.hetzner.com
  description: >
    Hetzner Online Community provides a free collection of high-quality tutorials, which are based on free and open source software, on a variety of topics such as development, system administration, and other web technology.
  categories:
    - Web Development
    - Technology
    - Programming
    - Open Source
    - Community
  built_by: Hetzner Online GmbH
  built_by_url: https://www.hetzner.com/
  featured: false
- title: AGYNAMIX
  url: https://www.agynamix.de/
  main_url: https://www.agynamix.de/
  source_url: https://github.com/tuhlmann/agynamix.de
  description: >
    Full Stack Java, Scala, Clojure, TypeScript, React Developer in Thalheim, Germany
  categories:
    - Freelance
    - Web Development
    - Programming
    - Blog
    - Consulting
    - Portfolio
    - Business
  built_by: Torsten Uhlmann
  built_by_url: https://www.agynamix.de/
  featured: false
- title: syracuse.io
  url: https://syracuse.io
  main_url: https://syracuse.io
  source_url: https://github.com/syracuseio/syracuseio/
  description: >
    Landing page for Syracuse NY Software Development Meetup Groups
  categories:
    - Community
  built_by: Benjamin Lannon
  built_by_url: https://lannonbr.com
- title: Render Documentation
  main_url: https://render.com/docs
  url: https://render.com/docs
  description: >
    Render is the easiest place to host your sites and apps. We use Gatsby for everything on https://render.com, including our documentation. The site is deployed on Render as well! We also have a guide to deploying Gatsby apps on Render: https://render.com/docs/deploy-gatsby.
  categories:
    - Web Development
    - Programming
    - Documentation
    - Technology
  built_by: Render Developers
  built_by_url: https://render.com
  featured: false
- title: prima
  url: https://www.prima.co
  main_url: https://www.prima.co
  description: >
    Discover industry-defining wellness content and trusted organic hemp CBD products safely supporting wellness, stress, mood, skin health, and balance.
  categories:
    - Blog
    - eCommerce
    - Education
  built_by: The Couch
  built_by_url: https://thecouch.nyc
- title: Gatsby Guides
  url: https://gatsbyguides.com/
  main_url: https://gatsbyguides.com/
  description: >
    Free tutorial course about using Gatsby with a CMS.
  categories:
    - Education
    - Documentation
    - Web Development
  built_by: Osio Labs
  built_by_url: https://osiolabs.com/
  featured: false
- title: Architude
  url: https://architudedesign.com
  main_url: https://architudedesign.com
  description: >
    筑冶 Architude International Design Consultants
  categories:
    - Design
    - Landing Page
    - Gallery
  built_by: Neo Nie
  built_by_url: https://github.com/nihgwu
  featured: false
- title: Arctica
  url: https://arctica.io
  main_url: https://arctica.io
  description: >
    Arctica specialises in purpose-built web sites and progressive web applications with user optimal experiences, tailored to meet the objectives of your business.
  categories:
    - Portfolio
    - Agency
    - Design
    - Web Development
  built_by: Arctica
  built_by_url: https://arctica.io
  featured: false
- title: Shard Ventures
  url: https://shard.vc
  main_url: https://shard.vc
  description: >
    Shard is building new online companies from scratch, partnering with other like-minded founders to start and invest in technology companies.
  categories:
    - Finance
    - Technology
    - Portfolio
  built_by: Arctica
  built_by_url: https://arctica.io
  featured: false
- title: David Brookes
  url: https://davidbrookes.me
  main_url: https://davidbrookes.me
  description: >
    Specialising in crafting stylish, high performance websites and applications that get results, using the latest cutting edge web development technologies.
  categories:
    - Portfolio
    - Freelance
    - Web Development
  built_by: Arctica
  built_by_url: https://arctica.io
  featured: false
- title: Dennis Morello
  url: https://morello.dev
  main_url: https://morello.dev
  source_url: https://gitlab.com/dennismorello/dev-blog
  description: >
    morello.dev is a development and techology blog written by Dennis Morello.
  categories:
    - Blog
    - Education
    - Web Development
    - Open Source
    - Technology
  built_by: Dennis Morello
  built_by_url: https://twitter.com/dennismorello
  featured: false
- title: BaseTable
  url: https://autodesk.github.io/react-base-table/
  main_url: https://autodesk.github.io/react-base-table/
  source_url: https://github.com/Autodesk/react-base-table
  description: >
    BaseTable is a react table component to display large data set with high performance and flexibility.
  categories:
    - Web Development
    - Documentation
    - Open Source
  built_by: Neo Nie
  built_by_url: https://github.com/nihgwu
  featured: false
- title: herper.io
  url: https://herper.io
  main_url: https://herper.io
  description: >
    Portfolio website for Jacob Herper - a Front End Web Developer with a passion for all things digital. I have more than 10 years experience working in web development.
  categories:
    - Portfolio
    - Web Development
    - Freelance
    - Design
    - SEO
  built_by: Jacob Herper
  built_by_url: https://github.com/jakeherp
  featured: false
- title: Artem Sapegin Photography
  description: >
    Photography portfolio and blog of Artem Sapegin, an award-losing photographer living in Berlin, Germany. Landscapes, cityscapes and dogs.
  main_url: "https://morning.photos/"
  url: "https://morning.photos/"
  source_url: "https://github.com/sapegin/morning.photos"
  categories:
    - Portfolio
    - Photography
  built_by: Artem Sapegin
  built_by_url: "https://github.com/sapegin"
- title: Pattyrn
  main_url: https://pattyrn.com
  url: https://pattyrn.com
  # optional: short paragraph describing the content and/or purpose of the site that will appear in the modal detail view and permalink views for your site
  description: >
    Pattyrn uses advanced machine learning AI to analyze the platform’s your teams use, making it easy to solve performance problems, reduce bottlenecks, and monitor culture health to optimize your ROI and help boost performance without causing burn out.
  categories:
    - Marketing
    - Technology
  built_by: Pattyrn
  built_by_url: https://twitter.com/Pattyrn4
  featured: false
- title: Intranet Italia Day
  main_url: https://www.intranetitaliaday.it/en
  url: https://www.intranetitaliaday.it/en
  description: >
    The Italian event dedicated to the digital workplace that focuses on planning, governance and company intranet management
  categories:
    - Event
    - Conference
  built_by: Ariadne Digital
  built_by_url: https://www.ariadnedigital.it
  featured: false
- title: Textually Stylo
  main_url: https://www.textually.net
  url: https://www.textually.net
  description: >
    Stylo Markdown writing App marketing/documentation website by Textually Inc.
  categories:
    - Marketing
    - Technology
    - Blog
    - Documentation
  built_by: Sébastien Hamel
  built_by_url: https://www.textually.net
  featured: false
- title: OneDeck
  main_url: https://www.onedeck.co
  url: https://www.onedeck.co
  description: >
    OneDeck is a simple yet powerful tool for creating and sharing your one-page investment summary in under 10 minutes.
  categories:
    - Finance
    - Technology
  built_by: William Neill
  built_by_url: https://twitter.com/williamneill
  featured: false
- title: Assortment
  main_url: https://assortment.io
  url: https://assortment.io
  description: >
    Assortment aims to provide detailed tutorials (and more) for developers of all skill levels within the Web Development Industry. Attempting to cut out the fluff and arm you with the facts.
  categories:
    - Blog
    - Web Development
  built_by: Luke Whitehouse
  built_by_url: https://twitter.com/_lukewh
  featured: false
- title: Mission42
  main_url: https://mission42.zauberware.com
  url: https://mission42.zauberware.com
  description: >
    A landing page for the mobile app Mission42. Mission42 wants to help you learn new skills.
  categories:
    - App
    - Learning
    - Education
    - Landing Page
  built_by: Philipp Siegmund, zauberware
  built_by_url: https://www.zauberware.com
- title: Altstadtdomizil Idstein
  main_url: http://www.altstadtdomizil-idstein.de/
  url: http://www.altstadtdomizil-idstein.de/
  description: >
    A landing page for a holiday apartment in Idstein, Germany.
  categories:
    - Landing Page
    - Travel
    - Real Estate
  built_by: Simon Franzen, zauberware
  built_by_url: https://www.zauberware.com
- title: Gerald Martinez Dev
  main_url: https://gmartinez.dev/
  url: https://gmartinez.dev/
  source_url: https://github.com/nephlin7/gmartinez.dev
  description: >
    Personal web site for show my skills and my works.
  categories:
    - Web Development
    - Portfolio
  built_by: Gerald Martinez
  built_by_url: https://twitter.com/GeraldM_92
  featured: false
- title: Becreatives
  main_url: "https://becreatives.com"
  url: "https://becreatives.com"
  featured: false
  description: >
    Digital software house. Enlights ideas. Think smart execute harder.
  categories:
    - Technology
    - Web Development
    - Agency
    - Marketing
  built_by: Becreatives
  built_by_url: "https://becreatives.com"
- title: Paul Clifton Photography
  main_url: https://paulcliftonphotography.com
  url: https://paulcliftonphotography.com
  featured: false
  description: >
    A full migration from WordPress to GatsbyJS and DatoCMS. Includes custom cropping on images as viewport changes size and also an infinity scroll that doesn't preload all of the results.
  categories:
    - Blog
    - Portfolio
    - Gallery
    - Photography
  built_by: Little Wolf Studio
  built_by_url: https://littlewolfstudio.co.uk
- title: Atte Juvonen - Blog
  url: https://www.attejuvonen.fi/
  main_url: https://www.attejuvonen.fi/
  source_url: https://github.com/baobabKoodaa/blog
  description: >
    Tech-oriented personal blog covering topics like AI, data, voting, game theory, infosec and software development.
  categories:
    - Blog
    - Data
    - JavaScript
    - Programming
    - Science
    - Security
    - Technology
    - Web Development
  featured: false
- title: Kibuk Construction
  url: https://kibukconstruction.com/
  main_url: https://kibukconstruction.com/
  description: >
    Kibuk Construction is a fully licensed and insured contractor specializing in Siding, Decks, Windows & Doors!
  categories:
    - Business
  built_by: David Krasniy
  built_by_url: http://dkrasniy.com
- title: RedCarpetUp
  main_url: https://www.redcarpetup.com
  url: https://www.redcarpetup.com/
  description: >
    RedCarpetUp's home page for a predominantly mobile-only customer base in India with major constraints on bandwidth availability
  categories:
    - Finance
  built_by: RedCarpet Dev Team
  built_by_url: https://www.redcarpetup.com
  featured: false
- title: talita traveler
  url: https://talitatraveler.com/
  main_url: https://talitatraveler.com/
  source_url: https://github.com/afuh/talitatraveler
  description: >
    Talita Traveler's personal blog.
  categories:
    - Blog
  built_by: Axel Fuhrmann
  built_by_url: https://axelfuhrmann.com/
  featured: false
- title: Pastelería el Progreso
  url: https://pasteleriaelprogreso.com/
  main_url: https://pasteleriaelprogreso.com/
  source_url: https://github.com/afuh/elprogreso
  description: >
    Famous bakery in Buenos Aires.
  categories:
    - Food
    - Gallery
  built_by: Axel Fuhrmann
  built_by_url: https://axelfuhrmann.com/
  featured: false
- title: Maitrik's Portfolio
  url: https://www.maitrikpatel.com/
  main_url: https://www.maitrikpatel.com/
  source_url: https://github.com/maitrikjpatel/portfolio
  description: >
    Portfolio of a Front-End Developer / UX Designer who designs and develops pixel perfect user interface, experiences and web applications.
  categories:
    - Portfolio
    - Blog
    - Design
    - Web Development
  built_by: Maitrik Patel
  built_by_url: https://www.maitrikpatel.com/
  featured: false
- title: PicPick
  url: https://picpick.app/
  main_url: https://picpick.app/
  description: >
    All-in-one Graphic Design Tool, Screen Capture Software, Image Editor, Color Picker, Pixel Ruler and More
  categories:
    - Productivity
    - App
    - Technology
  built_by: NGWIN
  built_by_url: https://picpick.app/
  featured: false
- title: Ste O'Neill
  main_url: https://www.steoneill.dev
  url: https://www.steoneill.dev
  description: >
    MVP of a portfolio site for a full stack UK based developer.
  categories:
    - Blog
    - Portfolio
  built_by: Ste O'Neill
  built_by_url: https://steoneill.dev
  featured: false
- title: Filipe Santos Correa's Portfolio
  description: >
    Filipe's Personal About Me / Portfolio.
  main_url: "https://filipesantoscorrea.com/"
  url: "https://filipesantoscorrea.com/"
  source_url: "https://github.com/Safi1012/filipesantoscorrea.com"
  featured: false
  categories:
    - Portfolio
- title: Progressive Massachusetts Legislator Scorecard
  main_url: https://scorecard.progressivemass.com
  url: https://scorecard.progressivemass.com
  featured: false
  source_url: https://github.com/progressivemass/legislator-scorecard
  description: >
    Learn about MA state legislators' voting records through a progressive lens
  categories:
    - Government
    - Education
  built_by: Alex Holachek
  built_by_url: "https://alex.holachek.com/"
- title: Jeff Wolff – Portfolio
  main_url: https://www.jeffwolff.net
  url: https://www.jeffwolff.net
  featured: false
  description: >
    A guy from San Diego who makes websites.
  categories:
    - Blog
    - Portfolio
    - Web Development
- title: Jp Valery – Portfolio
  main_url: https://jpvalery.photo
  url: https://jpvalery.photo
  featured: false
  description: >
    Self-taught photographer documenting spaces and people
  categories:
    - Portfolio
    - Photography
- title: Pantene
  main_url: https://pantene.com
  url: https://pantene.com
  featured: false
  description: >
    Pantene is a Swiss-created American brand of hair care products owned by Procter & Gamble
  categories:
    - Business
- title: Prevue
  main_url: https://www.prevue.io
  url: https://www.prevue.io
  featured: false
  description: >
    All in One Prototyping Tool For Vue Developers
  categories:
    - Open Source
    - Web Development
- title: Gold Medal Flour
  main_url: https://www.goldmedalflour.com
  url: https://www.goldmedalflour.com
  description: >
    Gold Medal Four is a brand of flour products owned by General Mills. The new site was built using Gatsby v2 with data sources from WordPress and an internal recipe API, and features multifaceted recipe filtering and a modified version of Gatsby Image to support art direction images.
  categories:
    - Food
  built_by: General Mills Branded Sites Dev Team
  built_by_url: https://www.generalmills.com
  featured: false
- title: Fifth Gait Technologies
  main_url: https://5thgait.com
  url: https://5thgait.com
  featured: false
  description: >
    Fifth Gait is a small business in the defense and space industry that is run and owned by physicists and engineers that have worked together for decades. The site was built using Gatsby V2.
  categories:
    - Government
    - Science
    - Technology
  built_by: Jonathan Z. Fisher
  built_by_url: "https://jonzfisher.com"
- title: Sal's Pals
  main_url: https://www.sals-pals.net
  url: https://www.sals-pals.net
  featured: false
  description: >
    Sal's Pals is a professional dog walking and pet sitting service based in Westfield, NJ. New site built with gatsby v2.
  categories:
    - Business
- title: Zuyet Awarmatrip
  main_url: https://www.zuyetawarmatrip.com
  url: https://www.zuyetawarmatrip.com
  featured: false
  description: >
    Zuyet Awarmatrip is a subsidiary identity within the personal ecosystem of Zuyet Awarmatik, focusing on travel and photography.
  categories:
    - Travel
    - Photography
  built_by: Zuyet Awarmatik
- title: manuvel.be
  url: https://www.manuvel.be
  main_url: https://www.manuvel.be
  source_url: https://github.com/riencoertjens/manuvelsite
  description: >
    Cycling themed café coming this april in Sint Niklaas, Belgium. One page with funky css-grid and gatsby-image trickery!
  categories:
    - Food
  built_by: WEBhart
  built_by_url: https://www.web-hart.com
  featured: false
- title: WEBhart
  url: https://www.web-hart.com
  main_url: https://www.web-hart.com
  description: >
    Hi, I'm Rien (pronounced Reen) from Belgium but based in Girona, Spain. I'm an autodidact, committed to learning until the end of time.
  categories:
    - Portfolio
    - Design
    - Web Development
    - Freelance
  built_by: WEBhart
  built_by_url: https://www.web-hart.com
  featured: false
- title: nicdougall.com
  url: https://nicdougall.netlify.com/
  main_url: https://nicdougall.netlify.com/
  source_url: https://github.com/riencoertjens/nicdougall.com
  description: >
    Athlete website with Netlify CMS for blog content.
  categories:
    - Blog
  built_by: WEBhart
  built_by_url: https://www.web-hart.com
  featured: false
- title: het Groeiatelier
  url: https://www.hetgroeiatelier.be/
  main_url: https://www.hetgroeiatelier.be/
  description: >
    Workspace for talent development and logopedics. One page site with basic info and small calendar CMS.
  categories:
    - Marketing
  built_by: WEBhart
  built_by_url: https://www.web-hart.com
  featured: false
- title: Lebuin D'Haese
  url: https://www.lebuindhaese.be/
  main_url: https://www.lebuindhaese.be/
  description: >
    Artist portfolio website. Powered by a super simple Netlify CMS to easily add blog posts or new art pieces.
  categories:
    - Portfolio
    - Blog
  built_by: WEBhart
  built_by_url: https://www.web-hart.com
  featured: false
- title: Iefke Molenstra
  url: https://www.iefke.be/
  main_url: https://www.iefke.be/
  description: >
    Artist portfolio website. Powered by a super simple Netlify CMS to easily add blog posts or new art pieces.
  categories:
    - Portfolio
    - Blog
  built_by: WEBhart
  built_by_url: https://www.web-hart.com
  featured: false
- title: The Broomwagon
  url: https://www.thebroomwagongirona.com/
  main_url: https://www.thebroomwagongirona.com/
  description: >
    foodtruck style coffee by pro cyclist Robert Gesink. The site has a webshop with merchandise and coffee beans.
  categories:
    - eCommerce
  built_by: WEBhart
  built_by_url: https://www.web-hart.com
- title: Pella Windows and Doors
  main_url: https://www.pella.com
  url: https://www.pella.com
  featured: false
  description: >
    The Pella Corporation is a privately held window and door manufacturing
  categories:
    - Business
- title: tinney.dev
  url: https://tinney.dev
  main_url: https://tinney.dev
  source_url: https://github.com/cdtinney/tinney.dev
  description: >
    Personal portfolio/blog of Colin Tinney
  categories:
    - Blog
    - Portfolio
    - Open Source
  built_by: Colin Tinney
  built_by_url: https://tinney.dev
  featured: false
- title: Monkeywrench Books
  main_url: https://monkeywrenchbooks.org
  url: https://monkeywrenchbooks.org
  description: >
    Monkeywrench Books is an all-volunteer, collectively-run bookstore and event space in Austin, TX
  categories:
    - Business
    - Community
    - Education
  built_by: Monkeywrench Books
  built_by_url: https://monkeywrenchbooks.org
- title: DeepMay.io
  main_url: https://deepmay.io
  url: https://deepmay.io
  description: >
    DeepMay is an experimental new tech bootcamp in the mountains of North Carolina.
  categories:
    - Event
    - Community
    - Technology
    - Marketing
  built_by: DeepMay
  built_by_url: https://twitter.com/deepmay_io
  featured: false
- title: Liferay.Design
  main_url: https://liferay.design
  url: https://liferay.design
  source_url: https://github.com/liferay-design/liferay.design
  description: >
    Liferay.Design is home to some of the freshest open-source designers who love to share articles and other resources for the Design Community.
  categories:
    - Blog
    - Community
    - Design
    - Marketing
    - Open Source
    - Technology
    - User Experience
  built_by: Liferay Designers
  built_by_url: https://twitter.com/liferaydesign
  featured: false
- title: Front End Remote Jobs
  main_url: https://frontendremotejobs.com
  url: https://frontendremotejobs.com
  source_url: https://github.com/benjamingrobertson/remotefrontend
  description: >
    Front End Remote Jobs features fully remote jobs for front end developers.
  categories:
    - WordPress
    - Web Development
  built_by: Ben Robertson
  built_by_url: https://benrobertson.io
  featured: false
- title: Penrose Grand Del Mar
  main_url: https://penroseatthegrand.com
  url: https://penroseatthegrand.com
  description: >
    Penrose Grand Del Mar is a luxury housing project coming soon.
  categories:
    - Real Estate
    - Design
  built_by: Chase Ohlson
  built_by_url: https://chaseohlson.com
- title: JustGraphQL
  url: https://www.justgraphql.com/
  main_url: https://www.justgraphql.com/
  source_url: https://github.com/Novvum/justgraphql
  description: >
    JustGraphQL helps developers quickly search and filter through GraphQL resources, tools, and articles.
  categories:
    - Open Source
    - Web Development
    - Technology
  built_by: Novvum
  built_by_url: https://www.novvum.io/
  featured: false
- title: Peter Macinkovic Personal Blog
  url: https://peter.macinkovic.id.au/
  main_url: https://peter.macinkovic.id.au/
  source_url: https://github.com/inkovic/peter-macinkovic-static-site
  description: >
    Personal Website and Blog of eCommerce SEO Specilaist and Digital Marketer Peter Macinkovic.
  categories:
    - SEO
    - Marketing
    - Blog
  featured: false
- title: NH Hydraulikzylinder
  main_url: https://nh-hydraulikzylinder.com
  url: https://nh-hydraulikzylinder.com
  description: >
    High quality & high performance hydraulic cylinders manufactured in Austria based on the clients requirements
  categories:
    - Business
  built_by: MangoART
  built_by_url: https://www.mangoart.at
  featured: false
- title: Frauennetzwerk Linz-Land
  main_url: https://frauennetzwerk-linzland.net
  url: https://frauennetzwerk-linzland.net
  description: >
    Homepage for the local women's association providing support to people in need offline and online (Livechat integration)
  categories:
    - Nonprofit
  built_by: MangoART
  built_by_url: https://www.mangoart.at
  featured: false
- title: Mein Traktor
  main_url: http://www.mein-traktor.at/
  url: http://www.mein-traktor.at/
  description: >
    Homepage of a the main importer of SAME and Lamborghini Tractors in Austria with customer support area
  categories:
    - Business
    - App
  built_by: MangoART
  built_by_url: https://www.mangoart.at
  featured: false
- title: Lamborghini Traktoren
  main_url: https://lamborghini-traktor.at
  url: https://lamborghini-traktor.at
  description: >
    Lamborghini Tractors - Landing page for the brand in Austria
  categories:
    - Business
  built_by: MangoART
  built_by_url: https://www.mangoart.at
  featured: false
- title: Holly Lodge Community Centre - Highgate, London
  main_url: https://www.hlcchl.org/
  url: https://www.hlcchl.org/
  source_url: https://github.com/eugelogic/hlcchl-gatsby
  description: >
    The Holly Lodge Community Centre - Highgate, London has a shiny new website built with Gatsby v2 that makes important contributions towards a faster, more secure and environmentally friendly web for everyone.
  categories:
    - Community
    - Event
    - Nonprofit
  built_by: Eugene Molari Developer
  built_by_url: https://twitter.com/EugeneMolari
  featured: false
- title: blackcater's blog
  url: https://www.blackcater.win
  main_url: https://www.blackcater.win
  source_url: https://github.com/blackcater/blog
  description: >
    Blog like Medium, for person and team.
  categories:
    - Blog
    - Web Development
  built_by: blackcater
  built_by_url: https://github.com/blackcater
  featured: false
- title: Kenneth Kwakye-Gyamfi Portfolio Site
  url: https://www.kwakye-gyamfi.com
  main_url: https://www.kwakye-gyamfi.com
  source_url: https://github.com/cr05s19xx/cross-site
  description: >
    Personal portfolio site for Kenneth Kwakye-Gyamfi, a mobile and web full stack applications developer currently based in Accra, Ghana.
  categories:
    - SEO
    - Web Development
    - Open Source
    - Portfolio
  featured: false
- title: Gareth Weaver
  url: https://www.garethweaver.com/
  main_url: https://www.garethweaver.com/
  source_url: https://github.com/garethweaver/public-site-react
  description: >
    A personal portofolio of a London based frontend developer built with Gatsby 2, Redux and Sass
  categories:
    - Portfolio
    - Web Development
  built_by: Gareth Weaver
  built_by_url: https://twitter.com/garethdweaver
  featured: false
- title: Mailjet
  url: https://dev.mailjet.com/
  main_url: https://dev.mailjet.com/
  description: >
    Mailjet is an easy-to-use all-in-one e-mail platform.
  categories:
    - API
    - Documentation
  featured: false
- title: Peintagone
  url: https://www.peintagone.be/
  main_url: https://www.peintagone.be/
  description: >
    Peintagone is a superior quality paint brand with Belgian tones.
  categories:
    - Portfolio
    - Gallery
  built_by: Sebastien Crepin
  built_by_url: https://github.com/opeah
  featured: false
- title: Let's Do Dish!
  url: https://letsdodish.com
  main_url: https://letsdodish.com
  description: >
    A new recipe site for people who enjoy cooking great food in their home kitchen. Find some great meal ideas! Let's do dish!
  categories:
    - Blog
    - Food
  built_by: Connerra
  featured: false
- title: AWS Amplify Community
  url: https://amplify.aws/community/
  main_url: https://amplify.aws/community/
  source_url: https://github.com/aws-amplify/community
  description: >
    Amplify Community is a hub for developers building fullstack serverless applications with Amplify to easily access content (such as events, blog posts, videos, sample projects, and tutorials) created by other members of the Amplify community.
  categories:
    - Blog
    - Directory
    - Education
    - Technology
  built_by: Nikhil Swaminathan
  built_by_url: https://github.com/swaminator
  featured: false
- title: Cal State Monterey Bay
  url: https://csumb.edu
  main_url: https://csumb.edu
  source_url: https://github.com/csumb/csumb-gatsby
  description: >
    A website for the entire campus of California State University, Monterey Bay.
  categories:
    - Education
    - Government
  built_by: CSUMB Web Team
  built_by_url: https://csumb.edu/web/team
  featured: false
- title: BestPricingPages.com
  url: https://bestpricingpages.com
  main_url: https://bestpricingpages.com
  source_url: https://github.com/jpvalery/pricingpages/
  description: >
    A repository of the best pricing pages by the best companies. Built in less than a week.
    Inspired by RGE and since pricingpages.xyz no longer exists, I felt such a resource was missing and could be helpful to many people.
  categories:
    - Business
    - Community
    - Entrepreneurship
    - Open Source
    - Technology
  built_by: Jp Valery
  built_by_url: https://jpvalery.me
  featured: false
- title: Lendo Austria
  url: https://lendo.at
  main_url: https://lendo.at
  description: >
    A Comparison site for best private loan offer from banks in Austria.
  categories:
    - Business
    - Finance
  built_by: Lendo developers
  featured: false
- title: Visual Cloud FX
  url: https://visualcloudfx.com
  main_url: https://visualcloudfx.com
  source_url: https://github.com/jjcav84/visualcloudfx
  description: >
    Basic static site built with MDBootstrap, React, and Gatsby
  categories:
    - Consulting
    - Portfolio
  built_by: Jacob Cavazos
  built_by_url: https://jacobcavazos.com
- title: Matthew Miller (Me4502)
  url: https://matthewmiller.dev
  main_url: https://matthewmiller.dev
  description: >
    The personal site, blog and portfolio of Matthew Miller (Me4502)
  categories:
    - Blog
    - Programming
    - Technology
    - Portfolio
  built_by: Matthew Miller
  featured: false
- title: Årets Kontor
  url: https://aretskontor.newst.se
  main_url: https://aretskontor.newst.se
  description: >
    A swedish competition for "office of the year" in sweden with a focus on design. Built with MDBootstrap and Gatsby.
  categories:
    - Real Estate
    - Marketing
  built_by: Victor Björklund
  built_by_url: https://victorbjorklund.com
  featured: false
- title: Kyma
  url: https://kyma-project.io
  main_url: https://kyma-project.io
  source_url: https://github.com/kyma-project/website
  description: >
    This website holds overview, blog and documentation for Kyma open source project that is a Kubernates based application extensibility framework.
  categories:
    - Documentation
    - Blog
    - Technology
    - Open Source
  built_by: Kyma developers
  built_by_url: https://twitter.com/kymaproject
  featured: false
- title: Verso
  main_url: https://verso.digital
  url: https://verso.digital
  description: >
    Verso is a creative technology studio based in Singapore. Site built with Gatsby and Netlify.
  categories:
    - Agency
    - Consulting
    - Design
    - Technology
  built_by: Verso
  built_by_url: https://verso.digital
  featured: false
- title: Camilo Holguin
  url: https://camiloholguin.me
  main_url: https://camiloholguin.me
  source_url: https://github.com/camiloholguin/gatsby-portfolio
  description: >
    Portfolio site using GatsbyJS and WordPress REST API.
  categories:
    - WordPress
    - Portfolio
    - Web Development
  built_by: Camilo Holguin
  built_by_url: https://camiloholguin.me
  featured: false
- title: Bennett Hardwick
  url: https://bennetthardwick.com
  main_url: https://bennetthardwick.com
  description: >
    The personal website and blog of Bennett Hardwick, an Australian software developer and human being.
  categories:
    - Blog
    - Programming
    - Technology
  source_url: https://github.com/bennetthardwick/website
  built_by: Bennett Hardwick
  built_by_url: https://bennetthardwick.com
  featured: false
- title: Sindhuka
  url: https://sindhuka.org/
  main_url: https://sindhuka.org/
  description: >
    Official website of the Sindhuka initiative, a sustainable farmers' network in Nepal.
  categories:
    - Business
    - Community
    - Government
    - Marketing
  source_url: https://github.com/Polcius/sindhuka-serif
  built_by: Pol Milian
  built_by_url: https://github.com/Polcius/
  featured: false
- title: ERS HCL Open Source Portal
  url: https://ers-hcl.github.io/
  main_url: https://ers-hcl.github.io/
  description: >
    Official site for ERS-HCL GitHub organizational site. This is a hybrid app with static and dynamic content, providing a details of the open source projects, initiatives, innovation ideas within ERS-HCL. It pulls data from various data sources including GitHub APIs, MDX based blog posts, excel files. It also hosts an ideas app that is based on Firebase.
  categories:
    - Open Source
    - Blog
    - Technology
    - Web Development
    - Community
    - Documentation
  source_url: https://github.com/ERS-HCL/gatsby-ershcl-app
  built_by: Tarun Kumar Sukhu
  built_by_url: https://github.com/tsukhu
- title: Sandbox
  url: https://www.sandboxneu.com/
  main_url: https://www.sandboxneu.com/
  source_url: https://github.com/sandboxneu/sandboxneu.com
  description: >
    Official website of Sandbox, a Northeastern University student group that builds software for researchers.
  categories:
    - Marketing
  built_by: Sandbox at Northeastern
  built_by_url: https://github.com/sandboxneu/
  featured: false
- title: Accessible App
  main_url: https://accessible-app.com
  url: https://accessible-app.com
  source_url: https://github.com/accessible-app/accessible-app_com
  description: >
    Learn how to build inclusive web applications and Single Page Apps in modern JavaScript frameworks. This project collects strategies, links, patterns and plugins for React, Vue and Angular.
  categories:
    - Accessibility
    - Web Development
    - JavaScript
  built_by: Marcus Herrmann
  built_by_url: https://marcus.io
  featured: false
- title: PygmalionPolymorph
  url: https://pygmalionpolymorph.com
  main_url: https://pygmalionpolymorph.com
  source_url: https://github.com/PygmalionPolymorph/portfolio
  description: >
    Portfolio of artist, musician and developer PygmalionPolymorph.
  categories:
    - Portfolio
    - Gallery
    - Music
    - Photography
    - Web Development
  built_by: PygmalionPolymorph
  built_by_url: https://pygmalionpolymorph.com
  featured: false
- title: Gonzalo Nuñez Photographer
  main_url: https://www.gonzalonunez.com
  url: https://www.gonzalonunez.com
  description: >
    Website for Cancun based destination wedding photographer Gonzalo Nuñez. Site built with GatsbyJS, WordPress API and Netlify.
  categories:
    - Photography
    - Portfolio
    - WordPress
  built_by: Miguel Mayo
  built_by_url: https://www.miguelmayo.com
  featured: false
- title: Element 84
  main_url: https://www.element84.com
  url: https://www.element84.com
  description: >
    Element 84 is software engineering and design firm that helps companies and government agencies solve problems using remote sensing, life sciences, and transportation data in the cloud.
  categories:
    - Agency
    - Blog
    - Business
    - Consulting
    - Data
    - Design
    - Government
    - Portfolio
    - Programming
    - Science
    - Technology
    - User Experience
    - Web Development
- title: Measures for Justice
  main_url: https://www.measuresforjustice.org
  url: https://www.measuresforjustice.org
  description: >
    Measures for Justice gathers criminal justice data at the county level and makes it available on a free public Data Portal. Site rebuilt from scratch with GatsbyJS.
  categories:
    - Nonprofit
    - Marketing
  featured: false
- title: Raconteur Agency
  main_url: https://www.raconteur.net/agency
  url: https://www.raconteur.net/agency
  description: >
    Raconteur Agency is a London-based content marketing agency for B2B brands. We have rebuilt their site with Gatsby v2 using their existing WordPress backend as the data source. By switching from WordPress to GatsbyJS we have achieved a 200%+ improvement in page load times and went from a Lighthouse performance score of 49 to 100.
  categories:
    - Agency
    - Marketing
    - WordPress
  built_by: Jacob Herper
  built_by_url: https://herper.io
  featured: false
- title: GreenOrbit
  main_url: https://greenorbit.com/
  url: https://greenorbit.com/
  description: >
    Cloud-based intranet software. Get your people going with everything you need, built in.
  categories:
    - Business
    - App
    - Productivity
    - Technology
  built_by: Effective Digital
  built_by_url: https://effective.digital/
- title: Purple11
  main_url: https://purple11.com/
  url: https://purple11.com/
  description: >
    Purple11 is a site for photography and photo retouching tips and tricks.
  categories:
    - Blog
    - Photography
  built_by: Sébastien Noël
  built_by_url: https://blkfuel.com/
  featured: false
- title: PerfReviews
  main_url: https://perf.reviews/
  url: https://perf.reviews/
  source_url: https://github.com/PerfReviews/PerfReviews
  description: >
    The best content about web performance in spanish language.
  categories:
    - Web Development
  built_by: Joan León & José M. Pérez
  built_by_url: https://perf.reviews/nosotros/
  featured: false
- title: Un Backend - Blog
  main_url: https://www.unbackend.pro/
  url: https://www.unbackend.pro/
  description: >
    The personal website and blog of Camilo Ramírez, a backend developer :).
  categories:
    - Blog
    - Programming
    - Technology
  source_url: https://github.com/camilortte/camilortte.github.com
  built_by: Camilo Ramírez
  built_by_url: https://www.unbackend.pro/about
  featured: false
- title: Hitesh Vaghasiya
  main_url: https://hiteshvaghasiya.com/
  url: https://hiteshvaghasiya.com/
  description: >
    This is Hitesh Vaghasiya's blog. This blog is help you an E-Commerce like Magento, Shopify, and BigCommece.
  categories:
    - Blog
    - Programming
    - Technology
    - Web Development
  built_by: Hitesh Vaghasiya
  built_by_url: https://hiteshvaghasiya.com/
  featured: false
- title: Aditus
  main_url: https://www.aditus.io
  url: https://www.aditus.io
  description: >
    Aditus is the accessibility tool for your team. We help teams build accessible websites and products.
  categories:
    - Accessibility
    - Education
  built_by: Aditus
  built_by_url: https://www.aditus.io
  featured: false
- title: Ultra Config
  main_url: https://ultraconfig.com.au/
  url: https://ultraconfig.com.au/ultra-config-generator/
  description: >
    Ultra Config Generator is a software application for Network Engineers to efficiently manage their network infrastructure.
  categories:
    - Blog
    - Technology
  built_by: Ultra Config
  built_by_url: https://ultraconfig.com.au/
  featured: false
- title: Malice
  main_url: https://malice.fr/
  url: https://malice.fr/
  description: >
    Malice is a cyber-training  platform for learning, validating and improving security related skills through simulated scenarios and challenges.
  categories:
    - Security
    - Technology
  built_by: Sysdream
  built_by_url: https://sysdream.com/
  featured: false
- title: Nash
  main_url: https://nash.io/
  url: https://nash.io/
  description: >
    Nash is a decentralized platform for trading, payment and other financial services. Our goal is to bring distributed finance to everyone by making blockchain technology fast and easy to use. We employ an off-chain engine to match trades rapidly, but never take control of customers’ assets. Our intuitive interface offers easy access to a range of trading, payment and investment functions.
  categories:
    - Portfolio
    - Security
    - Technology
  built_by: Andrej Gajdos
  built_by_url: https://andrejgajdos.com/
  featured: false
- title: Axel Fuhrmann
  url: https://axelfuhrmann.com
  main_url: https://axelfuhrmann.com
  source_url: https://github.com/afuh/axelfuhrmann.com
  description: >
    Personal portfolio.
  categories:
    - Portfolio
    - Freelance
    - Web Development
  featured: false
- title: Alaina Viau
  url: https://www.alainaviau.com
  main_url: https://www.alainaviau.com
  description: >
    Official website of Canadian opera director, creator, and producer Alaina Viau. Site designed by Stephen Bell.
  categories:
    - Portfolio
    - Music
  built_by: Michael Uloth
  built_by_url: "https://www.michaeluloth.com"
- title: Alison Moritz
  url: https://www.alisonmoritz.com
  main_url: https://www.alisonmoritz.com
  description: >
    Official website of American stage director Alison Moritz. Site designed by Stephen Bell.
  categories:
    - Portfolio
    - Music
  built_by: Michael Uloth
  built_by_url: "https://www.michaeluloth.com"
- title: Luke Secomb Digital
  url: https://lukesecomb.digital
  main_url: https://lukesecomb.digital
  source_url: https://github.com/lukethacoder/luke-secomb-simple
  description: >
    A simple portfolio site built using TypeScript, Markdown and React Spring.
  categories:
    - Portfolio
    - Web Development
  built_by: Luke Secomb
  built_by_url: https://lukesecomb.digital
  featured: false
- title: We are Brew
  url: https://www.wearebrew.co.uk
  main_url: https://www.wearebrew.co.uk
  description: >
    Official website for Brew, a Birmingham based Digital Marketing Agency.
  categories:
    - Portfolio
    - Web Development
    - Agency
    - Marketing
  built_by: Brew Digital
  built_by_url: https://www.wearebrew.co.uk
- title: Global City Data
  main_url: https://globalcitydata.com
  url: https://globalcitydata.com
  source_url: https://github.com/globalcitydata/globalcitydata
  description: >
    Global City Data is an open, easily browsable platform to showcase peer-reviewed urban datasets and models created by different research groups.
  categories:
    - Education
    - Open Source
  built_by: Rafi Barash
  built_by_url: https://rafibarash.com
  featured: false
- title: Submittable
  url: https://www.submittable.com
  main_url: https://www.submittable.com
  description: >
    Submissions made simple. Submittalbe is a cloud-based submissions manager that lets you accept, review, and make decisions on any kind of digital content.
  categories:
    - Technology
    - Marketing
  built_by: Genevieve Crow
  built_by_url: https://github.com/g-crow
- title: Appmantle
  main_url: https://appmantle.com
  url: https://appmantle.com
  description: >
    Appmantle is a new way of creating apps. A complete modern app that you build yourself quickly & easily, without programming knowledge.
  categories:
    - App
    - Marketing
    - Landing Page
    - Mobile Development
    - Technology
  built_by: Appmantle
  built_by_url: https://appmantle.com
  featured: false
- title: Acto
  main_url: https://www.acto.dk/
  url: https://www.acto.dk/
  description: >
    Tomorrows solutions - today. Acto is an innovative software engineering company, providing your business with high-quality, scalable and maintainable software solutions, to make your business shine.
  categories:
    - Agency
    - Technology
    - Web Development
    - Mobile Development
  built_by: Acto
  built_by_url: https://www.acto.dk/
- title: Gatsby GitHub Stats
  url: https://gatsby-github-stats.netlify.com
  main_url: https://gatsby-github-stats.netlify.com
  source_url: https://github.com/lannonbr/gatsby-github-stats/
  description: >
    Statistics Dashboard for Gatsby GitHub repository
  categories:
    - Data
  built_by: Benjamin Lannon
  built_by_url: https://lannonbr.com
  featured: false
- title: Graphic Intuitions
  url: https://www.graphicintuitions.com/
  main_url: https://www.graphicintuitions.com/
  description: >
    Digital marketing agency located in Morris, Manitoba.
  categories:
    - Agency
    - Web Development
    - Marketing
  featured: false
- title: Smooper
  url: https://www.smooper.com/
  main_url: https://www.smooper.com/
  description: >
    We connect you with digital marketing experts for 1 on 1 consultation sessions
  categories:
    - Marketing
    - Directory
  featured: false
- title: Lesley Barber
  url: https://www.lesleybarber.com/
  main_url: https://www.lesleybarber.com/
  description: >
    Official website of Canadian film composer Lesley Barber.
  categories:
    - Portfolio
    - Music
  built_by: Michael Uloth
  built_by_url: https://www.michaeluloth.com
- title: Timeline of Terror
  main_url: https://timelineofterror.org/
  url: https://timelineofterror.org/
  source_url: https://github.com/Symbitic/timeline-of-terror
  description: >
    Complete guide to the events of September 11, 2001.
  categories:
    - Directory
    - Government
  built_by: Alex Shaw
  built_by_url: https://github.com/Symbitic/
  featured: false
- title: Pill Club
  url: https://thepillclub.com
  main_url: https://thepillclub.com
  description: >
    Zero Copay With Insurance + Free Shipping + Bonus Gifts + Online Delivery – Birth Control Delivery and Prescription
  categories:
    - Marketing
    - Healthcare
  built_by: Pill Club
  built_by_url: https://thepillclub.com
- title: myweekinjs
  url: https://www.myweekinjs.com/
  main_url: https://www.myweekinjs.com/
  source_url: https://github.com/myweekinjs/public-website
  description: >
    Challenge to create and/or learn something new in JavaScript each week.
  categories:
    - Blog
  built_by: Adriaan Janse van Rensburg
  built_by_url: https://github.com/HurricaneInteractive/
  featured: false
- title: The Edit Suite
  main_url: https://www.theeditsuite.com.au/
  url: https://www.theeditsuite.com.au/
  source_url: https://thriveweb.com.au/portfolio/the-edit-suite/
  description: >-
    The Edit Suite is an award winning video production and photography company based out of our Mermaid Beach studio on the Gold Coast of Australia but we also have the ability to work mobile from any location.
  categories:
    - Photography
    - Marketing
  built_by: Thrive Team - Gold Coast
  built_by_url: https://thriveweb.com.au/
  featured: false
- title: CarineRoitfeld
  main_url: https://www.carineroitfeld.com/
  url: https://www.carineroitfeld.com/
  description: >
    Online shop for Carine Roitfeld parfume
  categories:
    - eCommerce
  built_by: Ask Phill
  built_by_url: https://askphill.com
- title: EngineHub.org
  url: https://enginehub.org
  main_url: https://enginehub.org
  source_url: https://github.com/EngineHub/enginehub-website
  description: >
    The landing pages for EngineHub, the organisation behind WorldEdit, WorldGuard, CraftBook, and more
  categories:
    - Landing Page
    - Technology
    - Open Source
  built_by: Matthew Miller
  built_by_url: https://matthewmiller.dev
- title: Goulburn Physiotherapy
  url: https://www.goulburnphysiotherapy.com.au/
  main_url: https://www.goulburnphysiotherapy.com.au/
  description: >
    Goulburn Physiotherapy is a leader in injury prevention, individual and community health, and workplace health solutions across Central Victoria.
  categories:
    - Blog
    - Healthcare
  built_by: KiwiSprout
  built_by_url: https://kiwisprout.nz/
  featured: false
- title: TomTom Traffic Index
  main_url: https://www.tomtom.com/en_gb/traffic-index/
  url: https://www.tomtom.com/en_gb/traffic-index/
  description: >
    The TomTom Traffic Index provides drivers, city planners, auto manufacturers and policy makers with unbiased statistics and information about congestion levels in 403 cities across 56 countries on 6 continents.
  categories:
    - Travel
    - Data
  built_by: TomTom
  built_by_url: https://tomtom.com
  featured: false
- title: PrintAWorld | A 3D Printing and Fabrication Company
  main_url: https://prtwd.com/
  url: https://prtwd.com/
  description: >
    PrintAWorld is a NYC based fabrication and manufacturing company that specializes in 3D printing, 3D scanning, CAD Design,
    laser cutting, and rapid prototyping. We help artists, agencies and engineers turn their ideas into its physical form.
  categories:
    - Business
  featured: false
- title: Asjas
  main_url: https://asjas.co.za
  url: https://asjas.co.za/blog
  source_url: https://github.com/Asjas/Personal-Webpage
  description: >
    This is a website built with Gatsby v2 that uses Netlify CMS and Gatsby-MDX as a blog (incl. portfolio page).
  categories:
    - Web Development
    - Blog
    - Portfolio
  built_by: A-J Roos
  built_by_url: https://twitter.com/_asjas
  featured: false
- title: Glug-Infinite
  main_url: https://gluginfinite.github.io
  url: https://gluginfinite.github.io
  source_url: https://github.com/crstnmac/glug
  description: >
    This is a website built with Gatsby v2 that is deployed on GitHub using GitHub Pages and Netlify.
  categories:
    - Web Development
    - Blog
    - Portfolio
    - Agency
  built_by: Criston Macarenhas
  built_by_url: https://github.com/crstnmac
  featured: false
- title: The State of CSS Survey
  main_url: https://stateofcss.com/
  url: https://stateofcss.com/
  source_url: https://github.com/StateOfJS/state-of-css-2019
  description: >
    Annual CSS survey, brother of The State of JS Survey.
  categories:
    - Web Development
  built_by: Sacha Greif & Contribs
  built_by_url: https://github.com/StateOfJS
  featured: false
- title: Bytom Blockchain
  url: https://bytom.io/
  main_url: https://bytom.io/
  source_url: https://github.com/bytomlabs/bytom.io
  description: >
    Embrace the New Era of Bytom Blockchain
  categories:
    - Finance
    - Open Source
    - Technology
  built_by: Bytom Foundation
  built_by_url: https://bytom.io/
  featured: false
- title: Oerol Festival
  url: https://www.oerol.nl/nl/
  main_url: https://www.oerol.nl/en/
  description: >
    Oerol is a cultural festival on the island of Terschelling in the Netherlands that is held annually in June.
    The ten-day festival is focused on live, public theatre as well as music and visual arts.
  categories:
    - Event
    - Entertainment
  built_by: Oberon
  built_by_url: https://oberon.nl/
  featured: false
- title: Libra
  main_url: "https://libra.org/"
  url: "https://libra.org/"
  description: Libra's mission is to enable a simple global currency and financial infrastructure that empowers billions of people.
  featured: false
  categories:
    - Open Source
    - Technology
    - Finance
- title: Riffy Blog
  main_url: https://blog.rayriffy.com/
  url: https://blog.rayriffy.com/
  source_url: https://github.com/rayriffy/rayriffy-blog
  description: >
    Riffy Blog is async based beautiful highly maintainable site built by using Gatsby v2 with SEO optimized.
  categories:
    - Web Development
    - Blog
    - Open Source
    - Technology
    - Music
    - SEO
  built_by: Phumrapee Limpianchop
  built_by_url: https://rayriffy.com/
  featured: false
- title: The Coffee Collective
  url: https://coffeecollective.dk
  main_url: https://coffeecollective.dk
  description: >
    The Coffee Collective website is a JAM-stack based, multilingual, multi currency website/shop selling coffee, related products and subscriptions.
  categories:
    - eCommerce
    - Food
  built_by: Remotely (Anders Hallundbæk)
  built_by_url: https://remotely.dk
  featured: false
- title: Leadership Development International
  url: https://ldi.global
  main_url: https://ldi.global
  description: >
    A DatoCMS-backed site for an education and training company based in the US, China and the UAE.
  categories:
    - Education
    - Nonprofit
  built_by: Grant Holle
  built_by_url: https://grantholle.com
  featured: false
- title: Canvas 1839
  main_url: "https://www.canvas1839.com/"
  url: "https://www.canvas1839.com/"
  description: >-
    Online store for Canvas 1839 products, including pharmacological-grade CBD oil and relief cream.
  categories:
    - eCommerce
    - Marketing
  built_by: Corey Ward
  built_by_url: "http://www.coreyward.me/"
- title: Sparkle Stories
  main_url: "https://app.sparklestories.com/"
  url: "https://app.sparklestories.com/"
  description: >-
    Sparkle Stories is a streaming audio platform for children with over 1,200 original audio stories.
  categories:
    - App
    - Education
  built_by: Corey Ward
  built_by_url: "http://www.coreyward.me/"
- title: nehalist.io
  main_url: https://nehalist.io
  url: https://nehalist.io
  source_url: https://github.com/nehalist/nehalist.io
  description: >
    nehalist.io is a blog about software development, technology and all that kind of geeky stuff.
  categories:
    - Blog
    - Web Development
    - Open Source
  built_by: Kevin Hirczy
  built_by_url: https://nehalist.io
  featured: false
- title: March and Ash
  main_url: https://marchandash.com/
  url: https://marchandash.com/
  description: >-
    March and Ash is a customer-focused, licensed cannabis dispensary located in Mission Valley.
  categories:
    - eCommerce
    - Business
    - Blog
  built_by: Blueyellow
  built_by_url: https://blueyellow.io/
  featured: false
- title: T Two Industries
  description: >
    T Two Industries is a manufacturing company specializing in building custom truck decks, truck bodies, and trailers.
  main_url: https://www.ttwo.ca
  url: https://www.ttwo.ca
  categories:
    - Business
  built_by: https://www.t2.ca
  built_by_url: https://www.t2.ca
  featured: false
- title: Cali's Finest Landscaping
  url: https://www.calisfinestlandscaping.com/
  main_url: https://www.calisfinestlandscaping.com/
  description: >
    A team of hard-working, quality-obsessed landscaping professionals looking to take dreams and transform them into reality.
  categories:
    - Business
  built_by: David Krasniy
  built_by_url: http://dkrasniy.com
  featured: false
- title: Vazco
  url: https://www.vazco.eu
  main_url: https://www.vazco.eu
  description: >
    Vazco works for clients from all around the world in future-proof technologies and help them build better products.
  categories:
    - Agency
    - Web Development
    - Blog
    - Business
    - Technology
  built_by: Vazco
  built_by_url: https://www.vazco.eu
  featured: false
- title: Major League Eating
  main_url: https://majorleagueeating.com
  url: https://majorleagueeating.com
  description: >
    Major League Eating is the professional competitive eating organization that runs the Nathan’s Famous Coney Island Hot Dog eating contest on July 4th, among other eating events.
  categories:
    - Entertainment
    - Sports
  built_by: Carmen Cincotti
  built_by_url: https://github.com/ccincotti3
  featured: false
- title: APIs You Won't Hate
  url: https://apisyouwonthate.com/blog
  main_url: https://apisyouwonthate.com
  source_url: http://github.com/apisyouwonthate/apisyouwonthate.com
  description: >
    API development is a topic very close to our hearts. APIs You Won't Hate is a team and community dedicated to learning, writing, sharing ideas and bettering understanding of API practices. Together we can erradicate APIs we hate.
  categories:
    - Blog
    - Education
    - eCommerce
    - API
    - Community
    - Learning
    - Open Source
    - Technology
    - Web Development
  built_by: Mike Bifulco
  built_by_url: https://github.com/mbifulco
  featured: false
- title: Sankarsan Kampa
  main_url: "https://traction.one"
  url: "https://traction.one"
  description: Full time programmer, part time gamer, exploring the details of programmable systems and how to stretch their capabilities.
  featured: false
  categories:
    - Portfolio
    - Freelance
- title: AwesomeDocs
  main_url: "https://awesomedocs.traction.one/"
  url: "https://awesomedocs.traction.one/install"
  source_url: "https://github.com/AwesomeDocs/website"
  description: An awesome documentation website generator!
  featured: false
  categories:
    - Open Source
    - Web Development
    - Technology
    - Documentation
  built_by: Sankarsan Kampa
  built_by_url: "https://traction.one"
- title: Prism Programming Language
  main_url: "https://prism.traction.one/"
  url: "https://prism.traction.one/"
  source_url: "https://github.com/PrismLang/website"
  description: Interpreted, high-level, programming language.
  featured: false
  categories:
    - Programming
    - Open Source
    - Technology
    - Documentation
  built_by: Sankarsan Kampa
  built_by_url: "https://traction.one"
- title: Arnondora
  main_url: "https://arnondora.in.th/"
  url: "https://arnondora.in.th/"
  source_url: "https://github.com/arnondora/arnondoraBlog"
  description: Arnondora is a personal blog by Arnon Puitrakul
  categories:
    - Blog
    - Programming
    - Technology
  built_by: Arnon Puitrakul
  built_by_url: "https://arnondora.in.th/"
  featured: false
- title: KingsDesign
  url: "https://www.kingsdesign.com.au/"
  main_url: "https://www.kingsdesign.com.au/"
  description: KingsDesign is a Hobart based web design and development company. KingsDesign creates, designs, measures and improves web based solutions for businesses and organisations across Australia.
  categories:
    - Agency
    - Technology
    - Portfolio
    - Consulting
    - User Experience
  built_by: KingsDesign
  built_by_url: "https://www.kingsdesign.com.au"
- title: EasyFloh | Easy Flows for all
  url: "https://www.easyfloh.com"
  main_url: "https://www.easyfloh.com"
  description: >
    EasyFloh is for creating simple flows for your organisation. An organisation
    can design own flows with own stages.
  categories:
    - Business
    - Landing Page
  built_by: Vikram Aroskar
  built_by_url: "https://medium.com/@vikramaroskar"
  featured: false
- title: Home Alarm Report
  url: https://homealarmreport.com/
  main_url: https://homealarmreport.com/
  description: >
    Home Alarm Report is dedicated to helping consumers make informed decisions
    about home security solutions. The site was easily migrated from a legacy WordPress
    installation and the dev team chose Gatsby for its site speed and SEO capabilities.
  categories:
    - Blog
    - Business
    - SEO
    - Technology
  built_by: Centerfield Media
  built_by_url: https://www.centerfield.com
- title: Just | FX for treasurers
  url: "https://www.gojust.com"
  main_url: "https://www.gojust.com"
  description: >
    Just provides a single centralized view of FX for corporate treasurers. See interbank market prices, and access transaction cost analysis.
  categories:
    - Finance
    - Technology
  built_by: Bejamas
  built_by_url: "https://bejamas.io/"
  featured: false
- title: Bureau for Good | Nonprofit branding, web and print communications
  url: "https://www.bureauforgood.com"
  main_url: "https://www.bureauforgood.com"
  description: >
    Bureau for Good helps nonprofits explain why they matter across digital & print media. Bureau for Good crafts purpose-driven identities, websites & print materials for changemakers.
  categories:
    - Nonprofit
    - Agency
    - Design
  built_by: Bejamas
  built_by_url: "https://bejamas.io/"
  featured: false
- title: Atelier Cartier Blumen
  url: "https://www.ateliercartier.ch"
  main_url: "https://www.ateliercartier.ch"
  description: >
    Im schönen Kreis 6 in Zürich kreiert Nicole Cartier Blumenkompositionen anhand Charaktereigenschaften oder Geschichten zur Person an. Für wen ist Dein Blumenstrauss gedacht? Einzigartige Floristik Blumensträusse, Blumenabos, Events, Shootings. Site designed by https://www.stolfo.co
  categories:
    - eCommerce
    - Design
  built_by: Bejamas
  built_by_url: "https://bejamas.io/"
  featured: false
- title: Veronym – Cloud Security Service Provider
  url: "https://www.veronym.com"
  main_url: "https://www.veronym.com"
  description: >
    Veronym is securing your digital transformation. A comprehensive Internet security solution for business. Stay safe no matter how, where and when you connect.
  categories:
    - Security
    - Technology
    - Business
  built_by: Bejamas
  built_by_url: "https://bejamas.io/"
  featured: false
- title: Devahoy
  url: "https://devahoy.com/"
  main_url: "https://devahoy.com/"
  description: >
    Devahoy is a personal blog written in Thai about software development.
  categories:
    - Blog
    - Programming
  built_by: Chai Phonbopit
  built_by_url: "https://github.com/phonbopit"
  featured: false
- title: Venus Lover
  url: https://venuslover.com
  main_url: https://venuslover.com
  description: >
    Venus Lover is a mobile app for iOS and Android so you can read your daily horoscope and have your natal chart, including the interpretation of the ascendant, planets, houses and aspects.
  categories:
    - App
    - Consulting
    - Education
    - Landing Page
- title: Write/Speak/Code
  url: https://www.writespeakcode.com/
  main_url: https://www.writespeakcode.com/
  description: >
    Write/Speak/Code is a non-profit on a mission to promote the visibility and leadership of technologists with marginalized genders through peer-led professional development.
  categories:
    - Community
    - Nonprofit
    - Open Source
    - Conference
  built_by: Nicola B.
  built_by_url: https://www.linkedin.com/in/nicola-b/
  featured: false
- title: Daniel Spajic
  url: https://danieljs.tech/
  main_url: https://danieljs.tech/
  source_url: https://github.com/dspacejs/portfolio
  description: >
    Passionate front-end developer with a deep, yet diverse skillset.
  categories:
    - Portfolio
    - Programming
    - Freelance
  built_by: Daniel Spajic
  featured: false
- title: Cosmotory
  url: https://cosmotory.netlify.com/
  main_url: https://cosmotory.netlify.com/
  description: >
    This is the educational blog containing various courses,learning materials from various authors from all over the world.
  categories:
    - Blog
    - Community
    - Nonprofit
    - Open Source
    - Education
  built_by: Hanishraj B Rao.
  built_by_url: https://hanishrao.netlify.com/
  featured: false
- title: Armorblox | Security Powered by Understanding
  url: https://www.armorblox.com
  main_url: https://www.armorblox.com
  description: >
    Armorblox is a venture-backed stealth cybersecurity startup, on a mission to build a game-changing enterprise security platform.
  categories:
    - Security
    - Technology
    - Business
  built_by: Bejamas
  built_by_url: https://bejamas.io
  featured: false
- title: Mojo
  url: https://www.mojo.is
  main_url: https://www.mojo.is/
  description: >
    We help companies create beautiful digital experiences
  categories:
    - Agency
    - Technology
    - Consulting
    - User Experience
    - Web Development
  featured: false
- title: Marcel Hauri
  url: https://marcelhauri.ch/
  main_url: https://marcelhauri.ch/
  description: >
    Marcel Hauri is an award-winning Magento developer and e-commerce specialist.
  categories:
    - Portfolio
    - Blog
    - Programming
    - Community
    - Open Source
    - eCommerce
  built_by: Marcel Hauri
  built_by_url: https://marcelhauri.ch
  featured: false
- title: Projektmanagementblog
  url: https://www.projektmanagementblog.de
  main_url: https://www.projektmanagementblog.de/
  source_url: https://github.com/StephanWeinhold/pmblog
  description: >
    Thoughts about modern project management. Built with Gatsby and Tachyons, based on Advanced Starter.
  categories:
    - Blog
  built_by: Stephan Weinhold
  built_by_url: https://stephanweinhold.com/
  featured: false
- title: Anthony Boyd Graphics
  url: https://www.anthonyboyd.graphics/
  main_url: https://www.anthonyboyd.graphics/
  description: >
    Free Graphic Design Resources by Anthony Boyd
  categories:
    - Portfolio
  built_by: Anthony Boyd
  built_by_url: https://www.anthonyboyd.com/
  featured: false
- title: Relocation Hero
  url: https://relocationhero.com
  main_url: https://relocationhero.com
  description: >
    Blog with FAQs related to Germany relocation. Built with Gatsby.
  categories:
    - Blog
    - Consulting
    - Community
  featured: false
- title: Zoe Rodriguez
  url: https://zoerodrgz.com
  main_url: https://zoerodrgz.com
  description: >
    Portfolio for Los Angeles-based designer Zoe Rodriguez. Built with Gatsby.
  categories:
    - Portfolio
    - Design
  built_by: Chase Ohlson
  built_by_url: https://chaseohlson.com
  featured: false
- title: TriActive USA
  url: https://triactiveusa.com
  main_url: https://triactiveusa.com
  description: >
    Website and blog for TriActive USA. Built with Gatsby.
  categories:
    - Landing Page
    - Business
  built_by: Chase Ohlson
  built_by_url: https://chaseohlson.com
- title: LaunchDarkly
  url: https://launchdarkly.com/
  main_url: https://launchdarkly.com/
  description: >
    LaunchDarkly is the feature management platform that software teams use to build better software, faster.
  categories:
    - Technology
    - Marketing
  built_by: LaunchDarkly
  built_by_url: https://launchdarkly.com/
  featured: false
- title: Arpit Goyal
  url: https://arpitgoyal.com
  main_url: https://arpitgoyal.com
  source_url: https://github.com/92arpitgoyal/ag-blog
  description: >
    Blog and portfolio website of a Front-end Developer turned Product Manager.
  categories:
    - Blog
    - Portfolio
    - Technology
    - User Experience
  built_by: Arpit Goyal
  built_by_url: https://twitter.com/_arpitgoyal
  featured: false
- title: Portfolio of Cole Townsend
  url: https://twnsnd.co
  main_url: https://twnsnd.co
  description: Portfolio of Cole Townsend, Product Designer
  categories:
    - Portfolio
    - User Experience
    - Web Development
    - Design
  built_by: Cole Townsend
  built_by_url: https://twitter.com/twnsndco
- title: Jana Desomer
  url: https://www.janadesomer.be/
  main_url: https://www.janadesomer.be/
  description: >
    I'm Jana, a digital product designer with coding skills, based in Belgium
  categories:
    - Portfolio
  built_by: Jana Desomer Designer/Developer
  built_by_url: https://www.janadesomer.be/
  featured: false
- title: Carbon8 Regenerative Agriculture
  url: https://www.carbon8.org.au/
  main_url: https://www.carbon8.org.au/
  description: >
    Carbon8 is a Not for Profit charity that supports Aussie farmers to transition to regenerative agriculture practices and rebuild the carbon (organic matter) in their soil from 1% to 8%.
  categories:
    - Nonprofit
    - eCommerce
  built_by: Little & Big
  built_by_url: "https://www.littleandbig.com.au/"
  featured: false
- title: Reactgo blog
  url: https://reactgo.com/
  main_url: https://reactgo.com/
  description: >
    It provides tutorials & articles about modern open source web technologies such as react,vuejs and gatsby.
  categories:
    - Blog
    - Education
    - Programming
    - Web Development
  built_by: Sai gowtham
  built_by_url: "https://twitter.com/saigowthamr"
  featured: false
- title: City Springs
  url: https://citysprings.com/
  main_url: https://citysprings.com/
  description: >
    Sandy Springs is a city built on creative thinking and determination. They captured a bold vision for a unified platform to bring together new and existing information systems. To get there, the Sandy Springs communications team partnered with Mediacurrent on a new Drupal 8 decoupled platform architecture with a Gatsbyjs front end to power both the City Springs website and its digital signage network. Now, the Sandy Springs team can create content once and publish it everywhere.
  categories:
    - Community
    - Government
  built_by: Mediacurrent
  built_by_url: https://www.mediacurrent.com
  featured: false
- title: Behalf
  url: https://www.behalf.no/
  main_url: https://www.behalf.no/
  description: >
    Behalf is Norwegian based digital design agency.
  categories:
    - Agency
    - Portfolio
    - Business
    - Consulting
    - Design
    - Design System
    - Marketing
    - Web Development
    - User Experience
  built_by: Behalf
  built_by_url: https://www.behalf.no/
  featured: false
- title: Saxenhammer & Co.
  url: https://saxenhammer-co.com/
  main_url: https://saxenhammer-co.com/
  description: >
    Saxenhammer & Co. is a leading boutique investment bank in Continental Europe. The firm’s strong track record is comprised of the execution of 200 successful transactions across all major industries.
  categories:
    - Consulting
    - Finance
    - Business
  built_by: Axel Fuhrmann
  built_by_url: https://axelfuhrmann.com/
  featured: false
- title: UltronEle
  url: http://ultronele.com
  main_url: https://runbytech.github.io/ueofcweb/
  source_url: https://github.com/runbytech/ueofcweb
  description: >
    UltronEle is a light, fast, simple yet interesting serverless e-learning CMS based on GatsbyJS. It aims to provide a easy-use product for tutors, teachers, instructors from all kinks of fields with near-zero efforts to setup their own authoring tool and content publish website.
  categories:
    - Education
    - Consulting
    - Landing Page
    - Web Development
    - Open Source
    - Learning
  built_by: RunbyTech
  built_by_url: http://runbytech.co
  featured: false
- title: Nick Selvaggio
  url: https://nickgs.com/
  main_url: https://nickgs.com/
  description: >
    The personal website of Nick Selvaggio. Long Island based web developer, teacher, and technologist.
  categories:
    - Consulting
    - Programming
    - Web Development
  featured: false
- title: Free & Open Source Gatsby Themes by LekoArts
  main_url: "https://themes.lekoarts.de"
  url: "https://themes.lekoarts.de"
  source_url: "https://github.com/LekoArts/gatsby-themes/tree/master/www"
  built_by: LekoArts
  built_by_url: "https://github.com/LekoArts"
  description: >-
    Get high-quality and customizable Gatsby themes to quickly bootstrap your website! Choose from many professionally created and impressive designs with a wide variety of features and customization options. Use Gatsby Themes to take your project to the next level and let you and your customers take advantage of the many benefits Gatsby has to offer.
  categories:
    - Open Source
    - Directory
    - Marketing
    - Landing Page
  featured: false
- title: Lars Roettig
  url: https://larsroettig.dev/
  main_url: https://larsroettig.dev/
  description: >
    Lars Roettig is a Magento Maintainer and e-commerce specialist. On his Blog, he writes Software Architecture and Magento Development.
  categories:
    - Portfolio
    - Blog
    - Programming
    - Community
    - Open Source
    - eCommerce
  built_by: Lars Roettig
  built_by_url: https://larsroettig.dev/
  featured: false
- title: Cade Kynaston
  url: https://cade.codes
  main_url: https://cade.codes
  source_url: https://github.com/cadekynaston/gatsby-portfolio
  description: >
    Cade Kynaston's Portfolio
  categories:
    - Portfolio
  built_by: Cade Kynaston
  built_by_url: https://github.com/cadekynaston
  featured: false
- title: Growable Meetups
  url: https://www.growable.io/
  main_url: https://www.growable.io/
  description: >
    Growable - Events to Accelerate your career in Tech. Made with <3 with Gatsby, React & Netlify by Talent Point in London.
  categories:
    - Event
    - Technology
    - Education
    - Community
    - Conference
  built_by: Talent Point
  built_by_url: https://github.com/talent-point/
  featured: false
- title: Fantastic Metropolis
  main_url: https://fantasticmetropolis.com
  url: https://fantasticmetropolis.com
  description: >
    Fantastic Metropolis ran between 2001 and 2006, highlighting the potential of literary science fiction and fantasy.
  categories:
    - Entertainment
  built_by: Luis Rodrigues
  built_by_url: https://goblindegook.com
  featured: false
- title: Simon Koelewijn
  main_url: https://simonkoelewijn.nl
  url: https://simonkoelewijn.nl
  description: >
    Personal blog of Simon Koelewijn, where he blogs about UX, analytics and web development (in Dutch). Made awesome and fast by using Gatsby 2.x (naturally) and gratefully using Netlify and Netlify CMS.
  categories:
    - Freelance
    - Blog
    - Web Development
    - User Experience
  built_by: Simon Koelewijn
  built_by_url: https://simonkoelewijn.nl
  featured: false
- title: Raconteur Careers
  main_url: https://careers.raconteur.net
  url: https://careers.raconteur.net
  description: >
    Raconteur is a London-based publishing house and content marketing agency. We have built this careers portal Gatsby v2 with TypeScript, Styled-Components, React-Spring and Contentful.
  categories:
    - Media
    - Marketing
    - Landing Page
  built_by: Jacob Herper
  built_by_url: https://herper.io
  featured: false
- title: Frankly Steve
  url: https://www.franklysteve.com/
  main_url: https://www.franklysteve.com/
  description: >
    Wedding photography with all the hugs, tears, kisses, smiles, laughter, banter, kids up trees, friends in hedges.
  categories:
    - Photography
    - Portfolio
  built_by: Little & Big
  built_by_url: "https://www.littleandbig.com.au/"
  featured: false
- title: Eventos orellana
  description: >-
    We are a company dedicated to providing personalized and professional advice
    for the elaboration and coordination of social and business events.
  main_url: "https://eventosorellana.com/"
  url: "https://eventosorellana.com/"
  featured: false
  categories:
    - Gallery
  built_by: Ramón Chancay
  built_by_url: "https://ramonchancay.me/"
- title: DIA Supermercados
  main_url: https://dia.com.br
  url: https://dia.com.br
  description: >-
    Brazilian retailer subsidiary, with more than 1,100 stores in Brazil, focusing on low prices and exclusive DIA Products.
  categories:
    - Business
  built_by: CloudDog
  built_by_url: https://clouddog.com.br
  featured: false
- title: AntdSite
  main_url: https://antdsite.yvescoding.org
  url: https://antdsite.yvescoding.org
  description: >-
    A static docs generator based on Ant Design and GatsbyJs.
  categories:
    - Documentation
  built_by: Yves Wang
  built_by_url: https://antdsite.yvescoding.org
- title: Fourpost
  url: https://www.fourpost.com
  main_url: https://www.fourpost.com
  description: >
    Fourpost is a shopping destination for today’s family that combines the best brands and experiences under one roof.
  categories:
    - Marketing
  built_by: Fourpost
  built_by_url: https://github.com/fourpost
  featured: false
- title: ReactStudy Blog
  url: https://elated-lewin-51cf0d.netlify.com
  main_url: https://elated-lewin-51cf0d.netlify.com
  description: >
    Belong to your own blog by gatsby
  categories:
    - Blog
  built_by: 97thjingba
  built_by_url: https://github.com/97thjingba
  featured: false
- title: George
  main_url: https://kind-mestorf-5a2bc0.netlify.com
  url: https://kind-mestorf-5a2bc0.netlify.com
  description: >
    shiny new web built with Gatsby
  categories:
    - Blog
    - Portfolio
    - Gallery
    - Landing Page
    - Design
    - Web Development
    - Open Source
    - Science
  built_by: George Davituri
  featured: false

- title: CEO amp
  main_url: https://www.ceoamp.com
  url: https://www.ceoamp.com
  description: >
    CEO amp is an executive training programme to amplify a CEO's voice in the media. This site was built with Gatsby v2, Styled-Components, TypeScript and React Spring.
  categories:
    - Consulting
    - Entrepreneurship
    - Marketing
    - Landing Page
  built_by: Jacob Herper
  built_by_url: https://herper.io
  featured: false
- title: QuantumBlack
  main_url: https://www.quantumblack.com/
  url: https://www.quantumblack.com/
  description: >
    We help companies use data to make distinctive, sustainable and significant improvements to their performance.
  categories:
    - Technology
    - Consulting
    - Data
    - Design
  built_by: Richard Westenra
  built_by_url: https://www.richardwestenra.com/
  featured: false
- title: Coffeeshop Creative
  url: https://www.coffeeshopcreative.ca
  main_url: https://www.coffeeshopcreative.ca
  description: >
    Marketing site for a Toronto web design and videography studio.
  categories:
    - Marketing
    - Agency
    - Design
    - Video
    - Web Development
  built_by: Michael Uloth
  built_by_url: https://www.michaeluloth.com
  featured: false
- title: Daily Hacker News
  url: https://dailyhn.com
  main_url: https://dailyhn.com
  description: >
    Daily Hacker News presents the top five stories from Hacker News daily.
  categories:
    - Entertainment
    - Design
    - Web Development
    - Technology
    - Science
  built_by: Joeri Smits
  built_by_url: https://joeri.dev
  featured: false
- title: Grüne Dresden
  main_url: https://ltw19dresden.de
  url: https://ltw19dresden.de
  description: >
    This site was built for the Green Party in Germany (Bündnis 90/Die Grünen) for their local election in Dresden, Saxony. The site was built with Gatsby v2 and Styled-Components.
  categories:
    - Government
    - Nonprofit
  built_by: Jacob Herper
  built_by_url: https://herper.io
- title: Gratsy
  url: https://gratsy.com/
  main_url: https://gratsy.com/
  description: >
    Gratsy: Feedback To Give Back
  categories:
    - Agency
    - Marketing
    - Landing Page
  built_by: Whalar
  built_by_url: https://whalar.com/
  featured: false
- title: deepThreads
  main_url: https://deepthreads.com
  url: https://deepthreads.com/
  description: >
    deepThreads is a shiny new website built with Gatsby v2.  We make art using deep learning along with print on demand providers to create some cool stuff!
  categories:
    - eCommerce
  built_by: Kyle Kitlinski
  built_by_url: http://github.com/k-kit
  featured: false
- title: Smoopit
  main_url: https://smoopit.com
  url: https://smoopit.com/
  description: >
    Smoopit helps you schedule meetings without the extra effort of checking your availability or back-and-forth emails.
  categories:
    - Business
    - Productivity
  built_by: Chandra Bhushan
  built_by_url: https://github.com/chandu2304
  featured: false
- title: Mill3 Studio
  main_url: https://mill3.studio/en/
  url: https://mill3.studio/en/
  description: >
    Our agency specializes in the analysis, strategy and development of digital products.
  categories:
    - Agency
    - Portfolio
  built_by: Mill3
  built_by_url: https://mill3.studio/en/
  featured: false
- title: Zellement
  main_url: https://www.zellement.com
  url: https://www.zellement.com
  description: >
    Online portfolio of Dan Farrow from Nottingham, UK.
  categories:
    - Portfolio
  built_by: Zellement
  built_by_url: https://www.zellement.com
  featured: false
- title: Fullstack HQ
  url: https://fullstackhq.com/
  main_url: https://fullstackhq.com/
  description: >
    Get immediate access to a battle-tested team of designers and developers on a pay-as-you-go monthly subscription.
  categories:
    - Agency
    - Consulting
    - Freelance
    - Marketing
    - Portfolio
    - Web Development
    - App
    - Business
    - Design
    - JavaScript
    - Technology
    - User Experience
    - Web Development
    - eCommerce
    - WordPress
  built_by: Fullstack HQ
  built_by_url: https://fullstackhq.com/
  featured: false
- title: Cantas
  main_url: https://www.cantas.co.jp
  url: https://www.cantas.co.jp
  description: >
    Cantas is digital marketing company in Japan.
  categories:
    - Business
    - Agency
  built_by: Cantas
  built_by_url: https://www.cantas.co.jp
  featured: false
- title: Sheringham Shantymen
  main_url: https://www.shantymen.com/
  url: https://www.shantymen.com/
  description: >
    The Sheringham Shantymen are a sea shanty singing group that raise money for the RNLI in the UK.
  categories:
    - Music
    - Community
    - Entertainment
    - Nonprofit
  built_by: Zellement
  built_by_url: https://www.zellement.com/
  featured: false
- title: WP Spark
  main_url: https://wpspark.io/
  url: https://wpspark.io/
  description: >
    Create blazing fast website with WordPress and our Gatsby themes.
  categories:
    - Agency
    - Community
    - Blog
    - WordPress
  built_by: wpspark
  built_by_url: https://wpspark.io/
- title: Ronald Langeveld
  description: >
    Ronald Langeveld's blog and Web Development portfolio website.
  main_url: "https://www.ronaldlangeveld.com"
  url: "https://www.ronaldlangeveld.com"
  categories:
    - Blog
    - Web Development
    - Freelance
    - Portfolio
    - Consulting
  featured: false
- title: Golfonaut
  description: >
    Golfonaut - Golf application for Apple Watch
  main_url: https://golfonaut.io
  url: https://golfonaut.io
  categories:
    - App
    - Sports
  featured: false
- title: Anton Sten - UX Lead/Design
  url: https://www.antonsten.com
  main_url: https://www.antonsten.com
  description: Anton Sten leads UX for design-driven companies.
  categories:
    - User Experience
    - Blog
    - Freelance
    - Portfolio
    - Consulting
    - Agency
    - Design
  featured: false
- title: Rashmi AP - Front-end Developer
  main_url: http://rashmiap.me
  url: http://rashmiap.me
  featured: false
  description: >
    Rashmi AP's Personal Portfolio Website
  source_url: https://github.com/rashmiap/personal-website-react
  categories:
    - Portfolio
    - Open Source
  built_by: Rashmi AP
  built_by_url: http://rashmiap.me
- title: OpenSourceRepos - Blogs for open source repositories
  main_url: https://opensourcerepos.com
  url: https://opensourcerepos.com
  featured: false
  description: >
    Open Source Repos is a blog site for explaining the architecture, code-walkthrough and key takeways for the GitHub repository. Out main aim to is to help more developers contribute to open source projects.
  source_url: https://github.com/opensourcerepos/blogs
  categories:
    - Open Source
    - Design
    - Design System
    - Blog
  built_by: OpenSourceRepos Team
  built_by_url: https://opensourcerepos.com
- title: Sheelah Brennan - Front-End/UX Engineer
  main_url: https://sheelahb.com
  url: https://sheelahb.com
  featured: false
  description: >
    Sheelah Brennan's web development blog
  categories:
    - Blog
    - Web Development
    - Design
    - Freelance
    - Portfolio
  built_by: Sheelah Brennan
- title: Delinx.Digital - Web and Mobile Development Agency based in Sofia, Bulgaria
  main_url: https://delinx.digital
  url: https://delinx.digital/solutions
  description: >
    Delinx.digital is a software development oriented digital agency based in Sofia, Bulgaria. We develop bespoke software solutions using  WordPress, WooCommerce, Shopify, eCommerce, React.js, Node.js, PHP, Laravel and many other technologies.
  categories:
    - Agency
    - Web Development
    - Design
    - eCommerce
    - WordPress
  featured: false
- title: Cameron Nuckols - Articles, Book Notes, and More
  main_url: https://nucks.co
  url: https://nucks.co
  description: >
    This site hosts all of Cameron Nuckols's writing on entrepreneurship, startups, money, fitness, self-education, and self-improvement.
  categories:
    - Blog
    - Entrepreneurship
    - Business
    - Productivity
    - Technology
    - Marketing
  featured: false
- title: Hayato KAJIYAMA - Portfolio
  main_url: "https://hyakt.dev"
  url: "https://hyakt.dev"
  source_url: "https://github.com/hyakt/hyakt.github.io"
  featured: false
  categories:
    - Portfolio
- title: Skirtcraft - Unisex Skirts with Large Pockets
  main_url: https://skirtcraft.com
  url: https://skirtcraft.com/products
  source_url: https://github.com/jqrn/skirtcraft-web
  description: >
    Skirtcraft sells unisex skirts with large pockets, made in the USA. Site built with TypeScript and styled-components, with Tumblr-sourced blog posts.
  categories:
    - eCommerce
    - Blog
  built_by: Joe Quarion
  built_by_url: https://github.com/jqrn
  featured: false
- title: Vermarc Sport
  main_url: https://www.vermarcsport.com/
  url: https://www.vermarcsport.com/
  description: >
    Vermarc Sport offers a wide range of cycle clothing, cycling jerseys, bib shorts, rain gear and accessories, as well for the summer, the mid-season (autumn / spring) and the winter.
  categories:
    - eCommerce
  built_by: BrikL
  built_by_url: https://github.com/Brikl
- title: Cole Ruche
  main_url: https://coleruche.com
  url: https://coleruche.com
  source_url: https://github.com/kingingcole/myblog
  description: >
    The personal website and blog for Emeruche "Cole" Ikenna, front-end web developer from Nigeria.
  categories:
    - Blog
    - Portfolio
  built_by: Emeruche "Cole" Ikenna
  built_by_url: https://twitter.com/cole_ruche
  featured: false
- title: Abhith Rajan - Coder, Blogger, Biker, Full Stack Developer
  main_url: https://www.abhith.net/
  url: https://www.abhith.net/
  source_url: https://github.com/Abhith/abhith.net
  description: >
    abhith.net is a portfolio website of Abhith Rajan, a full stack developer. Sharing blog posts, recommended videos, developer stories and services with the world through this site.
  categories:
    - Portfolio
    - Blog
    - Programming
    - Open Source
    - Technology
  built_by: Abhith Rajan
  built_by_url: https://github.com/Abhith
  featured: false
- title: Mr & Mrs Wilkinson
  url: https://thewilkinsons.netlify.com/
  main_url: https://thewilkinsons.netlify.com/
  source_url: https://github.com/davemullenjnr/the-wilkinsons
  description: >
    A one-page wedding photography showcase using Gatsby Image and featuring a lovely hero and intro section.
  categories:
    - Photography
  built_by: Dave Mullen Jnr
  built_by_url: https://davemullenjnr.co.uk
  featured: false
- title: Gopesh Gopinath - Full Stack JavaScript Developer
  url: https://www.gopeshgopinath.com
  main_url: https://www.gopeshgopinath.com
  source_url: https://github.com/GopeshMedayil/gopeshgopinath.com
  description: >
    Gopesh Gopinath's Personal Portfolio Website
  categories:
    - Portfolio
    - Open Source
  built_by: Gopesh Gopinath
  built_by_url: https://www.gopeshgopinath.com
  featured: false
- title: Misael Taveras - FrontEnd Developer
  url: https://taverasmisael.com
  main_url: https://taverasmisael.com
  source_url: https://github.com/taverasmisael/taverasmisael
  description: >
    Personal site and bloging about learning FrontEnd web development in spanish.
  categories:
    - Portfolio
    - Open Source
    - Blog
    - JavaScript
    - Web Development
  built_by: Misael Taveras
  built_by_url: https://taverasmisael.com
  featured: false
- title: Le Reacteur
  url: https://www.lereacteur.io/
  main_url: https://www.lereacteur.io/
  description: >
    Le Reacteur is the first coding bootcamp dedicated to web and mobile apps development (iOS/Android). We offer intensive sessions to train students in a short time (10 weeks). Our goal is to pass on to our students in less than 3 months what they would have learned in 2 years. To achieve this ambitious challenge, our training is based on learning JavaScript (Node.js, Express, ReactJS, React Native).
  categories:
    - JavaScript
    - Learning
    - Mobile Development
    - Web Development
  built_by: Farid Safi
  built_by_url: https://twitter.com/FaridSafi
  featured: false
- title: Cinch
  url: https://www.cinch.co.uk
  main_url: https://www.cinch.co.uk
  description: >
    Cinch is a hub for car supermarkets and dealers to show off their stock. The site only lists second-hand cars that are seven years old or younger, with less than 70,000 miles on the clock.
  categories:
    - Entrepreneurship
    - Business
  built_by: Somo
  built_by_url: https://www.somoglobal.com
  featured: false
- title: Recetas El Universo
  description: >-
    Recipes and videos with the best of Ecuadorian cuisine.
    Collectable recipes from Diario El Universo.
  main_url: "https://recetas-eu.netlify.com/"
  url: "https://recetas-eu.netlify.com/"
  featured: false
  categories:
    - Blog
    - WordPress
    - Food
  built_by: Ramón Chancay
  built_by_url: "https://ramonchancay.me/"
- title: NuBrakes
  url: https://nubrakes.com/
  main_url: https://nubrakes.com/
  description: >
    NuBrakes is the mobile brake repair company that comes to you! We perform brake pad, caliper, and rotor replacement at your office, apartment or home!
  categories:
    - Business
    - Entrepreneurship
  featured: false
- title: Third and Grove
  url: https://www.thirdandgrove.com
  main_url: https://www.thirdandgrove.com
  source_url: https://github.com/thirdandgrove/tagd8_gatsby
  description: >
    A digital agency slaying the mundane one pixel at a time.
  categories:
    - Agency
    - Marketing
    - Open Source
    - Technology
  built_by: Third and Grove
  built_by_url: https://www.thirdandgrove.com
  featured: false
- title: Le Bikini
  url: https://lebikini.com
  main_url: https://lebikini.com
  description: >
    New website for Toulouse's most iconic concert hall.
  categories:
    - Music
  built_by: Antoine Rousseau
  built_by_url: https://antoine.rousseau.im
  featured: false
- title: Jimmy Truong's Portfolio
  url: https://jimmytruong.ca
  main_url: https://jimmytruong.ca
  description: >
    This porfolio is a complication of all projects done during my time at BCIT D3 (Digital Design and Development) program and after graduation.
  categories:
    - Portfolio
    - Web Development
  built_by: Jimmy Truong
  built_by_url: https://jimmytruong.ca
  featured: false
- title: Quick Stop Nicaragua
  main_url: https://quickstopnicaragua.com
  url: https://quickstopnicaragua.com
  description: >
    Convenience Store Website
  categories:
    - Food
  built_by: Gerald Martinez
  built_by_url: https://twitter.com/GeraldM_92
  featured: false
- title: XIEL
  main_url: https://xiel.dev
  url: https://xiel.dev
  source_url: https://github.com/xiel/xiel
  description: >
    I'm a freelance front-end developer from Berlin who creates digital experiences that everyone likes to use.
  categories:
    - Portfolio
    - Blog
  built_by: Felix Leupold
  built_by_url: https://twitter.com/xiel
  featured: false
- title: Nicaragua Best Guides
  main_url: https://www.nicaraguasbestguides.com
  url: https://www.nicaraguasbestguides.com
  description: >
    Full-Service Tour Operator and Destination Management Company (DMC)
  categories:
    - Agency
    - Travel
  built_by: Gerald Martinez
  built_by_url: https://twitter.com/GeraldM_92
  featured: false
- title: Thoughts and Stuff
  main_url: http://thoughtsandstuff.com
  url: http://thoughtsandstuff.com
  source_url: https://github.com/robmarshall/gatsby-tns
  description: >
    A simple easy to read blog. Minimalistic, focusing on content over branding. Includes RSS feed.
  categories:
    - Accessibility
    - Blog
    - WordPress
  built_by: Robert Marshall
  built_by_url: https://robertmarshall.dev
  featured: false
- title: Tracli
  url: https://tracli.rootvan.com/
  main_url: https://tracli.rootvan.com/
  source_url: https://github.com/ridvankaradag/tracli-landing
  description: >
    A command line app that tracks your time
  categories:
    - Productivity
    - Technology
    - Landing Page
  built_by: Ridvan Karadag
  built_by_url: http://www.rootvan.com
  featured: false
- title: Fifteen Seconds Istanbul
  url: https://fifteenseconds.istanbul/
  main_url: https://fifteenseconds.istanbul/
  description: >
    Landing page of FifteenSeconds Istanbul Event
  categories:
    - Event
    - Conference
    - Business
    - Landing Page
  built_by: İbrahim Telman
  built_by_url: https://github.com/ibrahimtelman/
  featured: false
- title: spon.io
  url: https://www.spon.io
  main_url: https://www.spon.io
  source_url: https://github.com/magicspon/spon.io
  description: >
    Portfolio for frontend web developer, based in Bristol UK
  categories:
    - Portfolio
  built_by: Dave Stockley
  built_by_url: https://www.spon.io
  featured: false
- title: BBS
  url: https://big-boss-studio.com
  main_url: https://big-boss-studio.com
  description: >
    For 11 years, we help great brands in their digital transformation, offering all our expertise for their needs. Technical consulting, UX, design, technical integration and maintenance.
  categories:
    - Agency
    - JavaScript
    - Web Development
  built_by: BBS
  built_by_url: https://big-boss-studio.com
  featured: false
- title: Appes - Meant to evolve
  main_url: https://appes.co
  url: https://appes.co
  description: >
    Appes is all about apps and evolution. We help companies to build mobile and
    web products.
  categories:
    - Agency
    - Mobile Development
    - Web Development
    - Technology
  built_by: Appes
  built_by_url: https://appes.co
  featured: false
- title: Intern
  url: https://intern.imedadel.me
  main_url: https://intern.imedadel.me
  description: >
    Intern is a job board for getting internships in tech, design, marketing, and more. It's built entirely with Gatsby.
  categories:
    - Directory
    - Technology
  built_by: Imed Adel
  built_by_url: https://imedadel.me
  featured: false
- title: Global Citizen Foundation
  main_url: https://www.globalcitizenfoundation.org
  url: https://www.globalcitizenfoundation.org
  description: >
    In the digital economy, we are Global Citizens and the currency is Personal Data
  categories:
    - Nonprofit
  built_by: The Delta Studio
  built_by_url: https://www.thedelta.io
  featured: false
- title: GatsbyFinds
  main_url: https://gatsbyfinds.netlify.com
  url: https://gatsbyfinds.netlify.com
  source_url: https://github.com/bvlktech/GatsbyFinds
  description: >
    GatsbyFinds is a website built ontop of Gatsby v2 by providing developers with a showcase of all the lastest projects made with the beloved GatsbyJS.
  categories:
    - Portfolio
    - Gallery
  built_by: Bvlktech
  built_by_url: https://twitter.com/bvlktech
  featured: false
- title: AFEX Commodities Exchange
  main_url: https://afexnigeria.com
  url: https://afexnigeria.com
  description: >
    AFEX Nigeria strives to transform Nigerian agriculture by creating more bargaining power to smallholder farmers, access to information, and secure storage.
  categories:
    - Blog
    - Business
    - Finance
    - Food
    - WordPress
  built_by: Mayowa Falade
  built_by_url: http://mayowafalade.com
  featured: false
- title: VIA Data
  main_url: https://viadata.io
  url: https://viadata.io
  description: >
    The future of data management
  categories:
    - Data
  built_by: The Delta Studio
  built_by_url: https://www.thedelta.io
  featured: false
- title: Front End Day Event Website
  main_url: https://frontend-day.com/
  url: https://frontend-day.com/
  description: >
    Performant landing page for a front end workshops recurring event / conference.
  categories:
    - Event
    - Conference
    - Web Development
    - Technology
  built_by: Pagepro
  built_by_url: https://pagepro.co
  featured: false
- title: Mutual
  main_url: https://www.madebymutual.com
  url: https://www.madebymutual.com
  description: >
    Mutual is a web design and development agency. Our new website is powered by Gatsby and Craft CMS.
  categories:
    - Blog
    - Portfolio
    - Agency
    - Design
    - Web Development
  built_by: Mutual
  built_by_url: https://twitter.com/madebymutual
  featured: false
- title: Surge 3
  main_url: https://surge3.com
  url: https://surge3.com/
  description: >
    We’re Surge 3 - a premier web development agency. Our company centers around the principles of quality, speed, and service! We are founded using the latest in web technologies and are dedicated to using those exact tools to help our customers achieve their goals.
  categories:
    - Portfolio
    - Blog
    - Agency
    - Web Development
    - Marketing
  built_by: Dillon Browne
  built_by_url: https://dillonbrowne.com
- title: Adaltas
  main_url: https://www.adaltas.com
  url: https://www.adaltas.com
  description: >
    Adaltas is a team of consultants with a focus on Open Source, Big Data and Cloud Computing based in France, Canada and Morocco.
  categories:
    - Consulting
    - Data
    - Design System
    - Programming
    - Learning
  built_by: Adaltas
  built_by_url: https://www.adaltas.com
- title: Themis Attorneys
  main_url: https://themis-attorneys.com
  url: https://themis-attorneys.com
  description: >
    Themis Attorneys is Chennai based lawyers. Their new complete website is made using Gatsby.
  categories:
    - Agency
    - Consulting
    - Portfolio
    - Law
  built_by: Merbin J Anselm
  built_by_url: https://anselm.in
- title: Saint New York
  url: https://www.saintnewyork.com
  main_url: https://www.saintnewyork.com
  description: >
    A powerful fresh-scent formula made with clean ingredients.
  categories:
    - eCommerce
    - Business
  built_by: Peter Hironaka
  built_by_url: https://peterhironaka.com
- title: Runlet
  main_url: https://runlet.app
  url: https://runlet.app
  source_url: https://github.com/runletapp/runlet
  description: >
    Runlet is a cloud-based job manager that offers device synchronization and reliable message delivery in a network of connected devices even after connectivity issues. Available for ARM, Linux, Mac and Windows.
  categories:
    - App
    - Landing Page
    - Productivity
    - Technology
  built_by: Vandre Leal
  built_by_url: https://vandreleal.github.io
  featured: false
- title: tiaan.dev
  main_url: https://tiaan.dev
  url: https://tiaan.dev
  featured: false
  categories:
    - Blog
    - Portfolio
    - Web Development
- title: Praveen Bisht
  main_url: https://www.prvnbist.com/
  url: https://www.prvnbist.com/
  source_url: https://github.com/prvnbist/portfolio
  categories:
    - Portfolio
    - Blog
  built_by: Praveen Bisht
  built_by_url: https://www.prvnbist.com/
  featured: false
- title: Jeff Mills The Outer Limits x NTS Radio
  url: https://www.nts.live/projects/jeff-mills-the-outer-limits/
  main_url: https://www.nts.live/projects/jeff-mills-the-outer-limits/
  source_url: https://github.com/ntslive/the-outer-limits
  description: >
    NTS Radio created a minisite for Jeff Mills' 6 part radio series The Outer Limits, including original music production and imagery curated from the NASA online image archive.
  categories:
    - Music
    - Gallery
    - Science
    - Entertainment
  built_by: NTS Radio
  built_by_url: https://www.nts.live
  featured: false
- title: BALAJIRAO676
  main_url: https://thebalajiraoecommerce.netlify.com/
  url: https://thebalajiraoecommerce.netlify.com/
  featured: false
  categories:
    - Blog
    - eCommerce
    - Web Development
- title: Mentimeter
  url: https://www.mentimeter.com/
  main_url: https://www.mentimeter.com/
  categories:
    - Business
  featured: false
- title: HYFN
  url: https://hyfn.com/
  main_url: https://hyfn.com/
  categories:
    - Business
  featured: false
- title: Mozilla India
  main_url: https://mozillaindia.org/
  url: https://mozillaindia.org/
  categories:
    - Open Source
  featured: false
- title: Primer Labs
  main_url: https://www.primerlabs.io
  url: https://www.primerlabs.io
  featured: false
  categories:
    - Education
    - Learning
- title: AJ on Purr-fect Solutions
  url: https://ajonp.com
  main_url: https://ajonp.com
  description: >
    A Community of developers, creating resources for all to use!
  categories:
    - Education
    - Learning
    - Programming
    - Web Development
    - API
    - Blog
    - SEO
  built_by: AJonP
  built_by_url: http://ajonp.com/authors/alex-patterson
- title: blog.kwst.site
  main_url: https://blog.kwst.site
  url: https://blog.kwst.site
  description: A blog of frontend engineer working in Fukuoka
  source_url: https://github.com/SatoshiKawabata/blog
  featured: false
  categories:
    - Blog
    - Technology
    - Web Development
    - JavaScript
- title: Run Leeds
  main_url: http://www.runleeds.co.uk
  url: http://www.runleeds.co.uk
  description: >
    Community running site based in Leeds,UK. Aiming to support those going through a life crisis.
  categories:
    - Accessibility
    - Blog
    - Community
    - Nonprofit
    - Sports
    - WordPress
  built_by: Robert Marshall
  built_by_url: https://www.robertmarshall.dev
- title: Arvind Kumar
  main_url: https://arvind.io
  url: https://arvind.io
  source_url: https://github.com/EnKrypt/arvind.io
  built_by: Arvind Kumar
  built_by_url: "https://arvind.io/"
  description: >
    A blog about writing code, making music and studying the skies.
  featured: false
  categories:
    - Blog
    - Music
    - Technology
- title: GlobalMoney
  url: https://global24.ua
  main_url: https://global24.ua
  description: >
    Provide payment solution for SMB, eWallet GlobalMoney
  categories:
    - Business
    - Finance
    - Technology
  built_by: NodeArt
  built_by_url: https://NodeArt.io
- title: Women's and Girls' Emergency Centre
  url: https://www.wagec.org.au/
  main_url: https://www.wagec.org.au/
  description: >
    Specialist homelessness service for women and families escaping domestic violence. Based in Redfern, Sydney, Australia.
  categories:
    - Nonprofit
    - Community
  built_by: Little & Big
  built_by_url: "https://www.littleandbig.com.au/"
  featured: false
- title: Guus van de Wal | Drupal Front-end specialist
  url: https://guusvandewal.nl
  main_url: https://guusvandewal.nl
  description: >
    Decoupled portfolio site for guusvandewal.nl, a Drupal and ReactJS front-end developer and designer.
  categories:
    - Open Source
    - Web Development
    - Design
    - Blog
    - Freelance
  built_by: Guus van de Wal
  featured: false
- title: Pixelize Web Design Gold Coast | Web Design and SEO
  url: https://www.pixelize.com.au/
  main_url: https://www.pixelize.com.au/
  description: >
    Pixelize is a tight knit group of professional web developers, graphic designers, and content creators that work together to create high performing, blazing fast, beautiful websites with a strong focus on SEO.
  categories:
    - Agency
    - Web Development
    - Marketing
    - SEO
    - Design
    - Portfolio
    - Blog
  built_by: Pixelize
  built_by_url: https://www.pixelize.com.au
  featured: false
- title: VS Code GitHub Stats
  url: https://vscode-github-stats.netlify.com
  main_url: https://vscode-github-stats.netlify.com
  source_url: https://github.com/lannonbr/vscode-github-stats/
  description: >
    Statistics Dashboard for VS Code GitHub repository
  categories:
    - Data
  built_by: Benjamin Lannon
  built_by_url: https://lannonbr.com
  featured: false
- title: MetaProjection
  main_url: https://www.metaprojection.ca
  url: https://www.metaprojection.ca
  source_url: https://github.com/rosslh/metaprojection
  description: >
    MetaProjection is a website that aggregates multiple Canadian federal electoral projections in order to provide an overview of how the election is playing out, both federally and by district.
  categories:
    - Government
    - Data
    - Open Source
  built_by: Ross Hill
  built_by_url: https://rosshill.ca
  featured: false
- title: Tamarisc VC
  url: https://www.tamarisc.vc
  main_url: https://www.tamarisc.vc
  description: >
    Tamarisc invests in and helps build companies that improve the human habitat through innovating at the intersection of real estate, health, and technology.
  categories:
    - Business
    - Technology
  built_by: Peter Hironaka
  built_by_url: "https://peterhironaka.com"
  featured: false
- title: Roman Kravets
  description: >
    Portfolio of Roman Kravets. Web Developer, HTML & CSS Coder.
  main_url: "https://romkravets.netlify.com/"
  url: "https://romkravets.netlify.com/"
  categories:
    - Portfolio
    - Open Source
    - Web Development
    - Blog
  built_by: Roman Kravets
  built_by_url: "https://github.com/romkravets/dev-page"
  featured: false
- title: Phil Tietjen Portfolio
  url: https://www.philtietjen.dev/
  main_url: https://www.philtietjen.dev/
  source_url: https://github.com/Phizzard/phil-portfolio
  description: >
    Portfolio of Phil Tietjen using Gatsby, TailwindCSS, and Emotion/styled
  categories:
    - Portfolio
    - Open Source
    - Web Development
  built_by: Phil Tietjen
  built_by_url: https://github.com/Phizzard
  featured: false
- title: Gatsby Bomb
  description: >
    A fan made version of the website Giantbomb, fully static and powered by Gatsby JS and the GiantBomb API.
  main_url: "https://gatsbybomb.netlify.com"
  url: "https://gatsbybomb.netlify.com"
  categories:
    - App
    - Entertainment
    - Media
    - Video
  built_by: Phil Tietjen
  built_by_url: "https://github.com/Phizzard"
  featured: false
- title: Divyanshu Maithani
  main_url: https://divyanshu013.dev
  url: https://divyanshu013.dev
  source_url: https://github.com/divyanshu013/blog
  description: >
    Personal blog of Divyanshu Maithani. Life, music, code and things in between...
  categories:
    - Blog
    - JavaScript
    - Open Source
    - Music
    - Programming
    - Technology
    - Web Development
  built_by: Divyanshu Maithani
  built_by_url: https://twitter.com/divyanshu013
- title: TFE Energy
  main_url: https://tfe.energy
  url: https://tfe.energy
  source_url: https://gitlab.com/marcfehrmedia/2019-07-03-tfe-energy
  description: >
    TFE Energy believes in the future. Their new website is programmed with Gatsby, Scrollmagic, Contentful, Cloudify.
  categories:
    - Technology
    - Consulting
    - Video
    - Business
  built_by: Marc Fehr
  built_by_url: https:/www.marcfehr.media
- title: AtomBuild
  url: https://atombuild.github.io/
  main_url: https://atombuild.github.io/
  source_url: https://github.com/AtomBuild/atombuild.github.io
  description: >
    Landing page for the AtomBuild project, offering a curation of Atom packages associated with the project.
  categories:
    - Directory
    - Landing Page
    - Open Source
    - Programming
    - Technology
  built_by: Kepler Sticka-Jones
  built_by_url: https://keplersj.com/
  featured: false
- title: Josh Pensky
  main_url: https://joshpensky.com
  url: https://joshpensky.com
  description: >
    Josh Pensky is an interactive developer based in Boston. He designs and builds refreshing web experiences, packed to the punch with delightful interactions.
  categories:
    - Portfolio
    - Web Development
    - Design
    - SEO
  built_by: Josh Pensky
  built_by_url: https://github.com/joshpensky
  featured: false
- title: AtomLinter
  url: https://atomlinter.github.io/
  main_url: https://atomlinter.github.io/
  source_url: https://github.com/AtomLinter/atomlinter.github.io
  description: >
    Landing page for the AtomLinter project, offering a curation of Atom packages associated with the project.
  categories:
    - Directory
    - Landing Page
    - Open Source
    - Programming
    - Technology
  built_by: Kepler Sticka-Jones
  built_by_url: https://keplersj.com/
  featured: false
- title: rathes.me
  url: https://rathes.me/
  main_url: https://rathes.me/
  source_url: https://github.com/rathesDot/rathes.me
  description: >
    The Portfolio Website of Rathes Sachchithananthan
  categories:
    - Blog
    - Portfolio
    - Web Development
  built_by: Rathes Sachchithananthan
  built_by_url: https://rathes.me/
- title: viviGuides - Your travel guides
  url: https://vivitravels.com/en/guides/
  main_url: https://vivitravels.com/en/guides/
  description: >
    viviGuides is viviTravels' blog: here you will find travel tips, useful information about the cities and the best guides for your next vacation.
  categories:
    - Travel
    - Blog
  built_by: Kframe Interactive SA
  built_by_url: https://kframeinteractive.com/
  featured: false
- title: KNC Blog
  main_url: https://nagakonada.com
  url: https://nagakonada.com/
  description: >
    Nagakonada is my blogging and portfolio site where I list my projects, experience, capabilities and the blog mostly talks about technical and personal writings.
  categories:
    - Blog
    - Web Development
    - Portfolio
  built_by: Konada, Naga Chaitanya
  built_by_url: https://github.com/ChaituKNag
  featured: false
- title: Vishal Nakum
  url: https://nakum.tech/
  main_url: https://nakum.tech/
  source_url: https://github.com/vishalnakum011/contentful
  description: >
    Portfolio of Vishal Nakum. Made with Gatsby, Contentful. Deployed on Netlify.
  categories:
    - Portfolio
    - Blog
  built_by: Amol Tangade
  built_by_url: https://amoltangade.me/
- title: Sagar Hani Portfolio
  url: http://sagarhani.in/
  main_url: http://sagarhani.in/
  source_url: https://github.com/sagarhani
  description: >
    Sagar Hani is a Software Developer & an Open Source Enthusiast. He blogs about JavaScript, Open Source and his Life experiences.
  categories:
    - Portfolio
    - Blog
    - Web Development
    - Open Source
    - Technology
    - Programming
    - JavaScript
  built_by: Sagar Hani
  built_by_url: http://sagarhani.in/about
- title: Arturo Alviar's Portfolio
  main_url: "https://arturoalviar.com"
  url: "https://arturoalviar.com"
  source_url: "https://github.com/arturoalviar/portfolio"
  categories:
    - Portfolio
    - Open Source
    - Web Development
  built_by: Arturo Alviar
  built_by_url: "https://github.com/arturoalviar"
  featured: false
- title: MarceloNM
  url: https://marcelonm.com
  main_url: https://marcelonm.com
  description: >
    Personal landing page and blog for MarceloNM, a frontend developer based in Brazil.
  categories:
    - Blog
    - JavaScript
    - Landing Page
    - Programming
    - Web Development
  built_by: Marcelo Nascimento Menezes
  built_by_url: https://github.com/mrcelo
  featured: false
- title: Open Source Galaxy
  main_url: https://www.opensourcegalaxy.com
  url: https://www.opensourcegalaxy.com
  description: >
    Explore the Open Source Galaxy and help other earthlings by contributing to open source.
  categories:
    - Open Source
    - Programming
    - Web Development
  built_by: Justin Juno
  built_by_url: https://www.justinjuno.dev
  featured: false
- title: enBonnet Blog
  url: https://enbonnet.me/
  main_url: https://enbonnet.me/
  source_url: https://github.com/enbonnet
  description: >
    Hola, este es mi sitio personal, estare escribiendo sobre Javascript, Frontend y Tecnologia que utilice en mi dia a dia.
  categories:
    - Portfolio
    - Blog
    - Web Development
    - Technology
    - Programming
    - JavaScript
  built_by: Ender Bonnet
  built_by_url: https://enbonnet.me/
- title: Edenspiekermann
  url: "https://www.edenspiekermann.com/eu/"
  main_url: "https://www.edenspiekermann.com/eu/"
  description: >
    Hello. We are Edenspiekermann, an independent global creative agency.
  categories:
    - Featured
    - Agency
    - Design
    - Portfolio
  featured: true
- title: IBM Design
  url: "https://www.ibm.com/design/"
  main_url: "https://www.ibm.com/design/"
  description: >
    At IBM, our design philosophy is to help guide people so they can do their best work. Our human-centered design practices help us deliver on that goal.
  categories:
    - Featured
    - Design
    - Technology
    - Web Development
  built_by: IBM
  featured: true
>>>>>>> a5ec39fb
<|MERGE_RESOLUTION|>--- conflicted
+++ resolved
@@ -4237,45 +4237,7 @@
   built_by: Kirankumar Ambati
   built_by_url: https://github.com/kirankumarambati
   featured: false
-<<<<<<< HEAD
-- title: Mevish Aslam, business coach
-  url: "https://mevishaslam.com/"
-  main_url: "https://mevishaslam.com/"
-  source_url: ""
-  description: >
-    Mevish Aslam helps women build a life they love and coaches women to launch and grow businesses.
-  categories:
-    - Business
-    - Consulting
-    - Entrepreneurship
-    - Freelance
-    - Marketing
-    - Portfolio
-  built_by: Rou Hun Fan
-  built_by_url: "https://flowen.me"
-  featured: false
-- title: Principles of wealth
-  url: "https://principlesofwealth.net"
-  main_url: "https://principlesofwealth.net"
-  source_url: ""
-  description: >
-    Principles of wealth. How to get rich without being lucky, a summary of Naval Ravikant's tweets and podcast.`
-  categories:
-    - Business
-    - Consulting
-    - Education
-    - Entrepreneurship
-    - Finance
-    - Learning
-    - Marketing
-    - Media
-    - Nonprofit
-    - Productivity
-    - Science
-  built_by: Rou Hun Fan
-  built_by_url: "https://flowen.me"
-  featured: false
-=======
+
 - title: Mixkit by Envato
   url: https://mixkit.co
   main_url: https://mixkit.co
@@ -7949,4 +7911,40 @@
     - Web Development
   built_by: IBM
   featured: true
->>>>>>> a5ec39fb
+- title: Mevish Aslam, business coach
+  url: "https://mevishaslam.com/"
+  main_url: "https://mevishaslam.com/"
+  source_url: ""
+  description: >
+    Mevish Aslam helps women build a life they love and coaches women to launch and grow businesses.
+  categories:
+    - Business
+    - Consulting
+    - Entrepreneurship
+    - Freelance
+    - Marketing
+    - Portfolio
+  built_by: Rou Hun Fan
+  built_by_url: "https://flowen.me"
+  featured: false
+- title: Principles of wealth
+  url: "https://principlesofwealth.net"
+  main_url: "https://principlesofwealth.net"
+  source_url: ""
+  description: >
+    Principles of wealth. How to get rich without being lucky, a summary of Naval Ravikant's tweets and podcast.`
+  categories:
+    - Business
+    - Consulting
+    - Education
+    - Entrepreneurship
+    - Finance
+    - Learning
+    - Marketing
+    - Media
+    - Nonprofit
+    - Productivity
+    - Science
+  built_by: Rou Hun Fan
+  built_by_url: "https://flowen.me"
+  featured: false