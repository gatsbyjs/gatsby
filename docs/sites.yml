--- conflicted
+++ resolved
@@ -1895,11 +1895,9 @@
   built_by_url: "https://koenkamphuis.com/"
   featured: false
 - title: Mahipat's Portfolio
-<<<<<<< HEAD
   main_url: "https://mojaave.com/"
   url: "https://mojaave.com"
   source_url: "https://github.com/mhjadav/mojaave"
-=======
   main_url: https://mojaave.com/
   url: https://mojaave.com
   source_url: https://github.com/mhjadav/mojaave
@@ -1916,7 +1914,6 @@
 - title: Cmsbased
   main_url: https://www.cmsbased.net
   url: https://www.cmsbased.net
->>>>>>> 715db332
   description: >
     mojaave.com is Mahipat's portfolio, I have developed it using Gatsby v2 and
     Bootstrap, To get in touch with people looking for full-stack developer.
