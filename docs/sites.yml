- title: MobileUI
  main_url: https://mobileui.dev
  url: https://mobileui.dev
  description: >
    A java-based framework for cross-platform app development with Java and Kotlin.
  categories:
    - Mobile Development
    - Technology
    - Programming
    - Landing Page
    - Blog
    - WordPress
    - E-commerce
  built_by: NeverNull GmbH
  built_by_url: https://nevernull.io
  featured: false
- title: ReactJS
  main_url: https://reactjs.org/
  url: https://reactjs.org/
  source_url: https://github.com/reactjs/reactjs.org
  featured: true
  categories:
    - Web Development
    - Featured
    - Documentation
- title: Spotify.Design
  main_url: https://spotify.design/
  url: https://spotify.design/
  description: >
    Spotify Design's team site! Read their blog and meet Spotify designers.
  featured: true
  categories:
    - Featured
    - Music
    - Blog
- title: Flamingo
  main_url: https://www.shopflamingo.com/
  url: https://www.shopflamingo.com/
  description: >
    Online shop for women's body care and hair removal products.
  categories:
    - E-commerce
    - Featured
  featured: true
- title: IDEO
  url: https://www.ideo.com
  main_url: https://www.ideo.com/
  description: >
    A Global design company committed to creating positive impact.
  categories:
    - Agency
    - Technology
    - Featured
    - Consulting
    - User Experience
  featured: true
- title: Airbnb Engineering & Data Science
  description: >
    Creative engineers and data scientists building a world where you can belong
    anywhere
  main_url: https://airbnb.io/
  url: https://airbnb.io/
  categories:
    - Blog
    - Gallery
    - Featured
  featured: true
- title: Impossible Foods
  main_url: https://impossiblefoods.com/
  url: https://impossiblefoods.com/
  categories:
    - Food
    - Featured
  featured: true
- title: Braun
  description: >
    Braun offers high performance hair removal and hair care products, including dryers, straighteners, shavers, and more.
  main_url: https://ca.braun.com/en-ca
  url: https://ca.braun.com/en-ca
  categories:
    - E-commerce
    - Featured
  featured: true
- title: NYC Pride 2019 | WorldPride NYC | Stonewall50
  main_url: https://2019-worldpride-stonewall50.nycpride.org/
  url: https://2019-worldpride-stonewall50.nycpride.org/
  featured: true
  description: >-
    Join us in 2019 for NYC Pride, as we welcome WorldPride and mark the 50th
    Anniversary of the Stonewall Uprising and a half-century of LGBTQ+
    liberation.
  categories:
    - Education
    - Marketing
    - Nonprofit
    - Featured
  built_by: Canvas United
  built_by_url: https://www.canvasunited.com/
- title: The State of European Tech
  main_url: https://2017.stateofeuropeantech.com/
  url: https://2017.stateofeuropeantech.com/
  featured: true
  categories:
    - Technology
    - Featured
  built_by: Studio Lovelock
  built_by_url: http://www.studiolovelock.com/
- title: Hopper
  main_url: https://www.hopper.com/
  url: https://www.hopper.com/
  built_by: Narative
  built_by_url: https://www.narative.co/
  featured: true
  categories:
    - Technology
    - App
    - Featured
- title: Theodora Warre
  main_url: https://theodorawarre.eu
  url: https://theodorawarre.eu
  description: >-
    E-commerce site for jewellery designer Theodora Warre, built using Gatsby +
    + Prismic + Matter.js
  categories:
    - E-commerce
    - Marketing
  built_by: Pierre Nel
  built_by_url: https://pierre.io
  featured: false
- title: Life Without Barriers | Foster Care
  main_url: https://www.lwb.org.au/foster-care
  url: https://www.lwb.org.au/foster-care
  featured: true
  description: >-
    We are urgently seeking foster carers all across Australia. Can you open
    your heart and your home to a child in need? There are different types of
    foster care that can suit you. We offer training and 24/7 support.
  categories:
    - Nonprofit
    - Education
    - Documentation
    - Marketing
    - Featured
  built_by: LWB Digital Team
  built_by_url: https://twitter.com/LWBAustralia
- title: Figma
  main_url: https://www.figma.com/
  url: https://www.figma.com/
  featured: true
  categories:
    - Marketing
    - Design
    - Featured
  built_by: Corey Ward
  built_by_url: http://www.coreyward.me/
- title: Bejamas - JAM Experts for hire
  main_url: https://bejamas.io/
  url: https://bejamas.io/
  featured: true
  description: >-
    We help agencies and companies with JAMStack tools. This includes web
    development using Static Site Generators, Headless CMS, CI / CD and CDN
    setup.
  categories:
    - Technology
    - Web Development
    - Agency
    - Marketing
    - Featured
  built_by: Bejamas
  built_by_url: https://bejamas.io/
- title: The State of JavaScript
  description: >
    Data from over 20,000 developers, asking them questions on topics ranging
    from frontend frameworks and state management, to build tools and testing
    libraries.
  main_url: https://stateofjs.com/
  url: https://stateofjs.com/
  source_url: https://github.com/StateOfJS/StateOfJS
  categories:
    - Data
    - JavaScript
    - Featured
  built_by: StateOfJS
  built_by_url: https://github.com/StateOfJS/StateOfJS/graphs/contributors
  featured: true
- title: DesignSystems.com
  main_url: https://www.designsystems.com/
  url: https://www.designsystems.com/
  description: |
    A resource for learning, creating and evangelizing design systems.
  categories:
    - Design
    - Blog
    - Technology
    - Featured
  built_by: Corey Ward
  built_by_url: http://www.coreyward.me/
  featured: true
- title: Snap Kit
  main_url: https://kit.snapchat.com/
  url: https://kit.snapchat.com/
  description: >
    Snap Kit lets developers integrate some of Snapchat’s best features across
    platforms.
  categories:
    - Technology
    - Documentation
    - Featured
  featured: true
- title: SendGrid
  main_url: https://sendgrid.com/docs/
  url: https://sendgrid.com/docs/
  description: >
    SendGrid delivers your transactional and marketing emails through the
    world's largest cloud-based email delivery platform.
  categories:
    - API
    - Technology
    - Documentation
    - Featured
  featured: true
- title: Kirsten Noelle
  main_url: https://www.kirstennoelle.com/
  url: https://www.kirstennoelle.com/
  featured: true
  description: >
    Digital portfolio for San Francisco Bay Area photographer Kirsten Noelle Wiemer.
  categories:
    - Photography
    - Portfolio
    - Featured
  built_by: Ryan Wiemer
  built_by_url: https://www.ryanwiemer.com/
- title: Cajun Bowfishing
  main_url: https://cajunbowfishing.com/
  url: https://cajunbowfishing.com/
  featured: false
  categories:
    - E-commerce
    - Sports
  built_by: Escalade Sports
  built_by_url: https://www.escaladesports.com/
- title: GraphCMS
  main_url: https://graphcms.com/
  url: https://graphcms.com/
  featured: false
  categories:
    - Marketing
    - Technology
- title: Ghost Documentation
  main_url: https://docs.ghost.org/
  url: https://docs.ghost.org/
  source_url: https://github.com/tryghost/docs
  featured: false
  description: >-
    Ghost is an open source, professional publishing platform built on a modern Node.js technology stack — designed for teams who need power, flexibility and performance.
  categories:
    - Technology
    - Documentation
    - Open Source
  built_by: Ghost Foundation
  built_by_url: https://ghost.org/
- title: Nike - Just Do It
  main_url: https://justdoit.nike.com/
  url: https://justdoit.nike.com/
  featured: true
  categories:
    - E-commerce
    - Featured
- title: AirBnB Cereal
  main_url: https://airbnb.design/cereal
  url: https://airbnb.design/cereal
  featured: false
  categories:
    - Marketing
    - Design
- title: Cardiogram
  main_url: https://cardiogr.am/
  url: https://cardiogr.am/
  featured: false
  categories:
    - Marketing
    - Technology
- title: Matthias Jordan Portfolio
  main_url: https://iammatthias.com/
  url: https://iammatthias.com/
  source_url: https://github.com/iammatthias/.com
  description: >-
    Photography portfolio of content creator and digital marketer Matthias Jordan
  built_by: Matthias Jordan
  built_by_url: https://github.com/iammatthias
  featured: false
  categories:
    - Photography
    - Portfolio
    - Blog
    - Gallery
- title: Investment Calculator
  main_url: https://investmentcalculator.io/
  url: https://investmentcalculator.io/
  featured: false
  categories:
    - Education
    - Finance
- title: CSS Grid Playground by MozillaDev
  main_url: https://mozilladevelopers.github.io/playground/
  url: https://mozilladevelopers.github.io/playground/
  source_url: https://github.com/MozillaDevelopers/playground
  featured: false
  categories:
    - Education
    - Web Development
- title: Piotr Fedorczyk Portfolio
  built_by: Piotr Fedorczyk
  built_by_url: https://piotrf.pl
  categories:
    - Portfolio
    - Web Development
  description: >-
    Portfolio of Piotr Fedorczyk, a digital product designer and full-stack developer specializing in shaping, designing and building news and tools for news.
  featured: false
  main_url: https://piotrf.pl/
  url: https://piotrf.pl/
- title: unrealcpp
  main_url: https://unrealcpp.com/
  url: https://unrealcpp.com/
  source_url: https://github.com/Harrison1/unrealcpp-com
  featured: false
  categories:
    - Blog
    - Web Development
- title: Andy Slezak
  main_url: https://www.aslezak.com/
  url: https://www.aslezak.com/
  source_url: https://github.com/amslezak
  featured: false
  categories:
    - Web Development
    - Portfolio
- title: Deliveroo.Design
  main_url: https://www.deliveroo.design/
  url: https://www.deliveroo.design/
  featured: false
  categories:
    - Food
    - Marketing
- title: Dona Rita
  main_url: https://www.donarita.co.uk/
  url: https://www.donarita.co.uk/
  source_url: https://github.com/peduarte/dona-rita-website
  featured: false
  categories:
    - Food
    - Marketing
- title: Fröhlich ∧ Frei
  main_url: https://www.froehlichundfrei.de/
  url: https://www.froehlichundfrei.de/
  featured: false
  categories:
    - Web Development
    - Blog
    - Open Source
- title: How to GraphQL
  main_url: https://www.howtographql.com/
  url: https://www.howtographql.com/
  source_url: https://github.com/howtographql/howtographql
  featured: false
  categories:
    - Documentation
    - Web Development
    - Open Source
- title: OnCallogy
  main_url: https://www.oncallogy.com/
  url: https://www.oncallogy.com/
  featured: false
  categories:
    - Marketing
    - Healthcare
- title: Ryan Wiemer's Portfolio
  main_url: https://www.ryanwiemer.com/
  url: https://www.ryanwiemer.com/knw-photography/
  source_url: https://github.com/ryanwiemer/rw
  featured: false
  description: >
    Digital portfolio for Oakland, CA based account manager Ryan Wiemer.
  categories:
    - Portfolio
    - Web Development
    - Design
  built_by: Ryan Wiemer
  built_by_url: https://www.ryanwiemer.com/
- title: Ventura Digitalagentur Köln
  main_url: https://www.ventura-digital.de/
  url: https://www.ventura-digital.de/
  featured: false
  built_by: Ventura Digitalagentur
  categories:
    - Agency
    - Marketing
    - Featured
- title: Azer Koçulu
  main_url: https://kodfabrik.com/
  url: https://kodfabrik.com/photography/
  featured: false
  categories:
    - Portfolio
    - Photography
    - Web Development
- title: Damir.io
  main_url: http://damir.io/
  url: http://damir.io/
  source_url: https://github.com/dvzrd/gatsby-sfiction
  featured: false
  categories:
    - Blog
- title: Digital Psychology
  main_url: http://digitalpsychology.io/
  url: http://digitalpsychology.io/
  source_url: https://github.com/danistefanovic/digitalpsychology.io
  featured: false
  categories:
    - Education
    - Library
- title: Théâtres Parisiens
  main_url: http://theatres-parisiens.fr/
  url: http://theatres-parisiens.fr/
  source_url: https://github.com/phacks/theatres-parisiens
  featured: false
  categories:
    - Education
    - Entertainment
- title: A4 纸网
  main_url: http://www.a4z.cn/
  url: http://www.a4z.cn/price
  source_url: https://github.com/hiooyUI/hiooyui.github.io
  featured: false
  categories:
    - E-commerce
- title: Steve Meredith's Portfolio
  main_url: http://www.stevemeredith.com/
  url: http://www.stevemeredith.com/
  featured: false
  categories:
    - Portfolio
- title: API Platform
  main_url: https://api-platform.com/
  url: https://api-platform.com/
  source_url: https://github.com/api-platform/website
  featured: false
  categories:
    - Documentation
    - Web Development
    - Open Source
    - Library
- title: The Audacious Project
  main_url: https://audaciousproject.org/
  url: https://audaciousproject.org/
  featured: false
  categories:
    - Nonprofit
- title: Dustin Schau's Blog
  main_url: https://blog.dustinschau.com/
  url: https://blog.dustinschau.com/
  source_url: https://github.com/dschau/blog
  featured: false
  categories:
    - Blog
    - Web Development
- title: iContract Blog
  main_url: https://blog.icontract.co.uk/
  url: http://blog.icontract.co.uk/
  featured: false
  categories:
    - Blog
- title: BRIIM
  main_url: https://bri.im/
  url: https://bri.im/
  featured: false
  description: >-
    BRIIM is a movement to enable JavaScript enthusiasts and web developers in
    machine learning. Learn about artificial intelligence and data science, two
    fields which are governed by machine learning, in JavaScript. Take it right
    to your browser with WebGL.
  categories:
    - Education
    - Web Development
    - Technology
- title: Calpa's Blog
  main_url: https://calpa.me/
  url: https://calpa.me/
  source_url: https://github.com/calpa/blog
  featured: false
  categories:
    - Blog
    - Web Development
- title: Code Bushi
  main_url: https://codebushi.com/
  url: https://codebushi.com/
  featured: false
  description: >-
    Web development resources, trends, & techniques to elevate your coding
    journey.
  categories:
    - Web Development
    - Open Source
    - Blog
  built_by: Hunter Chang
  built_by_url: https://hunterchang.com/
- title: Daniel Hollcraft
  main_url: https://danielhollcraft.com/
  url: https://danielhollcraft.com/
  source_url: https://github.com/danielbh/danielhollcraft.com
  featured: false
  categories:
    - Web Development
    - Blog
    - Portfolio
- title: Darren Britton's Portfolio
  main_url: https://darrenbritton.com/
  url: https://darrenbritton.com/
  source_url: https://github.com/darrenbritton/darrenbritton.github.io
  featured: false
  categories:
    - Web Development
    - Portfolio
- title: Dave Lindberg Marketing & Design
  url: https://davelindberg.com/
  main_url: https://davelindberg.com/
  source_url: https://github.com/Dave-Lindberg/dl-gatsby
  featured: false
  description: >-
    My work revolves around solving problems for people in business, using
    integrated design and marketing strategies to improve sales, increase brand
    engagement, generate leads and achieve goals.
  categories:
    - Design
    - Marketing
    - Portfolio
- title: Dalbinaco's Website
  main_url: https://dlbn.co/en/
  url: https://dlbn.co/en/
  source_url: https://github.com/dalbinaco/dlbn.co
  featured: false
  categories:
    - Portfolio
    - Web Development
- title: mParticle's Documentation
  main_url: https://docs.mparticle.com/
  url: https://docs.mparticle.com/
  featured: false
  categories:
    - Web Development
    - Documentation
- title: Doopoll
  main_url: https://doopoll.co/
  url: https://doopoll.co/
  featured: false
  categories:
    - Marketing
    - Technology
- title: ERC dEX
  main_url: https://ercdex.com/
  url: https://ercdex.com/aqueduct
  featured: false
  categories:
    - Marketing
- title: CalState House Manager
  description: >
    Home service membership that offers proactive and on-demand maintenance for
    homeowners
  main_url: https://housemanager.calstate.aaa.com/
  url: https://housemanager.calstate.aaa.com/
  categories:
    - Marketing
- title: Hapticmedia
  main_url: https://hapticmedia.fr/en/
  url: https://hapticmedia.fr/en/
  featured: false
  categories:
    - Agency
- title: heml.io
  main_url: https://heml.io/
  url: https://heml.io/
  source_url: https://github.com/SparkPost/heml.io
  featured: false
  categories:
    - Documentation
    - Web Development
    - Open Source
- title: Juliette Pretot's Portfolio
  main_url: https://juliette.sh/
  url: https://juliette.sh/
  featured: false
  categories:
    - Web Development
    - Portfolio
    - Blog
- title: Kris Hedstrom's Portfolio
  main_url: https://k-create.com/
  url: https://k-create.com/portfolio/
  source_url: https://github.com/kristofferh/kristoffer
  featured: false
  description: >-
    Hey. I’m Kris. I’m an interactive designer / developer. I grew up in Umeå,
    in northern Sweden, but I now live in Brooklyn, NY. I am currently enjoying
    a hybrid Art Director + Lead Product Engineer role at a small startup called
    Nomad Health. Before that, I was a Product (Engineering) Manager at Tumblr.
    Before that, I worked at agencies. Before that, I was a baby. I like to
    design things, and then I like to build those things. I occasionally take on
    freelance projects. Feel free to get in touch if you have an interesting
    project that you want to collaborate on. Or if you just want to say hello,
    that’s cool too.
  categories:
    - Portfolio
  built_by: Kris Hedstrom
  built_by_url: https://k-create.com/
- title: knpw.rs
  main_url: https://knpw.rs/
  url: https://knpw.rs/
  source_url: https://github.com/knpwrs/knpw.rs
  featured: false
  categories:
    - Blog
    - Web Development
- title: Kostas Bariotis' Blog
  main_url: https://kostasbariotis.com/
  url: https://kostasbariotis.com/
  source_url: https://github.com/kbariotis/kostasbariotis.com
  featured: false
  categories:
    - Blog
    - Portfolio
    - Web Development
- title: LaserTime Clinic
  main_url: https://lasertime.ru/
  url: https://lasertime.ru/
  source_url: https://github.com/oleglegun/lasertime
  featured: false
  categories:
    - Marketing
- title: Jason Lengstorf
  main_url: https://lengstorf.com
  url: https://lengstorf.com
  source_url: https://github.com/jlengstorf/lengstorf.com
  featured: false
  categories:
    - Blog
  built_by: Jason Lengstorf
  built_by_url: https://github.com/jlengstorf
- title: Mannequin.io
  main_url: https://mannequin.io/
  url: https://mannequin.io/
  source_url: https://github.com/LastCallMedia/Mannequin/tree/master/site
  featured: false
  categories:
    - Open Source
    - Web Development
    - Documentation
- title: Fabric
  main_url: https://meetfabric.com/
  url: https://meetfabric.com/
  featured: false
  categories:
    - Marketing
- title: Nexit
  main_url: https://nexit.sk/
  url: https://nexit.sk/references
  featured: false
  categories:
    - Web Development
- title: Open FDA
  description: >
    Provides APIs and raw download access to a number of high-value, high
    priority and scalable structured datasets, including adverse events, drug
    product labeling, and recall enforcement reports.
  main_url: https://open.fda.gov/
  url: https://open.fda.gov/
  source_url: https://github.com/FDA/open.fda.gov
  featured: false
  categories:
    - Government
    - Open Source
    - Web Development
    - API
    - Data
- title: NYC Planning Labs (New York City Department of City Planning)
  main_url: https://planninglabs.nyc/
  url: https://planninglabs.nyc/about/
  source_url: https://github.com/NYCPlanning/
  featured: false
  description: >-
    We work with New York City's Urban Planners to deliver impactful, modern
    technology tools.
  categories:
    - Open Source
    - Government
- title: Preston Richey Portfolio / Blog
  main_url: https://prestonrichey.com/
  url: https://prestonrichey.com/
  source_url: https://github.com/prichey/prestonrichey.com
  featured: false
  categories:
    - Web Development
    - Portfolio
    - Blog
- title: Landing page of Put.io
  main_url: https://put.io/
  url: https://put.io/
  featured: false
  categories:
    - E-commerce
    - Technology
- title: The Rick and Morty API
  main_url: https://rickandmortyapi.com/
  url: https://rickandmortyapi.com/
  built_by: Axel Fuhrmann
  built_by_url: https://axelfuhrmann.com/
  featured: false
  categories:
    - Web Development
    - Entertainment
    - Documentation
    - Open Source
    - API
- title: Santa Compañía Creativa
  main_url: https://santacc.es/
  url: https://santacc.es/
  source_url: https://github.com/DesarrolloWebSantaCC/santacc-web
  featured: false
  categories:
    - Agency
- title: Sean Coker's Blog
  main_url: https://sean.is/
  url: https://sean.is/
  featured: false
  categories:
    - Blog
    - Portfolio
    - Web Development
- title: Several Levels
  main_url: https://severallevels.io/
  url: https://severallevels.io/
  source_url: https://github.com/Harrison1/several-levels
  featured: false
  categories:
    - Agency
    - Web Development
- title: Simply
  main_url: https://simply.co.za/
  url: https://simply.co.za/
  featured: false
  categories:
    - Marketing
- title: Storybook
  main_url: https://storybook.js.org/
  url: https://storybook.js.org/
  source_url: https://github.com/storybooks/storybook
  featured: false
  categories:
    - Web Development
    - Open Source
- title: Vibert Thio's Portfolio
  main_url: https://vibertthio.com/portfolio/
  url: https://vibertthio.com/portfolio/projects/
  source_url: https://github.com/vibertthio/portfolio
  featured: false
  categories:
    - Portfolio
    - Web Development
- title: VisitGemer
  main_url: https://visitgemer.sk/
  url: https://visitgemer.sk/
  featured: false
  categories:
    - Marketing
- title: Bricolage.io
  main_url: https://www.bricolage.io/
  url: https://www.bricolage.io/
  source_url: https://github.com/KyleAMathews/blog
  featured: false
  categories:
    - Blog
- title: Charles Pinnix Website
  main_url: https://www.charlespinnix.com/
  url: https://www.charlespinnix.com/
  featured: false
  description: >-
    I’m a senior frontend engineer with 8 years of experience building websites
    and web applications. I’m interested in leading creative, multidisciplinary
    engineering teams. I’m a creative technologist, merging photography, art,
    and design into engineering and visa versa. I take a pragmatic,
    product-oriented approach to development, allowing me to see the big picture
    and ensuring quality products are completed on time. I have a passion for
    modern frontend JavaScript frameworks such as React and Vue, and I have
    substantial experience on the backend with an interest in Node and
    container based deployment with Docker and AWS.
  categories:
    - Portfolio
    - Web Development
- title: Charlie Harrington's Blog
  main_url: https://www.charlieharrington.com/
  url: https://www.charlieharrington.com/
  source_url: https://github.com/whatrocks/blog
  featured: false
  categories:
    - Blog
    - Web Development
    - Music
- title: Gabriel Adorf's Portfolio
  main_url: https://www.gabrieladorf.com/
  url: https://www.gabrieladorf.com/
  source_url: https://github.com/gabdorf/gabriel-adorf-portfolio
  featured: false
  categories:
    - Portfolio
    - Web Development
- title: greglobinski.com
  main_url: https://www.greglobinski.com/
  url: https://www.greglobinski.com/
  source_url: https://github.com/greglobinski/www.greglobinski.com
  featured: false
  categories:
    - Portfolio
    - Web Development
- title: I am Putra
  main_url: https://www.iamputra.com/
  url: https://www.iamputra.com/
  featured: false
  categories:
    - Portfolio
    - Web Development
    - Blog
- title: In Sowerby Bridge
  main_url: https://www.insowerbybridge.co.uk/
  url: https://www.insowerbybridge.co.uk/
  featured: false
  categories:
    - Marketing
    - Government
- title: JavaScript Stuff
  main_url: https://www.javascriptstuff.com/
  url: https://www.javascriptstuff.com/
  featured: false
  categories:
    - Education
    - Web Development
    - Library
- title: Ledgy
  main_url: https://www.ledgy.com/
  url: https://github.com/morloy/ledgy.com
  featured: false
  categories:
    - Marketing
    - Finance
- title: Alec Lomas's Portfolio / Blog
  main_url: https://www.lowmess.com/
  url: https://www.lowmess.com/
  source_url: https://github.com/lowmess/lowmess
  featured: false
  categories:
    - Web Development
    - Blog
    - Portfolio
- title: Michele Mazzucco's Portfolio
  main_url: https://www.michelemazzucco.it/
  url: https://www.michelemazzucco.it/
  source_url: https://github.com/michelemazzucco/michelemazzucco.it
  featured: false
  categories:
    - Portfolio
- title: Orbit FM Podcasts
  main_url: https://www.orbit.fm/
  url: https://www.orbit.fm/
  source_url: https://github.com/agarrharr/orbit.fm
  featured: false
  categories:
    - Podcast
- title: Prosecco Springs
  main_url: https://www.proseccosprings.com/
  url: https://www.proseccosprings.com/
  featured: false
  categories:
    - Food
    - Blog
    - Marketing
- title: Verious
  main_url: https://www.verious.io/
  url: https://www.verious.io/
  source_url: https://github.com/cpinnix/verious
  featured: false
  categories:
    - Web Development
- title: Yisela
  main_url: https://www.yisela.com/
  url: https://www.yisela.com/tetris-against-trauma-gaming-as-therapy/
  featured: false
  categories:
    - Blog
- title: YouFoundRon.com
  main_url: https://www.youfoundron.com/
  url: https://www.youfoundron.com/
  source_url: https://github.com/rongierlach/yfr-dot-com
  featured: false
  categories:
    - Portfolio
    - Web Development
    - Blog
- title: Ease
  main_url: https://www.ease.com/
  url: https://www.ease.com/
  featured: false
  categories:
    - Marketing
    - Healthcare
- title: Policygenius
  main_url: https://www.policygenius.com/
  url: https://www.policygenius.com/
  featured: false
  categories:
    - Marketing
    - Healthcare
- title: Moteefe
  main_url: https://www.moteefe.com/
  url: https://www.moteefe.com/
  featured: false
  categories:
    - Marketing
    - Agency
    - Technology
- title: Athelas
  main_url: http://www.athelas.com/
  url: http://www.athelas.com/
  featured: false
  categories:
    - Marketing
    - Healthcare
- title: Pathwright
  main_url: http://www.pathwright.com/
  url: http://www.pathwright.com/
  featured: false
  categories:
    - Marketing
    - Education
- title: Lucid
  main_url: https://www.golucid.co/
  url: https://www.golucid.co/
  featured: false
  categories:
    - Marketing
    - Technology
- title: Bench
  main_url: http://www.bench.co/
  url: http://www.bench.co/
  featured: false
  categories:
    - Marketing
- title: Gin Lane
  main_url: http://www.ginlane.com/
  url: https://www.ginlane.com/
  featured: false
  categories:
    - Web Development
    - Agency
- title: Marmelab
  main_url: https://marmelab.com/en/
  url: https://marmelab.com/en/
  featured: false
  categories:
    - Web Development
    - Agency
- title: Dovetail
  main_url: https://dovetailapp.com/
  url: https://dovetailapp.com/
  featured: false
  categories:
    - Marketing
    - Technology
- title: The Bastion Bot
  main_url: https://bastionbot.org/
  url: https://bastionbot.org/
  description: Give awesome perks to your Discord server!
  featured: false
  categories:
    - Open Source
    - Technology
    - Documentation
    - Community
  built_by: Sankarsan Kampa
  built_by_url: https://traction.one
- title: Smakosh
  main_url: https://smakosh.com/
  url: https://smakosh.com/
  source_url: https://github.com/smakosh/smakosh.com
  featured: false
  categories:
    - Portfolio
    - Web Development
- title: WebGazer
  main_url: https://www.webgazer.io/
  url: https://www.webgazer.io/
  featured: false
  categories:
    - Marketing
    - Web Development
    - Technology
- title: Joe Seifi's Blog
  main_url: http://seifi.org/
  url: http://seifi.org/
  featured: false
  categories:
    - Portfolio
    - Web Development
    - Blog
- title: LekoArts — Graphic Designer & Front-End Developer
  main_url: https://www.lekoarts.de
  url: https://www.lekoarts.de
  source_url: https://github.com/LekoArts/portfolio
  featured: false
  built_by: LekoArts
  built_by_url: https://github.com/LekoArts
  description: >-
    Hi, I'm Lennart — a self-taught and passionate graphic/web designer &
    frontend developer based in Darmstadt, Germany. I love it to realize complex
    projects in a creative manner and face new challenges. Since 6 years I do
    graphic design, my love for frontend development came up 3 years ago. I
    enjoy acquiring new skills and cementing this knowledge by writing blogposts
    and creating tutorials.
  categories:
    - Portfolio
    - Blog
    - Design
    - Web Development
    - Freelance
    - Open Source
- title: 杨二小的博客
  main_url: https://blog.yangerxiao.com/
  url: https://blog.yangerxiao.com/
  source_url: https://github.com/zerosoul/blog.yangerxiao.com
  featured: false
  categories:
    - Blog
    - Portfolio
- title: MOTTO x MOTTO
  main_url: https://mottox2.com
  url: https://mottox2.com
  source_url: https://github.com/mottox2/website
  description: Web developer / UI Designer in Tokyo Japan.
  featured: false
  categories:
    - Blog
    - Portfolio
  built_by: mottox2
  built_by_url: https://mottox2.com
- title: Pride of the Meadows
  main_url: https://www.prideofthemeadows.com/
  url: https://www.prideofthemeadows.com/
  featured: false
  categories:
    - E-commerce
    - Food
    - Blog
  built_by: Caldera Digital
  built_by_url: https://www.calderadigital.com/
- title: Michael Uloth
  main_url: https://www.michaeluloth.com
  url: https://www.michaeluloth.com
  featured: false
  description: Michael Uloth is a web developer, opera singer, and the creator of Up and Running Tutorials.
  categories:
    - Portfolio
    - Web Development
    - Music
  built_by: Michael Uloth
  built_by_url: https://www.michaeluloth.com
- title: Spacetime
  main_url: https://www.heyspacetime.com/
  url: https://www.heyspacetime.com/
  featured: false
  description: >-
    Spacetime is a Dallas-based digital experience agency specializing in web,
    app, startup, and digital experience creation.
  categories:
    - Marketing
    - Portfolio
    - Agency
  built_by: Spacetime
  built_by_url: https://www.heyspacetime.com/
- title: Eric Jinks
  main_url: https://ericjinks.com/
  url: https://ericjinks.com/
  featured: false
  description: Software engineer / web developer from the Gold Coast, Australia.
  categories:
    - Portfolio
    - Blog
    - Web Development
    - Technology
  built_by: Eric Jinks
  built_by_url: https://ericjinks.com/
- title: GaiAma - We are wildlife
  main_url: https://www.gaiama.org/
  url: https://www.gaiama.org/
  featured: false
  description: >-
    We founded the GaiAma conservation organization to protect wildlife in Perú
    and to create an example of a permaculture neighborhood, living
    symbiotically with the forest - because reforestation is just the beginning
  categories:
    - Nonprofit
    - Marketing
    - Blog
  source_url: https://github.com/GaiAma/gaiama.org
  built_by: GaiAma
  built_by_url: https://www.gaiama.org/
- title: Healthcare Logic
  main_url: https://www.healthcarelogic.com/
  url: https://www.healthcarelogic.com/
  featured: false
  description: >-
    Revolutionary technology that empowers clinical and managerial leaders to
    collaborate with clarity.
  categories:
    - Marketing
    - Healthcare
    - Technology
  built_by: Thrive
  built_by_url: https://thriveweb.com.au/
- title: Papergov
  main_url: https://papergov.com/
  url: https://papergov.com/
  featured: false
  description: Manage all your government services in a single place
  categories:
    - Directory
    - Government
    - Technology
  source_url: https://github.com/WeOpenly/localgov.fyi
  built_by: Openly Technologies
  built_by_url: https://papergov.com/about/
- title: Kata.ai Documentation
  main_url: https://docs.kata.ai/
  url: https://docs.kata.ai/
  source_url: https://github.com/kata-ai/kata-platform-docs
  featured: false
  description: >-
    Documentation website for the Kata Platform, an all-in-one platform for
    building chatbots using AI technologies.
  categories:
    - Documentation
    - Technology
- title: goalgetters
  main_url: https://goalgetters.space/
  url: https://goalgetters.space/
  featured: false
  description: >-
    goalgetters is a source of inspiration for people who want to change their
    career. We offer articles, success stories and expert interviews on how to
    find a new passion and how to implement change.
  categories:
    - Blog
    - Education
  built_by: Stephanie Langers (content), Adrian Wenke (development)
  built_by_url: https://twitter.com/AdrianWenke
- title: StatusHub - Easy to use Hosted Status Page Service
  main_url: https://statushub.com/
  url: https://statushub.com/
  featured: false
  description: >-
    Set up your very own service status page in minutes with StatusHub. Allow
    customers to subscribe to be updated automatically.
  categories:
    - Technology
    - Marketing
  built_by: Bejamas
  built_by_url: https://bejamas.io/
- title: Mambu
  main_url: https://www.mambu.com/
  url: https://www.mambu.com/
  featured: false
  description: >-
    Mambu is the cloud platform for banking and lending businesses that
    puts customer relationships first.
  categories:
    - Technology
    - Finance
  built_by: Bejamas
  built_by_url: https://bejamas.io/
- title: Avenues
  main_url: https://www.avenues.org
  url: https://www.avenues.org
  featured: false
  description: >-
    One school with many campuses, providing transformative,
    world-focused learning experiences to students around the globe
  categories:
    - Education
  built_by: Bejamas
  built_by_url: https://bejamas.io/
- title: Multicoin Capital
  main_url: https://multicoin.capital
  url: https://multicoin.capital
  featured: false
  description: >-
    Multicoin Capital is a thesis-driven investment firm that
    invests in cryptocurrencies, tokens, and blockchain
    companies reshaping trillion-dollar markets.
  categories:
    - Technology
    - Finance
  built_by: Bejamas
  built_by_url: https://bejamas.io/
- title: Argent
  main_url: https://www.argent.xyz/
  url: https://www.argent.xyz/
  featured: false
  description: Argent is the simplest and safest Ethereum wallet for DeFi.
  categories:
    - Technology
    - Finance
  built_by: Bejamas
  built_by_url: https://bejamas.io/
- title: Meet Flo
  main_url: https://meetflo.com/
  url: https://meetflo.com/
  featured: false
  description: >-
    The Flo by Moen Smart Water Shutoff is a comprehensive
    water monitoringand shut-off system with leak detection
    and proactive leak prevention technologies.
  categories:
    - E-commerce
  built_by: Bejamas
  built_by_url: https://bejamas.io/
- title: Matthias Kretschmann Portfolio
  main_url: https://matthiaskretschmann.com/
  url: https://matthiaskretschmann.com/
  source_url: https://github.com/kremalicious/portfolio
  featured: false
  description: Portfolio of designer & developer Matthias Kretschmann.
  categories:
    - Portfolio
    - Web Development
  built_by: Matthias Kretschmann
  built_by_url: https://matthiaskretschmann.com/
- title: Iron Cove Solutions
  main_url: https://ironcovesolutions.com/
  url: https://ironcovesolutions.com/
  description: >-
    Iron Cove Solutions is a cloud based consulting firm. We help companies
    deliver a return on cloud usage by applying best practices
  categories:
    - Technology
    - Web Development
  built_by: Iron Cove Solutions
  built_by_url: https://ironcovesolutions.com/
  featured: false
- title: Moetez Chaabene Portfolio / Blog
  main_url: https://moetez.me/
  url: https://moetez.me/
  source_url: https://github.com/moetezch/moetez.me
  featured: false
  description: Portfolio of Moetez Chaabene
  categories:
    - Portfolio
    - Web Development
    - Blog
  built_by: Moetez Chaabene
  built_by_url: https://twitter.com/moetezch
- title: Nikita
  description: >-
    Automation of system deployments in Node.js for applications and
    infrastructures.
  main_url: https://nikita.js.org/
  url: https://nikita.js.org/
  source_url: https://github.com/adaltas/node-nikita
  categories:
    - Documentation
    - Open Source
    - Technology
  built_by: Adaltas
  built_by_url: https://www.adaltas.com
  featured: false
- title: Gourav Sood Blog & Portfolio
  main_url: https://www.gouravsood.com/
  url: https://www.gouravsood.com/
  featured: false
  categories:
    - Blog
    - Portfolio
  built_by: Gourav Sood
  built_by_url: https://www.gouravsood.com/
- title: Jonas Tebbe Portfolio
  description: |
    Hey, I’m Jonas and I create digital products.
  main_url: https://jonastebbe.com
  url: https://jonastebbe.com
  categories:
    - Portfolio
  built_by: Jonas Tebbe
  built_by_url: https://twitter.com/jonastebbe
  featured: false
- title: Parker Sarsfield
  description: |
    I'm Parker, a software engineer.
  main_url: https://sarsfield.io
  url: https://sarsfield.io
  categories:
    - Blog
    - Portfolio
  built_by: Parker Sarsfield
  built_by_url: https://sarsfield.io
- title: Frontend web development with Greg
  description: |
    JavaScript, GatsbyJS, ReactJS, CSS in JS... Let's learn some stuff together.
  main_url: https://dev.greglobinski.com
  url: https://dev.greglobinski.com
  categories:
    - Blog
    - Web Development
  built_by: Greg Lobinski
  built_by_url: https://github.com/greglobinski
- title: Insomnia
  description: |
    Desktop HTTP and GraphQL client for developers
  main_url: https://insomnia.rest/
  url: https://insomnia.rest/
  categories:
    - Blog
  built_by: Gregory Schier
  built_by_url: https://schier.co
  featured: false
- title: Timeline Theme Portfolio
  description: |
    I'm Aman Mittal, a software developer.
  main_url: https://amanhimself.dev/
  url: https://amanhimself.dev/
  categories:
    - Web Development
    - Portfolio
  built_by: Aman Mittal
  built_by_url: https://amanhimself.dev/
- title: janosh.dev
  description: >
    Janosh Riebesell's blog. Writes about physics, machine learning, sustainability
    and web development. Site is fully responsive and has fluid typography. Built with
    MDX (for interactive content), styled-components (for design), KaTeX (for math),
    gatsby-remark-vscode (for syntax highlighting), Disqus (for reader comments),
    Algolia (for search), react-spring (for animations).
  main_url: https://janosh.dev
  url: https://janosh.dev
  source_url: https://github.com/janosh/blog
  categories:
    - Portfolio
    - Blog
    - Science
    - Photography
    - Travel
  built_by: Janosh Riebesell
  built_by_url: https://janosh.dev
  featured: false
- title: Ocean artUp
  description: >
    Science outreach site built using styled-components and Contentful. Ocean artUp
    is a research project funded by an Advanced Grant of the European Research
    Council (ERC) to explore the possible benefits of artificial upwelling, i.e.
    pumping nutrient-rich deep water to the ocean’s sunlit surface layer. Potential
    benefits include increased bioactivity and CO2 sequestration.
  main_url: https://ocean-artup.eu
  url: https://ocean-artup.eu
  source_url: https://github.com/janosh/ocean-artup
  categories:
    - Science
    - Education
    - Blog
  built_by: Janosh Riebesell
  built_by_url: https://janosh.dev
  featured: false
- title: Studenten bilden Schüler
  description: >
    Studenten bilden Schüler e.V. is a German student-run nonprofit initiative that aims to
    contribute to more equal educational opportunities by providing free tutoring to refugees
    and children from underprivileged families. The site is built with styled-components,
    Contentful, CSS grid, fluid typography, Algolia search.
  main_url: https://studenten-bilden-schueler.de
  url: https://studenten-bilden-schueler.de
  source_url: https://github.com/StudentenBildenSchueler/homepage
  categories:
    - Education
    - Nonprofit
    - Blog
  built_by: Janosh Riebesell
  built_by_url: https://janosh.dev
  featured: false
- title: Ryan Fitzgerald
  description: |
    Personal portfolio and blog for Ryan Fitzgerald
  main_url: https://ryanfitzgerald.ca/
  url: https://ryanfitzgerald.ca/
  categories:
    - Web Development
    - Portfolio
  built_by: Ryan Fitzgerald
  built_by_url: https://github.com/RyanFitzgerald
  featured: false
- title: Kaizen
  description: |
    Content Marketing, PR & SEO Agency in London
  main_url: https://www.kaizen.co.uk/
  url: https://www.kaizen.co.uk/
  categories:
    - Agency
    - Blog
    - Design
    - Web Development
    - SEO
  built_by: Bogdan Stanciu
  built_by_url: https://github.com/b0gd4n
  featured: false
- title: HackerOne Platform Documentation
  description: |
    HackerOne's Product Documentation Center!
  url: https://docs.hackerone.com/
  main_url: https://docs.hackerone.com/
  categories:
    - Documentation
    - Security
  featured: false
- title: Mux Video
  description: |
    API to video hosting and streaming
  main_url: https://mux.com/
  url: https://mux.com/
  categories:
    - Video
    - API
  featured: false
- title: Swapcard
  description: >
    The easiest way for event organizers to instantly connect people, build a
    community of attendees and exhibitors, and increase revenue over time
  main_url: https://www.swapcard.com/
  url: https://www.swapcard.com/
  categories:
    - Event
    - Community
    - Marketing
  built_by: Swapcard
  built_by_url: https://www.swapcard.com/
  featured: false
- title: Kalix
  description: >
    Kalix is perfect for healthcare professionals starting out in private
    practice, to those with an established clinic.
  main_url: https://www.kalixhealth.com/
  url: https://www.kalixhealth.com/
  categories:
    - Healthcare
  featured: false
- title: Bad Credit Loans
  description: |
    Get the funds you need, from $250-$5,000
  main_url: https://www.creditloan.com/
  url: https://www.creditloan.com/
  categories:
    - Finance
  featured: false
- title: Financial Center
  description: >
    Member-owned, not-for-profit, co-operative whose members receive financial
    benefits in the form of lower loan rates, higher savings rates, and lower
    fees than banks.
  main_url: https://fcfcu.com/
  url: https://fcfcu.com/
  categories:
    - Finance
    - Nonprofit
    - Business
    - Education
  built_by: https://fcfcu.com/
  built_by_url: https://fcfcu.com/
  featured: false
- title: Office of Institutional Research and Assessment
  description: |
    Good Data, Good Decisions
  main_url: http://oira.ua.edu/
  url: http://oira.ua.edu/
  categories:
    - Data
  featured: false
- title: The Telegraph Premium
  description: |
    Exclusive stories from award-winning journalists
  main_url: https://premium.telegraph.co.uk/
  url: https://premium.telegraph.co.uk/
  categories:
    - Media
  featured: false
- title: html2canvas
  description: |
    Screenshots with JavaScript
  main_url: http://html2canvas.hertzen.com/
  url: http://html2canvas.hertzen.com/
  source_url: https://github.com/niklasvh/html2canvas/tree/master/www
  categories:
    - JavaScript
    - Documentation
  built_by: Niklas von Hertzen
  built_by_url: http://hertzen.com/
  featured: false
- title: Half Electronics
  description: |
    Personal website
  main_url: https://www.halfelectronic.com/
  url: https://www.halfelectronic.com/
  categories:
    - Blog
  built_by: Fernando Poumian
  built_by_url: https://github.com/fpoumian/halfelectronic.com
  featured: false
- title: Frithir Software Development
  main_url: https://frithir.com/
  url: https://frithir.com/
  featured: false
  description: I DRINK COFFEE, WRITE CODE AND IMPROVE MY DEVELOPMENT SKILLS EVERY DAY.
  categories:
    - Design
    - Web Development
  built_by: Frithir
  built_by_url: https://Frithir.com/
- title: Unow
  main_url: https://www.unow.fr/
  url: https://www.unow.fr/
  categories:
    - Education
    - Marketing
  featured: false
- title: Peter Hironaka
  description: |
    Freelance Web Developer based in Los Angeles.
  main_url: https://peterhironaka.com/
  url: https://peterhironaka.com/
  categories:
    - Portfolio
    - Web Development
  built_by: Peter Hironaka
  built_by_url: https://github.com/PHironaka
  featured: false
- title: Michael McQuade
  description: |
    Personal website and blog for Michael McQuade
  main_url: https://giraffesyo.io
  url: https://giraffesyo.io
  categories:
    - Blog
  built_by: Michael McQuade
  built_by_url: https://github.com/giraffesyo
  featured: false
- title: Haacht Brewery
  description: |
    Corporate website for Haacht Brewery. Designed and Developed by Gafas.
  main_url: https://haacht.com/en/
  url: https://haacht.com
  categories:
    - Marketing
  built_by: Gafas
  built_by_url: https://gafas.be
  featured: false
- title: StoutLabs
  description: |
    Portfolio of Daniel Stout, freelance developer in East Tennessee.
  main_url: https://www.stoutlabs.com/
  url: https://www.stoutlabs.com/
  categories:
    - Web Development
    - Portfolio
  built_by: Daniel Stout
  built_by_url: https://github.com/stoutlabs
  featured: false
- title: Chicago Ticket Outcomes By Neighborhood
  description: |
    ProPublica data visualization of traffic ticket court outcomes
  categories:
    - Media
    - Nonprofit
  url: >-
    https://projects.propublica.org/graphics/il/il-city-sticker-tickets-maps/ticket-status/?initialWidth=782
  main_url: >-
    https://projects.propublica.org/graphics/il/il-city-sticker-tickets-maps/ticket-status/?initialWidth=782
  built_by: David Eads
  built_by_url: https://github.com/eads
  featured: false
- title: Chicago South Side Traffic Ticketing rates
  description: |
    ProPublica data visualization of traffic ticket rates by community
  main_url: >-
    https://projects.propublica.org/graphics/il/il-city-sticker-tickets-maps/ticket-rate/?initialWidth=782
  url: >-
    https://projects.propublica.org/graphics/il/il-city-sticker-tickets-maps/ticket-rate/?initialWidth=782
  categories:
    - Media
    - Nonprofit
  built_by: David Eads
  built_by_url: https://github.com/eads
  featured: false
- title: Otsimo
  description: >
    Otsimo is a special education application for children with autism, down
    syndrome and other developmental disabilities.
  main_url: https://otsimo.com/en/
  url: https://otsimo.com/en/
  categories:
    - Blog
    - Education
  featured: false
- title: Matt Bagni Portfolio 2018
  description: >
    Mostly the result of playing with Gatsby and learning about react and
    graphql. Using the screenshot plugin to showcase the work done for my
    company in the last 2 years, and a good amount of other experiments.
  main_url: https://mattbag.github.io
  url: https://mattbag.github.io
  categories:
    - Portfolio
  featured: false
- title: Lisa Ye's Blog
  description: |
    Simple blog/portofolio for a fashion designer. Gatsby_v2 + Netlify cms
  main_url: https://lisaye.netlify.app/
  url: https://lisaye.netlify.app/
  categories:
    - Blog
    - Portfolio
  featured: false
- title: Artem Sapegin
  description: >
    Little homepage of Artem Sapegin, a frontend developer, passionate
    photographer, coffee drinker and crazy dogs’ owner.
  main_url: https://sapegin.me/
  url: https://sapegin.me/
  categories:
    - Portfolio
    - Open Source
    - Web Development
  built_by: Artem Sapegin
  built_by_url: https://github.com/sapegin
  featured: false
- title: SparkPost Developers
  main_url: https://developers.sparkpost.com/
  url: https://developers.sparkpost.com/
  source_url: https://github.com/SparkPost/developers.sparkpost.com
  categories:
    - Documentation
    - API
  featured: false
- title: Malik Browne Portfolio 2018
  description: >
    The portfolio blog of Malik Browne, a full-stack engineer, foodie, and avid
    blogger/YouTuber.
  main_url: https://www.malikbrowne.com/about
  url: https://www.malikbrowne.com
  categories:
    - Blog
    - Portfolio
  built_by: Malik Browne
  built_by_url: https://twitter.com/milkstarz
  featured: false
- title: Novatics
  description: |
    Digital products that inspire and make a difference
  main_url: https://www.novatics.com.br
  url: https://www.novatics.com.br
  categories:
    - Portfolio
    - Technology
    - Web Development
  built_by: Novatics
  built_by_url: https://github.com/Novatics
  featured: false
- title: Max McKinney
  description: >
    I’m a developer and designer with a focus in web technologies. I build cars
    on the side.
  main_url: https://maxmckinney.com/
  url: https://maxmckinney.com/
  categories:
    - Portfolio
    - Web Development
    - Design
  built_by: Max McKinney
  featured: false
- title: Stickyard
  description: |
    Make your React component sticky the easy way
  main_url: https://nihgwu.github.io/stickyard/
  url: https://nihgwu.github.io/stickyard/
  source_url: https://github.com/nihgwu/stickyard/tree/master/website
  categories:
    - Web Development
  built_by: Neo Nie
  featured: false
- title: Agata Milik
  description: |
    Website of a Polish psychologist/psychotherapist based in Gdańsk, Poland.
  main_url: https://agatamilik.pl
  url: https://agatamilik.pl
  categories:
    - Marketing
    - Healthcare
  built_by: Piotr Fedorczyk
  built_by_url: https://piotrf.pl
  featured: false
- title: WebPurple
  main_url: https://www.webpurple.net/
  url: https://www.webpurple.net/
  source_url: https://github.com/WebPurple/site
  description: >-
    Site of local (Russia, Ryazan) frontend community. Main purpose is to show
    info about meetups and keep blog.
  categories:
    - Nonprofit
    - Web Development
    - Community
    - Blog
    - Open Source
  built_by: Nikita Kirsanov
  built_by_url: https://twitter.com/kitos_kirsanov
  featured: false
- title: Papertrail.io
  description: |
    Inspection Management for the 21st Century
  main_url: https://www.papertrail.io/
  url: https://www.papertrail.io/
  categories:
    - Marketing
    - Technology
  built_by: Papertrail.io
  built_by_url: https://www.papertrail.io
  featured: false
- title: Matt Ferderer
  main_url: https://mattferderer.com
  url: https://mattferderer.com
  source_url: https://github.com/mattferderer/gatsbyblog
  description: >
    A blog built with Gatsby that discusses web related tech
    such as JavaScript, .NET, Blazor & security.
  categories:
    - Blog
    - Web Development
  built_by: Matt Ferderer
  built_by_url: https://twitter.com/mattferderer
  featured: false
- title: Sahyadri Open Source Community
  main_url: https://sosc.org.in
  url: https://sosc.org.in
  source_url: https://github.com/haxzie/sosc-website
  description: >
    Official website of Sahyadri Open Source Community for community blog, event
    details and members info.
  categories:
    - Blog
    - Community
    - Open Source
  built_by: Musthaq Ahamad
  built_by_url: https://github.com/haxzie
  featured: false
- title: Tech Confessions
  main_url: https://confessions.tech
  url: https://confessions.tech
  source_url: https://github.com/JonathanSpeek/tech-confessions
  description: A guilt-free place for us to confess our tech sins \U0001F64F\n
  categories:
    - Community
    - Open Source
  built_by: Jonathan Speek
  built_by_url: https://speek.design
  featured: false
- title: Thibault Maekelbergh
  main_url: https://thibmaek.com
  url: https://thibmaek.com
  source_url: https://github.com/thibmaek/thibmaek.github.io
  description: |
    A nice blog about development, Raspberry Pi, plants and probably records.
  categories:
    - Blog
    - Open Source
  built_by: Thibault Maekelbergh
  built_by_url: https://twitter.com/thibmaek
  featured: false
- title: LearnReact.design
  main_url: https://learnreact.design
  url: https://learnreact.design
  description: >
    React Essentials For Designers: A React course tailored for product
    designers, ux designers, ui designers.
  categories:
    - Blog
  built_by: Linton Ye
  built_by_url: https://twitter.com/lintonye
- title: Mega House Creative
  main_url: https://www.megahousecreative.com/
  url: https://www.megahousecreative.com/
  description: >
    Mega House Creative is a digital agency that provides unique goal-oriented
    web marketing solutions.
  categories:
    - Marketing
    - Agency
  built_by: Daniel Robinson
  featured: false
- title: Tobie Marier Robitaille - csc
  main_url: https://tobiemarierrobitaille.com/
  url: https://tobiemarierrobitaille.com/en/
  description: |
    Portfolio site for director of photography Tobie Marier Robitaille
  categories:
    - Portfolio
    - Gallery
  built_by: Mill3 Studio
  built_by_url: https://mill3.studio/en/
  featured: false
- title: Mahipat's Portfolio
  main_url: https://mojaave.com/
  url: https://mojaave.com
  source_url: https://github.com/mhjadav/mojaave
  description: >
    mojaave.com is Mahipat's portfolio, I have developed it using Gatsby v2 and
    Bootstrap, To get in touch with people looking for full-stack developer.
  categories:
    - Portfolio
    - Web Development
  built_by: Mahipat Jadav
  built_by_url: https://mojaave.com/
  featured: false
- title: Mintfort
  main_url: https://mintfort.com/
  url: https://mintfort.com/
  source_url: https://github.com/MintFort/mintfort.com
  description: >
    Mintfort, the first crypto-friendly bank account. Store and manage assets on
    the blockchain.
  categories:
    - Technology
    - Finance
  built_by: Axel Fuhrmann
  built_by_url: https://axelfuhrmann.com/
  featured: false
- title: React Native Explorer
  main_url: https://react-native-explorer.firebaseapp.com
  url: https://react-native-explorer.firebaseapp.com
  description: |
    Explorer React Native packages and examples effortlessly.
  categories:
    - Education
  featured: false
- title: 500Tech
  main_url: https://500tech.com/
  url: https://500tech.com/
  featured: false
  categories:
    - Web Development
    - Agency
    - Open Source
- title: eworld
  main_url: https://eworld.herokuapp.com/
  url: https://eworld.herokuapp.com/
  featured: false
  categories:
    - E-commerce
    - Technology
- title: It's a Date
  description: >
    It's a Date is a dating app that actually involves dating.
  main_url: https://www.itsadate.app/
  url: https://www.itsadate.app/
  featured: false
  categories:
    - App
    - Blog
- title: Node.js HBase
  description: >
    Asynchronous HBase client for NodeJs using REST.
  main_url: https://hbase.js.org/
  url: https://hbase.js.org/
  source_url: https://github.com/adaltas/node-hbase
  categories:
    - Documentation
    - Open Source
    - Technology
  built_by: David Worms
  built_by_url: http://www.adaltas.com
  featured: false
- title: Peter Kroyer - Web Design / Web Development
  main_url: https://www.peterkroyer.at/en/
  url: https://www.peterkroyer.at/en/
  description: >
    Freelance web designer / web developer based in Vienna, Austria (Wien, Österreich).
  categories:
    - Agency
    - Web Development
    - Design
    - Portfolio
    - Freelance
  built_by: Peter Kroyer
  built_by_url: https://www.peterkroyer.at/
  featured: false
- title: Geddski
  main_url: https://gedd.ski
  url: https://gedd.ski
  description: >
    frontend mastery blog - level up your UI game.
  categories:
    - Web Development
    - Education
    - Productivity
    - User Experience
  built_by: Dave Geddes
  built_by_url: https://twitter.com/geddski
  featured: false
- title: Rung
  main_url: https://rung.com.br/
  url: https://rung.com.br/
  description: >
    Rung alerts you about the exceptionalities of your personal and professional life.
  categories:
    - API
    - Technology
    - Travel
  featured: false
- title: Mokkapps
  main_url: https://www.mokkapps.de/
  url: https://www.mokkapps.de/
  source_url: https://github.com/mokkapps/website
  description: >
    Portfolio website from Michael Hoffmann. Passionate software developer with focus on web-based technologies.
  categories:
    - Blog
    - Portfolio
    - Web Development
    - Mobile Development
  featured: false
- title: Premier Octet
  main_url: https://www.premieroctet.com/
  url: https://www.premieroctet.com/
  description: >
    Premier Octet is a React-based agency
  categories:
    - Agency
    - Web Development
    - Mobile Development
  featured: false
- title: Thorium
  main_url: https://www.thoriumsim.com/
  url: https://www.thoriumsim.com/
  source_url: https://github.com/thorium-sim/thoriumsim.com
  description: >
    Thorium - Open-source Starship Simulator Controls for Live Action Role Play
  built_by: Alex Anderson
  built_by_url: https://twitter.com/ralex1993
  categories:
    - Blog
    - Portfolio
    - Documentation
    - Marketing
    - Education
    - Entertainment
    - Open Source
    - Web Development
  featured: false
- title: Cameron Maske
  main_url: https://www.cameronmaske.com/
  url: https://www.cameronmaske.com/courses/introduction-to-pytest/
  source_url: https://github.com/cameronmaske/cameronmaske.com-v2
  description: >
    The homepage of Cameron Maske, a freelance full-stack developer, who is currently working on a free pytest video course
  categories:
    - Education
    - Video
    - Portfolio
    - Freelance
  featured: false
- title: Mike's Remote List
  main_url: https://www.mikesremotelist.com
  url: https://www.mikesremotelist.com
  description: >
    A list of remote jobs, updated throughout the day. Built on Gatsby v1 and powered by Contentful, Google Sheets, string and sticky tape.
  categories:
    - Marketing
  featured: false
- title: Madvoid
  main_url: https://madvoid.com/
  url: https://madvoid.com/screenshot/
  featured: false
  description: >
    Madvoid is a team of expert developers dedicated to creating simple, clear, usable and blazing fast web and mobile apps.
    We are coders that help companies and agencies to create social & interactive experiences.
    This includes full-stack development using React, WebGL, Static Site Generators, Ruby On Rails, Phoenix, GraphQL, Chatbots, CI / CD, Docker and more!
  categories:
    - Portfolio
    - Technology
    - Web Development
    - Agency
    - Marketing
  built_by: Jean-Paul Bonnetouche
  built_by_url: https://twitter.com/_jpb
- title: MOMNOTEBOOK.COM
  description: >
    Sharing knowledge and experiences that make childhood and motherhood rich, vibrant and healthy.
  main_url: https://momnotebook.com/
  url: https://momnotebook.com/
  featured: false
  built_by: Aleksander Hansson
  built_by_url: https://www.linkedin.com/in/aleksanderhansson/
  categories:
    - Blog
- title: Pirate Studios
  description: >
    Reinventing music studios with 24/7 self service rehearsal, DJ & production rooms available around the world.
  main_url: https://www.piratestudios.co
  url: https://www.piratestudios.co
  featured: false
  built_by: The Pirate Studios team
  built_by_url: https://github.com/piratestudios/
  categories:
    - Music
- title: Aurora EOS
  main_url: https://www.auroraeos.com/
  url: https://www.auroraeos.com/
  featured: false
  categories:
    - Finance
    - Marketing
    - Blog
  built_by: Corey Ward
  built_by_url: http://www.coreyward.me/
- title: MadeComfy
  main_url: https://madecomfy.com.au/
  url: https://madecomfy.com.au/
  description: >
    Short term rental management startup, using Contentful + Gatsby + CircleCI
  featured: false
  categories:
    - Travel
  built_by: Lucas Vilela
  built_by_url: https://madecomfy.com.au/
- title: Tiger Facility Services
  description: >
    Tiger Facility Services combines facility management expertise with state of the art software to offer a sustainable and customer oriented cleaning and facility service.
  main_url: https://www.tigerfacilityservices.com/de-en/
  url: https://www.tigerfacilityservices.com/de-en/
  featured: false
  categories:
    - Marketing
- title: Luciano Mammino's blog
  description: >
    Tech & programming blog of Luciano Mammino a.k.a. "loige", Full-Stack Web Developer and International Speaker
  main_url: https://loige.co
  url: https://loige.co
  featured: false
  categories:
    - Blog
    - Web Development
  built_by: Luciano Mammino
  built_by_url: https://loige.co
- title: Wire • Secure collaboration platform
  description: >
    Corporate website of Wire, an open source, end-to-end encrypted collaboration platform
  main_url: https://wire.com
  url: https://wire.com
  featured: false
  categories:
    - Open Source
    - Productivity
    - Technology
    - Blog
    - App
  built_by: Wire team
  built_by_url: https://github.com/orgs/wireapp/people
- title: J. Patrick Raftery
  main_url: https://www.jpatrickraftery.com
  url: https://www.jpatrickraftery.com
  description: J. Patrick Raftery is an opera singer and voice teacher based in Vancouver, BC.
  categories:
    - Portfolio
    - Music
  built_by: Michael Uloth
  built_by_url: https://www.michaeluloth.com
  featured: false
- title: Aria Umezawa
  main_url: https://www.ariaumezawa.com
  url: https://www.ariaumezawa.com
  description: Aria Umezawa is a director, producer, and writer currently based in San Francisco. Site designed by Stephen Bell.
  categories:
    - Portfolio
    - Music
    - Entertainment
  built_by: Michael Uloth
  built_by_url: https://www.michaeluloth.com
  featured: false
- title: Pomegranate Opera
  main_url: https://pomegranateopera.netlify.app
  url: https://pomegranateopera.netlify.app
  description: Pomegranate Opera is a lesbian opera written by Amanda Hale & Kye Marshall. Site designed by Stephen Bell.
  categories:
    - Gallery
    - Music
  built_by: Michael Uloth
  built_by_url: https://www.michaeluloth.com
  featured: false
- title: Daniel Cabena
  main_url: https://www.danielcabena.com
  url: https://www.danielcabena.com
  description: Daniel Cabena is a Canadian countertenor highly regarded in both Canada and Europe for prize-winning performances ranging from baroque to contemporary repertoire. Site designed by Stephen Bell.
  categories:
    - Portfolio
    - Music
  built_by: Michael Uloth
  built_by_url: https://www.michaeluloth.com
  featured: false
- title: Artist.Center
  main_url: https://artistcenter.netlify.app
  url: https://artistcenter.netlify.app
  description: The marketing page for Artist.Center, a soon-to-launch platform designed to connect opera singers to opera companies. Site designed by Stephen Bell.
  categories:
    - Music
  built_by: Michael Uloth
  built_by_url: https://www.michaeluloth.com
  featured: false
- title: DG Volo & Company
  main_url: https://www.dgvolo.com
  url: https://www.dgvolo.com
  description: DG Volo & Company is a Toronto-based investment consultancy. Site designed by Stephen Bell.
  categories:
    - Finance
  built_by: Michael Uloth
  built_by_url: https://www.michaeluloth.com
  featured: false
- title: Shawna Lucey
  main_url: https://www.shawnalucey.com
  url: https://www.shawnalucey.com
  description: Shawna Lucey is an American theater and opera director based in New York City. Site designed by Stephen Bell.
  categories:
    - Portfolio
    - Music
    - Entertainment
  built_by: Michael Uloth
  built_by_url: https://www.michaeluloth.com
  featured: false
- title: Leyan Lo
  main_url: https://www.leyanlo.com
  url: https://www.leyanlo.com
  description: >
    Leyan Lo’s personal website
  categories:
    - Portfolio
  built_by: Leyan Lo
  built_by_url: https://www.leyanlo.com
  featured: false
- title: Hawaii National Bank
  url: https://hawaiinational.bank
  main_url: https://hawaiinational.bank
  description: Hawaii National Bank's highly personalized service has helped loyal customers & locally owned businesses achieve their financial dreams for over 50 years.
  categories:
    - Finance
  built_by: Wall-to-Wall Studios
  built_by_url: https://walltowall.com
  featured: false
- title: Coletiv
  url: https://coletiv.com
  main_url: https://coletiv.com
  description: Coletiv teams up with companies of all sizes to design, develop & launch digital products for iOS, Android & the Web.
  categories:
    - Technology
    - Agency
    - Web Development
  built_by: Coletiv
  built_by_url: https://coletiv.com
  featured: false
- title: Gold Edge Training
  url: https://www.goldedgetraining.co.uk
  main_url: https://www.goldedgetraining.co.uk
  description: >
    AAT approved online distance learning accountancy training provider. Branded landing page / mini brochure promoting competitor differentiators, student testimonials, offers, service benefits and features. Designed to both inform potential students and encourage visits to company e-commerce site or direct company contact.
  categories:
    - Education
    - Learning
    - Landing Page
    - Business
    - Finance
  built_by: Leo Furze-Waddock
  built_by_url: https://www.linkedin.com/in/lfurzewaddock
- title: Gatsby Manor
  description: >
    We build themes for gatsby. We have themes for all projects including personal,
    portfolio, e-commerce, landing pages and more. We also run an in-house
    web dev and design studio. If you cannot find what you want, we can build it for you!
    Email us at gatsbymanor@gmail.com with questions.
  main_url: https://www.gatsbymanor.com
  url: https://www.gatsbymanor.com
  source_url: https://github.com/gatsbymanor
  categories:
    - Web Development
    - Agency
    - Technology
    - Freelance
  built_by: Steven Natera
  built_by_url: https://stevennatera.com
- title: Ema Suriano's Portfolio
  main_url: https://emasuriano.com/
  url: https://emasuriano.com/
  description: >
    Ema Suriano's portfolio to display information about him, his projects and what he's writing about.
  categories:
    - Portfolio
    - Technology
    - Web Development
  built_by: Ema Suriano
  built_by_url: https://emasuriano.com/
  featured: false
- title: Luan Orlandi
  main_url: https://luanorlandi.github.io
  url: https://luanorlandi.github.io
  source_url: https://github.com/luanorlandi/luanorlandi.github.io
  description: >
    Luan Orlandi's personal website. Brazilian web developer, enthusiast in React and Gatsby.
  categories:
    - Blog
    - Portfolio
    - Web Development
  built_by: Luan Orlandi
  built_by_url: https://github.com/luanorlandi
- title: Mobius Labs
  main_url: https://mobius.ml
  url: https://mobius.ml
  description: >
    Mobius Labs landing page, a Start-up working on Computer Vision
  categories:
    - Landing Page
    - Marketing
    - Technology
  built_by: sktt
  built_by_url: https://github.com/sktt
- title: EZAgrar
  main_url: https://www.ezagrar.at/en/
  url: https://www.ezagrar.at/en/
  description: >
    EZAgrar.at is the homepage of the biggest agricultural machinery dealership in Austria. In total 8 pages will be built for this client reusing a lot of components between them.
  categories:
    - E-commerce
    - Marketing
  built_by: MangoART
  built_by_url: https://www.mangoart.at
  featured: false
- title: OAsome blog
  main_url: https://oasome.blog/
  url: https://oasome.blog/
  source_url: https://github.com/oorestisime/oasome
  description: >
    Paris-based Cypriot adventurers. A and O. Lovers of life and travel. Want to get a glimpse of the OAsome world?
  categories:
    - Blog
    - Photography
    - Travel
  built_by: Orestis Ioannou
  featured: false
- title: Brittany Chiang
  main_url: https://brittanychiang.com/
  url: https://brittanychiang.com/
  source_url: https://github.com/bchiang7/v4
  description: >
    Personal website and portfolio of Brittany Chiang built with Gatsby v2
  categories:
    - Portfolio
  built_by: Brittany Chiang
  built_by_url: https://github.com/bchiang7
  featured: false
- title: Fitekran
  description: >
    One of the most visited Turkish blogs about health, sports and healthy lifestyle, that has been rebuilt with Gatsby v2 using WordPress.
  main_url: https://www.fitekran.com
  url: https://www.fitekran.com
  categories:
    - Science
    - Healthcare
    - Blog
  built_by: Burak Tokak
  built_by_url: https://www.buraktokak.com
- title: Serverless
  main_url: https://serverless.com
  url: https://serverless.com
  description: >
    Serverless.com – Build web, mobile and IoT applications with serverless architectures using AWS Lambda, Azure Functions, Google CloudFunctions & more!
  categories:
    - Technology
    - Web Development
  built_by: Codebrahma
  built_by_url: https://codebrahma.com
  featured: false
- title: Dive Bell
  main_url: https://divebell.band/
  url: https://divebell.band/
  description: >
    Simple site for a band to list shows dates and videos (499 on lighthouse)
  categories:
    - Music
  built_by: Matt Bagni
  built_by_url: https://mattbag.github.io
  featured: false
- title: Mayer Media Co.
  main_url: https://mayermediaco.com/
  url: https://mayermediaco.com/
  description: >
    Freelance Web Development and Digital Marketing
  categories:
    - Web Development
    - Marketing
    - Blog
  source_url: https://github.com/MayerMediaCo/MayerMediaCo2.0
  built_by: Danny Mayer
  built_by_url: https://twitter.com/mayermediaco
  featured: false
- title: Jan Czizikow Portfolio
  main_url: https://www.janczizikow.com/
  url: https://www.janczizikow.com/
  source_url: https://github.com/janczizikow/janczizikow-portfolio
  description: >
    Simple personal portfolio site built with Gatsby
  categories:
    - Portfolio
    - Freelance
    - Web Development
  built_by: Jan Czizikow
  built_by_url: https://github.com/janczizikow
- title: Carbon Design Systems
  main_url: http://www.carbondesignsystem.com/
  url: http://www.carbondesignsystem.com/
  description: >
    The Carbon Design System is integrating the new IBM Design Ethos and Language. It represents a completely fresh approach to the design of all things at IBM.
  categories:
    - Design System
    - Documentation
  built_by: IBM
  built_by_url: https://www.ibm.com/
  featured: false
- title: Mozilla Mixed Reality
  main_url: https://mixedreality.mozilla.org/
  url: https://mixedreality.mozilla.org/
  description: >
    Virtual Reality for the free and open Web.
  categories:
    - Open Source
  built_by: Mozilla
  built_by_url: https://www.mozilla.org/
  featured: false
- title: Uniform Hudl Design System
  main_url: http://uniform.hudl.com/
  url: http://uniform.hudl.com/
  description: >
    A single design system to ensure every interface feels like Hudl. From the colors we use to the size of our buttons and what those buttons say, Uniform has you covered. Check the guidelines, copy the code and get to building.
  categories:
    - Design System
    - Open Source
    - Design
  built_by: Hudl
  built_by_url: https://www.hudl.com/
- title: Subtle UI
  main_url: https://subtle-ui.netlify.app/
  url: https://subtle-ui.netlify.app/
  source_url: https://github.com/ryanwiemer/subtle-ui
  description: >
    A collection of clever yet understated user interactions found on the web.
  categories:
    - Web Development
    - Open Source
    - User Experience
  built_by: Ryan Wiemer
  built_by_url: https://www.ryanwiemer.com/
  featured: false
- title: developer.bitcoin.com
  main_url: https://developer.bitcoin.com/
  url: https://developer.bitcoin.com/
  description: >
    Bitbox based bitcoin.com developer platform and resources.
  categories:
    - Finance
  featured: false
- title: Barmej
  main_url: https://app.barmej.com/
  url: https://app.barmej.com/
  description: >
    An interactive platform to learn different programming languages in Arabic for FREE
  categories:
    - Education
    - Programming
    - Learning
  built_by: Obytes
  built_by_url: https://www.obytes.com/
  featured: false
- title: Emergence
  main_url: https://emcap.com/
  url: https://emcap.com/
  description: >
    Emergence is a top enterprise cloud venture capital firm. We fund early stage ventures focusing on enterprise & SaaS applications. Emergence is one of the top VC firms in Silicon Valley.
  categories:
    - Marketing
    - Blog
  built_by: Upstatement
  built_by_url: https://www.upstatement.com/
  featured: false
- title: FPVtips
  main_url: https://fpvtips.com
  url: https://fpvtips.com
  source_url: https://github.com/jumpalottahigh/fpvtips
  description: >
    FPVtips is all about bringing racing drone pilots closer together, and getting more people into the hobby!
  categories:
    - Community
    - Education
  built_by: Georgi Yanev
  built_by_url: https://twitter.com/jumpalottahigh
  featured: false
- title: Georgi Yanev
  main_url: https://blog.georgi-yanev.com/
  url: https://blog.georgi-yanev.com/
  source_url: https://github.com/jumpalottahigh/blog.georgi-yanev.com
  description: >
    I write articles about FPV quads (building and flying), web development, smart home automation, life-long learning and other topics from my personal experience.
  categories:
    - Blog
  built_by: Georgi Yanev
  built_by_url: https://twitter.com/jumpalottahigh
  featured: false
- title: Bear Archery
  main_url: https://beararchery.com/
  url: https://beararchery.com/
  categories:
    - E-commerce
    - Sports
  built_by: Escalade Sports
  built_by_url: https://www.escaladesports.com/
  featured: false
- title: "attn:"
  main_url: https://www.attn.com/
  url: https://www.attn.com/
  categories:
    - Media
    - Entertainment
  built_by: "attn:"
  built_by_url: https://www.attn.com/
  featured: false
- title: Mirror Conf
  description: >
    Mirror Conf is a conference designed to empower designers and frontend developers who have a thirst for knowledge and want to broaden their horizons.
  main_url: https://www.mirrorconf.com/
  url: https://www.mirrorconf.com/
  categories:
    - Conference
    - Design
    - Web Development
  featured: false
- title: Startarium
  main_url: https://www.startarium.ro
  url: https://www.startarium.ro
  description: >
    Free entrepreneurship educational portal with more than 20000 users, hundreds of resources, crowdfunding, mentoring and investor pitching events facilitated.
  categories:
    - Education
    - Nonprofit
    - Entrepreneurship
  built_by: Cezar Neaga
  built_by_url: https://twitter.com/cezarneaga
  featured: false
- title: Microlink
  main_url: https://microlink.io/
  url: https://microlink.io/
  description: >
    Extract structured data from any website.
  categories:
    - Web Development
    - API
  built_by: Kiko Beats
  built_by_url: https://kikobeats.com/
  featured: false
- title: Kevin Legrand
  url: https://k-legrand.com
  main_url: https://k-legrand.com
  source_url: https://github.com/Manoz/k-legrand.com
  description: >
    Personal website and blog built with love with Gatsby v2
  categories:
    - Blog
    - Portfolio
    - Web Development
  built_by: Kevin Legrand
  built_by_url: https://k-legrand.com
  featured: false
- title: David James Portfolio
  main_url: https://dfjames.com/
  url: https://dfjames.com/
  source_url: https://github.com/daviddeejjames/dfjames-gatsby
  description: >
    Portfolio Site using GatsbyJS and headless WordPress
  categories:
    - WordPress
    - Portfolio
    - Blog
  built_by: David James
  built_by_url: https://twitter.com/daviddeejjames
- title: Hypertext Candy
  url: https://www.hypertextcandy.com/
  main_url: https://www.hypertextcandy.com/
  description: >
    Blog about web development. Laravel, Vue.js, etc.
  categories:
    - Blog
    - Web Development
  built_by: Masahiro Harada
  built_by_url: https://twitter.com/_Masahiro_H_
  featured: false
- title: Maxence Poutord's blog
  description: >
    Tech & programming blog of Maxence Poutord, Software Engineer, Serial Traveler and Public Speaker
  main_url: https://www.maxpou.fr
  url: https://www.maxpou.fr
  featured: false
  categories:
    - Blog
    - Web Development
  built_by: Maxence Poutord
  built_by_url: https://www.maxpou.fr
- title: The Noted Project
  url: https://thenotedproject.org
  main_url: https://thenotedproject.org
  source_url: https://github.com/ianbusko/the-noted-project
  description: >
    Website to showcase the ethnomusicology research for The Noted Project.
  categories:
    - Portfolio
    - Education
    - Gallery
  built_by: Ian Busko
  built_by_url: https://github.com/ianbusko
  featured: false
- title: People For Bikes
  url: https://2017.peopleforbikes.org/
  main_url: https://2017.peopleforbikes.org/
  categories:
    - Community
    - Sports
    - Gallery
    - Nonprofit
  built_by: PeopleForBikes
  built_by_url: https://peopleforbikes.org/about-us/who-we-are/staff/
  featured: false
- title: Wide Eye
  description: >
    Creative agency specializing in interactive design, web development, and digital communications.
  url: https://wideeye.co/
  main_url: https://wideeye.co/
  categories:
    - Design
    - Web Development
  built_by: Wide Eye
  built_by_url: https://wideeye.co/about-us/
  featured: false
- title: CodeSandbox
  description: >
    CodeSandbox is an online editor that helps you create web applications, from prototype to deployment.
  url: https://codesandbox.io/
  main_url: https://codesandbox.io/
  categories:
    - Web Development
  featured: false
- title: Marvel
  description: >
    The all-in-one platform powering design.
  url: https://marvelapp.com/
  main_url: https://marvelapp.com/
  categories:
    - Design
  featured: false
- title: Designcode.io
  description: >
    Learn to design and code React apps.
  url: https://designcode.io
  main_url: https://designcode.io
  categories:
    - Learning
  featured: false
- title: Happy Design
  description: >
    The Brand and Product Team Behind Happy Money
  url: https://design.happymoney.com/
  main_url: https://design.happymoney.com/
  categories:
    - Design
    - Finance
- title: Weihnachtsmarkt.ms
  description: >
    Explore the christmas market in Münster (Westf).
  url: https://weihnachtsmarkt.ms/
  main_url: https://weihnachtsmarkt.ms/
  source_url: https://github.com/codeformuenster/weihnachtsmarkt
  categories:
    - Gallery
    - Food
  built_by: Code for Münster during MSHACK18
  featured: false
- title: Code Championship
  description: >
    Competitive coding competitions for students from 3rd to 8th grade. Code is Sport.
  url: https://www.codechampionship.com
  main_url: https://www.codechampionship.com
  categories:
    - Learning
    - Education
    - Sports
  built_by: Abamath LLC
  built_by_url: https://www.abamath.com
  featured: false
- title: Wieden+Kennedy
  description: >
    Wieden+Kennedy is an independent, global creative company.
  categories:
    - Technology
    - Web Development
    - Agency
    - Marketing
  url: https://www.wk.com
  main_url: https://www.wk.com
  built_by: Wieden Kennedy
  built_by_url: https://www.wk.com/about/
  featured: false
- title: Testing JavaScript
  description: >
    This course will teach you the fundamentals of testing your JavaScript applications using eslint, Flow, Jest, and Cypress.
  url: https://testingjavascript.com/
  main_url: https://testingjavascript.com/
  categories:
    - Learning
    - Education
    - JavaScript
  built_by: Kent C. Dodds
  built_by_url: https://kentcdodds.com/
  featured: false
- title: Use Hooks
  description: >
    One new React Hook recipe every day.
  url: https://usehooks.com/
  main_url: https://usehooks.com/
  categories:
    - Learning
  built_by: Gabe Ragland
  built_by_url: https://twitter.com/gabe_ragland
  featured: false
- title: Ambassador
  url: https://www.getambassador.io
  main_url: https://www.getambassador.io
  description: >
    Open source, Kubernetes-native API Gateway for microservices built on Envoy.
  categories:
    - Open Source
    - Documentation
    - Technology
  built_by: Datawire
  built_by_url: https://www.datawire.io
  featured: false
- title: Clubhouse
  main_url: https://clubhouse.io
  url: https://clubhouse.io
  description: >
    The intuitive and powerful project management platform loved by software teams of all sizes. Built with Gatsby v2 and Prismic
  categories:
    - Technology
    - Blog
    - Productivity
    - Community
    - Design
    - Open Source
  built_by: Ueno.
  built_by_url: https://ueno.co
  featured: false
- title: Asian Art Collection
  url: http://artmuseum.princeton.edu/asian-art/
  main_url: http://artmuseum.princeton.edu/asian-art/
  description: >
    Princeton University has a branch dealing with state of art.They have showcased ore than 6,000 works of Asian art are presented alongside ongoing curatorial and scholarly research
  categories:
    - Marketing
  featured: false
- title: QHacks
  url: https://qhacks.io
  main_url: https://qhacks.io
  source_url: https://github.com/qhacks/qhacks-website
  description: >
    QHacks is Queen’s University’s annual hackathon! QHacks was founded in 2016 with a mission to advocate and incubate the tech community at Queen’s University and throughout Canada.
  categories:
    - Education
    - Technology
    - Podcast
  featured: false
- title: Tyler McGinnis
  url: https://tylermcginnis.com/
  main_url: https://tylermcginnis.com/
  description: >
    The linear, course based approach to learning web technologies.
  categories:
    - Education
    - Technology
    - Podcast
    - Web Development
  featured: false
- title: a11y with Lindsey
  url: https://www.a11ywithlindsey.com/
  main_url: https://www.a11ywithlindsey.com/
  source_url: https://github.com/lkopacz/a11y-with-lindsey
  description: >
    To help developers navigate accessibility jargon, write better code, and to empower them to make their Internet, Everyone's Internet.
  categories:
    - Education
    - Blog
    - Technology
  built_by: Lindsey Kopacz
  built_by_url: https://twitter.com/littlekope0903
  featured: false
- title: DEKEMA
  url: https://www.dekema.com/
  main_url: https://www.dekema.com/
  description: >
    Worldclass crafting: Furnace, fervor, fulfillment. Delivering highest demand for future craftsmanship. Built using Gatsby v2 and Prismic.
  categories:
    - Healthcare
    - Science
    - Technology
  built_by: Crisp Studio
  built_by_url: https://crisp.studio
  featured: false
- title: Ramón Chancay
  description: >-
    Front-end / Back-end Developer in Guayaquil Ecuador.
    Currently at Everymundo, previously at El Universo.
    I enjoy teaching and sharing what I know.
    I give professional advice to developers and companies.
    My wife and my children are everything in my life.
  main_url: https://ramonchancay.me/
  url: https://ramonchancay.me/
  source_url: https://github.com/devrchancay/personal-site
  featured: false
  categories:
    - Blog
    - Technology
    - Web Development
  built_by: Ramón Chancay
  built_by_url: https://ramonchancay.me/
- title: Acclimate Consulting
  main_url: https://www.acclimate.io/
  url: https://www.acclimate.io/
  description: >-
    Acclimate is a consulting firm that puts organizations back in control with data-driven strategies and full-stack applications.
  categories:
    - Technology
    - Consulting
  built_by: Andrew Wilson
  built_by_url: https://github.com/andwilson
  featured: false
- title: Flyright
  url: https://flyright.co/
  main_url: https://flyright.co/
  description: >-
    Flyright curates everything you need for international travel in one tidy place 💜
  categories:
    - Technology
    - App
  built_by: Ty Hopp
  built_by_url: https://github.com/tyhopp
  featured: false
- title: Vets Who Code
  url: https://vetswhocode.io/
  main_url: https://vetswhocode.io/
  description: >-
    VetsWhoCode is a non-profit organization dedicated to training military veterans & giving them the skills they need transition into tech careers.
  categories:
    - Technology
    - Nonprofit
  featured: false
- title: Patreon Blog
  url: https://blog.patreon.com/
  main_url: https://blog.patreon.com/
  description: >-
    Official blog of Patreon.com
  categories:
    - Blog
  featured: false
- title: Full Beaker
  url: https://fullbeaker.com/
  main_url: https://fullbeaker.com/
  description: >-
    Full Beaker provides independent advice online about careers and home ownership, and connect anyone who asks with companies that can help them.
  categories:
    - Consulting
  featured: false
- title: Citywide Holdup
  url: https://citywideholdup.org/
  main_url: https://citywideholdup.org/
  description: >-
    Citywide Holdup is an annual fundraising event held around early November in the city of Austin, TX hosted by the Texas Wranglers benefitting Easter Seals of Central Texas, a non-profit organization that provides exceptional services, education, outreach and advocacy so that people with disabilities can live, learn, work and play in our communities.
  categories:
    - Nonprofit
    - Event
  built_by: Cameron Rison
  built_by_url: https://github.com/killakam3084
  featured: false
- title: Dawn Labs
  url: https://dawnlabs.io
  main_url: https://dawnlabs.io
  description: >-
    Thoughtful products for inspired teams. With a holistic approach to engineering and design, we partner with startups and enterprises to build for the digital era.
  categories:
    - Technology
    - Agency
    - Web Development
  featured: false
- title: COOP by Ryder
  url: https://coop.com/
  main_url: https://coop.com/
  description: >
    COOP is a platform that connects fleet managers that have idle vehicles to businesses that are looking to rent vehicles. COOP simplifies the process and paperwork required to safely share vehicles between business owners.
  categories:
    - Marketing
  built_by: Crispin Porter Bogusky
  built_by_url: http://www.cpbgroup.com/
  featured: false
- title: Propapanda
  url: https://propapanda.eu/
  main_url: https://propapanda.eu/
  description: >
    Is a creative production house based in Tallinn, Estonia. We produce music videos, commercials, films and campaigns – from scratch to finish.
  categories:
    - Video
    - Portfolio
    - Agency
    - Media
  built_by: Henry Kehlmann
  built_by_url: https://github.com/madhenry/
  featured: false
- title: JAMstack.paris
  url: https://jamstack.paris/
  main_url: https://jamstack.paris/
  source_url: https://github.com/JAMstack-paris/jamstack.paris
  description: >
    JAMstack-focused, bi-monthly meetup in Paris
  categories:
    - Web Development
  built_by: Matthieu Auger & Nicolas Goutay
  built_by_url: https://github.com/JAMstack-paris
  featured: false
- title: DexWallet - The only Wallet you need by Dexlab
  main_url: https://www.dexwallet.io/
  url: https://www.dexwallet.io/
  source_url: https://github.com/dexlab-io/DexWallet-website
  featured: false
  description: >-
    DexWallet is a secure, multi-chain, mobile wallet with an upcoming one-click exchange for mobile.
  categories:
    - App
    - Open Source
  built_by: DexLab
  built_by_url: https://github.com/dexlab-io
- title: Kings Valley Paving
  url: https://kingsvalleypaving.com
  main_url: https://kingsvalleypaving.com
  description: >
    Kings Valley Paving is an asphalt, paving and concrete company serving the commercial, residential and industrial sectors in the Greater Toronto Area. Site designed by Stephen Bell.
  categories:
    - Marketing
  built_by: Michael Uloth
  built_by_url: https://www.michaeluloth.com
  featured: false
- title: Peter Barrett
  url: https://www.peterbarrett.ca
  main_url: https://www.peterbarrett.ca
  description: >
    Peter Barrett is a Canadian baritone from Newfoundland and Labrador who performs opera and concert repertoire in Canada, the U.S. and around the world. Site designed by Stephen Bell.
  categories:
    - Portfolio
    - Music
  built_by: Michael Uloth
  built_by_url: https://www.michaeluloth.com
  featured: false
- title: NARCAN
  main_url: https://www.narcan.com
  url: https://www.narcan.com
  description: >
    NARCAN Nasal Spray is the first and only FDA-approved nasal form of naloxone for the emergency treatment of a known or suspected opioid overdose.
  categories:
    - Healthcare
  built_by: NARCAN
  built_by_url: https://www.narcan.com
  featured: false
- title: Ritual
  main_url: https://ritual.com
  url: https://ritual.com
  description: >
    Ritual started with a simple question, what exactly is in women's multivitamins? This is the story of what happened when our founder Kat started searching for answers — the story of Ritual.
  categories:
    - Healthcare
  built_by: Ritual
  built_by_url: https://ritual.com
  featured: false
- title: Truebill
  main_url: https://www.truebill.com
  url: https://www.truebill.com
  description: >
    Truebill empowers you to take control of your money.
  categories:
    - Finance
  built_by: Truebill
  built_by_url: https://www.truebill.com
  featured: false
- title: Smartling
  main_url: https://www.smartling.com
  url: https://www.smartling.com
  description: >
    Smartling enables you to automate, manage, and professionally translate content so that you can do more with less.
  categories:
    - Marketing
  built_by: Smartling
  built_by_url: https://www.smartling.com
  featured: false
- title: Clear
  main_url: https://www.clearme.com
  url: https://www.clearme.com
  description: >
    At clear, we’re working toward a future where you are your ID, enabling you to lead an unstoppable life.
  categories:
    - Security
  built_by: Clear
  built_by_url: https://www.clearme.com
  featured: false
- title: VS Code Rocks
  main_url: https://vscode.rocks
  url: https://vscode.rocks
  source_url: https://github.com/lannonbr/vscode-rocks
  featured: false
  description: >
    VS Code Rocks is a place for weekly news on the newest features and updates to Visual Studio Code as well as trending extensions and neat tricks to continually improve your VS Code skills.
  categories:
    - Open Source
    - Blog
    - Web Development
  built_by: Benjamin Lannon
  built_by_url: https://github.com/lannonbr
- title: Particle
  main_url: https://www.particle.io
  url: https://www.particle.io
  featured: false
  description: Particle is a fully-integrated IoT platform that offers everything you need to deploy an IoT product.
  categories:
    - Marketing
- title: freeCodeCamp curriculum
  main_url: https://learn.freecodecamp.org
  url: https://learn.freecodecamp.org
  featured: false
  description: Learn to code with free online courses, programming projects, and interview preparation for developer jobs.
  categories:
    - Web Development
    - Learning
- title: Tandem
  main_url: https://www.tandem.co.uk
  url: https://www.tandem.co.uk
  description: >
    We're on a mission to free you of money misery. Our app, card and savings account are designed to help you spend less time worrying about money and more time enjoying life.
  categories:
    - Finance
    - App
  built_by: Tandem
  built_by_url: https://github.com/tandembank
  featured: false
- title: Monbanquet.fr
  main_url: https://monbanquet.fr
  url: https://monbanquet.fr
  description: >
    Give your corporate events the food and quality it deserves, thanks to the know-how of the best local artisans.
  categories:
    - E-commerce
    - Food
    - Event
  built_by: Monbanquet.fr
  built_by_url: https://github.com/monbanquet
  featured: false
- title: The Leaky Cauldron Blog
  url: https://theleakycauldronblog.com
  main_url: https://theleakycauldronblog.com
  source_url: https://github.com/v4iv/theleakycauldronblog
  description: >
    A Brew of Awesomeness with a Pinch of Magic...
  categories:
    - Blog
  built_by: Vaibhav Sharma
  built_by_url: https://github.com/v4iv
  featured: false
- title: Wild Drop Surf Camp
  main_url: https://wilddropsurfcamp.com
  url: https://wilddropsurfcamp.com
  description: >
    Welcome to Portugal's best kept secret and be amazed with our nature. Here you can explore, surf, taste the world's best gastronomy and wine, feel the North Canyon's power with the biggest waves in the world and so many other amazing things. Find us, discover yourself!
  categories:
    - Travel
  built_by: Samuel Fialho
  built_by_url: https://samuelfialho.com
  featured: false
- title: JoinUp HR chatbot
  url: https://www.joinup.io
  main_url: https://www.joinup.io
  description: Custom HR chatbot for better candidate experience
  categories:
    - App
    - Technology
  featured: false
- title: JDCastro Web Design & Development
  main_url: https://jacobdcastro.com
  url: https://jacobdcastro.com
  source_url: https://github.com/jacobdcastro/personal-site
  featured: false
  description: >
    A small business site for freelance web designer and developer Jacob D. Castro. Includes professional blog, contact forms, and soon-to-come portfolio of sites for clients. Need a new website or an extra developer to share the workload? Feel free to check out the website!
  categories:
    - Blog
    - Portfolio
    - Business
    - Freelance
  built_by: Jacob D. Castro
  built_by_url: https://twitter.com/jacobdcastro
- title: Gatsby Tutorials
  main_url: https://www.gatsbytutorials.com
  url: https://www.gatsbytutorials.com
  source_url: https://github.com/ooloth/gatsby-tutorials
  featured: false
  description: >
    Gatsby Tutorials is a community-updated list of video, audio and written tutorials to help you learn GatsbyJS.
  categories:
    - Web Development
    - Education
    - Open Source
  built_by: Michael Uloth
  built_by_url: https://www.michaeluloth.com
- title: Grooovinger
  url: https://www.grooovinger.com
  main_url: https://www.grooovinger.com
  description: >
    Martin Grubinger, a web developer from Austria
  categories:
    - Portfolio
    - Web Development
  built_by: Martin Grubinger
  built_by_url: https://www.grooovinger.com
  featured: false
- title: LXDX - the Crypto Derivatives Exchange
  main_url: https://www.lxdx.co/
  url: https://www.lxdx.co/
  description: >
    LXDX is the world's fastest crypto exchange. Our mission is to bring innovative financial products to retail crypto investors, providing access to the same speed and scalability that institutional investors already depend on us to deliver each and every day.
  categories:
    - Marketing
    - Finance
  built_by: Corey Ward
  built_by_url: http://www.coreyward.me/
  featured: false
- title: Kyle McDonald
  url: https://kylemcd.com
  main_url: https://kylemcd.com
  source_url: https://github.com/kylemcd/personal-site-react
  description: >
    Personal site + blog for Kyle McDonald
  categories:
    - Blog
  built_by: Kyle McDonald
  built_by_url: https://kylemcd.com
  featured: false
- title: VSCode Power User Course
  main_url: https://VSCode.pro
  url: https://VSCode.pro
  description: >
    After 10 years with Sublime, I switched to VSCode. Love it. Spent 1000+ hours building a premium video course to help you switch today. 200+ power user tips & tricks turn you into a VSCode.pro
  categories:
    - Education
    - Learning
    - E-commerce
    - Marketing
    - Technology
    - Web Development
  built_by: Ahmad Awais
  built_by_url: https://twitter.com/MrAhmadAwais/
  featured: false
- title: Thijs Koerselman Portfolio
  main_url: https://www.vauxlab.com
  url: https://www.vauxlab.com
  featured: false
  description: >
    Portfolio of Thijs Koerselman. A freelance software engineer, full-stack web developer and sound designer.
  categories:
    - Portfolio
    - Business
    - Freelance
    - Technology
    - Web Development
    - Music
- title: Ad Hoc Homework
  main_url: https://homework.adhoc.team
  url: https://homework.adhoc.team
  description: >
    Ad Hoc builds government digital services that are fast, efficient, and usable by everyone. Ad Hoc Homework is a collection of coding and design challenges for candidates applying to our open positions.
  categories:
    - Web Development
    - Government
    - Healthcare
    - Programming
  built_by_url: https://adhoc.team
  featured: false
- title: Birra Napoli
  main_url: http://www.birranapoli.it
  url: http://www.birranapoli.it
  built_by: Ribrain
  built_by_url: https://www.ribrainstudio.com
  featured: false
  description: >
    Birra Napoli official site
  categories:
    - Landing Page
    - Business
    - Food
- title: Satispay
  url: https://www.satispay.com
  main_url: https://www.satispay.com
  categories:
    - Business
    - Finance
    - Technology
  built_by: Satispay
  built_by_url: https://www.satispay.com
  featured: false
- title: The Movie Database - Gatsby
  url: https://tmdb.lekoarts.de
  main_url: https://tmdb.lekoarts.de
  source_url: https://github.com/LekoArts/gatsby-source-tmdb-example
  categories:
    - Open Source
    - Entertainment
    - Gallery
  featured: false
  built_by: LekoArts
  built_by_url: https://github.com/LekoArts
  description: >
    Source from The Movie Database (TMDb) API (v3) in Gatsby. This example is built with react-spring, React hooks and react-tabs and showcases the gatsby-source-tmdb plugin. It also has some client-only paths and uses gatsby-image.
- title: LANDR - Creative Tools for Musicians
  url: https://www.landr.com/
  main_url: https://www.landr.com/en/
  categories:
    - Music
    - Technology
    - Business
    - Entrepreneurship
    - Freelance
    - Marketing
    - Media
  featured: false
  built_by: LANDR
  built_by_url: https://twitter.com/landr_music
  description: >
    Marketing website built for LANDR. LANDR is a web application that provides tools for musicians to master their music (using artificial intelligence), collaborate with other musicians, and distribute their music to multiple platforms.
- title: ClinicJS
  url: https://clinicjs.org/
  main_url: https://clinicjs.org/
  categories:
    - Technology
    - Documentation
  featured: false
  built_by: NearForm
  built_by_url: https://www.nearform.com/
  description: >
    Tools to help diagnose and pinpoint Node.js performance issues.
- title: KOBIT
  main_url: https://kobit.in
  url: https://kobit.in
  description: Automated Google Analytics Report with everything you need and more
  featured: false
  categories:
    - Marketing
    - Blog
  built_by: mottox2
  built_by_url: https://mottox2.com
- title: Aleksander Hansson
  main_url: https://ahansson.com
  url: https://ahansson.com
  featured: false
  description: >
    Portfolio website for Aleksander Hansson
  categories:
    - Portfolio
    - Business
    - Freelance
    - Technology
    - Web Development
    - Consulting
  built_by: Aleksander Hansson
  built_by_url: https://www.linkedin.com/in/aleksanderhansson/
- title: Surfing Nosara
  main_url: https://www.surfingnosara.com
  url: https://www.surfingnosara.com
  description: Real estate, vacation, and surf report hub for Nosara, Costa Rica
  featured: false
  categories:
    - Business
    - Blog
    - Gallery
    - Marketing
  built_by: Desarol
  built_by_url: https://www.desarol.com
- title: Crispin Porter Bogusky
  url: https://cpbgroup.com/
  main_url: https://cpbgroup.com/
  description: >
    We solve the world’s toughest communications problems with the most quantifiably potent creative assets.
  categories:
    - Agency
    - Design
    - Marketing
  built_by: Crispin Porter Bogusky
  built_by_url: https://cpbgroup.com/
  featured: false
- title: graphene-python
  url: https://graphene-python.org
  main_url: https://graphene-python.org
  description: Graphene is a collaboratively funded project.Graphene-Python is a library for building GraphQL APIs in Python easily.
  categories:
    - Library
    - API
    - Documentation
  featured: false
- title: Engel & Völkers Ibiza Holiday Rentals
  main_url: https://www.ev-ibiza.com/
  url: https://www.ev-ibiza.com/
  featured: false
  built_by: Ventura Digitalagentur
  description: >
    Engel & Völkers, one of the most successful real estate agencies in the world, offers luxury holiday villas to rent in Ibiza.
  categories:
    - Travel
- title: Sylvain Hamann's personal website
  url: https://shamann.fr
  main_url: https://shamann.fr
  source_url: https://github.com/sylvhama/shamann-gatsby/
  description: >
    Sylvain Hamann, web developer from France
  categories:
    - Portfolio
    - Web Development
  built_by: Sylvain Hamann
  built_by_url: https://twitter.com/sylvhama
  featured: false
- title: Luca Crea's portfolio
  main_url: https://lcrea.github.io
  url: https://lcrea.github.io
  description: >
    Portfolio and personal website of Luca Crea, an Italian software engineer.
  categories:
    - Portfolio
  built_by: Luca Crea
  built_by_url: https://github.com/lcrea
  featured: false
- title: Escalade Sports
  main_url: https://www.escaladesports.com/
  url: https://www.escaladesports.com/
  categories:
    - E-commerce
    - Sports
  built_by: Escalade Sports
  built_by_url: https://www.escaladesports.com/
  featured: false
- title: Exposify
  main_url: https://www.exposify.de/
  url: https://www.exposify.de/
  description: >
    This is our German website built with Gatsby 2.0, Emotion and styled-system.
    Exposify is a proptech startup and builds technology for real estate businesses.
    We provide our customers with an elegant agent software in combination
    with beautifully designed and fast websites.
  categories:
    - Web Development
    - Real Estate
    - Agency
    - Marketing
  built_by: Exposify
  built_by_url: https://www.exposify.de/
  featured: false
- title: Steak Point
  main_url: https://www.steakpoint.at/
  url: https://www.steakpoint.at/
  description: >
    Steak Restaurant in Vienna, Austria (Wien, Österreich).
  categories:
    - Food
  built_by: Peter Kroyer
  built_by_url: https://www.peterkroyer.at/
  featured: false
- title: Takumon blog
  main_url: https://takumon.com
  url: https://takumon.com
  source_url: https://github.com/Takumon/blog
  description: Java Engineer's tech blog.
  featured: false
  categories:
    - Blog
  built_by: Takumon
  built_by_url: https://twitter.com/inouetakumon
- title: DayThirty
  main_url: https://daythirty.com
  url: https://daythirty.com
  description: DayThirty - ideas for the new year.
  featured: false
  categories:
    - Marketing
  built_by: Jack Oliver
  built_by_url: https://twitter.com/mrjackolai
- title: TheAgencyProject
  main_url: https://theagencyproject.co
  url: https://theagencyproject.co
  description: Agency model, without agency overhead.
  categories:
    - Agency
  built_by: JV-LA
  built_by_url: https://jv-la.com
- title: Karen Hou's portfolio
  main_url: https://www.karenhou.com/
  url: https://www.karenhou.com/
  categories:
    - Portfolio
  built_by: Karen H. Developer
  built_by_url: https://github.com/karenhou
  featured: false
- title: Jean Luc Ponty
  main_url: https://ponty.com
  url: https://ponty.com
  description: Official site for Jean Luc Ponty, French virtuoso violinist and jazz composer.
  featured: false
  categories:
    - Music
    - Entertainment
  built_by: Othermachines
  built_by_url: https://othermachines.com
- title: Rosewood Family Advisors
  main_url: https://www.rfallp.com/
  url: https://www.rfallp.com/
  description: Rosewood Family Advisors LLP (Palo Alto) provides a diverse range of family office services customized for ultra high net worth individuals.
  featured: false
  categories:
    - Finance
    - Business
  built_by: Othermachines
  built_by_url: https://othermachines.com
- title: Standing By Company
  main_url: https://standingby.company
  url: https://standingby.company
  description: A brand experience design company led by Scott Mackenzie and Trent Barton.
  featured: false
  categories:
    - Design
    - Web Development
  built_by: Standing By Company
  built_by_url: https://standingby.company
- title: Ashley Thouret
  main_url: https://www.ashleythouret.com
  url: https://www.ashleythouret.com
  description: Official website of Canadian soprano Ashley Thouret. Site designed by Stephen Bell.
  categories:
    - Portfolio
    - Music
  built_by: Michael Uloth
  built_by_url: https://www.michaeluloth.com
  featured: false
- title: The AZOOR Society
  main_url: https://www.azoorsociety.org
  url: https://www.azoorsociety.org
  description: The AZOOR Society is a UK-based charity committed to promoting awareness of Acute Zonal Occult Outer Retinopathy and assisting further research. Site designed by Stephen Bell.
  categories:
    - Community
    - Nonprofit
  built_by: Michael Uloth
  built_by_url: https://www.michaeluloth.com
  featured: false
- title: Gábor Fűzy pianist
  main_url: https://pianobar.hu
  url: https://pianobar.hu
  description: Gábor Fűzy pianist's official website built with Gatsby v2.
  categories:
    - Music
  built_by: Zoltán Bedi
  built_by_url: https://github.com/B3zo0
  featured: false
- title: Logicwind
  main_url: https://logicwind.com
  url: https://logicwind.com
  description: Website of Logicwind - JavaScript experts, Technology development agency & consulting.
  featured: false
  categories:
    - Portfolio
    - Agency
    - Web Development
    - Consulting
  built_by: Logicwind
  built_by_url: https://www.logicwind.com
- title: ContactBook.app
  main_url: https://contactbook.app
  url: https://contactbook.app
  description: Seamlessly share Contacts with G Suite team members
  featured: false
  categories:
    - Landing Page
    - Blog
  built_by: Logicwind
  built_by_url: https://www.logicwind.com
- title: Waterscapes
  main_url: https://waterscap.es
  url: https://waterscap.es/lake-monteynard/
  source_url: https://github.com/gaelbillon/Waterscapes-Gatsby-site
  description: Waterscap.es is a directory of bodies of water (creeks, ponds, waterfalls, lakes, etc) with information about each place such as how to get there, hike time, activities and photos and a map displayed with the Mapbox GL SJ npm package. It was developed with the goal of learning Gatsby. This website is based on the gatsby-contentful-starter and uses Contentful as CMS. It is hosted on Netlify. Hooks are setup with Bitbucket and Contentful to trigger a new build upon code or content changes. The data on Waterscap.es is a mix of original content and informations from the internets gathered and put together.
  categories:
    - Directory
    - Photography
    - Travel
  built_by: Gaël Billon
  built_by_url: https://gaelbillon.com
  featured: false
- title: Packrs
  url: https://www.packrs.co/
  main_url: https://www.packrs.co/
  description: >
    Packrs is a local delivery platform, one spot for all your daily requirements. On a single tap get everything you need at your doorstep.
  categories:
    - Marketing
    - Landing Page
    - Entrepreneurship
  built_by: Vipin Kumar Rawat
  built_by_url: https://github.com/aesthytik
  featured: false
- title: HyakuninIsshu
  main_url: https://hyakuninanki.net
  url: https://hyakuninanki.net
  source_url: https://github.com/rei-m/web_hyakuninisshu
  description: >
    HyakuninIsshu is a traditional Japanese card game.
  categories:
    - Education
    - Gallery
    - Entertainment
  built_by: Rei Matsushita
  built_by_url: https://github.com/rei-m/
  featured: false
- title: WQU Partners
  main_url: https://partners.wqu.org/
  url: https://partners.wqu.org/
  featured: false
  categories:
    - Marketing
    - Education
    - Landing Page
  built_by: Corey Ward
  built_by_url: http://www.coreyward.me/
- title: Federico Giacone
  url: https://federico.giac.one/
  main_url: https://federico.giac.one
  source_url: https://github.com/leopuleo/federico.giac.one
  description: >
    Digital portfolio for Italian Architect Federico Giacone.
  categories:
    - Portfolio
    - Gallery
  built_by: Leonardo Giacone
  built_by_url: https://github.com/leopuleo
  featured: false
- title: Station
  url: https://getstation.com/
  main_url: https://getstation.com/
  description: Station is the first smart browser for busy people. A single place for all of your web applications.
  categories:
    - Technology
    - Web Development
    - Productivity
  featured: false
- title: Vyron Vasileiadis
  url: https://fedonman.com/
  main_url: https://fedonman.com
  source_url: https://github.com/fedonman/fedonman-website
  description: Personal space of Vyron Vasileiadis aka fedonman, a Web & IoT Developer, Educator and Entrepreneur based in Athens, Greece.
  categories:
    - Portfolio
    - Technology
    - Web Development
    - Education
  built_by: Vyron Vasileiadis
  built_by_url: https://github.com/fedonman
- title: Fabien Champigny
  url: https://www.champigny.name/
  main_url: https://www.champigny.name/
  built_by_url: https://www.champigny.name/
  description: Fabien Champigny's personal blog. Entrepreneur, hacker and loves street photo.
  categories:
    - Blog
    - Gallery
    - Photography
    - Productivity
    - Entrepreneurship
  featured: false
- title: Alex Xie - Portfolio
  url: https://alexieyizhe.me/
  main_url: https://alexieyizhe.me/
  source_url: https://github.com/alexieyizhe/alexieyizhe.github.io
  description: >
    Personal website of Alex Yizhe Xie, a University of Waterloo Computer Science student and coding enthusiast.
  categories:
    - Blog
    - Portfolio
    - Web Development
  featured: false
- title: Dale Blackburn - Portfolio
  url: https://dakebl.co.uk/
  main_url: https://dakebl.co.uk/
  description: >
    Dale Blackburn's personal website and blog.
  categories:
    - Blog
    - Portfolio
    - Web Development
  featured: false
- title: Portfolio of Anthony Wiktor
  url: https://www.anthonydesigner.com/
  main_url: https://www.anthonydesigner.com/
  description: >
    Anthony Wiktor is a Webby Award-Winning Creative Director and Digital Designer twice named Hot 100 by WebDesigner Magazine. Anthony has over a decade of award-winning experience in design and has worked on projects across a diverse set of industries — from entertainment to consumer products to hospitality to technology. Anthony is a frequent lecturer at USC’s Annenberg School for Communication & Journalism and serves on the board of AIGA Los Angeles.
  categories:
    - Portfolio
    - Marketing
  built_by: Maciej Leszczyński
  built_by_url: https://twitter.com/_maciej
  featured: false
- title: Frame.io Workflow Guide
  main_url: https://workflow.frame.io
  url: https://workflow.frame.io
  description: >
    The web’s most comprehensive post-production resource, written by pro filmmakers, for pro filmmakers. Always expanding, always free.
  categories:
    - Education
  built_by: Frame.io
  built_by_url: https://frame.io
  featured: false
- title: MarcySutton.com
  main_url: https://marcysutton.com
  url: https://marcysutton.com
  description: >
    The personal website of web developer and accessibility advocate Marcy Sutton.
  categories:
    - Blog
    - Accessibility
    - Video
    - Photography
  built_by: Marcy Sutton
  built_by_url: https://marcysutton.com
  featured: true
- title: WPGraphQL Docs
  main_url: https://docs.wpgraphql.com
  url: https://docs.wpgraphql.com
  description: >
    Documentation for WPGraphQL, a free open-source WordPress plugin that provides an extendable GraphQL schema and API for any WordPress site.
  categories:
    - API
    - Documentation
    - Technology
    - Web Development
    - WordPress
  built_by: WPGraphQL
  built_by_url: https://wpgraphql.com
  featured: false
- title: Shine Lawyers
  main_url: https://www.shine.com.au
  url: https://www.shine.com.au
  description: >
    Shine Lawyers is an Australian legal services website built with Gatsby v2, Elasticsearch, Isso, and Geolocation services.
  categories:
    - Business
    - Blog
- title: Parallel Polis Kosice
  url: https://www.paralelnapoliskosice.sk/
  main_url: https://www.paralelnapoliskosice.sk/
  source_url: https://github.com/ParalelnaPolisKE/paralelnapoliskosice.sk
  description: >
    Parallel Polis is a collective of people who want to live in a more opened world. We look for possibilities and technologies (Bitcoin, the blockchain, reputation systems and decentralized technologies in general) that open new ways, make processes easier and remove unnecessary barriers. We want to create an environment that aims at education, discovering and creating better systems for everybody who is interested in freedom and independence.
  categories:
    - Blog
    - Education
    - Technology
  built_by: Roman Vesely
  built_by_url: https://romanvesely.
  featured: false
- title: Unda Solutions
  url: https://unda.com.au
  main_url: https://unda.com.au
  description: >
    A custom web application development company in Perth, WA
  categories:
    - Business
    - Freelance
    - Web Development
    - Technology
  featured: false
- title: BIGBrave
  main_url: https://bigbrave.digital
  url: https://bigbrave.digital
  description: >
    BIGBrave is a strategic design firm. We partner with our clients, big and small, to design & create human-centered brands, products, services and systems that are simple, beautiful and easy to use.
  categories:
    - Agency
    - Web Development
    - Marketing
    - Technology
    - WordPress
  built_by: Francois Brill | BIGBrave
  built_by_url: https://bigbrave.digital
  featured: false
- title: 5th Avenue Properties
  main_url: https://5thavenue.co.za
  url: https://5thavenue.co.za
  description: >
    5th Avenue Properties specializes in the leasing and sales of office space and industrial property. BIGBrave built the website in Gatsby with data from an API server (CRM) for all the property and consultant data, and WordPress for all the website content data and case studies. All forms on the website was also directly integrated into the CRM system to ensure no leads are lost. People cannot stop commenting on the speed of the site and the property search.
  categories:
    - Technology
    - WordPress
    - API
  built_by: Russel Povey and Francois Brill | BIGBrave
  built_by_url: https://bigbrave.digital
  featured: false
- title: Intsha Consulting
  main_url: https://intsha.co.za
  url: https://intsha.co.za
  description: >
    Intsha is a bespoke Human Resources consultancy firm offering expert Recruitment and Talent Management services in today's competitive marketplace. BIGBrave helped Intsha design and develop a bespoke online presense helping them stand out from the crowd.
  categories:
    - Consulting
    - Marketing
    - WordPress
  built_by: Evan Janovsky | BIGBrave
  built_by_url: https://bigbrave.digital
  featured: false
- title: MHW Law
  main_url: https://mhwlaw.ca
  url: https://mhwlaw.ca
  description: >
    MHW is a full service law firm that has offered legal representation and advice to clients locally and throughout British Columbia since 1984. BIGBrave helped MHW bring their website into the 21st century by offering the best and latest Gatsby site to help them stand our from the crowd.
  categories:
    - Law
    - Marketing
    - WordPress
  built_by: Evan Janovsky and Francois Brill | BIGBrave
  built_by_url: https://bigbrave.digital
  featured: false
- title: KegTracker
  main_url: https://www.kegtracker.co.za
  url: https://www.kegtracker.co.za
  description: >
    Keg Tracker is part of the Beverage Insights family and its sole aim is to provide you with the right data about your kegs to make better decisions. In today’s business landscape having the right information at your finger tips is crucial to the agility of your business.
  categories:
    - Food
    - Business
    - Technology
  built_by: Francois Brill | BIGBrave
  built_by_url: https://bigbrave.digital
  featured: false
- title: Mike Nichols
  url: https://www.mikenichols.me
  main_url: https://www.mikenichols.me
  description: >
    Portfolio site of Mike Nichols, a UX designer and product development lead.
  categories:
    - Portfolio
    - Technology
    - Web Development
  built_by: Mike Nichols
  featured: false
- title: Steve Haid
  url: https://www.stevehaid.com
  main_url: https://www.stevehaid.com
  description: >
    Steve Haid is a real estate agent and Professional Financial Planner (PFP) who has been helping clients achieve their investment goals since 2006. Site designed by Stephen Bell.
  categories:
    - Marketing
    - Real Estate
  built_by: Michael Uloth
  built_by_url: https://www.michaeluloth.com
- title: Incremental - Loyalty, Rewards and Incentive Programs
  main_url: https://www.incremental.com.au
  url: https://www.incremental.com.au
  description: >
    Sydney-based digital agency specialising in loyalty, rewards and incentive programs. WordPress backend; Cloudinary, YouTube and Hubspot form integration; query data displayed as animated SVG graphs; video background in the header.
  categories:
    - Agency
    - Portfolio
    - WordPress
  built_by: Incremental
  built_by_url: https://www.incremental.com.au
  featured: false
- title: Technica11y
  main_url: https://www.technica11y.org
  url: https://www.technica11y.org
  description: >
    Discussing challenges in technical accessibility.
  categories:
    - Accessibility
    - Education
    - Video
  built_by: Tenon.io
  built_by_url: https://tenon.io
  featured: false
- title: Matthew Secrist
  main_url: https://www.matthewsecrist.net
  url: https://www.matthewsecrist.net
  source_url: https://github.com/matthewsecrist/v3
  description: >
    Matthew Secrist's personal portfolio using Gatsby, Prismic and Styled-Components.
  categories:
    - Portfolio
    - Technology
    - Web Development
  built_by: Matthew Secrist
  built_by_url: https://www.matthewsecrist.net
  featured: false
- title: Node.js Dev
  main_url: https://nodejs.dev
  url: https://nodejs.dev
  source_url: https://github.com/nodejs/nodejs.dev
  description: >
    Node.js Foundation Website.
  categories:
    - Documentation
    - Web Development
  built_by: Node.js Website Redesign Working Group
  built_by_url: https://github.com/nodejs/website-redesign
  featured: false
- title: Sheffielders
  main_url: https://sheffielders.org
  url: https://sheffielders.org
  source_url: https://github.com/davemullenjnr/sheffielders
  description: >
    A collective of businesses, creatives, and projects based in Sheffield, UK.
  categories:
    - Directory
  built_by: Dave Mullen Jnr
  built_by_url: https://davemullenjnr.co.uk
  featured: false
- title: Stealth Labs
  url: https://stealthlabs.io
  main_url: https://stealthlabs.io
  description: >
    We design and develop for the web, mobile and desktop
  categories:
    - Portfolio
    - Web Development
  built_by: Edvins Antonovs
  built_by_url: https://edvins.io
  featured: false
- title: Constanzia Yurashko
  main_url: https://www.constanziayurashko.com
  url: https://www.constanziayurashko.com
  description: >
    Exclusive women's ready-to-wear fashion by designer Constanzia Yurashko.
  categories:
    - Portfolio
  built_by: Maxim Andries
  featured: false
- title: Algolia
  url: https://algolia.com
  main_url: https://algolia.com
  description: >
    Algolia helps businesses across industries quickly create relevant, scalable, and lightning fast search and discovery experiences.
  categories:
    - Web Development
    - Technology
    - Open Source
    - Featured
  built_by: Algolia
  featured: true
- title: GVD Renovations
  url: https://www.gvdrenovationsinc.com/
  main_url: https://www.gvdrenovationsinc.com/
  description: >
    GVD Renovations is a home improvement contractor with a well known reputation as a professional, quality contractor in California.
  categories:
    - Business
  built_by: David Krasniy
  built_by_url: http://dkrasniy.com
  featured: false
- title: Styled System
  url: https://styled-system.com/
  main_url: https://styled-system.com/
  source_url: https://github.com/styled-system/styled-system/tree/master/docs
  description: >
    Style props for rapid UI development.
  categories:
    - Design System
  built_by: Brent Jackson
  built_by_url: https://jxnblk.com/
- title: Timehacker
  url: https://timehacker.app
  main_url: https://timehacker.app
  description: >
    Procrastination killer, automatic time tracking app to skyrocket your productivity
  categories:
    - Productivity
    - App
    - Technology
    - Marketing
    - Landing Page
  built_by: timehackers
  featured: false
- title: Little & Big
  main_url: https://www.littleandbig.com.au/
  url: https://www.littleandbig.com.au/
  description: >
    Little & Big exists with the aim to create Websites, Apps, E-commerce stores
    that are consistently unique and thoughtfully crafted, every time.
  categories:
    - Agency
    - Design
    - Web Development
    - Portfolio
  built_by: Little & Big
  built_by_url: https://www.littleandbig.com.au/
  featured: false
- title: Cat Knows
  main_url: https://catnose99.com/
  url: https://catnose99.com/
  description: >
    Personal blog built with Gatsby v2.
  categories:
    - Blog
    - Web Development
  built_by: CatNose
  built_by_url: https://twitter.com/catnose99
  featured: false
- title: just some dev
  url: https://www.iamdeveloper.com
  main_url: https://www.iamdeveloper.com
  source_url: https://github.com/nickytonline/www.iamdeveloper.com
  description: >
    Just some software developer writing things ✏️
  categories:
    - Blog
  built_by: Nick Taylor
  built_by_url: https://www.iamdeveloper.com
  featured: false
- title: Keziah Moselle Blog
  url: https://blog.keziahmoselle.fr/
  main_url: https://blog.keziahmoselle.fr/
  source_url: https://github.com/KeziahMoselle/blog.keziahmoselle.fr
  description: >
    ✍️ A place to share my thoughts.
  categories:
    - Blog
  built_by: Keziah Moselle
  built_by_url: https://keziahmoselle.fr/
- title: xfuture's blog
  url: https://www.xfuture-blog.com/
  main_url: https://www.xfuture-blog.com/
  source_url: https://github.com/xFuture603/xfuture-blog
  description: >
    A blog about Devops, Web development, and my insights as a systems engineer.
  categories:
    - Blog
  built_by: Daniel Uhlmann
  built_by_url: https://www.xfuture-blog.com/
- title: Mayne's Blog
  main_url: https://gine.me/
  url: https://gine.me/page/1
  source_url: https://github.com/mayneyao/gine-blog
  featured: false
  categories:
    - Blog
    - Web Development
- title: Bakedbird
  url: https://bakedbird.com
  main_url: https://bakedbird.com
  description: >
    Eleftherios Psitopoulos - A frontend developer from Greece ☕
  categories:
    - Portfolio
    - Blog
  built_by: Eleftherios Psitopoulos
  built_by_url: https://bakedbird.com
- title: Aravind Balla
  url: https://aravindballa.com
  main_url: https://aravindballa.com
  source_url: https://github.com/aravindballa/website2017
  description: >
    Personal portfolio of Aravind Balla
  categories:
    - Portfolio
    - Blog
    - Web Development
  built_by: Aravind Balla
  built_by_url: https://aravindballa.com
- title: Kaleb McKelvey
  url: https://kalebmckelvey.com
  main_url: https://kalebmckelvey.com
  source_url: https://github.com/avatar-kaleb/kalebmckelvey-site
  description: >
    Personal portfolio of Kaleb McKelvey!
  categories:
    - Blog
    - Portfolio
  built_by: Kaleb McKelvey
  built_by_url: https://kalebmckelvey.com
  featured: false
- title: Michal Czaplinski
  url: https://czaplinski.io
  main_url: https://czaplinski.io
  source_url: https://github.com/michalczaplinski/michalczaplinski.github.io
  description: >
    Michal Czaplinski is a full-stack developer 🚀
  categories:
    - Portfolio
    - Web Development
  built_by: Michal Czaplinski mmczaplinski@gmail.com
  built_by_url: https://czaplinski.io
  featured: false
- title: Interactive Investor (ii)
  url: https://www.ii.co.uk
  main_url: https://www.ii.co.uk
  description: >
    Hybrid (static/dynamic) Gatsby web app for ii's free research, news and analysis, discussion and product marketing site.
  categories:
    - Business
    - Finance
    - Technology
  built_by: Interactive Investor (ii)
  built_by_url: https://www.ii.co.uk
  featured: false
- title: Weingut Goeschl
  url: https://www.weingut-goeschl.at/
  main_url: https://www.weingut-goeschl.at/
  description: >
    Weingut Goeschl is a family winery located in Gols, Burgenland in Austria (Österreich)
  categories:
    - E-commerce
    - Business
  built_by: Peter Kroyer
  built_by_url: https://www.peterkroyer.at/
  featured: false
- title: Hash Tech Guru
  url: https://hashtech.guru
  main_url: https://hashtech.guru
  description: >
    Software Development Training School and Tech Blog
  categories:
    - Blog
    - Education
  built_by: Htet Wai Yan Soe
  built_by_url: https://github.com/johnreginald
- title: AquaGruppen Vattenfilter
  url: https://aquagruppen.se
  main_url: https://aquagruppen.se/
  description: >
    Water filter and water treatment products in Sweden
  categories:
    - Business
    - Technology
  built_by: Johan Eliasson
  built_by_url: https://github.com/elitan
  featured: false
- title: Josef Aidt
  url: https://josefaidt.dev
  main_url: https://josefaidt.dev
  source_url: https://github.com/josefaidt/josefaidt.github.io
  description: >
    Personal website, blog, portfolio for Josef Aidt
  categories:
    - Portfolio
    - Blog
    - Web Development
  built_by: Josef Aidt
  built_by_url: https://twitter.com/garlicbred
- title: How To egghead
  main_url: https://howtoegghead.com/
  url: https://howtoegghead.com/
  source_url: https://github.com/eggheadio/how-to-egghead
  featured: false
  built_by: egghead.io
  built_by_url: https://egghead.io
  description: >
    How to become an egghead instructor or reviewer
  categories:
    - Documentation
    - Education
- title: Sherpalo Ventures
  main_url: https://www.sherpalo.com/
  url: https://www.sherpalo.com/
  featured: false
  categories:
    - Finance
    - Business
    - Technology
  built_by: Othermachines
  built_by_url: https://othermachines.com
- title: WrapCode
  url: https://www.wrapcode.com
  main_url: https://www.wrapcode.com
  description: >
    A full stack blog on Microsoft Azure, JavaScript, DevOps, AI and Bots.
  categories:
    - Blog
    - Technology
    - Web Development
  built_by: Rahul P
  built_by_url: https://twitter.com/_rahulpp
  featured: false
- title: Kirankumar Ambati's Portfolio
  url: https://www.kirankumarambati.me
  main_url: https://www.kirankumarambati.me
  description: >
    Personal website, blog, portfolio of Kirankumar Ambati
  categories:
    - Blog
    - Portfolio
    - Web Development
  built_by: Kirankumar Ambati
  built_by_url: https://github.com/kirankumarambati
  featured: false
- title: Rou Hun Fan's portfolio
  main_url: https://flowen.me
  url: https://flowen.me
  description: >
    Portfolio of creative developer Rou Hun Fan. Built with Gatsby v2 &amp; Greensock drawSVG.
  categories:
    - Portfolio
  built_by: Rou Hun Fan Developer
  built_by_url: https://flowen.me
  featured: false
- title: chadly.net
  url: https://www.chadly.net
  main_url: https://www.chadly.net
  source_url: https://github.com/chadly/chadly.net
  description: >
    Personal tech blog by Chad Lee.
  categories:
    - Blog
    - Technology
    - Web Development
  built_by: Chad Lee
  built_by_url: https://github.com/chadly
  featured: false
- title: CivicSource
  url: https://www.civicsource.com
  main_url: https://www.civicsource.com
  description: >
    Online auction site to purchase tax-distressed properties from local taxing authorities.
  categories:
    - Real Estate
    - Government
  featured: false
- title: SpotYou
  main_url: https://spotyou.joshglazer.com
  url: https://spotyou.joshglazer.com
  source_url: https://github.com/joshglazer/spotyou
  description: >
    SpotYou allows you to watch your favorite music videos on Youtube based on your Spotify Preferences
  categories:
    - Entertainment
    - Music
  built_by: Josh Glazer
  built_by_url: https://linkedin.com/in/joshglazer/
  featured: false
- title: Hesam Kaveh's blog
  description: >
    A blog with great seo that using gatsby-source-wordpress to fetch posts from backend
  main_url: https://hesamkaveh.com/
  url: https://hesamkaveh.com/
  source_url: https://github.com/hesamkaveh/sansi
  featured: false
  categories:
    - Blog
    - WordPress
- title: Oliver Gomes Portfolio
  main_url: https://oliver-gomes.github.io/v4/
  url: https://oliver-gomes.github.io/v4/
  description: >
    As an artist and a web designer/developer, I wanted to find a way to present these two portfolios in a way that made sense.  I felt with new found power of speed, Gatsby helped keep my creativity intact with amazing response and versatility. I felt my butter smooth transition felt much better in user perspective and super happy with the power of Gatsby.
  categories:
    - Portfolio
    - Web Development
    - Blog
  built_by: Oliver Gomes
  built_by_url: https://github.com/oliver-gomes
  featured: false
- title: Patrik Szewczyk
  url: https://www.szewczyk.cz/
  main_url: https://www.szewczyk.cz/
  description: >
    Patrik Szewczyk – JavaScript, TypeScript, React, Node.js developer, Redux, Reason
  categories:
    - Portfolio
  built_by: Patrik Szewczyk
  built_by_url: https://linkedin.com/in/thepatriczek/
  featured: false
- title: Jacob Cofman's Blog
  description: >
    Personal blog / portfolio about Jacob Cofman.
  main_url: https://jcofman.de/
  url: https://jcofman.de/
  source_url: https://github.com/JCofman/jc-website
  featured: false
  categories:
    - Blog
    - Portfolio
- title: re-geo
  description: >
    re-geo is react based geo cities style component.
  main_url: https://re-geo.netlify.app/
  url: https://re-geo.netlify.app/
  source_url: https://github.com/sadnessOjisan/re-geo-lp
  categories:
    - Open Source
  built_by: sadnessOjisan
  built_by_url: https://twitter.com/sadnessOjisan
  featured: false
- title: Luis Cestou Portfolio
  description: >
    Portfolio of graphic + interactive designer Luis Cestou.
  main_url: https://luiscestou.com
  url: https://luiscestou.com
  source_url: https://github.com/lcestou/luiscestou.com
  built_by: Luis Cestou contact@luiscestou.com
  built_by_url: https://luiscestou.com
  featured: false
  categories:
    - Portfolio
    - Web Development
- title: Data Hackers
  url: https://datahackers.com.br/
  main_url: https://datahackers.com.br/
  description: >
    Official website for the biggest portuguese-speaking data science community. Makes use of several data sources such as podcasts from Anchor, messages from Slack, newsletters from MailChimp and blog posts from Medium. The unique visual design also had its hurdles and was quite fun to develop!
  categories:
    - Blog
    - Education
    - Podcast
    - Technology
  built_by: Kaordica
  built_by_url: https://kaordica.design
  featured: false
- title: TROMAQ
  url: https://www.tromaq.com/
  main_url: https://www.tromaq.com/
  description: >
    TROMAQ executes earthmoving services and rents heavy machinery for construction work. Even with the lack of good photography, their new site managed to pass a solid and trustworthy feeling to visitors during testing and they're already seeing the improvement in brand awareness, being the sole player with a modern website in their industry.
  categories:
    - Marketing
  built_by: Kaordica
  built_by_url: https://kaordica.design
  featured: false
- title: Novida Consulting
  url: https://www.novidaconsultoria.com.br
  main_url: https://www.novidaconsultoria.com.br
  description: >
    Novida’s goal was to position itself as a solid, exclusive and trustworthy brand for families looking for a safe financial future… We created a narrative and visual design that highlight their exclusivity.
  categories:
    - Marketing
  built_by: Kaordica
  built_by_url: https://kaordica.design
  featured: false
- title: We Are Clarks
  url: https://www.weareclarks.com
  main_url: https://www.weareclarks.com
  source_url: https://github.com/abeaclark/weareclarks
  description: >
    A family travel blog.
  categories:
    - Blog
    - Travel
  built_by: Abe Clark
  built_by_url: https://www.linkedin.com/in/abrahamclark/
  featured: false
- title: Guillaume Briday's Blog
  main_url: https://guillaumebriday.fr/
  url: https://guillaumebriday.fr/
  source_url: https://github.com/guillaumebriday/guillaumebriday.fr
  description: >
    My personal blog built with Gatsby and Tailwind CSS.
  categories:
    - Blog
    - Web Development
    - Technology
  built_by: Guillaume Briday
  built_by_url: https://guillaumebriday.fr/
  featured: false
- title: Jean Regisser's Portfolio
  main_url: https://jeanregisser.com/
  url: https://jeanregisser.com/
  source_url: https://github.com/jeanregisser/jeanregisser.com
  featured: false
  description: >
    Portfolio of software engineer Jean Regisser.
  categories:
    - Portfolio
    - Mobile Development
  built_by: Jean Regisser
  built_by_url: https://jeanregisser.com/
- title: Chase Ohlson
  url: https://chaseohlson.com
  main_url: https://chaseohlson.com
  description: >
    Portfolio of frontend engineer & web developer Chase Ohlson.
  categories:
    - Portfolio
    - Web Development
  built_by: Chase Ohlson
  built_by_url: https://chaseohlson.com
  featured: false
- title: Zach Schnackel
  url: https://zslabs.com
  main_url: https://zslabs.com
  source_url: https://github.com/zslabs/zslabs.com
  description: >
    Portfolio site for UI/Motion Developer, Zach Schnackel.
  categories:
    - Portfolio
    - Web Development
  built_by: Zach Schnackel
  built_by_url: https://zslabs.com
- title: Gremlin
  url: https://www.gremlin.com
  main_url: https://www.gremlin.com
  description: >
    Gremlin's Failure as a Service finds weaknesses in your system before they cause problems.
  categories:
    - Marketing
- title: Headless.page
  main_url: https://headless.page/
  url: https://headless.page/
  description: >
    Headless.page is a directory of e-commerce sites featuring headless architecture, PWA features and / or the latest JavaScript technology.
  categories:
    - Directory
    - E-commerce
  built_by: Subscribe Pro
  built_by_url: https://www.subscribepro.com/
  featured: false
- title: Ouracademy
  main_url: https://our-academy.org/
  url: https://our-academy.org/
  source_url: https://github.com/ouracademy/website
  description: >
    Ouracademy is an organization that promoves the education in software development through blog posts & videos smiley.
  categories:
    - Open Source
    - Blog
    - Education
  built_by: Ouracademy
  built_by_url: https://github.com/ouracademy
  featured: false
- title: Tenon.io
  main_url: https://tenon.io
  url: https://tenon.io
  description: >
    Tenon.io is an accessibility tooling, services and consulting company.
  categories:
    - API
    - Accessibility
    - Business
    - Consulting
    - Technology
  built_by: Tenon.io
  built_by_url: https://tenon.io
  featured: false
- title: Projectival
  url: https://www.projectival.de/
  main_url: https://www.projectival.de/
  description: >
    Freelancer Online Marketing & Web Development in Cologne, Germany
  categories:
    - Freelance
    - Marketing
    - Web Development
    - Blog
    - Consulting
    - SEO
    - Business
  built_by: Sascha Klapetz
  built_by_url: https://www.projectival.de/
  featured: false
- title: Hetzner Online Community
  main_url: https://community.hetzner.com
  url: https://community.hetzner.com
  description: >
    Hetzner Online Community provides a free collection of high-quality tutorials, which are based on free and open source software, on a variety of topics such as development, system administration, and other web technology.
  categories:
    - Web Development
    - Technology
    - Programming
    - Open Source
    - Community
  built_by: Hetzner Online GmbH
  built_by_url: https://www.hetzner.com/
  featured: false
- title: AGYNAMIX
  url: https://www.agynamix.de/
  main_url: https://www.agynamix.de/
  source_url: https://github.com/tuhlmann/agynamix.de
  description: >
    Full Stack Java, Scala, Clojure, TypeScript, React Developer in Thalheim, Germany
  categories:
    - Freelance
    - Web Development
    - Programming
    - Blog
    - Consulting
    - Portfolio
    - Business
  built_by: Torsten Uhlmann
  built_by_url: https://www.agynamix.de/
  featured: false
- title: syracuse.io
  url: https://syracuse.io
  main_url: https://syracuse.io
  source_url: https://github.com/syracuseio/syracuseio/
  description: >
    Landing page for Syracuse NY Software Development Meetup Groups
  categories:
    - Community
  built_by: Benjamin Lannon
  built_by_url: https://lannonbr.com
- title: Render Documentation
  main_url: https://render.com/docs
  url: https://render.com/docs
  description: >
    Render is the easiest place to host your sites and apps. We use Gatsby for everything on https://render.com, including our documentation. The site is deployed on Render as well! We also have a guide to deploying Gatsby apps on Render: https://render.com/docs/deploy-gatsby.
  categories:
    - Web Development
    - Programming
    - Documentation
    - Technology
  built_by: Render Developers
  built_by_url: https://render.com
  featured: false
- title: prima
  url: https://www.prima.co
  main_url: https://www.prima.co
  description: >
    Discover industry-defining wellness content and trusted organic hemp CBD products safely supporting wellness, stress, mood, skin health, and balance.
  categories:
    - Blog
    - E-commerce
    - Education
  built_by: The Couch
  built_by_url: https://thecouch.nyc
- title: Gatsby Guides
  url: https://gatsbyguides.com/
  main_url: https://gatsbyguides.com/
  description: >
    Free tutorial course about using Gatsby with a CMS.
  categories:
    - Education
    - Documentation
    - Web Development
  built_by: Osio Labs
  built_by_url: https://osiolabs.com/
  featured: false
- title: Architude
  url: https://architudedesign.com
  main_url: https://architudedesign.com
  description: >
    筑冶 Architude International Design Consultants
  categories:
    - Design
    - Landing Page
    - Gallery
  built_by: Neo Nie
  built_by_url: https://github.com/nihgwu
  featured: false
- title: Arctica
  url: https://arctica.io
  main_url: https://arctica.io
  description: >
    Arctica specialises in purpose-built websites and progressive web applications with user optimal experiences, tailored to meet the objectives of your business.
  categories:
    - Portfolio
    - Agency
    - Design
    - Web Development
  built_by: Arctica
  built_by_url: https://arctica.io
  featured: false
- title: David Brookes
  url: https://davidbrookes.me
  main_url: https://davidbrookes.me
  description: >
    Specialising in crafting stylish, high performance websites and applications that get results, using the latest cutting edge web development technologies.
  categories:
    - Portfolio
    - Freelance
    - Web Development
  built_by: Arctica
  built_by_url: https://arctica.io
  featured: false
- title: Dennis Morello
  url: https://morello.dev
  main_url: https://morello.dev
  source_url: https://gitlab.com/dennismorello/dev-blog
  description: >
    morello.dev is a development and technology blog written by Dennis Morello.
  categories:
    - Blog
    - Education
    - Web Development
    - Open Source
    - Technology
  built_by: Dennis Morello
  built_by_url: https://twitter.com/dennismorello
  featured: false
- title: BaseTable
  url: https://autodesk.github.io/react-base-table/
  main_url: https://autodesk.github.io/react-base-table/
  source_url: https://github.com/Autodesk/react-base-table
  description: >
    BaseTable is a react table component to display large data set with high performance and flexibility.
  categories:
    - Web Development
    - Documentation
    - Open Source
  built_by: Neo Nie
  built_by_url: https://github.com/nihgwu
  featured: false
- title: herper.io
  url: https://herper.io/
  main_url: https://herper.io/
  description: >
    Portfolio website for Jacob Herper - a Front End Web Developer with a passion for all things digital. I have more than 10 years experience working in web development.
  categories:
    - Portfolio
    - Web Development
    - Freelance
    - Design
    - SEO
  built_by: Jacob Herper
  built_by_url: https://github.com/jakeherp
  source_url: https://github.com/jakeherp/portfolio
  featured: false
- title: Artem Sapegin Photography
  description: >
    Photography portfolio and blog of Artem Sapegin, an award-losing photographer living in Berlin, Germany. Landscapes, cityscapes and dogs.
  main_url: https://morning.photos/
  url: https://morning.photos/
  source_url: https://github.com/sapegin/morning.photos
  categories:
    - Portfolio
    - Photography
  built_by: Artem Sapegin
  built_by_url: https://github.com/sapegin
- title: Pattyrn
  main_url: https://pattyrn.com
  url: https://pattyrn.com
  description: >
    Pattyrn uses advanced machine learning AI to analyze the platform’s your teams use, making it easy to solve performance problems, reduce bottlenecks, and monitor culture health to optimize your ROI and help boost performance without causing burn out.
  categories:
    - Marketing
    - Technology
  built_by: Pattyrn
  built_by_url: https://twitter.com/Pattyrn4
  featured: false
- title: Intranet Italia Day
  main_url: https://www.intranetitaliaday.it/en
  url: https://www.intranetitaliaday.it/en
  description: >
    The Italian event dedicated to the digital workplace that focuses on planning, governance and company intranet management
  categories:
    - Event
    - Conference
  built_by: Ariadne Digital
  built_by_url: https://www.ariadnedigital.it
  featured: false
- title: Textually Stylo
  main_url: https://www.textually.net
  url: https://www.textually.net
  description: >
    Stylo Markdown writing App marketing/documentation website by Textually Inc.
  categories:
    - Marketing
    - Technology
    - Blog
    - Documentation
  built_by: Sébastien Hamel
  built_by_url: https://www.textually.net
  featured: false
- title: OneDeck
  main_url: https://www.onedeck.co
  url: https://www.onedeck.co
  description: >
    OneDeck is a simple yet powerful tool for creating and sharing your one-page investment summary in under 10 minutes.
  categories:
    - Finance
    - Technology
  built_by: William Neill
  built_by_url: https://twitter.com/williamneill
  featured: false
- title: Assortment
  main_url: https://assortment.io
  url: https://assortment.io
  description: >
    Assortment aims to provide detailed tutorials (and more) for developers of all skill levels within the Web Development Industry. Attempting to cut out the fluff and arm you with the facts.
  categories:
    - Blog
    - Web Development
  built_by: Luke Whitehouse
  built_by_url: https://twitter.com/_lukewh
  featured: false
- title: Mission42
  main_url: https://mission42.zauberware.com
  url: https://mission42.zauberware.com
  description: >
    A landing page for the mobile app Mission42. Mission42 wants to help you learn new skills.
  categories:
    - App
    - Learning
    - Education
    - Landing Page
  built_by: Philipp Siegmund, zauberware
  built_by_url: https://www.zauberware.com
- title: Altstadtdomizil Idstein
  main_url: http://www.altstadtdomizil-idstein.de/
  url: http://www.altstadtdomizil-idstein.de/
  description: >
    A landing page for a holiday apartment in Idstein, Germany.
  categories:
    - Landing Page
    - Travel
    - Real Estate
  built_by: Simon Franzen, zauberware
  built_by_url: https://www.zauberware.com
- title: Gerald Martinez Dev
  main_url: https://gmartinez.dev/
  url: https://gmartinez.dev/
  source_url: https://github.com/nephlin7/gmartinez.dev
  description: >
    Personal website for show my skills and my works.
  categories:
    - Web Development
    - Portfolio
  built_by: Gerald Martinez
  built_by_url: https://twitter.com/GeraldM_92
  featured: false
- title: Becreatives
  main_url: https://becreatives.com
  url: https://becreatives.com
  featured: false
  description: >
    Digital software house. Enlights ideas. Think smart execute harder.
  categories:
    - Technology
    - Web Development
    - Agency
    - Marketing
  built_by: Becreatives
  built_by_url: https://becreatives.com
- title: Paul Clifton Photography
  main_url: https://paulcliftonphotography.com
  url: https://paulcliftonphotography.com
  featured: false
  description: >
    A full migration from WordPress to GatsbyJS and DatoCMS. Includes custom cropping on images as viewport changes size and also an infinity scroll that doesn't preload all of the results.
  categories:
    - Blog
    - Portfolio
    - Gallery
    - Photography
  built_by: Little Wolf Studio
  built_by_url: https://littlewolfstudio.co.uk
- title: Atte Juvonen - Blog
  url: https://www.attejuvonen.fi/
  main_url: https://www.attejuvonen.fi/
  source_url: https://github.com/baobabKoodaa/blog
  description: >
    Tech-oriented personal blog covering topics like AI, data, voting, game theory, infosec and software development.
  categories:
    - Blog
    - Data
    - JavaScript
    - Programming
    - Science
    - Security
    - Technology
    - Web Development
  featured: false
- title: Kibuk Construction
  url: https://kibukconstruction.com/
  main_url: https://kibukconstruction.com/
  description: >
    Kibuk Construction is a fully licensed and insured contractor specializing in Siding, Decks, Windows & Doors!
  categories:
    - Business
  built_by: David Krasniy
  built_by_url: http://dkrasniy.com
- title: RedCarpetUp
  main_url: https://www.redcarpetup.com
  url: https://www.redcarpetup.com/
  description: >
    RedCarpetUp's home page for a predominantly mobile-only customer base in India with major constraints on bandwidth availability
  categories:
    - Finance
  built_by: RedCarpet Dev Team
  built_by_url: https://www.redcarpetup.com
  featured: false
- title: talita traveler
  url: https://talitatraveler.com/
  main_url: https://talitatraveler.com/
  source_url: https://github.com/afuh/talitatraveler
  description: >
    Talita Traveler's personal blog.
  categories:
    - Blog
  built_by: Axel Fuhrmann
  built_by_url: https://axelfuhrmann.com/
  featured: false
- title: Pastelería el Progreso
  url: https://pasteleriaelprogreso.com/
  main_url: https://pasteleriaelprogreso.com/
  source_url: https://github.com/afuh/elprogreso
  description: >
    Famous bakery in Buenos Aires.
  categories:
    - Food
    - Gallery
  built_by: Axel Fuhrmann
  built_by_url: https://axelfuhrmann.com/
  featured: false
- title: Maitrik's Portfolio
  url: https://www.maitrikpatel.com/
  main_url: https://www.maitrikpatel.com/
  source_url: https://github.com/maitrikjpatel/portfolio
  description: >
    Portfolio of a Front-End Developer / UX Designer who designs and develops pixel perfect user interface, experiences and web applications.
  categories:
    - Portfolio
    - Blog
    - Design
    - Web Development
  built_by: Maitrik Patel
  built_by_url: https://www.maitrikpatel.com/
  featured: false
- title: PicPick
  url: https://picpick.app/
  main_url: https://picpick.app/
  description: >
    All-in-one Graphic Design Tool, Screen Capture Software, Image Editor, Color Picker, Pixel Ruler and More
  categories:
    - Productivity
    - App
    - Technology
  built_by: NGWIN
  built_by_url: https://picpick.app/
  featured: false
- title: Ste O'Neill
  main_url: https://www.steoneill.dev
  url: https://www.steoneill.dev
  description: >
    MVP of a portfolio site for a full stack UK based developer.
  categories:
    - Blog
    - Portfolio
  built_by: Ste O'Neill
  built_by_url: https://steoneill.dev
  featured: false
- title: Filipe Santos Correa's Portfolio
  description: >
    Filipe's Personal About Me / Portfolio.
  main_url: https://filipesantoscorrea.com/
  url: https://filipesantoscorrea.com/
  source_url: https://github.com/Safi1012/filipesantoscorrea.com
  featured: false
  categories:
    - Portfolio
- title: Progressive Massachusetts Legislator Scorecard
  main_url: https://scorecard.progressivemass.com
  url: https://scorecard.progressivemass.com
  featured: false
  source_url: https://github.com/progressivemass/legislator-scorecard
  description: >
    Learn about MA state legislators' voting records through a progressive lens
  categories:
    - Government
    - Education
  built_by: Alex Holachek
  built_by_url: https://alex.holachek.com/
- title: Jeff Wolff – Portfolio
  main_url: https://www.jeffwolff.net
  url: https://www.jeffwolff.net
  featured: false
  description: >
    A guy from San Diego who makes websites.
  categories:
    - Blog
    - Portfolio
    - Web Development
- title: Jp Valery – Portfolio
  main_url: https://jpvalery.photo
  url: https://jpvalery.photo
  featured: false
  description: >
    Self-taught photographer documenting spaces and people
  categories:
    - Portfolio
    - Photography
- title: Prevue
  main_url: https://www.prevue.io
  url: https://www.prevue.io
  featured: false
  description: >
    All in One Prototyping Tool For Vue Developers
  categories:
    - Open Source
    - Web Development
- title: Gold Medal Flour
  main_url: https://www.goldmedalflour.com
  url: https://www.goldmedalflour.com
  description: >
    Gold Medal Four is a brand of flour products owned by General Mills. The new site was built using Gatsby v2 with data sources from WordPress and an internal recipe API, and features multifaceted recipe filtering and a modified version of Gatsby Image to support art direction images.
  categories:
    - Food
  built_by: General Mills Branded Sites Dev Team
  built_by_url: https://www.generalmills.com
  featured: false
- title: Fifth Gait Technologies
  main_url: https://5thgait.com
  url: https://5thgait.com
  featured: false
  description: >
    Fifth Gait is a small business in the defense and space industry that is run and owned by physicists and engineers that have worked together for decades. The site was built using Gatsby V2.
  categories:
    - Government
    - Science
    - Technology
  built_by: Jonathan Z. Fisher
  built_by_url: https://jonzfisher.com
- title: Sal's Pals
  main_url: https://www.sals-pals.net
  url: https://www.sals-pals.net
  featured: false
  description: >
    Sal's Pals is a professional dog walking and pet sitting service based in Westfield, NJ. New site built with gatsby v2.
  categories:
    - Business
- title: Zuyet Awarmatrip
  main_url: https://www.zuyetawarmatrip.com
  url: https://www.zuyetawarmatrip.com
  featured: false
  description: >
    Zuyet Awarmatrip is a subsidiary identity within the personal ecosystem of Zuyet Awarmatik, focusing on travel and photography.
  categories:
    - Travel
    - Photography
  built_by: Zuyet Awarmatik
- title: manuvel.be
  url: https://www.manuvel.be
  main_url: https://www.manuvel.be
  source_url: https://github.com/riencoertjens/manuvelsite
  description: >
    Cycling themed café coming this april in Sint Niklaas, Belgium. One page with funky css-grid and gatsby-image trickery!
  categories:
    - Food
  built_by: WEBhart
  built_by_url: https://www.web-hart.com
  featured: false
- title: WEBhart
  url: https://www.web-hart.com
  main_url: https://www.web-hart.com
  description: >
    Hi, I'm Rien (pronounced Reen) from Belgium but based in Girona, Spain. I'm an autodidact, committed to learning until the end of time.
  categories:
    - Portfolio
    - Design
    - Web Development
    - Freelance
  built_by: WEBhart
  built_by_url: https://www.web-hart.com
  featured: false
- title: nicdougall.com
  url: https://nicdougall.netlify.app/
  main_url: https://nicdougall.netlify.app/
  source_url: https://github.com/riencoertjens/nicdougall.com
  description: >
    Athlete website with Netlify CMS for blog content.
  categories:
    - Blog
  built_by: WEBhart
  built_by_url: https://www.web-hart.com
  featured: false
- title: Lebuin D'Haese
  url: https://www.lebuindhaese.be/
  main_url: https://www.lebuindhaese.be/
  description: >
    Artist portfolio website. Powered by a super simple Netlify CMS to easily add blog posts or new art pieces.
  categories:
    - Portfolio
    - Blog
  built_by: WEBhart
  built_by_url: https://www.web-hart.com
  featured: false
- title: Iefke Molenstra
  url: https://www.iefke.be/
  main_url: https://www.iefke.be/
  description: >
    Artist portfolio website. Powered by a super simple Netlify CMS to easily add blog posts or new art pieces.
  categories:
    - Portfolio
    - Blog
  built_by: WEBhart
  built_by_url: https://www.web-hart.com
  featured: false
- title: The Broomwagon
  url: https://www.thebroomwagongirona.com/
  main_url: https://www.thebroomwagongirona.com/
  description: >
    foodtruck style coffee by pro cyclist Robert Gesink. The site has a webshop with merchandise and coffee beans.
  categories:
    - E-commerce
  built_by: WEBhart
  built_by_url: https://www.web-hart.com
- title: Pella Windows and Doors
  main_url: https://www.pella.com
  url: https://www.pella.com
  featured: false
  description: >
    The Pella Corporation is a privately held window and door manufacturing
  categories:
    - Business
- title: tinney.dev
  url: https://tinney.dev
  main_url: https://tinney.dev
  source_url: https://github.com/cdtinney/tinney.dev
  description: >
    Personal portfolio/blog of Colin Tinney
  categories:
    - Blog
    - Portfolio
    - Open Source
  built_by: Colin Tinney
  built_by_url: https://tinney.dev
  featured: false
- title: Monkeywrench Books
  main_url: https://monkeywrenchbooks.org
  url: https://monkeywrenchbooks.org
  description: >
    Monkeywrench Books is an all-volunteer, collectively-run bookstore and event space in Austin, TX
  categories:
    - Business
    - Community
    - Education
  built_by: Monkeywrench Books
  built_by_url: https://monkeywrenchbooks.org
- title: DeepMay.io
  main_url: https://deepmay.io
  url: https://deepmay.io
  description: >
    DeepMay is an experimental new tech bootcamp in the mountains of North Carolina.
  categories:
    - Event
    - Community
    - Technology
    - Marketing
  built_by: DeepMay
  built_by_url: https://twitter.com/deepmay_io
  featured: false
- title: Liferay.Design
  main_url: https://liferay.design
  url: https://liferay.design
  source_url: https://github.com/liferay-design/liferay.design
  description: >
    Liferay.Design is home to some of the freshest open-source designers who love to share articles and other resources for the Design Community.
  categories:
    - Blog
    - Community
    - Design
    - Marketing
    - Open Source
    - Technology
    - User Experience
  built_by: Liferay Designers
  built_by_url: https://twitter.com/liferaydesign
  featured: false
- title: Front End Remote Jobs
  main_url: https://frontendremotejobs.com
  url: https://frontendremotejobs.com
  source_url: https://github.com/benjamingrobertson/remotefrontend
  description: >
    Front End Remote Jobs features fully remote jobs for front end developers.
  categories:
    - WordPress
    - Web Development
  built_by: Ben Robertson
  built_by_url: https://benrobertson.io
  featured: false
- title: Penrose Grand Del Mar
  main_url: https://penroseatthegrand.com
  url: https://penroseatthegrand.com
  description: >
    Penrose Grand Del Mar is a luxury housing project coming soon.
  categories:
    - Real Estate
    - Design
  built_by: Chase Ohlson
  built_by_url: https://chaseohlson.com
- title: JustGraphQL
  url: https://www.justgraphql.com/
  main_url: https://www.justgraphql.com/
  source_url: https://github.com/Novvum/justgraphql
  description: >
    JustGraphQL helps developers quickly search and filter through GraphQL resources, tools, and articles.
  categories:
    - Open Source
    - Web Development
    - Technology
  built_by: Novvum
  built_by_url: https://www.novvum.io/
  featured: false
- title: Peter Macinkovic Personal Blog
  url: https://peter.macinkovic.id.au/
  main_url: https://peter.macinkovic.id.au/
  source_url: https://github.com/inkovic/peter-macinkovic-static-site
  description: >
    Personal Website and Blog of e-commerce SEO Specialist and Digital Marketer Peter Macinkovic.
  categories:
    - SEO
    - Marketing
    - Blog
  featured: false
- title: NH Hydraulikzylinder
  main_url: https://nh-hydraulikzylinder.com
  url: https://nh-hydraulikzylinder.com
  description: >
    High quality & high performance hydraulic cylinders manufactured in Austria based on the clients requirements
  categories:
    - Business
  built_by: MangoART
  built_by_url: https://www.mangoart.at
  featured: false
- title: Frauennetzwerk Linz-Land
  main_url: https://frauennetzwerk-linzland.net
  url: https://frauennetzwerk-linzland.net
  description: >
    Homepage for the local women's association providing support to people in need offline and online (Livechat integration)
  categories:
    - Nonprofit
  built_by: MangoART
  built_by_url: https://www.mangoart.at
  featured: false
- title: Mein Traktor
  main_url: http://www.mein-traktor.at/
  url: http://www.mein-traktor.at/
  description: >
    Homepage of a the main importer of SAME and Lamborghini Tractors in Austria with customer support area
  categories:
    - Business
    - App
  built_by: MangoART
  built_by_url: https://www.mangoart.at
  featured: false
- title: Lamborghini Traktoren
  main_url: https://lamborghini-traktor.at
  url: https://lamborghini-traktor.at
  description: >
    Lamborghini Tractors - Landing page for the brand in Austria
  categories:
    - Business
  built_by: MangoART
  built_by_url: https://www.mangoart.at
  featured: false
- title: Holly Lodge Community Centre - Highgate, London
  main_url: https://www.hlcchl.org/
  url: https://www.hlcchl.org/
  source_url: https://github.com/eugelogic/hlcchl-gatsby
  description: >
    The Holly Lodge Community Centre - Highgate, London has a shiny new website built with Gatsby v2 that makes important contributions towards a faster, more secure and environmentally friendly web for everyone.
  categories:
    - Community
    - Event
    - Nonprofit
  built_by: Eugene Molari Developer
  built_by_url: https://twitter.com/EugeneMolari
  featured: false
- title: blackcater's blog
  url: https://www.blackcater.win
  main_url: https://www.blackcater.win
  source_url: https://github.com/blackcater/blog
  description: >
    Blog like Medium, for person and team.
  categories:
    - Blog
    - Web Development
  built_by: blackcater
  built_by_url: https://github.com/blackcater
  featured: false
- title: Kenneth Kwakye-Gyamfi Portfolio Site
  url: https://www.kwakye-gyamfi.com
  main_url: https://www.kwakye-gyamfi.com
  source_url: https://www.github.com/cross19xx/cross-site
  description: >
    Personal portfolio site for Kenneth Kwakye-Gyamfi, a mobile and web full stack applications developer currently based in Accra, Ghana.
  categories:
    - SEO
    - Web Development
    - Open Source
    - Portfolio
  featured: false
- title: Gareth Weaver
  url: https://www.garethweaver.com/
  main_url: https://www.garethweaver.com/
  source_url: https://github.com/garethweaver/public-site-react
  description: >
    A personal portfolio of a London based frontend developer built with Gatsby 2, Redux and Sass
  categories:
    - Portfolio
    - Web Development
  built_by: Gareth Weaver
  built_by_url: https://twitter.com/garethdweaver
  featured: false
- title: Mailjet
  url: https://dev.mailjet.com/
  main_url: https://dev.mailjet.com/
  description: >
    Mailjet is an easy-to-use all-in-one e-mail platform.
  categories:
    - API
    - Documentation
  featured: false
- title: Peintagone
  url: https://www.peintagone.be/
  main_url: https://www.peintagone.be/
  description: >
    Peintagone is a superior quality paint brand with Belgian tones.
  categories:
    - Portfolio
    - Gallery
  built_by: Sebastien Crepin
  built_by_url: https://github.com/opeah
  featured: false
- title: Let's Do Dish!
  url: https://letsdodish.com
  main_url: https://letsdodish.com
  description: >
    A new recipe site for people who enjoy cooking great food in their home kitchen. Find some great meal ideas! Let's do dish!
  categories:
    - Blog
    - Food
  built_by: Connerra
  featured: false
- title: AWS Amplify Community
  url: https://amplify.aws/community/
  main_url: https://amplify.aws/community/
  source_url: https://github.com/aws-amplify/community
  description: >
    Amplify Community is a hub for developers building fullstack serverless applications with Amplify to easily access content (such as events, blog posts, videos, sample projects, and tutorials) created by other members of the Amplify community.
  categories:
    - Blog
    - Directory
    - Education
    - Technology
  built_by: Nikhil Swaminathan
  built_by_url: https://github.com/swaminator
  featured: false
- title: Cal State Monterey Bay
  url: https://csumb.edu
  main_url: https://csumb.edu
  source_url: https://github.com/csumb/csumb-gatsby
  description: >
    A website for the entire campus of California State University, Monterey Bay.
  categories:
    - Education
    - Government
  built_by: CSUMB Web Team
  built_by_url: https://csumb.edu/web/team
  featured: false
- title: BestPricingPages.com
  url: https://bestpricingpages.com
  main_url: https://bestpricingpages.com
  source_url: https://github.com/jpvalery/pricingpages/
  description: >
    A repository of the best pricing pages by the best companies. Built in less than a week.
    Inspired by RGE and since pricingpages.xyz no longer exists, I felt such a resource was missing and could be helpful to many people.
  categories:
    - Business
    - Community
    - Entrepreneurship
    - Open Source
    - Technology
  built_by: Jp Valery
  built_by_url: https://jpvalery.me
  featured: false
- title: Lendo Austria
  url: https://lendo.at
  main_url: https://lendo.at
  description: >
    A Comparison site for best private loan offer from banks in Austria.
  categories:
    - Business
    - Finance
  built_by: Lendo developers
  featured: false
- title: Visual Cloud FX
  url: https://visualcloudfx.com
  main_url: https://visualcloudfx.com
  source_url: https://github.com/jjcav84/visualcloudfx
  description: >
    Basic static site built with MDBootstrap, React, and Gatsby
  categories:
    - Consulting
    - Portfolio
  built_by: Jacob Cavazos
  built_by_url: https://jacobcavazos.com
- title: Matthew Miller (Me4502)
  url: https://matthewmiller.dev
  main_url: https://matthewmiller.dev
  description: >
    The personal site, blog and portfolio of Matthew Miller (Me4502)
  categories:
    - Blog
    - Programming
    - Technology
    - Portfolio
  built_by: Matthew Miller
  featured: false
- title: Årets Kontor
  url: https://aretskontor.newst.se
  main_url: https://aretskontor.newst.se
  description: >
    A swedish competition for "office of the year" in sweden with a focus on design. Built with MDBootstrap and Gatsby.
  categories:
    - Real Estate
    - Marketing
  built_by: Victor Björklund
  built_by_url: https://victorbjorklund.com
  featured: false
- title: Kyma
  url: https://kyma-project.io
  main_url: https://kyma-project.io
  source_url: https://github.com/kyma-project/website
  description: >
    This website holds overview, blog and documentation for Kyma open source project that is a Kubernates based application extensibility framework.
  categories:
    - Documentation
    - Blog
    - Technology
    - Open Source
  built_by: Kyma developers
  built_by_url: https://twitter.com/kymaproject
  featured: false
- title: Verso
  main_url: https://verso.digital
  url: https://verso.digital
  description: >
    Verso is a creative technology studio based in Singapore. Site built with Gatsby and Netlify.
  categories:
    - Agency
    - Consulting
    - Design
    - Technology
  built_by: Verso
  built_by_url: https://verso.digital
  featured: false
- title: Camilo Holguin
  url: https://camiloholguin.me
  main_url: https://camiloholguin.me
  source_url: https://github.com/camiloholguin/gatsby-portfolio
  description: >
    Portfolio site using GatsbyJS and WordPress REST API.
  categories:
    - WordPress
    - Portfolio
    - Web Development
  built_by: Camilo Holguin
  built_by_url: https://camiloholguin.me
  featured: false
- title: Kodingnesia
  url: https://kodingnesia.com/
  main_url: https://kodingnesia.com/
  description: >
    Kodingnesia is a place for learning programming & linux in Bahasa Indonesia.
  categories:
    - Blog
    - Programming
    - Technology
  built_by: Frisko Mayufid
  built_by_url: https://frisko.space
- title: ERS HCL Open Source Portal
  url: https://ers-hcl.github.io/
  main_url: https://ers-hcl.github.io/
  description: >
    Official site for ERS-HCL GitHub organizational site. This is a hybrid app with static and dynamic content, providing a details of the open source projects, initiatives, innovation ideas within ERS-HCL. It pulls data from various data sources including GitHub APIs, MDX based blog posts, excel files. It also hosts an ideas app that is based on Firebase.
  categories:
    - Open Source
    - Blog
    - Technology
    - Web Development
    - Community
    - Documentation
  source_url: https://github.com/ERS-HCL/gatsby-ershcl-app
  built_by: Tarun Kumar Sukhu
  built_by_url: https://github.com/tsukhu
- title: Ben Shi
  url: https://hbish.com/
  main_url: https://hbish.com/
  source_url: https://github.com/hbish/hbish.com
  description: >
    A personal website of Ben Shi, a technologist from Sydney, Australia.
  categories:
    - Blog
    - Programming
    - Technology
  built_by: Ben Shi
  built_by_url: https://hbish.com/
  featured: false
- title: Sandbox
  url: https://www.sandboxneu.com/
  main_url: https://www.sandboxneu.com/
  source_url: https://github.com/sandboxneu/sandboxneu.com
  description: >
    Official website of Sandbox, a Northeastern University student group that builds software for researchers.
  categories:
    - Marketing
  built_by: Sandbox at Northeastern
  built_by_url: https://github.com/sandboxneu/
  featured: false
- title: Accessible App
  main_url: https://accessible-app.com
  url: https://accessible-app.com
  source_url: https://github.com/accessible-app/accessible-app_com
  description: >
    Learn how to build inclusive web applications and Single Page Apps in modern JavaScript frameworks. This project collects strategies, links, patterns and plugins for React, Vue and Angular.
  categories:
    - Accessibility
    - Web Development
    - JavaScript
  built_by: Marcus Herrmann
  built_by_url: https://marcus.io
  featured: false
- title: PygmalionPolymorph
  url: https://pygmalionpolymorph.com
  main_url: https://pygmalionpolymorph.com
  source_url: https://github.com/PygmalionPolymorph/portfolio
  description: >
    Portfolio of artist, musician and developer PygmalionPolymorph.
  categories:
    - Portfolio
    - Gallery
    - Music
    - Photography
    - Web Development
  built_by: PygmalionPolymorph
  built_by_url: https://pygmalionpolymorph.com
  featured: false
- title: Gonzalo Nuñez Photographer
  main_url: https://www.gonzalonunez.com
  url: https://www.gonzalonunez.com
  description: >
    Website for Cancun based destination wedding photographer Gonzalo Nuñez. Site built with GatsbyJS, WordPress API and Netlify.
  categories:
    - Photography
    - Portfolio
    - WordPress
  built_by: Miguel Mayo
  built_by_url: https://www.miguelmayo.com
  featured: false
- title: Element 84
  main_url: https://www.element84.com
  url: https://www.element84.com
  description: >
    Element 84 is software engineering and design firm that helps companies and government agencies solve problems using remote sensing, life sciences, and transportation data in the cloud.
  categories:
    - Agency
    - Blog
    - Business
    - Consulting
    - Data
    - Design
    - Government
    - Portfolio
    - Programming
    - Science
    - Technology
    - User Experience
    - Web Development
- title: Raconteur Agency
  main_url: https://www.raconteur.net/agency
  url: https://www.raconteur.net/agency
  description: >
    Raconteur Agency is a London-based content marketing agency for B2B brands. We have rebuilt their site with Gatsby v2 using their existing WordPress backend as the data source. By switching from WordPress to GatsbyJS we have achieved a 200%+ improvement in page load times and went from a Lighthouse performance score of 49 to 100.
  categories:
    - Agency
    - Marketing
    - WordPress
  built_by: Jacob Herper
  built_by_url: https://herper.io
  featured: false
- title: Purple11
  main_url: https://purple11.com/
  url: https://purple11.com/
  description: >
    Purple11 is a site for photography and photo retouching tips and tricks.
  categories:
    - Blog
    - Photography
  built_by: Sébastien Noël
  built_by_url: https://blkfuel.com/
  featured: false
- title: PerfReviews
  main_url: https://perf.reviews/
  url: https://perf.reviews/
  source_url: https://github.com/PerfReviews/PerfReviews
  description: >
    The best content about web performance in spanish language.
  categories:
    - Web Development
  built_by: Joan León & José M. Pérez
  built_by_url: https://perf.reviews/nosotros/
  featured: false
- title: Un Backend - Blog
  main_url: https://www.unbackend.pro/
  url: https://www.unbackend.pro/
  description: >
    The personal website and blog of Camilo Ramírez, a backend developer :).
  categories:
    - Blog
    - Programming
    - Technology
  source_url: https://github.com/camilortte/camilortte.github.com
  built_by: Camilo Ramírez
  built_by_url: https://www.unbackend.pro/about
  featured: false
- title: Hitesh Vaghasiya
  main_url: https://hiteshvaghasiya.com/
  url: https://hiteshvaghasiya.com/
  description: >
    This is Hitesh Vaghasiya's blog. This blog is help you an E-Commerce like Magento, Shopify, and BigCommerce.
  categories:
    - Blog
    - Programming
    - Technology
    - Web Development
  built_by: Hitesh Vaghasiya
  built_by_url: https://hiteshvaghasiya.com/
  featured: false
- title: Aditus
  main_url: https://www.aditus.io
  url: https://www.aditus.io
  description: >
    Aditus is the accessibility tool for your team. We help teams build accessible websites and products.
  categories:
    - Accessibility
    - Education
  built_by: Aditus
  built_by_url: https://www.aditus.io
  featured: false
- title: Ultra Config
  main_url: https://ultraconfig.com.au/
  url: https://ultraconfig.com.au/ultra-config-generator/
  description: >
    Ultra Config Generator is a software application for Network Engineers to efficiently manage their network infrastructure.
  categories:
    - Blog
    - Technology
  built_by: Ultra Config
  built_by_url: https://ultraconfig.com.au/
  featured: false
- title: Malice
  main_url: https://malice.fr/
  url: https://malice.fr/
  description: >
    Malice is a cyber-training  platform for learning, validating and improving security related skills through simulated scenarios and challenges.
  categories:
    - Security
    - Technology
  built_by: Sysdream
  built_by_url: https://sysdream.com/
  featured: false
- title: Nash
  main_url: https://nash.io/
  url: https://nash.io/
  description: >
    Nash is a decentralized platform for trading, payment and other financial services. Our goal is to bring distributed finance to everyone by making blockchain technology fast and easy to use. We employ an off-chain engine to match trades rapidly, but never take control of customers’ assets. Our intuitive interface offers easy access to a range of trading, payment and investment functions.
  categories:
    - Portfolio
    - Security
    - Technology
  built_by: Andrej Gajdos
  built_by_url: https://andrejgajdos.com/
  featured: false
- title: Axel Fuhrmann
  url: https://axelfuhrmann.com
  main_url: https://axelfuhrmann.com
  source_url: https://github.com/afuh/axelfuhrmann.com
  description: >
    Personal portfolio.
  categories:
    - Portfolio
    - Freelance
    - Web Development
  featured: false
- title: Alaina Viau
  url: https://www.alainaviau.com
  main_url: https://www.alainaviau.com
  description: >
    Official website of Canadian opera director, creator, and producer Alaina Viau. Site designed by Stephen Bell.
  categories:
    - Portfolio
    - Music
  built_by: Michael Uloth
  built_by_url: https://www.michaeluloth.com
- title: Alison Moritz
  url: https://www.alisonmoritz.com
  main_url: https://www.alisonmoritz.com
  description: >
    Official website of American stage director Alison Moritz. Site designed by Stephen Bell.
  categories:
    - Portfolio
    - Music
  built_by: Michael Uloth
  built_by_url: https://www.michaeluloth.com
- title: Luke Secomb Digital
  url: https://lukesecomb.digital
  main_url: https://lukesecomb.digital
  source_url: https://github.com/lukethacoder/luke-secomb-simple
  description: >
    A simple portfolio site built using TypeScript, Markdown and React Spring.
  categories:
    - Portfolio
    - Web Development
  built_by: Luke Secomb
  built_by_url: https://lukesecomb.digital
  featured: false
- title: We are Brew
  url: https://www.wearebrew.co.uk
  main_url: https://www.wearebrew.co.uk
  description: >
    Official website for Brew, a Birmingham based Digital Marketing Agency.
  categories:
    - Portfolio
    - Web Development
    - Agency
    - Marketing
  built_by: Brew Digital
  built_by_url: https://www.wearebrew.co.uk
- title: Global City Data
  main_url: https://globalcitydata.com
  url: https://globalcitydata.com
  source_url: https://github.com/globalcitydata/globalcitydata
  description: >
    Global City Data is an open, easily browsable platform to showcase peer-reviewed urban datasets and models created by different research groups.
  categories:
    - Education
    - Open Source
  built_by: Rafi Barash
  built_by_url: https://rafibarash.com
  featured: false
- title: Submittable
  url: https://www.submittable.com
  main_url: https://www.submittable.com
  description: >
    Submissions made simple. Submittalbe is a cloud-based submissions manager that lets you accept, review, and make decisions on any kind of digital content.
  categories:
    - Technology
    - Marketing
  built_by: Genevieve Crow
  built_by_url: https://github.com/g-crow
- title: Appmantle
  main_url: https://appmantle.com
  url: https://appmantle.com
  description: >
    Appmantle is a new way of creating apps. A complete modern app that you build yourself quickly & easily, without programming knowledge.
  categories:
    - App
    - Marketing
    - Landing Page
    - Mobile Development
    - Technology
  built_by: Appmantle
  built_by_url: https://appmantle.com
  featured: false
- title: Acto
  main_url: https://www.acto.dk/
  url: https://www.acto.dk/
  description: >
    Tomorrows solutions - today. Acto is an innovative software engineering company, providing your business with high-quality, scalable and maintainable software solutions, to make your business shine.
  categories:
    - Agency
    - Technology
    - Web Development
    - Mobile Development
  built_by: Acto
  built_by_url: https://www.acto.dk/
- title: Gatsby GitHub Stats
  url: https://gatsby-github-stats.netlify.app
  main_url: https://gatsby-github-stats.netlify.app
  source_url: https://github.com/lannonbr/gatsby-github-stats/
  description: >
    Statistics Dashboard for Gatsby GitHub repository
  categories:
    - Data
  built_by: Benjamin Lannon
  built_by_url: https://lannonbr.com
  featured: false
- title: Graphic Intuitions
  url: https://www.graphicintuitions.com/
  main_url: https://www.graphicintuitions.com/
  description: >
    Digital marketing agency located in Morris, Manitoba.
  categories:
    - Agency
    - Web Development
    - Marketing
  featured: false
- title: Smooper
  url: https://www.smooper.com/
  main_url: https://www.smooper.com/
  description: >
    We connect you with digital marketing experts for 1 on 1 consultation sessions
  categories:
    - Marketing
    - Directory
  featured: false
- title: Lesley Barber
  url: https://www.lesleybarber.com/
  main_url: https://www.lesleybarber.com/
  description: >
    Official website of Canadian film composer Lesley Barber.
  categories:
    - Portfolio
    - Music
  built_by: Michael Uloth
  built_by_url: https://www.michaeluloth.com
- title: Timeline of Terror
  main_url: https://timelineofterror.org/
  url: https://timelineofterror.org/
  source_url: https://github.com/Symbitic/timeline-of-terror
  description: >
    Complete guide to the events of September 11, 2001.
  categories:
    - Directory
    - Government
  built_by: Alex Shaw
  built_by_url: https://github.com/Symbitic/
  featured: false
- title: Pill Club
  url: https://thepillclub.com
  main_url: https://thepillclub.com
  description: >
    Zero Copay With Insurance + Free Shipping + Bonus Gifts + Online Delivery – Birth Control Delivery and Prescription
  categories:
    - Marketing
    - Healthcare
  built_by: Pill Club
  built_by_url: https://thepillclub.com
- title: myweekinjs
  url: https://www.myweekinjs.com/
  main_url: https://www.myweekinjs.com/
  source_url: https://github.com/myweekinjs/public-website
  description: >
    Challenge to create and/or learn something new in JavaScript each week.
  categories:
    - Blog
  built_by: Adriaan Janse van Rensburg
  built_by_url: https://github.com/HurricaneInteractive/
  featured: false
- title: The Edit Suite
  main_url: https://www.theeditsuite.com.au/
  url: https://www.theeditsuite.com.au/
  source_url: https://thriveweb.com.au/portfolio/the-edit-suite/
  description: >-
    The Edit Suite is an award winning video production and photography company based out of our Mermaid Beach studio on the Gold Coast of Australia but we also have the ability to work mobile from any location.
  categories:
    - Photography
    - Marketing
  built_by: Thrive Team - Gold Coast
  built_by_url: https://thriveweb.com.au/
  featured: false
- title: CarineRoitfeld
  main_url: https://www.carineroitfeld.com/
  url: https://www.carineroitfeld.com/
  description: >
    Online shop for Carine Roitfeld parfume
  categories:
    - E-commerce
  built_by: Ask Phill
  built_by_url: https://askphill.com
- title: EngineHub.org
  url: https://enginehub.org
  main_url: https://enginehub.org
  source_url: https://github.com/EngineHub/enginehub-website
  description: >
    The landing pages for EngineHub, the organisation behind WorldEdit, WorldGuard, CraftBook, and more
  categories:
    - Landing Page
    - Technology
    - Open Source
  built_by: Matthew Miller
  built_by_url: https://matthewmiller.dev
- title: Goulburn Physiotherapy
  url: https://www.goulburnphysiotherapy.com.au/
  main_url: https://www.goulburnphysiotherapy.com.au/
  description: >
    Goulburn Physiotherapy is a leader in injury prevention, individual and community health, and workplace health solutions across Central Victoria.
  categories:
    - Blog
    - Healthcare
  built_by: KiwiSprout
  built_by_url: https://kiwisprout.nz/
  featured: false
- title: TomTom Traffic Index
  main_url: https://www.tomtom.com/en_gb/traffic-index/
  url: https://www.tomtom.com/en_gb/traffic-index/
  description: >
    The TomTom Traffic Index provides drivers, city planners, auto manufacturers and policy makers with unbiased statistics and information about congestion levels in 403 cities across 56 countries on 6 continents.
  categories:
    - Travel
    - Data
  built_by: TomTom
  built_by_url: https://tomtom.com
  featured: false
- title: PrintAWorld | A 3D Printing and Fabrication Company
  main_url: https://prtwd.com/
  url: https://prtwd.com/
  description: >
    PrintAWorld is a NYC based fabrication and manufacturing company that specializes in 3D printing, 3D scanning, CAD Design,
    laser cutting, and rapid prototyping. We help artists, agencies and engineers turn their ideas into its physical form.
  categories:
    - Business
  featured: false
- title: Glug-Infinite
  main_url: https://gluginfinite.github.io
  url: https://gluginfinite.github.io
  source_url: https://github.com/crstnmac/glug
  description: >
    This is a website built with Gatsby v2 that is deployed on GitHub using GitHub Pages and Netlify.
  categories:
    - Web Development
    - Blog
    - Portfolio
    - Agency
  built_by: Criston Macarenhas
  built_by_url: https://github.com/crstnmac
  featured: false
- title: The State of CSS Survey
  main_url: https://stateofcss.com/
  url: https://stateofcss.com/
  source_url: https://github.com/StateOfJS/state-of-css-2019
  description: >
    Annual CSS survey, brother of The State of JS Survey.
  categories:
    - Web Development
  built_by: Sacha Greif & Contribs
  built_by_url: https://github.com/StateOfJS
  featured: false
- title: Bytom Blockchain
  url: https://bytom.io/
  main_url: https://bytom.io/
  source_url: https://github.com/bytomlabs/bytom.io
  description: >
    Embrace the New Era of Bytom Blockchain
  categories:
    - Finance
    - Open Source
    - Technology
  built_by: Bytom Foundation
  built_by_url: https://bytom.io/
  featured: false
- title: Oerol Festival
  url: https://www.oerol.nl/nl/
  main_url: https://www.oerol.nl/en/
  description: >
    Oerol is a cultural festival on the island of Terschelling in the Netherlands that is held annually in June.
    The ten-day festival is focused on live, public theatre as well as music and visual arts.
  categories:
    - Event
    - Entertainment
  built_by: Oberon
  built_by_url: https://oberon.nl/
  featured: false
- title: Libra
  main_url: https://libra.org/
  url: https://libra.org/
  description: Libra's mission is to enable a simple global currency and financial infrastructure that empowers billions of people.
  featured: false
  categories:
    - Open Source
    - Technology
    - Finance
- title: Riffy Blog
  main_url: https://blog.rayriffy.com/
  url: https://blog.rayriffy.com/
  source_url: https://github.com/rayriffy/rayriffy-blog
  description: >
    Riffy Blog is async based beautiful highly maintainable site built by using Gatsby v2 with SEO optimized.
  categories:
    - Web Development
    - Blog
    - Open Source
    - Technology
    - Music
    - SEO
  built_by: Phumrapee Limpianchop
  built_by_url: https://rayriffy.com/
  featured: false
- title: The Coffee Collective
  url: https://coffeecollective.dk
  main_url: https://coffeecollective.dk
  description: >
    The Coffee Collective website is a JAM-stack based, multilingual, multi currency website/shop selling coffee, related products and subscriptions.
  categories:
    - E-commerce
    - Food
  built_by: Remotely (Anders Hallundbæk)
  built_by_url: https://remotely.dk
  featured: false
- title: Leadership Development International
  url: https://ldi.global
  main_url: https://ldi.global
  description: >
    A DatoCMS-backed site for an education and training company based in the US, China and the UAE.
  categories:
    - Education
    - Nonprofit
  built_by: Grant Holle
  built_by_url: https://grantholle.com
  featured: false
- title: Canvas 1839
  main_url: https://www.canvas1839.com/
  url: https://www.canvas1839.com/
  description: >-
    Online store for Canvas 1839 products, including pharmacological-grade CBD oil and relief cream.
  categories:
    - E-commerce
    - Marketing
  built_by: Corey Ward
  built_by_url: http://www.coreyward.me/
- title: Sparkle Stories
  main_url: https://app.sparklestories.com/
  url: https://app.sparklestories.com/
  description: >-
    Sparkle Stories is a streaming audio platform for children with over 1,200 original audio stories.
  categories:
    - App
    - Education
  built_by: Corey Ward
  built_by_url: http://www.coreyward.me/
- title: nehalist.io
  main_url: https://nehalist.io
  url: https://nehalist.io
  description: >
    nehalist.io is a blog about software development, technology and all that kind of geeky stuff.
  categories:
    - Blog
    - Web Development
    - Open Source
  built_by: Kevin Hirczy
  built_by_url: https://nehalist.io
  featured: false
- title: March and Ash
  main_url: https://marchandash.com/
  url: https://marchandash.com/
  description: >-
    March and Ash is a customer-focused, licensed cannabis dispensary located in Mission Valley.
  categories:
    - E-commerce
    - Business
    - Blog
  built_by: Blueyellow
  built_by_url: https://blueyellow.io/
  featured: false
- title: T Two Industries
  description: >
    T Two Industries is a manufacturing company specializing in building custom truck decks, truck bodies, and trailers.
  main_url: https://www.ttwo.ca
  url: https://www.ttwo.ca
  categories:
    - Business
  built_by: https://www.t2.ca
  built_by_url: https://www.t2.ca
  featured: false
- title: Cali's Finest Landscaping
  url: https://www.calisfinestlandscaping.com/
  main_url: https://www.calisfinestlandscaping.com/
  description: >
    A team of hard-working, quality-obsessed landscaping professionals looking to take dreams and transform them into reality.
  categories:
    - Business
  built_by: David Krasniy
  built_by_url: http://dkrasniy.com
  featured: false
- title: Vazco
  url: https://www.vazco.eu
  main_url: https://www.vazco.eu
  description: >
    Vazco works for clients from all around the world in future-proof technologies and help them build better products.
  categories:
    - Agency
    - Web Development
    - Blog
    - Business
    - Technology
  built_by: Vazco
  built_by_url: https://www.vazco.eu
  featured: false
- title: Major League Eating
  main_url: https://majorleagueeating.com
  url: https://majorleagueeating.com
  description: >
    Major League Eating is the professional competitive eating organization that runs the Nathan’s Famous Coney Island Hot Dog eating contest on July 4th, among other eating events.
  categories:
    - Entertainment
    - Sports
  built_by: Carmen Cincotti
  built_by_url: https://github.com/ccincotti3
  featured: false
- title: APIs You Won't Hate
  url: https://apisyouwonthate.com/blog
  main_url: https://apisyouwonthate.com
  source_url: https://github.com/apisyouwonthate/apisyouwonthate.com
  description: >
    API development is a topic very close to our hearts. APIs You Won't Hate is a team and community dedicated to learning, writing, sharing ideas and bettering understanding of API practices. Together we can eradicate APIs we hate.
  categories:
    - Blog
    - Education
    - E-commerce
    - API
    - Community
    - Learning
    - Open Source
    - Technology
    - Web Development
  built_by: Mike Bifulco
  built_by_url: https://github.com/mbifulco
  featured: false
- title: Sankarsan Kampa
  main_url: https://traction.one
  url: https://traction.one
  description: Full time programmer, part time gamer, exploring the details of programmable systems and how to stretch their capabilities.
  featured: false
  categories:
    - Portfolio
    - Freelance
- title: AwesomeDocs
  main_url: https://awesomedocs.traction.one/
  url: https://awesomedocs.traction.one/install
  source_url: https://github.com/AwesomeDocs/website
  description: An awesome documentation website generator!
  featured: false
  categories:
    - Open Source
    - Web Development
    - Technology
    - Documentation
  built_by: Sankarsan Kampa
  built_by_url: https://traction.one
- title: Prism Programming Language
  main_url: https://prism.traction.one/
  url: https://prism.traction.one/
  source_url: https://github.com/PrismLang/website
  description: Interpreted, high-level, programming language.
  featured: false
  categories:
    - Programming
    - Open Source
    - Technology
    - Documentation
  built_by: Sankarsan Kampa
  built_by_url: https://traction.one
- title: KingsDesign
  url: https://www.kingsdesign.com.au/
  main_url: https://www.kingsdesign.com.au/
  description: KingsDesign is a Hobart based web design and development company. KingsDesign creates, designs, measures and improves web based solutions for businesses and organisations across Australia.
  categories:
    - Agency
    - Technology
    - Portfolio
    - Consulting
    - User Experience
  built_by: KingsDesign
  built_by_url: https://www.kingsdesign.com.au
- title: EasyFloh | Easy Flows for all
  url: https://www.easyfloh.com
  main_url: https://www.easyfloh.com
  description: >
    EasyFloh is for creating simple flows for your organisation. An organisation
    can design own flows with own stages.
  categories:
    - Business
    - Landing Page
  built_by: Vikram Aroskar
  built_by_url: https://medium.com/@vikramaroskar
  featured: false
- title: Home Alarm Report
  url: https://homealarmreport.com/
  main_url: https://homealarmreport.com/
  description: >
    Home Alarm Report is dedicated to helping consumers make informed decisions
    about home security solutions. The site was easily migrated from a legacy WordPress
    installation and the dev team chose Gatsby for its site speed and SEO capabilities.
  categories:
    - Blog
    - Business
    - SEO
    - Technology
  built_by: Centerfield Media
  built_by_url: https://www.centerfield.com
- title: Just | FX for treasurers
  url: https://www.gojust.com
  main_url: https://www.gojust.com
  description: >
    Just provides a single centralized view of FX for corporate treasurers. See interbank market prices, and access transaction cost analysis.
  categories:
    - Finance
    - Technology
  built_by: Bejamas
  built_by_url: https://bejamas.io/
  featured: false
- title: Bureau for Good | Nonprofit branding, web and print communications
  url: https://www.bureauforgood.com
  main_url: https://www.bureauforgood.com
  description: >
    Bureau for Good helps nonprofits explain why they matter across digital & print media. Bureau for Good crafts purpose-driven identities, websites & print materials for changemakers.
  categories:
    - Nonprofit
    - Agency
    - Design
  built_by: Bejamas
  built_by_url: https://bejamas.io/
  featured: false
- title: Atelier Cartier Blumen
  url: https://www.ateliercartier.ch
  main_url: https://www.ateliercartier.ch
  description: >
    Im schönen Kreis 6 in Zürich kreiert Nicole Cartier Blumenkompositionen anhand Charaktereigenschaften oder Geschichten zur Person an. Für wen ist Dein Blumenstrauss gedacht? Einzigartige Floristik Blumensträusse, Blumenabos, Events, Shootings. Site designed by https://www.stolfo.co
  categories:
    - E-commerce
    - Design
  built_by: Bejamas
  built_by_url: https://bejamas.io/
  featured: false
- title: Veronym – Cloud Security Service Provider
  url: https://www.veronym.com
  main_url: https://www.veronym.com
  description: >
    Veronym is securing your digital transformation. A comprehensive Internet security solution for business. Stay safe no matter how, where and when you connect.
  categories:
    - Security
    - Technology
    - Business
  built_by: Bejamas
  built_by_url: https://bejamas.io/
  featured: false
- title: Devahoy
  url: https://devahoy.com/
  main_url: https://devahoy.com/
  description: >
    Devahoy is a personal blog written in Thai about software development.
  categories:
    - Blog
    - Programming
  built_by: Chai Phonbopit
  built_by_url: https://github.com/phonbopit
  featured: false
- title: Venus Lover
  url: https://venuslover.com
  main_url: https://venuslover.com
  description: >
    Venus Lover is a mobile app for iOS and Android so you can read your daily horoscope and have your natal chart, including the interpretation of the ascendant, planets, houses and aspects.
  categories:
    - App
    - Consulting
    - Education
    - Landing Page
- title: Write/Speak/Code
  url: https://www.writespeakcode.com/
  main_url: https://www.writespeakcode.com/
  description: >
    Write/Speak/Code is a non-profit on a mission to promote the visibility and leadership of technologists with marginalized genders through peer-led professional development.
  categories:
    - Community
    - Nonprofit
    - Open Source
    - Conference
  built_by: Nicola B.
  built_by_url: https://www.linkedin.com/in/nicola-b/
  featured: false
- title: Daniel Spajic
  url: https://danieljs.tech/
  main_url: https://danieljs.tech/
  description: >
    Passionate front-end developer with a deep, yet diverse skillset.
  categories:
    - Portfolio
    - Programming
    - Freelance
  built_by: Daniel Spajic
  featured: false
- title: Cosmotory
  url: https://cosmotory.netlify.app/
  main_url: https://cosmotory.netlify.app/
  description: >
    This is the educational blog containing various courses,learning materials from various authors from all over the world.
  categories:
    - Blog
    - Community
    - Nonprofit
    - Open Source
    - Education
  built_by: Hanishraj B Rao.
  built_by_url: https://hanishrao.netlify.app/
  featured: false
- title: Armorblox | Security Powered by Understanding
  url: https://www.armorblox.com
  main_url: https://www.armorblox.com
  description: >
    Armorblox is a venture-backed stealth cybersecurity startup, on a mission to build a game-changing enterprise security platform.
  categories:
    - Security
    - Technology
    - Business
  built_by: Bejamas
  built_by_url: https://bejamas.io
  featured: false
- title: Mojo
  url: https://www.mojo.is
  main_url: https://www.mojo.is/
  description: >
    We help companies create beautiful digital experiences
  categories:
    - Agency
    - Technology
    - Consulting
    - User Experience
    - Web Development
  featured: false
- title: Marcel Hauri
  url: https://marcelhauri.ch/
  main_url: https://marcelhauri.ch/
  description: >
    Marcel Hauri is an award-winning Magento developer and e-commerce specialist.
  categories:
    - Portfolio
    - Blog
    - Programming
    - Community
    - Open Source
    - E-commerce
  built_by: Marcel Hauri
  built_by_url: https://marcelhauri.ch
  featured: false
- title: Projektmanagementblog
  url: https://www.projektmanagementblog.de
  main_url: https://www.projektmanagementblog.de/
  source_url: https://github.com/StephanWeinhold/pmblog
  description: >
    Thoughts about modern project management. Built with Gatsby and Tachyons, based on Advanced Starter.
  categories:
    - Blog
  built_by: Stephan Weinhold
  built_by_url: https://stephanweinhold.com/
  featured: false
- title: Anthony Boyd Graphics
  url: https://www.anthonyboyd.graphics/
  main_url: https://www.anthonyboyd.graphics/
  description: >
    Free Graphic Design Resources by Anthony Boyd
  categories:
    - Portfolio
  built_by: Anthony Boyd
  built_by_url: https://www.anthonyboyd.com/
  featured: false
- title: Relocation Hero
  url: https://relocationhero.com
  main_url: https://relocationhero.com
  description: >
    Blog with FAQs related to Germany relocation. Built with Gatsby.
  categories:
    - Blog
    - Consulting
    - Community
  featured: false
- title: Zoe Rodriguez
  url: https://zoerodrgz.com
  main_url: https://zoerodrgz.com
  description: >
    Portfolio for Los Angeles-based designer Zoe Rodriguez. Built with Gatsby.
  categories:
    - Portfolio
    - Design
  built_by: Chase Ohlson
  built_by_url: https://chaseohlson.com
  featured: false
- title: TriActive USA
  url: https://triactiveusa.com
  main_url: https://triactiveusa.com
  description: >
    Website and blog for TriActive USA. Built with Gatsby.
  categories:
    - Landing Page
    - Business
  built_by: Chase Ohlson
  built_by_url: https://chaseohlson.com
- title: LaunchDarkly
  url: https://launchdarkly.com/
  main_url: https://launchdarkly.com/
  description: >
    LaunchDarkly is the feature management platform that software teams use to build better software, faster.
  categories:
    - Technology
    - Marketing
  built_by: LaunchDarkly
  built_by_url: https://launchdarkly.com/
  featured: false
- title: Arpit Goyal
  url: https://arpitgoyal.com
  main_url: https://arpitgoyal.com
  source_url: https://github.com/92arpitgoyal/ag-blog
  description: >
    Blog and portfolio website of a Front-end Developer turned Product Manager.
  categories:
    - Blog
    - Portfolio
    - Technology
    - User Experience
  built_by: Arpit Goyal
  built_by_url: https://twitter.com/_arpitgoyal
  featured: false
- title: Portfolio of Cole Townsend
  url: https://twnsnd.co
  main_url: https://twnsnd.co
  description: Portfolio of Cole Townsend, Product Designer
  categories:
    - Portfolio
    - User Experience
    - Web Development
    - Design
  built_by: Cole Townsend
  built_by_url: https://twitter.com/twnsndco
- title: Jana Desomer
  url: https://www.janadesomer.be/
  main_url: https://www.janadesomer.be/
  description: >
    I'm Jana, a digital product designer with coding skills, based in Belgium
  categories:
    - Portfolio
  built_by: Jana Desomer Designer/Developer
  built_by_url: https://www.janadesomer.be/
  featured: false
- title: Carbon8 Regenerative Agriculture
  url: https://www.carbon8.org.au/
  main_url: https://www.carbon8.org.au/
  description: >
    Carbon8 is a Not for Profit charity that supports Aussie farmers to transition to regenerative agriculture practices and rebuild the carbon (organic matter) in their soil from 1% to 8%.
  categories:
    - Nonprofit
    - E-commerce
  built_by: Little & Big
  built_by_url: https://www.littleandbig.com.au/
  featured: false
- title: Reactgo blog
  url: https://reactgo.com/
  main_url: https://reactgo.com/
  description: >
    It provides tutorials & articles about modern open source web technologies such as react,vuejs and gatsby.
  categories:
    - Blog
    - Education
    - Programming
    - Web Development
  built_by: Sai gowtham
  built_by_url: https://twitter.com/saigowthamr
  featured: false
- title: City Springs
  url: https://citysprings.com/
  main_url: https://citysprings.com/
  description: >
    Sandy Springs is a city built on creative thinking and determination. They captured a bold vision for a unified platform to bring together new and existing information systems. To get there, the Sandy Springs communications team partnered with Mediacurrent on a new Drupal 8 decoupled platform architecture with a Gatsbyjs front end to power both the City Springs website and its digital signage network. Now, the Sandy Springs team can create content once and publish it everywhere.
  categories:
    - Community
    - Government
  built_by: Mediacurrent
  built_by_url: https://www.mediacurrent.com
  featured: false
- title: Behalf
  url: https://www.behalf.no/
  main_url: https://www.behalf.no/
  description: >
    Behalf is Norwegian based digital design agency.
  categories:
    - Agency
    - Portfolio
    - Business
    - Consulting
    - Design
    - Design System
    - Marketing
    - Web Development
    - User Experience
  built_by: Behalf
  built_by_url: https://www.behalf.no/
  featured: false
- title: Saxenhammer & Co.
  url: https://saxenhammer-co.com/
  main_url: https://saxenhammer-co.com/
  description: >
    Saxenhammer & Co. is a leading boutique investment bank in Continental Europe. The firm’s strong track record is comprised of the execution of 200 successful transactions across all major industries.
  categories:
    - Consulting
    - Finance
    - Business
  built_by: Axel Fuhrmann
  built_by_url: https://axelfuhrmann.com/
  featured: false
- title: UltronEle
  url: http://ultronele.com
  main_url: https://runbytech.github.io/ueofcweb/
  source_url: https://github.com/runbytech/ueofcweb
  description: >
    UltronEle is a light, fast, simple yet interesting serverless e-learning CMS based on GatsbyJS. It aims to provide a easy-use product for tutors, teachers, instructors from all kinks of fields with near-zero efforts to setup their own authoring tool and content publish website.
  categories:
    - Education
    - Consulting
    - Landing Page
    - Web Development
    - Open Source
    - Learning
  built_by: RunbyTech
  built_by_url: http://runbytech.co
  featured: false
- title: Nick Selvaggio
  url: https://nickgs.com/
  main_url: https://nickgs.com/
  description: >
    The personal website of Nick Selvaggio. Long Island based web developer, teacher, and technologist.
  categories:
    - Consulting
    - Programming
    - Web Development
  featured: false
- title: Free & Open Source Gatsby Themes by LekoArts
  main_url: https://themes.lekoarts.de
  url: https://themes.lekoarts.de
  source_url: https://github.com/LekoArts/gatsby-themes/tree/master/www
  built_by: LekoArts
  built_by_url: https://github.com/LekoArts
  description: >-
    Get high-quality and customizable Gatsby themes to quickly bootstrap your website! Choose from many professionally created and impressive designs with a wide variety of features and customization options. Use Gatsby Themes to take your project to the next level and let you and your customers take advantage of the many benefits Gatsby has to offer.
  categories:
    - Open Source
    - Directory
    - Marketing
    - Landing Page
  featured: false
- title: Lars Roettig
  url: https://larsroettig.dev/
  main_url: https://larsroettig.dev/
  description: >
    Lars Roettig is a Magento Maintainer and e-commerce specialist. On his Blog, he writes Software Architecture and Magento Development.
  categories:
    - Portfolio
    - Blog
    - Programming
    - Community
    - Open Source
    - E-commerce
  built_by: Lars Roettig
  built_by_url: https://larsroettig.dev/
  featured: false
- title: Cade Kynaston
  url: https://cade.codes
  main_url: https://cade.codes
  source_url: https://github.com/cadekynaston/gatsby-portfolio
  description: >
    Cade Kynaston's Portfolio
  categories:
    - Portfolio
  built_by: Cade Kynaston
  built_by_url: https://github.com/cadekynaston
  featured: false
- title: Growable Meetups
  url: https://www.growable.io/
  main_url: https://www.growable.io/
  description: >
    Growable - Events to Accelerate your career in Tech. Made with <3 with Gatsby, React & Netlify by Talent Point in London.
  categories:
    - Event
    - Technology
    - Education
    - Community
    - Conference
  built_by: Talent Point
  built_by_url: https://github.com/talent-point/
  featured: false
- title: Fantastic Metropolis
  main_url: https://fantasticmetropolis.com
  url: https://fantasticmetropolis.com
  description: >
    Fantastic Metropolis ran between 2001 and 2006, highlighting the potential of literary science fiction and fantasy.
  categories:
    - Entertainment
  built_by: Luis Rodrigues
  built_by_url: https://goblindegook.com
  featured: false
- title: Simon Koelewijn
  main_url: https://simonkoelewijn.nl
  url: https://simonkoelewijn.nl
  description: >
    Personal blog of Simon Koelewijn, where he blogs about UX, analytics and web development (in Dutch). Made awesome and fast by using Gatsby 2.x (naturally) and gratefully using Netlify and Netlify CMS.
  categories:
    - Freelance
    - Blog
    - Web Development
    - User Experience
  built_by: Simon Koelewijn
  built_by_url: https://simonkoelewijn.nl
  featured: false
- title: Frankly Steve
  url: https://www.franklysteve.com/
  main_url: https://www.franklysteve.com/
  description: >
    Wedding photography with all the hugs, tears, kisses, smiles, laughter, banter, kids up trees, friends in hedges.
  categories:
    - Photography
    - Portfolio
  built_by: Little & Big
  built_by_url: https://www.littleandbig.com.au/
  featured: false
- title: Eventos orellana
  description: >-
    We are a company dedicated to providing personalized and professional advice
    for the elaboration and coordination of social and business events.
  main_url: https://eventosorellana.com/
  url: https://eventosorellana.com/
  featured: false
  categories:
    - Gallery
  built_by: Ramón Chancay
  built_by_url: https://ramonchancay.me/
- title: DIA Supermercados
  main_url: https://dia.com.br
  url: https://dia.com.br
  description: >-
    Brazilian retailer subsidiary, with more than 1,100 stores in Brazil, focusing on low prices and exclusive DIA Products.
  categories:
    - Business
  built_by: CloudDog
  built_by_url: https://clouddog.com.br
  featured: false
- title: AntdSite
  main_url: https://antdsite.yvescoding.org
  url: https://antdsite.yvescoding.org
  description: >-
    A static docs generator based on Ant Design and GatsbyJs.
  categories:
    - Documentation
  built_by: Yves Wang
  built_by_url: https://antdsite.yvescoding.org
- title: AntV
  main_url: https://antv.vision
  url: https://antv.vision
  description: >-
    AntV is a new generation of data visualization technique from Ant Financial
  categories:
    - Documentation
  built_by: afc163
  built_by_url: https://github.com/afc163
- title: ReactStudy Blog
  url: https://elated-lewin-51cf0d.netlify.app
  main_url: https://elated-lewin-51cf0d.netlify.app
  description: >
    Belong to your own blog by gatsby
  categories:
    - Blog
  built_by: 97thjingba
  built_by_url: https://github.com/97thjingba
  featured: false
- title: George
  main_url: https://kind-mestorf-5a2bc0.netlify.app
  url: https://kind-mestorf-5a2bc0.netlify.app
  description: >
    shiny new web built with Gatsby
  categories:
    - Blog
    - Portfolio
    - Gallery
    - Landing Page
    - Design
    - Web Development
    - Open Source
    - Science
  built_by: George Davituri
  featured: false

- title: CEO amp
  main_url: https://www.ceoamp.com
  url: https://www.ceoamp.com
  description: >
    CEO amp is an executive training programme to amplify a CEO's voice in the media. This site was built with Gatsby v2, Styled-Components, TypeScript and React Spring.
  categories:
    - Consulting
    - Entrepreneurship
    - Marketing
    - Landing Page
  built_by: Jacob Herper
  built_by_url: https://herper.io
  featured: false
- title: QuantumBlack
  main_url: https://www.quantumblack.com/
  url: https://www.quantumblack.com/
  description: >
    We help companies use data to make distinctive, sustainable and significant improvements to their performance.
  categories:
    - Technology
    - Consulting
    - Data
    - Design
  built_by: Richard Westenra
  built_by_url: https://www.richardwestenra.com/
  featured: false
- title: Coffeeshop Creative
  url: https://www.coffeeshopcreative.ca
  main_url: https://www.coffeeshopcreative.ca
  description: >
    Marketing site for a Toronto web design and videography studio.
  categories:
    - Marketing
    - Agency
    - Design
    - Video
    - Web Development
  built_by: Michael Uloth
  built_by_url: https://www.michaeluloth.com
  featured: false
- title: Daily Hacker News
  url: https://dailyhn.com
  main_url: https://dailyhn.com
  description: >
    Daily Hacker News presents the top five stories from Hacker News daily.
  categories:
    - Entertainment
    - Design
    - Web Development
    - Technology
    - Science
  built_by: Joeri Smits
  built_by_url: https://joeri.dev
  featured: false
- title: Grüne Dresden
  main_url: https://ltw19dresden.de
  url: https://ltw19dresden.de
  description: >
    This site was built for the Green Party in Germany (Bündnis 90/Die Grünen) for their local election in Dresden, Saxony. The site was built with Gatsby v2 and Styled-Components.
  categories:
    - Government
    - Nonprofit
  built_by: Jacob Herper
  built_by_url: https://herper.io
- title: Mill3 Studio
  main_url: https://mill3.studio/en/
  url: https://mill3.studio/en/
  description: >
    Our agency specializes in the analysis, strategy and development of digital products.
  categories:
    - Agency
    - Portfolio
  built_by: Mill3
  built_by_url: https://mill3.studio/en/
  featured: false
- title: Zellement
  main_url: https://www.zellement.com
  url: https://www.zellement.com
  description: >
    Online portfolio of Dan Farrow from Nottingham, UK.
  categories:
    - Portfolio
  built_by: Zellement
  built_by_url: https://www.zellement.com
  featured: false
- title: Fullstack HQ
  url: https://fullstackhq.com/
  main_url: https://fullstackhq.com/
  description: >
    Get immediate access to a battle-tested team of designers and developers on a pay-as-you-go monthly subscription.
  categories:
    - Agency
    - Consulting
    - Freelance
    - Marketing
    - Portfolio
    - Web Development
    - App
    - Business
    - Design
    - JavaScript
    - Technology
    - User Experience
    - Web Development
    - E-commerce
    - WordPress
  built_by: Fullstack HQ
  built_by_url: https://fullstackhq.com/
  featured: false
- title: Cantas
  main_url: https://www.cantas.co.jp
  url: https://www.cantas.co.jp
  description: >
    Cantas is digital marketing company in Japan.
  categories:
    - Business
    - Agency
  built_by: Cantas
  built_by_url: https://www.cantas.co.jp
  featured: false
- title: Sheringham Shantymen
  main_url: https://www.shantymen.com/
  url: https://www.shantymen.com/
  description: >
    The Sheringham Shantymen are a sea shanty singing group that raise money for the RNLI in the UK.
  categories:
    - Music
    - Community
    - Entertainment
    - Nonprofit
  built_by: Zellement
  built_by_url: https://www.zellement.com/
  featured: false
- title: WP Spark
  main_url: https://wpspark.io/
  url: https://wpspark.io/
  description: >
    Create blazing fast website with WordPress and our Gatsby themes.
  categories:
    - Agency
    - Community
    - Blog
    - WordPress
  built_by: wpspark
  built_by_url: https://wpspark.io/
- title: Ronald Langeveld
  description: >
    Ronald Langeveld's blog and Web Development portfolio website.
  main_url: https://www.ronaldlangeveld.com
  url: https://www.ronaldlangeveld.com
  categories:
    - Blog
    - Web Development
    - Freelance
    - Portfolio
    - Consulting
  featured: false
- title: Golfonaut
  description: >
    Golfonaut - Golf application for Apple Watch
  main_url: https://golfonaut.io
  url: https://golfonaut.io
  categories:
    - App
    - Sports
  featured: false
- title: Anton Sten - UX Lead/Design
  url: https://www.antonsten.com
  main_url: https://www.antonsten.com
  description: Anton Sten leads UX for design-driven companies.
  categories:
    - User Experience
    - Blog
    - Freelance
    - Portfolio
    - Consulting
    - Agency
    - Design
  featured: false
- title: Rashmi AP - Front-end Developer
  main_url: http://rashmiap.me
  url: http://rashmiap.me
  featured: false
  description: >
    Rashmi AP's Personal Portfolio Website
  source_url: https://github.com/rashmiap/personal-website-react
  categories:
    - Portfolio
    - Open Source
  built_by: Rashmi AP
  built_by_url: http://rashmiap.me
- title: OpenSourceRepos - Blogs for open source repositories
  main_url: https://opensourcerepos.com
  url: https://opensourcerepos.com
  featured: false
  description: >
    Open Source Repos is a blog site for explaining the architecture, code-walkthrough and key takeways for the GitHub repository. Out main aim to is to help more developers contribute to open source projects.
  source_url: https://github.com/opensourcerepos/blogs
  categories:
    - Open Source
    - Design
    - Design System
    - Blog
  built_by: OpenSourceRepos Team
  built_by_url: https://opensourcerepos.com
- title: Sheelah Brennan - Front-End/UX Engineer
  main_url: https://sheelahb.com
  url: https://sheelahb.com
  featured: false
  description: >
    Sheelah Brennan's web development blog
  categories:
    - Blog
    - Web Development
    - Design
    - Freelance
    - Portfolio
  built_by: Sheelah Brennan
- title: Delinx.Digital - Web and Mobile Development Agency based in Sofia, Bulgaria
  main_url: https://delinx.digital
  url: https://delinx.digital/solutions
  description: >
    Delinx.digital is a software development oriented digital agency based in Sofia, Bulgaria. We develop bespoke software solutions using  WordPress, WooCommerce, Shopify, e-commerce, React.js, Node.js, PHP, Laravel and many other technologies.
  categories:
    - Agency
    - Web Development
    - Design
    - E-commerce
    - WordPress
  featured: false
- title: Cameron Nuckols - Articles, Book Notes, and More
  main_url: https://nucks.co
  url: https://nucks.co
  description: >
    This site hosts all of Cameron Nuckols's writing on entrepreneurship, startups, money, fitness, self-education, and self-improvement.
  categories:
    - Blog
    - Entrepreneurship
    - Business
    - Productivity
    - Technology
    - Marketing
  featured: false
- title: Hayato KAJIYAMA - Portfolio
  main_url: https://hyakt.dev
  url: https://hyakt.dev
  source_url: https://github.com/hyakt/hyakt.github.io
  featured: false
  categories:
    - Portfolio
- title: Skirtcraft - Unisex Skirts with Large Pockets
  main_url: https://skirtcraft.com
  url: https://skirtcraft.com/products
  source_url: https://github.com/jqrn/skirtcraft-web
  description: >
    Skirtcraft sells unisex skirts with large pockets, made in the USA. Site built with TypeScript and styled-components, with Tumblr-sourced blog posts.
  categories:
    - E-commerce
    - Blog
  built_by: Joe Quarion
  built_by_url: https://github.com/jqrn
  featured: false
- title: Vermarc Sport
  main_url: https://www.vermarcsport.com/
  url: https://www.vermarcsport.com/
  description: >
    Vermarc Sport offers a wide range of cycle clothing, cycling jerseys, bib shorts, rain gear and accessories, as well for the summer, the mid-season (autumn / spring) and the winter.
  categories:
    - E-commerce
  built_by: BrikL
  built_by_url: https://github.com/Brikl
- title: Cole Ruche
  main_url: https://coleruche.com
  url: https://coleruche.com
  source_url: https://github.com/kingingcole/myblog
  description: >
    The personal website and blog for Emeruche "Cole" Ikenna, front-end web developer from Nigeria.
  categories:
    - Blog
    - Portfolio
  built_by: Emeruche "Cole" Ikenna
  built_by_url: https://twitter.com/cole_ruche
  featured: false
- title: Abhith Rajan - Coder, Blogger, Biker, Full Stack Developer
  main_url: https://www.abhith.net/
  url: https://www.abhith.net/
  source_url: https://github.com/Abhith/abhith.net
  description: >
    abhith.net is a portfolio website of Abhith Rajan, a full stack developer. Sharing blog posts, recommended videos, developer stories and services with the world through this site.
  categories:
    - Portfolio
    - Blog
    - Programming
    - Open Source
    - Technology
  built_by: Abhith Rajan
  built_by_url: https://github.com/Abhith
  featured: false
- title: Mr & Mrs Wilkinson
  url: https://thewilkinsons.netlify.app/
  main_url: https://thewilkinsons.netlify.app/
  source_url: https://github.com/davemullenjnr/the-wilkinsons
  description: >
    A one-page wedding photography showcase using Gatsby Image and featuring a lovely hero and intro section.
  categories:
    - Photography
  built_by: Dave Mullen Jnr
  built_by_url: https://davemullenjnr.co.uk
  featured: false
- title: Gopesh Gopinath - Full Stack JavaScript Developer
  url: https://www.gopeshgopinath.com
  main_url: https://www.gopeshgopinath.com
  source_url: https://github.com/GopeshMedayil/gopeshgopinath.com
  description: >
    Gopesh Gopinath's Personal Portfolio Website
  categories:
    - Portfolio
    - Open Source
  built_by: Gopesh Gopinath
  built_by_url: https://www.gopeshgopinath.com
  featured: false
- title: Misael Taveras - FrontEnd Developer
  url: https://taverasmisael.com
  main_url: https://taverasmisael.com
  source_url: https://github.com/taverasmisael/taverasmisael
  description: >
    Personal site and blogging about learning FrontEnd web development in spanish.
  categories:
    - Portfolio
    - Open Source
    - Blog
    - JavaScript
    - Web Development
  built_by: Misael Taveras
  built_by_url: https://taverasmisael.com
  featured: false
- title: Le Reacteur
  url: https://www.lereacteur.io/
  main_url: https://www.lereacteur.io/
  description: >
    Le Reacteur is the first coding bootcamp dedicated to web and mobile apps development (iOS/Android). We offer intensive sessions to train students in a short time (10 weeks). Our goal is to pass on to our students in less than 3 months what they would have learned in 2 years. To achieve this ambitious challenge, our training is based on learning JavaScript (Node.js, Express, ReactJS, React Native).
  categories:
    - JavaScript
    - Learning
    - Mobile Development
    - Web Development
  built_by: Farid Safi
  built_by_url: https://twitter.com/FaridSafi
  featured: false
- title: Cinch
  url: https://www.cinch.co.uk
  main_url: https://www.cinch.co.uk
  description: >
    Cinch is a hub for car supermarkets and dealers to show off their stock. The site only lists second-hand cars that are seven years old or younger, with less than 70,000 miles on the clock.
  categories:
    - Entrepreneurship
    - Business
  built_by: Somo
  built_by_url: https://www.somoglobal.com
  featured: false
- title: Recetas El Universo
  description: >-
    Recipes and videos with the best of Ecuadorian cuisine.
    Collectable recipes from Diario El Universo.
  main_url: https://recetas-eu.now.sh/
  url: https://recetas-eu.now.sh/
  featured: false
  categories:
    - Blog
    - WordPress
    - Food
  built_by: Ramón Chancay
  built_by_url: https://ramonchancay.me/
- title: Third and Grove
  url: https://www.thirdandgrove.com
  main_url: https://www.thirdandgrove.com
  source_url: https://github.com/thirdandgrove/tagd8_gatsby
  description: >
    A digital agency slaying the mundane one pixel at a time.
  categories:
    - Agency
    - Marketing
    - Open Source
    - Technology
  built_by: Third and Grove
  built_by_url: https://www.thirdandgrove.com
  featured: false
- title: Le Bikini
  url: https://lebikini.com
  main_url: https://lebikini.com
  description: >
    New website for Toulouse's most iconic concert hall.
  categories:
    - Music
  built_by: Antoine Rousseau
  built_by_url: https://antoine.rousseau.im
  featured: false
- title: Jimmy Truong's Portfolio
  url: https://jimmytruong.ca
  main_url: https://jimmytruong.ca
  description: >
    This porfolio is a complication of all projects done during my time at BCIT D3 (Digital Design and Development) program and after graduation.
  categories:
    - Portfolio
    - Web Development
  built_by: Jimmy Truong
  built_by_url: https://jimmytruong.ca
  featured: false
- title: Quick Stop Nicaragua
  main_url: https://quickstopnicaragua.com
  url: https://quickstopnicaragua.com
  description: >
    Convenience Store Website
  categories:
    - Food
  built_by: Gerald Martinez
  built_by_url: https://twitter.com/GeraldM_92
  featured: false
- title: XIEL
  main_url: https://xiel.dev
  url: https://xiel.dev
  source_url: https://github.com/xiel/xiel
  description: >
    I'm a freelance front-end developer from Berlin who creates digital experiences that everyone likes to use.
  categories:
    - Portfolio
    - Blog
  built_by: Felix Leupold
  built_by_url: https://twitter.com/xiel
  featured: false
- title: Nicaragua Best Guides
  main_url: https://www.nicaraguasbestguides.com
  url: https://www.nicaraguasbestguides.com
  description: >
    Full-Service Tour Operator and Destination Management Company (DMC)
  categories:
    - Agency
    - Travel
  built_by: Gerald Martinez
  built_by_url: https://twitter.com/GeraldM_92
  featured: false
- title: Thoughts and Stuff
  main_url: http://thoughtsandstuff.com
  url: http://thoughtsandstuff.com
  source_url: https://github.com/robmarshall/gatsby-tns
  description: >
    A simple easy to read blog. Minimalistic, focusing on content over branding. Includes RSS feed.
  categories:
    - Accessibility
    - Blog
    - WordPress
  built_by: Robert Marshall
  built_by_url: https://robertmarshall.dev
  featured: false
- title: Tracli
  url: https://tracli.rootvan.com/
  main_url: https://tracli.rootvan.com/
  source_url: https://github.com/ridvankaradag/tracli-landing
  description: >
    A command line app that tracks your time
  categories:
    - Productivity
    - Technology
    - Landing Page
  built_by: Ridvan Karadag
  built_by_url: http://www.rootvan.com
  featured: false
- title: spon.io
  url: https://www.spon.io
  main_url: https://www.spon.io
  source_url: https://github.com/magicspon/spon.io
  description: >
    Portfolio for frontend web developer, based in Bristol UK
  categories:
    - Portfolio
  built_by: Dave Stockley
  built_by_url: https://www.spon.io
  featured: false
- title: BBS
  url: https://big-boss-studio.com
  main_url: https://big-boss-studio.com
  description: >
    For 11 years, we help great brands in their digital transformation, offering all our expertise for their needs. Technical consulting, UX, design, technical integration and maintenance.
  categories:
    - Agency
    - JavaScript
    - Web Development
  built_by: BBS
  built_by_url: https://big-boss-studio.com
  featured: false
- title: Appes - Meant to evolve
  main_url: https://appes.co
  url: https://appes.co
  description: >
    Appes is all about apps and evolution. We help companies to build mobile and
    web products.
  categories:
    - Agency
    - Mobile Development
    - Web Development
    - Technology
  built_by: Appes
  built_by_url: https://appes.co
  featured: false
- title: Intern
  url: https://intern.imedadel.me
  main_url: https://intern.imedadel.me
  description: >
    Intern is a job board for getting internships in tech, design, marketing, and more. It's built entirely with Gatsby.
  categories:
    - Directory
    - Technology
  built_by: Imed Adel
  built_by_url: https://imedadel.me
  featured: false
- title: Global Citizen Foundation
  main_url: https://www.globalcitizenfoundation.org
  url: https://www.globalcitizenfoundation.org
  description: >
    In the digital economy, we are Global Citizens and the currency is Personal Data
  categories:
    - Nonprofit
  built_by: The Delta Studio
  built_by_url: https://www.thedelta.io
  featured: false
- title: GatsbyFinds
  main_url: https://gatsbyfinds.netlify.app
  url: https://gatsbyfinds.netlify.app
  description: >
    GatsbyFinds is a website built ontop of Gatsby v2 by providing developers with a showcase of all the latest projects made with the beloved GatsbyJS.
  categories:
    - Portfolio
    - Gallery
  built_by: Bvlktech
  built_by_url: https://twitter.com/bvlktech
  featured: false
- title: AFEX Commodities Exchange
  main_url: https://afexnigeria.com
  url: https://afexnigeria.com
  description: >
    AFEX Nigeria strives to transform Nigerian agriculture by creating more bargaining power to smallholder farmers, access to information, and secure storage.
  categories:
    - Blog
    - Business
    - Finance
    - Food
    - WordPress
  built_by: Mayowa Falade
  built_by_url: http://mayowafalade.com
  featured: false
- title: VIA Data
  main_url: https://viadata.io
  url: https://viadata.io
  description: >
    The future of data management
  categories:
    - Data
  built_by: The Delta Studio
  built_by_url: https://www.thedelta.io
  featured: false
- title: Front End Day Event Website
  main_url: https://frontend-day.com/
  url: https://frontend-day.com/
  description: >
    Performant landing page for a front end workshops recurring event / conference.
  categories:
    - Event
    - Conference
    - Web Development
    - Technology
  built_by: Pagepro
  built_by_url: https://pagepro.co
  featured: false
- title: Mutual
  main_url: https://www.madebymutual.com
  url: https://www.madebymutual.com
  description: >
    Mutual is a web design and development agency. Our new website is powered by Gatsby and Craft CMS.
  categories:
    - Blog
    - Portfolio
    - Agency
    - Design
    - Web Development
  built_by: Mutual
  built_by_url: https://twitter.com/madebymutual
  featured: false
- title: Surge 3
  main_url: https://surge3.com
  url: https://surge3.com/
  description: >
    We’re Surge 3 - a premier web development agency. Our company centers around the principles of quality, speed, and service! We are founded using the latest in web technologies and are dedicated to using those exact tools to help our customers achieve their goals.
  categories:
    - Portfolio
    - Blog
    - Agency
    - Web Development
    - Marketing
  built_by: Dillon Browne
  built_by_url: https://dillonbrowne.com
- title: Adaltas
  main_url: https://www.adaltas.com
  url: https://www.adaltas.com
  description: >
    Adaltas is a team of consultants with a focus on Open Source, Big Data and Cloud Computing based in France, Canada and Morocco.
  categories:
    - Consulting
    - Data
    - Design System
    - Programming
    - Learning
  built_by: Adaltas
  built_by_url: https://www.adaltas.com
- title: Themis Attorneys
  main_url: https://themis-attorneys.com
  url: https://themis-attorneys.com
  description: >
    Themis Attorneys is Chennai based lawyers. Their new complete website is made using Gatsby.
  categories:
    - Agency
    - Consulting
    - Portfolio
    - Law
  built_by: Merbin J Anselm
  built_by_url: https://anselm.in
- title: Runlet
  main_url: https://runlet.app
  url: https://runlet.app
  source_url: https://github.com/runletapp/runlet
  description: >
    Runlet is a cloud-based job manager that offers device synchronization and reliable message delivery in a network of connected devices even after connectivity issues. Available for ARM, Linux, Mac and Windows.
  categories:
    - App
    - Landing Page
    - Productivity
    - Technology
  built_by: Vandré Leal
  built_by_url: https://vandreleal.github.io
  featured: false
- title: tiaan.dev
  main_url: https://tiaan.dev
  url: https://tiaan.dev
  featured: false
  categories:
    - Blog
    - Portfolio
    - Web Development
- title: Praveen Bisht
  main_url: https://www.prvnbist.com/
  url: https://www.prvnbist.com/
  source_url: https://github.com/prvnbist/portfolio
  categories:
    - Portfolio
    - Blog
  built_by: Praveen Bisht
  built_by_url: https://www.prvnbist.com/
  featured: false
- title: Jeff Mills The Outer Limits x NTS Radio
  url: https://www.nts.live/projects/jeff-mills-the-outer-limits/
  main_url: https://www.nts.live/projects/jeff-mills-the-outer-limits/
  source_url: https://github.com/ntslive/the-outer-limits
  description: >
    NTS Radio created a minisite for Jeff Mills' 6 part radio series The Outer Limits, including original music production and imagery curated from the NASA online image archive.
  categories:
    - Music
    - Gallery
    - Science
    - Entertainment
  built_by: NTS Radio
  built_by_url: https://www.nts.live
  featured: false
- title: BALAJIRAO676
  main_url: https://thebalajiraoecommerce.netlify.app/
  url: https://thebalajiraoecommerce.netlify.app/
  featured: false
  categories:
    - Blog
    - E-commerce
    - Web Development
- title: Mentimeter
  url: https://www.mentimeter.com/
  main_url: https://www.mentimeter.com/
  categories:
    - Business
  featured: false
- title: HYFN
  url: https://hyfn.com/
  main_url: https://hyfn.com/
  categories:
    - Business
  featured: false
- title: Mozilla India
  main_url: https://mozillaindia.org/
  url: https://mozillaindia.org/
  categories:
    - Open Source
  featured: false
- title: Primer Labs
  main_url: https://www.primerlabs.io
  url: https://www.primerlabs.io
  featured: false
  categories:
    - Education
    - Learning
- title: AJ on Purr-fect Solutions
  url: https://ajonp.com
  main_url: https://ajonp.com
  description: >
    A Community of developers, creating resources for all to use!
  categories:
    - Education
    - Learning
    - Programming
    - Web Development
    - API
    - Blog
    - SEO
  built_by: AJonP
  built_by_url: http://ajonp.com/authors/alex-patterson
- title: blog.kwst.site
  main_url: https://blog.kwst.site
  url: https://blog.kwst.site
  description: A blog of frontend engineer working in Fukuoka
  source_url: https://github.com/SatoshiKawabata/blog
  featured: false
  categories:
    - Blog
    - Technology
    - Web Development
    - JavaScript
- title: Run Leeds
  main_url: http://www.runleeds.co.uk
  url: http://www.runleeds.co.uk
  description: >
    Community running site based in Leeds,UK. Aiming to support those going through a life crisis.
  categories:
    - Accessibility
    - Blog
    - Community
    - Nonprofit
    - Sports
    - WordPress
  built_by: Robert Marshall
  built_by_url: https://www.robertmarshall.dev
- title: Arvind Kumar
  main_url: https://arvind.io
  url: https://arvind.io
  source_url: https://github.com/EnKrypt/arvind.io
  built_by: Arvind Kumar
  built_by_url: https://arvind.io/
  description: >
    A blog about writing code, making music and studying the skies.
  featured: false
  categories:
    - Blog
    - Music
    - Technology
- title: GlobalMoney
  url: https://global24.ua
  main_url: https://global24.ua
  description: >
    Provide payment solution for SMB, eWallet GlobalMoney
  categories:
    - Business
    - Finance
    - Technology
  built_by: NodeArt
  built_by_url: https://NodeArt.io
- title: Women's and Girls' Emergency Centre
  url: https://www.wagec.org.au/
  main_url: https://www.wagec.org.au/
  description: >
    Specialist homelessness service for women and families escaping domestic violence. Based in Redfern, Sydney, Australia.
  categories:
    - Nonprofit
    - Community
    - E-commerce
  built_by: Little & Big
  built_by_url: https://www.littleandbig.com.au/
  featured: false
- title: Guus van de Wal | Drupal Front-end specialist
  url: https://guusvandewal.nl
  main_url: https://guusvandewal.nl
  description: >
    Decoupled portfolio site for guusvandewal.nl, a Drupal and ReactJS front-end developer and designer.
  categories:
    - Open Source
    - Web Development
    - Design
    - Blog
    - Freelance
  built_by: Guus van de Wal
  featured: false
- title: Pixelize Web Design Gold Coast | Web Design and SEO
  url: https://www.pixelize.com.au/
  main_url: https://www.pixelize.com.au/
  description: >
    Pixelize is a tight knit group of professional web developers, graphic designers, and content creators that work together to create high performing, blazing fast, beautiful websites with a strong focus on SEO.
  categories:
    - Agency
    - Web Development
    - Marketing
    - SEO
    - Design
    - Portfolio
    - Blog
  built_by: Pixelize
  built_by_url: https://www.pixelize.com.au
  featured: false
- title: VS Code GitHub Stats
  url: https://vscode-github-stats.netlify.app
  main_url: https://vscode-github-stats.netlify.app
  source_url: https://github.com/lannonbr/vscode-github-stats/
  description: >
    Statistics Dashboard for VS Code GitHub repository
  categories:
    - Data
  built_by: Benjamin Lannon
  built_by_url: https://lannonbr.com
  featured: false
- title: MetaProjection
  main_url: https://www.metaprojection.ca
  url: https://www.metaprojection.ca
  source_url: https://github.com/rosslh/metaprojection
  description: >
    MetaProjection is a website that aggregates multiple Canadian federal electoral projections in order to provide an overview of how the election is playing out, both federally and by district.
  categories:
    - Government
    - Data
    - Open Source
  built_by: Ross Hill
  built_by_url: https://rosshill.ca
  featured: false
- title: Tamarisc VC
  url: https://www.tamarisc.vc
  main_url: https://www.tamarisc.vc
  description: >
    Tamarisc invests in and helps build companies that improve the human habitat through innovating at the intersection of real estate, health, and technology.
  categories:
    - Business
    - Technology
  built_by: Peter Hironaka
  built_by_url: https://peterhironaka.com
  featured: false
- title: Up Your A11y
  url: https://www.upyoura11y.com/
  main_url: https://www.upyoura11y.com/
  source_url: https://www.upyoura11y.com/
  description: >
    A web accessibility toolkit with a React focus, Up Your A11y is a resource for front-end developers to find useful information on how to make your sites more accessible. The topics covered have a React bias, but the principles in each apply to all web development, so please don't be put off if you don't work with React specifically!
  categories:
    - Accessibility
    - Blog
    - Programming
    - JavaScript
    - User Experience
    - Web Development
  built_by: Suzanne Aitchison
  built_by_url: https://twitter.com/s_aitchison
  featured: false
- title: Roman Kravets
  description: >
    Portfolio of Roman Kravets. Web Developer, HTML & CSS Coder.
  main_url: https://romkravets.netlify.app/
  url: https://romkravets.netlify.app/
  categories:
    - Portfolio
    - Open Source
    - Web Development
    - Blog
  built_by: Roman Kravets
  built_by_url: https://github.com/romkravets/dev-page
  featured: false
- title: Phil Tietjen Portfolio
  url: https://www.philtietjen.dev/
  main_url: https://www.philtietjen.dev/
  source_url: https://github.com/Phizzard/phil-portfolio
  description: >
    Portfolio of Phil Tietjen using Gatsby, Tailwind CSS, and Emotion/styled
  categories:
    - Portfolio
    - Open Source
    - Web Development
  built_by: Phil Tietjen
  built_by_url: https://github.com/Phizzard
  featured: false
- title: Gatsby Bomb
  description: >
    A fan made version of the website Giantbomb, fully static and powered by Gatsby JS and the GiantBomb API.
  main_url: https://gatsbybomb.netlify.app
  url: https://gatsbybomb.netlify.app
  categories:
    - App
    - Entertainment
    - Media
    - Video
  built_by: Phil Tietjen
  built_by_url: https://github.com/Phizzard
  featured: false
- title: Divyanshu Maithani
  main_url: https://divyanshu013.dev
  url: https://divyanshu013.dev
  source_url: https://github.com/divyanshu013/blog
  description: >
    Personal blog of Divyanshu Maithani. Life, music, code and things in between...
  categories:
    - Blog
    - JavaScript
    - Open Source
    - Music
    - Programming
    - Technology
    - Web Development
  built_by: Divyanshu Maithani
  built_by_url: https://twitter.com/divyanshu013
- title: TFE Energy
  main_url: https://www.tfe.energy
  url: https://www.tfe.energy
  source_url: https://gitlab.com/marcfehrmedia/2019-07-03-tfe-energy
  description: >
    TFE Energy believes in the future. Their new website is programmed with Gatsby, Scrollmagic, Contentful, Cloudify.
  categories:
    - Technology
    - Consulting
    - Video
    - Business
  built_by: Marc Fehr
  built_by_url: https://www.marcfehr.ch
- title: AtomBuild
  url: https://atombuild.github.io/
  main_url: https://atombuild.github.io/
  source_url: https://github.com/AtomBuild/atombuild.github.io
  description: >
    Landing page for the AtomBuild project, offering a curation of Atom packages associated with the project.
  categories:
    - Directory
    - Landing Page
    - Open Source
    - Programming
    - Technology
  built_by: Kepler Sticka-Jones
  built_by_url: https://keplersj.com/
  featured: false
- title: Josh Pensky
  main_url: https://joshpensky.com
  url: https://joshpensky.com
  description: >
    Josh Pensky is an interactive developer based in Boston. He designs and builds refreshing web experiences, packed to the punch with delightful interactions.
  categories:
    - Portfolio
    - Web Development
    - Design
    - SEO
  built_by: Josh Pensky
  built_by_url: https://github.com/joshpensky
  featured: false
- title: AtomLinter
  url: https://atomlinter.github.io/
  main_url: https://atomlinter.github.io/
  source_url: https://github.com/AtomLinter/atomlinter.github.io
  description: >
    Landing page for the AtomLinter project, offering a curation of Atom packages associated with the project.
  categories:
    - Directory
    - Landing Page
    - Open Source
    - Programming
    - Technology
  built_by: Kepler Sticka-Jones
  built_by_url: https://keplersj.com/
  featured: false
- title: Dashbouquet
  url: https://dashbouquet.com/
  main_url: https://dashbouquet.com/
  categories:
    - Agency
    - Blog
    - Business
    - Mobile Development
    - Portfolio
    - Web Development
  built_by: Dashbouquet team
  featured: false
- title: rathes.me
  url: https://rathes.me/
  main_url: https://rathes.me/
  source_url: https://github.com/rathesDot/rathes.me
  description: >
    The Portfolio Website of Rathes Sachchithananthan
  categories:
    - Blog
    - Portfolio
    - Web Development
  built_by: Rathes Sachchithananthan
  built_by_url: https://rathes.me/
- title: viviGuides - Your travel guides
  url: https://vivitravels.com/en/guides/
  main_url: https://vivitravels.com/en/guides/
  description: >
    viviGuides is viviTravels' blog: here you will find travel tips, useful information about the cities and the best guides for your next vacation.
  categories:
    - Travel
    - Blog
  built_by: Kframe Interactive SA
  built_by_url: https://kframeinteractive.com/
  featured: false
- title: KNC Blog
  main_url: https://nagakonada.com
  url: https://nagakonada.com/
  description: >
    Nagakonada is my blogging and portfolio site where I list my projects, experience, capabilities and the blog mostly talks about technical and personal writings.
  categories:
    - Blog
    - Web Development
    - Portfolio
  built_by: Konada, Naga Chaitanya
  built_by_url: https://github.com/ChaituKNag
  featured: false
- title: Vishal Nakum
  url: https://nakum.tech/
  main_url: https://nakum.tech/
  source_url: https://github.com/vishalnakum011/contentful
  description: >
    Portfolio of Vishal Nakum. Made with Gatsby, Contentful. Deployed on Netlify.
  categories:
    - Portfolio
    - Blog
  built_by: Amol Tangade
  built_by_url: https://amoltangade.me/
- title: Sagar Hani Portfolio
  url: http://sagarhani.in/
  main_url: http://sagarhani.in/
  source_url: https://github.com/sagarhani
  description: >
    Sagar Hani is a Software Developer & an Open Source Enthusiast. He blogs about JavaScript, Open Source and his Life experiences.
  categories:
    - Portfolio
    - Blog
    - Web Development
    - Open Source
    - Technology
    - Programming
    - JavaScript
  built_by: Sagar Hani
  built_by_url: http://sagarhani.in/about
- title: Arturo Alviar's Portfolio
  main_url: https://arturoalviar.com
  url: https://arturoalviar.com
  source_url: https://github.com/arturoalviar/portfolio
  categories:
    - Portfolio
    - Open Source
    - Web Development
  built_by: Arturo Alviar
  built_by_url: https://github.com/arturoalviar
  featured: false
- title: Pearly
  url: https://www.pearlyplan.com
  main_url: https://www.pearlyplan.com
  description: >
    Dental Membership Growth Platform
  categories:
    - Technology
    - Healthcare
    - App
  built_by: Sean Emmer and Jeff Cole
- title: MarceloNM
  url: https://marcelonm.com
  main_url: https://marcelonm.com
  description: >
    Personal landing page and blog for MarceloNM, a frontend developer based in Brazil.
  categories:
    - Blog
    - JavaScript
    - Landing Page
    - Programming
    - Web Development
  built_by: Marcelo Nascimento Menezes
  built_by_url: https://github.com/mrcelo
  featured: false
- title: Open Source Galaxy
  main_url: https://www.opensourcegalaxy.com
  url: https://www.opensourcegalaxy.com
  description: >
    Explore the Open Source Galaxy and help other earthlings by contributing to open source.
  categories:
    - Open Source
    - Programming
    - Web Development
  built_by: Justin Juno
  built_by_url: https://www.justinjuno.dev
  featured: false
- title: enBonnet Blog
  url: https://enbonnet.me/
  main_url: https://enbonnet.me/
  source_url: https://github.com/enbonnet
  description: >
    Hola, este es mi sitio personal, estare escribiendo sobre JavaScript, Frontend y Tecnologia que utilice en mi dia a dia.
  categories:
    - Portfolio
    - Blog
    - Web Development
    - Technology
    - Programming
    - JavaScript
  built_by: Ender Bonnet
  built_by_url: https://enbonnet.me/
- title: Edenspiekermann
  url: https://www.edenspiekermann.com/eu/
  main_url: https://www.edenspiekermann.com/eu/
  description: >
    Hello. We are Edenspiekermann, an independent global creative agency.
  categories:
    - Featured
    - Agency
    - Design
    - Portfolio
  featured: true
- title: IBM Design
  url: https://www.ibm.com/design/
  main_url: https://www.ibm.com/design/
  description: >
    At IBM, our design philosophy is to help guide people so they can do their best work. Our human-centered design practices help us deliver on that goal.
  categories:
    - Featured
    - Design
    - Technology
    - Web Development
  built_by: IBM
  featured: true
- title: We Do Plugins
  url: https://wedoplugins.com
  main_url: https://wedoplugins.com
  description: >
    Free & premium WordPress plugins development studio from Wroclaw, Poland.
  categories:
    - Portfolio
    - Agency
    - Open Source
    - Web Development
  built_by: We Do Plugins
  built_by_url: https://wedoplugins.com
- title: Mevish Aslam, business coach
  url: https://mevishaslam.com/
  main_url: https://mevishaslam.com/
  description: >
    Mevish Aslam helps women build a life they love and coaches women to launch and grow businesses.
  categories:
    - Business
    - Consulting
    - Entrepreneurship
    - Freelance
    - Marketing
    - Portfolio
  built_by: Rou Hun Fan
  built_by_url: https://flowen.me
  featured: false
- title: Principles of wealth
  url: https://principlesofwealth.net
  main_url: https://principlesofwealth.net
  source_url: https://github.com/flowen/principlesofwealth
  description: >
    Principles of wealth. How to get rich without being lucky, a summary of Naval Ravikant's tweets and podcast.`
  categories:
    - Business
    - Consulting
    - Education
    - Entrepreneurship
    - Finance
    - Learning
    - Marketing
    - Media
    - Nonprofit
    - Productivity
    - Science
  built_by: Rou Hun Fan
  built_by_url: https://flowen.me
  featured: false
- title: Problem studio
  url: https://problem.studio
  main_url: https://problem.studio
  description: >
    Problem Studio creates unique and fun web experiences. Our enemy is "boring" if ya know what we mean: overused WordPress templates, the top 10 shopify templates, copy of a copy of a copy of a copy. We love to support design and marketing agencies and help realize their creations into a digital product. `
  categories:
    - Agency
    - Business
    - Consulting
    - Design
    - Education
    - Entrepreneurship
    - Freelance
    - Landing Page
    - Marketing
    - Media
    - Portfolio
    - Productivity
    - Web Development
  built_by: Rou Hun Fan & Sander Visser
  built_by_url: https://flowen.me
- title: North X South
  main_url: https://northxsouth.co
  url: https://northxsouth.co
  description: >
    We work with small businesses and non-profits to develop their brands, build an online identity, create stellar designs, and give a voice to their causes.
  categories:
    - Agency
    - Consulting
    - Business
    - Design
    - Web Development
  built_by: North X South
  built_by_url: https://northxsouth.co
- title: Plenty of Fish
  main_url: https://www.pof.com/
  url: https://pof.com
  description: >
    Plenty of Fish is one of the world's largest dating platforms.
  categories:
    - Community
  featured: true
- title: Bitcoin
  main_url: https://www.bitcoin.com/
  url: https://bitcoin.com
  description: >
    One of the largest crypto-currency platforms in the world.
  categories:
    - Technology
    - Finance
  featured: true
- title: Frame.io
  main_url: https://www.frame.io/
  url: https://frame.io
  description: >
    Frame.io is a cloud-based video collaboration platform that allows its users to easily work on media projects together
  categories:
    - Technology
    - Entertainment
    - Media
  featured: true
- title: Sainsbury’s Homepage
  main_url: https://www.sainsburys.co.uk/
  url: https://www.sainsburys.co.uk
  description: >
    Sainsbury’s is an almost 150 year old supermarket chain in the United Kingdom.
  categories:
    - E-commerce
    - Food
  featured: true
- title: Haxzie, Portfolio and Blog
  url: https://haxzie.com/
  main_url: https://haxzie.com/
  source_url: https://github.com/haxzie/haxzie.com
  description: >
    Haxzie.com is the portfolio and personal blog of Musthaq Ahamad, UX Engineer and Visual Designer
  categories:
    - Blog
    - Portfolio
  built_by: Musthaq Ahamad
  built_by_url: https://haxzie.com
  featured: false
- title: Robin Wieruch's Blog
  url: https://www.robinwieruch.de/
  main_url: https://www.robinwieruch.de/
  categories:
    - Blog
    - Education
  featured: false
- title: Roger Ramos Development Journal
  url: https://rogerramos.me/
  main_url: https://rogerramos.me/
  source_url: https://github.com/rogerramosme/rogerramos.me/
  description: >
    Personal development journal made with Netlify CMS
  categories:
    - Blog
  built_by: Roger Ramos
  built_by_url: https://rogerramos.me/
  featured: false
- title: Global Adviser Alpha
  main_url: https://globaladviseralpha.com
  url: https://globaladviseralpha.com
  description: >
    Lead by David Haintz, Global Adviser Alpha transforms advice business into world class firms.
  categories:
    - Business
    - Blog
    - Finance
  built_by: Handsome Creative
  built_by_url: https://www.hellohandsome.com.au
  featured: false
- title: Alcamine
  url: https://alcamine.com/
  main_url: https://alcamine.com/
  description: >
    Never apply to another job online and receive tons of tech jobs in your inbox everyday — all while keeping your information private.
  categories:
    - Blog
    - Technology
  built_by: Caldera Digital
  built_by_url: https://www.calderadigital.com/
  featured: false
- title: Caldera Digital
  url: https://www.calderadigital.com/
  main_url: https://www.calderadigital.com/
  source_url: https://github.com/caldera-digital/platform
  description: >
    Caldera is a product and application development agency that uses innovative technology to bring your vision, brand, and identity to life through user centered design.
  categories:
    - Blog
    - User Experience
    - Consulting
  built_by: Caldera Digital
  built_by_url: https://www.calderadigital.com/
  featured: false
- title: Keycodes
  url: https://www.keycodes.dev
  main_url: https://www.keycodes.dev
  source_url: https://github.com/justinjunodev/keycodes.dev
  description: >
    A developer resource for getting keyboard key codes.
  categories:
    - Programming
    - Productivity
    - Open Source
    - Web Development
  built_by: Justin Juno
  built_by_url: https://www.justinjuno.dev
  featured: false
- title: Utah Pumpkins
  url: https://www.utahpumpkins.com/
  main_url: https://www.utahpumpkins.com/
  source_url: https://github.com/cadekynaston/utah-pumpkins
  description: >
    An awesome pumpkin gallery built using Gatsby and Contentful.
  categories:
    - Gallery
    - Blog
    - Photography
  built_by: Cade Kynaston
  built_by_url: https://cade.codes
- title: diff001a's blog
  main_url: https://diff001a.netlify.app/
  url: https://diff001a.netlify.app/
  description: >
    This is diff001a's blog which contains blogs related to programming.
  categories:
    - Blog
  built_by: diff001a
- title: Rockwong Blog
  main_url: http://rockwong.com/blog/
  url: http://rockwong.com/blog/
  description: >
    Rockwong is a technical blog containing content related to various web technologies.
  categories:
    - Technology
    - Education
    - Blog
- title: RegexGuide
  main_url: https://regex.guide
  url: https://regex.guide/playground
  source_url: https://github.com/pacdiv/regex.guide
  description: >
    The easiest way to learn regular expressions! The RegexGuide is a playground helping developers to discover regular expressions. Trying it is adopting regular expressions!
  categories:
    - App
    - Education
    - JavaScript
    - Nonprofit
    - Open Source
    - Programming
    - Technology
    - Web Development
  built_by: Loïc J.
  built_by_url: https://growthnotes.dev
- title: re:store
  url: https://www.visitrestore.com
  main_url: https://www.visitrestore.com
  description: >
    This is your chance to discover, connect, and shop beyond your feed and get to know the who, how, and why behind your favorite products.
  categories:
    - Marketing
  built_by: The Couch
  built_by_url: https://thecouch.nyc
  featured: false
- title: MyPrograming Steps
  main_url: https://mysteps.netlify.app/
  url: https://mysteps.netlify.app/
  description: >
    FrontEnd Tutorial Information
  featured: false
  categories:
    - Blog
    - Portfolio
  source_url: https://github.com/IoT-Arduino/Gatsby-MySteps
  built_by: Maruo
  built_by_url: https://twitter.com/DengenT
- title: Brent Runs Marathons
  main_url: https://www.brentrunsmarathons.com/
  url: https://www.brentrunsmarathons.com/
  description: >
    Brent Runs Marathons is about the training and race experience for the Comrades Ultra Marathon
  categories:
    - Blog
  built_by: Brent Ingram
  built_by_url: https://www.brentjingram.com/
  featured: false
- title: Pedro LaTorre
  main_url: https://www.pedrolatorre.com/
  url: https://www.pedrolatorre.com/
  source_url: https://github.com/bingr001/pedro-latorre-site
  description: >
    A really awesome website built for the motivational speaker Pedro LaTorre
  categories:
    - Blog
  built_by: Brent Ingram
  built_by_url: https://www.brentjingram.com/
  featured: false
- title: Veryben
  main_url: https://veryben.com/
  url: https://veryben.com/
  description: >
    be water my friend
  categories:
    - Blog
  built_by: anikijiang
  built_by_url: https://twitter.com/anikijiang
  featured: false
- title: kentarom's portfolio
  main_url: https://kentarom.com/
  url: https://kentarom.com/
  source_url: https://github.com/kentaro-m/portfolio-gatsby
  description: >
    The portfolio of kentarom, frontend developer. This site shows recent activities about him.
  categories:
    - Portfolio
    - Technology
    - Web Development
  built_by: kentarom
  built_by_url: https://twitter.com/_kentaro_m
  featured: false
- title: MotionThat
  main_url: https://motionthat.com.au
  url: https://motionthat.com.au
  description: >
    MotionThat was created to fill a void in Tabletop Product shooting, whereby the need for consistency, repetition and flexibility was required to eliminate the many variables and inaccuracies that slow the filming process down.
  categories:
    - Entertainment
    - Food
    - Media
    - Gallery
  built_by: Handsome Creative
  built_by_url: https://www.hellohandsome.com.au
  featured: false
- title: TEN ALPHAS
  main_url: https://tenalphas.com.au
  url: https://tenalphas.com.au
  description: >
    TEN ALPHAS is a content production company based in Sydney and Wollongong, telling stories through moving image and beautiful design.
  categories:
    - Media
    - Entertainment
    - Video
  built_by: Handsome Creative
  built_by_url: https://www.hellohandsome.com.au
  featured: false
- title: SalesGP
  main_url: https://salesgp.io
  url: https://salesgp.io
  description: >
    SalesGP is a specialist Sales and Operations partner offering expert skill-sets and decades of experience to companies entering the Australia, NZ (ANZ) and South East Asian (SEA) markets.
  categories:
    - Business
    - Marketing
    - Consulting
  built_by: Handsome Creative
  built_by_url: https://www.hellohandsome.com.au
  featured: false
- title: Source Separation Systems
  main_url: https://sourceseparationsystems.com.au
  url: https://sourceseparationsystems.com.au
  description: >
    Innovative waste diversion products, designed to connect Australians to a more sustainable world.
  categories:
    - Business
  built_by: Handsome Creative
  built_by_url: https://www.hellohandsome.com.au
- title: Fuzzy String Matching
  main_url: https://fuzzy-string-matching.netlify.app
  url: https://fuzzy-string-matching.netlify.app
  source_url: https://github.com/jdemieville/fuzzyStringMatching
  description: >
    This site is built to assess the performance of various approximate string matching algorithms aka fuzzy string searching.
  categories:
    - JavaScript
    - Learning
    - Programming
  built_by: Jennifer Demieville
  built_by_url: https://demieville-codes.herokuapp.com/portfolio
  featured: false
- title: Open Techiz
  main_url: https://www.opentechiz.com/
  url: https://www.opentechiz.com/
  featured: false
  description: >
    An agile software development company in Vietnam, providing wide range service from e-commerce development, mobile development, automation testing and cloud deployment with kubernets
  categories:
    - Web Development
    - Mobile Development
    - Technology
  built_by: Open Techiz
  built_by_url: https://www.opentechiz.com/
- title: Leave Me Alone
  url: https://leavemealone.app
  main_url: https://leavemealone.app
  description: >
    Leave Me Alone helps you unsubscribe from unwanted emails easily. It's built with Gatsby v2.
  categories:
    - Landing Page
    - Productivity
  built_by: James Ivings
  built_by_url: https://squarecat.io
  featured: false
- title: Oberion
  main_url: https://oberion.io
  url: https://oberion.io
  description: >
    Oberion analyzes your gaming library and gives you personal recommendations based on what you play
  categories:
    - Entertainment
    - Media
  built_by: Thomas Uta
  built_by_url: https://twitter.com/ThomasJanUta
  featured: false
- title: Yoseph.tech
  main_url: https://www.yoseph.tech
  url: https://www.yoseph.tech/compilers
  source_url: https://github.com/radding/yoseph.tech_gatsby
  description: >
    Yoseph.tech is a personal blog centered around technology and software engineering
  categories:
    - Technology
    - Web Development
    - Open Source
  built_by: Yoseph Radding
  built_by_url: https://github.com/radding
  featured: false
- title: Really Fast Sites
  url: https://reallyfastsites.com
  main_url: https://reallyfastsites.com
  description: >
    Really Fast Sites showcases websites that have a speed score of 85 or higher on Google's Page Speed Insights for both mobile and desktop, along with some of the platforms and technologies those sites use.
  categories:
    - Web Development
    - Programming
  built_by: Peter Brady
  built_by_url: https://www.peterbrady.co.uk
  featured: false
- title: Mieke Frouws
  url: https://www.miekefrouws.nl
  main_url: https://www.miekefrouws.nl
  description: >
    Mieke Frouws is a freelance primary and secondary school theatre teacher based in the Netherlands.
  categories:
    - Freelance
    - Education
  built_by: Laurens Kling
  built_by_url: https://www.goedideemedia.nl
  featured: false
- title: Paul de Vries
  url: https://pauldevries1972.nl
  main_url: https://pauldevries1972.nl
  description: >
    Paul de Vries is founder of #DCDW and Spokesperson for Marktplaats Automotive (eBay) - Making the online automotive better!
  categories:
    - Blog
    - Business
    - Consulting
  built_by: Laurens Kling
  built_by_url: https://www.goedideemedia.nl
  featured: false
- title: The Fabulous Lifestyles 不藏私旅行煮藝
  url: https://thefabulouslifestyles.com/
  main_url: https://thefabulouslifestyles.com/
  description: >
    The Fabulous Lifestyles features content about travel and food. It offers practical travel advice that covers trip planning, logistics, and reviews on destination, resort & hotel...etc. Besides travelling, there are step-by-step homemade gourmet recipes that will appeal to everyone's taste buds.
  categories:
    - Blog
    - Food
    - Travel
  built_by: Kevin C Chen
  built_by_url: https://www.linkedin.com/in/kevincychen/
- title: Salexa - Estetica Venezolana
  url: https://peluqueriavenezolana.cl/
  main_url: https://peluqueriavenezolana.cl/
  source_url: https://github.com/enbonnet/salexa-front
  description: >
    Venezuelan beauty and hairdressing salon in Chile
  categories:
    - Marketing
    - Business
  built_by: Ender Bonnet
  built_by_url: https://enbonnet.me/
- title: Akshay Thakur's Portfolio
  main_url: https://akshaythakur.me
  url: https://akshaythakur.me
  categories:
    - Portfolio
    - Web Development
  built_by: Akshay Thakur
  built_by_url: https://akshaythakur.me
- title: Binaria
  description: >
    Digital product connecting technics & creativity.
  main_url: https://binaria.com/en/
  url: https://binaria.com/en/
  categories:
    - Web Development
    - Agency
    - Technology
    - App
    - Consulting
    - User Experience
  built_by: Binaria
  built_by_url: https://binaria.com/
- title: Quema Labs
  url: https://quemalabs.com/
  main_url: https://quemalabs.com/
  description: >
    WordPress themes for these modern times
  categories:
    - Blog
    - Web Development
    - WordPress
    - Portfolio
  built_by: Nico Andrade
  built_by_url: https://nicoandrade.com/
- title: Century 21 Financial
  url: https://century21financial.co.nz/
  main_url: https://century21financial.co.nz/
  description: Website for Century 21's mortgage broker and insurance broker business in New Zealand.
  categories:
    - Real Estate
    - Finance
    - Business
  built_by: Shannon Smith
  built_by_url: https://www.powerboard.co.nz/clients
  featured: false
- title: Base Backpackers
  url: https://www.stayatbase.com/
  main_url: https://www.stayatbase.com/
  description: Base Backpackers is one of Australasia's biggest youth adventure tourism brands. They are super stoked to have one of the fastest websites in the tourism industry.
  categories:
    - Travel
    - Business
  built_by: Shannon Smith
  built_by_url: https://www.powerboard.co.nz/clients
  featured: false
- title: Wealthsimple
  url: https://www.wealthsimple.com/
  main_url: https://www.wealthsimple.com/en-us/
  description: >
    The simple way to grow your money like the world's most sophisticated investors. Zero-maintenance portfolios, expert advisors and low fees.
  categories:
    - App
    - Business
    - Finance
  featured: false
- title: To Be Created
  description: >
    tbc is a London based styling agency that champions a modernised minimal aesthetic for both personal clients and brands.
  main_url: https://to-be-created.com
  url: https://to-be-created.com
  categories:
    - Web Development
    - Agency
    - Portfolio
    - Freelance
  built_by: Sam Goddard
  built_by_url: https://samgoddard.dev/
- title: Kosmos Platform
  main_url: https://kosmosplatform.com
  url: https://kosmosplatform.com
  description: >
    Explore the Kosmos - A new world is here, where every clinician now has the ability to improve cardiothoracic and abdominal assessment, in just a few minutes.
  categories:
    - Marketing
    - Science
    - Video
    - Landing Page
    - Healthcare
    - Technology
  built_by: Bryce Benson via Turnstyle Studio
  built_by_url: https://github.com/brycebenson
- title: B-Engaged
  url: https://b-engaged.se/
  main_url: https://b-engaged.se/
  description: >
    B-Engaged gives a clear picture of the organization and helps you implement the measures that makes difference for the employees. The results of our employee surveys are easily transformed into concrete improvement measures using AI technology.
  categories:
    - Business
    - Human Resources
  featured: false
- title: Rollbar
  url: https://rollbar.com/
  main_url: https://rollbar.com/
  description: >
    Rollbar automates error monitoring and triaging, so developers can fix errors that matter within minutes, and build software quickly and painlessly.
  categories:
    - Programming
    - Web Development
  featured: false
- title: EQX
  url: https://digitalexperience.equinox.com/
  main_url: https://digitalexperience.equinox.com/
  description: >
    The Equinox app, personalized to unlock your full potential.
  categories:
    - Sports
    - App
  featured: false
- title: WagWalking
  url: https://wagwalking.com/
  main_url: https://wagwalking.com/
  description: >
    Paws on the move
  categories:
    - App
  featured: false
- title: FirstBorn
  url: https://www.firstborn.com/
  main_url: https://www.firstborn.com/
  description: >
    We shape modern brands for a connected future.
  categories:
    - Agency
    - Design
- title: Pix4D
  url: https://www.pix4d.com
  main_url: https://www.pix4d.com
  description: >
    A unique suite of photogrammetry software for drone mapping. Capture images with our app, process on desktop or cloud and create maps and 3D models.
  categories:
    - Business
    - Productivity
    - Technology
  featured: false
- title: Bakken & Bæck
  url: https://bakkenbaeck.com
  main_url: https://bakkenbaeck.com
  description: >
    We’re Bakken & Bæck, a digital studio based in Oslo, Bonn and Amsterdam. Ambitious companies call us when they need an experienced team that can transform interesting ideas into powerful products.
  categories:
    - Agency
    - Design
    - Technology
  featured: false
- title: Figma Config
  url: https://config.figma.com/
  main_url: https://config.figma.com/
  description: A one-day conference where Figma users come together to learn from each other.
  categories:
    - Conference
    - Design
    - Event
    - Community
    - Learning
  built_by: Corey Ward
  built_by_url: http://www.coreyward.me/
  featured: false
- title: Anurag Hazra's Portfolio
  url: https://anuraghazra.github.io/
  main_url: https://anuraghazra.github.io/
  source_url: https://github.com/anuraghazra/anuraghazra.github.io
  description: >
    Anurag Hazra's portfolio & personal blog, Creative FrontEnd web developer from india.
  categories:
    - Portfolio
    - Blog
    - Open Source
    - JavaScript
  built_by: Anurag Hazra
  built_by_url: https://github.com/anuraghazra
- title: VeganWorks
  url: https://veganworks.com/
  main_url: https://veganworks.com/
  description: We make delicious vegan snack boxes.
  categories:
    - Food
- title: codesundar
  url: https://codesundar.com
  main_url: https://codesundar.com
  description: >
    Learn PhoneGap, Ionic, Flutter
  categories:
    - Education
    - Technology
    - Web Development
    - Blog
  built_by: codesundar
  built_by_url: https://codesundar.com
  featured: false
- title: Nordic Microfinance Initiative
  url: https://www.nmimicro.no/
  main_url: https://www.nmimicro.no/
  description: Nordic Microfinance Initiative's (NMI) vision is to contribute to the empowerment of poor people in developing countries and to the creation of jobs and wealth on a sustainable basis.
  featured: false
  categories:
    - Finance
    - Business
  built_by: Othermachines
  built_by_url: https://othermachines.com
- title: Subscribe Pro Documentation
  url: https://docs.subscribepro.com/
  main_url: https://docs.subscribepro.com/
  description: >
    Subscribe Pro is a subscription commerce solution that enables brands to quickly add subscription commerce models such as box, subscribe-and-save, autoship and similar to their existing e-commerce websites.
  categories:
    - Documentation
    - E-commerce
    - API
    - Technology
    - Web Development
  built_by: Subscribe Pro
  built_by_url: https://www.subscribepro.com/
- title: Software.com
  main_url: https://www.software.com
  url: https://www.software.com
  description: Our data platform helps developers learn from their data, increase productivity, and code smarter.
  categories:
    - Data
    - Productivity
    - Programming
  built_by: Brett Stevens, Joshua Cheng, Geoff Stevens
  built_by_url: https://github.com/swdotcom/
  featured: false
- title: WTL Studio Website Builder
  main_url: https://wtlstudio.com/
  url: https://wtlstudio.com/
  description: >
    Cloud-based, SEO focused website builder - helping local businesses and startups reach audiences faster.
  featured: false
  categories:
    - E-commerce
    - SEO
    - Business
- title: ToolsDB
  main_url: https://toolsdb.dev
  url: https://toolsdb.dev
  description: List of tools for better software development.
  featured: false
  categories:
    - Technology
    - Web Development
    - Programming
    - Productivity
- title: Eastman Strings
  url: https://www.eastmanstrings.com
  main_url: https://www.eastmanstrings.com
  description: >
    Site was built using GatsbyJS, Cosmic CMS, and Netlify.
  categories:
    - Business
    - Music
  built_by: Tekhaus
  built_by_url: https://www.tekha.us
  featured: false
- title: Lesley Lai
  main_url: https://lesleylai.info
  url: https://lesleylai.info
  source_url: https://github.com/LesleyLai/blog
  description: >
    lesleylai.info is the personal website of Lesley Lai, where he talks mainly about C++ and Computer Graphics.
  categories:
    - Blog
    - Open Source
    - Portfolio
    - Programming
    - Technology
  built_by: Lesley Lai
  built_by_url: https://github.com/LesleyLai
  featured: false
- title: Whipstitch Webwork
  url: https://www.whipstitchwebwork.com
  main_url: https://www.whipstitchwebwork.com
  description: >
    Websites for smart people.
  categories:
    - Agency
    - Web Development
  built_by: Matthew Russell
  featured: false
- title: Vandré Leal
  main_url: https://vandreleal.github.io
  url: https://vandreleal.github.io
  source_url: https://github.com/vandreleal/vandreleal.github.io
  description: >
    Portfolio of Vandré Leal.
  categories:
    - Portfolio
    - Web Development
  built_by: Vandré Leal
  built_by_url: https://vandreleal.github.io
  featured: false
- title: Tarokenlog
  url: https://taroken.dev/
  main_url: https://taroken.dev/
  description: >
    Blog and Gallery
  categories:
    - Blog
    - Portfolio
    - Web Development
    - Photography
  built_by: Kentaro Koga
  built_by_url: https://twitter.com/kentaro_koga
  featured: false
- title: OwlyPixel Blog
  main_url: https://owlypixel.com
  url: https://owlypixel.com
  description: >
    Notes and tutorials on coding, web development, design and other stuff.
  categories:
    - Web Development
    - Blog
    - Education
  built_by: Owlypixel
  built_by_url: https://twitter.com/owlypixel
  featured: false
- title: talkoverflow
  main_url: https://talkoverflow.com
  url: https://talkoverflow.com
  description: Blog on software engineering built with Gatsby themes and theme-ui
  categories:
    - Blog
    - Web Development
    - Technology
  built_by: Patryk Jeziorowski
  built_by_url: https://twitter.com/pjeziorowski
- title: HISTORYTalks
  main_url: https://www.history-talks.com/
  url: https://www.history-talks.com/
  description: Built using Gatsby, JSS and Contentful
  categories:
    - Conference
    - Media
  built_by: A+E Networks
  built_by_url: https://www.aenetworks.com/
- title: HISTORYCon
  main_url: https://www.historycon.com/
  url: https://www.historycon.com/
  description: Built using Gatsby, JSS and Contentful
  categories:
    - Conference
    - Media
  built_by: A+E Networks
  built_by_url: https://www.aenetworks.com/
- title: Kölliker Immobilien
  url: https://koelliker-immobilien.ch/
  main_url: https://koelliker-immobilien.ch/
  description: >
    Built using Gatsby, Netlify and Contentful
  categories:
    - Real Estate
    - Marketing
  built_by: Matthias Gemperli
  built_by_url: https://matthiasgemperli.ch
- title: Lessmess Agency website
  url: https://lessmess.agency/
  main_url: https://lessmess.agency/
  description: >
    Website of Lessmess Agency
  categories:
    - Agency
    - Web Development
  built_by: Ilya Lesik
  built_by_url: https://github.com/ilyalesik
- title: Ezekiel Ekunola Portfolio
  main_url: http://ezekielekunola.com/
  url: http://ezekielekunola.com/
  description: Built using Gatsby, Styled-Components
  categories:
    - Web Development
    - Portfolio
  built_by: Ezekiel Ekunola
  built_by_url: https://github.com/easybuoy/
  featured: false
- title: Gearbox Development
  main_url: https://gearboxbuilt.com
  url: https://gearboxbuilt.com/?no-load-in
  description: >
    Gearbox is a performance website development & optimization company based out of Canada. Built using Gatsby/WordPress.
  categories:
    - Agency
    - Web Development
    - WordPress
    - Portfolio
    - Programming
    - Technology
    - Business
  built_by: Gearbox Development
  built_by_url: https://gearboxbuilt.com
  featured: false
- title: UXWorks
  main_url: https://uxworks.org
  url: https://uxworks.org
  description: Built with Gatsby, Netlify and Markdown
  categories:
    - Web Development
    - Blog
  built_by: Amrish Kushwaha
  built_by_url: https://github.com/isamrish
  featured: false
- title: Jarod Peachey
  main_url: https://jarodpeachey.netlify.app
  url: https://jarodpeachey.netlify.app
  source_url: https://github.com/jarodpeachey/portfolio
  description: >
    Jarod Peachey is a front-end developer focused on building modern and fast websites for everyone.
  categories:
    - Blog
    - JavaScript
    - Mobile Development
    - Portfolio
  built_by: Jarod Peachey
  built_by_url: https://github.com/jarodpeachey
  featured: false
- title: Thomas Maximini
  main_url: https://www.thomasmaximini.com/
  url: https://www.thomasmaximini.com/
  source_url: https://github.com/tmaximini/maxi.io
  description: >
    Thomas Maximini is a full stack web developer from Germany
  categories:
    - Blog
    - JavaScript
    - Photography
    - Portfolio
    - Web Development
  built_by: Thomas Maximini
  built_by_url: https://github.com/tmaximini
  featured: false
- title: Aretha Iskandar
  main_url: https://arethaiskandar.com/
  url: https://arethaiskandar.com/
  source_url: https://github.com/tmaximini/arethaiskandar.com
  description: >
    Aretha Iskandar is a Jazz and Soul Singer / Songwriter from Paris
  categories:
    - Music
  built_by: Thomas Maximini
  built_by_url: https://github.com/tmaximini
  featured: false
- title: Harshil Shah
  url: https://harshil.net
  main_url: https://harshil.net
  description: >
    Harshil Shah is an iOS engineer from Mumbai, India
  categories:
    - Blog
    - Mobile Development
  built_by: Harshil Shah
  built_by_url: https://twitter.com/_HarshilShah
  featured: false
- title: Code Examples
  url: https://codeexamples.dev/
  main_url: https://codeexamples.dev/
  description: >
    Examples about various programming languages like JavaScript, Python, Rust, Angular, React, Vue.js etc.
  categories:
    - Blog
    - Education
    - Programming
    - Web Development
  built_by: Sai gowtham
  built_by_url: https://twitter.com/saigowthamr
  featured: false
- title: Samir Mujanovic
  main_url: https://www.samirmujanovic.com/
  url: https://www.samirmujanovic.com/
  description: >
    I'm a Frontend Developer with 3 years of experience. I describe myself as a developer who loves coding, open-source and web platform.
  categories:
    - Portfolio
    - Web Development
    - Design
  built_by: Samir Mujanovic
  built_by_url: https://github.com/sameerrM
- title: Yearlyglot - Fluent Every Year
  url: https://www.yearlyglot.com/blog
  main_url: https://www.yearlyglot.com
  description: >
    A popular blog on languages, second language acquisition and polyglottery.
  categories:
    - Blog
    - Education
    - Learning
    - Travel
  built_by: Donovan Nagel
  built_by_url: https://www.donovannagel.com
  featured: false
- title: 8fit.com
  url: https://8fit.com/
  main_url: https://8fit.com/
  description: >
    Get personalized workouts, custom meal plans, and nutrition guidance, right in the palm of your hand. Prioritize progress over perfection with the 8fit app!
  categories:
    - App
    - Food
    - Sports
  featured: false
- title: Dispel - Remote Access for Industrial Control Systems
  url: https://dispel.io
  main_url: https://dispel.io
  description: >
    Dispel provides secure, moving target defense networks through which your teams can remotely access industrial control systems in seconds, replacing static-defense products that take 5 to 15 minutes to work through.
  categories:
    - Business
    - Technology
    - Security
  built_by: Anton Aberg
  built_by_url: https://github.com/aaaberg
  featured: false
- title: Geothermal Heat Pump DIY Project
  url: https://diyheatpump.net/
  main_url: https://diyheatpump.net/
  description: Personal project by Yuriy Logvin that demonstrates how you can switch to heating with electricity at a minimal cost. The goal here is to show that everyone can build a geothermal heat pump and start saving money.
  categories:
    - Blog
    - Education
    - Technology
  built_by: Yuriy Logvin
  built_by_url: https://powerwatcher.net
- title: Catalyst Network - Cryptocurrency
  url: https://www.cryptocatalyst.net/
  main_url: https://www.cryptocatalyst.net/
  source_url: https://github.com/n8tb1t/gatsby-starter-cryptocurrency
  description: >
    An All-in-One solution for Modern Transactions.
  categories:
    - Business
    - Technology
  built_by: n8tb1t
  built_by_url: https://github.com/n8tb1t/
  featured: false
- title: SaoBear's-Blog
  main_url: https://saobear.xyz/
  url: https://saobear.xyz/
  source_url: https://github.com/PiccoloYu/SaoBear-is-Blog
  featured: false
  categories:
    - Blog
    - Web Development
- title: Rumaan Khalander - Portfolio
  url: https://rumaan.tech/
  main_url: https://rumaan.tech/
  description: >
    Rumaan Khalander is a Full-Stack Dev from Bengaluru who loves to develop for mobile and web.
  categories:
    - Portfolio
  built_by: rumaan
  built_by_url: https://github.com/rumaan/
  featured: false
- title: DigiGov
  main_url: https://digigov.grnet.gr/
  url: https://digigov.grnet.gr/
  description: >
    DigiGov is an initiative for the Digital Transformation of the Greek Public Sector
  categories:
    - Government
  built_by: GRNET
  built_by_url: https://grnet.gr/
  featured: false
- title: Zeek Interactive
  main_url: https://zeek.com
  url: https://zeek.com
  description: >
    Business site for Zeek Interactive. Using WordPress as a data store via the WPGraphQL plugin.
  categories:
    - Blog
    - Web Development
    - Mobile Development
    - WordPress
    - Agency
    - Business
  built_by: Zeek Interactive
  built_by_url: https://zeek.com
  featured: false
- title: Bare Advertising & Communications
  url: https://bare.ca/
  main_url: https://bare.ca/
  description: >
    Bare is a full-service branding and production agency in Vancouver BC with deep experience in digital/traditional communications and strategy. We specialize in building headless WordPress sites with Gatsby.
  categories:
    - WordPress
    - Agency
    - Business
  built_by: Bare Advertising & Communications
  built_by_url: https://www.bare.ca/
  featured: false
- title: The Decking Superstore
  url: https://www.thedeckingsuperstore.com/
  main_url: https://www.thedeckingsuperstore.com/
  description: >
    One of Northern California's largest outdoor decking and siding providers.
  categories:
    - WordPress
    - Business
  built_by: Bare Advertising & Communications
  built_by_url: https://www.bare.ca/
  featured: false
- title: Precision Cedar Products
  url: https://www.precisioncedar.com/
  main_url: https://www.precisioncedar.com/
  description: >
    Western Red Cedar Distributor in Vancouver Canada.
  categories:
    - WordPress
    - Business
  built_by: Bare Advertising & Communications
  built_by_url: https://www.bare.ca/
  featured: false
- title: Circle Restoration
  url: https://www.circlerestoration.com/
  main_url: https://www.circlerestoration.com/
  description: >
    Restoration Services Provider in Vancouver Canada.
  categories:
    - WordPress
    - Business
  built_by: Bare Advertising & Communications
  built_by_url: https://www.bare.ca/
  featured: false
- title: ALS Rally
  url: https://www.alsrally.com/
  main_url: https://www.alsrally.com/
  description: >
    Non profit fundraiser for ALS Research.
  categories:
    - WordPress
    - Nonprofit
    - Event
  built_by: Bare Advertising & Communications
  built_by_url: https://www.bare.ca/
  featured: false
- title: Vancouver Welsh Men's Choir
  url: https://vancouverchoir.ca/
  main_url: https://vancouverchoir.ca/
  description: >
    Vancouver Welsh Men's Choir website for upcoming shows, ticket purchases and online merchandise.
  categories:
    - WordPress
    - Entertainment
    - Event
    - E-commerce
  built_by: Bare Advertising & Communications
  built_by_url: https://www.bare.ca/
  featured: false
- title: Paul Scanlon - Blog
  main_url: https://paulie.dev/
  url: https://paulie.dev/
  source_url: https://github.com/PaulieScanlon/paulie-dev-2019
  description: >
    I'm a React UI developer / UX Engineer. React, GatsbyJs, JavaScript, TypeScript/Flow, StyledComponents, Storybook, TDD (Jest/Enzyme) and a tiny bit of Node.js.
  categories:
    - Blog
    - Web Development
  built_by: Paul Scanlon
  built_by_url: http://www.pauliescanlon.io
  featured: false
- title: EF Design
  main_url: https://ef.design
  url: https://ef.design
  description: >
    Home of everything creative, digital and brand at EF.
  featured: false
  categories:
    - Marketing
    - Design
  built_by: João Matos (Global Creative Studio - Education First)
- title: Codica
  main_url: https://www.codica.com/
  url: https://www.codica.com/
  description: >
    We help startups and established brands with JAMStack, Progressive Web Apps and Marketplaces development.
  categories:
    - Agency
    - Web Development
  built_by: Codica
  built_by_url: https://www.codica.com/
- title: Bhavani Ravi's Portfolio
  url: https://bhavaniravi.com
  main_url: https://bhavaniravi.com
  description: >
    Showcase of Bhavani Ravi's skillset and blogs
  categories:
    - Blog
    - Portfolio
  built_by: Bhavani Ravi
  built_by_url: https://twitter.com/geeky_bhavani
- title: Kotoriyama
  main_url: https://kotoriyama.com/
  url: https://kotoriyama.com/
  description: >
    Japanese Indie Game Creator.
  featured: false
  categories:
    - App
    - Entertainment
    - Mobile Development
  built_by: Motoyoshi Shiine (Kotoriyama)
- title: PWA Shields
  url: https://www.pwa-shields.com
  main_url: https://www.pwa-shields.com
  source_url: https://github.com/richardtaylordawson/pwa-shields
  description: >
    Personalize your app's README with custom, fun, PWA shields in SVG
  categories:
    - Documentation
    - App
    - API
  built_by: Richard Taylor Dawson
  built_by_url: https://richardtaylordawson.com
- title: Zatsuzen
  url: https://zatsuzen.com
  main_url: https://zatsuzen.com
  description: >
    Web developer's portfolio
  categories:
    - Portfolio
  built_by: Akane
  built_by_url: https://twitter.com/akanewz
  featured: false
- title: Reeemoter
  description: >-
    Join thousands of developers from everywhere and access to job
    offers from hundreds of companies worldwide right
    at your inbox for free.
  main_url: https://reeemoter.com/
  url: https://reeemoter.com/
  featured: false
  categories:
    - Technology
    - Web Development
  built_by: Ramón Chancay
  built_by_url: https://ramonchancay.me/
- title: Ananya Neogi
  main_url: https://ananyaneogi.com
  url: https://ananyaneogi.com
  description: >
    Showcases Ananya's work as a frontend developer and comprises of a collection of written articles on web development, programming and, user experience.
  categories:
    - Portfolio
    - Blog
  built_by: Ananya Neogi
  built_by_url: https://ananyaneogi.com
- title: webman.pro
  main_url: https://webman.pro/
  url: https://webman.pro/
  description: >
    webman.pro is an awesome portfolio and technical blog where
    professional Front End engineer Dmytro Chumak shares his thoughts
    and experience to inspire other developers.
  featured: false
  categories:
    - Blog
    - Web Development
    - JavaScript
  built_by: Dmytro Chumak
  built_by_url: https://github.com/wwwebman
- title: borderless
  url: https://junhobaik.github.io
  main_url: https://junhobaik.github.io
  source_url: https://github.com/junhobaik/junhobaik.github.io/tree/develop
  description: >
    Junho Baik's Development Blog
  categories:
    - Blog
    - Web Development
  built_by: Junho Baik
  built_by_url: https://github.com/junhobaik
  featured: false
- title: React Resume Generator
  main_url: https://nimahkh.github.io/nima_habibkhoda
  url: https://nimahkh.github.io/nima_habibkhoda
  source_url: https://github.com/nimahkh/resume_generator
  description: >
    The resume generator is a project to create your own resume web page easily with Gatsby.
  categories:
    - Portfolio
  built_by: Nima Habibkhoda
  featured: false
- title: Thomas Wang's Blog
  main_url: https://www.thomaswang.io
  url: https://www.thomaswang.io
  description: >-
    Technical blog by Thomas Wang
  built_by: Thomas Wang
  built_by_url: https://github.com/thomaswang
  featured: false
  categories:
    - Blog
    - Web Development
- title: The Rebigulator
  main_url: https://www.rebigulator.org/
  source_url: https://github.com/Me4502/Rebigulator/
  url: https://rebigulator.org/
  description: A quote-based via game powered by Frinkiac
  built_by: Matthew Miller
  built_by_url: https://matthewmiller.dev/
  featured: false
  categories:
    - Open Source
    - Entertainment
    - App
- title: madewithlove
  main_url: https://madewithlove.com
  url: https://madewithlove.com
  description: >-
    We build digital products and create the teams around them. We can help with software engineering, product management, managing technical teams, audits and technical consulting.
  built_by: madewithlove
  built_by_url: https://madewithlove.com
  featured: false
  categories:
    - Web Development
    - Blog
    - Agency
    - Business
- title: Sprucehill
  url: https://sprucehill.ca/
  main_url: https://sprucehill.ca/
  description: >
    Sprucehill is a North Vancouver based custom home builder and renovator.
  categories:
    - WordPress
    - Business
  built_by: Bare Advertising & Communications
  built_by_url: https://www.bare.ca/
  featured: false
- title: Nathaniel Ryan Mathew
  url: https://nathanielmathew.me
  main_url: https://nathanielmathew.me
  source_url: https://github.com/nathanielmathew/MyPortfolio
  description: >
    A personal online Portfolio built using GatsbyJS, that showcases Achievements, Projects and Additional information.
  categories:
    - Portfolio
    - Open Source
    - Blog
  built_by: Nathaniel Ryan Mathew
  built_by_url: https://github.com/nathanielmathew
  featured: false
- title: Kanazawa.js Community Page
  main_url: https://kanazawajs.now.sh/
  url: https://kanazawajs.now.sh/
  source_url: https://github.com/kanazawa-js/community-page
  description: >
    Kanazawa.js is a local community for the JSer around Kanazawa to share knowledge about JavaScript.
  categories:
    - Community
    - Programming
    - Web Development
  built_by: Kanazawa.js
  built_by_url: https://twitter.com/knzw_js
  featured: false
- title: monica*dev
  url: https://www.aboutmonica.com/
  main_url: https://www.aboutmonica.com/
  description: >
    Personal site for Monica Powell, a software engineer who is passionate about making open-source more accessible and building community, online & offline.
  categories:
    - Web Development
    - Blog
    - Programming
    - Portfolio
  built_by: Monica Powell
  built_by_url: https://www.aboutmonica.com/
  featured: false
- title: Shivam Sinha
  url: https://www.helloshivam.com/
  main_url: https://www.helloshivam.com/
  description: >
    Portfolio of Shivam Sinha, Graphic Designer and Creative Coder based in New York.
  categories:
    - Portfolio
  built_by: Shivam Sinha
  built_by_url: https://www.helloshivam.com/
  featured: false
- title: Brianna Sharpe - Writer
  main_url: https://www.briannasharpe.com/
  url: https://www.briannasharpe.com/
  source_url: https://github.com/ehowey/briannasharpe
  description: >
    Brianna Sharpe is an Alberta, Canada based freelance writer and journalist focused on health, LGBTQ2S+, parenting, and the environment.
  categories:
    - Portfolio
    - Media
  built_by: Eric Howey
  built_by_url: https://www.erichowey.dev/
  featured: false
- title: Eric Howey Web Development
  main_url: https://www.erichowey.dev/
  url: https://www.erichowey.dev/
  source_url: https://github.com/ehowey/erichoweydev
  description: >
    Personal website and blog for Eric Howey. I am a freelance web developer based in Alberta, Canada specializing in Gatsby, React, WordPress and Theme-UI.
  categories:
    - Portfolio
    - Web Development
    - Freelance
    - Blog
  built_by: Eric Howey
  built_by_url: https://www.erichowey.dev/
- title: Solfej Chord Search
  url: https://www.solfej.io/chords
  main_url: https://www.solfej.io/chords
  description: >
    Solfej Chord Search helps you master every chord imaginable. It shows you notes, intervals, guitar and piano fingerings for 1000s of chords.
  categories:
    - Education
    - Music
  built_by: Shayan Javadi
  built_by_url: https://www.instagram.com/shawnjavadi/
- title: a+ Saúde
  url: https://www.amaissaude.com.br/sp/
  main_url: https://www.amaissaude.com.br/sp/
  description: >
    An even better experience in using health services.
  categories:
    - Healthcare
    - Marketing
    - Blog
  built_by: Grupo Fleury
  built_by_url: http://www.grupofleury.com.br/
  featured: false
- title: Mallikarjun Katakol Photography
  main_url: https://mallik.in
  url: https://mallik.in
  built_by: Arvind Kumar
  built_by_url: https://arvind.io/
  description: >
    Mallikarjun Katakol is an Advertising, Architecture, Editorial, Fashion and Lifestyle Photographer based in Bangalore, India.
    Shoots Corporate & Business headshots, Portfolios for Models and Actors, Documents Projects for Architects, Fashion & Interior Designers
  featured: false
  categories:
    - Gallery
    - Photography
    - Portfolio
- title: gatsby-animate-blog
  url: https://gatsby-animate-blog.luffyzh.now.sh/
  main_url: https://gatsby-animate-blog.luffyzh.now.sh/home
  source_url: https://github.com/luffyZh/gatsby-animate-blog
  description: >
    A simple && cool blog site starter kit by Gatsby.
  categories:
    - Blog
    - Open Source
    - Web Development
  built_by: luffyZh
  built_by_url: https://github.com/luffyZh
  featured: false
- title: LBI Financial
  main_url: https://lbifinancial.com/
  url: https://lbifinancial.com/
  description: >
    We help individuals and businesses with life insurance, disability, long-term care and annuities.
  categories:
    - Business
    - Consulting
    - Finance
  built_by: Pagepro
  built_by_url: https://pagepro.co
  featured: false
- title: GIS-Netzwerk
  url: https://www.gis-netzwerk.com/
  main_url: https://www.gis-netzwerk.com/
  description: >
    Multilingual (i18n) Blog with different URLs for categories, tags and posts depending on the language.
  categories:
    - Blog
    - Data
    - Technology
  built_by: Max Dietrich
  built_by_url: https://www.gis-netzwerk.com/
  featured: false
- title: Krishna Gopinath
  main_url: https://krishnagopinath.me
  url: https://krishnagopinath.me
  source_url: https://github.com/krishnagopinath/website
  description: >
    Website of Krishna Gopinath, software engineer and budding teacher.
  categories:
    - Portfolio
  built_by: Krishna Gopinath
  built_by_url: https://twitter.com/krishwader
  featured: false
- title: Curology
  main_url: https://curology.com
  url: https://curology.com
  description: >
    Curology's mission is to make effective skincare accessible to everyone. We provide customized prescription skincare for our acne and anti-aging patients.
  categories:
    - Healthcare
    - Community
    - Landing Page
  built_by: Curology
  built_by_url: https://curology.com
- title: labelmake.jp
  main_url: https://labelmake.jp/
  url: https://labelmake.jp/
  description: >
    Web Application of Variable Data Printing and Blog.
  categories:
    - App
    - Data
    - Blog
  built_by: hand-dot
  built_by_url: https://twitter.com/hand_dot
  featured: false
- title: Personal website of Maarten Afink
  main_url: https://www.maarten.im/
  url: https://www.maarten.im/
  source_url: https://github.com/maartenafink/personal-website
  description: >
    Personal website of Maarten Afink, digital product designer.
  categories:
    - Portfolio
    - Open Source
    - Blog
    - Music
    - Design
- title: Adam Bowen
  main_url: https://adamcbowen.com/
  url: https://adamcbowen.com/
  source_url: https://github.com/bowenac/my-website
  description: >
    Personal website for Adam Bowen. I am a freelance web developer based in Tacoma, WA specializing in WordPress, Craft CMS, plus a lot more and recently fell in love with Gatsby.
  categories:
    - Portfolio
    - Web Development
    - Freelance
  built_by: Adam Bowen
  built_by_url: https://adamcbowen.com
  featured: false
- title: tqCoders
  main_url: https://tqcoders.com
  url: https://tqcoders.com
  description: >
    tqCoders is a software development company that focuses on the development of the most advanced websites and mobile apps. We use the most advanced technologies to make websites blazing fast, SEO-friendly and responsive for each screen resolution.
  categories:
    - Web Development
    - Mobile Development
    - SEO
    - Design
    - Programming
    - Technology
    - Business
  built_by: tqCoders
  built_by_url: https://tqcoders.com
  featured: false
- title: ErudiCAT
  main_url: https://www.erudicat.com
  url: https://www.erudicat.com
  description: >
    ErudiCAT is an educational platform created to help PMP certification candidates to prepare for the exam. There are 1k+ sample questions and PMP Exam Simulator. Upon completion, there are statistics and performance chart available. Performance reports are saved in users' accounts and may be used later to review questions. The PMP Exam Simulator has a unique feature of Time Acceleration. It makes the Mock Exam even tougher and makes training even more advanced.
  categories:
    - Education
    - Web Development
    - Learning
  built_by: tqCoders
  built_by_url: https://tqcoders.com
  featured: false
- title: Qri.io Website and Docs
  main_url: https://qri.io
  url: https://qri.io/docs
  source_url: https://github.com/qri-io/website
  description: >
    Website and Documentation for Qri, an open source version control system for datasets
  categories:
    - Open Source
    - Community
    - Data
    - Technology
  built_by: Qri, Inc.
  built_by_url: https://qri.io
  featured: false
- title: Jellypepper
  main_url: https://jellypepper.com/
  url: https://jellypepper.com/
  description: >
    Award-winning creative studio for disrupters. We design and build beautiful brands, apps, websites and videos for startups and tech companies.
  categories:
    - Portfolio
    - Agency
  built_by: Jellypepper
  built_by_url: https://jellypepper.com/
- title: Miyamado Jinja
  main_url: https://www.miyamadojinja.com
  url: https://www.miyamadojinja.com
  source_url: https://github.com/mnishiguchi/miyamadojinja
  description: >
    Miyamado Jinja is a Japanese Shinto Shrine in Yokkaichi, Mie, Japan.
  categories:
    - Nonprofit
    - Travel
  built_by: mnishiguchi
  built_by_url: https://mnishiguchi.com
  featured: false
- title: Hear This Idea
  main_url: https://hearthisidea.com
  url: https://hearthisidea.com/episodes/victoria
  source_url: https://github.com/finmoorhouse/podcast
  description: >
    A podcast showcasing new thinking from top academics.
  categories:
    - Podcast
    - Open Source
  built_by: Fin Moorhouse
  built_by_url: https://finmoorhouse.com
  featured: false
- title: Calisthenics Skills
  main_url: https://www.calisthenicsskills.com
  url: https://www.calisthenicsskills.com
  description: >
    A beautiful fitness progress tracker built on Gatsby.
  categories:
    - Sports
  built_by: Andrico Karoulla
  built_by_url: https://andri.co
  featured: false
- title: AutoloadIT
  main_url: https://autoloadit.com/
  url: https://autoloadit.com/
  description: >
    The world's leading Enterprise Automotive imaging solution
  categories:
    - Business
    - Landing Page
  built_by: Pagepro
  built_by_url: https://pagepro.co
  featured: false
- title: Tools of Golf
  main_url: https://thetoolsofgolf.com/
  url: https://thetoolsofgolf.com//titleist-915-d2-driver
  description: >
    Tools of Golf is a community dedicated to golf nerds and gear heads.
  categories:
    - Sports
    - Data
    - Documentation
  built_by: Peter Hironaka
  built_by_url: https://peterhironaka.com
  featured: false
- title: sung.codes
  main_url: https://sung.codes/
  source_url: https://github.com/dance2die/sung.codes
  url: https://sung.codes/
  description: >
    Blog by Sung M. Kim (a.k.a. dance2die)
  categories:
    - Blog
    - Landing Page
  built_by: Sung M. Kim
  built_by_url: https://github.com/dance2die
  featured: false
- title: Choose Tap
  main_url: https://www.choosetap.com.au/
  url: https://www.choosetap.com.au/
  featured: false
  description: >
    Choose Tap aims to improve the health and wellbeing of communities and the environment by promoting tap water as the best choice of hydration for all Australians.
  built_by: Hardhat
  built_by_url: https://www.hardhat.com.au
  categories:
    - Nonprofit
    - Community
- title: Akash Rajpurohit
  main_url: https://akashwho.codes/
  url: https://akashwho.codes/
  description: >
    Personal portfolio website of Akash Rajpurohit made using Gatsby v2, where I  write short blogs related to software development and share my experiences.
  categories:
    - Portfolio
    - Blog
  built_by: Akash Rajpurohit
  built_by_url: https://github.com/AkashRajpurohit
  featured: false
- title: See Kids Dream
  url: https://seekidsdream.org/
  main_url: https://seekidsdream.org/
  description: >
    A not-for-profit organization dedicated to empower youth with the skills, motivation and confidence.
  categories:
    - Nonprofit
    - Education
    - Learning
  built_by: CapTech Consulting
  built_by_url: https://www.captechconsulting.com/
  featured: false
- title: Locale Central
  url: https://localecentral.io/
  main_url: https://localecentral.io/
  description: >
    Locale Central is a web & mobile data collection app that makes it easy to record accurate data out on the field.
  categories:
    - Technology
  built_by: KiwiSprout
  built_by_url: https://kiwisprout.nz/
  featured: false
- title: Cathy O'Shea
  url: https://cathyoshea.co.nz/
  main_url: https://cathyoshea.co.nz/
  categories:
    - Portfolio
    - Real Estate
  built_by: KiwiSprout
  built_by_url: https://kiwisprout.nz/
  featured: false
- title: DG Recruit
  url: https://dgrecruit.com
  main_url: https://dgrecruit.com
  description: >
    DG Recruit is a NYC recruitment agency
  categories:
    - Agency
    - WordPress
  built_by: Waverly Lab
  built_by_url: https://waverlylab.com
  featured: false
- title: Smile
  url: https://reasontosmile.com
  main_url: https://reasontosmile.com
  description: >
    Smile is an online store for buying CBD products that keep you balanced and happy
  categories:
    - E-commerce
    - WordPress
  built_by: Waverly Lab
  built_by_url: https://waverlylab.com
- title: Bold Oak Design
  url: https://boldoak.design/
  main_url: https://boldoak.design/
  description: >
    A Milwaukee-based web design and development studio.
  categories:
    - Blog
    - Business
    - Freelance
    - Portfolio
    - Programming
    - Technology
    - Web Development
  featured: false
- title: Lydia Rose Eiche
  url: https://lydiaroseeiche.com/
  main_url: https://lydiaroseeiche.com/
  description: >
    Lydia Rose Eiche is a soprano, opera singer, and actress based in Milwaukee.
  categories:
    - Music
    - Portfolio
  built_by: Bold Oak Design
  built_by_url: https://boldoak.design/
  featured: false
- title: Chris Otto
  url: https://chrisotto.dev/
  main_url: https://chrisotto.dev/
  source_url: https://github.com/chrisotto6/chrisottodev
  description: >
    Blog, portfolio and website for Chris Otto.
  categories:
    - Blog
    - JavaScript
    - Landing Page
    - Portfolio
    - Programming
    - Technology
    - Web Development
  built_by: Chris Otto
  built_by_url: https://github.com/chrisotto6
  featured: false
- title: Roboto Studio
  url: https://roboto.studio
  main_url: https://roboto.studio
  description: >
    Faster than a speeding bullet Website Development based in sunny old Nottingham
  categories:
    - Agency
    - Blog
    - Business
    - Design
    - Featured
    - Freelance
    - Web Development
  featured: true
- title: Viraj Chavan | Full Stack Software Engineer
  url: http://virajc.tech
  main_url: http://virajc.tech
  source_url: https://github.com/virajvchavan/portfolio
  description: >
    Portfolio and blog of a full stack software engineer from India
  categories:
    - Portfolio
    - Blog
    - Web Development
  built_by: Viraj V Chavan
  built_by_url: https://twitter.com/VirajVChavan
  featured: false
- title: Nexweave
  url: https://www.nexweave.com
  main_url: https://www.nexweave.com
  description: >
    Nexweave is a SaaS platform built by a team of experienced product, design & technology professionals in India. Nexweave allows brands to create personalized & interactive video experiences at scale. We would love for our site to be featured at the gatsby showcase since we have long been appreciating the flexibility and speed of the sites we have created using the same.
  categories:
    - Video
    - API
    - User Experience
    - Marketing
    - Design
    - Data
    - Technology
    - Media
    - Consulting
  built_by: Kashaf S
  built_by_url: https://www.linkedin.com/in/kashaf-shaikh-925117178
  featured: false
- title: Daniel Balloch
  url: https://danielballoch.com
  main_url: https://danielballoch.com
  source_url: https://github.com/danielballoch/danielballoch
  description: >
    Hey, I'm Daniel and this is my portfolio site. Made with Gatsby, React, GraphQL, Styled Emotion & Netlify. Install & local host instructions: 1. git clone https://github.com/danielballoch/danielballoch.git 2. npm install. 3. gatsby develop. Keep in mind I'm still learning myself, so these may not be best practises. If anyone's curious as to how something works flick me a message or if you have advice for me I'd love to hear it, otherwise happy coding!
  categories:
    - Portfolio
    - Business
    - Design
    - Freelance
    - Web Development
  built_by: Daniel Balloch
  built_by_url: https://danielballoch.com
- title: The Rift Metz
  url: http://theriftmetz.com/
  main_url: http://theriftmetz.com/
  description: >
    The Rift is a gaming bar based in Metz (France).
  categories:
    - Landing Page
    - Entertainment
    - Design
    - Blog
    - Food
  built_by: Hugo Torzuoli
  built_by_url: https://github.com/HZooly
  featured: false
- title: Built with Workers
  url: https://workers.cloudflare.com/built-with/
  main_url: https://workers.cloudflare.com/built-with/
  description: >
    Showcasing websites & projects built with Cloudflare Workers
  categories:
    - Portfolio
    - JavaScript
    - Web Development
  built_by: Workers who work at Cloudflare
  built_by_url: https://github.com/cloudflare/built-with-workers/graphs/contributors
- title: WebAnaya Solutions
  url: https://www.webanaya.com
  main_url: https://www.webanaya.com
  description: >
    Full Stack Web Solutions Provider.
  categories:
    - Agency
    - Web Development
    - API
    - Blog
  built_by: Durgesh Gupta
  built_by_url: https://durgeshgupta.com
  featured: false
- title: Artem Sapegin’s Blog
  description: >
    Blog of a Berlin based coffee first frontend engineer who works at Omio, makes photos and hangs out with his dogs.
  main_url: https://blog.sapegin.me/
  url: https://blog.sapegin.me/
  source_url: https://github.com/sapegin/blog.sapegin.me
  categories:
    - Blog
    - Open Source
    - Web Development
    - JavaScript
    - Programming
    - Technology
  built_by: Artem Sapegin
  built_by_url: https://github.com/sapegin
- title: adam.ai
  url: https://adam.ai/
  main_url: https://adam.ai/
  description: >
    Are you ready to make your meetings more productive? Our intelligent meeting management tool can help!
  categories:
    - Business
    - Landing Page
    - Productivity
    - Technology
  built_by: Hazem Osama
  built_by_url: https://github.com/hazem3500
  featured: false
- title: Indra Kusuma Profile Page
  url: https://indrakusuma.web.id/me/
  main_url: https://indrakusuma.web.id/me/
  description: >
    Hi! I'm Indra Kusuma. I am an optimistic and type of person of learn by doing who have an interest in Software Engineering, specifically about Web Development.
  categories:
    - Landing Page
    - Blog
  built_by: Indra Kusuma
  built_by_url: https://github.com/idindrakusuma/me
  featured: false
- title: Lukas Horak
  main_url: https://lukashorak.com
  url: https://lukashorak.com
  description: >
    Lukas Horak's personal website. Full stack JavaScript Developer, working in React on front end and Node.js on back end.
  categories:
    - Blog
    - Portfolio
    - Web Development
  built_by: Lukas Horak
  built_by_url: https://github.com/lhorak
  featured: false
- title: Alexandra Thomas
  main_url: https://alexandracthomas.com/
  url: https://alexandracthomas.com/
  description: >
    A portfolio site for Alexandra Thomas, a front-end developer with creative super powers based in Charlotte, NC.
  categories:
    - Portfolio
    - Blog
    - Web Development
  featured: false
- title: Storto Productions
  main_url: https://www.storto-productions.com/
  url: https://www.storto-productions.com/about/
  featured: false
  description: >
    A portfolio site for a video production company based out of Phoenix, AZ.
  categories:
    - Video
    - Blog
    - Portfolio
    - Business
  built_by: Alexandra Thomas
  built_by_url: https://alexandracthomas.com/
- title: Zatsuzen Blog
  url: https://blog.zatsuzen.com
  main_url: https://blog.zatsuzen.com
  description: >
    Web developer's tech blog
  categories:
    - Blog
  built_by: Akane
  built_by_url: https://twitter.com/akanewz
- title: Matthew Mesa
  url: https://matthewmesa.com
  main_url: https://matthewmesa.com
  description: >
    Portfolio website for freelance digital specialist Matthew Mesa.
  categories:
    - Portfolio
  built_by: Matthew Mesa
  built_by_url: https://matthewmesa.com
- title: Taskade
  main_url: https://taskade.com
  url: https://taskade.com
  description: >
    Taskade is the unified workspace for distributed teams. Collaborate and organize in real-time to get things done, faster and smarter.
  categories:
    - App
    - Business
    - Productivity
  built_by: Taskade
  built_by_url: https://github.com/taskade
  featured: false
- title: PWD
  url: https://pwd.com.au
  main_url: https://pwd.com.au
  description: >
    PWD is a full service web marketing, design, and development agency in Perth, Western Australia.
  categories:
    - Blog
    - Portfolio
    - WordPress
    - Business
  built_by: Alex Moon
  built_by_url: https://moonmeister.net
  featured: false
- title: ramonak.io
  url: https://ramonak.io/
  main_url: https://ramonak.io/
  source_url: https://github.com/KaterinaLupacheva/ramonak.io
  description: >
    Tech blog and portfolio site of a full stack web developer Katsiaryna (Kate) Lupachova
  categories:
    - Blog
    - Portfolio
  built_by: Katsiaryna Lupachova
  built_by_url: https://ramonak.io/
  featured: false
- title: React JS Developer
  main_url: https://reacter.dev/
  url: https://reacter.dev/
  featured: false
  categories:
    - App
    - Web Development
    - Web Development
    - Agency
  built_by: App Design
  built_by_url: https://appdesign.dev/
- title: Guillermo Gómez-Peña
  url: https://www.guillermogomezpena.com/
  main_url: https://www.guillermogomezpena.com/
  description: >
    Personal website for the work of Guillermo Gómez-Peña: performance artist, writer, activist, radical pedagogue and artistic director of the performance troupe La Pocha Nostra. Recipient of the MacArthur Fellow, USA Artists Fellow, and a winner of the Bessie, Guggenheim, and American Book awards.
  categories:
    - Portfolio
    - Gallery
  built_by: Aveling Ray
  built_by_url: https://avelingray.com/
  featured: false
- title: Clinka
  url: https://www.clinka.com.au/
  main_url: https://www.clinka.com.au/
  description: >
    B2B website for an Australian manufacturer of environmentally friendly construction materials.
  categories:
    - Business
  built_by: Aveling Ray
  built_by_url: https://avelingray.com/
- title: Chris Vogt's Blog
  main_url: https://www.chrisvogt.me
  url: https://www.chrisvogt.me
  source_url: https://github.com/chrisvogt/gatsby-theme-private-sphere
  description: >-
    Personal blog of Chris Vogt, a software developer in San Francisco. Showcases
    my latest activity on Instagram, Goodreads, and Spotify using original widgets.
  categories:
    - Blog
    - Open Source
    - Photography
    - Portfolio
  built_by: Chris Vogt
  built_by_url: https://github.com/chrisvogt
- title: Trolley Travel
  main_url: http://trolleytravel.org/
  url: http://trolleytravel.org/
  description: >
    Travel blog website to give tips and informations for many destinations, built with Novella theme
  categories:
    - Blog
    - Travel
  built_by: Pierre Beard
  built_by_url: https://github.com/PBRT
  featured: false
- title: Playlist Detective
  main_url: https://www.playlistdetective.com/
  url: https://www.playlistdetective.com/
  source_url: https://github.com/bobylito/playlistFinder
  description: >
    Playlist Detective is an attempt to ease music discovery with playlists. Back in the days, people were sharing mixtapes - some songs we knew and others we didn't, therefore expanding our musical horizons.

    Playlists are the same, and playlist detective lets you search for songs or artists you like in order to stumble on your new favorite songs.

    It uses Algolia for the search.
  categories:
    - Media
    - Music
  built_by: Alexandre Valsamou-Stanislawski
  built_by_url: https://www.noima.xyz
- title: ProjectManager.tools
  main_url: https://projectmanager.tools/
  url: https://projectmanager.tools/
  featured: false
  categories:
    - App
    - Web Development
    - Design
    - Agency
  built_by: App Design
  built_by_url: https://appdesign.dev/
- title: 1902 Software
  url: https://1902software.com/
  main_url: https://1902software.com/
  description: >
    We are an IT company that specializes in e-commerce and website development on different platforms such as Magento, WordPress, and Umbraco. We are also known for custom software development, web design and mobile app solutions for iOS and Android.
  categories:
    - E-commerce
    - Web Development
    - Programming
    - Mobile Development
    - WordPress
    - Design
    - Business
    - Agency
  built_by: 1902 Software Development Corporation
  built_by_url: https://1902software.com/
  featured: false
- title: Codeful
  url: https://www.codeful.fi/
  main_url: https://www.codeful.fi/
  categories:
    - Agency
    - Consulting
  featured: false
- title: Noima
  url: https://www.noima.xyz
  main_url: https://www.noima.xyz
  categories:
    - Agency
    - Consulting
    - Blog
  featured: false
  built_by: Alexandre Valsamou-Stanislawski
  built_by_url: https://www.noima.xyz
- title: Talent Point
  url: https://talentpoint.co
  main_url: https://talentpoint.co
  description: >
    Talent Point provide the tools that companies need to scale quickly and effectively, bridging the gap between employer brand, HR, and hiring to build teams from within.
  categories:
    - Business
    - Technology
    - Blog
    - Consulting
    - Human Resources
  built_by: Talent Point
  built_by_url: https://talentpoint.co
  featured: false
- title: Marathon Oil
  main_url: https://www.marathonoil.com/
  url: https://www.marathonoil.com/
  featured: false
  categories:
    - Business
    - Marketing
  built_by: Corey Ward
  built_by_url: http://www.coreyward.me/
- title: Gene
  url: https://www.geneglobal.com/work
  main_url: https://www.geneglobal.com
  description: >
    We’re an experience design agency, focused on the future of health
  categories:
    - Agency
    - Technology
    - Healthcare
    - Consulting
    - User Experience
  featured: false
- title: medignition – healthcare innovations
  url: https://medignition.com/
  main_url: https://medignition.com/
  description: >
    medignition builds digital innovations in healthcare.
  categories:
    - Healthcare
    - Education
    - Technology
    - Design
    - Business
    - Portfolio
    - Entrepreneurship
    - Agency
  built_by: medignition
  built_by_url: https://medignition.com/
- title: Dynobase
  url: https://dynobase.dev/
  main_url: https://dynobase.dev/
  description: >
    Professional GUI Client for DynamoDB.
  categories:
    - Data
    - Programming
    - Web Development
  built_by: Rafal Wilinski
  built_by_url: https://rwilinski.me/
  featured: false
- title: Vaktija.eu
  url: https://vaktija.eu
  main_url: https://vaktija.eu
  description: >
    Vaktija.eu gives information about prayer times in germany. (Built with GatsbyJS. Fast in every way that matters.)
  categories:
    - App
    - Community
    - Nonprofit
    - SEO
    - Web Development
  built_by: Rašid Redžić
  built_by_url: https://rasidre.com/
  featured: false
- title: Creative code daily
  main_url: https://www.bobylito.dev/
  url: https://www.bobylito.dev/
  source_url: https://github.com/bobylito/sketches
  description: >
    Creative code daily (CCD) is a personal project for which I build a new animation made out of code every day.
  categories:
    - Blog
    - Programming
    - Gallery
    - Portfolio
  built_by: Alexandre Valsamou-Stanislawski
  built_by_url: https://www.noima.xyz
- title: Messi vs Ronaldo
  description: >
    The biggest debate in football - but who is the best, Messi or Ronaldo? This website provides all the goals and stats to help you reach your own conclusion.
  main_url: https://www.messivsronaldo.app/
  url: https://www.messivsronaldo.app/
  categories:
    - Sports
    - Data
    - App
  built_by: Stephen Greig
  built_by_url: http://ste.digital/
- title: Em Em Recipes
  url: https://ememrecipes.com
  main_url: https://ememrecipes.com
  description: >
    Finally, a recipe website that gets straight to the point.
  categories:
    - Blog
    - Food
  built_by: Matthew Mesa
  built_by_url: https://matthewmesa.com
- title: Yuuniworks Portfolio / Blog
  main_url: https://www.yuuniworks.com/
  url: https://www.yuuniworks.com/
  source_url: https://github.com/junkboy0315/gatsby-portfolio-blog
  featured: false
  categories:
    - Portfolio
    - Web Development
    - Blog
- title: Jun Chen Portfolio
  url: https://www.junchenjun.me
  main_url: https://www.junchenjun.me
  source_url: https://github.com/junchenjun/junchenjun.me
  description: >
    Get to know Jun.
  categories:
    - Portfolio
    - Blog
    - Web Development
  built_by: Jun Chen
  built_by_url: https://www.junchenjun.me
- title: Xavier Mirabelli-Montan
  url: https://xavie.mirmon.co.uk
  main_url: https://xavie.mirmon.co.uk
  source_url: https://github.com/xaviemirmon/xavier-developer-site
  description: >
    The developer portfolio and blog for Xavier Mirabelli-Montan.  Built using TinaCMS Grande hosted on Gatsby Cloud.
  categories:
    - Blog
    - Portfolio
    - Programming
  featured: false
- title: MPG Calculator
  url: https://www.mpg-calculator.co.uk
  main_url: https://www.mpg-calculator.co.uk
  description: >
    A website which allows you to calculate the MPG of your vehicle.
  categories:
    - SEO
    - Accessibility
    - Blog
  built_by: PJ
  built_by_url: https://pjsachdev.me
- title: Softblues
  main_url: https://softblues.io
  url: https://softblues.io
  description: >
    We optimize your project costs and deliver outstanding results by applying relevant technology. Plus, we create our own effective products for businesses and developers all over the world.
  categories:
    - WordPress
    - Portfolio
    - Agency
  built_by: Softblues
  built_by_url: https://softblues.io
- title: Clipchamp
  main_url: https://clipchamp.com/
  url: https://clipchamp.com/en/
  description: >
    Clipchamp is an online video editor, compressor, and converter. The Clipchamp website and blog are powered by Gatsby, Contentful, and Smartling.
  categories:
    - App
    - Blog
    - Landing Page
    - Marketing
    - Video
  featured: false
- title: Mob HQ
  main_url: https://hq.yt-mob.com/
  url: https://hq.yt-mob.com/
  description: >
    Mob HQ is the Headquarters for the World Cup winning Downhill Mountain Bike Race Team, and also a full-time Ride Center for YT bikes.
  categories:
    - Sports
    - Travel
  built_by: Built by Rebels Ltd.
  built_by_url: https://builtbyrebels.com/
  featured: false
- title: OCIUS
  url: https://www.ocius.com.au/
  main_url: https://www.ocius.com.au/
  source_url: https://github.com/ocius/website
  description: >
    Ocius Technology Ltd (formerly Solar Sailor Holdings Ltd) is an Australian public unlisted company with Research and Development facilities at the University of NSW.
  categories:
    - Business
    - Technology
    - Science
  built_by: Sergey Monin
  built_by_url: https://build-in-saratov.com/
- title: Kosmos & Kaos
  main_url: https://www.kosmosogkaos.is/
  url: https://www.kosmosogkaos.is/
  description: >
    A carefully designed user experience is good business.
  categories:
    - Design
    - Consulting
    - Agency
    - Web Development
    - JavaScript
  built_by: Kosmos & Kaos
  built_by_url: https://www.kosmosogkaos.is/
  featured: false
- title: Design Portfolio of Richard Bruskowski
  main_url: https://bruskowski.design/
  url: https://bruskowski.design/
  description: >
    My freelance design portfolio: Visual design, digital products, interactive prototypes, design systems, brand design. Uses MDX, Styled Components, Framer Motion. Started with Gatsby Starter Emilia by LekoArts.
  categories:
    - Design
    - Portfolio
    - User Experience
    - Freelance
    - Photography
  built_by: Richard Bruskowski
  built_by_url: https://github.com/richardbruskowski
- title: Kelvin DeCosta's Website
  url: https://kelvindecosta.com
  main_url: https://kelvindecosta.com
  categories:
    - Blog
    - Portfolio
  built_by: Kelvin DeCosta
  built_by_url: https://github.com/kelvindecosta
  featured: false
- title: Coronavirus (COVID-19) Tracker
  url: https://coronavirus.traction.one/
  main_url: https://coronavirus.traction.one/
  description: >
    This application shows the near real-time status based on data from JHU CSSE.
  categories:
    - Data
    - Directory
  built_by: Sankarsan Kampa
  built_by_url: https://traction.one
  featured: false
- title: Coronavirus COVID-19 Statistics Worldwide
  url: https://maxmaxinechen.github.io/COVID19-Worldwide-Stats/
  main_url: https://maxmaxinechen.github.io/COVID19-Worldwide-Stats/
  source_url: https://github.com/maxMaxineChen/COVID19-Worldwide-Stats
  description: >
    A Coronavirus COVID-19 global data statistics application built by Gatsby + Material UI + Recharts
  categories:
    - Data
    - Open Source
  built_by: Maxine Chen
  built_by_url: https://github.com/maxMaxineChen
  featured: false
- title: Folding@Home Stats
  url: https://folding.traction.one/team?id=246252
  main_url: https://folding.traction.one
  description: >
    Folding@Home Stats Report for Teams.
  categories:
    - Data
    - Science
    - Directory
  built_by: Sankarsan Kampa
  built_by_url: https://traction.one
  featured: false
- title: COVID-19 Tracking and Projections
  url: https://flattenthecurve.co.nz/
  main_url: https://flattenthecurve.co.nz/
  source_url: https://github.com/carlaiau/flatten-the-curve
  description: >
    Allowing non technical users to compare their country with other situations around the world. We present configurable cumulative graph curves. We compare your countries current status with other countries who have already been at your level and show you where they’ve ended up. Data via JHU. Further functionality added daily.
  categories:
    - Data
    - Open Source
  built_by: Carl Aiau
  built_by_url: https://github.com/carlaiau
  featured: false
- title: Takeout Tracker
  main_url: https://www.takeouttracker.com/
  url: https://www.takeouttracker.com/
  featured: false
  categories:
    - Data
    - Open Source
    - Food
    - Directory
    - Nonprofit
  built_by: Corey Ward
  built_by_url: http://www.coreyward.me/
- title: Illustration Hunt
  main_url: https://illustrationhunt.com/
  url: https://illustrationhunt.com/
  featured: false
  categories:
    - Data
    - Design
    - Entertainment
    - Productivity
    - User Experience
    - Programming
    - Gallery
    - Human Resources
    - Library
  built_by: Gilbish Kosma
  built_by_url: https://www.gil20.me/
- title: Monolit
  url: https://monolit.hr
  main_url: https://monolit.hr
  description: >
    Standard business website with sliders and contact form.
  categories:
    - Business
  built_by: Devnet
  built_by_url: https://devnet.hr
  featured: false
- title: Andrew Zeller
  main_url: https://zeller.io
  source_url: https://github.com/ajzeller/zellerio_gatsby
  url: https://zeller.io
  featured: false
  categories:
    - Portfolio
    - Blog
    - Web Development
  built_by: Andrew Zeller
  built_by_url: https://zeller.io
- title: Crushing WFH
  url: https://crushingwfh.com/
  main_url: https://crushingwfh.com/
  source_url: https://github.com/tiagofsanchez/wfh-tools
  description: >
    A directory of tools to help anyone to work from home in a productive manner
  categories:
    - Directory
    - Open Source
  built_by: Tiago Sanchez
  built_by_url: https://www.tiagofsanchez.com/
  featured: false
- title: Martin Container
  main_url: https://www.container.com/
  url: https://www.container.com/
  featured: false
  categories:
    - Business
  built_by: Vincit California
  built_by_url: https://www.vincit.com/
- title: Urban Armor Gear
  main_url: https://www.urbanarmorgear.com/
  url: https://www.urbanarmorgear.com/
  featured: false
  categories:
    - E-commerce
  built_by: Vincit California
  built_by_url: https://www.vincit.com/
- title: Jason Zheng's Portfolio
  main_url: https://jasonzy.com
  url: https://jasonzy.com
  source_url: https://github.com/bilafish/portfolio-site
  description: >
    Hey there, I'm Jason! I'm a front-end web developer from the sunny island
    of Singapore. This is my first Gatsby site developed using Gatsby and
    Netlify CMS. Feel free to get in touch if you're interested to collaborate
    or engage me on any projects. If you just want to say hello, that's cool
    too.
  featured: false
  categories:
    - Portfolio
    - Web Development
  built_by: Jason Zheng
  built_by_url: https://github.com/bilafish
- title: Fluiditype
  url: https://www.fluiditype.com/
  main_url: https://www.fluiditype.com/
  description: >
    Fluditype is small CSS library focusing on pure typographic fluidity. Recommend to be used for blogs, portfolios, documentation & and simplistic text websites.
  categories:
    - Open Source
    - Design
  built_by: Boris Kirov
  built_by_url: https://www.boriskirov.com
  featured: false
- title: Bonsaiilabs
  main_url: https://bonsaiilabs.com/
  url: https://bonsaiilabs.com/
  description: >
    We are a team of two, creating software for startups and enabling learners with our visualize, break, and solve approach.
  featured: false
  categories:
    - Education
    - Consulting
  built_by: Bonsaiilabs Team
  built_by_url: https://bonsaiilabs.com/team
- title: Tyson
  main_url: https://www.tyson.com
  url: https://www.tyson.com
  featured: false
  categories:
    - Food
    - Marketing
  built_by: Tyson Foods, Inc.
- title: Hillshire Farm
  main_url: https://www.hillshirefarm.com
  url: https://www.hillshirefarm.com
  featured: false
  categories:
    - Food
    - Marketing
  built_by: Tyson Foods, Inc.
- title: Hillshire Snacking
  main_url: https://www.hillshiresnacking.com
  url: https://www.hillshiresnacking.com
  featured: false
  categories:
    - Food
    - Marketing
  built_by: Tyson Foods, Inc.
- title: Jimmy Dean
  main_url: https://www.jimmydean.com
  url: https://www.jimmydean.com
  featured: false
  categories:
    - Food
    - Marketing
  built_by: Tyson Foods, Inc.
- title: Aidells
  main_url: https://www.aidells.com
  url: https://www.aidells.com
  featured: false
  categories:
    - Food
    - Marketing
  built_by: Tyson Foods, Inc.
- title: State Fair
  main_url: https://www.corndogs.com
  url: https://www.corndogs.com
  featured: false
  categories:
    - Food
    - Marketing
  built_by: Tyson Foods, Inc.
- title: Nudges
  main_url: https://www.nudgesdogtreats.com
  url: https://www.nudgesdogtreats.com
  featured: false
  categories:
    - Food
    - Marketing
  built_by: Tyson Foods, Inc.
- title: Tyson Ingredient Solutions
  main_url: https://www.tysoningredientsolutions.com
  url: https://www.tysoningredientsolutions.com
  featured: false
  categories:
    - Food
    - Marketing
  built_by: Tyson Foods, Inc.
- title: Wright Brand
  main_url: https://www.wrightbrand.com
  url: https://www.wrightbrand.com
  featured: false
  categories:
    - Food
    - Marketing
  built_by: Tyson Foods, Inc.
- title: TSUKUTTEMITA LAB
  main_url: https://create.kayac.com/
  url: https://create.kayac.com/
  description: KAYAC private works
  featured: false
  categories:
    - Portfolio
    - Technology
    - Entertainment
  built_by: KAYAC inc.
- title: Brad Garropy
  url: https://bradgarropy.com
  main_url: https://bradgarropy.com
  source_url: https://github.com/bradgarropy/bradgarropy.com
  categories:
    - Blog
    - Education
    - Entertainment
    - JavaScript
    - Open Source
    - Portfolio
    - Programming
    - SEO
    - Technology
    - Web Development
  built_by: Brad Garropy
  built_by_url: https://twitter.com/bradgarropy
- title: mrkaluzny
  main_url: https://mrkaluzny.com
  url: https://mrkaluzny.com
  description: >
    Web designer and web developer specializing in providing services for SME sector.
  featured: false
  categories:
    - Web Development
    - Programming
    - Business
    - Portfolio
    - Freelance
  built_by: Wojciech Kaluzny
- title: The COVID Tracking Project
  url: https://covidtracking.com/
  main_url: https://covidtracking.com/
  source_url: https://github.com/COVID19Tracking/website
  description: >
    The COVID Tracking Project collects and publishes the most complete testing data available for US states and territories.
  categories:
    - Media
    - Healthcare
  built_by: The COVID Tracking Project Web Team
  built_by_url: https://github.com/COVID19Tracking/website/graphs/contributors
- title: The Gauntlet Coverage of COVID-19 in Canada
  url: https://covid19.thegauntlet.ca
  main_url: https://covid19.thegauntlet.ca
  description: >
    Tracking The Spread of Coronavirus in Canada
  categories:
    - Media
    - Education
  built_by: Masoud Karimi
  built_by_url: https://github.com/masoudkarimif
- title: Zestard Technologies
  main_url: https://www.zestard.com
  url: https://www.zestard.com
  description: >
    Zestard Technologies is an eCommerce Specialist company focusing on Magento & Shopify as a core expertise.
  categories:
    - Web Development
    - WordPress
    - Technology
    - Agency
    - E-commerce
  built_by: Zestard Technologies
  built_by_url: https://www.zestard.com
- title: Kostas Vrouvas
  main_url: https://kosvrouvas.com
  url: https://kosvrouvas.com
  featured: false
  categories:
    - Blog
    - Portfolio
  built_by: Kostas Vrouvas
- title: Hanare Cafe in Toshijima, Toba, Japan
  main_url: https://hanarecafe.com
  url: https://hanarecafe.com
  source_url: https://github.com/mnishiguchi/hanarecafe-gatsby
  description: >
    A website for a cafe/bakery located in Toshijima, a beautiful sightseeing spot just a 20-minutes ferry ride from downtown Toba, Japan.
  categories:
    - Food
    - Travel
  built_by: Masatoshi Nishiguchi
  built_by_url: https://mnishiguchi.com
  featured: false
- title: WhileNext
  url: https://whilenext.com
  main_url: https://whilenext.com
  description: >
    A Blog on Software Development
  categories:
    - Blog
    - Learning
    - Programming
    - Web Development
  built_by: Masoud Karimi
  built_by_url: https://github.com/masoudkarimif
- title: Jamify.me
  description: >
    We build websites & PWAs with JAMstack. Delivering faster, more secure web.
  main_url: https://jamify.me
  url: https://jamify.me
  categories:
    - Agency
    - Web Development
  featured: false
- title: Shrey Sachdeva
  url: https://www.shreysachdeva.tech/
  main_url: https://www.shreysachdeva.tech/
  source_url: https://github.com/shrey-sachdeva2000/Shrey-Sachdeva
  description: >
    Personal website for Shrey Sachdeva. An abstract thinker who writes code and designs pixel-perfect user-interfaces with industry experience.
  categories:
    - Portfolio
    - Web Development
  built_by: Shrey Sachdeva
  built_by_url: https://www.shreysachdeva.tech/
- title: The Cares Family
  main_url: https://thecaresfamily.org.uk/home
  url: https://thecaresfamily.org.uk/home
  description: >
    The Cares Family helps people find connection and community in a disconnected age. They relaunched their website in Gatsby during the COVID-19 outbreak of 2020 to help connect neighbours.
  categories:
    - Nonprofit
    - Blog
    - Community
  built_by: Mutual
  built_by_url: https://www.madebymutual.com
- title: "Due to COVID-19: Documenting the Signs of the Pandemic"
  url: https://duetocovid19.com
  main_url: https://duetocovid19.com
  description: >
    A project to document all the signs that have gone up on the storefronts of our cities in response to the coronavirus pandemic.
  categories:
    - Photography
    - Community
  built_by: Andrew Louis
  built_by_url: https://hyfen.net
  featured: false
- title: "Besoegsvenner - Visiting Friends for the Elderly"
  main_url: https://www.xn--besgsvenner-igb.dk
  url: https://www.xn--besgsvenner-igb.dk/ruths-historie
  description: >
    50.000 elderly people in Denmark feel lonely. This project seeks to inform people to become visitor friends ("Besøgsven" in Danish) to help fight loneliness and bring new friendships in to the world.
  categories:
    - Marketing
    - Nonprofit
    - Landing Page
  built_by: Hello Great Works
  built_by_url: https://hellogreatworks.com
- title: Interficie Internet Services
  main_url: https://www.interficie.com
  url: https://www.interficie.com/our-work/
  description: >
    Located in Barcelona, we develop innovative websites, ecommerce solutions and software platforms for global brands, startups and organizations.
  categories:
    - E-commerce
    - Web Development
    - Consulting
    - JavaScript
    - Agency
    - Business
  built_by: Interficie Internet Services
  built_by_url: https://github.com/InterficieIS
- title: SofaScore Corporate
  url: https://corporate.sofascore.com
  main_url: https://corporate.sofascore.com
  description: >
    SofaScore is a leading provider of advanced sports insights and content with global coverage of 20+ sports.
  categories:
    - App
    - Data
    - Sports
    - Technology
  built_by: SofaScore
  built_by_url: https://www.sofascore.com
- title: "#compraaospequenos: buy local during Covid-19"
  url: https://compraaospequenos.pt/
  main_url: https://compraaospequenos.pt/
  source_url: https://github.com/marzeelabs/compraaospequenos
  description: >
    Helping local stores survive and thrive during the Covid-19 crisis (Portugal).
  categories:
    - Community
    - Food
    - Data
    - Directory
  built_by: Marzee Labs
  built_by_url: https://marzeelabs.org
  featured: false
- title: Inventia
  main_url: https://inventia.life/
  url: https://inventia.life/
  description: >
    We have developed unique digital bioprinting technology and unleashed it in a complete platform designed to make complex 3D cell biology simple.
  categories:
    - Business
    - Science
  built_by: Jellypepper
  built_by_url: https://jellypepper.com/
- title: Hasura
  url: https://hasura.io
  main_url: https://hasura.io
  description: >
    Hasura is an open source engine that connects to your databases & microservices and auto-generates a production-ready GraphQL backend.
  categories:
    - API
    - Web Development
    - Technology
    - Open Source
  featured: false
- title: Jimdo.com
  description: >
    Jimdo is an international tech company and one of the world's leading providers of online services for small and medium businesses (SMBs). The company empowers entrepreneurs to create their own website or store without coding and to digitize their business ideas.
  main_url: https://www.jimdo.com/
  url: https://www.jimdo.com/
  categories:
    - Marketing
    - Technology
    - E-commerce
    - Web Development
    - Business
  built_by: Jimdo GmbH
- title: Resume on the Web
  main_url: https://amruthpillai.com
  url: https://amruthpillai.com
  source_url: https://github.com/AmruthPillai/ResumeOnTheWeb-Gatsby
  description: >
    Everyone needs their own little spot on the interwebs, and this is mine. Welcome to my resume, on the web!
  categories:
    - Blog
    - Design
    - Freelance
    - Gallery
    - JavaScript
    - Landing Page
    - Mobile Development
    - Open Source
    - Photography
    - Portfolio
    - Technology
    - Web Development
  built_by: Amruth Pillai
  built_by_url: https://amruthpillai.com
  featured: false
- title: Landmarks.ro
  main_url: https://landmarks.ro/
  url: https://landmarks.ro/
  description: >
    Lead generation technology for real estate developers
  categories:
    - Real Estate
    - Marketing
    - Technology
    - Web Development
    - Landing Page
  built_by: Horia Miron
  built_by_url: https://github.com/ancashoria
  featured: false
- title: GeneOS
  url: https://geneos.me/
  main_url: https://geneos.me/
  description: >
    GeneOS is a privacy-preserving data monetization protocol for genetic, activity, and medical data.
  categories:
    - Landing Page
    - Business
  built_by: GeneOS Team
- title: COVID KPI
  url: https://covidkpi.com/
  main_url: https://covidkpi.com/
  description: >
    COVID KPI aggregates COVID-19 data from numerous official sources then displays the Key Performance Indicators.
  categories:
    - Data
    - Media
    - Healthcare
  built_by: Albert Chen
  built_by_url: https://github.com/mralbertchen
- title: Most Recommended Books
  url: http://mostrecommendedbooks.com/
  main_url: http://mostrecommendedbooks.com/
  description: >
    Discover credibly powerful books recommendations by billionaires, icons, and world-class performers.
  categories:
    - Blog
    - Entrepreneurship
    - Books
- title: theAnubhav.com
  main_url: https://theanubhav.com/
  url: https://theanubhav.com/
  categories:
    - Web Development
    - Blog
    - Portfolio
  built_by: Anubhav Srivastava
  built_by_url: https://theanubhav.com
- title: WatchKeeper
  url: https://www.watchkeeperintl.com
  main_url: https://www.watchkeeperintl.com
  description: >
    WatchKeeper helps organisations to manage global security risks such as natural disasters, extreme weather and violent incidents.
  categories:
    - Data
    - Business
    - Technology
    - Consulting
    - Security
  built_by: WatchKeeper Engineering
  built_by_url: https://twitter.com/watchkeeper
  featured: false
- title: Sztuka Programowania
  built_by: Piotr Fedorczyk
  built_by_url: https://piotrf.pl
  categories:
    - Event
    - Learning
    - Web Development
  description: >
    Landing page of a series of web development workshops held in Gdańsk, Poland.
  featured: false
  main_url: https://sztuka-programowania.pl/
  url: https://sztuka-programowania.pl/
- title: Rivers Casino
  built_by: WILDLIFE.LA
  built_by_url: https://www.wildlife.la
  categories:
    - Entertainment
    - Food
    - Blog
    - Travel
  description: >
    Rivers Casino offers the very best in casinos, hotels, restaurants, concerts, and entertainment. Visit us in Des Plaines, IL, Philadelphia, PA, Pittsburgh, PA and Schenectady, NY.
  featured: false
  main_url: https://www.riverscasino.com/desplaines/
  url: https://www.riverscasino.com/desplaines/
- title: Mishal Shah
  built_by: Mishal Shah
  built_by_url: https://mishal23.github.io
  categories:
    - Blog
    - Portfolio
    - Open Source
    - Web Development
  description: >
    Hey, I'm Mishal Shah, a passionate developer with interests in Networks, Databases and Web Security. This website is my personal portfolio and blog with the Fresh theme. I love reading engineering articles, contributing to open-source and interacting with communities. Feel free to get in touch if you have an interesting project that you want to collaborate on.
  featured: false
  main_url: https://mishal23.github.io/
  url: https://mishal23.github.io/
- title: Chris Nager
  main_url: https://chrisnager.com
  url: https://chrisnager.com
  source_url: https://github.com/chrisnager/chrisnager-dot-com
  description: >
    Developer and designer in Brooklyn, NY passionate about performance, accessibility, and systematic design.
  categories:
    - Accessibility
    - Blog
    - Design
    - Portfolio
    - User Experience
    - Web Development
  built_by: Chris Nager
  built_by_url: https://twitter.com/chrisnager
- title: Resistbot
  url: https://resist.bot
  main_url: https://resist.bot
  description: >
    A chatbot that helps you contact your representatives, and be an informed citizen.
  categories:
    - Blog
    - Government
    - Nonprofit
- title: SVG to PNG
  url: https://www.svgtopng.me/
  main_url: https://www.svgtopng.me/
  description: >
    Online SVG to PNG batch converter. Upload and convert your SVG files to PNG with the desired size and background color for free, fast and secure.
  categories:
    - App
    - Technology
    - Productivity
    - Design
    - Web Development
  built_by: Illia Achour
  built_by_url: https://github.com/dummyco
- title: St. Jude Cloud
  url: https://www.stjude.cloud
  main_url: https://www.stjude.cloud
  description: >
    Pediatric cancer data sharing ecosystem by St. Jude Children's Research Hospital.
  categories:
    - Science
    - Technology
    - Nonprofit
    - Data
    - Healthcare
  featured: false
- title: Philip Domingo
  url: https://www.prtdomingo.com
  main_url: https://www.prtdomingo.com
  description: >
    Personal website built on top of GatsbyJS, Ghost, and Azure.
  categories:
    - Technology
    - Blog
  featured: false
- title: Vinicius Dias
  built_by: Vinicius Dias
  built_by_url: https://viniciusdias.works/
  categories:
    - Blog
    - Portfolio
    - Open Source
    - Web Development
  description: >
    Hi, I'm Vinicius Dias, a Front-End developer with focus on performance and UX. This is my personal portfolio developed with Gatsby. I'm always learning different things and I consider myself a very curious guy. I feel that it keeps me motivated and creative to solve problems.
  featured: false
  main_url: https://viniciusdias.works/
  url: https://viniciusdias.works/
- title: Cognifide Tech
  url: https://tech.cognifide.com/
  main_url: https://tech.cognifide.com/
  description: >
    Technology HUB that provides useful and specialized technical knowledge created for fellow engineers by engineers from Cognifide.
  categories:
    - Blog
    - Programming
    - Technology
  built_by: Cognifide
  built_by_url: https://www.cognifide.com/
- title: Chandraveena by S Balachander
  url: https://www.chandraveena.com
  main_url: https://www.chandraveena.com
  description: >
    Chandraveena is a contemporary Indian string instrument designed from the traditional Saraswati Veena.
    S Balachander, an Indian classical musician, is the creator and performing artist of Chandraveena.
    Chandraveena has been designed to support a systematic and contemplative exploration of Indian Ragas.
    It is endowed with a deep sustain and a rich sound allowing the artist to create elaborate musical phrases
    and subtle intonations. Visit the website to listen and learn more!
  categories:
    - Music
    - Portfolio
    - Blog
  built_by: Sadharani Music Works
  built_by_url: https://www.sadharani.com
  featured: false
- title: Anong Network
  main_url: https://anong.network
  url: https://anong.network
  description: >
    An app used to quickly identify a network provider in Philippines
  categories:
    - App
    - Directory
  built_by: Jan Harold Diaz
  built_by_url: https://janharold.com
  featured: false
- title: PayMongo
  main_url: https://paymongo.com
  url: https://paymongo.com
  description: >
    The official website of PayMongo Philippines
  categories:
    - Marketing
    - Finance
  built_by: PayMongo
  built_by_url: https://paymongo.com
- title: Zona Digital
  url: https://zonadigital.pt
  main_url: https://zonadigital.pt
  description: >
    We work with startups and small businesses building effective strategies through digital platforms. Based in Porto, Portugal.
  categories:
    - Web Development
    - Programming
    - Technology
    - Design
    - Business
  built_by: Zona Digital
  built_by_url: https://zonadigital.pt
  featured: false
- title: Ofri Lifshitz Design
  url: https://www.ofrilifshitz.com
  main_url: https://www.ofrilifshitz.com
  categories:
    - Portfolio
    - Design
  built_by: Raz Lifshitz
  built_by_url: https://www.linkedin.com/in/raz-lifshitz
- title: Runly
  url: https://www.runly.io/
  main_url: https://www.runly.io/
  description: >
    The easiest way to run background jobs with .NET Core. It's more than background jobs —
    it's an all-in-one platform to create great user experiences.
  categories:
    - API
    - App
    - Landing Page
    - Technology
    - Programming
  built_by: Chad Lee
  built_by_url: https://github.com/chadly
  featured: false
- title: Ajith's blog
  url: https://ajith.blog
  main_url: https://ajith.blog
  source_url: https://github.com/ajithrnayak/ajith_blog
  description: >
    I build apps and sometimes write about the observations and frustrations at work here.
  categories:
    - Blog
    - Mobile Development
    - Open Source
    - Programming
    - Technology
  built_by: Ajith R Nayak
  built_by_url: https://ajith.xyz
- title: I Love You Infinity
  url: https://iloveyouinfinity.com
  main_url: https://iloveyouinfinity.com
  description: >
    An infinite sound experiment to help raise awareness about autism and love.
  categories:
    - Nonprofit
    - Healthcare
  built_by: Good Praxis
  built_by_url: https://goodpraxis.coop
  featured: false
- title: KAIGO in JAPAN
  main_url: https://kaigo-in-japan.jp
  url: https://kaigo-in-japan.jp
  description: >
    KAIGO in JAPAN is a website for those who are planning to work in the care work field in Japan. We built a multilingual site on Gatsby. One of them is a special language called Easy-Japanese with various ruby tags.
  categories:
    - Healthcare
    - Nonprofit
    - Web Development
    - Programming
  built_by: hgw
  built_by_url: https://shunyahagiwara.com/
- title: Dondoko Susumu Website
  url: https://xn--28jma5da5l6e.com/en/
  main_url: https://xn--28jma5da5l6e.com/en/
  source_url: https://github.com/dondoko-susumu/website-v2
  description: >
    The Website of Dondoko Susumu, a Japanese cartoonist. His cartoons have been posted. It is internationalized into 12 languages.
  categories:
    - Blog
    - Entertainment
    - Gallery
    - Landing Page
  built_by: Dondoko Susumu
  built_by_url: https://xn--28jma5da5l6e.com/en/
- title: Raymond Ware
  url: https://www.raymondware.com
  main_url: https://www.raymondware.com
  description: >
    Seattle web developer portfolio site.
  categories:
    - Portfolio
    - Design
    - Freelance
    - Web Development
  built_by: Raymond Ware
  built_by_url: https://github.com/raymondware
  featured: false
- title: Formula One Gym
  url: https://www.formulaonegym.co.uk/
  main_url: https://www.formulaonegym.co.uk/
  source_url: https://github.com/Zellement/formula1gym
  description: A UK based fitness gym in the heart of Nottingham, built with Gatsby v2
  categories:
    - Sports
  built_by: Dan Farrow
  built_by_url: https://github.com/Zellement
  featured: false
- title: Blog - Thanawat Gulati
  main_url: https://testing.thanawatgulati.com
  url: https://testing.thanawatgulati.com
  source_url: https://github.com/thanawatgulati/thanawatgulati-blog
  description: >
    Thanawat Gulati - Blog , Work experience portfolio and more.
  categories:
    - Blog
  built_by: Thanawat Gulati
  built_by_url: https://twitter.com/mjamesvevo
  featured: false
- title: Effico Ltd
  main_url: https://www.effico.ltd
  url: https://www.effico.ltd
  source_url: https://github.com/Zellement/effico
  description: >
    Commercial and domestic electrical contractors.
  categories:
    - Business
  built_by: Dan Farrow
  built_by_url: https://www.zellement.com
  featured: false
- title: Sheringham Flooring
  main_url: https://www.sheringhamflooring.com
  url: https://www.sheringhamflooring.com
  source_url: https://github.com/Zellement/sheringham-flooring-2019
  description: >
    Sheringham Flooring - commercial and domestic flooring solutions
  categories:
    - Business
  built_by: Dan Farrow
  built_by_url: https://www.zellement.com
  featured: false
- title: Que Jamear
  description: >-
    A directory with a map of food delivery services
    to be used during the health emergency caused by covid 19.
  main_url: https://quejamear.com/encebollados
  url: https://quejamear.com/encebollados
  featured: false
  categories:
    - Food
  built_by: Ramón Chancay
  built_by_url: https://ramonchancay.me/
- title: Vim Training
  description: >
    Bite sized video tutorials for Vim
  main_url: https://vimtraining.com
  url: https://vimtraining.com
  featured: false
  categories:
    - Education
    - Programming
  built_by: Nishant Dania
  built_by_url: https://nishantdania.com
- title: CodeTisans
  url: https://codetisans.com
  main_url: https://codetisans.com
  description: >-
    Website of an agency specialized in creating Laravel and Vue apps
  categories:
    - Agency
  built_by: Przemysław Przyłucki
  built_by_url: https://twitter.com/przylucki_p
  featured: false
- title: Mox Bank
  main_url: https://mox.com/
  url: https://mox.com/
  description: >
    Mox is the new virtual bank backed by Standard Chartered in partnership with HKT, PCCW and Trip.com; created to deliver a new banking experience in Hong Kong.
  categories:
    - Business
    - Design
    - Technology
    - Finance
    - User Experience
  built_by: Mox Bank
  built_by_url: https://mox.com/
- title: Pittica
  url: https://pittica.com
  main_url: https://pittica.com
  source_url: https://github.com/pittica/site
  description: >
    Digital agency site.
  categories:
    - Design
    - Web Development
    - Agency
  built_by: Lucio Benini
  built_by_url: https://pittica.com
  featured: false
- title: MyHumus
  url: https://myhumus.com
  main_url: https://myhumus.com
  source_url: https://github.com/my-humus/site
  description: >
    Digital agency site.
  categories:
    - Blog
    - Food
  built_by: Lucio Benini
  built_by_url: https://pittica.com
- title: Wanaboat.fr
  main_url: https://www.wanaboat.fr
  url: https://www.wanaboat.fr
  description: >
    This a boating classifieds website. It presents dinghys, catamarans and anything that floats or goes on the water and is for sale in France and Europe.
  categories:
    - Directory
  built_by: Olivier L. Developer
  built_by_url: https://www.olivierlivet.net/
- title: maxemitchell.com
  url: https://www.maxemitchell.com/
  main_url: https://www.maxemitchell.com/
  source_url: https://github.com/maxemitchell/portfolio
  description: >
    This is a personal portfolio website to highlight my photography, videography, coding projects, and work/education experience.
  categories:
    - Portfolio
    - Gallery
    - Portfolio
    - Open Source
    - Design
  built_by: Max Mitchell
  built_by_url: https://github.com/maxemitchell
- title: Nick Offerman
  url: https://nickofferman.co/
  main_url: https://nickofferman.co/
  description: >
    The official website of Nick Offerman: Actor, Author, Humorist, & Woodworker.
  categories:
    - E-commerce
    - Entertainment
    - Video
  built_by: Aveling Ray
  built_by_url: https://avelingray.com/
- title: Rudra Narayan
  url: https://rudra.dev
  main_url: https://rudra.dev
  source_url: https://github.com/mrprofessor/rudra.dev
  description: >
    Rudra Narayan | Thoughts, obsessions and rants
  categories:
    - Blog
    - Portfolio
    - SEO
    - Programming
    - Landing Page
    - Technology
  built_by: Rudra Narayan
  built_by_url: https://github.com/mrprofessor
  featured: false
- title: Stackrole
  main_url: https://stackrole.com
  url: https://stackrole.com
  description: >
    We help Startups and Individuals launch their blazing fast JAMstack website with GatsbyJS and Netlify CMS, Deployed on Netlify
  categories:
    - Agency
    - Blog
    - User Experience
    - Web Development
    - Portfolio
    - JavaScript
  built_by: Stackrole
  built_by_url: https://stackrole.com
  featured: false
- title: Aparna Joshi
  url: https://aparnajoshi.netlify.app/
  main_url: https://aparnajoshi.netlify.app/
  description: >
    Hi, I`m a Software Engineer working in Citrix, Bangalore. I spend my free time learning stuff that interests me. I write articles that educates me.
  categories:
    - Blog
    - Science
    - Technology
    - Programming
  built_by: Aparna Joshi
  built_by_url: https://github.com/AparnaJoshi007/explained/
  featured: false
- title: CodeWithLinda
  url: https://www.codewithlinda.com/
  main_url: https://www.codewithlinda.com/
  source_url: https://github.com/Linda-Ikechukwu/Personal-Site
  description: >
    CodeWithLinda is the personal portfolio and blog site of Linda Ikechukwu, a Frontend developer based in Lagos, Nigeria.
  categories:
    - Portfolio
    - Blog
    - Technology
    - Programming
    - Web Development
  built_by: Linda Ikechukwu
  built_by_url: https://twitter.com/_MsLinda
  featured: false
- title: Headless WordPress Blog and Portfolio by Simon Halimonov
  url: https://simonhalimonov.com/
  main_url: https://simonhalimonov.com/
  description: >
    An open source portfolio about UI/UX design and development. This is my personal website that I use to promote my work. It uses TypeScript and a headless WordPress CMS. Supports i18n and Gutenberg. I open source this site to help everyone make a nice WordPress site faster.
  categories:
    - Blog
    - Portfolio
    - Programming
    - Open Source
    - Design
    - Freelance
    - Web Development
    - WordPress
  built_by: Simon Halimonov
  built_by_url: https://simonhalimonov.com/
  featured: false
- title: Clarke Harris
  url: https://www.clarkeharris.com/
  main_url: https://www.clarkeharris.com/
  description: >
    Brooklyn based designer portfolio. Uses pretty advance animations. Content is pulled from the contentful.
  categories:
    - Portfolio
    - Design
    - Freelance
    - Web Development
  built_by: Daniel Husar
  built_by_url: https://www.danielhusar.sk/
  featured: false
- title: Daniel Husar
  url: https://www.danielhusar.sk/
  main_url: https://www.danielhusar.sk/
  source_url: https://github.com/danielhusar/danielhusar.sk
  description: >
    An open source portfolio and blog.
  categories:
    - Blog
    - Portfolio
    - JavaScript
    - Open Source
  built_by: Daniel Husar
  built_by_url: https://www.danielhusar.sk/
  featured: false
- title: SANDALBOYZ
  main_url: https://sandalboyz.com
  url: https://sandalboyz.com
  description: >
    The official website of SANDALBOYZ – home to coziness and comfort. Built in conjunction with https://planetary.co/.
  categories:
    - Retail
    - E-commerce
    - Blog
  built_by: SANDALBOYZ
  built_by_url: https://sandalboyz.com
  featured: false
- title: Tim Phillips
  url: https://www.tim-phillips.com/
  main_url: https://www.tim-phillips.com/
  source_url: https://github.com/timphillips/tim-phillips.com
  description: >
    Personal website for Tim Phillips, a software engineer and web developer.
  categories:
    - Open Source
    - Portfolio
    - Web Development
  featured: false
- title: Nagarjun Palavalli
  main_url: https://nagarjun.co/
  url: https://nagarjun.co/
  description: >
    My personal website built with Gatsby. I am a full-stack web developer and designer based in Bangalore, India.
  categories:
    - Portfolio
    - Blog
  built_by: Nagarjun Palavalli
  built_by_url: https://twitter.com/palavalli
  featured: false
- title: Diogo Rodrigues
  url: https://www.diogorodrigues.dev/
  main_url: https://www.diogorodrigues.dev/
  description: >
    As a front-end developer with UI/UX design skills, I create digital experiences through design & code.
  categories:
    - Freelance
    - Portfolio
    - Blog
    - Mobile Development
    - Web Development
    - User Experience
  built_by: Diogo Rodrigues
  built_by_url: https://www.diogorodrigues.dev/
- title: Jamstack Storefront
  main_url: https://jamstackstorefront.com/
  url: https://jamstackstorefront.com/
  categories:
    - E-commerce
    - Agency
  built_by: Peter Hironaka
  built_by_url: https://peterhironaka.com
  featured: false
- title: Support Black Business
  main_url: https://support-black.business
  url: https://support-black.business
  categories:
    - Directory
  built_by: Peter Hironaka
  built_by_url: https://peterhironaka.com
  featured: false
- title: Nyxo
  url: https://www.nyxo.app
  main_url: https://www.nyxo.app
  description: >
    Nyxo is the best aid for improving your sleep quality. We combine leading sleep research techniques with your sleep tracker’s data to provide you with personalized and actionable coaching, to improve your sleep.
  categories:
    - Healthcare
    - Blog
    - Science
    - Technology
    - Data
    - Mobile Development
  built_by: Kayla Gordon
  built_by_url: https://www.kayla-gordon.com/
  featured: false
- title: Earner
  url: https://www.earner.ai/
  main_url: https://www.earner.ai/
  source_url: https://github.com/Earner-ai/earner-website
  description: >
    Earner is here to keep you informed of services you are entitled to from the Finnish government to entrepreneurship. We are here to help you succeed.
  categories:
    - Blog
    - Open Source
    - Education
    - Technology
    - Community
    - Data
    - Entrepreneurship
    - Human Resources
  built_by: Kayla Gordon
  built_by_url: https://www.kayla-gordon.com/
  featured: false
- title: Amamos Vivir Cada Día
  main_url: https://www.amvi.org.mx/
  url: https://www.amvi.org.mx/
  description: >
    AMVI, Amamos Vivir Cada Día A.C. is a Mexican non-profit organisation helping children with degenerative illnesses by fulfilling their dreams and helping their families financially, but also with personal support. During the Covid-19 crisis, their donations have plummeted since they did not have a website, so I decided to help by building this site for them using Gatsby, TypeScript and Styled-Components, proudly hosted on Netlify who helped the cause with a free pro plan.
  featured: false
  categories:
    - Nonprofit
    - Healthcare
  built_by: Jacob Herper
  built_by_url: https://herper.io/
- title: Digital4Better
  url: https://digital4better.com
  main_url: https://digital4better.com
  description: >
    Digital4Better is an agency promoting a sustainable digital future.
  categories:
    - Accessibility
    - Agency
    - Blog
    - Consulting
    - Design
    - E-commerce
    - Mobile Development
    - Open Source
    - Programming
    - Technology
    - User Experience
    - Web Development
  built_by: Digital4Better
  built_by_url: https://digital4better.com
  featured: false
- title: With Pulp
  url: https://withpulp.com
  main_url: https://withpulp.com
  description: >
    With Pulp's agency website and blog. Meet our team, see our work and read our latest insights on design and development.
  categories:
    - Agency
    - Marketing
    - Web Development
    - Portfolio
    - Blog
  featured: false
- title: DUDOS
  main_url: https://dudos.co.uk
  url: https://dudos.co.uk
  description: >
    UK based web design agency building premium bespoke websites with light-speed performance and rock-solid security
  categories:
    - Agency
    - Web Development
    - Design
    - SEO
    - Portfolio
    - Blog
    - JavaScript
    - Mobile Development
    - Marketing
    - Photography
    - User Experience
  built_by: Mark A Hext
  built_by_url: https://dudos.co.uk/about
  featured: false
- title: Impuls-e
  main_url: https://impuls-e.works/
  url: https://impuls-e.works/
  description: >
    Digital Agency focused on helping our clients build their online digital presence. Located in Santa Catarina, Brazil
  categories:
    - Web Development
    - E-commerce
    - Mobile Development
    - Landing Page
    - Blog
    - Programming
    - Agency
  built_by: Impuls-e
  built_by_url: https://www.instagram.com/impulse.works/
  featured: false
- title: Honeycomb Creative
  main_url: https://www.honeycombcreative.com/
  url: https://www.honeycombcreative.com/
  description: >
    Honeycomb Creative has been producing websites and other print and electronic communications material since 1991. Website built with Gatsby v2 and headless WordPress.
  categories:
    - Agency
    - Web Development
    - Design
    - SEO
    - Portfolio
    - Marketing
    - Blog
    - WordPress
  built_by: Honeycomb Creative
  built_by_url: https://www.honeycombcreative.com/
- title: Personal Website of Suganthan Mohanadasan
  main_url: https://suganthan.com/
  url: https://suganthan.com/
  description: >
    Suganthan is a digital marketing consultant who works with medium and large businesses. This Gatsby site uses Contentful as the CMS and Tailwind CSS for the styling. It also uses i18n plugins to provide a site for Suganthan's Norwegian visitors.
  categories:
    - Blog
    - Business
    - Consulting
    - Entrepreneurship
    - Portfolio
    - SEO
  built_by: Shane Jones
  built_by_url: https://shanejones.co.uk/
- title: Bold.org
  url: https://bold.org/
  main_url: https://bold.org/
  description: >
    Fighting Student Debt. Create or apply to exclusive scholarships, fellowships, and grants, in minutes.
  categories:
    - Education
  built_by: Bold.org
  featured: false
- title: The Story of Dovetail and Afterpay
  url: https://dovetailstudios.com/the-story-of-dovetail-and-afterpay
  main_url: https://dovetailstudios.com/the-story-of-dovetail-and-afterpay
  description: An interactive story sharing how Dovetail helped Afterpay build the fastest growing consumer tech platform in Australian history.
  categories:
    - Agency
    - Design
    - Entrepreneurship
    - Mobile Development
    - Web Development
  built_by: Dovetail
  built_by_url: https://dovetailstudios.com
  featured: false
- title: Daily Texas Country
  url: https://dailytexascountry.com
  main_url: https://dailytexascountry.com
  source_url: https://github.com/bradgarropy/dailytexascountry.com
  description: >
    She tries to tell me that Oklahoma's better, but I ain't got time for that.
  categories:
    - Blog
    - Community
    - E-commerce
    - Entertainment
    - Marketing
    - Media
    - Music
    - Podcast
    - SEO
    - Video
  built_by: Brad Garropy
  built_by_url: https://bradgarropy.com
- title: Petite & Minimal
  url: https://www.petiteandminimal.com/
  main_url: https://www.petiteandminimal.com/
  description: >-
    Eco-friendly lifestyle website. Green, sustainable, minimal. Covering food,
    style, travel, living and featuring several eco-friendly directories.
  categories:
    - Blog
    - Food
    - Travel
    - Photography
    - Directory
  built_by: Annie Taylor Chen
  built_by_url: https://www.annietaylorchen.com/
  featured: false
- title: Petite & Minimal Concept Store DEMO
  url: https://petiteandminimalstore.netlify.app/
  main_url: https://petiteandminimalstore.netlify.app/
  source_url: https://github.com/AnnieTaylorCHEN/PetiteandMinimalStore
  description: >-
    A JAMstack e-commerce solution built with Gatsby, Contentful and
    CommerceLayer.
  categories:
    - E-commerce
  built_by: Annie Taylor Chen
  built_by_url: https://www.annietaylorchen.com/
- title: Tatjana Volbeke Portfolio
  url: https://tatjanavolbeke.com/
  main_url: https://tatjanavolbeke.com/
  categories:
    - Design
    - Portfolio
    - User Experience
- title: Inbound Latino
  url: https://inboundlatino.com/
  main_url: https://inboundlatino.com/
  source_url: https://github.com/JoseSoteloCohen/inboundlatino
  description: >-
    A portfolio website built with Gatsby, featuring websites and WordPress plugins.
  categories:
    - Portfolio
    - Web Development
  built_by: José Sotelo
  built_by_url: https://inboundlatino.com/
- title: ReqView
  url: https://www.reqview.com
  main_url: https://www.reqview.com
  description: >
    Requirements management tool for development of software and systems products
  categories:
    - App
    - Business
    - Data
    - Documentation
    - Productivity
    - Technology
  built_by: Eccam
  built_by_url: https://www.eccam.com
- title: Hippocampus's Garden
  url: https://hippocampus-garden.com/
  main_url: https://hippocampus-garden.com/
  source_url: https://github.com/shionhonda/hippocampus-garden
  description: >-
    A blog by Shion Honda. Posts on what I learn about machine learning, statistics, and programming.
  categories:
    - Blog
    - Science
    - Technology
  built_by: Shion Honda
  built_by_url: https://twitter.com/shion_honda
  featured: false
- title: mindkit
  url: https://mindkit.fr
  main_url: https://mindkit.fr
  description: >
    A collection of wellness links to help with mind and body. Built with Gatsby, Theme UI, Airtable and Netlify.
  categories:
    - Directory
    - Healthcare
  built_by: Joseph Race
  built_by_url: https://josephrace.co.uk
- title: Travel Diary - Your Digital Travelogue
  main_url: https://ontraveldiary.com
  url: https://ontraveldiary.com
  description: >
    An open to all digital platform for avid travelers to share their trips and photos with the world.
  categories:
    - Blog
    - Travel
    - Community
  built_by: Draftbox
  built_by_url: https://draftbox.co
  featured: false
- title: Ellington Hammond
  main_url: https://ellington-hammond.com
  url: https://ellington-hammond.com
  description: >
    Ellington Hammond is a photographer and film director based in the United States.
  categories:
    - Portfolio
    - E-commerce
  built_by: Peter Hironaka
  built_by_url: https://peterhironaka.com
- title: Laputan ERP
  main_url: https://erp.laputan.com.au
  url: https://erp.laputan.com.au
  description: >
    Customizable Enterprise Resource Planning (ERP) System helps companies save time and money across departments (Accounting, Finance, Human Resources, Marketing, Sales & IT) in order to improve productivity and competitiveness.
  categories:
    - Technology
    - Productivity
    - Human Resources
    - Finance
    - Marketing
  built_by: Laputan Software
  built_by_url: https://laputan.com.au
- title: LeanyLabs
  main_url: https://leanylabs.com/
  url: https://leanylabs.com/mvp-development/
  description: >
    Web Development Agency. We help startups to build successful web applications.
  categories:
    - Agency
    - Web Development
    - Programming
    - JavaScript
    - Consulting
    - Blog
  built_by: LeanyLabs
  built_by_url: https://leanylabs.com/
- title: Require Podcast
  main_url: https://require.podcast.gq
  url: https://require.podcast.gq
  source_url: https://github.com/requirepodcast/website
  description: >
    Website for Require Podcast - a Polish podcast about webdevelopment. Simple landing page + episode archive with player and episode notes generated from markdown files
  categories:
    - Entertainment
    - Landing Page
    - Podcast
    - Programming
    - Web Development
  built_by: Adam Siekierski and Artur Dudek
  built_by_url: https://siekierski.ml
- title: Lidabox
  description: >-
    Website for the sale of medical supplies and biosafety supplies.
  main_url: https://lidabox.com/
  url: https://lidabox.com/
  featured: false
  categories:
    - E-commerce
    - Marketing
  built_by: Ramón Chancay
  built_by_url: https://ramonchancay.me/
- title: Real Estate Shows
  main_url: https://realestateshows.com/
  url: https://realestateshows.com/
  description: >
    Marketing site for Real Estate Shows, a web app for making real estate video slide shows. Using WordPress as a data store for the blog via the WPGraphQL plugin.
  categories:
    - Real Estate
    - Blog
    - WordPress
    - SEO
    - Video
  built_by: Zeek Interactive
  built_by_url: https://zeek.com/
- title: Fidisys Playbook
  main_url: https://playbook.fidisys.com/
  url: https://playbook.fidisys.com/
  description: >
    Fidisys playbook is the process we follow in Fidisys to build awesome products. It shows engineering, hiring and operation process.
  categories:
    - Technology
    - Productivity
    - Human Resources
  built_by: Fidisys Technologies
  built_by_url: https://www.fidisys.com/
- title: Gabriel Giordano Portfolio
  main_url: https://gabrielgiordano.com
  url: https://gabrielgiordano.com
  source_url: https://github.com/gabrielgiordan/gabrielgiordano.com
  description: >
    Personal website for Gabriel Giordano, a Senior Software Engineer and also an open-source contributor.
  categories:
    - Open Source
    - Portfolio
    - Web Development
    - SEO
    - Technology
    - Programming
    - Freelance
  built_by: Gabriel Giordano
  built_by_url: https://gabrielgiordano.com
  featured: false
- title: Raleigh Bikes
  url: https://www.raleigh.co.uk/gb/en/
  main_url: https://raleigh.co.uk/
  description: >
    Chances are that you rode a Raleigh when you were younger - and maybe you still do now. Raleigh is one of the oldest bicycle companies in the world. Website build with Algolia, Shopware & Storyblok.
  categories:
    - E-commerce
    - Sports
  built_by: Oberon (for Accell Group)
  built_by_url: https://oberon.nl
- title: Nitro Sign
  main_url: https://www.nitrosign.com
  url: https://www.nitrosign.com
  description: >
    Nitro Sign is a free to use Electronic Signature solution that helps businesses & individuals work smarter, faster, and more securely—without the need for paper or pen.
  categories:
    - Technology
    - Productivity
    - Business
  built_by: Nitro Software Inc
  built_by_url: https://www.nitrosign.com
- title: Neon Law
  main_url: https://www.neonlaw.com
  source_url: https://github.com/neonlaw/interface
  url: https://www.neonlaw.com
  description: >
    Neon Law is a general-practice law firm that uses software to improve access to justice.
  categories:
    - Consulting
    - Data
    - Open Source
  built_by: Neon Law
  built_by_url: https://twitter.com/neonlaw

- title: Developer Ecosystem
  main_url: https://www.developerecosystem.com/
  url: https://www.developerecosystem.com/
  description: >
    Theories, talks, and tools for building or being part of a Developer Ecosystem. Learn how Platform Economies are built and scaled.
  categories:
    - Blog
    - Design
    - Entrepreneurship
  built_by: Hugh Durkin
  built_by_url: https://twitter.com/hughdurkin
- title: Jose D. Santos IV
  main_url: https://ivjose.com
  url: https://ivjose.com
  source_url: https://github.com/ivjose/portfolio
  description: >
    I’m a freelance Frontend Developer specializing in React and in building a web interface with better user experiences.
  categories:
    - Freelance
    - Portfolio
    - Web Development
  built_by: Jose D. Santos IV
  built_by_url: https://ivjose.com
  featured: false
- title: Jeff Jadulco
  main_url: https://jeffjadulco.com
  url: https://jeffjadulco.com
  description: >
    Personal website for Jeff Jadulco, an experienced game developer with deep interest in modern web development.
  categories:
    - Blog
    - Portfolio
    - Web Development
  built_by: Jeff Jadulco
  built_by_url: https://jeffjadulco.com
  featured: false
<<<<<<< HEAD
- title: Château de Morey 🏰
  main_url: https://chateaudemorey.fr
  url: https://chateaudemorey.fr/en/
  description: >
    Website of Château de Morey. Built on the ruins of a Templar convent 🏰
  categories:
    - Travel
    - Blog
  built_by: Julien Karst
  built_by_url: https://julienkarst.com
=======
- title: Julien Karst Freelance
  main_url: https://julienkarst.com
  url: https://julienkarst.com
  description: >
    Personal website for Julien Karst, a Mobile / Web developer.
  categories:
    - Blog
    - Portfolio
    - JavaScript
    - Programming
    - Freelance
  built_by: Julien Karst
  built_by_url: https://twitter.com/JulienKarst
>>>>>>> 32f651d9
- title: Chien Tai Co.
  main_url: https://www.chientai.com.tw
  url: https://www.chientai.com.tw
  description: >
    Chien Tai Co. is an electronic, motor material and magnet wire retailer in Taiwan.
  categories:
    - Retail
    - Business
    - Agency
  built_by: Chen-Tai Hou
  built_by_url: https://ctxhou.com/
- title: Glee
  main_url: https://glee.traction.one/
  url: https://glee.traction.one/
  description: Whether you're a startup, a developer, an artist, a creator, or just a handful of friends building a great product or creating interesting content, Glee makes it easy to collect, track and manage feedback from your users.
  featured: false
  categories:
    - App
    - Technology
    - Productivity
  built_by: Sankarsan Kampa
  built_by_url: https://traction.one
- title: Paths.io
  url: https://paths.io/
  main_url: https://paths.io/
  description: >
    Paths enables a new type of career discovery, in addition to being a better way to find work.
  categories:
    - Data
    - Technology
    - Landing Page
  built_by: HiringSolved
  built_by_url: https://hiringsolved.com/home/
  featured: false
- title: John Kavanagh Portfolio
  url: https://johnkavanagh.co.uk/
  main_url: https://johnkavanagh.co.uk/
  description: >
    Website and portfolio of John Kavanagh: a freelance front-end web developer in Brighton, UK.
  categories:
    - Portfolio
    - Technology
    - Web Development
  built_by: John Kavanagh
  built_by_url: https://johnkavanagh.co.uk/
  featured: false
- title: MongoDB Developer Hub
  url: https://developer.mongodb.com
  main_url: https://developer.mongodb.com
  description: >
    The MongoDB Developer Hub serves as the central location for all MongoDB developer content, programs, and resources.
  categories:
    - Blog
    - Data
    - Education
    - Learning
    - Programming
    - Technology
    - Web Development
  built_by: MongoDB
  featured: false
- title: Leanier.com
  url: https://leanier.com
  main_url: https://leanier.com
  description: >
    Enterprise SaaS Management for Modern IT
  categories:
    - Data
    - Technology
    - Business
  built_by: leaniercode
  featured: false<|MERGE_RESOLUTION|>--- conflicted
+++ resolved
@@ -11435,7 +11435,6 @@
   built_by: Jeff Jadulco
   built_by_url: https://jeffjadulco.com
   featured: false
-<<<<<<< HEAD
 - title: Château de Morey 🏰
   main_url: https://chateaudemorey.fr
   url: https://chateaudemorey.fr/en/
@@ -11446,7 +11445,6 @@
     - Blog
   built_by: Julien Karst
   built_by_url: https://julienkarst.com
-=======
 - title: Julien Karst Freelance
   main_url: https://julienkarst.com
   url: https://julienkarst.com
@@ -11460,7 +11458,6 @@
     - Freelance
   built_by: Julien Karst
   built_by_url: https://twitter.com/JulienKarst
->>>>>>> 32f651d9
 - title: Chien Tai Co.
   main_url: https://www.chientai.com.tw
   url: https://www.chientai.com.tw
