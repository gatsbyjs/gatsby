- title: ReactJS
  main_url: https://reactjs.org/
  url: https://reactjs.org/
  source_url: https://github.com/reactjs/reactjs.org
  featured: true
  categories:
    - Web Development
    - Featured
    - Documentation
- title: Flamingo
  main_url: https://www.shopflamingo.com/
  url: https://www.shopflamingo.com/
  description: >
    Online shop for women's body care and hair removal products.
  categories:
    - E-commerce
    - Featured
  featured: true
- title: IDEO
  url: https://www.ideo.com
  main_url: https://www.ideo.com/
  description: >
    A Global design company committed to creating positive impact.
  categories:
    - Agency
    - Technology
    - Featured
    - Consulting
    - User Experience
  featured: true
- title: Airbnb Engineering & Data Science
  description: >
    Creative engineers and data scientists building a world where you can belong
    anywhere
  main_url: https://airbnb.io/
  url: https://airbnb.io/
  categories:
    - Blog
    - Gallery
    - Featured
  featured: true
- title: Impossible Foods
  main_url: https://impossiblefoods.com/
  url: https://impossiblefoods.com/
  categories:
    - Food
    - Featured
  featured: true
- title: Braun
  description: >
    Braun offers high performance hair removal and hair care products, including dryers, straighteners, shavers, and more.
  main_url: https://ca.braun.com/en-ca
  url: https://ca.braun.com/en-ca
  categories:
    - E-commerce
    - Featured
  featured: true
- title: NYC Pride 2019 | WorldPride NYC | Stonewall50
  main_url: https://2019-worldpride-stonewall50.nycpride.org/
  url: https://2019-worldpride-stonewall50.nycpride.org/
  featured: true
  description: >-
    Join us in 2019 for NYC Pride, as we welcome WorldPride and mark the 50th
    Anniversary of the Stonewall Uprising and a half-century of LGBTQ+
    liberation.
  categories:
    - Education
    - Marketing
    - Nonprofit
    - Featured
  built_by: Canvas United
  built_by_url: https://www.canvasunited.com/
- title: The State of European Tech
  main_url: https://2017.stateofeuropeantech.com/
  url: https://2017.stateofeuropeantech.com/
  featured: true
  categories:
    - Technology
    - Featured
  built_by: Studio Lovelock
  built_by_url: http://www.studiolovelock.com/
- title: Hopper
  main_url: https://www.hopper.com/
  url: https://www.hopper.com/
  built_by: Narative
  built_by_url: https://www.narative.co/
  featured: true
  categories:
    - Technology
    - App
    - Featured
- title: Theodora Warre
  main_url: https://theodorawarre.eu
  url: https://theodorawarre.eu
  description: >-
    E-commerce site for jewellery designer Theodora Warre, built using Gatsby + Shopify + Prismic + Matter.js
  categories:
    - E-commerce
    - Marketing
  built_by: Pierre Nel
  built_by_url: https://pierre.io
  featured: false
- title: Life Without Barriers | Foster Care
  main_url: https://www.lwb.org.au/foster-care
  url: https://www.lwb.org.au/foster-care
  featured: true
  description: >-
    We are urgently seeking foster carers all across Australia. Can you open
    your heart and your home to a child in need? There are different types of
    foster care that can suit you. We offer training and 24/7 support.
  categories:
    - Nonprofit
    - Education
    - Documentation
    - Marketing
    - Featured
  built_by: LWB Digital Team
  built_by_url: https://twitter.com/LWBAustralia
- title: Figma
  main_url: https://www.figma.com/
  url: https://www.figma.com/
  featured: true
  categories:
    - Marketing
    - Design
    - Featured
  built_by: Corey Ward
  built_by_url: http://www.coreyward.me/
- title: Bejamas - JAM Experts for hire
  main_url: https://bejamas.io/
  url: https://bejamas.io/
  featured: true
  description: >-
    We help agencies and companies with JAMStack tools. This includes web
    development using Static Site Generators, Headless CMS, CI / CD and CDN
    setup.
  categories:
    - Technology
    - Web Development
    - Agency
    - Marketing
    - Featured
  built_by: Bejamas
  built_by_url: https://bejamas.io/
- title: The State of JavaScript
  description: >
    Data from over 20,000 developers, asking them questions on topics ranging
    from frontend frameworks and state management, to build tools and testing
    libraries.
  main_url: https://stateofjs.com/
  url: https://stateofjs.com/
  source_url: https://github.com/StateOfJS/StateOfJS
  categories:
    - Data
    - JavaScript
    - Featured
  built_by: StateOfJS
  built_by_url: https://github.com/StateOfJS/StateOfJS/graphs/contributors
  featured: true
- title: DesignSystems.com
  main_url: https://www.designsystems.com/
  url: https://www.designsystems.com/
  description: |
    A resource for learning, creating and evangelizing design systems.
  categories:
    - Design
    - Blog
    - Technology
    - Featured
  built_by: Corey Ward
  built_by_url: http://www.coreyward.me/
  featured: true
- title: Snap Kit
  main_url: https://kit.snapchat.com/
  url: https://kit.snapchat.com/
  description: >
    Snap Kit lets developers integrate some of Snapchat’s best features across
    platforms.
  categories:
    - Technology
    - Documentation
    - Featured
  featured: true
- title: SendGrid
  main_url: https://sendgrid.com/docs/
  url: https://sendgrid.com/docs/
  description: >
    SendGrid delivers your transactional and marketing emails through the
    world's largest cloud-based email delivery platform.
  categories:
    - API
    - Technology
    - Documentation
    - Featured
  featured: true
- title: Kirsten Noelle
  main_url: https://www.kirstennoelle.com/
  url: https://www.kirstennoelle.com/
  featured: true
  description: >
    Digital portfolio for San Francisco Bay Area photographer Kirsten Noelle Wiemer.
  categories:
    - Photography
    - Portfolio
    - Featured
  built_by: Ryan Wiemer
  built_by_url: https://www.ryanwiemer.com/
- title: Cajun Bowfishing
  main_url: https://cajunbowfishing.com/
  url: https://cajunbowfishing.com/
  featured: false
  categories:
    - E-commerce
    - Sports
  built_by: Escalade Sports
  built_by_url: https://www.escaladesports.com/
- title: NEON
  main_url: http://neonrated.com/
  url: http://neonrated.com/
  featured: false
  categories:
    - Gallery
- title: GraphCMS
  main_url: https://graphcms.com/
  url: https://graphcms.com/
  featured: false
  categories:
    - Marketing
    - Technology
- title: Ghost Documentation
  main_url: https://docs.ghost.org/
  url: https://docs.ghost.org/
  source_url: https://github.com/tryghost/docs
  featured: false
  description: >-
    Ghost is an open source, professional publishing platform built on a modern Node.js technology stack — designed for teams who need power, flexibility and performance.
  categories:
    - Technology
    - Documentation
    - Open Source
  built_by: Ghost Foundation
  built_by_url: https://ghost.org/
- title: Nike - Just Do It
  main_url: https://justdoit.nike.com/
  url: https://justdoit.nike.com/
  featured: true
  categories:
    - E-commerce
    - Featured
- title: AirBnB Cereal
  main_url: https://airbnb.design/cereal
  url: https://airbnb.design/cereal
  featured: false
  categories:
    - Marketing
    - Design
- title: Cardiogram
  main_url: https://cardiogr.am/
  url: https://cardiogr.am/
  featured: false
  categories:
    - Marketing
    - Technology
- title: Matthias Jordan Portfolio
  main_url: https://iammatthias.com/
  url: https://iammatthias.com/
  source_url: https://github.com/iammatthias/.com
  description: >-
    Photography portfolio of content creator and digital marketer Matthias Jordan
  built_by: Matthias Jordan
  built_by_url: https://github.com/iammatthias
  featured: false
  categories:
    - Photography
    - Portfolio
    - Blog
    - Gallery
- title: Investment Calculator
  main_url: https://investmentcalculator.io/
  url: https://investmentcalculator.io/
  featured: false
  categories:
    - Education
    - Finance
- title: CSS Grid Playground by MozillaDev
  main_url: https://mozilladevelopers.github.io/playground/
  url: https://mozilladevelopers.github.io/playground/
  source_url: https://github.com/MozillaDevelopers/playground
  featured: false
  categories:
    - Education
    - Web Development
- title: Piotr Fedorczyk Portfolio
  built_by: Piotr Fedorczyk
  built_by_url: https://piotrf.pl
  categories:
    - Portfolio
    - Web Development
  description: >-
    Portfolio of Piotr Fedorczyk, a digital product designer and full-stack developer specializing in shaping, designing and building news and tools for news.
  featured: false
  main_url: https://piotrf.pl/
  url: https://piotrf.pl/
- title: unrealcpp
  main_url: https://unrealcpp.com/
  url: https://unrealcpp.com/
  source_url: https://github.com/Harrison1/unrealcpp-com
  featured: false
  categories:
    - Blog
    - Web Development
- title: Andy Slezak
  main_url: https://www.aslezak.com/
  url: https://www.aslezak.com/
  source_url: https://github.com/amslezak
  featured: false
  categories:
    - Web Development
    - Portfolio
- title: Deliveroo.Design
  main_url: https://www.deliveroo.design/
  url: https://www.deliveroo.design/
  featured: false
  categories:
    - Food
    - Marketing
- title: Dona Rita
  main_url: https://www.donarita.co.uk/
  url: https://www.donarita.co.uk/
  source_url: https://github.com/peduarte/dona-rita-website
  featured: false
  categories:
    - Food
    - Marketing
- title: Fröhlich ∧ Frei
  main_url: https://www.froehlichundfrei.de/
  url: https://www.froehlichundfrei.de/
  featured: false
  categories:
    - Web Development
    - Blog
    - Open Source
- title: How to GraphQL
  main_url: https://www.howtographql.com/
  url: https://www.howtographql.com/
  source_url: https://github.com/howtographql/howtographql
  featured: false
  categories:
    - Documentation
    - Web Development
    - Open Source
- title: OnCallogy
  main_url: https://www.oncallogy.com/
  url: https://www.oncallogy.com/
  featured: false
  categories:
    - Marketing
    - Healthcare
- title: Ryan Wiemer's Portfolio
  main_url: https://www.ryanwiemer.com/
  url: https://www.ryanwiemer.com/knw-photography/
  source_url: https://github.com/ryanwiemer/rw
  featured: false
  description: >
    Digital portfolio for Oakland, CA based account manager Ryan Wiemer.
  categories:
    - Portfolio
    - Web Development
    - Design
  built_by: Ryan Wiemer
  built_by_url: https://www.ryanwiemer.com/
- title: Ventura Digitalagentur Köln
  main_url: https://www.ventura-digital.de/
  url: https://www.ventura-digital.de/
  featured: false
  built_by: Ventura Digitalagentur
  categories:
    - Agency
    - Marketing
    - Featured
- title: Azer Koçulu
  main_url: https://kodfabrik.com/
  url: https://kodfabrik.com/photography/
  featured: false
  categories:
    - Portfolio
    - Photography
    - Web Development
- title: Damir.io
  main_url: http://damir.io/
  url: http://damir.io/
  source_url: https://github.com/dvzrd/gatsby-sfiction
  featured: false
  categories:
    - Blog
- title: Digital Psychology
  main_url: http://digitalpsychology.io/
  url: http://digitalpsychology.io/
  source_url: https://github.com/danistefanovic/digitalpsychology.io
  featured: false
  categories:
    - Education
    - Library
- title: Théâtres Parisiens
  main_url: http://theatres-parisiens.fr/
  url: http://theatres-parisiens.fr/
  source_url: https://github.com/phacks/theatres-parisiens
  featured: false
  categories:
    - Education
    - Entertainment
- title: A4 纸网
  main_url: http://www.a4z.cn/
  url: http://www.a4z.cn/price
  source_url: https://github.com/hiooyUI/hiooyui.github.io
  featured: false
  categories:
    - E-commerce
- title: Steve Meredith's Portfolio
  main_url: http://www.stevemeredith.com/
  url: http://www.stevemeredith.com/
  featured: false
  categories:
    - Portfolio
- title: API Platform
  main_url: https://api-platform.com/
  url: https://api-platform.com/
  source_url: https://github.com/api-platform/website
  featured: false
  categories:
    - Documentation
    - Web Development
    - Open Source
    - Library
- title: The Audacious Project
  main_url: https://audaciousproject.org/
  url: https://audaciousproject.org/
  featured: false
  categories:
    - Nonprofit
- title: Dustin Schau's Blog
  main_url: https://blog.dustinschau.com/
  url: https://blog.dustinschau.com/
  source_url: https://github.com/dschau/blog
  featured: false
  categories:
    - Blog
    - Web Development
- title: iContract Blog
  main_url: https://blog.icontract.co.uk/
  url: http://blog.icontract.co.uk/
  featured: false
  categories:
    - Blog
- title: BRIIM
  main_url: https://bri.im/
  url: https://bri.im/
  featured: false
  description: >-
    BRIIM is a movement to enable JavaScript enthusiasts and web developers in
    machine learning. Learn about artificial intelligence and data science, two
    fields which are governed by machine learning, in JavaScript. Take it right
    to your browser with WebGL.
  categories:
    - Education
    - Web Development
    - Technology
- title: Calpa's Blog
  main_url: https://calpa.me/
  url: https://calpa.me/
  source_url: https://github.com/calpa/blog
  featured: false
  categories:
    - Blog
    - Web Development
- title: Code Bushi
  main_url: https://codebushi.com/
  url: https://codebushi.com/
  featured: false
  description: >-
    Web development resources, trends, & techniques to elevate your coding
    journey.
  categories:
    - Web Development
    - Open Source
    - Blog
  built_by: Hunter Chang
  built_by_url: https://hunterchang.com/
- title: Daniel Hollcraft
  main_url: https://danielhollcraft.com/
  url: https://danielhollcraft.com/
  source_url: https://github.com/danielbh/danielhollcraft.com
  featured: false
  categories:
    - Web Development
    - Blog
    - Portfolio
- title: Darren Britton's Portfolio
  main_url: https://darrenbritton.com/
  url: https://darrenbritton.com/
  source_url: https://github.com/darrenbritton/darrenbritton.github.io
  featured: false
  categories:
    - Web Development
    - Portfolio
- title: Dave Lindberg Marketing & Design
  url: https://davelindberg.com/
  main_url: https://davelindberg.com/
  source_url: https://github.com/Dave-Lindberg/dl-gatsby
  featured: false
  description: >-
    My work revolves around solving problems for people in business, using
    integrated design and marketing strategies to improve sales, increase brand
    engagement, generate leads and achieve goals.
  categories:
    - Design
    - Marketing
    - Portfolio
- title: Dalbinaco's Website
  main_url: https://dlbn.co/en/
  url: https://dlbn.co/en/
  source_url: https://github.com/dalbinaco/dlbn.co
  featured: false
  categories:
    - Portfolio
    - Web Development
- title: mParticle's Documentation
  main_url: https://docs.mparticle.com/
  url: https://docs.mparticle.com/
  featured: false
  categories:
    - Web Development
    - Documentation
- title: Doopoll
  main_url: https://doopoll.co/
  url: https://doopoll.co/
  featured: false
  categories:
    - Marketing
    - Technology
- title: ERC dEX
  main_url: https://ercdex.com/
  url: https://ercdex.com/aqueduct
  featured: false
  categories:
    - Marketing
- title: CalState House Manager
  description: >
    Home service membership that offers proactive and on-demand maintenance for
    homeowners
  main_url: https://housemanager.calstate.aaa.com/
  url: https://housemanager.calstate.aaa.com/
  categories:
    - Marketing
- title: The freeCodeCamp Guide
  main_url: https://guide.freecodecamp.org/
  url: https://guide.freecodecamp.org/
  source_url: https://github.com/freeCodeCamp/guide
  featured: false
  categories:
    - Web Development
    - Documentation
- title: Hapticmedia
  main_url: https://hapticmedia.fr/en/
  url: https://hapticmedia.fr/en/
  featured: false
  categories:
    - Agency
- title: heml.io
  main_url: https://heml.io/
  url: https://heml.io/
  source_url: https://github.com/SparkPost/heml.io
  featured: false
  categories:
    - Documentation
    - Web Development
    - Open Source
- title: Juliette Pretot's Portfolio
  main_url: https://juliette.sh/
  url: https://juliette.sh/
  featured: false
  categories:
    - Web Development
    - Portfolio
    - Blog
- title: Kris Hedstrom's Portfolio
  main_url: https://k-create.com/
  url: https://k-create.com/portfolio/
  source_url: https://github.com/kristofferh/kristoffer
  featured: false
  description: >-
    Hey. I’m Kris. I’m an interactive designer / developer. I grew up in Umeå,
    in northern Sweden, but I now live in Brooklyn, NY. I am currently enjoying
    a hybrid Art Director + Lead Product Engineer role at a small startup called
    Nomad Health. Before that, I was a Product (Engineering) Manager at Tumblr.
    Before that, I worked at agencies. Before that, I was a baby. I like to
    design things, and then I like to build those things. I occasionally take on
    freelance projects. Feel free to get in touch if you have an interesting
    project that you want to collaborate on. Or if you just want to say hello,
    that’s cool too.
  categories:
    - Portfolio
  built_by: Kris Hedstrom
  built_by_url: https://k-create.com/
- title: knpw.rs
  main_url: https://knpw.rs/
  url: https://knpw.rs/
  source_url: https://github.com/knpwrs/knpw.rs
  featured: false
  categories:
    - Blog
    - Web Development
- title: Kostas Bariotis' Blog
  main_url: https://kostasbariotis.com/
  url: https://kostasbariotis.com/
  source_url: https://github.com/kbariotis/kostasbariotis.com
  featured: false
  categories:
    - Blog
    - Portfolio
    - Web Development
- title: LaserTime Clinic
  main_url: https://lasertime.ru/
  url: https://lasertime.ru/
  source_url: https://github.com/oleglegun/lasertime
  featured: false
  categories:
    - Marketing
- title: Jason Lengstorf
  main_url: https://lengstorf.com
  url: https://lengstorf.com
  source_url: https://github.com/jlengstorf/lengstorf.com
  featured: false
  categories:
    - Blog
  built_by: Jason Lengstorf
  built_by_url: https://github.com/jlengstorf
- title: Mannequin.io
  main_url: https://mannequin.io/
  url: https://mannequin.io/
  source_url: https://github.com/LastCallMedia/Mannequin/tree/master/site
  featured: false
  categories:
    - Open Source
    - Web Development
    - Documentation
- title: Fabric
  main_url: https://meetfabric.com/
  url: https://meetfabric.com/
  featured: false
  categories:
    - Marketing
- title: Nexit
  main_url: https://nexit.sk/
  url: https://nexit.sk/references
  featured: false
  categories:
    - Web Development
- title: Open FDA
  description: >
    Provides APIs and raw download access to a number of high-value, high
    priority and scalable structured datasets, including adverse events, drug
    product labeling, and recall enforcement reports.
  main_url: https://open.fda.gov/
  url: https://open.fda.gov/
  source_url: https://github.com/FDA/open.fda.gov
  featured: false
  categories:
    - Government
    - Open Source
    - Web Development
    - API
    - Data
- title: NYC Planning Labs (New York City Department of City Planning)
  main_url: https://planninglabs.nyc/
  url: https://planninglabs.nyc/about/
  source_url: https://github.com/NYCPlanning/
  featured: false
  description: >-
    We work with New York City's Urban Planners to deliver impactful, modern
    technology tools.
  categories:
    - Open Source
    - Government
- title: Preston Richey Portfolio / Blog
  main_url: https://prestonrichey.com/
  url: https://prestonrichey.com/
  source_url: https://github.com/prichey/prestonrichey.com
  featured: false
  categories:
    - Web Development
    - Portfolio
    - Blog
- title: Landing page of Put.io
  main_url: https://put.io/
  url: https://put.io/
  featured: false
  categories:
    - E-commerce
    - Technology
- title: The Rick and Morty API
  main_url: https://rickandmortyapi.com/
  url: https://rickandmortyapi.com/
  built_by: Axel Fuhrmann
  built_by_url: https://axelfuhrmann.com/
  featured: false
  categories:
    - Web Development
    - Entertainment
    - Documentation
    - Open Source
    - API
- title: Santa Compañía Creativa
  main_url: https://santacc.es/
  url: https://santacc.es/
  source_url: https://github.com/DesarrolloWebSantaCC/santacc-web
  featured: false
  categories:
    - Agency
- title: Sean Coker's Blog
  main_url: https://sean.is/
  url: https://sean.is/
  featured: false
  categories:
    - Blog
    - Portfolio
    - Web Development
- title: Several Levels
  main_url: https://severallevels.io/
  url: https://severallevels.io/
  source_url: https://github.com/Harrison1/several-levels
  featured: false
  categories:
    - Agency
    - Web Development
- title: Simply
  main_url: https://simply.co.za/
  url: https://simply.co.za/
  featured: false
  categories:
    - Marketing
- title: Storybook
  main_url: https://storybook.js.org/
  url: https://storybook.js.org/
  source_url: https://github.com/storybooks/storybook
  featured: false
  categories:
    - Web Development
    - Open Source
- title: Vibert Thio's Portfolio
  main_url: https://vibertthio.com/portfolio/
  url: https://vibertthio.com/portfolio/projects/
  source_url: https://github.com/vibertthio/portfolio
  featured: false
  categories:
    - Portfolio
    - Web Development
- title: VisitGemer
  main_url: https://visitgemer.sk/
  url: https://visitgemer.sk/
  featured: false
  categories:
    - Marketing
- title: Bricolage.io
  main_url: https://www.bricolage.io/
  url: https://www.bricolage.io/
  source_url: https://github.com/KyleAMathews/blog
  featured: false
  categories:
    - Blog
- title: Charles Pinnix Website
  main_url: https://www.charlespinnix.com/
  url: https://www.charlespinnix.com/
  featured: false
  description: >-
    I’m a senior frontend engineer with 8 years of experience building websites
    and web applications. I’m interested in leading creative, multidisciplinary
    engineering teams. I’m a creative technologist, merging photography, art,
    and design into engineering and visa versa. I take a pragmatic,
    product-oriented approach to development, allowing me to see the big picture
    and ensuring quality products are completed on time. I have a passion for
    modern frontend JavaScript frameworks such as React and Vue, and I have
    substantial experience on the backend with an interest in Node and
    container based deployment with Docker and AWS.
  categories:
    - Portfolio
    - Web Development
- title: Charlie Harrington's Blog
  main_url: https://www.charlieharrington.com/
  url: https://www.charlieharrington.com/
  source_url: https://github.com/whatrocks/blog
  featured: false
  categories:
    - Blog
    - Web Development
    - Music
- title: Gabriel Adorf's Portfolio
  main_url: https://www.gabrieladorf.com/
  url: https://www.gabrieladorf.com/
  source_url: https://github.com/gabdorf/gabriel-adorf-portfolio
  featured: false
  categories:
    - Portfolio
    - Web Development
- title: greglobinski.com
  main_url: https://www.greglobinski.com/
  url: https://www.greglobinski.com/
  source_url: https://github.com/greglobinski/www.greglobinski.com
  featured: false
  categories:
    - Portfolio
    - Web Development
- title: I am Putra
  main_url: https://www.iamputra.com/
  url: https://www.iamputra.com/
  featured: false
  categories:
    - Portfolio
    - Web Development
    - Blog
- title: In Sowerby Bridge
  main_url: https://www.insowerbybridge.co.uk/
  url: https://www.insowerbybridge.co.uk/
  featured: false
  categories:
    - Marketing
    - Government
- title: JavaScript Stuff
  main_url: https://www.javascriptstuff.com/
  url: https://www.javascriptstuff.com/
  featured: false
  categories:
    - Education
    - Web Development
    - Library
- title: Ledgy
  main_url: https://www.ledgy.com/
  url: https://github.com/morloy/ledgy.com
  featured: false
  categories:
    - Marketing
    - Finance
- title: Alec Lomas's Portfolio / Blog
  main_url: https://www.lowmess.com/
  url: https://www.lowmess.com/
  source_url: https://github.com/lowmess/lowmess
  featured: false
  categories:
    - Web Development
    - Blog
    - Portfolio
- title: Michele Mazzucco's Portfolio
  main_url: https://www.michelemazzucco.it/
  url: https://www.michelemazzucco.it/
  source_url: https://github.com/michelemazzucco/michelemazzucco.it
  featured: false
  categories:
    - Portfolio
- title: Orbit FM Podcasts
  main_url: https://www.orbit.fm/
  url: https://www.orbit.fm/
  source_url: https://github.com/agarrharr/orbit.fm
  featured: false
  categories:
    - Podcast
- title: Prosecco Springs
  main_url: https://www.proseccosprings.com/
  url: https://www.proseccosprings.com/
  featured: false
  categories:
    - Food
    - Blog
    - Marketing
- title: Verious
  main_url: https://www.verious.io/
  url: https://www.verious.io/
  source_url: https://github.com/cpinnix/verious
  featured: false
  categories:
    - Web Development
- title: Yisela
  main_url: https://www.yisela.com/
  url: https://www.yisela.com/tetris-against-trauma-gaming-as-therapy/
  featured: false
  categories:
    - Blog
- title: YouFoundRon.com
  main_url: https://www.youfoundron.com/
  url: https://www.youfoundron.com/
  source_url: https://github.com/rongierlach/yfr-dot-com
  featured: false
  categories:
    - Portfolio
    - Web Development
    - Blog
- title: Ease
  main_url: https://www.ease.com/
  url: https://www.ease.com/
  featured: false
  categories:
    - Marketing
    - Healthcare
- title: Policygenius
  main_url: https://www.policygenius.com/
  url: https://www.policygenius.com/
  featured: false
  categories:
    - Marketing
    - Healthcare
- title: Moteefe
  main_url: https://www.moteefe.com/
  url: https://www.moteefe.com/
  featured: false
  categories:
    - Marketing
    - Agency
    - Technology
- title: Athelas
  main_url: http://www.athelas.com/
  url: http://www.athelas.com/
  featured: false
  categories:
    - Marketing
    - Healthcare
- title: Pathwright
  main_url: http://www.pathwright.com/
  url: http://www.pathwright.com/
  featured: false
  categories:
    - Marketing
    - Education
- title: Lucid
  main_url: https://www.golucid.co/
  url: https://www.golucid.co/
  featured: false
  categories:
    - Marketing
    - Technology
- title: Bench
  main_url: http://www.bench.co/
  url: http://www.bench.co/
  featured: false
  categories:
    - Marketing
- title: Gin Lane
  main_url: http://www.ginlane.com/
  url: https://www.ginlane.com/
  featured: false
  categories:
    - Web Development
    - Agency
- title: Marmelab
  main_url: https://marmelab.com/en/
  url: https://marmelab.com/en/
  featured: false
  categories:
    - Web Development
    - Agency
- title: Dovetail
  main_url: https://dovetailapp.com/
  url: https://dovetailapp.com/
  featured: false
  categories:
    - Marketing
    - Technology
- title: The Bastion Bot
  main_url: https://bastionbot.org/
  url: https://bastionbot.org/
  description: Give awesome perks to your Discord server!
  featured: false
  categories:
    - Open Source
    - Technology
    - Documentation
    - Community
  built_by: Sankarsan Kampa
  built_by_url: https://traction.one
- title: Smakosh
  main_url: https://smakosh.com/
  url: https://smakosh.com/
  source_url: https://github.com/smakosh/smakosh.com
  featured: false
  categories:
    - Portfolio
    - Web Development
- title: WebGazer
  main_url: https://www.webgazer.io/
  url: https://www.webgazer.io/
  featured: false
  categories:
    - Marketing
    - Web Development
    - Technology
- title: Joe Seifi's Blog
  main_url: http://seifi.org/
  url: http://seifi.org/
  featured: false
  categories:
    - Portfolio
    - Web Development
    - Blog
- title: LekoArts — Graphic Designer & Front-End Developer
  main_url: https://www.lekoarts.de
  url: https://www.lekoarts.de
  source_url: https://github.com/LekoArts/portfolio
  featured: false
  built_by: LekoArts
  built_by_url: https://github.com/LekoArts
  description: >-
    Hi, I'm Lennart — a self-taught and passionate graphic/web designer &
    frontend developer based in Darmstadt, Germany. I love it to realize complex
    projects in a creative manner and face new challenges. Since 6 years I do
    graphic design, my love for frontend development came up 3 years ago. I
    enjoy acquiring new skills and cementing this knowledge by writing blogposts
    and creating tutorials.
  categories:
    - Portfolio
    - Blog
    - Design
    - Web Development
    - Freelance
    - Open Source
- title: 杨二小的博客
  main_url: https://blog.yangerxiao.com/
  url: https://blog.yangerxiao.com/
  source_url: https://github.com/zerosoul/blog.yangerxiao.com
  featured: false
  categories:
    - Blog
    - Portfolio
- title: MOTTO x MOTTO
  main_url: https://mottox2.com
  url: https://mottox2.com
  source_url: https://github.com/mottox2/website
  description: Web developer / UI Designer in Tokyo Japan.
  featured: false
  categories:
    - Blog
    - Portfolio
  built_by: mottox2
  built_by_url: https://mottox2.com
- title: Pride of the Meadows
  main_url: https://www.prideofthemeadows.com/
  url: https://www.prideofthemeadows.com/
  featured: false
  categories:
    - E-commerce
    - Food
    - Blog
  built_by: Caldera Digital
  built_by_url: https://www.calderadigital.com/
- title: Michael Uloth
  main_url: https://www.michaeluloth.com
  url: https://www.michaeluloth.com
  featured: false
  description: Michael Uloth is a web developer, opera singer, and the creator of Up and Running Tutorials.
  categories:
    - Portfolio
    - Web Development
    - Music
  built_by: Michael Uloth
  built_by_url: https://www.michaeluloth.com
- title: Spacetime
  main_url: https://www.heyspacetime.com/
  url: https://www.heyspacetime.com/
  featured: false
  description: >-
    Spacetime is a Dallas-based digital experience agency specializing in web,
    app, startup, and digital experience creation.
  categories:
    - Marketing
    - Portfolio
    - Agency
  built_by: Spacetime
  built_by_url: https://www.heyspacetime.com/
- title: Eric Jinks
  main_url: https://ericjinks.com/
  url: https://ericjinks.com/
  featured: false
  description: Software engineer / web developer from the Gold Coast, Australia.
  categories:
    - Portfolio
    - Blog
    - Web Development
    - Technology
  built_by: Eric Jinks
  built_by_url: https://ericjinks.com/
- title: GaiAma - We are wildlife
  main_url: https://www.gaiama.org/
  url: https://www.gaiama.org/
  featured: false
  description: >-
    We founded the GaiAma conservation organization to protect wildlife in Perú
    and to create an example of a permaculture neighborhood, living
    symbiotically with the forest - because reforestation is just the beginning
  categories:
    - Nonprofit
    - Marketing
    - Blog
  source_url: https://github.com/GaiAma/gaiama.org
  built_by: GaiAma
  built_by_url: https://www.gaiama.org/
- title: Healthcare Logic
  main_url: https://www.healthcarelogic.com/
  url: https://www.healthcarelogic.com/
  featured: false
  description: >-
    Revolutionary technology that empowers clinical and managerial leaders to
    collaborate with clarity.
  categories:
    - Marketing
    - Healthcare
    - Technology
  built_by: Thrive
  built_by_url: https://thriveweb.com.au/
- title: Papergov
  main_url: https://papergov.com/
  url: https://papergov.com/
  featured: false
  description: Manage all your government services in a single place
  categories:
    - Directory
    - Government
    - Technology
  source_url: https://github.com/WeOpenly/localgov.fyi
  built_by: Openly Technologies
  built_by_url: https://papergov.com/about/
- title: Kata.ai Documentation
  main_url: https://docs.kata.ai/
  url: https://docs.kata.ai/
  source_url: https://github.com/kata-ai/kata-platform-docs
  featured: false
  description: >-
    Documentation website for the Kata Platform, an all-in-one platform for
    building chatbots using AI technologies.
  categories:
    - Documentation
    - Technology
- title: goalgetters
  main_url: https://goalgetters.space/
  url: https://goalgetters.space/
  featured: false
  description: >-
    goalgetters is a source of inspiration for people who want to change their
    career. We offer articles, success stories and expert interviews on how to
    find a new passion and how to implement change.
  categories:
    - Blog
    - Education
  built_by: Stephanie Langers (content), Adrian Wenke (development)
  built_by_url: https://twitter.com/AdrianWenke
- title: StatusHub - Easy to use Hosted Status Page Service
  main_url: https://statushub.com/
  url: https://statushub.com/
  featured: false
  description: >-
    Set up your very own service status page in minutes with StatusHub. Allow
    customers to subscribe to be updated automatically.
  categories:
    - Technology
    - Marketing
  built_by: Bejamas
  built_by_url: https://bejamas.io/
- title: Mambu
  main_url: https://www.mambu.com/
  url: https://www.mambu.com/
  featured: false
  description: >-
    Mambu is the cloud platform for banking and lending businesses that
    puts customer relationships first.
  categories:
    - Technology
    - Finance
  built_by: Bejamas
  built_by_url: https://bejamas.io/
- title: Avenues
  main_url: https://www.avenues.org
  url: https://www.avenues.org
  featured: false
  description: >-
    One school with many campuses, providing transformative,
    world-focused learning experiences to students around the globe
  categories:
    - Education
  built_by: Bejamas
  built_by_url: https://bejamas.io/
- title: Multicoin Capital
  main_url: https://multicoin.capital
  url: https://multicoin.capital
  featured: false
  description: >-
    Multicoin Capital is a thesis-driven investment firm that
    invests in cryptocurrencies, tokens, and blockchain
    companies reshaping trillion-dollar markets.
  categories:
    - Technology
    - Finance
  built_by: Bejamas
  built_by_url: https://bejamas.io/
- title: Argent
  main_url: https://www.argent.xyz/
  url: https://www.argent.xyz/
  featured: false
  description: Argent is the simplest and safest Ethereum wallet for DeFi.
  categories:
    - Technology
    - Finance
  built_by: Bejamas
  built_by_url: https://bejamas.io/
- title: Meet Flo
  main_url: https://meetflo.com/
  url: https://meetflo.com/
  featured: false
  description: >-
    The Flo by Moen Smart Water Shutoff is a comprehensive
    water monitoringand shut-off system with leak detection
    and proactive leak prevention technologies.
  categories:
    - E-commerce
  built_by: Bejamas
  built_by_url: https://bejamas.io/
- title: Matthias Kretschmann Portfolio
  main_url: https://matthiaskretschmann.com/
  url: https://matthiaskretschmann.com/
  source_url: https://github.com/kremalicious/portfolio
  featured: false
  description: Portfolio of designer & developer Matthias Kretschmann.
  categories:
    - Portfolio
    - Web Development
  built_by: Matthias Kretschmann
  built_by_url: https://matthiaskretschmann.com/
- title: Iron Cove Solutions
  main_url: https://ironcovesolutions.com/
  url: https://ironcovesolutions.com/
  description: >-
    Iron Cove Solutions is a cloud based consulting firm. We help companies
    deliver a return on cloud usage by applying best practices
  categories:
    - Technology
    - Web Development
  built_by: Iron Cove Solutions
  built_by_url: https://ironcovesolutions.com/
  featured: false
- title: Moetez Chaabene Portfolio / Blog
  main_url: https://moetez.me/
  url: https://moetez.me/
  source_url: https://github.com/moetezch/moetez.me
  featured: false
  description: Portfolio of Moetez Chaabene
  categories:
    - Portfolio
    - Web Development
    - Blog
  built_by: Moetez Chaabene
  built_by_url: https://twitter.com/moetezch
- title: Nikita
  description: >-
    Automation of system deployments in Node.js for applications and
    infrastructures.
  main_url: https://nikita.js.org/
  url: https://nikita.js.org/
  source_url: https://github.com/adaltas/node-nikita
  categories:
    - Documentation
    - Open Source
    - Technology
  built_by: Adaltas
  built_by_url: https://www.adaltas.com
  featured: false
- title: Gourav Sood Blog & Portfolio
  main_url: https://www.gouravsood.com/
  url: https://www.gouravsood.com/
  featured: false
  categories:
    - Blog
    - Portfolio
  built_by: Gourav Sood
  built_by_url: https://www.gouravsood.com/
- title: Jonas Tebbe Portfolio
  description: |
    Hey, I’m Jonas and I create digital products.
  main_url: https://jonastebbe.com
  url: https://jonastebbe.com
  categories:
    - Portfolio
  built_by: Jonas Tebbe
  built_by_url: https://twitter.com/jonastebbe
  featured: false
- title: Parker Sarsfield Portfolio
  description: |
    I'm Parker, a software engineer and sneakerhead.
  main_url: https://parkersarsfield.com
  url: https://parkersarsfield.com
  categories:
    - Blog
    - Portfolio
  built_by: Parker Sarsfield
  built_by_url: https://parkersarsfield.com
- title: Frontend web development with Greg
  description: |
    JavaScript, GatsbyJS, ReactJS, CSS in JS... Let's learn some stuff together.
  main_url: https://dev.greglobinski.com
  url: https://dev.greglobinski.com
  categories:
    - Blog
    - Web Development
  built_by: Greg Lobinski
  built_by_url: https://github.com/greglobinski
- title: Insomnia
  description: |
    Desktop HTTP and GraphQL client for developers
  main_url: https://insomnia.rest/
  url: https://insomnia.rest/
  categories:
    - Blog
  built_by: Gregory Schier
  built_by_url: https://schier.co
  featured: false
- title: Timeline Theme Portfolio
  description: |
    I'm Aman Mittal, a software developer.
  main_url: https://amanhimself.dev/
  url: https://amanhimself.dev/
  categories:
    - Web Development
    - Portfolio
  built_by: Aman Mittal
  built_by_url: https://amanhimself.dev/
- title: Ocean artUp
  description: >
    Science outreach site built using styled-components and Contentful. It
    presents the research project "Ocean artUp" funded by an Advanced Grant of
    the European Research Council to explore the possible benefits of artificial
    uplift of nutrient-rich deep water to the ocean’s sunlit surface layer.
  main_url: https://ocean-artup.eu
  url: https://ocean-artup.eu
  source_url: https://github.com/janosh/ocean-artup
  categories:
    - Science
    - Education
    - Blog
  built_by: Janosh Riebesell
  built_by_url: https://janosh.io
  featured: false
- title: Ryan Fitzgerald
  description: |
    Personal portfolio and blog for Ryan Fitzgerald
  main_url: https://ryanfitzgerald.ca/
  url: https://ryanfitzgerald.ca/
  categories:
    - Web Development
    - Portfolio
  built_by: Ryan Fitzgerald
  built_by_url: https://github.com/RyanFitzgerald
  featured: false
- title: Kaizen
  description: |
    Content Marketing, PR & SEO Agency in London
  main_url: https://www.kaizen.co.uk/
  url: https://www.kaizen.co.uk/
  categories:
    - Agency
    - Blog
    - Design
    - Web Development
    - SEO
  built_by: Bogdan Stanciu
  built_by_url: https://github.com/b0gd4n
  featured: false
- title: HackerOne Platform Documentation
  description: |
    HackerOne's Product Documentation Center!
  url: https://docs.hackerone.com/
  main_url: https://docs.hackerone.com/
  categories:
    - Documentation
    - Security
  featured: false
- title: Mux Video
  description: |
    API to video hosting and streaming
  main_url: https://mux.com/
  url: https://mux.com/
  categories:
    - Video
    - API
  featured: false
- title: Swapcard
  description: >
    The easiest way for event organizers to instantly connect people, build a
    community of attendees and exhibitors, and increase revenue over time
  main_url: https://www.swapcard.com/
  url: https://www.swapcard.com/
  categories:
    - Event
    - Community
    - Marketing
  built_by: Swapcard
  built_by_url: https://www.swapcard.com/
  featured: false
- title: Kalix
  description: >
    Kalix is perfect for healthcare professionals starting out in private
    practice, to those with an established clinic.
  main_url: https://www.kalixhealth.com/
  url: https://www.kalixhealth.com/
  categories:
    - Healthcare
  featured: false
- title: Bad Credit Loans
  description: |
    Get the funds you need, from $250-$5,000
  main_url: https://www.creditloan.com/
  url: https://www.creditloan.com/
  categories:
    - Finance
  featured: false
- title: Financial Center
  description: >
    Member-owned, not-for-profit, co-operative whose members receive financial
    benefits in the form of lower loan rates, higher savings rates, and lower
    fees than banks.
  main_url: https://fcfcu.com/
  url: https://fcfcu.com/
  categories:
    - Finance
    - Nonprofit
    - Business
    - Education
  built_by: https://fcfcu.com/
  built_by_url: https://fcfcu.com/
  featured: false
- title: Office of Institutional Research and Assessment
  description: |
    Good Data, Good Decisions
  main_url: http://oira.ua.edu/
  url: http://oira.ua.edu/
  categories:
    - Data
  featured: false
- title: The Telegraph Premium
  description: |
    Exclusive stories from award-winning journalists
  main_url: https://premium.telegraph.co.uk/
  url: https://premium.telegraph.co.uk/
  categories:
    - Media
  featured: false
- title: html2canvas
  description: |
    Screenshots with JavaScript
  main_url: http://html2canvas.hertzen.com/
  url: http://html2canvas.hertzen.com/
  source_url: https://github.com/niklasvh/html2canvas/tree/master/www
  categories:
    - JavaScript
    - Documentation
  built_by: Niklas von Hertzen
  built_by_url: http://hertzen.com/
  featured: false
- title: Half Electronics
  description: |
    Personal website
  main_url: https://www.halfelectronic.com/
  url: https://www.halfelectronic.com/
  categories:
    - Blog
  built_by: Fernando Poumian
  built_by_url: https://github.com/fpoumian/halfelectronic.com
  featured: false
- title: Frithir Software Development
  main_url: https://frithir.com/
  url: https://frithir.com/
  featured: false
  description: I DRINK COFFEE, WRITE CODE AND IMPROVE MY DEVELOPMENT SKILLS EVERY DAY.
  categories:
    - Design
    - Web Development
  built_by: Frithir
  built_by_url: https://Frithir.com/
- title: Unow
  main_url: https://www.unow.fr/
  url: https://www.unow.fr/
  categories:
    - Education
    - Marketing
  featured: false
- title: Peter Hironaka
  description: |
    Freelance Web Developer based in Los Angeles.
  main_url: https://peterhironaka.com/
  url: https://peterhironaka.com/
  categories:
    - Portfolio
    - Web Development
  built_by: Peter Hironaka
  built_by_url: https://github.com/PHironaka
  featured: false
- title: Michael McQuade
  description: |
    Personal website and blog for Michael McQuade
  main_url: https://giraffesyo.io
  url: https://giraffesyo.io
  categories:
    - Blog
  built_by: Michael McQuade
  built_by_url: https://github.com/giraffesyo
  featured: false
- title: Haacht Brewery
  description: |
    Corporate website for Haacht Brewery. Designed and Developed by Gafas.
  main_url: https://haacht.com/en/
  url: https://haacht.com
  categories:
    - Marketing
  built_by: Gafas
  built_by_url: https://gafas.be
  featured: false
- title: StoutLabs
  description: |
    Portfolio of Daniel Stout, freelance developer in East Tennessee.
  main_url: https://www.stoutlabs.com/
  url: https://www.stoutlabs.com/
  categories:
    - Web Development
    - Portfolio
  built_by: Daniel Stout
  built_by_url: https://github.com/stoutlabs
  featured: false
- title: Chicago Ticket Outcomes By Neighborhood
  description: |
    ProPublica data visualization of traffic ticket court outcomes
  categories:
    - Media
    - Nonprofit
  url: >-
    https://projects.propublica.org/graphics/il/il-city-sticker-tickets-maps/ticket-status/?initialWidth=782
  main_url: >-
    https://projects.propublica.org/graphics/il/il-city-sticker-tickets-maps/ticket-status/?initialWidth=782
  built_by: David Eads
  built_by_url: https://github.com/eads
  featured: false
- title: Chicago South Side Traffic Ticketing rates
  description: |
    ProPublica data visualization of traffic ticket rates by community
  main_url: >-
    https://projects.propublica.org/graphics/il/il-city-sticker-tickets-maps/ticket-rate/?initialWidth=782
  url: >-
    https://projects.propublica.org/graphics/il/il-city-sticker-tickets-maps/ticket-rate/?initialWidth=782
  categories:
    - Media
    - Nonprofit
  built_by: David Eads
  built_by_url: https://github.com/eads
  featured: false
- title: Otsimo
  description: >
    Otsimo is a special education application for children with autism, down
    syndrome and other developmental disabilities.
  main_url: https://otsimo.com/en/
  url: https://otsimo.com/en/
  categories:
    - Blog
    - Education
  featured: false
- title: Matt Bagni Portfolio 2018
  description: >
    Mostly the result of playing with Gatsby and learning about react and
    graphql. Using the screenshot plugin to showcase the work done for my
    company in the last 2 years, and a good amount of other experiments.
  main_url: https://mattbag.github.io
  url: https://mattbag.github.io
  categories:
    - Portfolio
  featured: false
- title: Lisa Ye's Blog
  description: |
    Simple blog/portofolio for a fashion designer. Gatsby_v2 + Netlify cms
  main_url: https://lisaye.netlify.com/
  url: https://lisaye.netlify.com/
  categories:
    - Blog
    - Portfolio
  featured: false
- title: Artem Sapegin
  description: >
    Little homepage of Artem Sapegin, a frontend developer, passionate
    photographer, coffee drinker and crazy dogs’ owner.
  main_url: https://sapegin.me/
  url: https://sapegin.me/
  categories:
    - Portfolio
    - Open Source
    - Web Development
  built_by: Artem Sapegin
  built_by_url: https://github.com/sapegin
  featured: false
- title: SparkPost Developers
  main_url: https://developers.sparkpost.com/
  url: https://developers.sparkpost.com/
  source_url: https://github.com/SparkPost/developers.sparkpost.com
  categories:
    - Documentation
    - API
  featured: false
- title: Malik Browne Portfolio 2018
  description: >
    The portfolio blog of Malik Browne, a full-stack engineer, foodie, and avid
    blogger/YouTuber.
  main_url: https://www.malikbrowne.com/about
  url: https://www.malikbrowne.com
  categories:
    - Blog
    - Portfolio
  built_by: Malik Browne
  built_by_url: https://twitter.com/milkstarz
  featured: false
- title: Novatics
  description: |
    Digital products that inspire and make a difference
  main_url: https://www.novatics.com.br
  url: https://www.novatics.com.br
  categories:
    - Portfolio
    - Technology
    - Web Development
  built_by: Novatics
  built_by_url: https://github.com/Novatics
  featured: false
- title: Max McKinney
  description: >
    I’m a developer and designer with a focus in web technologies. I build cars
    on the side.
  main_url: https://maxmckinney.com/
  url: https://maxmckinney.com/
  categories:
    - Portfolio
    - Web Development
    - Design
  built_by: Max McKinney
  featured: false
- title: Stickyard
  description: |
    Make your React component sticky the easy way
  main_url: https://nihgwu.github.io/stickyard/
  url: https://nihgwu.github.io/stickyard/
  source_url: https://github.com/nihgwu/stickyard/tree/master/website
  categories:
    - Web Development
  built_by: Neo Nie
  featured: false
- title: Agata Milik
  description: |
    Website of a Polish psychologist/psychotherapist based in Gdańsk, Poland.
  main_url: https://agatamilik.pl
  url: https://agatamilik.pl
  categories:
    - Marketing
    - Healthcare
  built_by: Piotr Fedorczyk
  built_by_url: https://piotrf.pl
  featured: false
- title: WebPurple
  main_url: https://www.webpurple.net/
  url: https://www.webpurple.net/
  source_url: https://github.com/WebPurple/site
  description: >-
    Site of local (Russia, Ryazan) frontend community. Main purpose is to show
    info about meetups and keep blog.
  categories:
    - Nonprofit
    - Web Development
    - Community
    - Blog
    - Open Source
  built_by: Nikita Kirsanov
  built_by_url: https://twitter.com/kitos_kirsanov
  featured: false
- title: Papertrail.io
  description: |
    Inspection Management for the 21st Century
  main_url: https://www.papertrail.io/
  url: https://www.papertrail.io/
  categories:
    - Marketing
    - Technology
  built_by: Papertrail.io
  built_by_url: https://www.papertrail.io
  featured: false
- title: Matt Ferderer
  main_url: https://mattferderer.com
  url: https://mattferderer.com
  source_url: https://github.com/mattferderer/gatsbyblog
  description: >
    A blog built with Gatsby that discusses web related tech
    such as JavaScript, .NET, Blazor & security.
  categories:
    - Blog
    - Web Development
  built_by: Matt Ferderer
  built_by_url: https://twitter.com/mattferderer
  featured: false
- title: Sahyadri Open Source Community
  main_url: https://sosc.org.in
  url: https://sosc.org.in
  source_url: https://github.com/haxzie/sosc-website
  description: >
    Official website of Sahyadri Open Source Community for community blog, event
    details and members info.
  categories:
    - Blog
    - Community
    - Open Source
  built_by: Musthaq Ahamad
  built_by_url: https://github.com/haxzie
  featured: false
- title: Tech Confessions
  main_url: https://confessions.tech
  url: https://confessions.tech
  source_url: https://github.com/JonathanSpeek/tech-confessions
  description: A guilt-free place for us to confess our tech sins \U0001F64F\n
  categories:
    - Community
    - Open Source
  built_by: Jonathan Speek
  built_by_url: https://speek.design
  featured: false
- title: Thibault Maekelbergh
  main_url: https://thibmaek.com
  url: https://thibmaek.com
  source_url: https://github.com/thibmaek/thibmaek.github.io
  description: |
    A nice blog about development, Raspberry Pi, plants and probably records.
  categories:
    - Blog
    - Open Source
  built_by: Thibault Maekelbergh
  built_by_url: https://twitter.com/thibmaek
  featured: false
- title: LearnReact.design
  main_url: https://learnreact.design
  url: https://learnreact.design
  description: >
    React Essentials For Designers: A React course tailored for product
    designers, ux designers, ui designers.
  categories:
    - Blog
  built_by: Linton Ye
  built_by_url: https://twitter.com/lintonye
- title: Mega House Creative
  main_url: https://www.megahousecreative.com/
  url: https://www.megahousecreative.com/
  description: >
    Mega House Creative is a digital agency that provides unique goal-oriented
    web marketing solutions.
  categories:
    - Marketing
    - Agency
  built_by: Daniel Robinson
  featured: false
- title: Tobie Marier Robitaille - csc
  main_url: https://tobiemarierrobitaille.com/
  url: https://tobiemarierrobitaille.com/en/
  description: |
    Portfolio site for director of photography Tobie Marier Robitaille
  categories:
    - Portfolio
    - Gallery
  built_by: Mill3 Studio
  built_by_url: https://mill3.studio/en/
  featured: false
- title: Mahipat's Portfolio
  main_url: https://mojaave.com/
  url: https://mojaave.com
  source_url: https://github.com/mhjadav/mojaave
  description: >
    mojaave.com is Mahipat's portfolio, I have developed it using Gatsby v2 and
    Bootstrap, To get in touch with people looking for full-stack developer.
  categories:
    - Portfolio
    - Web Development
  built_by: Mahipat Jadav
  built_by_url: https://mojaave.com/
  featured: false
- title: Mintfort
  main_url: https://mintfort.com/
  url: https://mintfort.com/
  source_url: https://github.com/MintFort/mintfort.com
  description: >
    Mintfort, the first crypto-friendly bank account. Store and manage assets on
    the blockchain.
  categories:
    - Technology
    - Finance
  built_by: Axel Fuhrmann
  built_by_url: https://axelfuhrmann.com/
  featured: false
- title: React Native Explorer
  main_url: https://react-native-explorer.firebaseapp.com
  url: https://react-native-explorer.firebaseapp.com
  description: |
    Explorer React Native packages and examples effortlessly.
  categories:
    - Education
  featured: false
- title: 500Tech
  main_url: https://500tech.com/
  url: https://500tech.com/
  featured: false
  categories:
    - Web Development
    - Agency
    - Open Source
- title: eworld
  main_url: https://eworld.herokuapp.com/
  url: https://eworld.herokuapp.com/
  featured: false
  categories:
    - E-commerce
    - Technology
- title: It's a Date
  description: >
    It's a Date is a dating app that actually involves dating.
  main_url: https://www.itsadate.app/
  url: https://www.itsadate.app/
  featured: false
  categories:
    - App
    - Blog
- title: Node.js HBase
  description: >
    Asynchronous HBase client for NodeJs using REST.
  main_url: https://hbase.js.org/
  url: https://hbase.js.org/
  source_url: https://github.com/adaltas/node-hbase
  categories:
    - Documentation
    - Open Source
    - Technology
  built_by: David Worms
  built_by_url: http://www.adaltas.com
  featured: false
- title: Peter Kroyer - Web Design / Web Development
  main_url: https://www.peterkroyer.at/en/
  url: https://www.peterkroyer.at/en/
  description: >
    Freelance web designer / web developer based in Vienna, Austria (Wien, Österreich).
  categories:
    - Agency
    - Web Development
    - Design
    - Portfolio
    - Freelance
  built_by: Peter Kroyer
  built_by_url: https://www.peterkroyer.at/
  featured: false
- title: Geddski
  main_url: https://gedd.ski
  url: https://gedd.ski
  description: >
    frontend mastery blog - level up your UI game.
  categories:
    - Web Development
    - Education
    - Productivity
    - User Experience
  built_by: Dave Geddes
  built_by_url: https://twitter.com/geddski
  featured: false
- title: Rung
  main_url: https://rung.com.br/
  url: https://rung.com.br/
  description: >
    Rung alerts you about the exceptionalities of your personal and professional life.
  categories:
    - API
    - Technology
    - Travel
  featured: false
- title: Mokkapps
  main_url: https://www.mokkapps.de/
  url: https://www.mokkapps.de/
  source_url: https://github.com/mokkapps/website
  description: >
    Portfolio website from Michael Hoffmann. Passionate software developer with focus on web-based technologies.
  categories:
    - Blog
    - Portfolio
    - Web Development
    - Mobile Development
  featured: false
- title: Premier Octet
  main_url: https://www.premieroctet.com/
  url: https://www.premieroctet.com/
  description: >
    Premier Octet is a React-based agency
  categories:
    - Agency
    - Web Development
    - Mobile Development
  featured: false
- title: Thorium
  main_url: https://www.thoriumsim.com/
  url: https://www.thoriumsim.com/
  source_url: https://github.com/thorium-sim/thoriumsim.com
  description: >
    Thorium - Open-source Starship Simulator Controls for Live Action Role Play
  built_by: Alex Anderson
  built_by_url: https://twitter.com/ralex1993
  categories:
    - Blog
    - Portfolio
    - Documentation
    - Marketing
    - Education
    - Entertainment
    - Open Source
    - Web Development
  featured: false
- title: Cameron Maske
  main_url: https://www.cameronmaske.com/
  url: https://www.cameronmaske.com/courses/introduction-to-pytest/
  source_url: https://github.com/cameronmaske/cameronmaske.com-v2
  description: >
    The homepage of Cameron Maske, a freelance full-stack developer, who is currently working on a free pytest video course
  categories:
    - Education
    - Video
    - Portfolio
    - Freelance
  featured: false
- title: Studenten bilden Schüler
  description: >
    Studenten bilden Schüler e.V. is a German student-run nonprofit initiative that aims to
    contribute to more equal educational opportunities by providing free tutoring to refugees
    and children from underprivileged families. The site is built on Gatsby v2, styled-components
    and Contentful. It supports Google Analytics, fluid typography and Algolia search.
  main_url: https://studenten-bilden-schueler.de
  url: https://studenten-bilden-schueler.de
  source_url: https://github.com/StudentenBildenSchueler/homepage
  categories:
    - Education
    - Nonprofit
    - Blog
  built_by: Janosh Riebesell
  built_by_url: https://janosh.io
  featured: false
- title: Mike's Remote List
  main_url: https://www.mikesremotelist.com
  url: https://www.mikesremotelist.com
  description: >
    A list of remote jobs, updated throughout the day. Built on Gatsby v1 and powered by Contentful, Google Sheets, string and sticky tape.
  categories:
    - Marketing
  featured: false
- title: Madvoid
  main_url: https://madvoid.com/
  url: https://madvoid.com/screenshot/
  featured: false
  description: >
    Madvoid is a team of expert developers dedicated to creating simple, clear, usable and blazing fast web and mobile apps.
    We are coders that help companies and agencies to create social & interactive experiences.
    This includes full-stack development using React, WebGL, Static Site Generators, Ruby On Rails, Phoenix, GraphQL, Chatbots, CI / CD, Docker and more!
  categories:
    - Portfolio
    - Technology
    - Web Development
    - Agency
    - Marketing
  built_by: Jean-Paul Bonnetouche
  built_by_url: https://twitter.com/_jpb
- title: MOMNOTEBOOK.COM
  description: >
    Sharing knowledge and experiences that make childhood and motherhood rich, vibrant and healthy.
  main_url: https://momnotebook.com/
  url: https://momnotebook.com/
  featured: false
  built_by: Aleksander Hansson
  built_by_url: https://www.linkedin.com/in/aleksanderhansson/
  categories:
    - Blog
- title: Pirate Studios
  description: >
    Reinventing music studios with 24/7 self service rehearsal, DJ & production rooms available around the world.
  main_url: https://www.piratestudios.co
  url: https://www.piratestudios.co
  featured: false
  built_by: The Pirate Studios team
  built_by_url: https://github.com/piratestudios/
  categories:
    - Music
- title: Aurora EOS
  main_url: https://www.auroraeos.com/
  url: https://www.auroraeos.com/
  featured: false
  categories:
    - Finance
    - Marketing
    - Blog
  built_by: Corey Ward
  built_by_url: http://www.coreyward.me/
- title: MadeComfy
  main_url: https://madecomfy.com.au/
  url: https://madecomfy.com.au/
  description: >
    Short term rental management startup, using Contentful + Gatsby + CircleCI
  featured: false
  categories:
    - Travel
  built_by: Lucas Vilela
  built_by_url: https://madecomfy.com.au/
- title: Tiger Facility Services
  description: >
    Tiger Facility Services combines facility management expertise with state of the art software to offer a sustainable and customer oriented cleaning and facility service.
  main_url: https://www.tigerfacilityservices.com/de-en/
  url: https://www.tigerfacilityservices.com/de-en/
  featured: false
  categories:
    - Marketing
- title: Luciano Mammino's blog
  description: >
    Tech & programming blog of Luciano Mammino a.k.a. "loige", Full-Stack Web Developer and International Speaker
  main_url: https://loige.co
  url: https://loige.co
  featured: false
  categories:
    - Blog
    - Web Development
  built_by: Luciano Mammino
  built_by_url: https://loige.co
- title: Wire • Secure collaboration platform
  description: >
    Corporate website of Wire, an open source, end-to-end encrypted collaboration platform
  main_url: https://wire.com
  url: https://wire.com
  featured: false
  categories:
    - Open Source
    - Productivity
    - Technology
    - Blog
    - App
  built_by: Wire team
  built_by_url: https://github.com/orgs/wireapp/people
- title: J. Patrick Raftery
  main_url: https://www.jpatrickraftery.com
  url: https://www.jpatrickraftery.com
  description: J. Patrick Raftery is an opera singer and voice teacher based in Vancouver, BC.
  categories:
    - Portfolio
    - Music
  built_by: Michael Uloth
  built_by_url: https://www.michaeluloth.com
  featured: false
- title: Aria Umezawa
  main_url: https://www.ariaumezawa.com
  url: https://www.ariaumezawa.com
  description: Aria Umezawa is a director, producer, and writer currently based in San Francisco. Site designed by Stephen Bell.
  categories:
    - Portfolio
    - Music
    - Entertainment
  built_by: Michael Uloth
  built_by_url: https://www.michaeluloth.com
  featured: false
- title: Pomegranate Opera
  main_url: https://pomegranateopera.netlify.com
  url: https://pomegranateopera.netlify.com
  description: Pomegranate Opera is a lesbian opera written by Amanda Hale & Kye Marshall. Site designed by Stephen Bell.
  categories:
    - Gallery
    - Music
  built_by: Michael Uloth
  built_by_url: https://www.michaeluloth.com
  featured: false
- title: Daniel Cabena
  main_url: https://www.danielcabena.com
  url: https://www.danielcabena.com
  description: Daniel Cabena is a Canadian countertenor highly regarded in both Canada and Europe for prize-winning performances ranging from baroque to contemporary repertoire. Site designed by Stephen Bell.
  categories:
    - Portfolio
    - Music
  built_by: Michael Uloth
  built_by_url: https://www.michaeluloth.com
  featured: false
- title: Artist.Center
  main_url: https://artistcenter.netlify.com
  url: https://artistcenter.netlify.com
  description: The marketing page for Artist.Center, a soon-to-launch platform designed to connect opera singers to opera companies. Site designed by Stephen Bell.
  categories:
    - Music
  built_by: Michael Uloth
  built_by_url: https://www.michaeluloth.com
  featured: false
- title: DG Volo & Company
  main_url: https://www.dgvolo.com
  url: https://www.dgvolo.com
  description: DG Volo & Company is a Toronto-based investment consultancy. Site designed by Stephen Bell.
  categories:
    - Finance
  built_by: Michael Uloth
  built_by_url: https://www.michaeluloth.com
  featured: false
- title: Shawna Lucey
  main_url: https://www.shawnalucey.com
  url: https://www.shawnalucey.com
  description: Shawna Lucey is an American theater and opera director based in New York City. Site designed by Stephen Bell.
  categories:
    - Portfolio
    - Music
    - Entertainment
  built_by: Michael Uloth
  built_by_url: https://www.michaeluloth.com
  featured: false
- title: Leyan Lo
  main_url: https://www.leyanlo.com
  url: https://www.leyanlo.com
  description: >
    Leyan Lo’s personal website
  categories:
    - Portfolio
  built_by: Leyan Lo
  built_by_url: https://www.leyanlo.com
  featured: false
- title: Hawaii National Bank
  url: https://hawaiinational.bank
  main_url: https://hawaiinational.bank
  description: Hawaii National Bank's highly personalized service has helped loyal customers & locally owned businesses achieve their financial dreams for over 50 years.
  categories:
    - Finance
  built_by: Wall-to-Wall Studios
  built_by_url: https://walltowall.com
  featured: false
- title: Coletiv
  url: https://coletiv.com
  main_url: https://coletiv.com
  description: Coletiv teams up with companies of all sizes to design, develop & launch digital products for iOS, Android & the Web.
  categories:
    - Technology
    - Agency
    - Web Development
  built_by: Coletiv
  built_by_url: https://coletiv.com
  featured: false
- title: janosh.io
  description: >
    Personal blog and portfolio of Janosh Riebesell. The site is built with Gatsby v2 and designed
    entirely with styled-components v4. Much of the layout was achieved with CSS grid. It supports
    Google Analytics, fluid typography and Algolia search.
  main_url: https://janosh.io
  url: https://janosh.io
  source_url: https://github.com/janosh/janosh.io
  categories:
    - Portfolio
    - Blog
    - Science
    - Photography
    - Travel
  built_by: Janosh Riebesell
  built_by_url: https://janosh.io
  featured: false
- title: Gold Edge Training
  url: https://www.goldedgetraining.co.uk
  main_url: https://www.goldedgetraining.co.uk
  description: >
    AAT approved online distance learning accountancy training provider. Branded landing page / mini brochure promoting competitor differentiators, student testimonials, offers, service benefits and features. Designed to both inform potential students and encourage visits to company e-commerce site or direct company contact.
  categories:
    - Education
    - Learning
    - Landing Page
    - Business
    - Finance
  built_by: Leo Furze-Waddock
  built_by_url: https://www.linkedin.com/in/lfurzewaddock
- title: Gatsby Manor
  description: >
    We build themes for gatsby. We have themes for all projects including personal,
    portfolio, e-commerce, landing pages and more. We also run an in-house
    web dev and design studio. If you cannot find what you want, we can build it for you!
    Email us at gatsbymanor@gmail.com with questions.
  main_url: https://www.gatsbymanor.com
  url: https://www.gatsbymanor.com
  source_url: https://github.com/gatsbymanor
  categories:
    - Web Development
    - Agency
    - Technology
    - Freelance
  built_by: Steven Natera
  built_by_url: https://stevennatera.com
- title: Ema Suriano's Portfolio
  main_url: https://emasuriano.com/
  url: https://emasuriano.com/
  description: >
    Ema Suriano's portfolio to display information about him, his projects and what he's writing about.
  categories:
    - Portfolio
    - Technology
    - Web Development
  built_by: Ema Suriano
  built_by_url: https://emasuriano.com/
  featured: false
- title: Luan Orlandi
  main_url: https://luanorlandi.github.io
  url: https://luanorlandi.github.io
  source_url: https://github.com/luanorlandi/luanorlandi.github.io
  description: >
    Luan Orlandi's personal website. Brazilian web developer, enthusiast in React and Gatsby.
  categories:
    - Blog
    - Portfolio
    - Web Development
  built_by: Luan Orlandi
  built_by_url: https://github.com/luanorlandi
- title: Mobius Labs
  main_url: https://mobius.ml
  url: https://mobius.ml
  description: >
    Mobius Labs landing page, a Start-up working on Computer Vision
  categories:
    - Landing Page
    - Marketing
    - Technology
  built_by: sktt
  built_by_url: https://github.com/sktt
- title: EZAgrar
  main_url: https://www.ezagrar.at/en/
  url: https://www.ezagrar.at/en/
  description: >
    EZAgrar.at is the homepage of the biggest agricultural machinery dealership in Austria. In total 8 pages will be built for this client reusing a lot of components between them.
  categories:
    - E-commerce
    - Marketing
  built_by: MangoART
  built_by_url: https://www.mangoart.at
  featured: false
- title: OAsome blog
  main_url: https://oasome.blog/
  url: https://oasome.blog/
  source_url: https://github.com/oorestisime/oasome
  description: >
    Paris-based Cypriot adventurers. A and O. Lovers of life and travel. Want to get a glimpse of the OAsome world?
  categories:
    - Blog
    - Photography
    - Travel
  built_by: Orestis Ioannou
  featured: false
- title: Brittany Chiang
  main_url: https://brittanychiang.com/
  url: https://brittanychiang.com/
  source_url: https://github.com/bchiang7/v4
  description: >
    Personal website and portfolio of Brittany Chiang built with Gatsby v2
  categories:
    - Portfolio
  built_by: Brittany Chiang
  built_by_url: https://github.com/bchiang7
  featured: false
- title: Fitekran
  description: >
    One of the most visited Turkish blogs about health, sports and healthy lifestyle, that has been rebuilt with Gatsby v2 using WordPress.
  main_url: https://www.fitekran.com
  url: https://www.fitekran.com
  categories:
    - Science
    - Healthcare
    - Blog
  built_by: Burak Tokak
  built_by_url: https://www.buraktokak.com
- title: Serverless
  main_url: https://serverless.com
  url: https://serverless.com
  description: >
    Serverless.com – Build web, mobile and IoT applications with serverless architectures using AWS Lambda, Azure Functions, Google CloudFunctions & more!
  categories:
    - Technology
    - Web Development
  built_by: Codebrahma
  built_by_url: https://codebrahma.com
  featured: false
- title: Dive Bell
  main_url: https://divebell.band/
  url: https://divebell.band/
  description: >
    Simple site for a band to list shows dates and videos (499 on lighthouse)
  categories:
    - Music
  built_by: Matt Bagni
  built_by_url: https://mattbag.github.io
  featured: false
- title: Mayer Media Co.
  main_url: https://mayermediaco.com/
  url: https://mayermediaco.com/
  description: >
    Freelance Web Development and Digital Marketing
  categories:
    - Web Development
    - Marketing
    - Blog
  source_url: https://github.com/MayerMediaCo/MayerMediaCo2.0
  built_by: Danny Mayer
  built_by_url: https://twitter.com/mayermediaco
  featured: false
- title: Jan Czizikow Portfolio
  main_url: https://www.janczizikow.com/
  url: https://www.janczizikow.com/
  source_url: https://github.com/janczizikow/janczizikow-portfolio
  description: >
    Simple personal portfolio site built with Gatsby
  categories:
    - Portfolio
    - Freelance
    - Web Development
  built_by: Jan Czizikow
  built_by_url: https://github.com/janczizikow
- title: Carbon Design Systems
  main_url: http://www.carbondesignsystem.com/
  url: http://www.carbondesignsystem.com/
  description: >
    The Carbon Design System is integrating the new IBM Design Ethos and Language. It represents a completely fresh approach to the design of all things at IBM.
  categories:
    - Design System
    - Documentation
  built_by: IBM
  built_by_url: https://www.ibm.com/
  featured: false
- title: Mozilla Mixed Reality
  main_url: https://mixedreality.mozilla.org/
  url: https://mixedreality.mozilla.org/
  description: >
    Virtual Reality for the free and open Web.
  categories:
    - Open Source
  built_by: Mozilla
  built_by_url: https://www.mozilla.org/
  featured: false
- title: Uniform Hudl Design System
  main_url: http://uniform.hudl.com/
  url: http://uniform.hudl.com/
  description: >
    A single design system to ensure every interface feels like Hudl. From the colors we use to the size of our buttons and what those buttons say, Uniform has you covered. Check the guidelines, copy the code and get to building.
  categories:
    - Design System
    - Open Source
    - Design
  built_by: Hudl
  built_by_url: https://www.hudl.com/
- title: Subtle UI
  main_url: https://subtle-ui.netlify.com/
  url: https://subtle-ui.netlify.com/
  source_url: https://github.com/ryanwiemer/subtle-ui
  description: >
    A collection of clever yet understated user interactions found on the web.
  categories:
    - Web Development
    - Open Source
    - User Experience
  built_by: Ryan Wiemer
  built_by_url: https://www.ryanwiemer.com/
  featured: false
- title: developer.bitcoin.com
  main_url: https://developer.bitcoin.com/
  url: https://developer.bitcoin.com/
  description: >
    Bitbox based bitcoin.com developer platform and resources.
  categories:
    - Finance
  featured: false
- title: Barmej
  main_url: https://app.barmej.com/
  url: https://app.barmej.com/
  description: >
    An interactive platform to learn different programming languages in Arabic for FREE
  categories:
    - Education
    - Programming
    - Learning
  built_by: Obytes
  built_by_url: https://www.obytes.com/
  featured: false
- title: Emergence
  main_url: https://emcap.com/
  url: https://emcap.com/
  description: >
    Emergence is a top enterprise cloud venture capital firm. We fund early stage ventures focusing on enterprise & SaaS applications. Emergence is one of the top VC firms in Silicon Valley.
  categories:
    - Marketing
    - Blog
  built_by: Upstatement
  built_by_url: https://www.upstatement.com/
  featured: false
- title: FPVtips
  main_url: https://fpvtips.com
  url: https://fpvtips.com
  source_url: https://github.com/jumpalottahigh/fpvtips
  description: >
    FPVtips is all about bringing racing drone pilots closer together, and getting more people into the hobby!
  categories:
    - Community
    - Education
  built_by: Georgi Yanev
  built_by_url: https://twitter.com/jumpalottahigh
  featured: false
- title: Georgi Yanev
  main_url: https://blog.georgi-yanev.com/
  url: https://blog.georgi-yanev.com/
  source_url: https://github.com/jumpalottahigh/blog.georgi-yanev.com
  description: >
    I write articles about FPV quads (building and flying), web development, smart home automation, life-long learning and other topics from my personal experience.
  categories:
    - Blog
  built_by: Georgi Yanev
  built_by_url: https://twitter.com/jumpalottahigh
  featured: false
- title: Bear Archery
  main_url: https://beararchery.com/
  url: https://beararchery.com/
  categories:
    - E-commerce
    - Sports
  built_by: Escalade Sports
  built_by_url: https://www.escaladesports.com/
  featured: false
- title: "attn:"
  main_url: https://www.attn.com/
  url: https://www.attn.com/
  categories:
    - Media
    - Entertainment
  built_by: "attn:"
  built_by_url: https://www.attn.com/
  featured: false
- title: Mirror Conf
  description: >
    Mirror Conf is a conference designed to empower designers and frontend developers who have a thirst for knowledge and want to broaden their horizons.
  main_url: https://www.mirrorconf.com/
  url: https://www.mirrorconf.com/
  categories:
    - Conference
    - Design
    - Web Development
  featured: false
- title: Startarium
  main_url: https://www.startarium.ro
  url: https://www.startarium.ro
  description: >
    Free entrepreneurship educational portal with more than 20000 users, hundreds of resources, crowdfunding, mentoring and investor pitching events facilitated.
  categories:
    - Education
    - Nonprofit
    - Entrepreneurship
  built_by: Cezar Neaga
  built_by_url: https://twitter.com/cezarneaga
  featured: false
- title: Microlink
  main_url: https://microlink.io/
  url: https://microlink.io/
  description: >
    Extract structured data from any website.
  categories:
    - Web Development
    - API
  built_by: Kiko Beats
  built_by_url: https://kikobeats.com/
  featured: false
- title: Kevin Legrand
  url: https://k-legrand.com
  main_url: https://k-legrand.com
  source_url: https://github.com/Manoz/k-legrand.com
  description: >
    Personal website and blog built with love with Gatsby v2
  categories:
    - Blog
    - Portfolio
    - Web Development
  built_by: Kevin Legrand
  built_by_url: https://k-legrand.com
  featured: false
- title: David James Portfolio
  main_url: https://dfjames.com/
  url: https://dfjames.com/
  source_url: https://github.com/daviddeejjames/dfjames-gatsby
  description: >
    Portfolio Site using GatsbyJS and headless WordPress
  categories:
    - WordPress
    - Portfolio
    - Blog
  built_by: David James
  built_by_url: https://twitter.com/daviddeejjames
- title: Hypertext Candy
  url: https://www.hypertextcandy.com/
  main_url: https://www.hypertextcandy.com/
  description: >
    Blog about web development. Laravel, Vue.js, etc.
  categories:
    - Blog
    - Web Development
  built_by: Masahiro Harada
  built_by_url: https://twitter.com/_Masahiro_H_
  featured: false
- title: Maxence Poutord's blog
  description: >
    Tech & programming blog of Maxence Poutord, Software Engineer, Serial Traveler and Public Speaker
  main_url: https://www.maxpou.fr
  url: https://www.maxpou.fr
  featured: false
  categories:
    - Blog
    - Web Development
  built_by: Maxence Poutord
  built_by_url: https://www.maxpou.fr
- title: The Noted Project
  url: https://thenotedproject.org
  main_url: https://thenotedproject.org
  source_url: https://github.com/ianbusko/the-noted-project
  description: >
    Website to showcase the ethnomusicology research for The Noted Project.
  categories:
    - Portfolio
    - Education
    - Gallery
  built_by: Ian Busko
  built_by_url: https://github.com/ianbusko
  featured: false
- title: People For Bikes
  url: https://2017.peopleforbikes.org/
  main_url: https://2017.peopleforbikes.org/
  categories:
    - Community
    - Sports
    - Gallery
    - Nonprofit
  built_by: PeopleForBikes
  built_by_url: https://peopleforbikes.org/about-us/who-we-are/staff/
  featured: false
- title: Wide Eye
  description: >
    Creative agency specializing in interactive design, web development, and digital communications.
  url: https://wideeye.co/
  main_url: https://wideeye.co/
  categories:
    - Design
    - Web Development
  built_by: Wide Eye
  built_by_url: https://wideeye.co/about-us/
  featured: false
- title: CodeSandbox
  description: >
    CodeSandbox is an online editor that helps you create web applications, from prototype to deployment.
  url: https://codesandbox.io/
  main_url: https://codesandbox.io/
  categories:
    - Web Development
  featured: false
- title: Marvel
  description: >
    The all-in-one platform powering design.
  url: https://marvelapp.com/
  main_url: https://marvelapp.com/
  categories:
    - Design
  featured: false
- title: Designcode.io
  description: >
    Learn to design and code React apps.
  url: https://designcode.io
  main_url: https://designcode.io
  categories:
    - Learning
  featured: false
- title: Happy Design
  description: >
    The Brand and Product Team Behind Happy Money
  url: https://design.happymoney.com/
  main_url: https://design.happymoney.com/
  categories:
    - Design
    - Finance
- title: Weihnachtsmarkt.ms
  description: >
    Explore the christmas market in Münster (Westf).
  url: https://weihnachtsmarkt.ms/
  main_url: https://weihnachtsmarkt.ms/
  source_url: https://github.com/codeformuenster/weihnachtsmarkt
  categories:
    - Gallery
    - Food
  built_by: Code for Münster during MSHACK18
  featured: false
- title: Code Championship
  description: >
    Competitive coding competitions for students from 3rd to 8th grade. Code is Sport.
  url: https://www.codechampionship.com
  main_url: https://www.codechampionship.com
  categories:
    - Learning
    - Education
    - Sports
  built_by: Abamath LLC
  built_by_url: https://www.abamath.com
  featured: false
- title: Wieden+Kennedy
  description: >
    Wieden+Kennedy is an independent, global creative company.
  categories:
    - Technology
    - Web Development
    - Agency
    - Marketing
  url: https://www.wk.com
  main_url: https://www.wk.com
  built_by: Wieden Kennedy
  built_by_url: https://www.wk.com/about/
  featured: false
- title: Testing JavaScript
  description: >
    This course will teach you the fundamentals of testing your JavaScript applications using eslint, Flow, Jest, and Cypress.
  url: https://testingjavascript.com/
  main_url: https://testingjavascript.com/
  categories:
    - Learning
    - Education
    - JavaScript
  built_by: Kent C. Dodds
  built_by_url: https://kentcdodds.com/
  featured: false
- title: Use Hooks
  description: >
    One new React Hook recipe every day.
  url: https://usehooks.com/
  main_url: https://usehooks.com/
  categories:
    - Learning
  built_by: Gabe Ragland
  built_by_url: https://twitter.com/gabe_ragland
  featured: false
- title: Ambassador
  url: https://www.getambassador.io
  main_url: https://www.getambassador.io
  description: >
    Open source, Kubernetes-native API Gateway for microservices built on Envoy.
  categories:
    - Open Source
    - Documentation
    - Technology
  built_by: Datawire
  built_by_url: https://www.datawire.io
  featured: false
- title: Clubhouse
  main_url: https://clubhouse.io
  url: https://clubhouse.io
  description: >
    The intuitive and powerful project management platform loved by software teams of all sizes. Built with Gatsby v2 and Prismic
  categories:
    - Technology
    - Blog
    - Productivity
    - Community
    - Design
    - Open Source
  built_by: Ueno.
  built_by_url: https://ueno.co
  featured: false
- title: Asian Art Collection
  url: http://artmuseum.princeton.edu/asian-art/
  main_url: http://artmuseum.princeton.edu/asian-art/
  description: >
    Princeton University has a branch dealing with state of art.They have showcased ore than 6,000 works of Asian art are presented alongside ongoing curatorial and scholarly research
  categories:
    - Marketing
  featured: false
- title: QHacks
  url: https://qhacks.io
  main_url: https://qhacks.io
  source_url: https://github.com/qhacks/qhacks-website
  description: >
    QHacks is Queen’s University’s annual hackathon! QHacks was founded in 2016 with a mission to advocate and incubate the tech community at Queen’s University and throughout Canada.
  categories:
    - Education
    - Technology
    - Podcast
  featured: false
- title: Tyler McGinnis
  url: https://tylermcginnis.com/
  main_url: https://tylermcginnis.com/
  description: >
    The linear, course based approach to learning web technologies.
  categories:
    - Education
    - Technology
    - Podcast
    - Web Development
  featured: false
- title: a11y with Lindsey
  url: https://www.a11ywithlindsey.com/
  main_url: https://www.a11ywithlindsey.com/
  source_url: https://github.com/lkopacz/a11y-with-lindsey
  description: >
    To help developers navigate accessibility jargon, write better code, and to empower them to make their Internet, Everyone's Internet.
  categories:
    - Education
    - Blog
    - Technology
  built_by: Lindsey Kopacz
  built_by_url: https://twitter.com/littlekope0903
  featured: false
- title: DEKEMA
  url: https://www.dekema.com/
  main_url: https://www.dekema.com/
  description: >
    Worldclass crafting: Furnace, fervor, fulfillment. Delivering highest demand for future craftsmanship. Built using Gatsby v2 and Prismic.
  categories:
    - Healthcare
    - Science
    - Technology
  built_by: Crisp Studio
  built_by_url: https://crisp.studio
  featured: false
- title: Ramón Chancay
  description: >-
    Front-end / Back-end Developer in Guayaquil Ecuador.
    Currently at Everymundo, previously at El Universo.
    I enjoy teaching and sharing what I know.
    I give professional advice to developers and companies.
    My wife and my children are everything in my life.
  main_url: https://ramonchancay.me/
  url: https://ramonchancay.me/
  source_url: https://github.com/devrchancay/personal-site
  featured: false
  categories:
    - Blog
    - Technology
    - Web Development
  built_by: Ramón Chancay
  built_by_url: https://ramonchancay.me/
- title: Acclimate Consulting
  main_url: https://www.acclimate.io/
  url: https://www.acclimate.io/
  description: >-
    Acclimate is a consulting firm that puts organizations back in control with data-driven strategies and full-stack applications.
  categories:
    - Technology
    - Consulting
  built_by: Andrew Wilson
  built_by_url: https://github.com/andwilson
  featured: false
- title: Flyright
  url: https://flyright.co/
  main_url: https://flyright.co/
  description: >-
    Flyright curates everything you need for international travel in one tidy place 💜
  categories:
    - Technology
    - App
  built_by: Ty Hopp
  built_by_url: https://github.com/tyhopp
  featured: false
- title: Vets Who Code
  url: https://vetswhocode.io/
  main_url: https://vetswhocode.io/
  description: >-
    VetsWhoCode is a non-profit organization dedicated to training military veterans & giving them the skills they need transition into tech careers.
  categories:
    - Technology
    - Nonprofit
  featured: false
- title: Patreon Blog
  url: https://blog.patreon.com/
  main_url: https://blog.patreon.com/
  description: >-
    Official blog of Patreon.com
  categories:
    - Blog
  featured: false
- title: Full Beaker
  url: https://fullbeaker.com/
  main_url: https://fullbeaker.com/
  description: >-
    Full Beaker provides independent advice online about careers and home ownership, and connect anyone who asks with companies that can help them.
  categories:
    - Consulting
  featured: false
- title: Citywide Holdup
  url: https://citywideholdup.org/
  main_url: https://citywideholdup.org/
  description: >-
    Citywide Holdup is an annual fundraising event held around early November in the city of Austin, TX hosted by the Texas Wranglers benefitting Easter Seals of Central Texas, a non-profit organization that provides exceptional services, education, outreach and advocacy so that people with disabilities can live, learn, work and play in our communities.
  categories:
    - Nonprofit
    - Event
  built_by: Cameron Rison
  built_by_url: https://github.com/killakam3084
  featured: false
- title: Dawn Labs
  url: https://dawnlabs.io
  main_url: https://dawnlabs.io
  description: >-
    Thoughtful products for inspired teams. With a holistic approach to engineering and design, we partner with startups and enterprises to build for the digital era.
  categories:
    - Technology
    - Agency
    - Web Development
  featured: false
- title: COOP by Ryder
  url: https://coop.com/
  main_url: https://coop.com/
  description: >
    COOP is a platform that connects fleet managers that have idle vehicles to businesses that are looking to rent vehicles. COOP simplifies the process and paperwork required to safely share vehicles between business owners.
  categories:
    - Marketing
  built_by: Crispin Porter Bogusky
  built_by_url: http://www.cpbgroup.com/
  featured: false
- title: Domino's Paving for Pizza
  url: https://www.pavingforpizza.com/
  main_url: https://www.pavingforpizza.com/
  description: >
    Nominate your town for a chance to have your rough drive home from Domino's fixed to pizza perfection.
  categories:
    - Marketing
  built_by: Crispin Porter Bogusky
  built_by_url: http://www.cpbgroup.com/
  featured: false
- title: Propapanda
  url: https://propapanda.eu/
  main_url: https://propapanda.eu/
  description: >
    Is a creative production house based in Tallinn, Estonia. We produce music videos, commercials, films and campaigns – from scratch to finish.
  categories:
    - Video
    - Portfolio
    - Agency
    - Media
  built_by: Henry Kehlmann
  built_by_url: https://github.com/madhenry/
  featured: false
- title: JAMstack.paris
  url: https://jamstack.paris/
  main_url: https://jamstack.paris/
  source_url: https://github.com/JAMstack-paris/jamstack.paris
  description: >
    JAMstack-focused, bi-monthly meetup in Paris
  categories:
    - Web Development
  built_by: Matthieu Auger & Nicolas Goutay
  built_by_url: https://github.com/JAMstack-paris
  featured: false
- title: DexWallet - The only Wallet you need by Dexlab
  main_url: https://www.dexwallet.io/
  url: https://www.dexwallet.io/
  source_url: https://github.com/dexlab-io/DexWallet-website
  featured: false
  description: >-
    DexWallet is a secure, multi-chain, mobile wallet with an upcoming one-click exchange for mobile.
  categories:
    - App
    - Open Source
  built_by: DexLab
  built_by_url: https://github.com/dexlab-io
- title: Kings Valley Paving
  url: https://kingsvalleypaving.com
  main_url: https://kingsvalleypaving.com
  description: >
    Kings Valley Paving is an asphalt, paving and concrete company serving the commercial, residential and industrial sectors in the Greater Toronto Area. Site designed by Stephen Bell.
  categories:
    - Marketing
  built_by: Michael Uloth
  built_by_url: https://www.michaeluloth.com
  featured: false
- title: Peter Barrett
  url: https://www.peterbarrett.ca
  main_url: https://www.peterbarrett.ca
  description: >
    Peter Barrett is a Canadian baritone from Newfoundland and Labrador who performs opera and concert repertoire in Canada, the U.S. and around the world. Site designed by Stephen Bell.
  categories:
    - Portfolio
    - Music
  built_by: Michael Uloth
  built_by_url: https://www.michaeluloth.com
  featured: false
- title: NARCAN
  main_url: https://www.narcan.com
  url: https://www.narcan.com
  description: >
    NARCAN Nasal Spray is the first and only FDA-approved nasal form of naloxone for the emergency treatment of a known or suspected opioid overdose.
  categories:
    - Healthcare
  built_by: NARCAN
  built_by_url: https://www.narcan.com
  featured: false
- title: Ritual
  main_url: https://ritual.com
  url: https://ritual.com
  description: >
    Ritual started with a simple question, what exactly is in women's multivitamins? This is the story of what happened when our founder Kat started searching for answers — the story of Ritual.
  categories:
    - Healthcare
  built_by: Ritual
  built_by_url: https://ritual.com
  featured: false
- title: Truebill
  main_url: https://www.truebill.com
  url: https://www.truebill.com
  description: >
    Truebill empowers you to take control of your money.
  categories:
    - Finance
  built_by: Truebill
  built_by_url: https://www.truebill.com
  featured: false
- title: Smartling
  main_url: https://www.smartling.com
  url: https://www.smartling.com
  description: >
    Smartling enables you to automate, manage, and professionally translate content so that you can do more with less.
  categories:
    - Marketing
  built_by: Smartling
  built_by_url: https://www.smartling.com
  featured: false
- title: Clear
  main_url: https://www.clearme.com
  url: https://www.clearme.com
  description: >
    At clear, we’re working toward a future where you are your ID, enabling you to lead an unstoppable life.
  categories:
    - Security
  built_by: Clear
  built_by_url: https://www.clearme.com
  featured: false
- title: VS Code Rocks
  main_url: https://vscode.rocks
  url: https://vscode.rocks
  source_url: https://github.com/lannonbr/vscode-rocks
  featured: false
  description: >
    VS Code Rocks is a place for weekly news on the newest features and updates to Visual Studio Code as well as trending extensions and neat tricks to continually improve your VS Code skills.
  categories:
    - Open Source
    - Blog
    - Web Development
  built_by: Benjamin Lannon
  built_by_url: https://github.com/lannonbr
- title: Particle
  main_url: https://www.particle.io
  url: https://www.particle.io
  featured: false
  description: Particle is a fully-integrated IoT platform that offers everything you need to deploy an IoT product.
  categories:
    - Marketing
- title: freeCodeCamp curriculum
  main_url: https://learn.freecodecamp.org
  url: https://learn.freecodecamp.org
  featured: false
  description: Learn to code with free online courses, programming projects, and interview preparation for developer jobs.
  categories:
    - Web Development
    - Learning
- title: Tandem
  main_url: https://www.tandem.co.uk
  url: https://www.tandem.co.uk
  description: >
    We're on a mission to free you of money misery. Our app, card and savings account are designed to help you spend less time worrying about money and more time enjoying life.
  categories:
    - Finance
    - App
  built_by: Tandem
  built_by_url: https://github.com/tandembank
  featured: false
- title: Monbanquet.fr
  main_url: https://monbanquet.fr
  url: https://monbanquet.fr
  description: >
    Give your corporate events the food and quality it deserves, thanks to the know-how of the best local artisans.
  categories:
    - E-commerce
    - Food
    - Event
  built_by: Monbanquet.fr
  built_by_url: https://github.com/monbanquet
  featured: false
- title: The Leaky Cauldron Blog
  url: https://theleakycauldronblog.com
  main_url: https://theleakycauldronblog.com
  source_url: https://github.com/v4iv/theleakycauldronblog
  description: >
    A Brew of Awesomeness with a Pinch of Magic...
  categories:
    - Blog
  built_by: Vaibhav Sharma
  built_by_url: https://github.com/v4iv
  featured: false
- title: Wild Drop Surf Camp
  main_url: https://wilddropsurfcamp.com
  url: https://wilddropsurfcamp.com
  description: >
    Welcome to Portugal's best kept secret and be amazed with our nature. Here you can explore, surf, taste the world's best gastronomy and wine, feel the North Canyon's power with the biggest waves in the world and so many other amazing things. Find us, discover yourself!
  categories:
    - Travel
  built_by: Samuel Fialho
  built_by_url: https://samuelfialho.com
  featured: false
- title: JoinUp HR chatbot
  url: https://www.joinup.io
  main_url: https://www.joinup.io
  description: Custom HR chatbot for better candidate experience
  categories:
    - App
    - Technology
  featured: false
- title: JDCastro Web Design & Development
  main_url: https://jacobdcastro.com
  url: https://jacobdcastro.com
  source_url: https://github.com/jacobdcastro/personal-site
  featured: false
  description: >
    A small business site for freelance web designer and developer Jacob D. Castro. Includes professional blog, contact forms, and soon-to-come portfolio of sites for clients. Need a new website or an extra developer to share the workload? Feel free to check out the website!
  categories:
    - Blog
    - Portfolio
    - Business
    - Freelance
  built_by: Jacob D. Castro
  built_by_url: https://twitter.com/jacobdcastro
- title: Gatsby Tutorials
  main_url: https://www.gatsbytutorials.com
  url: https://www.gatsbytutorials.com
  source_url: https://github.com/ooloth/gatsby-tutorials
  featured: false
  description: >
    Gatsby Tutorials is a community-updated list of video, audio and written tutorials to help you learn GatsbyJS.
  categories:
    - Web Development
    - Education
    - Open Source
  built_by: Michael Uloth
  built_by_url: https://www.michaeluloth.com
- title: Grooovinger
  url: https://www.grooovinger.com
  main_url: https://www.grooovinger.com
  description: >
    Martin Grubinger, a web developer from Austria
  categories:
    - Portfolio
    - Web Development
  built_by: Martin Grubinger
  built_by_url: https://www.grooovinger.com
  featured: false
- title: LXDX - the Crypto Derivatives Exchange
  main_url: https://www.lxdx.co/
  url: https://www.lxdx.co/
  description: >
    LXDX is the world's fastest crypto exchange. Our mission is to bring innovative financial products to retail crypto investors, providing access to the same speed and scalability that institutional investors already depend on us to deliver each and every day.
  categories:
    - Marketing
    - Finance
  built_by: Corey Ward
  built_by_url: http://www.coreyward.me/
  featured: false
- title: Kyle McDonald
  url: https://kylemcd.com
  main_url: https://kylemcd.com
  source_url: https://github.com/kylemcd/personal-site-react
  description: >
    Personal site + blog for Kyle McDonald
  categories:
    - Blog
  built_by: Kyle McDonald
  built_by_url: https://kylemcd.com
  featured: false
- title: VSCode Power User Course
  main_url: https://VSCode.pro
  url: https://VSCode.pro
  description: >
    After 10 years with Sublime, I switched to VSCode. Love it. Spent 1000+ hours building a premium video course to help you switch today. 200+ power user tips & tricks turn you into a VSCode.pro
  categories:
    - Education
    - Learning
    - E-commerce
    - Marketing
    - Technology
    - Web Development
  built_by: Ahmad Awais
  built_by_url: https://twitter.com/MrAhmadAwais/
  featured: false
- title: Thijs Koerselman Portfolio
  main_url: https://www.vauxlab.com
  url: https://www.vauxlab.com
  featured: false
  description: >
    Portfolio of Thijs Koerselman. A freelance software engineer, full-stack web developer and sound designer.
  categories:
    - Portfolio
    - Business
    - Freelance
    - Technology
    - Web Development
    - Music
- title: Ad Hoc Homework
  main_url: https://homework.adhoc.team
  url: https://homework.adhoc.team
  description: >
    Ad Hoc builds government digital services that are fast, efficient, and usable by everyone. Ad Hoc Homework is a collection of coding and design challenges for candidates applying to our open positions.
  categories:
    - Web Development
    - Government
    - Healthcare
    - Programming
  built_by_url: https://adhoc.team
  featured: false
- title: Birra Napoli
  main_url: http://www.birranapoli.it
  url: http://www.birranapoli.it
  built_by: Ribrain
  built_by_url: https://www.ribrainstudio.com
  featured: false
  description: >
    Birra Napoli official site
  categories:
    - Landing Page
    - Business
    - Food
- title: Satispay
  url: https://www.satispay.com
  main_url: https://www.satispay.com
  categories:
    - Business
    - Finance
    - Technology
  built_by: Satispay
  built_by_url: https://www.satispay.com
  featured: false
- title: The Movie Database - Gatsby
  url: https://tmdb.lekoarts.de
  main_url: https://tmdb.lekoarts.de
  source_url: https://github.com/LekoArts/gatsby-source-tmdb-example
  categories:
    - Open Source
    - Entertainment
    - Gallery
  featured: false
  built_by: LekoArts
  built_by_url: https://github.com/LekoArts
  description: >
    Source from The Movie Database (TMDb) API (v3) in Gatsby. This example is built with react-spring, React hooks and react-tabs and showcases the gatsby-source-tmdb plugin. It also has some client-only paths and uses gatsby-image.
- title: LANDR - Creative Tools for Musicians
  url: https://www.landr.com/
  main_url: https://www.landr.com/en/
  categories:
    - Music
    - Technology
    - Business
    - Entrepreneurship
    - Freelance
    - Marketing
    - Media
  featured: false
  built_by: LANDR
  built_by_url: https://twitter.com/landr_music
  description: >
    Marketing website built for LANDR. LANDR is a web application that provides tools for musicians to master their music (using artificial intelligence), collaborate with other musicians, and distribute their music to multiple platforms.
- title: ClinicJS
  url: https://clinicjs.org/
  main_url: https://clinicjs.org/
  categories:
    - Technology
    - Documentation
  featured: false
  built_by: NearForm
  built_by_url: https://www.nearform.com/
  description: >
    Tools to help diagnose and pinpoint Node.js performance issues.
- title: KOBIT
  main_url: https://kobit.in
  url: https://kobit.in
  description: Automated Google Analytics Report with everything you need and more
  featured: false
  categories:
    - Marketing
    - Blog
  built_by: mottox2
  built_by_url: https://mottox2.com
- title: Aleksander Hansson
  main_url: https://ahansson.com
  url: https://ahansson.com
  featured: false
  description: >
    Portfolio website for Aleksander Hansson
  categories:
    - Portfolio
    - Business
    - Freelance
    - Technology
    - Web Development
    - Consulting
  built_by: Aleksander Hansson
  built_by_url: https://www.linkedin.com/in/aleksanderhansson/
- title: Surfing Nosara
  main_url: https://www.surfingnosara.com
  url: https://www.surfingnosara.com
  description: Real estate, vacation, and surf report hub for Nosara, Costa Rica
  featured: false
  categories:
    - Business
    - Blog
    - Gallery
    - Marketing
  built_by: Desarol
  built_by_url: https://www.desarol.com
- title: Crispin Porter Bogusky
  url: https://cpbgroup.com/
  main_url: https://cpbgroup.com/
  description: >
    We solve the world’s toughest communications problems with the most quantifiably potent creative assets.
  categories:
    - Agency
    - Design
    - Marketing
  built_by: Crispin Porter Bogusky
  built_by_url: https://cpbgroup.com/
  featured: false
- title: graphene-python
  url: https://graphene-python.org
  main_url: https://graphene-python.org
  description: Graphene is a collaboratively funded project.Graphene-Python is a library for building GraphQL APIs in Python easily.
  categories:
    - Library
    - API
    - Documentation
  featured: false
- title: Engel & Völkers Ibiza Holiday Rentals
  main_url: https://www.ev-ibiza.com/
  url: https://www.ev-ibiza.com/
  featured: false
  built_by: Ventura Digitalagentur
  description: >
    Engel & Völkers, one of the most successful real estate agencies in the world, offers luxury holiday villas to rent in Ibiza.
  categories:
    - Travel
- title: Sylvain Hamann's personal website
  url: https://shamann.fr
  main_url: https://shamann.fr
  source_url: https://github.com/sylvhama/shamann-gatsby/
  description: >
    Sylvain Hamann, web developer from France
  categories:
    - Portfolio
    - Web Development
  built_by: Sylvain Hamann
  built_by_url: https://twitter.com/sylvhama
  featured: false
- title: Luca Crea's portfolio
  main_url: https://lcrea.github.io
  url: https://lcrea.github.io
  description: >
    Portfolio and personal website of Luca Crea, an Italian software engineer.
  categories:
    - Portfolio
  built_by: Luca Crea
  built_by_url: https://github.com/lcrea
  featured: false
- title: Escalade Sports
  main_url: https://www.escaladesports.com/
  url: https://www.escaladesports.com/
  categories:
    - E-commerce
    - Sports
  built_by: Escalade Sports
  built_by_url: https://www.escaladesports.com/
  featured: false
- title: Exposify
  main_url: https://www.exposify.de/
  url: https://www.exposify.de/
  description: >
    This is our German website built with Gatsby 2.0, Emotion and styled-system.
    Exposify is a proptech startup and builds technology for real estate businesses.
    We provide our customers with an elegant agent software in combination
    with beautifully designed and fast websites.
  categories:
    - Web Development
    - Real Estate
    - Agency
    - Marketing
  built_by: Exposify
  built_by_url: https://www.exposify.de/
  featured: false
- title: Steak Point
  main_url: https://www.steakpoint.at/
  url: https://www.steakpoint.at/
  description: >
    Steak Restaurant in Vienna, Austria (Wien, Österreich).
  categories:
    - Food
  built_by: Peter Kroyer
  built_by_url: https://www.peterkroyer.at/
  featured: false
- title: Takumon blog
  main_url: https://takumon.com
  url: https://takumon.com
  source_url: https://github.com/Takumon/blog
  description: Java Engineer's tech blog.
  featured: false
  categories:
    - Blog
  built_by: Takumon
  built_by_url: https://twitter.com/inouetakumon
- title: DayThirty
  main_url: https://daythirty.com
  url: https://daythirty.com
  description: DayThirty - ideas for the new year.
  featured: false
  categories:
    - Marketing
  built_by: Jack Oliver
  built_by_url: https://twitter.com/mrjackolai
- title: TheAgencyProject
  main_url: https://theagencyproject.co
  url: https://theagencyproject.co
  description: Agency model, without agency overhead.
  categories:
    - Agency
  built_by: JV-LA
  built_by_url: https://jv-la.com
- title: Karen Hou's portfolio
  main_url: https://www.karenhou.com/
  url: https://www.karenhou.com/
  categories:
    - Portfolio
  built_by: Karen H. Developer
  built_by_url: https://github.com/karenhou
  featured: false
- title: Jean Luc Ponty
  main_url: https://ponty.com
  url: https://ponty.com
  description: Official site for Jean Luc Ponty, French virtuoso violinist and jazz composer.
  featured: false
  categories:
    - Music
    - Entertainment
  built_by: Othermachines
  built_by_url: https://othermachines.com
- title: Rosewood Family Advisors
  main_url: https://www.rfallp.com/
  url: https://www.rfallp.com/
  description: Rosewood Family Advisors LLP (Palo Alto) provides a diverse range of family office services customized for ultra high net worth individuals.
  featured: false
  categories:
    - Finance
    - Business
  built_by: Othermachines
  built_by_url: https://othermachines.com
- title: Standing By Company
  main_url: https://standingby.company
  url: https://standingby.company
  description: A brand experience design company led by Scott Mackenzie and Trent Barton.
  featured: false
  categories:
    - Design
    - Web Development
  built_by: Standing By Company
  built_by_url: https://standingby.company
- title: Ashley Thouret
  main_url: https://www.ashleythouret.com
  url: https://www.ashleythouret.com
  description: Official website of Canadian soprano Ashley Thouret. Site designed by Stephen Bell.
  categories:
    - Portfolio
    - Music
  built_by: Michael Uloth
  built_by_url: https://www.michaeluloth.com
  featured: false
- title: The AZOOR Society
  main_url: https://www.azoorsociety.org
  url: https://www.azoorsociety.org
  description: The AZOOR Society is a UK-based charity committed to promoting awareness of Acute Zonal Occult Outer Retinopathy and assisting further research. Site designed by Stephen Bell.
  categories:
    - Community
    - Nonprofit
  built_by: Michael Uloth
  built_by_url: https://www.michaeluloth.com
  featured: false
- title: Gábor Fűzy pianist
  main_url: https://pianobar.hu
  url: https://pianobar.hu
  description: Gábor Fűzy pianist's official website built with Gatsby v2.
  categories:
    - Music
  built_by: Zoltán Bedi
  built_by_url: https://github.com/B3zo0
  featured: false
- title: Logicwind
  main_url: https://logicwind.com
  url: https://logicwind.com
  description: Website of Logicwind - JavaScript experts, Technology development agency & consulting.
  featured: false
  categories:
    - Portfolio
    - Agency
    - Web Development
    - Consulting
  built_by: Logicwind
  built_by_url: https://www.logicwind.com
- title: ContactBook.app
  main_url: https://contactbook.app
  url: https://contactbook.app
  description: Seamlessly share Contacts with G Suite team members
  featured: false
  categories:
    - Landing Page
    - Blog
  built_by: Logicwind
  built_by_url: https://www.logicwind.com
- title: Waterscapes
  main_url: https://waterscap.es
  url: https://waterscap.es/lake-monteynard/
  source_url: https://github.com/gaelbillon/Waterscapes-Gatsby-site
  description: Waterscap.es is a directory of bodies of water (creeks, ponds, waterfalls, lakes, etc) with information about each place such as how to get there, hike time, activities and photos and a map displayed with the Mapbox GL SJ npm package. It was developed with the goal of learning Gatsby. This website is based on the gatsby-contentful-starter and uses Contentful as CMS. It is hosted on Netlify. Hooks are setup with Bitbucket and Contentful to trigger a new build upon code or content changes. The data on Waterscap.es is a mix of original content and informations from the internets gathered and put together.
  categories:
    - Directory
    - Photography
    - Travel
  built_by: Gaël Billon
  built_by_url: https://gaelbillon.com
  featured: false
- title: Packrs
  url: https://www.packrs.co/
  main_url: https://www.packrs.co/
  description: >
    Packrs is a local delivery platform, one spot for all your daily requirements. On a single tap get everything you need at your doorstep.
  categories:
    - Marketing
    - Landing Page
    - Entrepreneurship
  built_by: Vipin Kumar Rawat
  built_by_url: https://github.com/aesthytik
  featured: false
- title: HyakuninIsshu
  main_url: https://hyakuninanki.net
  url: https://hyakuninanki.net
  source_url: https://github.com/rei-m/web_hyakuninisshu
  description: >
    HyakuninIsshu is a traditional Japanese card game.
  categories:
    - Education
    - Gallery
    - Entertainment
  built_by: Rei Matsushita
  built_by_url: https://github.com/rei-m/
  featured: false
- title: WQU Partners
  main_url: https://partners.wqu.org/
  url: https://partners.wqu.org/
  featured: false
  categories:
    - Marketing
    - Education
    - Landing Page
  built_by: Corey Ward
  built_by_url: http://www.coreyward.me/
- title: Federico Giacone
  url: https://federico.giac.one/
  main_url: https://federico.giac.one
  source_url: https://github.com/leopuleo/federico.giac.one
  description: >
    Digital portfolio for Italian Architect Federico Giacone.
  categories:
    - Portfolio
    - Gallery
  built_by: Leonardo Giacone
  built_by_url: https://github.com/leopuleo
  featured: false
- title: Station
  url: https://getstation.com/
  main_url: https://getstation.com/
  description: Station is the first smart browser for busy people. A single place for all of your web applications.
  categories:
    - Technology
    - Web Development
    - Productivity
  featured: false
- title: Vyron Vasileiadis
  url: https://fedonman.com/
  main_url: https://fedonman.com
  source_url: https://github.com/fedonman/fedonman-website
  description: Personal space of Vyron Vasileiadis aka fedonman, a Web & IoT Developer, Educator and Entrepreneur based in Athens, Greece.
  categories:
    - Portfolio
    - Technology
    - Web Development
    - Education
  built_by: Vyron Vasileiadis
  built_by_url: https://github.com/fedonman
- title: Fabien Champigny
  url: https://www.champigny.name/
  main_url: https://www.champigny.name/
  built_by_url: https://www.champigny.name/
  description: Fabien Champigny's personal blog. Entrepreneur, hacker and loves street photo.
  categories:
    - Blog
    - Gallery
    - Photography
    - Productivity
    - Entrepreneurship
  featured: false
- title: Alex Xie - Portfolio
  url: https://alexieyizhe.me/
  main_url: https://alexieyizhe.me/
  source_url: https://github.com/alexieyizhe/alexieyizhe.github.io
  description: >
    Personal website of Alex Yizhe Xie, a University of Waterloo Computer Science student and coding enthusiast.
  categories:
    - Blog
    - Portfolio
    - Web Development
  featured: false
- title: Dale Blackburn - Portfolio
  url: https://dakebl.co.uk/
  main_url: https://dakebl.co.uk/
  description: >
    Dale Blackburn's personal website and blog.
  categories:
    - Blog
    - Portfolio
    - Web Development
  featured: false
- title: Portfolio of Anthony Wiktor
  url: https://www.anthonydesigner.com/
  main_url: https://www.anthonydesigner.com/
  description: >
    Anthony Wiktor is a Webby Award-Winning Creative Director and Digital Designer twice named Hot 100 by WebDesigner Magazine. Anthony has over a decade of award-winning experience in design and has worked on projects across a diverse set of industries — from entertainment to consumer products to hospitality to technology. Anthony is a frequent lecturer at USC’s Annenberg School for Communication & Journalism and serves on the board of AIGA Los Angeles.
  categories:
    - Portfolio
    - Marketing
  built_by: Maciej Leszczyński
  built_by_url: https://twitter.com/_maciej
  featured: false
- title: Frame.io Workflow Guide
  main_url: https://workflow.frame.io
  url: https://workflow.frame.io
  description: >
    The web’s most comprehensive post-production resource, written by pro filmmakers, for pro filmmakers. Always expanding, always free.
  categories:
    - Education
  built_by: Frame.io
  built_by_url: https://frame.io
  featured: false
- title: MarcySutton.com
  main_url: https://marcysutton.com
  url: https://marcysutton.com
  description: >
    The personal website of web developer and accessibility advocate Marcy Sutton.
  categories:
    - Blog
    - Accessibility
    - Video
    - Photography
  built_by: Marcy Sutton
  built_by_url: https://marcysutton.com
  featured: true
- title: WPGraphQL Docs
  main_url: https://docs.wpgraphql.com
  url: https://docs.wpgraphql.com
  description: >
    Documentation for WPGraphQL, a free open-source WordPress plugin that provides an extendable GraphQL schema and API for any WordPress site.
  categories:
    - API
    - Documentation
    - Technology
    - Web Development
    - WordPress
  built_by: WPGraphQL
  built_by_url: https://wpgraphql.com
  featured: false
- title: Shine Lawyers
  main_url: https://www.shine.com.au
  url: https://www.shine.com.au
  description: >
    Shine Lawyers is an Australian legal services website built with Gatsby v2, Elasticsearch, Isso, and Geolocation services.
  categories:
    - Business
    - Blog
- title: Parallel Polis Kosice
  url: https://www.paralelnapoliskosice.sk/
  main_url: https://www.paralelnapoliskosice.sk/
  source_url: https://github.com/ParalelnaPolisKE/paralelnapoliskosice.sk
  description: >
    Parallel Polis is a collective of people who want to live in a more opened world. We look for possibilities and technologies (Bitcoin, the blockchain, reputation systems and decentralized technologies in general) that open new ways, make processes easier and remove unnecessary barriers. We want to create an environment that aims at education, discovering and creating better systems for everybody who is interested in freedom and independence.
  categories:
    - Blog
    - Education
    - Technology
  built_by: Roman Vesely
  built_by_url: https://romanvesely.
  featured: false
- title: Unda Solutions
  url: https://unda.com.au
  main_url: https://unda.com.au
  description: >
    A custom web application development company in Perth, WA
  categories:
    - Business
    - Freelance
    - Web Development
    - Technology
  featured: false
- title: BIGBrave
  main_url: https://bigbrave.digital
  url: https://bigbrave.digital
  description: >
    BIGBrave is a strategic design firm. We partner with our clients, big and small, to design & create human-centered brands, products, services and systems that are simple, beautiful and easy to use.
  categories:
    - Agency
    - Web Development
    - Marketing
    - Technology
    - WordPress
  built_by: Francois Brill | BIGBrave
  built_by_url: https://bigbrave.digital
  featured: false
- title: 5th Avenue Properties
  main_url: https://5thavenue.co.za
  url: https://5thavenue.co.za
  description: >
    5th Avenue Properties specializes in the leasing and sales of office space and industrial property. BIGBrave built the website in Gatsby with data from an API server (CRM) for all the property and consultant data, and WordPress for all the website content data and case studies. All forms on the website was also directly integrated into the CRM system to ensure no leads are lost. People cannot stop commenting on the speed of the site and the property search.
  categories:
    - Technology
    - WordPress
    - API
  built_by: Russel Povey and Francois Brill | BIGBrave
  built_by_url: https://bigbrave.digital
  featured: false
- title: Intsha Consulting
  main_url: https://intsha.co.za
  url: https://intsha.co.za
  description: >
    Intsha is a bespoke Human Resources consultancy firm offering expert Recruitment and Talent Management services in today's competitive marketplace. BIGBrave helped Intsha design and develop a bespoke online presense helping them stand out from the crowd.
  categories:
    - Consulting
    - Marketing
    - WordPress
  built_by: Evan Janovsky | BIGBrave
  built_by_url: https://bigbrave.digital
  featured: false
- title: MHW Law
  main_url: https://mhwlaw.ca
  url: https://mhwlaw.ca
  description: >
    MHW is a full service law firm that has offered legal representation and advice to clients locally and throughout British Columbia since 1984. BIGBrave helped MHW bring their website into the 21st century by offering the best and latest Gatsby site to help them stand our from the crowd.
  categories:
    - Law
    - Marketing
    - WordPress
  built_by: Evan Janovsky and Francois Brill | BIGBrave
  built_by_url: https://bigbrave.digital
  featured: false
- title: KegTracker
  main_url: https://www.kegtracker.co.za
  url: https://www.kegtracker.co.za
  description: >
    Keg Tracker is part of the Beverage Insights family and its sole aim is to provide you with the right data about your kegs to make better decisions. In today’s business landscape having the right information at your finger tips is crucial to the agility of your business.
  categories:
    - Food
    - Business
    - Technology
  built_by: Francois Brill | BIGBrave
  built_by_url: https://bigbrave.digital
  featured: false
- title: Mike Nichols
  url: https://www.mikenichols.me
  main_url: https://www.mikenichols.me
  description: >
    Portfolio site of Mike Nichols, a UX designer and product development lead.
  categories:
    - Portfolio
    - Technology
    - Web Development
  built_by: Mike Nichols
  featured: false
- title: Steve Haid
  url: https://www.stevehaid.com
  main_url: https://www.stevehaid.com
  description: >
    Steve Haid is a real estate agent and Professional Financial Planner (PFP) who has been helping clients achieve their investment goals since 2006. Site designed by Stephen Bell.
  categories:
    - Marketing
    - Real Estate
  built_by: Michael Uloth
  built_by_url: https://www.michaeluloth.com
- title: Incremental - Loyalty, Rewards and Incentive Programs
  main_url: https://www.incremental.com.au
  url: https://www.incremental.com.au
  description: >
    Sydney-based digital agency specialising in loyalty, rewards and incentive programs. WordPress backend; Cloudinary, YouTube and Hubspot form integration; query data displayed as animated SVG graphs; video background in the header.
  categories:
    - Agency
    - Portfolio
    - WordPress
  built_by: Incremental
  built_by_url: https://www.incremental.com.au
  featured: false
- title: Technica11y
  main_url: https://www.technica11y.org
  url: https://www.technica11y.org
  description: >
    Discussing challenges in technical accessibility.
  categories:
    - Accessibility
    - Education
    - Video
  built_by: Tenon.io
  built_by_url: https://tenon.io
  featured: false
- title: Matthew Secrist
  main_url: https://www.matthewsecrist.net
  url: https://www.matthewsecrist.net
  source_url: https://github.com/matthewsecrist/v3
  description: >
    Matthew Secrist's personal portfolio using Gatsby, Prismic and Styled-Components.
  categories:
    - Portfolio
    - Technology
    - Web Development
  built_by: Matthew Secrist
  built_by_url: https://www.matthewsecrist.net
  featured: false
- title: Node.js Dev
  main_url: https://nodejs.dev
  url: https://nodejs.dev
  source_url: https://github.com/nodejs/nodejs.dev
  description: >
    Node.js Foundation Website.
  categories:
    - Documentation
    - Web Development
  built_by: Node.js Website Redesign Working Group
  built_by_url: https://github.com/nodejs/website-redesign
  featured: false
- title: Sheffielders
  main_url: https://sheffielders.org
  url: https://sheffielders.org
  source_url: https://github.com/davemullenjnr/sheffielders
  description: >
    A collective of businesses, creatives, and projects based in Sheffield, UK.
  categories:
    - Directory
  built_by: Dave Mullen Jnr
  built_by_url: https://davemullenjnr.co.uk
  featured: false
- title: Stealth Labs
  url: https://stealthlabs.io
  main_url: https://stealthlabs.io
  description: >
    We design and develop for the web, mobile and desktop
  categories:
    - Portfolio
    - Web Development
  built_by: Edvins Antonovs
  built_by_url: https://edvins.io
  featured: false
- title: Constanzia Yurashko
  main_url: https://www.constanziayurashko.com
  url: https://www.constanziayurashko.com
  description: >
    Exclusive women's ready-to-wear fashion by designer Constanzia Yurashko.
  categories:
    - Portfolio
  built_by: Maxim Andries
  featured: false
- title: Algolia
  url: https://algolia.com
  main_url: https://algolia.com
  description: >
    Algolia helps businesses across industries quickly create relevant, scalable, and lightning fast search and discovery experiences.
  categories:
    - Web Development
    - Technology
    - Open Source
    - Featured
  built_by: Algolia
  featured: true
- title: GVD Renovations
  url: https://www.gvdrenovationsinc.com/
  main_url: https://www.gvdrenovationsinc.com/
  description: >
    GVD Renovations is a home improvement contractor with a well known reputation as a professional, quality contractor in California.
  categories:
    - Business
  built_by: David Krasniy
  built_by_url: http://dkrasniy.com
  featured: false
- title: Styled System
  url: https://styled-system.com/
  main_url: https://styled-system.com/
  source_url: https://github.com/styled-system/styled-system/tree/master/docs
  description: >
    Style props for rapid UI development.
  categories:
    - Design System
  built_by: Brent Jackson
  built_by_url: https://jxnblk.com/
- title: Timehacker
  url: https://timehacker.app
  main_url: https://timehacker.app
  description: >
    Procrastination killer, automatic time tracking app to skyrocket your productivity
  categories:
    - Productivity
    - App
    - Technology
    - Marketing
    - Landing Page
  built_by: timehackers
  featured: false
- title: Little & Big
  main_url: https://www.littleandbig.com.au/
  url: https://www.littleandbig.com.au/
  description: >
    Little & Big exists with the aim to create Websites, Apps, E-commerce stores
    that are consistently unique and thoughtfully crafted, every time.
  categories:
    - Agency
    - Design
    - Web Development
    - Portfolio
  built_by: Little & Big
  built_by_url: https://www.littleandbig.com.au/
  featured: false
- title: Cat Knows
  main_url: https://catnose99.com/
  url: https://catnose99.com/
  description: >
    Personal blog built with Gatsby v2.
  categories:
    - Blog
    - Web Development
  built_by: CatNose
  built_by_url: https://twitter.com/catnose99
  featured: false
- title: just some dev
  url: https://www.iamdeveloper.com
  main_url: https://www.iamdeveloper.com
  source_url: https://github.com/nickytonline/www.iamdeveloper.com
  description: >
    Just some software developer writing things ✏️
  categories:
    - Blog
  built_by: Nick Taylor
  built_by_url: https://www.iamdeveloper.com
  featured: false
- title: Keziah Moselle Blog
  url: https://blog.keziahmoselle.fr/
  main_url: https://blog.keziahmoselle.fr/
  source_url: https://github.com/KeziahMoselle/blog.keziahmoselle.fr
  description: >
    ✍️ A place to share my thoughts.
  categories:
    - Blog
  built_by: Keziah Moselle
  built_by_url: https://keziahmoselle.fr/
- title: xfuture's blog
  url: https://www.xfuture-blog.com/
  main_url: https://www.xfuture-blog.com/
  source_url: https://github.com/xFuture603/xfuture-blog
  description: >
    A blog about Devops, Web development, and my insights as a systems engineer.
  categories:
    - Blog
  built_by: Daniel Uhlmann
  built_by_url: https://www.xfuture-blog.com/
- title: Mayne's Blog
  main_url: https://gine.me/
  url: https://gine.me/page/1
  source_url: https://github.com/mayneyao/gine-blog
  featured: false
  categories:
    - Blog
    - Web Development
- title: Bakedbird
  url: https://bakedbird.com
  main_url: https://bakedbird.com
  description: >
    Eleftherios Psitopoulos - A frontend developer from Greece ☕
  categories:
    - Portfolio
    - Blog
  built_by: Eleftherios Psitopoulos
  built_by_url: https://bakedbird.com
- title: Benjamin Lannon
  url: https://lannonbr.com
  main_url: https://lannonbr.com
  source_url: https://github.com/lannonbr/Portfolio-gatsby
  description: >
    Personal portfolio of Benjamin Lannon
  categories:
    - Portfolio
    - Web Development
  built_by: Benjamin Lannon
  built_by_url: https://lannonbr.com
  featured: false
- title: Aravind Balla
  url: https://aravindballa.com
  main_url: https://aravindballa.com
  source_url: https://github.com/aravindballa/website2017
  description: >
    Personal portfolio of Aravind Balla
  categories:
    - Portfolio
    - Blog
    - Web Development
  built_by: Aravind Balla
  built_by_url: https://aravindballa.com
- title: Kaleb McKelvey
  url: https://kalebmckelvey.com
  main_url: https://kalebmckelvey.com
  source_url: https://github.com/avatar-kaleb/kalebmckelvey-site
  description: >
    Personal portfolio of Kaleb McKelvey!
  categories:
    - Blog
    - Portfolio
  built_by: Kaleb McKelvey
  built_by_url: https://kalebmckelvey.com
  featured: false
- title: Michal Czaplinski
  url: https://czaplinski.io
  main_url: https://czaplinski.io
  source_url: https://github.com/michalczaplinski/michalczaplinski.github.io
  description: >
    Michal Czaplinski is a full-stack developer 🚀
  categories:
    - Portfolio
    - Web Development
  built_by: Michal Czaplinski mmczaplinski@gmail.com
  built_by_url: https://czaplinski.io
  featured: false
- title: Interactive Investor (ii)
  url: https://www.ii.co.uk
  main_url: https://www.ii.co.uk
  description: >
    Hybrid (static/dynamic) Gatsby web app for ii's free research, news and analysis, discussion and product marketing site.
  categories:
    - Business
    - Finance
    - Technology
  built_by: Interactive Investor (ii)
  built_by_url: https://www.ii.co.uk
  featured: false
- title: Weingut Goeschl
  url: https://www.weingut-goeschl.at/
  main_url: https://www.weingut-goeschl.at/
  description: >
    Weingut Goeschl is a family winery located in Gols, Burgenland in Austria (Österreich)
  categories:
    - E-commerce
    - Business
  built_by: Peter Kroyer
  built_by_url: https://www.peterkroyer.at/
  featured: false
- title: Hash Tech Guru
  url: https://hashtech.guru
  main_url: https://hashtech.guru
  description: >
    Software Development Training School and Tech Blog
  categories:
    - Blog
    - Education
  built_by: Htet Wai Yan Soe
  built_by_url: https://github.com/johnreginald
- title: AquaGruppen Vattenfilter
  url: https://aquagruppen.se
  main_url: https://aquagruppen.se/
  description: >
    Water filter and water treatment products in Sweden
  categories:
    - Business
    - Technology
  built_by: Johan Eliasson
  built_by_url: https://github.com/elitan
  featured: false
- title: Josef Aidt
  url: https://josefaidt.dev
  main_url: https://josefaidt.dev
  source_url: https://github.com/josefaidt/josefaidt.github.io
  description: >
    Personal website, blog, portfolio for Josef Aidt
  categories:
    - Portfolio
    - Blog
    - Web Development
  built_by: Josef Aidt
  built_by_url: https://twitter.com/garlicbred
- title: How To egghead
  main_url: https://howtoegghead.com/
  url: https://howtoegghead.com/
  source_url: https://github.com/eggheadio/how-to-egghead
  featured: false
  built_by: egghead.io
  built_by_url: https://egghead.io
  description: >
    How to become an egghead instructor or reviewer
  categories:
    - Documentation
    - Education
- title: Sherpalo Ventures
  main_url: https://www.sherpalo.com/
  url: https://www.sherpalo.com/
  featured: false
  categories:
    - Finance
    - Business
    - Technology
  built_by: Othermachines
  built_by_url: https://othermachines.com
- title: WrapCode
  url: https://www.wrapcode.com
  main_url: https://www.wrapcode.com
  description: >
    A full stack blog on Microsoft Azure, JavaScript, DevOps, AI and Bots.
  categories:
    - Blog
    - Technology
    - Web Development
  built_by: Rahul P
  built_by_url: https://twitter.com/_rahulpp
  featured: false
- title: Kirankumar Ambati's Portfolio
  url: https://www.kirankumarambati.me
  main_url: https://www.kirankumarambati.me
  description: >
    Personal website, blog, portfolio of Kirankumar Ambati
  categories:
    - Blog
    - Portfolio
    - Web Development
  built_by: Kirankumar Ambati
  built_by_url: https://github.com/kirankumarambati
  featured: false
- title: Rou Hun Fan's portfolio
  main_url: https://flowen.me
  url: https://flowen.me
  description: >
    Portfolio of creative developer Rou Hun Fan. Built with Gatsby v2 &amp; Greensock drawSVG.
  categories:
    - Portfolio
  built_by: Rou Hun Fan Developer
  built_by_url: https://flowen.me
  featured: false
- title: chadly.net
  url: https://www.chadly.net
  main_url: https://www.chadly.net
  source_url: https://github.com/chadly/chadly.net
  description: >
    Personal tech blog by Chad Lee.
  categories:
    - Blog
    - Technology
    - Web Development
  built_by: Chad Lee
  built_by_url: https://github.com/chadly
  featured: false
- title: CivicSource
  url: https://www.civicsource.com
  main_url: https://www.civicsource.com
  description: >
    Online auction site to purchase tax-distressed properties from local taxing authorities.
  categories:
    - Real Estate
    - Government
  featured: false
- title: SpotYou
  main_url: https://spotyou.joshglazer.com
  url: https://spotyou.joshglazer.com
  source_url: https://github.com/joshglazer/spotyou
  description: >
    SpotYou allows you to watch your favorite music videos on Youtube based on your Spotify Preferences
  categories:
    - Entertainment
    - Music
  built_by: Josh Glazer
  built_by_url: https://linkedin.com/in/joshglazer/
  featured: false
- title: Hesam Kaveh's blog
  description: >
    A blog with great seo that using gatsby-source-wordpress to fetch posts from backend
  main_url: https://hesamkaveh.com/
  url: https://hesamkaveh.com/
  source_url: https://github.com/hesamkaveh/sansi
  featured: false
  categories:
    - Blog
    - WordPress
- title: Oliver Gomes Portfolio
  main_url: https://oliver-gomes.github.io/v4/
  url: https://oliver-gomes.github.io/v4/
  description: >
    As an artist and a web designer/developer, I wanted to find a way to present these two portfolios in a way that made sense.  I felt with new found power of speed, Gatsby helped keep my creativity intact with amazing response and versatility. I felt my butter smooth transition felt much better in user perspective and super happy with the power of Gatsby.
  categories:
    - Portfolio
    - Web Development
    - Blog
  built_by: Oliver Gomes
  built_by_url: https://github.com/oliver-gomes
  featured: false
- title: Patrik Szewczyk
  url: https://www.szewczyk.cz/
  main_url: https://www.szewczyk.cz/
  description: >
    Patrik Szewczyk – JavaScript, TypeScript, React, Node.js developer, Redux, Reason
  categories:
    - Portfolio
  built_by: Patrik Szewczyk
  built_by_url: https://linkedin.com/in/thepatriczek/
  featured: false
- title: Jacob Cofman's Blog
  description: >
    Personal blog / portfolio about Jacob Cofman.
  main_url: https://jcofman.de/
  url: https://jcofman.de/
  source_url: https://github.com/JCofman/jc-website
  featured: false
  categories:
    - Blog
    - Portfolio
- title: re-geo
  description: >
    re-geo is react based geo cities style component.
  main_url: https://re-geo.netlify.com/
  url: https://re-geo.netlify.com/
  source_url: https://github.com/sadnessOjisan/re-geo-lp
  categories:
    - Open Source
  built_by: sadnessOjisan
  built_by_url: https://twitter.com/sadnessOjisan
  featured: false
- title: Luis Cestou Portfolio
  description: >
    Portfolio of graphic + interactive designer Luis Cestou.
  main_url: https://luiscestou.com
  url: https://luiscestou.com
  source_url: https://github.com/lcestou/luiscestou.com
  built_by: Luis Cestou contact@luiscestou.com
  built_by_url: https://luiscestou.com
  featured: false
  categories:
    - Portfolio
    - Web Development
- title: Data Hackers
  url: https://datahackers.com.br/
  main_url: https://datahackers.com.br/
  description: >
    Official website for the biggest portuguese-speaking data science community. Makes use of several data sources such as podcasts from Anchor, messages from Slack, newsletters from MailChimp and blog posts from Medium. The unique visual design also had its hurdles and was quite fun to develop!
  categories:
    - Blog
    - Education
    - Podcast
    - Technology
  built_by: Kaordica
  built_by_url: https://kaordica.design
  featured: false
- title: TROMAQ
  url: https://www.tromaq.com/
  main_url: https://www.tromaq.com/
  description: >
    TROMAQ executes earthmoving services and rents heavy machinery for construction work. Even with the lack of good photography, their new site managed to pass a solid and trustworthy feeling to visitors during testing and they're already seeing the improvement in brand awareness, being the sole player with a modern website in their industry.
  categories:
    - Marketing
  built_by: Kaordica
  built_by_url: https://kaordica.design
  featured: false
- title: Novida Consulting
  url: https://www.novidaconsultoria.com.br
  main_url: https://www.novidaconsultoria.com.br
  description: >
    Novida’s goal was to position itself as a solid, exclusive and trustworthy brand for families looking for a safe financial future… We created a narrative and visual design that highlight their exclusivity.
  categories:
    - Marketing
  built_by: Kaordica
  built_by_url: https://kaordica.design
  featured: false
- title: We Are Clarks
  url: https://www.weareclarks.com
  main_url: https://www.weareclarks.com
  source_url: https://github.com/abeaclark/weareclarks
  description: >
    A family travel blog.
  categories:
    - Blog
    - Travel
  built_by: Abe Clark
  built_by_url: https://www.linkedin.com/in/abrahamclark/
  featured: false
- title: Guillaume Briday's Blog
  main_url: https://guillaumebriday.fr/
  url: https://guillaumebriday.fr/
  source_url: https://github.com/guillaumebriday/guillaumebriday.fr
  description: >
    My personal blog built with Gatsby and Tailwind CSS.
  categories:
    - Blog
    - Web Development
    - Technology
  built_by: Guillaume Briday
  built_by_url: https://guillaumebriday.fr/
  featured: false
- title: Jean Regisser's Portfolio
  main_url: https://jeanregisser.com/
  url: https://jeanregisser.com/
  source_url: https://github.com/jeanregisser/jeanregisser.com
  featured: false
  description: >
    Portfolio of software engineer Jean Regisser.
  categories:
    - Portfolio
    - Mobile Development
  built_by: Jean Regisser
  built_by_url: https://jeanregisser.com/
- title: Chase Ohlson
  url: https://chaseohlson.com
  main_url: https://chaseohlson.com
  description: >
    Portfolio of frontend engineer & web developer Chase Ohlson.
  categories:
    - Portfolio
    - Web Development
  built_by: Chase Ohlson
  built_by_url: https://chaseohlson.com
  featured: false
- title: Zach Schnackel
  url: https://zslabs.com
  main_url: https://zslabs.com
  source_url: https://github.com/zslabs/zslabs.com
  description: >
    Portfolio site for UI/Motion Developer, Zach Schnackel.
  categories:
    - Portfolio
    - Web Development
  built_by: Zach Schnackel
  built_by_url: https://zslabs.com
- title: Gremlin
  url: https://www.gremlin.com
  main_url: https://www.gremlin.com
  description: >
    Gremlin's Failure as a Service finds weaknesses in your system before they cause problems.
  categories:
    - Marketing
- title: Headless.page
  main_url: https://headless.page/
  url: https://headless.page/
  description: >
    Headless.page is a directory of e-commerce sites featuring headless architecture, PWA features and / or the latest JavaScript technology.
  categories:
    - Directory
    - E-commerce
  built_by: Subscribe Pro
  built_by_url: https://www.subscribepro.com/
  featured: false
- title: Ouracademy
  main_url: https://our-academy.org/
  url: https://our-academy.org/
  source_url: https://github.com/ouracademy/website
  description: >
    Ouracademy is an organization that promoves the education in software development through blog posts & videos smiley.
  categories:
    - Open Source
    - Blog
    - Education
  built_by: Ouracademy
  built_by_url: https://github.com/ouracademy
  featured: false
- title: Tenon.io
  main_url: https://tenon.io
  url: https://tenon.io
  description: >
    Tenon.io is an accessibility tooling, services and consulting company.
  categories:
    - API
    - Accessibility
    - Business
    - Consulting
    - Technology
  built_by: Tenon.io
  built_by_url: https://tenon.io
  featured: false
- title: Projectival
  url: https://www.projectival.de/
  main_url: https://www.projectival.de/
  description: >
    Freelancer Online Marketing & Web Development in Cologne, Germany
  categories:
    - Freelance
    - Marketing
    - Web Development
    - Blog
    - Consulting
    - SEO
    - Business
  built_by: Sascha Klapetz
  built_by_url: https://www.projectival.de/
  featured: false
- title: Hetzner Online Community
  main_url: https://community.hetzner.com
  url: https://community.hetzner.com
  description: >
    Hetzner Online Community provides a free collection of high-quality tutorials, which are based on free and open source software, on a variety of topics such as development, system administration, and other web technology.
  categories:
    - Web Development
    - Technology
    - Programming
    - Open Source
    - Community
  built_by: Hetzner Online GmbH
  built_by_url: https://www.hetzner.com/
  featured: false
- title: AGYNAMIX
  url: https://www.agynamix.de/
  main_url: https://www.agynamix.de/
  source_url: https://github.com/tuhlmann/agynamix.de
  description: >
    Full Stack Java, Scala, Clojure, TypeScript, React Developer in Thalheim, Germany
  categories:
    - Freelance
    - Web Development
    - Programming
    - Blog
    - Consulting
    - Portfolio
    - Business
  built_by: Torsten Uhlmann
  built_by_url: https://www.agynamix.de/
  featured: false
- title: syracuse.io
  url: https://syracuse.io
  main_url: https://syracuse.io
  source_url: https://github.com/syracuseio/syracuseio/
  description: >
    Landing page for Syracuse NY Software Development Meetup Groups
  categories:
    - Community
  built_by: Benjamin Lannon
  built_by_url: https://lannonbr.com
- title: Render Documentation
  main_url: https://render.com/docs
  url: https://render.com/docs
  description: >
    Render is the easiest place to host your sites and apps. We use Gatsby for everything on https://render.com, including our documentation. The site is deployed on Render as well! We also have a guide to deploying Gatsby apps on Render: https://render.com/docs/deploy-gatsby.
  categories:
    - Web Development
    - Programming
    - Documentation
    - Technology
  built_by: Render Developers
  built_by_url: https://render.com
  featured: false
- title: prima
  url: https://www.prima.co
  main_url: https://www.prima.co
  description: >
    Discover industry-defining wellness content and trusted organic hemp CBD products safely supporting wellness, stress, mood, skin health, and balance.
  categories:
    - Blog
    - E-commerce
    - Education
  built_by: The Couch
  built_by_url: https://thecouch.nyc
- title: Gatsby Guides
  url: https://gatsbyguides.com/
  main_url: https://gatsbyguides.com/
  description: >
    Free tutorial course about using Gatsby with a CMS.
  categories:
    - Education
    - Documentation
    - Web Development
  built_by: Osio Labs
  built_by_url: https://osiolabs.com/
  featured: false
- title: Architude
  url: https://architudedesign.com
  main_url: https://architudedesign.com
  description: >
    筑冶 Architude International Design Consultants
  categories:
    - Design
    - Landing Page
    - Gallery
  built_by: Neo Nie
  built_by_url: https://github.com/nihgwu
  featured: false
- title: Arctica
  url: https://arctica.io
  main_url: https://arctica.io
  description: >
    Arctica specialises in purpose-built web sites and progressive web applications with user optimal experiences, tailored to meet the objectives of your business.
  categories:
    - Portfolio
    - Agency
    - Design
    - Web Development
  built_by: Arctica
  built_by_url: https://arctica.io
  featured: false
- title: Shard Ventures
  url: https://shard.vc
  main_url: https://shard.vc
  description: >
    Shard is building new online companies from scratch, partnering with other like-minded founders to start and invest in technology companies.
  categories:
    - Finance
    - Technology
    - Portfolio
  built_by: Arctica
  built_by_url: https://arctica.io
  featured: false
- title: David Brookes
  url: https://davidbrookes.me
  main_url: https://davidbrookes.me
  description: >
    Specialising in crafting stylish, high performance websites and applications that get results, using the latest cutting edge web development technologies.
  categories:
    - Portfolio
    - Freelance
    - Web Development
  built_by: Arctica
  built_by_url: https://arctica.io
  featured: false
- title: Dennis Morello
  url: https://morello.dev
  main_url: https://morello.dev
  source_url: https://gitlab.com/dennismorello/dev-blog
  description: >
    morello.dev is a development and technology blog written by Dennis Morello.
  categories:
    - Blog
    - Education
    - Web Development
    - Open Source
    - Technology
  built_by: Dennis Morello
  built_by_url: https://twitter.com/dennismorello
  featured: false
- title: BaseTable
  url: https://autodesk.github.io/react-base-table/
  main_url: https://autodesk.github.io/react-base-table/
  source_url: https://github.com/Autodesk/react-base-table
  description: >
    BaseTable is a react table component to display large data set with high performance and flexibility.
  categories:
    - Web Development
    - Documentation
    - Open Source
  built_by: Neo Nie
  built_by_url: https://github.com/nihgwu
  featured: false
- title: herper.io
  url: https://herper.io/
  main_url: https://herper.io/
  description: >
    Portfolio website for Jacob Herper - a Front End Web Developer with a passion for all things digital. I have more than 10 years experience working in web development.
  categories:
    - Portfolio
    - Web Development
    - Freelance
    - Design
    - SEO
  built_by: Jacob Herper
  built_by_url: https://github.com/jakeherp
  source_url: https://github.com/jakeherp/portfolio
  featured: false
- title: Artem Sapegin Photography
  description: >
    Photography portfolio and blog of Artem Sapegin, an award-losing photographer living in Berlin, Germany. Landscapes, cityscapes and dogs.
  main_url: https://morning.photos/
  url: https://morning.photos/
  source_url: https://github.com/sapegin/morning.photos
  categories:
    - Portfolio
    - Photography
  built_by: Artem Sapegin
  built_by_url: https://github.com/sapegin
- title: Pattyrn
  main_url: https://pattyrn.com
  url: https://pattyrn.com
  description: >
    Pattyrn uses advanced machine learning AI to analyze the platform’s your teams use, making it easy to solve performance problems, reduce bottlenecks, and monitor culture health to optimize your ROI and help boost performance without causing burn out.
  categories:
    - Marketing
    - Technology
  built_by: Pattyrn
  built_by_url: https://twitter.com/Pattyrn4
  featured: false
- title: Intranet Italia Day
  main_url: https://www.intranetitaliaday.it/en
  url: https://www.intranetitaliaday.it/en
  description: >
    The Italian event dedicated to the digital workplace that focuses on planning, governance and company intranet management
  categories:
    - Event
    - Conference
  built_by: Ariadne Digital
  built_by_url: https://www.ariadnedigital.it
  featured: false
- title: Textually Stylo
  main_url: https://www.textually.net
  url: https://www.textually.net
  description: >
    Stylo Markdown writing App marketing/documentation website by Textually Inc.
  categories:
    - Marketing
    - Technology
    - Blog
    - Documentation
  built_by: Sébastien Hamel
  built_by_url: https://www.textually.net
  featured: false
- title: OneDeck
  main_url: https://www.onedeck.co
  url: https://www.onedeck.co
  description: >
    OneDeck is a simple yet powerful tool for creating and sharing your one-page investment summary in under 10 minutes.
  categories:
    - Finance
    - Technology
  built_by: William Neill
  built_by_url: https://twitter.com/williamneill
  featured: false
- title: Assortment
  main_url: https://assortment.io
  url: https://assortment.io
  description: >
    Assortment aims to provide detailed tutorials (and more) for developers of all skill levels within the Web Development Industry. Attempting to cut out the fluff and arm you with the facts.
  categories:
    - Blog
    - Web Development
  built_by: Luke Whitehouse
  built_by_url: https://twitter.com/_lukewh
  featured: false
- title: Mission42
  main_url: https://mission42.zauberware.com
  url: https://mission42.zauberware.com
  description: >
    A landing page for the mobile app Mission42. Mission42 wants to help you learn new skills.
  categories:
    - App
    - Learning
    - Education
    - Landing Page
  built_by: Philipp Siegmund, zauberware
  built_by_url: https://www.zauberware.com
- title: Altstadtdomizil Idstein
  main_url: http://www.altstadtdomizil-idstein.de/
  url: http://www.altstadtdomizil-idstein.de/
  description: >
    A landing page for a holiday apartment in Idstein, Germany.
  categories:
    - Landing Page
    - Travel
    - Real Estate
  built_by: Simon Franzen, zauberware
  built_by_url: https://www.zauberware.com
- title: Gerald Martinez Dev
  main_url: https://gmartinez.dev/
  url: https://gmartinez.dev/
  source_url: https://github.com/nephlin7/gmartinez.dev
  description: >
    Personal web site for show my skills and my works.
  categories:
    - Web Development
    - Portfolio
  built_by: Gerald Martinez
  built_by_url: https://twitter.com/GeraldM_92
  featured: false
- title: Becreatives
  main_url: https://becreatives.com
  url: https://becreatives.com
  featured: false
  description: >
    Digital software house. Enlights ideas. Think smart execute harder.
  categories:
    - Technology
    - Web Development
    - Agency
    - Marketing
  built_by: Becreatives
  built_by_url: https://becreatives.com
- title: Paul Clifton Photography
  main_url: https://paulcliftonphotography.com
  url: https://paulcliftonphotography.com
  featured: false
  description: >
    A full migration from WordPress to GatsbyJS and DatoCMS. Includes custom cropping on images as viewport changes size and also an infinity scroll that doesn't preload all of the results.
  categories:
    - Blog
    - Portfolio
    - Gallery
    - Photography
  built_by: Little Wolf Studio
  built_by_url: https://littlewolfstudio.co.uk
- title: Atte Juvonen - Blog
  url: https://www.attejuvonen.fi/
  main_url: https://www.attejuvonen.fi/
  source_url: https://github.com/baobabKoodaa/blog
  description: >
    Tech-oriented personal blog covering topics like AI, data, voting, game theory, infosec and software development.
  categories:
    - Blog
    - Data
    - JavaScript
    - Programming
    - Science
    - Security
    - Technology
    - Web Development
  featured: false
- title: Kibuk Construction
  url: https://kibukconstruction.com/
  main_url: https://kibukconstruction.com/
  description: >
    Kibuk Construction is a fully licensed and insured contractor specializing in Siding, Decks, Windows & Doors!
  categories:
    - Business
  built_by: David Krasniy
  built_by_url: http://dkrasniy.com
- title: RedCarpetUp
  main_url: https://www.redcarpetup.com
  url: https://www.redcarpetup.com/
  description: >
    RedCarpetUp's home page for a predominantly mobile-only customer base in India with major constraints on bandwidth availability
  categories:
    - Finance
  built_by: RedCarpet Dev Team
  built_by_url: https://www.redcarpetup.com
  featured: false
- title: talita traveler
  url: https://talitatraveler.com/
  main_url: https://talitatraveler.com/
  source_url: https://github.com/afuh/talitatraveler
  description: >
    Talita Traveler's personal blog.
  categories:
    - Blog
  built_by: Axel Fuhrmann
  built_by_url: https://axelfuhrmann.com/
  featured: false
- title: Pastelería el Progreso
  url: https://pasteleriaelprogreso.com/
  main_url: https://pasteleriaelprogreso.com/
  source_url: https://github.com/afuh/elprogreso
  description: >
    Famous bakery in Buenos Aires.
  categories:
    - Food
    - Gallery
  built_by: Axel Fuhrmann
  built_by_url: https://axelfuhrmann.com/
  featured: false
- title: Maitrik's Portfolio
  url: https://www.maitrikpatel.com/
  main_url: https://www.maitrikpatel.com/
  source_url: https://github.com/maitrikjpatel/portfolio
  description: >
    Portfolio of a Front-End Developer / UX Designer who designs and develops pixel perfect user interface, experiences and web applications.
  categories:
    - Portfolio
    - Blog
    - Design
    - Web Development
  built_by: Maitrik Patel
  built_by_url: https://www.maitrikpatel.com/
  featured: false
- title: PicPick
  url: https://picpick.app/
  main_url: https://picpick.app/
  description: >
    All-in-one Graphic Design Tool, Screen Capture Software, Image Editor, Color Picker, Pixel Ruler and More
  categories:
    - Productivity
    - App
    - Technology
  built_by: NGWIN
  built_by_url: https://picpick.app/
  featured: false
- title: Ste O'Neill
  main_url: https://www.steoneill.dev
  url: https://www.steoneill.dev
  description: >
    MVP of a portfolio site for a full stack UK based developer.
  categories:
    - Blog
    - Portfolio
  built_by: Ste O'Neill
  built_by_url: https://steoneill.dev
  featured: false
- title: Filipe Santos Correa's Portfolio
  description: >
    Filipe's Personal About Me / Portfolio.
  main_url: https://filipesantoscorrea.com/
  url: https://filipesantoscorrea.com/
  source_url: https://github.com/Safi1012/filipesantoscorrea.com
  featured: false
  categories:
    - Portfolio
- title: Progressive Massachusetts Legislator Scorecard
  main_url: https://scorecard.progressivemass.com
  url: https://scorecard.progressivemass.com
  featured: false
  source_url: https://github.com/progressivemass/legislator-scorecard
  description: >
    Learn about MA state legislators' voting records through a progressive lens
  categories:
    - Government
    - Education
  built_by: Alex Holachek
  built_by_url: https://alex.holachek.com/
- title: Jeff Wolff – Portfolio
  main_url: https://www.jeffwolff.net
  url: https://www.jeffwolff.net
  featured: false
  description: >
    A guy from San Diego who makes websites.
  categories:
    - Blog
    - Portfolio
    - Web Development
- title: Jp Valery – Portfolio
  main_url: https://jpvalery.photo
  url: https://jpvalery.photo
  featured: false
  description: >
    Self-taught photographer documenting spaces and people
  categories:
    - Portfolio
    - Photography
- title: Prevue
  main_url: https://www.prevue.io
  url: https://www.prevue.io
  featured: false
  description: >
    All in One Prototyping Tool For Vue Developers
  categories:
    - Open Source
    - Web Development
- title: Gold Medal Flour
  main_url: https://www.goldmedalflour.com
  url: https://www.goldmedalflour.com
  description: >
    Gold Medal Four is a brand of flour products owned by General Mills. The new site was built using Gatsby v2 with data sources from WordPress and an internal recipe API, and features multifaceted recipe filtering and a modified version of Gatsby Image to support art direction images.
  categories:
    - Food
  built_by: General Mills Branded Sites Dev Team
  built_by_url: https://www.generalmills.com
  featured: false
- title: Fifth Gait Technologies
  main_url: https://5thgait.com
  url: https://5thgait.com
  featured: false
  description: >
    Fifth Gait is a small business in the defense and space industry that is run and owned by physicists and engineers that have worked together for decades. The site was built using Gatsby V2.
  categories:
    - Government
    - Science
    - Technology
  built_by: Jonathan Z. Fisher
  built_by_url: https://jonzfisher.com
- title: Sal's Pals
  main_url: https://www.sals-pals.net
  url: https://www.sals-pals.net
  featured: false
  description: >
    Sal's Pals is a professional dog walking and pet sitting service based in Westfield, NJ. New site built with gatsby v2.
  categories:
    - Business
- title: Zuyet Awarmatrip
  main_url: https://www.zuyetawarmatrip.com
  url: https://www.zuyetawarmatrip.com
  featured: false
  description: >
    Zuyet Awarmatrip is a subsidiary identity within the personal ecosystem of Zuyet Awarmatik, focusing on travel and photography.
  categories:
    - Travel
    - Photography
  built_by: Zuyet Awarmatik
- title: manuvel.be
  url: https://www.manuvel.be
  main_url: https://www.manuvel.be
  source_url: https://github.com/riencoertjens/manuvelsite
  description: >
    Cycling themed café coming this april in Sint Niklaas, Belgium. One page with funky css-grid and gatsby-image trickery!
  categories:
    - Food
  built_by: WEBhart
  built_by_url: https://www.web-hart.com
  featured: false
- title: WEBhart
  url: https://www.web-hart.com
  main_url: https://www.web-hart.com
  description: >
    Hi, I'm Rien (pronounced Reen) from Belgium but based in Girona, Spain. I'm an autodidact, committed to learning until the end of time.
  categories:
    - Portfolio
    - Design
    - Web Development
    - Freelance
  built_by: WEBhart
  built_by_url: https://www.web-hart.com
  featured: false
- title: nicdougall.com
  url: https://nicdougall.netlify.com/
  main_url: https://nicdougall.netlify.com/
  source_url: https://github.com/riencoertjens/nicdougall.com
  description: >
    Athlete website with Netlify CMS for blog content.
  categories:
    - Blog
  built_by: WEBhart
  built_by_url: https://www.web-hart.com
  featured: false
- title: Lebuin D'Haese
  url: https://www.lebuindhaese.be/
  main_url: https://www.lebuindhaese.be/
  description: >
    Artist portfolio website. Powered by a super simple Netlify CMS to easily add blog posts or new art pieces.
  categories:
    - Portfolio
    - Blog
  built_by: WEBhart
  built_by_url: https://www.web-hart.com
  featured: false
- title: Iefke Molenstra
  url: https://www.iefke.be/
  main_url: https://www.iefke.be/
  description: >
    Artist portfolio website. Powered by a super simple Netlify CMS to easily add blog posts or new art pieces.
  categories:
    - Portfolio
    - Blog
  built_by: WEBhart
  built_by_url: https://www.web-hart.com
  featured: false
- title: The Broomwagon
  url: https://www.thebroomwagongirona.com/
  main_url: https://www.thebroomwagongirona.com/
  description: >
    foodtruck style coffee by pro cyclist Robert Gesink. The site has a webshop with merchandise and coffee beans.
  categories:
    - E-commerce
  built_by: WEBhart
  built_by_url: https://www.web-hart.com
- title: Pella Windows and Doors
  main_url: https://www.pella.com
  url: https://www.pella.com
  featured: false
  description: >
    The Pella Corporation is a privately held window and door manufacturing
  categories:
    - Business
- title: tinney.dev
  url: https://tinney.dev
  main_url: https://tinney.dev
  source_url: https://github.com/cdtinney/tinney.dev
  description: >
    Personal portfolio/blog of Colin Tinney
  categories:
    - Blog
    - Portfolio
    - Open Source
  built_by: Colin Tinney
  built_by_url: https://tinney.dev
  featured: false
- title: Monkeywrench Books
  main_url: https://monkeywrenchbooks.org
  url: https://monkeywrenchbooks.org
  description: >
    Monkeywrench Books is an all-volunteer, collectively-run bookstore and event space in Austin, TX
  categories:
    - Business
    - Community
    - Education
  built_by: Monkeywrench Books
  built_by_url: https://monkeywrenchbooks.org
- title: DeepMay.io
  main_url: https://deepmay.io
  url: https://deepmay.io
  description: >
    DeepMay is an experimental new tech bootcamp in the mountains of North Carolina.
  categories:
    - Event
    - Community
    - Technology
    - Marketing
  built_by: DeepMay
  built_by_url: https://twitter.com/deepmay_io
  featured: false
- title: Liferay.Design
  main_url: https://liferay.design
  url: https://liferay.design
  source_url: https://github.com/liferay-design/liferay.design
  description: >
    Liferay.Design is home to some of the freshest open-source designers who love to share articles and other resources for the Design Community.
  categories:
    - Blog
    - Community
    - Design
    - Marketing
    - Open Source
    - Technology
    - User Experience
  built_by: Liferay Designers
  built_by_url: https://twitter.com/liferaydesign
  featured: false
- title: Front End Remote Jobs
  main_url: https://frontendremotejobs.com
  url: https://frontendremotejobs.com
  source_url: https://github.com/benjamingrobertson/remotefrontend
  description: >
    Front End Remote Jobs features fully remote jobs for front end developers.
  categories:
    - WordPress
    - Web Development
  built_by: Ben Robertson
  built_by_url: https://benrobertson.io
  featured: false
- title: Penrose Grand Del Mar
  main_url: https://penroseatthegrand.com
  url: https://penroseatthegrand.com
  description: >
    Penrose Grand Del Mar is a luxury housing project coming soon.
  categories:
    - Real Estate
    - Design
  built_by: Chase Ohlson
  built_by_url: https://chaseohlson.com
- title: JustGraphQL
  url: https://www.justgraphql.com/
  main_url: https://www.justgraphql.com/
  source_url: https://github.com/Novvum/justgraphql
  description: >
    JustGraphQL helps developers quickly search and filter through GraphQL resources, tools, and articles.
  categories:
    - Open Source
    - Web Development
    - Technology
  built_by: Novvum
  built_by_url: https://www.novvum.io/
  featured: false
- title: Peter Macinkovic Personal Blog
  url: https://peter.macinkovic.id.au/
  main_url: https://peter.macinkovic.id.au/
  source_url: https://github.com/inkovic/peter-macinkovic-static-site
  description: >
    Personal Website and Blog of e-commerce SEO Specialist and Digital Marketer Peter Macinkovic.
  categories:
    - SEO
    - Marketing
    - Blog
  featured: false
- title: NH Hydraulikzylinder
  main_url: https://nh-hydraulikzylinder.com
  url: https://nh-hydraulikzylinder.com
  description: >
    High quality & high performance hydraulic cylinders manufactured in Austria based on the clients requirements
  categories:
    - Business
  built_by: MangoART
  built_by_url: https://www.mangoart.at
  featured: false
- title: Frauennetzwerk Linz-Land
  main_url: https://frauennetzwerk-linzland.net
  url: https://frauennetzwerk-linzland.net
  description: >
    Homepage for the local women's association providing support to people in need offline and online (Livechat integration)
  categories:
    - Nonprofit
  built_by: MangoART
  built_by_url: https://www.mangoart.at
  featured: false
- title: Mein Traktor
  main_url: http://www.mein-traktor.at/
  url: http://www.mein-traktor.at/
  description: >
    Homepage of a the main importer of SAME and Lamborghini Tractors in Austria with customer support area
  categories:
    - Business
    - App
  built_by: MangoART
  built_by_url: https://www.mangoart.at
  featured: false
- title: Lamborghini Traktoren
  main_url: https://lamborghini-traktor.at
  url: https://lamborghini-traktor.at
  description: >
    Lamborghini Tractors - Landing page for the brand in Austria
  categories:
    - Business
  built_by: MangoART
  built_by_url: https://www.mangoart.at
  featured: false
- title: Holly Lodge Community Centre - Highgate, London
  main_url: https://www.hlcchl.org/
  url: https://www.hlcchl.org/
  source_url: https://github.com/eugelogic/hlcchl-gatsby
  description: >
    The Holly Lodge Community Centre - Highgate, London has a shiny new website built with Gatsby v2 that makes important contributions towards a faster, more secure and environmentally friendly web for everyone.
  categories:
    - Community
    - Event
    - Nonprofit
  built_by: Eugene Molari Developer
  built_by_url: https://twitter.com/EugeneMolari
  featured: false
- title: blackcater's blog
  url: https://www.blackcater.win
  main_url: https://www.blackcater.win
  source_url: https://github.com/blackcater/blog
  description: >
    Blog like Medium, for person and team.
  categories:
    - Blog
    - Web Development
  built_by: blackcater
  built_by_url: https://github.com/blackcater
  featured: false
- title: Kenneth Kwakye-Gyamfi Portfolio Site
  url: https://www.kwakye-gyamfi.com
  main_url: https://www.kwakye-gyamfi.com
  source_url: https://www.github.com/cross19xx/cross-site
  description: >
    Personal portfolio site for Kenneth Kwakye-Gyamfi, a mobile and web full stack applications developer currently based in Accra, Ghana.
  categories:
    - SEO
    - Web Development
    - Open Source
    - Portfolio
  featured: false
- title: Gareth Weaver
  url: https://www.garethweaver.com/
  main_url: https://www.garethweaver.com/
  source_url: https://github.com/garethweaver/public-site-react
  description: >
    A personal portfolio of a London based frontend developer built with Gatsby 2, Redux and Sass
  categories:
    - Portfolio
    - Web Development
  built_by: Gareth Weaver
  built_by_url: https://twitter.com/garethdweaver
  featured: false
- title: Mailjet
  url: https://dev.mailjet.com/
  main_url: https://dev.mailjet.com/
  description: >
    Mailjet is an easy-to-use all-in-one e-mail platform.
  categories:
    - API
    - Documentation
  featured: false
- title: Peintagone
  url: https://www.peintagone.be/
  main_url: https://www.peintagone.be/
  description: >
    Peintagone is a superior quality paint brand with Belgian tones.
  categories:
    - Portfolio
    - Gallery
  built_by: Sebastien Crepin
  built_by_url: https://github.com/opeah
  featured: false
- title: Let's Do Dish!
  url: https://letsdodish.com
  main_url: https://letsdodish.com
  description: >
    A new recipe site for people who enjoy cooking great food in their home kitchen. Find some great meal ideas! Let's do dish!
  categories:
    - Blog
    - Food
  built_by: Connerra
  featured: false
- title: AWS Amplify Community
  url: https://amplify.aws/community/
  main_url: https://amplify.aws/community/
  source_url: https://github.com/aws-amplify/community
  description: >
    Amplify Community is a hub for developers building fullstack serverless applications with Amplify to easily access content (such as events, blog posts, videos, sample projects, and tutorials) created by other members of the Amplify community.
  categories:
    - Blog
    - Directory
    - Education
    - Technology
  built_by: Nikhil Swaminathan
  built_by_url: https://github.com/swaminator
  featured: false
- title: Cal State Monterey Bay
  url: https://csumb.edu
  main_url: https://csumb.edu
  source_url: https://github.com/csumb/csumb-gatsby
  description: >
    A website for the entire campus of California State University, Monterey Bay.
  categories:
    - Education
    - Government
  built_by: CSUMB Web Team
  built_by_url: https://csumb.edu/web/team
  featured: false
- title: BestPricingPages.com
  url: https://bestpricingpages.com
  main_url: https://bestpricingpages.com
  source_url: https://github.com/jpvalery/pricingpages/
  description: >
    A repository of the best pricing pages by the best companies. Built in less than a week.
    Inspired by RGE and since pricingpages.xyz no longer exists, I felt such a resource was missing and could be helpful to many people.
  categories:
    - Business
    - Community
    - Entrepreneurship
    - Open Source
    - Technology
  built_by: Jp Valery
  built_by_url: https://jpvalery.me
  featured: false
- title: Lendo Austria
  url: https://lendo.at
  main_url: https://lendo.at
  description: >
    A Comparison site for best private loan offer from banks in Austria.
  categories:
    - Business
    - Finance
  built_by: Lendo developers
  featured: false
- title: Visual Cloud FX
  url: https://visualcloudfx.com
  main_url: https://visualcloudfx.com
  source_url: https://github.com/jjcav84/visualcloudfx
  description: >
    Basic static site built with MDBootstrap, React, and Gatsby
  categories:
    - Consulting
    - Portfolio
  built_by: Jacob Cavazos
  built_by_url: https://jacobcavazos.com
- title: Matthew Miller (Me4502)
  url: https://matthewmiller.dev
  main_url: https://matthewmiller.dev
  description: >
    The personal site, blog and portfolio of Matthew Miller (Me4502)
  categories:
    - Blog
    - Programming
    - Technology
    - Portfolio
  built_by: Matthew Miller
  featured: false
- title: Årets Kontor
  url: https://aretskontor.newst.se
  main_url: https://aretskontor.newst.se
  description: >
    A swedish competition for "office of the year" in sweden with a focus on design. Built with MDBootstrap and Gatsby.
  categories:
    - Real Estate
    - Marketing
  built_by: Victor Björklund
  built_by_url: https://victorbjorklund.com
  featured: false
- title: Kyma
  url: https://kyma-project.io
  main_url: https://kyma-project.io
  source_url: https://github.com/kyma-project/website
  description: >
    This website holds overview, blog and documentation for Kyma open source project that is a Kubernates based application extensibility framework.
  categories:
    - Documentation
    - Blog
    - Technology
    - Open Source
  built_by: Kyma developers
  built_by_url: https://twitter.com/kymaproject
  featured: false
- title: Verso
  main_url: https://verso.digital
  url: https://verso.digital
  description: >
    Verso is a creative technology studio based in Singapore. Site built with Gatsby and Netlify.
  categories:
    - Agency
    - Consulting
    - Design
    - Technology
  built_by: Verso
  built_by_url: https://verso.digital
  featured: false
- title: Camilo Holguin
  url: https://camiloholguin.me
  main_url: https://camiloholguin.me
  source_url: https://github.com/camiloholguin/gatsby-portfolio
  description: >
    Portfolio site using GatsbyJS and WordPress REST API.
  categories:
    - WordPress
    - Portfolio
    - Web Development
  built_by: Camilo Holguin
  built_by_url: https://camiloholguin.me
  featured: false
- title: Bennett Hardwick
  url: https://bennetthardwick.com
  main_url: https://bennetthardwick.com
  description: >
    The personal website and blog of Bennett Hardwick, an Australian software developer and human being.
  categories:
    - Blog
    - Programming
    - Technology
  source_url: https://github.com/bennetthardwick/website
  built_by: Bennett Hardwick
  built_by_url: https://bennetthardwick.com
  featured: false
- title: Kodingnesia
  url: https://kodingnesia.com/
  main_url: https://kodingnesia.com/
  description: >
    Kodingnesia is a place for learning programming & linux in Bahasa Indonesia.
  categories:
    - Blog
    - Programming
    - Technology
  built_by: Frisko Mayufid
  built_by_url: https://frisko.space
- title: ERS HCL Open Source Portal
  url: https://ers-hcl.github.io/
  main_url: https://ers-hcl.github.io/
  description: >
    Official site for ERS-HCL GitHub organizational site. This is a hybrid app with static and dynamic content, providing a details of the open source projects, initiatives, innovation ideas within ERS-HCL. It pulls data from various data sources including GitHub APIs, MDX based blog posts, excel files. It also hosts an ideas app that is based on Firebase.
  categories:
    - Open Source
    - Blog
    - Technology
    - Web Development
    - Community
    - Documentation
  source_url: https://github.com/ERS-HCL/gatsby-ershcl-app
  built_by: Tarun Kumar Sukhu
  built_by_url: https://github.com/tsukhu
- title: Sandbox
  url: https://www.sandboxneu.com/
  main_url: https://www.sandboxneu.com/
  source_url: https://github.com/sandboxneu/sandboxneu.com
  description: >
    Official website of Sandbox, a Northeastern University student group that builds software for researchers.
  categories:
    - Marketing
  built_by: Sandbox at Northeastern
  built_by_url: https://github.com/sandboxneu/
  featured: false
- title: Accessible App
  main_url: https://accessible-app.com
  url: https://accessible-app.com
  source_url: https://github.com/accessible-app/accessible-app_com
  description: >
    Learn how to build inclusive web applications and Single Page Apps in modern JavaScript frameworks. This project collects strategies, links, patterns and plugins for React, Vue and Angular.
  categories:
    - Accessibility
    - Web Development
    - JavaScript
  built_by: Marcus Herrmann
  built_by_url: https://marcus.io
  featured: false
- title: PygmalionPolymorph
  url: https://pygmalionpolymorph.com
  main_url: https://pygmalionpolymorph.com
  source_url: https://github.com/PygmalionPolymorph/portfolio
  description: >
    Portfolio of artist, musician and developer PygmalionPolymorph.
  categories:
    - Portfolio
    - Gallery
    - Music
    - Photography
    - Web Development
  built_by: PygmalionPolymorph
  built_by_url: https://pygmalionpolymorph.com
  featured: false
- title: Gonzalo Nuñez Photographer
  main_url: https://www.gonzalonunez.com
  url: https://www.gonzalonunez.com
  description: >
    Website for Cancun based destination wedding photographer Gonzalo Nuñez. Site built with GatsbyJS, WordPress API and Netlify.
  categories:
    - Photography
    - Portfolio
    - WordPress
  built_by: Miguel Mayo
  built_by_url: https://www.miguelmayo.com
  featured: false
- title: Element 84
  main_url: https://www.element84.com
  url: https://www.element84.com
  description: >
    Element 84 is software engineering and design firm that helps companies and government agencies solve problems using remote sensing, life sciences, and transportation data in the cloud.
  categories:
    - Agency
    - Blog
    - Business
    - Consulting
    - Data
    - Design
    - Government
    - Portfolio
    - Programming
    - Science
    - Technology
    - User Experience
    - Web Development
- title: Raconteur Agency
  main_url: https://www.raconteur.net/agency
  url: https://www.raconteur.net/agency
  description: >
    Raconteur Agency is a London-based content marketing agency for B2B brands. We have rebuilt their site with Gatsby v2 using their existing WordPress backend as the data source. By switching from WordPress to GatsbyJS we have achieved a 200%+ improvement in page load times and went from a Lighthouse performance score of 49 to 100.
  categories:
    - Agency
    - Marketing
    - WordPress
  built_by: Jacob Herper
  built_by_url: https://herper.io
  featured: false
- title: Purple11
  main_url: https://purple11.com/
  url: https://purple11.com/
  description: >
    Purple11 is a site for photography and photo retouching tips and tricks.
  categories:
    - Blog
    - Photography
  built_by: Sébastien Noël
  built_by_url: https://blkfuel.com/
  featured: false
- title: PerfReviews
  main_url: https://perf.reviews/
  url: https://perf.reviews/
  source_url: https://github.com/PerfReviews/PerfReviews
  description: >
    The best content about web performance in spanish language.
  categories:
    - Web Development
  built_by: Joan León & José M. Pérez
  built_by_url: https://perf.reviews/nosotros/
  featured: false
- title: Un Backend - Blog
  main_url: https://www.unbackend.pro/
  url: https://www.unbackend.pro/
  description: >
    The personal website and blog of Camilo Ramírez, a backend developer :).
  categories:
    - Blog
    - Programming
    - Technology
  source_url: https://github.com/camilortte/camilortte.github.com
  built_by: Camilo Ramírez
  built_by_url: https://www.unbackend.pro/about
  featured: false
- title: Hitesh Vaghasiya
  main_url: https://hiteshvaghasiya.com/
  url: https://hiteshvaghasiya.com/
  description: >
    This is Hitesh Vaghasiya's blog. This blog is help you an E-Commerce like Magento, Shopify, and BigCommerce.
  categories:
    - Blog
    - Programming
    - Technology
    - Web Development
  built_by: Hitesh Vaghasiya
  built_by_url: https://hiteshvaghasiya.com/
  featured: false
- title: Aditus
  main_url: https://www.aditus.io
  url: https://www.aditus.io
  description: >
    Aditus is the accessibility tool for your team. We help teams build accessible websites and products.
  categories:
    - Accessibility
    - Education
  built_by: Aditus
  built_by_url: https://www.aditus.io
  featured: false
- title: Ultra Config
  main_url: https://ultraconfig.com.au/
  url: https://ultraconfig.com.au/ultra-config-generator/
  description: >
    Ultra Config Generator is a software application for Network Engineers to efficiently manage their network infrastructure.
  categories:
    - Blog
    - Technology
  built_by: Ultra Config
  built_by_url: https://ultraconfig.com.au/
  featured: false
- title: Malice
  main_url: https://malice.fr/
  url: https://malice.fr/
  description: >
    Malice is a cyber-training  platform for learning, validating and improving security related skills through simulated scenarios and challenges.
  categories:
    - Security
    - Technology
  built_by: Sysdream
  built_by_url: https://sysdream.com/
  featured: false
- title: Nash
  main_url: https://nash.io/
  url: https://nash.io/
  description: >
    Nash is a decentralized platform for trading, payment and other financial services. Our goal is to bring distributed finance to everyone by making blockchain technology fast and easy to use. We employ an off-chain engine to match trades rapidly, but never take control of customers’ assets. Our intuitive interface offers easy access to a range of trading, payment and investment functions.
  categories:
    - Portfolio
    - Security
    - Technology
  built_by: Andrej Gajdos
  built_by_url: https://andrejgajdos.com/
  featured: false
- title: Axel Fuhrmann
  url: https://axelfuhrmann.com
  main_url: https://axelfuhrmann.com
  source_url: https://github.com/afuh/axelfuhrmann.com
  description: >
    Personal portfolio.
  categories:
    - Portfolio
    - Freelance
    - Web Development
  featured: false
- title: Alaina Viau
  url: https://www.alainaviau.com
  main_url: https://www.alainaviau.com
  description: >
    Official website of Canadian opera director, creator, and producer Alaina Viau. Site designed by Stephen Bell.
  categories:
    - Portfolio
    - Music
  built_by: Michael Uloth
  built_by_url: https://www.michaeluloth.com
- title: Alison Moritz
  url: https://www.alisonmoritz.com
  main_url: https://www.alisonmoritz.com
  description: >
    Official website of American stage director Alison Moritz. Site designed by Stephen Bell.
  categories:
    - Portfolio
    - Music
  built_by: Michael Uloth
  built_by_url: https://www.michaeluloth.com
- title: Luke Secomb Digital
  url: https://lukesecomb.digital
  main_url: https://lukesecomb.digital
  source_url: https://github.com/lukethacoder/luke-secomb-simple
  description: >
    A simple portfolio site built using TypeScript, Markdown and React Spring.
  categories:
    - Portfolio
    - Web Development
  built_by: Luke Secomb
  built_by_url: https://lukesecomb.digital
  featured: false
- title: We are Brew
  url: https://www.wearebrew.co.uk
  main_url: https://www.wearebrew.co.uk
  description: >
    Official website for Brew, a Birmingham based Digital Marketing Agency.
  categories:
    - Portfolio
    - Web Development
    - Agency
    - Marketing
  built_by: Brew Digital
  built_by_url: https://www.wearebrew.co.uk
- title: Global City Data
  main_url: https://globalcitydata.com
  url: https://globalcitydata.com
  source_url: https://github.com/globalcitydata/globalcitydata
  description: >
    Global City Data is an open, easily browsable platform to showcase peer-reviewed urban datasets and models created by different research groups.
  categories:
    - Education
    - Open Source
  built_by: Rafi Barash
  built_by_url: https://rafibarash.com
  featured: false
- title: Submittable
  url: https://www.submittable.com
  main_url: https://www.submittable.com
  description: >
    Submissions made simple. Submittalbe is a cloud-based submissions manager that lets you accept, review, and make decisions on any kind of digital content.
  categories:
    - Technology
    - Marketing
  built_by: Genevieve Crow
  built_by_url: https://github.com/g-crow
- title: Appmantle
  main_url: https://appmantle.com
  url: https://appmantle.com
  description: >
    Appmantle is a new way of creating apps. A complete modern app that you build yourself quickly & easily, without programming knowledge.
  categories:
    - App
    - Marketing
    - Landing Page
    - Mobile Development
    - Technology
  built_by: Appmantle
  built_by_url: https://appmantle.com
  featured: false
- title: Acto
  main_url: https://www.acto.dk/
  url: https://www.acto.dk/
  description: >
    Tomorrows solutions - today. Acto is an innovative software engineering company, providing your business with high-quality, scalable and maintainable software solutions, to make your business shine.
  categories:
    - Agency
    - Technology
    - Web Development
    - Mobile Development
  built_by: Acto
  built_by_url: https://www.acto.dk/
- title: Gatsby GitHub Stats
  url: https://gatsby-github-stats.netlify.com
  main_url: https://gatsby-github-stats.netlify.com
  source_url: https://github.com/lannonbr/gatsby-github-stats/
  description: >
    Statistics Dashboard for Gatsby GitHub repository
  categories:
    - Data
  built_by: Benjamin Lannon
  built_by_url: https://lannonbr.com
  featured: false
- title: Graphic Intuitions
  url: https://www.graphicintuitions.com/
  main_url: https://www.graphicintuitions.com/
  description: >
    Digital marketing agency located in Morris, Manitoba.
  categories:
    - Agency
    - Web Development
    - Marketing
  featured: false
- title: Smooper
  url: https://www.smooper.com/
  main_url: https://www.smooper.com/
  description: >
    We connect you with digital marketing experts for 1 on 1 consultation sessions
  categories:
    - Marketing
    - Directory
  featured: false
- title: Lesley Barber
  url: https://www.lesleybarber.com/
  main_url: https://www.lesleybarber.com/
  description: >
    Official website of Canadian film composer Lesley Barber.
  categories:
    - Portfolio
    - Music
  built_by: Michael Uloth
  built_by_url: https://www.michaeluloth.com
- title: Timeline of Terror
  main_url: https://timelineofterror.org/
  url: https://timelineofterror.org/
  source_url: https://github.com/Symbitic/timeline-of-terror
  description: >
    Complete guide to the events of September 11, 2001.
  categories:
    - Directory
    - Government
  built_by: Alex Shaw
  built_by_url: https://github.com/Symbitic/
  featured: false
- title: Pill Club
  url: https://thepillclub.com
  main_url: https://thepillclub.com
  description: >
    Zero Copay With Insurance + Free Shipping + Bonus Gifts + Online Delivery – Birth Control Delivery and Prescription
  categories:
    - Marketing
    - Healthcare
  built_by: Pill Club
  built_by_url: https://thepillclub.com
- title: myweekinjs
  url: https://www.myweekinjs.com/
  main_url: https://www.myweekinjs.com/
  source_url: https://github.com/myweekinjs/public-website
  description: >
    Challenge to create and/or learn something new in JavaScript each week.
  categories:
    - Blog
  built_by: Adriaan Janse van Rensburg
  built_by_url: https://github.com/HurricaneInteractive/
  featured: false
- title: The Edit Suite
  main_url: https://www.theeditsuite.com.au/
  url: https://www.theeditsuite.com.au/
  source_url: https://thriveweb.com.au/portfolio/the-edit-suite/
  description: >-
    The Edit Suite is an award winning video production and photography company based out of our Mermaid Beach studio on the Gold Coast of Australia but we also have the ability to work mobile from any location.
  categories:
    - Photography
    - Marketing
  built_by: Thrive Team - Gold Coast
  built_by_url: https://thriveweb.com.au/
  featured: false
- title: CarineRoitfeld
  main_url: https://www.carineroitfeld.com/
  url: https://www.carineroitfeld.com/
  description: >
    Online shop for Carine Roitfeld parfume
  categories:
    - E-commerce
  built_by: Ask Phill
  built_by_url: https://askphill.com
- title: EngineHub.org
  url: https://enginehub.org
  main_url: https://enginehub.org
  source_url: https://github.com/EngineHub/enginehub-website
  description: >
    The landing pages for EngineHub, the organisation behind WorldEdit, WorldGuard, CraftBook, and more
  categories:
    - Landing Page
    - Technology
    - Open Source
  built_by: Matthew Miller
  built_by_url: https://matthewmiller.dev
- title: Goulburn Physiotherapy
  url: https://www.goulburnphysiotherapy.com.au/
  main_url: https://www.goulburnphysiotherapy.com.au/
  description: >
    Goulburn Physiotherapy is a leader in injury prevention, individual and community health, and workplace health solutions across Central Victoria.
  categories:
    - Blog
    - Healthcare
  built_by: KiwiSprout
  built_by_url: https://kiwisprout.nz/
  featured: false
- title: TomTom Traffic Index
  main_url: https://www.tomtom.com/en_gb/traffic-index/
  url: https://www.tomtom.com/en_gb/traffic-index/
  description: >
    The TomTom Traffic Index provides drivers, city planners, auto manufacturers and policy makers with unbiased statistics and information about congestion levels in 403 cities across 56 countries on 6 continents.
  categories:
    - Travel
    - Data
  built_by: TomTom
  built_by_url: https://tomtom.com
  featured: false
- title: PrintAWorld | A 3D Printing and Fabrication Company
  main_url: https://prtwd.com/
  url: https://prtwd.com/
  description: >
    PrintAWorld is a NYC based fabrication and manufacturing company that specializes in 3D printing, 3D scanning, CAD Design,
    laser cutting, and rapid prototyping. We help artists, agencies and engineers turn their ideas into its physical form.
  categories:
    - Business
  featured: false
- title: Glug-Infinite
  main_url: https://gluginfinite.github.io
  url: https://gluginfinite.github.io
  source_url: https://github.com/crstnmac/glug
  description: >
    This is a website built with Gatsby v2 that is deployed on GitHub using GitHub Pages and Netlify.
  categories:
    - Web Development
    - Blog
    - Portfolio
    - Agency
  built_by: Criston Macarenhas
  built_by_url: https://github.com/crstnmac
  featured: false
- title: The State of CSS Survey
  main_url: https://stateofcss.com/
  url: https://stateofcss.com/
  source_url: https://github.com/StateOfJS/state-of-css-2019
  description: >
    Annual CSS survey, brother of The State of JS Survey.
  categories:
    - Web Development
  built_by: Sacha Greif & Contribs
  built_by_url: https://github.com/StateOfJS
  featured: false
- title: Bytom Blockchain
  url: https://bytom.io/
  main_url: https://bytom.io/
  source_url: https://github.com/bytomlabs/bytom.io
  description: >
    Embrace the New Era of Bytom Blockchain
  categories:
    - Finance
    - Open Source
    - Technology
  built_by: Bytom Foundation
  built_by_url: https://bytom.io/
  featured: false
- title: Oerol Festival
  url: https://www.oerol.nl/nl/
  main_url: https://www.oerol.nl/en/
  description: >
    Oerol is a cultural festival on the island of Terschelling in the Netherlands that is held annually in June.
    The ten-day festival is focused on live, public theatre as well as music and visual arts.
  categories:
    - Event
    - Entertainment
  built_by: Oberon
  built_by_url: https://oberon.nl/
  featured: false
- title: Libra
  main_url: https://libra.org/
  url: https://libra.org/
  description: Libra's mission is to enable a simple global currency and financial infrastructure that empowers billions of people.
  featured: false
  categories:
    - Open Source
    - Technology
    - Finance
- title: Riffy Blog
  main_url: https://blog.rayriffy.com/
  url: https://blog.rayriffy.com/
  source_url: https://github.com/rayriffy/rayriffy-blog
  description: >
    Riffy Blog is async based beautiful highly maintainable site built by using Gatsby v2 with SEO optimized.
  categories:
    - Web Development
    - Blog
    - Open Source
    - Technology
    - Music
    - SEO
  built_by: Phumrapee Limpianchop
  built_by_url: https://rayriffy.com/
  featured: false
- title: The Coffee Collective
  url: https://coffeecollective.dk
  main_url: https://coffeecollective.dk
  description: >
    The Coffee Collective website is a JAM-stack based, multilingual, multi currency website/shop selling coffee, related products and subscriptions.
  categories:
    - E-commerce
    - Food
  built_by: Remotely (Anders Hallundbæk)
  built_by_url: https://remotely.dk
  featured: false
- title: Leadership Development International
  url: https://ldi.global
  main_url: https://ldi.global
  description: >
    A DatoCMS-backed site for an education and training company based in the US, China and the UAE.
  categories:
    - Education
    - Nonprofit
  built_by: Grant Holle
  built_by_url: https://grantholle.com
  featured: false
- title: Canvas 1839
  main_url: https://www.canvas1839.com/
  url: https://www.canvas1839.com/
  description: >-
    Online store for Canvas 1839 products, including pharmacological-grade CBD oil and relief cream.
  categories:
    - E-commerce
    - Marketing
  built_by: Corey Ward
  built_by_url: http://www.coreyward.me/
- title: Sparkle Stories
  main_url: https://app.sparklestories.com/
  url: https://app.sparklestories.com/
  description: >-
    Sparkle Stories is a streaming audio platform for children with over 1,200 original audio stories.
  categories:
    - App
    - Education
  built_by: Corey Ward
  built_by_url: http://www.coreyward.me/
- title: nehalist.io
  main_url: https://nehalist.io
  url: https://nehalist.io
  description: >
    nehalist.io is a blog about software development, technology and all that kind of geeky stuff.
  categories:
    - Blog
    - Web Development
    - Open Source
  built_by: Kevin Hirczy
  built_by_url: https://nehalist.io
  featured: false
- title: March and Ash
  main_url: https://marchandash.com/
  url: https://marchandash.com/
  description: >-
    March and Ash is a customer-focused, licensed cannabis dispensary located in Mission Valley.
  categories:
    - E-commerce
    - Business
    - Blog
  built_by: Blueyellow
  built_by_url: https://blueyellow.io/
  featured: false
- title: T Two Industries
  description: >
    T Two Industries is a manufacturing company specializing in building custom truck decks, truck bodies, and trailers.
  main_url: https://www.ttwo.ca
  url: https://www.ttwo.ca
  categories:
    - Business
  built_by: https://www.t2.ca
  built_by_url: https://www.t2.ca
  featured: false
- title: Cali's Finest Landscaping
  url: https://www.calisfinestlandscaping.com/
  main_url: https://www.calisfinestlandscaping.com/
  description: >
    A team of hard-working, quality-obsessed landscaping professionals looking to take dreams and transform them into reality.
  categories:
    - Business
  built_by: David Krasniy
  built_by_url: http://dkrasniy.com
  featured: false
- title: Vazco
  url: https://www.vazco.eu
  main_url: https://www.vazco.eu
  description: >
    Vazco works for clients from all around the world in future-proof technologies and help them build better products.
  categories:
    - Agency
    - Web Development
    - Blog
    - Business
    - Technology
  built_by: Vazco
  built_by_url: https://www.vazco.eu
  featured: false
- title: Major League Eating
  main_url: https://majorleagueeating.com
  url: https://majorleagueeating.com
  description: >
    Major League Eating is the professional competitive eating organization that runs the Nathan’s Famous Coney Island Hot Dog eating contest on July 4th, among other eating events.
  categories:
    - Entertainment
    - Sports
  built_by: Carmen Cincotti
  built_by_url: https://github.com/ccincotti3
  featured: false
- title: APIs You Won't Hate
  url: https://apisyouwonthate.com/blog
  main_url: https://apisyouwonthate.com
  source_url: https://github.com/apisyouwonthate/apisyouwonthate.com
  description: >
    API development is a topic very close to our hearts. APIs You Won't Hate is a team and community dedicated to learning, writing, sharing ideas and bettering understanding of API practices. Together we can eradicate APIs we hate.
  categories:
    - Blog
    - Education
    - E-commerce
    - API
    - Community
    - Learning
    - Open Source
    - Technology
    - Web Development
  built_by: Mike Bifulco
  built_by_url: https://github.com/mbifulco
  featured: false
- title: Sankarsan Kampa
  main_url: https://traction.one
  url: https://traction.one
  description: Full time programmer, part time gamer, exploring the details of programmable systems and how to stretch their capabilities.
  featured: false
  categories:
    - Portfolio
    - Freelance
- title: AwesomeDocs
  main_url: https://awesomedocs.traction.one/
  url: https://awesomedocs.traction.one/install
  source_url: https://github.com/AwesomeDocs/website
  description: An awesome documentation website generator!
  featured: false
  categories:
    - Open Source
    - Web Development
    - Technology
    - Documentation
  built_by: Sankarsan Kampa
  built_by_url: https://traction.one
- title: Prism Programming Language
  main_url: https://prism.traction.one/
  url: https://prism.traction.one/
  source_url: https://github.com/PrismLang/website
  description: Interpreted, high-level, programming language.
  featured: false
  categories:
    - Programming
    - Open Source
    - Technology
    - Documentation
  built_by: Sankarsan Kampa
  built_by_url: https://traction.one
- title: Arnondora
  main_url: https://arnondora.in.th/
  url: https://arnondora.in.th/
  source_url: https://github.com/arnondora/arnondoraBlog
  description: Arnondora is a personal blog by Arnon Puitrakul
  categories:
    - Blog
    - Programming
    - Technology
  built_by: Arnon Puitrakul
  built_by_url: https://arnondora.in.th/
  featured: false
- title: KingsDesign
  url: https://www.kingsdesign.com.au/
  main_url: https://www.kingsdesign.com.au/
  description: KingsDesign is a Hobart based web design and development company. KingsDesign creates, designs, measures and improves web based solutions for businesses and organisations across Australia.
  categories:
    - Agency
    - Technology
    - Portfolio
    - Consulting
    - User Experience
  built_by: KingsDesign
  built_by_url: https://www.kingsdesign.com.au
- title: EasyFloh | Easy Flows for all
  url: https://www.easyfloh.com
  main_url: https://www.easyfloh.com
  description: >
    EasyFloh is for creating simple flows for your organisation. An organisation
    can design own flows with own stages.
  categories:
    - Business
    - Landing Page
  built_by: Vikram Aroskar
  built_by_url: https://medium.com/@vikramaroskar
  featured: false
- title: Home Alarm Report
  url: https://homealarmreport.com/
  main_url: https://homealarmreport.com/
  description: >
    Home Alarm Report is dedicated to helping consumers make informed decisions
    about home security solutions. The site was easily migrated from a legacy WordPress
    installation and the dev team chose Gatsby for its site speed and SEO capabilities.
  categories:
    - Blog
    - Business
    - SEO
    - Technology
  built_by: Centerfield Media
  built_by_url: https://www.centerfield.com
- title: Just | FX for treasurers
  url: https://www.gojust.com
  main_url: https://www.gojust.com
  description: >
    Just provides a single centralized view of FX for corporate treasurers. See interbank market prices, and access transaction cost analysis.
  categories:
    - Finance
    - Technology
  built_by: Bejamas
  built_by_url: https://bejamas.io/
  featured: false
- title: Bureau for Good | Nonprofit branding, web and print communications
  url: https://www.bureauforgood.com
  main_url: https://www.bureauforgood.com
  description: >
    Bureau for Good helps nonprofits explain why they matter across digital & print media. Bureau for Good crafts purpose-driven identities, websites & print materials for changemakers.
  categories:
    - Nonprofit
    - Agency
    - Design
  built_by: Bejamas
  built_by_url: https://bejamas.io/
  featured: false
- title: Atelier Cartier Blumen
  url: https://www.ateliercartier.ch
  main_url: https://www.ateliercartier.ch
  description: >
    Im schönen Kreis 6 in Zürich kreiert Nicole Cartier Blumenkompositionen anhand Charaktereigenschaften oder Geschichten zur Person an. Für wen ist Dein Blumenstrauss gedacht? Einzigartige Floristik Blumensträusse, Blumenabos, Events, Shootings. Site designed by https://www.stolfo.co
  categories:
    - E-commerce
    - Design
  built_by: Bejamas
  built_by_url: https://bejamas.io/
  featured: false
- title: Veronym – Cloud Security Service Provider
  url: https://www.veronym.com
  main_url: https://www.veronym.com
  description: >
    Veronym is securing your digital transformation. A comprehensive Internet security solution for business. Stay safe no matter how, where and when you connect.
  categories:
    - Security
    - Technology
    - Business
  built_by: Bejamas
  built_by_url: https://bejamas.io/
  featured: false
- title: Devahoy
  url: https://devahoy.com/
  main_url: https://devahoy.com/
  description: >
    Devahoy is a personal blog written in Thai about software development.
  categories:
    - Blog
    - Programming
  built_by: Chai Phonbopit
  built_by_url: https://github.com/phonbopit
  featured: false
- title: Venus Lover
  url: https://venuslover.com
  main_url: https://venuslover.com
  description: >
    Venus Lover is a mobile app for iOS and Android so you can read your daily horoscope and have your natal chart, including the interpretation of the ascendant, planets, houses and aspects.
  categories:
    - App
    - Consulting
    - Education
    - Landing Page
- title: Write/Speak/Code
  url: https://www.writespeakcode.com/
  main_url: https://www.writespeakcode.com/
  description: >
    Write/Speak/Code is a non-profit on a mission to promote the visibility and leadership of technologists with marginalized genders through peer-led professional development.
  categories:
    - Community
    - Nonprofit
    - Open Source
    - Conference
  built_by: Nicola B.
  built_by_url: https://www.linkedin.com/in/nicola-b/
  featured: false
- title: Daniel Spajic
  url: https://danieljs.tech/
  main_url: https://danieljs.tech/
  description: >
    Passionate front-end developer with a deep, yet diverse skillset.
  categories:
    - Portfolio
    - Programming
    - Freelance
  built_by: Daniel Spajic
  featured: false
- title: Cosmotory
  url: https://cosmotory.netlify.com/
  main_url: https://cosmotory.netlify.com/
  description: >
    This is the educational blog containing various courses,learning materials from various authors from all over the world.
  categories:
    - Blog
    - Community
    - Nonprofit
    - Open Source
    - Education
  built_by: Hanishraj B Rao.
  built_by_url: https://hanishrao.netlify.com/
  featured: false
- title: Armorblox | Security Powered by Understanding
  url: https://www.armorblox.com
  main_url: https://www.armorblox.com
  description: >
    Armorblox is a venture-backed stealth cybersecurity startup, on a mission to build a game-changing enterprise security platform.
  categories:
    - Security
    - Technology
    - Business
  built_by: Bejamas
  built_by_url: https://bejamas.io
  featured: false
- title: Mojo
  url: https://www.mojo.is
  main_url: https://www.mojo.is/
  description: >
    We help companies create beautiful digital experiences
  categories:
    - Agency
    - Technology
    - Consulting
    - User Experience
    - Web Development
  featured: false
- title: Marcel Hauri
  url: https://marcelhauri.ch/
  main_url: https://marcelhauri.ch/
  description: >
    Marcel Hauri is an award-winning Magento developer and e-commerce specialist.
  categories:
    - Portfolio
    - Blog
    - Programming
    - Community
    - Open Source
    - E-commerce
  built_by: Marcel Hauri
  built_by_url: https://marcelhauri.ch
  featured: false
- title: Projektmanagementblog
  url: https://www.projektmanagementblog.de
  main_url: https://www.projektmanagementblog.de/
  source_url: https://github.com/StephanWeinhold/pmblog
  description: >
    Thoughts about modern project management. Built with Gatsby and Tachyons, based on Advanced Starter.
  categories:
    - Blog
  built_by: Stephan Weinhold
  built_by_url: https://stephanweinhold.com/
  featured: false
- title: Anthony Boyd Graphics
  url: https://www.anthonyboyd.graphics/
  main_url: https://www.anthonyboyd.graphics/
  description: >
    Free Graphic Design Resources by Anthony Boyd
  categories:
    - Portfolio
  built_by: Anthony Boyd
  built_by_url: https://www.anthonyboyd.com/
  featured: false
- title: Relocation Hero
  url: https://relocationhero.com
  main_url: https://relocationhero.com
  description: >
    Blog with FAQs related to Germany relocation. Built with Gatsby.
  categories:
    - Blog
    - Consulting
    - Community
  featured: false
- title: Zoe Rodriguez
  url: https://zoerodrgz.com
  main_url: https://zoerodrgz.com
  description: >
    Portfolio for Los Angeles-based designer Zoe Rodriguez. Built with Gatsby.
  categories:
    - Portfolio
    - Design
  built_by: Chase Ohlson
  built_by_url: https://chaseohlson.com
  featured: false
- title: TriActive USA
  url: https://triactiveusa.com
  main_url: https://triactiveusa.com
  description: >
    Website and blog for TriActive USA. Built with Gatsby.
  categories:
    - Landing Page
    - Business
  built_by: Chase Ohlson
  built_by_url: https://chaseohlson.com
- title: LaunchDarkly
  url: https://launchdarkly.com/
  main_url: https://launchdarkly.com/
  description: >
    LaunchDarkly is the feature management platform that software teams use to build better software, faster.
  categories:
    - Technology
    - Marketing
  built_by: LaunchDarkly
  built_by_url: https://launchdarkly.com/
  featured: false
- title: Arpit Goyal
  url: https://arpitgoyal.com
  main_url: https://arpitgoyal.com
  source_url: https://github.com/92arpitgoyal/ag-blog
  description: >
    Blog and portfolio website of a Front-end Developer turned Product Manager.
  categories:
    - Blog
    - Portfolio
    - Technology
    - User Experience
  built_by: Arpit Goyal
  built_by_url: https://twitter.com/_arpitgoyal
  featured: false
- title: Portfolio of Cole Townsend
  url: https://twnsnd.co
  main_url: https://twnsnd.co
  description: Portfolio of Cole Townsend, Product Designer
  categories:
    - Portfolio
    - User Experience
    - Web Development
    - Design
  built_by: Cole Townsend
  built_by_url: https://twitter.com/twnsndco
- title: Jana Desomer
  url: https://www.janadesomer.be/
  main_url: https://www.janadesomer.be/
  description: >
    I'm Jana, a digital product designer with coding skills, based in Belgium
  categories:
    - Portfolio
  built_by: Jana Desomer Designer/Developer
  built_by_url: https://www.janadesomer.be/
  featured: false
- title: Carbon8 Regenerative Agriculture
  url: https://www.carbon8.org.au/
  main_url: https://www.carbon8.org.au/
  description: >
    Carbon8 is a Not for Profit charity that supports Aussie farmers to transition to regenerative agriculture practices and rebuild the carbon (organic matter) in their soil from 1% to 8%.
  categories:
    - Nonprofit
    - E-commerce
  built_by: Little & Big
  built_by_url: https://www.littleandbig.com.au/
  featured: false
- title: Reactgo blog
  url: https://reactgo.com/
  main_url: https://reactgo.com/
  description: >
    It provides tutorials & articles about modern open source web technologies such as react,vuejs and gatsby.
  categories:
    - Blog
    - Education
    - Programming
    - Web Development
  built_by: Sai gowtham
  built_by_url: https://twitter.com/saigowthamr
  featured: false
- title: City Springs
  url: https://citysprings.com/
  main_url: https://citysprings.com/
  description: >
    Sandy Springs is a city built on creative thinking and determination. They captured a bold vision for a unified platform to bring together new and existing information systems. To get there, the Sandy Springs communications team partnered with Mediacurrent on a new Drupal 8 decoupled platform architecture with a Gatsbyjs front end to power both the City Springs website and its digital signage network. Now, the Sandy Springs team can create content once and publish it everywhere.
  categories:
    - Community
    - Government
  built_by: Mediacurrent
  built_by_url: https://www.mediacurrent.com
  featured: false
- title: Behalf
  url: https://www.behalf.no/
  main_url: https://www.behalf.no/
  description: >
    Behalf is Norwegian based digital design agency.
  categories:
    - Agency
    - Portfolio
    - Business
    - Consulting
    - Design
    - Design System
    - Marketing
    - Web Development
    - User Experience
  built_by: Behalf
  built_by_url: https://www.behalf.no/
  featured: false
- title: Saxenhammer & Co.
  url: https://saxenhammer-co.com/
  main_url: https://saxenhammer-co.com/
  description: >
    Saxenhammer & Co. is a leading boutique investment bank in Continental Europe. The firm’s strong track record is comprised of the execution of 200 successful transactions across all major industries.
  categories:
    - Consulting
    - Finance
    - Business
  built_by: Axel Fuhrmann
  built_by_url: https://axelfuhrmann.com/
  featured: false
- title: UltronEle
  url: http://ultronele.com
  main_url: https://runbytech.github.io/ueofcweb/
  source_url: https://github.com/runbytech/ueofcweb
  description: >
    UltronEle is a light, fast, simple yet interesting serverless e-learning CMS based on GatsbyJS. It aims to provide a easy-use product for tutors, teachers, instructors from all kinks of fields with near-zero efforts to setup their own authoring tool and content publish website.
  categories:
    - Education
    - Consulting
    - Landing Page
    - Web Development
    - Open Source
    - Learning
  built_by: RunbyTech
  built_by_url: http://runbytech.co
  featured: false
- title: Nick Selvaggio
  url: https://nickgs.com/
  main_url: https://nickgs.com/
  description: >
    The personal website of Nick Selvaggio. Long Island based web developer, teacher, and technologist.
  categories:
    - Consulting
    - Programming
    - Web Development
  featured: false
- title: Free & Open Source Gatsby Themes by LekoArts
  main_url: https://themes.lekoarts.de
  url: https://themes.lekoarts.de
  source_url: https://github.com/LekoArts/gatsby-themes/tree/master/www
  built_by: LekoArts
  built_by_url: https://github.com/LekoArts
  description: >-
    Get high-quality and customizable Gatsby themes to quickly bootstrap your website! Choose from many professionally created and impressive designs with a wide variety of features and customization options. Use Gatsby Themes to take your project to the next level and let you and your customers take advantage of the many benefits Gatsby has to offer.
  categories:
    - Open Source
    - Directory
    - Marketing
    - Landing Page
  featured: false
- title: Lars Roettig
  url: https://larsroettig.dev/
  main_url: https://larsroettig.dev/
  description: >
    Lars Roettig is a Magento Maintainer and e-commerce specialist. On his Blog, he writes Software Architecture and Magento Development.
  categories:
    - Portfolio
    - Blog
    - Programming
    - Community
    - Open Source
    - E-commerce
  built_by: Lars Roettig
  built_by_url: https://larsroettig.dev/
  featured: false
- title: Cade Kynaston
  url: https://cade.codes
  main_url: https://cade.codes
  source_url: https://github.com/cadekynaston/gatsby-portfolio
  description: >
    Cade Kynaston's Portfolio
  categories:
    - Portfolio
  built_by: Cade Kynaston
  built_by_url: https://github.com/cadekynaston
  featured: false
- title: Growable Meetups
  url: https://www.growable.io/
  main_url: https://www.growable.io/
  description: >
    Growable - Events to Accelerate your career in Tech. Made with <3 with Gatsby, React & Netlify by Talent Point in London.
  categories:
    - Event
    - Technology
    - Education
    - Community
    - Conference
  built_by: Talent Point
  built_by_url: https://github.com/talent-point/
  featured: false
- title: Fantastic Metropolis
  main_url: https://fantasticmetropolis.com
  url: https://fantasticmetropolis.com
  description: >
    Fantastic Metropolis ran between 2001 and 2006, highlighting the potential of literary science fiction and fantasy.
  categories:
    - Entertainment
  built_by: Luis Rodrigues
  built_by_url: https://goblindegook.com
  featured: false
- title: Simon Koelewijn
  main_url: https://simonkoelewijn.nl
  url: https://simonkoelewijn.nl
  description: >
    Personal blog of Simon Koelewijn, where he blogs about UX, analytics and web development (in Dutch). Made awesome and fast by using Gatsby 2.x (naturally) and gratefully using Netlify and Netlify CMS.
  categories:
    - Freelance
    - Blog
    - Web Development
    - User Experience
  built_by: Simon Koelewijn
  built_by_url: https://simonkoelewijn.nl
  featured: false
- title: Frankly Steve
  url: https://www.franklysteve.com/
  main_url: https://www.franklysteve.com/
  description: >
    Wedding photography with all the hugs, tears, kisses, smiles, laughter, banter, kids up trees, friends in hedges.
  categories:
    - Photography
    - Portfolio
  built_by: Little & Big
  built_by_url: https://www.littleandbig.com.au/
  featured: false
- title: Eventos orellana
  description: >-
    We are a company dedicated to providing personalized and professional advice
    for the elaboration and coordination of social and business events.
  main_url: https://eventosorellana.com/
  url: https://eventosorellana.com/
  featured: false
  categories:
    - Gallery
  built_by: Ramón Chancay
  built_by_url: https://ramonchancay.me/
- title: DIA Supermercados
  main_url: https://dia.com.br
  url: https://dia.com.br
  description: >-
    Brazilian retailer subsidiary, with more than 1,100 stores in Brazil, focusing on low prices and exclusive DIA Products.
  categories:
    - Business
  built_by: CloudDog
  built_by_url: https://clouddog.com.br
  featured: false
- title: AntdSite
  main_url: https://antdsite.yvescoding.org
  url: https://antdsite.yvescoding.org
  description: >-
    A static docs generator based on Ant Design and GatsbyJs.
  categories:
    - Documentation
  built_by: Yves Wang
  built_by_url: https://antdsite.yvescoding.org
- title: AntV
  main_url: https://antv.vision
  url: https://antv.vision
  description: >-
    AntV is a new generation of data visualization technique from Ant Financial
  categories:
    - Documentation
  built_by: afc163
  built_by_url: https://github.com/afc163
- title: ReactStudy Blog
  url: https://elated-lewin-51cf0d.netlify.com
  main_url: https://elated-lewin-51cf0d.netlify.com
  description: >
    Belong to your own blog by gatsby
  categories:
    - Blog
  built_by: 97thjingba
  built_by_url: https://github.com/97thjingba
  featured: false
- title: George
  main_url: https://kind-mestorf-5a2bc0.netlify.com
  url: https://kind-mestorf-5a2bc0.netlify.com
  description: >
    shiny new web built with Gatsby
  categories:
    - Blog
    - Portfolio
    - Gallery
    - Landing Page
    - Design
    - Web Development
    - Open Source
    - Science
  built_by: George Davituri
  featured: false

- title: CEO amp
  main_url: https://www.ceoamp.com
  url: https://www.ceoamp.com
  description: >
    CEO amp is an executive training programme to amplify a CEO's voice in the media. This site was built with Gatsby v2, Styled-Components, TypeScript and React Spring.
  categories:
    - Consulting
    - Entrepreneurship
    - Marketing
    - Landing Page
  built_by: Jacob Herper
  built_by_url: https://herper.io
  featured: false
- title: QuantumBlack
  main_url: https://www.quantumblack.com/
  url: https://www.quantumblack.com/
  description: >
    We help companies use data to make distinctive, sustainable and significant improvements to their performance.
  categories:
    - Technology
    - Consulting
    - Data
    - Design
  built_by: Richard Westenra
  built_by_url: https://www.richardwestenra.com/
  featured: false
- title: Coffeeshop Creative
  url: https://www.coffeeshopcreative.ca
  main_url: https://www.coffeeshopcreative.ca
  description: >
    Marketing site for a Toronto web design and videography studio.
  categories:
    - Marketing
    - Agency
    - Design
    - Video
    - Web Development
  built_by: Michael Uloth
  built_by_url: https://www.michaeluloth.com
  featured: false
- title: Daily Hacker News
  url: https://dailyhn.com
  main_url: https://dailyhn.com
  description: >
    Daily Hacker News presents the top five stories from Hacker News daily.
  categories:
    - Entertainment
    - Design
    - Web Development
    - Technology
    - Science
  built_by: Joeri Smits
  built_by_url: https://joeri.dev
  featured: false
- title: Grüne Dresden
  main_url: https://ltw19dresden.de
  url: https://ltw19dresden.de
  description: >
    This site was built for the Green Party in Germany (Bündnis 90/Die Grünen) for their local election in Dresden, Saxony. The site was built with Gatsby v2 and Styled-Components.
  categories:
    - Government
    - Nonprofit
  built_by: Jacob Herper
  built_by_url: https://herper.io
- title: Mill3 Studio
  main_url: https://mill3.studio/en/
  url: https://mill3.studio/en/
  description: >
    Our agency specializes in the analysis, strategy and development of digital products.
  categories:
    - Agency
    - Portfolio
  built_by: Mill3
  built_by_url: https://mill3.studio/en/
  featured: false
- title: Zellement
  main_url: https://www.zellement.com
  url: https://www.zellement.com
  description: >
    Online portfolio of Dan Farrow from Nottingham, UK.
  categories:
    - Portfolio
  built_by: Zellement
  built_by_url: https://www.zellement.com
  featured: false
- title: Fullstack HQ
  url: https://fullstackhq.com/
  main_url: https://fullstackhq.com/
  description: >
    Get immediate access to a battle-tested team of designers and developers on a pay-as-you-go monthly subscription.
  categories:
    - Agency
    - Consulting
    - Freelance
    - Marketing
    - Portfolio
    - Web Development
    - App
    - Business
    - Design
    - JavaScript
    - Technology
    - User Experience
    - Web Development
    - E-commerce
    - WordPress
  built_by: Fullstack HQ
  built_by_url: https://fullstackhq.com/
  featured: false
- title: Cantas
  main_url: https://www.cantas.co.jp
  url: https://www.cantas.co.jp
  description: >
    Cantas is digital marketing company in Japan.
  categories:
    - Business
    - Agency
  built_by: Cantas
  built_by_url: https://www.cantas.co.jp
  featured: false
- title: Sheringham Shantymen
  main_url: https://www.shantymen.com/
  url: https://www.shantymen.com/
  description: >
    The Sheringham Shantymen are a sea shanty singing group that raise money for the RNLI in the UK.
  categories:
    - Music
    - Community
    - Entertainment
    - Nonprofit
  built_by: Zellement
  built_by_url: https://www.zellement.com/
  featured: false
- title: WP Spark
  main_url: https://wpspark.io/
  url: https://wpspark.io/
  description: >
    Create blazing fast website with WordPress and our Gatsby themes.
  categories:
    - Agency
    - Community
    - Blog
    - WordPress
  built_by: wpspark
  built_by_url: https://wpspark.io/
- title: Ronald Langeveld
  description: >
    Ronald Langeveld's blog and Web Development portfolio website.
  main_url: https://www.ronaldlangeveld.com
  url: https://www.ronaldlangeveld.com
  categories:
    - Blog
    - Web Development
    - Freelance
    - Portfolio
    - Consulting
  featured: false
- title: Golfonaut
  description: >
    Golfonaut - Golf application for Apple Watch
  main_url: https://golfonaut.io
  url: https://golfonaut.io
  categories:
    - App
    - Sports
  featured: false
- title: Anton Sten - UX Lead/Design
  url: https://www.antonsten.com
  main_url: https://www.antonsten.com
  description: Anton Sten leads UX for design-driven companies.
  categories:
    - User Experience
    - Blog
    - Freelance
    - Portfolio
    - Consulting
    - Agency
    - Design
  featured: false
- title: Rashmi AP - Front-end Developer
  main_url: http://rashmiap.me
  url: http://rashmiap.me
  featured: false
  description: >
    Rashmi AP's Personal Portfolio Website
  source_url: https://github.com/rashmiap/personal-website-react
  categories:
    - Portfolio
    - Open Source
  built_by: Rashmi AP
  built_by_url: http://rashmiap.me
- title: OpenSourceRepos - Blogs for open source repositories
  main_url: https://opensourcerepos.com
  url: https://opensourcerepos.com
  featured: false
  description: >
    Open Source Repos is a blog site for explaining the architecture, code-walkthrough and key takeways for the GitHub repository. Out main aim to is to help more developers contribute to open source projects.
  source_url: https://github.com/opensourcerepos/blogs
  categories:
    - Open Source
    - Design
    - Design System
    - Blog
  built_by: OpenSourceRepos Team
  built_by_url: https://opensourcerepos.com
- title: Sheelah Brennan - Front-End/UX Engineer
  main_url: https://sheelahb.com
  url: https://sheelahb.com
  featured: false
  description: >
    Sheelah Brennan's web development blog
  categories:
    - Blog
    - Web Development
    - Design
    - Freelance
    - Portfolio
  built_by: Sheelah Brennan
- title: Delinx.Digital - Web and Mobile Development Agency based in Sofia, Bulgaria
  main_url: https://delinx.digital
  url: https://delinx.digital/solutions
  description: >
    Delinx.digital is a software development oriented digital agency based in Sofia, Bulgaria. We develop bespoke software solutions using  WordPress, WooCommerce, Shopify, e-commerce, React.js, Node.js, PHP, Laravel and many other technologies.
  categories:
    - Agency
    - Web Development
    - Design
    - E-commerce
    - WordPress
  featured: false
- title: Cameron Nuckols - Articles, Book Notes, and More
  main_url: https://nucks.co
  url: https://nucks.co
  description: >
    This site hosts all of Cameron Nuckols's writing on entrepreneurship, startups, money, fitness, self-education, and self-improvement.
  categories:
    - Blog
    - Entrepreneurship
    - Business
    - Productivity
    - Technology
    - Marketing
  featured: false
- title: Hayato KAJIYAMA - Portfolio
  main_url: https://hyakt.dev
  url: https://hyakt.dev
  source_url: https://github.com/hyakt/hyakt.github.io
  featured: false
  categories:
    - Portfolio
- title: Skirtcraft - Unisex Skirts with Large Pockets
  main_url: https://skirtcraft.com
  url: https://skirtcraft.com/products
  source_url: https://github.com/jqrn/skirtcraft-web
  description: >
    Skirtcraft sells unisex skirts with large pockets, made in the USA. Site built with TypeScript and styled-components, with Tumblr-sourced blog posts.
  categories:
    - E-commerce
    - Blog
  built_by: Joe Quarion
  built_by_url: https://github.com/jqrn
  featured: false
- title: Vermarc Sport
  main_url: https://www.vermarcsport.com/
  url: https://www.vermarcsport.com/
  description: >
    Vermarc Sport offers a wide range of cycle clothing, cycling jerseys, bib shorts, rain gear and accessories, as well for the summer, the mid-season (autumn / spring) and the winter.
  categories:
    - E-commerce
  built_by: BrikL
  built_by_url: https://github.com/Brikl
- title: Cole Ruche
  main_url: https://coleruche.com
  url: https://coleruche.com
  source_url: https://github.com/kingingcole/myblog
  description: >
    The personal website and blog for Emeruche "Cole" Ikenna, front-end web developer from Nigeria.
  categories:
    - Blog
    - Portfolio
  built_by: Emeruche "Cole" Ikenna
  built_by_url: https://twitter.com/cole_ruche
  featured: false
- title: Abhith Rajan - Coder, Blogger, Biker, Full Stack Developer
  main_url: https://www.abhith.net/
  url: https://www.abhith.net/
  source_url: https://github.com/Abhith/abhith.net
  description: >
    abhith.net is a portfolio website of Abhith Rajan, a full stack developer. Sharing blog posts, recommended videos, developer stories and services with the world through this site.
  categories:
    - Portfolio
    - Blog
    - Programming
    - Open Source
    - Technology
  built_by: Abhith Rajan
  built_by_url: https://github.com/Abhith
  featured: false
- title: Mr & Mrs Wilkinson
  url: https://thewilkinsons.netlify.com/
  main_url: https://thewilkinsons.netlify.com/
  source_url: https://github.com/davemullenjnr/the-wilkinsons
  description: >
    A one-page wedding photography showcase using Gatsby Image and featuring a lovely hero and intro section.
  categories:
    - Photography
  built_by: Dave Mullen Jnr
  built_by_url: https://davemullenjnr.co.uk
  featured: false
- title: Gopesh Gopinath - Full Stack JavaScript Developer
  url: https://www.gopeshgopinath.com
  main_url: https://www.gopeshgopinath.com
  source_url: https://github.com/GopeshMedayil/gopeshgopinath.com
  description: >
    Gopesh Gopinath's Personal Portfolio Website
  categories:
    - Portfolio
    - Open Source
  built_by: Gopesh Gopinath
  built_by_url: https://www.gopeshgopinath.com
  featured: false
- title: Misael Taveras - FrontEnd Developer
  url: https://taverasmisael.com
  main_url: https://taverasmisael.com
  source_url: https://github.com/taverasmisael/taverasmisael
  description: >
    Personal site and blogging about learning FrontEnd web development in spanish.
  categories:
    - Portfolio
    - Open Source
    - Blog
    - JavaScript
    - Web Development
  built_by: Misael Taveras
  built_by_url: https://taverasmisael.com
  featured: false
- title: Le Reacteur
  url: https://www.lereacteur.io/
  main_url: https://www.lereacteur.io/
  description: >
    Le Reacteur is the first coding bootcamp dedicated to web and mobile apps development (iOS/Android). We offer intensive sessions to train students in a short time (10 weeks). Our goal is to pass on to our students in less than 3 months what they would have learned in 2 years. To achieve this ambitious challenge, our training is based on learning JavaScript (Node.js, Express, ReactJS, React Native).
  categories:
    - JavaScript
    - Learning
    - Mobile Development
    - Web Development
  built_by: Farid Safi
  built_by_url: https://twitter.com/FaridSafi
  featured: false
- title: Cinch
  url: https://www.cinch.co.uk
  main_url: https://www.cinch.co.uk
  description: >
    Cinch is a hub for car supermarkets and dealers to show off their stock. The site only lists second-hand cars that are seven years old or younger, with less than 70,000 miles on the clock.
  categories:
    - Entrepreneurship
    - Business
  built_by: Somo
  built_by_url: https://www.somoglobal.com
  featured: false
- title: Recetas El Universo
  description: >-
    Recipes and videos with the best of Ecuadorian cuisine.
    Collectable recipes from Diario El Universo.
  main_url: https://recetas-eu.netlify.com/
  url: https://recetas-eu.netlify.com/
  featured: false
  categories:
    - Blog
    - WordPress
    - Food
  built_by: Ramón Chancay
  built_by_url: https://ramonchancay.me/
- title: Third and Grove
  url: https://www.thirdandgrove.com
  main_url: https://www.thirdandgrove.com
  source_url: https://github.com/thirdandgrove/tagd8_gatsby
  description: >
    A digital agency slaying the mundane one pixel at a time.
  categories:
    - Agency
    - Marketing
    - Open Source
    - Technology
  built_by: Third and Grove
  built_by_url: https://www.thirdandgrove.com
  featured: false
- title: Le Bikini
  url: https://lebikini.com
  main_url: https://lebikini.com
  description: >
    New website for Toulouse's most iconic concert hall.
  categories:
    - Music
  built_by: Antoine Rousseau
  built_by_url: https://antoine.rousseau.im
  featured: false
- title: Jimmy Truong's Portfolio
  url: https://jimmytruong.ca
  main_url: https://jimmytruong.ca
  description: >
    This porfolio is a complication of all projects done during my time at BCIT D3 (Digital Design and Development) program and after graduation.
  categories:
    - Portfolio
    - Web Development
  built_by: Jimmy Truong
  built_by_url: https://jimmytruong.ca
  featured: false
- title: Quick Stop Nicaragua
  main_url: https://quickstopnicaragua.com
  url: https://quickstopnicaragua.com
  description: >
    Convenience Store Website
  categories:
    - Food
  built_by: Gerald Martinez
  built_by_url: https://twitter.com/GeraldM_92
  featured: false
- title: XIEL
  main_url: https://xiel.dev
  url: https://xiel.dev
  source_url: https://github.com/xiel/xiel
  description: >
    I'm a freelance front-end developer from Berlin who creates digital experiences that everyone likes to use.
  categories:
    - Portfolio
    - Blog
  built_by: Felix Leupold
  built_by_url: https://twitter.com/xiel
  featured: false
- title: Nicaragua Best Guides
  main_url: https://www.nicaraguasbestguides.com
  url: https://www.nicaraguasbestguides.com
  description: >
    Full-Service Tour Operator and Destination Management Company (DMC)
  categories:
    - Agency
    - Travel
  built_by: Gerald Martinez
  built_by_url: https://twitter.com/GeraldM_92
  featured: false
- title: Thoughts and Stuff
  main_url: http://thoughtsandstuff.com
  url: http://thoughtsandstuff.com
  source_url: https://github.com/robmarshall/gatsby-tns
  description: >
    A simple easy to read blog. Minimalistic, focusing on content over branding. Includes RSS feed.
  categories:
    - Accessibility
    - Blog
    - WordPress
  built_by: Robert Marshall
  built_by_url: https://robertmarshall.dev
  featured: false
- title: Tracli
  url: https://tracli.rootvan.com/
  main_url: https://tracli.rootvan.com/
  source_url: https://github.com/ridvankaradag/tracli-landing
  description: >
    A command line app that tracks your time
  categories:
    - Productivity
    - Technology
    - Landing Page
  built_by: Ridvan Karadag
  built_by_url: http://www.rootvan.com
  featured: false
- title: spon.io
  url: https://www.spon.io
  main_url: https://www.spon.io
  source_url: https://github.com/magicspon/spon.io
  description: >
    Portfolio for frontend web developer, based in Bristol UK
  categories:
    - Portfolio
  built_by: Dave Stockley
  built_by_url: https://www.spon.io
  featured: false
- title: BBS
  url: https://big-boss-studio.com
  main_url: https://big-boss-studio.com
  description: >
    For 11 years, we help great brands in their digital transformation, offering all our expertise for their needs. Technical consulting, UX, design, technical integration and maintenance.
  categories:
    - Agency
    - JavaScript
    - Web Development
  built_by: BBS
  built_by_url: https://big-boss-studio.com
  featured: false
- title: Appes - Meant to evolve
  main_url: https://appes.co
  url: https://appes.co
  description: >
    Appes is all about apps and evolution. We help companies to build mobile and
    web products.
  categories:
    - Agency
    - Mobile Development
    - Web Development
    - Technology
  built_by: Appes
  built_by_url: https://appes.co
  featured: false
- title: Intern
  url: https://intern.imedadel.me
  main_url: https://intern.imedadel.me
  description: >
    Intern is a job board for getting internships in tech, design, marketing, and more. It's built entirely with Gatsby.
  categories:
    - Directory
    - Technology
  built_by: Imed Adel
  built_by_url: https://imedadel.me
  featured: false
- title: Global Citizen Foundation
  main_url: https://www.globalcitizenfoundation.org
  url: https://www.globalcitizenfoundation.org
  description: >
    In the digital economy, we are Global Citizens and the currency is Personal Data
  categories:
    - Nonprofit
  built_by: The Delta Studio
  built_by_url: https://www.thedelta.io
  featured: false
- title: GatsbyFinds
  main_url: https://gatsbyfinds.netlify.com
  url: https://gatsbyfinds.netlify.com
  description: >
    GatsbyFinds is a website built ontop of Gatsby v2 by providing developers with a showcase of all the latest projects made with the beloved GatsbyJS.
  categories:
    - Portfolio
    - Gallery
  built_by: Bvlktech
  built_by_url: https://twitter.com/bvlktech
  featured: false
- title: AFEX Commodities Exchange
  main_url: https://afexnigeria.com
  url: https://afexnigeria.com
  description: >
    AFEX Nigeria strives to transform Nigerian agriculture by creating more bargaining power to smallholder farmers, access to information, and secure storage.
  categories:
    - Blog
    - Business
    - Finance
    - Food
    - WordPress
  built_by: Mayowa Falade
  built_by_url: http://mayowafalade.com
  featured: false
- title: VIA Data
  main_url: https://viadata.io
  url: https://viadata.io
  description: >
    The future of data management
  categories:
    - Data
  built_by: The Delta Studio
  built_by_url: https://www.thedelta.io
  featured: false
- title: Front End Day Event Website
  main_url: https://frontend-day.com/
  url: https://frontend-day.com/
  description: >
    Performant landing page for a front end workshops recurring event / conference.
  categories:
    - Event
    - Conference
    - Web Development
    - Technology
  built_by: Pagepro
  built_by_url: https://pagepro.co
  featured: false
- title: Mutual
  main_url: https://www.madebymutual.com
  url: https://www.madebymutual.com
  description: >
    Mutual is a web design and development agency. Our new website is powered by Gatsby and Craft CMS.
  categories:
    - Blog
    - Portfolio
    - Agency
    - Design
    - Web Development
  built_by: Mutual
  built_by_url: https://twitter.com/madebymutual
  featured: false
- title: Surge 3
  main_url: https://surge3.com
  url: https://surge3.com/
  description: >
    We’re Surge 3 - a premier web development agency. Our company centers around the principles of quality, speed, and service! We are founded using the latest in web technologies and are dedicated to using those exact tools to help our customers achieve their goals.
  categories:
    - Portfolio
    - Blog
    - Agency
    - Web Development
    - Marketing
  built_by: Dillon Browne
  built_by_url: https://dillonbrowne.com
- title: Adaltas
  main_url: https://www.adaltas.com
  url: https://www.adaltas.com
  description: >
    Adaltas is a team of consultants with a focus on Open Source, Big Data and Cloud Computing based in France, Canada and Morocco.
  categories:
    - Consulting
    - Data
    - Design System
    - Programming
    - Learning
  built_by: Adaltas
  built_by_url: https://www.adaltas.com
- title: Themis Attorneys
  main_url: https://themis-attorneys.com
  url: https://themis-attorneys.com
  description: >
    Themis Attorneys is Chennai based lawyers. Their new complete website is made using Gatsby.
  categories:
    - Agency
    - Consulting
    - Portfolio
    - Law
  built_by: Merbin J Anselm
  built_by_url: https://anselm.in
- title: Runlet
  main_url: https://runlet.app
  url: https://runlet.app
  source_url: https://github.com/runletapp/runlet
  description: >
    Runlet is a cloud-based job manager that offers device synchronization and reliable message delivery in a network of connected devices even after connectivity issues. Available for ARM, Linux, Mac and Windows.
  categories:
    - App
    - Landing Page
    - Productivity
    - Technology
  built_by: Vandré Leal
  built_by_url: https://vandreleal.github.io
  featured: false
- title: tiaan.dev
  main_url: https://tiaan.dev
  url: https://tiaan.dev
  featured: false
  categories:
    - Blog
    - Portfolio
    - Web Development
- title: Praveen Bisht
  main_url: https://www.prvnbist.com/
  url: https://www.prvnbist.com/
  source_url: https://github.com/prvnbist/portfolio
  categories:
    - Portfolio
    - Blog
  built_by: Praveen Bisht
  built_by_url: https://www.prvnbist.com/
  featured: false
- title: Jeff Mills The Outer Limits x NTS Radio
  url: https://www.nts.live/projects/jeff-mills-the-outer-limits/
  main_url: https://www.nts.live/projects/jeff-mills-the-outer-limits/
  source_url: https://github.com/ntslive/the-outer-limits
  description: >
    NTS Radio created a minisite for Jeff Mills' 6 part radio series The Outer Limits, including original music production and imagery curated from the NASA online image archive.
  categories:
    - Music
    - Gallery
    - Science
    - Entertainment
  built_by: NTS Radio
  built_by_url: https://www.nts.live
  featured: false
- title: BALAJIRAO676
  main_url: https://thebalajiraoecommerce.netlify.com/
  url: https://thebalajiraoecommerce.netlify.com/
  featured: false
  categories:
    - Blog
    - E-commerce
    - Web Development
- title: Mentimeter
  url: https://www.mentimeter.com/
  main_url: https://www.mentimeter.com/
  categories:
    - Business
  featured: false
- title: HYFN
  url: https://hyfn.com/
  main_url: https://hyfn.com/
  categories:
    - Business
  featured: false
- title: Mozilla India
  main_url: https://mozillaindia.org/
  url: https://mozillaindia.org/
  categories:
    - Open Source
  featured: false
- title: Primer Labs
  main_url: https://www.primerlabs.io
  url: https://www.primerlabs.io
  featured: false
  categories:
    - Education
    - Learning
- title: AJ on Purr-fect Solutions
  url: https://ajonp.com
  main_url: https://ajonp.com
  description: >
    A Community of developers, creating resources for all to use!
  categories:
    - Education
    - Learning
    - Programming
    - Web Development
    - API
    - Blog
    - SEO
  built_by: AJonP
  built_by_url: http://ajonp.com/authors/alex-patterson
- title: blog.kwst.site
  main_url: https://blog.kwst.site
  url: https://blog.kwst.site
  description: A blog of frontend engineer working in Fukuoka
  source_url: https://github.com/SatoshiKawabata/blog
  featured: false
  categories:
    - Blog
    - Technology
    - Web Development
    - JavaScript
- title: Run Leeds
  main_url: http://www.runleeds.co.uk
  url: http://www.runleeds.co.uk
  description: >
    Community running site based in Leeds,UK. Aiming to support those going through a life crisis.
  categories:
    - Accessibility
    - Blog
    - Community
    - Nonprofit
    - Sports
    - WordPress
  built_by: Robert Marshall
  built_by_url: https://www.robertmarshall.dev
- title: Arvind Kumar
  main_url: https://arvind.io
  url: https://arvind.io
  source_url: https://github.com/EnKrypt/arvind.io
  built_by: Arvind Kumar
  built_by_url: https://arvind.io/
  description: >
    A blog about writing code, making music and studying the skies.
  featured: false
  categories:
    - Blog
    - Music
    - Technology
- title: GlobalMoney
  url: https://global24.ua
  main_url: https://global24.ua
  description: >
    Provide payment solution for SMB, eWallet GlobalMoney
  categories:
    - Business
    - Finance
    - Technology
  built_by: NodeArt
  built_by_url: https://NodeArt.io
- title: Women's and Girls' Emergency Centre
  url: https://www.wagec.org.au/
  main_url: https://www.wagec.org.au/
  description: >
    Specialist homelessness service for women and families escaping domestic violence. Based in Redfern, Sydney, Australia.
  categories:
    - Nonprofit
    - Community
    - E-commerce
  built_by: Little & Big
  built_by_url: https://www.littleandbig.com.au/
  featured: false
- title: Guus van de Wal | Drupal Front-end specialist
  url: https://guusvandewal.nl
  main_url: https://guusvandewal.nl
  description: >
    Decoupled portfolio site for guusvandewal.nl, a Drupal and ReactJS front-end developer and designer.
  categories:
    - Open Source
    - Web Development
    - Design
    - Blog
    - Freelance
  built_by: Guus van de Wal
  featured: false
- title: Pixelize Web Design Gold Coast | Web Design and SEO
  url: https://www.pixelize.com.au/
  main_url: https://www.pixelize.com.au/
  description: >
    Pixelize is a tight knit group of professional web developers, graphic designers, and content creators that work together to create high performing, blazing fast, beautiful websites with a strong focus on SEO.
  categories:
    - Agency
    - Web Development
    - Marketing
    - SEO
    - Design
    - Portfolio
    - Blog
  built_by: Pixelize
  built_by_url: https://www.pixelize.com.au
  featured: false
- title: VS Code GitHub Stats
  url: https://vscode-github-stats.netlify.com
  main_url: https://vscode-github-stats.netlify.com
  source_url: https://github.com/lannonbr/vscode-github-stats/
  description: >
    Statistics Dashboard for VS Code GitHub repository
  categories:
    - Data
  built_by: Benjamin Lannon
  built_by_url: https://lannonbr.com
  featured: false
- title: MetaProjection
  main_url: https://www.metaprojection.ca
  url: https://www.metaprojection.ca
  source_url: https://github.com/rosslh/metaprojection
  description: >
    MetaProjection is a website that aggregates multiple Canadian federal electoral projections in order to provide an overview of how the election is playing out, both federally and by district.
  categories:
    - Government
    - Data
    - Open Source
  built_by: Ross Hill
  built_by_url: https://rosshill.ca
  featured: false
- title: Tamarisc VC
  url: https://www.tamarisc.vc
  main_url: https://www.tamarisc.vc
  description: >
    Tamarisc invests in and helps build companies that improve the human habitat through innovating at the intersection of real estate, health, and technology.
  categories:
    - Business
    - Technology
  built_by: Peter Hironaka
  built_by_url: https://peterhironaka.com
  featured: false
- title: Up Your A11y
  url: https://www.upyoura11y.com/
  main_url: https://www.upyoura11y.com/
  source_url: https://www.upyoura11y.com/
  description: >
    A web accessibility toolkit with a React focus, Up Your A11y is a resource for front-end developers to find useful information on how to make your sites more accessible. The topics covered have a React bias, but the principles in each apply to all web development, so please don't be put off if you don't work with React specifically!
  categories:
    - Accessibility
    - Blog
    - Programming
    - JavaScript
    - User Experience
    - Web Development
  built_by: Suzanne Aitchison
  built_by_url: https://twitter.com/s_aitchison
  featured: false
- title: Roman Kravets
  description: >
    Portfolio of Roman Kravets. Web Developer, HTML & CSS Coder.
  main_url: https://romkravets.netlify.com/
  url: https://romkravets.netlify.com/
  categories:
    - Portfolio
    - Open Source
    - Web Development
    - Blog
  built_by: Roman Kravets
  built_by_url: https://github.com/romkravets/dev-page
  featured: false
- title: Phil Tietjen Portfolio
  url: https://www.philtietjen.dev/
  main_url: https://www.philtietjen.dev/
  source_url: https://github.com/Phizzard/phil-portfolio
  description: >
    Portfolio of Phil Tietjen using Gatsby, TailwindCSS, and Emotion/styled
  categories:
    - Portfolio
    - Open Source
    - Web Development
  built_by: Phil Tietjen
  built_by_url: https://github.com/Phizzard
  featured: false
- title: Gatsby Bomb
  description: >
    A fan made version of the website Giantbomb, fully static and powered by Gatsby JS and the GiantBomb API.
  main_url: https://gatsbybomb.netlify.com
  url: https://gatsbybomb.netlify.com
  categories:
    - App
    - Entertainment
    - Media
    - Video
  built_by: Phil Tietjen
  built_by_url: https://github.com/Phizzard
  featured: false
- title: Divyanshu Maithani
  main_url: https://divyanshu013.dev
  url: https://divyanshu013.dev
  source_url: https://github.com/divyanshu013/blog
  description: >
    Personal blog of Divyanshu Maithani. Life, music, code and things in between...
  categories:
    - Blog
    - JavaScript
    - Open Source
    - Music
    - Programming
    - Technology
    - Web Development
  built_by: Divyanshu Maithani
  built_by_url: https://twitter.com/divyanshu013
- title: TFE Energy
  main_url: https://www.tfe.energy
  url: https://www.tfe.energy
  source_url: https://gitlab.com/marcfehrmedia/2019-07-03-tfe-energy
  description: >
    TFE Energy believes in the future. Their new website is programmed with Gatsby, Scrollmagic, Contentful, Cloudify.
  categories:
    - Technology
    - Consulting
    - Video
    - Business
  built_by: Marc Fehr
  built_by_url: https://www.marcfehr.ch
- title: AtomBuild
  url: https://atombuild.github.io/
  main_url: https://atombuild.github.io/
  source_url: https://github.com/AtomBuild/atombuild.github.io
  description: >
    Landing page for the AtomBuild project, offering a curation of Atom packages associated with the project.
  categories:
    - Directory
    - Landing Page
    - Open Source
    - Programming
    - Technology
  built_by: Kepler Sticka-Jones
  built_by_url: https://keplersj.com/
  featured: false
- title: Josh Pensky
  main_url: https://joshpensky.com
  url: https://joshpensky.com
  description: >
    Josh Pensky is an interactive developer based in Boston. He designs and builds refreshing web experiences, packed to the punch with delightful interactions.
  categories:
    - Portfolio
    - Web Development
    - Design
    - SEO
  built_by: Josh Pensky
  built_by_url: https://github.com/joshpensky
  featured: false
- title: AtomLinter
  url: https://atomlinter.github.io/
  main_url: https://atomlinter.github.io/
  source_url: https://github.com/AtomLinter/atomlinter.github.io
  description: >
    Landing page for the AtomLinter project, offering a curation of Atom packages associated with the project.
  categories:
    - Directory
    - Landing Page
    - Open Source
    - Programming
    - Technology
  built_by: Kepler Sticka-Jones
  built_by_url: https://keplersj.com/
  featured: false
- title: Dashbouquet
  url: https://dashbouquet.com/
  main_url: https://dashbouquet.com/
  categories:
    - Agency
    - Blog
    - Business
    - Mobile Development
    - Portfolio
    - Web Development
  built_by: Dashbouquet team
  featured: false
- title: rathes.me
  url: https://rathes.me/
  main_url: https://rathes.me/
  source_url: https://github.com/rathesDot/rathes.me
  description: >
    The Portfolio Website of Rathes Sachchithananthan
  categories:
    - Blog
    - Portfolio
    - Web Development
  built_by: Rathes Sachchithananthan
  built_by_url: https://rathes.me/
- title: viviGuides - Your travel guides
  url: https://vivitravels.com/en/guides/
  main_url: https://vivitravels.com/en/guides/
  description: >
    viviGuides is viviTravels' blog: here you will find travel tips, useful information about the cities and the best guides for your next vacation.
  categories:
    - Travel
    - Blog
  built_by: Kframe Interactive SA
  built_by_url: https://kframeinteractive.com/
  featured: false
- title: KNC Blog
  main_url: https://nagakonada.com
  url: https://nagakonada.com/
  description: >
    Nagakonada is my blogging and portfolio site where I list my projects, experience, capabilities and the blog mostly talks about technical and personal writings.
  categories:
    - Blog
    - Web Development
    - Portfolio
  built_by: Konada, Naga Chaitanya
  built_by_url: https://github.com/ChaituKNag
  featured: false
- title: Vishal Nakum
  url: https://nakum.tech/
  main_url: https://nakum.tech/
  source_url: https://github.com/vishalnakum011/contentful
  description: >
    Portfolio of Vishal Nakum. Made with Gatsby, Contentful. Deployed on Netlify.
  categories:
    - Portfolio
    - Blog
  built_by: Amol Tangade
  built_by_url: https://amoltangade.me/
- title: Sagar Hani Portfolio
  url: http://sagarhani.in/
  main_url: http://sagarhani.in/
  source_url: https://github.com/sagarhani
  description: >
    Sagar Hani is a Software Developer & an Open Source Enthusiast. He blogs about JavaScript, Open Source and his Life experiences.
  categories:
    - Portfolio
    - Blog
    - Web Development
    - Open Source
    - Technology
    - Programming
    - JavaScript
  built_by: Sagar Hani
  built_by_url: http://sagarhani.in/about
- title: Arturo Alviar's Portfolio
  main_url: https://arturoalviar.com
  url: https://arturoalviar.com
  source_url: https://github.com/arturoalviar/portfolio
  categories:
    - Portfolio
    - Open Source
    - Web Development
  built_by: Arturo Alviar
  built_by_url: https://github.com/arturoalviar
  featured: false
- title: Pearly
  url: https://www.pearlyplan.com
  main_url: https://www.pearlyplan.com
  description: >
    Dental Membership Growth Platform
  categories:
    - Technology
    - Healthcare
    - App
  built_by: Sean Emmer and Jeff Cole
- title: MarceloNM
  url: https://marcelonm.com
  main_url: https://marcelonm.com
  description: >
    Personal landing page and blog for MarceloNM, a frontend developer based in Brazil.
  categories:
    - Blog
    - JavaScript
    - Landing Page
    - Programming
    - Web Development
  built_by: Marcelo Nascimento Menezes
  built_by_url: https://github.com/mrcelo
  featured: false
- title: Open Source Galaxy
  main_url: https://www.opensourcegalaxy.com
  url: https://www.opensourcegalaxy.com
  description: >
    Explore the Open Source Galaxy and help other earthlings by contributing to open source.
  categories:
    - Open Source
    - Programming
    - Web Development
  built_by: Justin Juno
  built_by_url: https://www.justinjuno.dev
  featured: false
- title: enBonnet Blog
  url: https://enbonnet.me/
  main_url: https://enbonnet.me/
  source_url: https://github.com/enbonnet
  description: >
    Hola, este es mi sitio personal, estare escribiendo sobre JavaScript, Frontend y Tecnologia que utilice en mi dia a dia.
  categories:
    - Portfolio
    - Blog
    - Web Development
    - Technology
    - Programming
    - JavaScript
  built_by: Ender Bonnet
  built_by_url: https://enbonnet.me/
- title: Edenspiekermann
  url: https://www.edenspiekermann.com/eu/
  main_url: https://www.edenspiekermann.com/eu/
  description: >
    Hello. We are Edenspiekermann, an independent global creative agency.
  categories:
    - Featured
    - Agency
    - Design
    - Portfolio
  featured: true
- title: IBM Design
  url: https://www.ibm.com/design/
  main_url: https://www.ibm.com/design/
  description: >
    At IBM, our design philosophy is to help guide people so they can do their best work. Our human-centered design practices help us deliver on that goal.
  categories:
    - Featured
    - Design
    - Technology
    - Web Development
  built_by: IBM
  featured: true
- title: We Do Plugins
  url: https://wedoplugins.com
  main_url: https://wedoplugins.com
  description: >
    Free & premium WordPress plugins development studio from Wroclaw, Poland.
  categories:
    - Portfolio
    - Agency
    - Open Source
    - Web Development
  built_by: We Do Plugins
  built_by_url: https://wedoplugins.com
- title: Mevish Aslam, business coach
  url: https://mevishaslam.com/
  main_url: https://mevishaslam.com/
  description: >
    Mevish Aslam helps women build a life they love and coaches women to launch and grow businesses.
  categories:
    - Business
    - Consulting
    - Entrepreneurship
    - Freelance
    - Marketing
    - Portfolio
  built_by: Rou Hun Fan
  built_by_url: https://flowen.me
  featured: false
- title: Principles of wealth
  url: https://principlesofwealth.net
  main_url: https://principlesofwealth.net
  source_url: https://github.com/flowen/principlesofwealth
  description: >
    Principles of wealth. How to get rich without being lucky, a summary of Naval Ravikant's tweets and podcast.`
  categories:
    - Business
    - Consulting
    - Education
    - Entrepreneurship
    - Finance
    - Learning
    - Marketing
    - Media
    - Nonprofit
    - Productivity
    - Science
  built_by: Rou Hun Fan
  built_by_url: https://flowen.me
  featured: false
- title: Problem studio
  url: https://problem.studio
  main_url: https://problem.studio
  description: >
    Problem Studio creates unique and fun web experiences. Our enemy is "boring" if ya know what we mean: overused WordPress templates, the top 10 shopify templates, copy of a copy of a copy of a copy. We love to support design and marketing agencies and help realize their creations into a digital product. `
  categories:
    - Agency
    - Business
    - Consulting
    - Design
    - Education
    - Entrepreneurship
    - Freelance
    - Landing Page
    - Marketing
    - Media
    - Portfolio
    - Productivity
    - Web Development
  built_by: Rou Hun Fan & Sander Visser
  built_by_url: https://flowen.me
- title: North X South
  main_url: https://northxsouth.co
  url: https://northxsouth.co
  description: >
    We work with small businesses and non-profits to develop their brands, build an online identity, create stellar designs, and give a voice to their causes.
  categories:
    - Agency
    - Consulting
    - Business
    - Design
    - Web Development
  built_by: North X South
  built_by_url: https://northxsouth.co
- title: Plenty of Fish
  main_url: https://www.pof.com/
  url: https://pof.com
  description: >
    Plenty of Fish is one of the world's largest dating platforms.
  categories:
    - Community
  featured: true
- title: Bitcoin
  main_url: https://www.bitcoin.com/
  url: https://bitcoin.com
  description: >
    One of the largest crypto-currency platforms in the world.
  categories:
    - Technology
    - Finance
  featured: true
- title: Frame.io
  main_url: https://www.frame.io/
  url: https://frame.io
  description: >
    Frame.io is a cloud-based video collaboration platform that allows its users to easily work on media projects together
  categories:
    - Technology
    - Entertainment
    - Media
  featured: true
- title: Sainsbury’s Homepage
  main_url: https://www.sainsburys.co.uk/
  url: https://www.sainsburys.co.uk
  description: >
    Sainsbury’s is an almost 150 year old supermarket chain in the United Kingdom.
  categories:
    - E-commerce
    - Food
  featured: true
- title: Haxzie, Portfolio and Blog
  url: https://haxzie.com/
  main_url: https://haxzie.com/
  source_url: https://github.com/haxzie/haxzie.com
  description: >
    Haxzie.com is the portfolio and personal blog of Musthaq Ahamad, UX Engineer and Visual Designer
  categories:
    - Blog
    - Portfolio
  built_by: Musthaq Ahamad
  built_by_url: https://haxzie.com
  featured: false
- title: Robin Wieruch's Blog
  url: https://www.robinwieruch.de/
  main_url: https://www.robinwieruch.de/
  categories:
    - Blog
    - Education
  featured: false
- title: Roger Ramos Development Journal
  url: https://rogerramos.me/
  main_url: https://rogerramos.me/
  source_url: https://github.com/rogerramosme/rogerramos.me/
  description: >
    Personal development journal made with Netlify CMS
  categories:
    - Blog
  built_by: Roger Ramos
  built_by_url: https://rogerramos.me/
  featured: false
- title: Global Adviser Alpha
  main_url: https://globaladviseralpha.com
  url: https://globaladviseralpha.com
  description: >
    Lead by David Haintz, Global Adviser Alpha transforms advice business into world class firms.
  categories:
    - Business
    - Blog
    - Finance
  built_by: Handsome Creative
  built_by_url: https://www.hellohandsome.com.au
  featured: false
- title: Alcamine
  url: https://alcamine.com/
  main_url: https://alcamine.com/
  description: >
    Never apply to another job online and receive tons of tech jobs in your inbox everyday — all while keeping your information private.
  categories:
    - Blog
    - Technology
  built_by: Caldera Digital
  built_by_url: https://www.calderadigital.com/
  featured: false
- title: Caldera Digital
  url: https://www.calderadigital.com/
  main_url: https://www.calderadigital.com/
  source_url: https://github.com/caldera-digital/platform
  description: >
    Caldera is a product and application development agency that uses innovative technology to bring your vision, brand, and identity to life through user centered design.
  categories:
    - Blog
    - User Experience
    - Consulting
  built_by: Caldera Digital
  built_by_url: https://www.calderadigital.com/
  featured: false
- title: Keycodes
  url: https://www.keycodes.dev
  main_url: https://www.keycodes.dev
  source_url: https://github.com/justinjunodev/keycodes.dev
  description: >
    A developer resource for getting keyboard key codes.
  categories:
    - Programming
    - Productivity
    - Open Source
    - Web Development
  built_by: Justin Juno
  built_by_url: https://www.justinjuno.dev
  featured: false
- title: Utah Pumpkins
  url: https://www.utahpumpkins.com/
  main_url: https://www.utahpumpkins.com/
  source_url: https://github.com/cadekynaston/utah-pumpkins
  description: >
    An awesome pumpkin gallery built using Gatsby and Contentful.
  categories:
    - Gallery
    - Blog
    - Photography
  built_by: Cade Kynaston
  built_by_url: https://cade.codes
- title: diff001a's blog
  main_url: https://diff001a.netlify.com/
  url: https://diff001a.netlify.com/
  description: >
    This is diff001a's blog which contains blogs related to programming.
  categories:
    - Blog
  built_by: diff001a
- title: Rockwong Blog
  main_url: http://rockwong.com/blog/
  url: http://rockwong.com/blog/
  description: >
    Rockwong is a technical blog containing content related to various web technologies.
  categories:
    - Technology
    - Education
    - Blog
- title: RegexGuide
  main_url: https://regex.guide
  url: https://regex.guide/playground
  source_url: https://github.com/pacdiv/regex.guide
  description: >
    The easiest way to learn regular expressions! The RegexGuide is a playground helping developers to discover regular expressions. Trying it is adopting regular expressions!
  categories:
    - App
    - Education
    - JavaScript
    - Nonprofit
    - Open Source
    - Programming
    - Technology
    - Web Development
  built_by: Loïc J.
  built_by_url: https://growthnotes.dev
- title: re:store
  url: https://www.visitrestore.com
  main_url: https://www.visitrestore.com
  description: >
    This is your chance to discover, connect, and shop beyond your feed and get to know the who, how, and why behind your favorite products.
  categories:
    - Marketing
  built_by: The Couch
  built_by_url: https://thecouch.nyc
  featured: false
- title: MyPrograming Steps
  main_url: https://mysteps.netlify.com/
  url: https://mysteps.netlify.com/
  description: >
    FrontEnd Tutorial Information
  featured: false
  categories:
    - Blog
    - Portfolio
  source_url: https://github.com/IoT-Arduino/Gatsby-MySteps
  built_by: Maruo
  built_by_url: https://twitter.com/DengenT
- title: Brent Runs Marathons
  main_url: https://www.brentrunsmarathons.com/
  url: https://www.brentrunsmarathons.com/
  description: >
    Brent Runs Marathons is about the training and race experience for the Comrades Ultra Marathon
  categories:
    - Blog
  built_by: Brent Ingram
  built_by_url: https://www.brentjingram.com/
  featured: false
- title: Pedro LaTorre
  main_url: https://www.pedrolatorre.com/
  url: https://www.pedrolatorre.com/
  source_url: https://github.com/bingr001/pedro-latorre-site
  description: >
    A really awesome website built for the motivational speaker Pedro LaTorre
  categories:
    - Blog
  built_by: Brent Ingram
  built_by_url: https://www.brentjingram.com/
  featured: false
- title: Veryben
  main_url: https://veryben.com/
  url: https://veryben.com/
  description: >
    be water my friend
  categories:
    - Blog
  built_by: anikijiang
  built_by_url: https://twitter.com/anikijiang
  featured: false
- title: kentarom's portfolio
  main_url: https://kentarom.com/
  url: https://kentarom.com/
  source_url: https://github.com/kentaro-m/portfolio-gatsby
  description: >
    The portfolio of kentarom, frontend developer. This site shows recent activities about him.
  categories:
    - Portfolio
    - Technology
    - Web Development
  built_by: kentarom
  built_by_url: https://twitter.com/_kentaro_m
  featured: false
- title: MotionThat
  main_url: https://motionthat.com.au
  url: https://motionthat.com.au
  description: >
    MotionThat was created to fill a void in Tabletop Product shooting, whereby the need for consistency, repetition and flexibility was required to eliminate the many variables and inaccuracies that slow the filming process down.
  categories:
    - Entertainment
    - Food
    - Media
    - Gallery
  built_by: Handsome Creative
  built_by_url: https://www.hellohandsome.com.au
  featured: false
- title: TEN ALPHAS
  main_url: https://tenalphas.com.au
  url: https://tenalphas.com.au
  description: >
    TEN ALPHAS is a content production company based in Sydney and Wollongong, telling stories through moving image and beautiful design.
  categories:
    - Media
    - Entertainment
    - Video
  built_by: Handsome Creative
  built_by_url: https://www.hellohandsome.com.au
  featured: false
- title: SalesGP
  main_url: https://salesgp.io
  url: https://salesgp.io
  description: >
    SalesGP is a specialist Sales and Operations partner offering expert skill-sets and decades of experience to companies entering the Australia, NZ (ANZ) and South East Asian (SEA) markets.
  categories:
    - Business
    - Marketing
    - Consulting
  built_by: Handsome Creative
  built_by_url: https://www.hellohandsome.com.au
  featured: false
- title: Source Separation Systems
  main_url: https://sourceseparationsystems.com.au
  url: https://sourceseparationsystems.com.au
  description: >
    Innovative waste diversion products, designed to connect Australians to a more sustainable world.
  categories:
    - Business
  built_by: Handsome Creative
  built_by_url: https://www.hellohandsome.com.au
- title: Fuzzy String Matching
  main_url: https://fuzzy-string-matching.netlify.com
  url: https://fuzzy-string-matching.netlify.com
  source_url: https://github.com/jdemieville/fuzzyStringMatching
  description: >
    This site is built to assess the performance of various approximate string matching algorithms aka fuzzy string searching.
  categories:
    - JavaScript
    - Learning
    - Programming
  built_by: Jennifer Demieville
  built_by_url: https://demieville-codes.herokuapp.com/portfolio
  featured: false
- title: Open Techiz
  main_url: https://www.opentechiz.com/
  url: https://www.opentechiz.com/
  featured: false
  description: >
    An agile software development company in Vietnam, providing wide range service from e-commerce development, mobile development, automation testing and cloud deployment with kubernets
  categories:
    - Web Development
    - Mobile Development
    - Technology
  built_by: Open Techiz
  built_by_url: https://www.opentechiz.com/
- title: Leave Me Alone
  url: https://leavemealone.app
  main_url: https://leavemealone.app
  description: >
    Leave Me Alone helps you unsubscribe from unwanted emails easily. It's built with Gatsby v2.
  categories:
    - Landing Page
    - Productivity
  built_by: James Ivings
  built_by_url: https://squarecat.io
  featured: false
- title: Oberion
  main_url: https://oberion.io
  url: https://oberion.io
  description: >
    Oberion analyzes your gaming library and gives you personal recommendations based on what you play
  categories:
    - Entertainment
    - Media
  built_by: Thomas Uta
  built_by_url: https://twitter.com/ThomasJanUta
  featured: false
- title: Yoseph.tech
  main_url: https://www.yoseph.tech
  url: https://www.yoseph.tech/compilers
  source_url: https://github.com/radding/yoseph.tech_gatsby
  description: >
    Yoseph.tech is a personal blog centered around technology and software engineering
  categories:
    - Technology
    - Web Development
    - Open Source
  built_by: Yoseph Radding
  built_by_url: https://github.com/radding
  featured: false
- title: Really Fast Sites
  url: https://reallyfastsites.com
  main_url: https://reallyfastsites.com
  description: >
    Really Fast Sites showcases websites that have a speed score of 85 or higher on Google's Page Speed Insights for both mobile and desktop, along with some of the platforms and technologies those sites use.
  categories:
    - Web Development
    - Programming
  built_by: Peter Brady
  built_by_url: https://www.peterbrady.co.uk
  featured: false
- title: Mieke Frouws
  url: https://www.miekefrouws.nl
  main_url: https://www.miekefrouws.nl
  description: >
    Mieke Frouws is a freelance primary and secondary school theatre teacher based in the Netherlands.
  categories:
    - Freelance
    - Education
  built_by: Laurens Kling
  built_by_url: https://www.goedideemedia.nl
  featured: false
- title: Paul de Vries
  url: https://pauldevries1972.nl
  main_url: https://pauldevries1972.nl
  description: >
    Paul de Vries is founder of #DCDW and Spokesperson for Marktplaats Automotive (eBay) - Making the online automotive better!
  categories:
    - Blog
    - Business
    - Consulting
  built_by: Laurens Kling
  built_by_url: https://www.goedideemedia.nl
  featured: false
- title: The Fabulous Lifestyles 不藏私旅行煮藝
  url: https://thefabulouslifestyles.com/
  main_url: https://thefabulouslifestyles.com/
  description: >
    The Fabulous Lifestyles features content about travel and food. It offers practical travel advice that covers trip planning, logistics, and reviews on destination, resort & hotel...etc. Besides travelling, there are step-by-step homemade gourmet recipes that will appeal to everyone's taste buds.
  categories:
    - Blog
    - Food
    - Travel
  built_by: Kevin C Chen
  built_by_url: https://www.linkedin.com/in/kevincychen/
- title: Salexa - Estetica Venezolana
  url: https://peluqueriavenezolana.cl/
  main_url: https://peluqueriavenezolana.cl/
  source_url: https://github.com/enbonnet/salexa-front
  description: >
    Venezuelan beauty and hairdressing salon in Chile
  categories:
    - Marketing
    - Business
  built_by: Ender Bonnet
  built_by_url: https://enbonnet.me/
- title: Akshay Thakur's Portfolio
  main_url: https://akshaythakur.me
  url: https://akshaythakur.me
  categories:
    - Portfolio
    - Web Development
  built_by: Akshay Thakur
  built_by_url: https://akshaythakur.me
- title: Binaria
  description: >
    Digital product connecting technics & creativity.
  main_url: https://binaria.com/en/
  url: https://binaria.com/en/
  categories:
    - Web Development
    - Agency
    - Technology
    - App
    - Consulting
    - User Experience
  built_by: Binaria
  built_by_url: https://binaria.com/
- title: Quema Labs
  url: https://quemalabs.com/
  main_url: https://quemalabs.com/
  description: >
    WordPress themes for these modern times
  categories:
    - Blog
    - Web Development
    - WordPress
    - Portfolio
  built_by: Nico Andrade
  built_by_url: https://nicoandrade.com/
- title: Century 21 Financial
  url: https://century21financial.co.nz/
  main_url: https://century21financial.co.nz/
  description: Website for Century 21's mortgage broker and insurance broker business in New Zealand.
  categories:
    - Real Estate
    - Finance
    - Business
  built_by: Shannon Smith
  built_by_url: https://www.powerboard.co.nz/clients
  featured: false
- title: Base Backpackers
  url: https://www.stayatbase.com/
  main_url: https://www.stayatbase.com/
  description: Base Backpackers is one of Australasia's biggest youth adventure tourism brands. They are super stoked to have one of the fastest websites in the tourism industry.
  categories:
    - Travel
    - Business
  built_by: Shannon Smith
  built_by_url: https://www.powerboard.co.nz/clients
  featured: false
- title: Wealthsimple
  url: https://www.wealthsimple.com/
  main_url: https://www.wealthsimple.com/en-us/
  description: >
    The simple way to grow your money like the world's most sophisticated investors. Zero-maintenance portfolios, expert advisors and low fees.
  categories:
    - App
    - Business
    - Finance
  featured: false
- title: To Be Created
  description: >
    tbc is a London based styling agency that champions a modernised minimal aesthetic for both personal clients and brands.
  main_url: https://to-be-created.com
  url: https://to-be-created.com
  categories:
    - Web Development
    - Agency
    - Portfolio
    - Freelance
  built_by: Sam Goddard
  built_by_url: https://samgoddard.dev/
- title: Kosmos Platform
  main_url: https://kosmosplatform.com
  url: https://kosmosplatform.com
  description: >
    Explore the Kosmos - A new world is here, where every clinician now has the ability to improve cardiothoracic and abdominal assessment, in just a few minutes.
  categories:
    - Marketing
    - Science
    - Video
    - Landing Page
    - Healthcare
    - Technology
  built_by: Bryce Benson via Turnstyle Studio
  built_by_url: https://github.com/brycebenson
- title: B-Engaged
  url: https://b-engaged.se/
  main_url: https://b-engaged.se/
  description: >
    B-Engaged gives a clear picture of the organization and helps you implement the measures that makes difference for the employees. The results of our employee surveys are easily transformed into concrete improvement measures using AI technology.
  categories:
    - Business
    - Human Resources
  featured: false
- title: Rollbar
  url: https://rollbar.com/
  main_url: https://rollbar.com/
  description: >
    Rollbar automates error monitoring and triaging, so developers can fix errors that matter within minutes, and build software quickly and painlessly.
  categories:
    - Programming
    - Web Development
  featured: false
- title: EQX
  url: https://digitalexperience.equinox.com/
  main_url: https://digitalexperience.equinox.com/
  description: >
    The Equinox app, personalized to unlock your full potential.
  categories:
    - Sports
    - App
  featured: false
- title: WagWalking
  url: https://wagwalking.com/
  main_url: https://wagwalking.com/
  description: >
    Paws on the move
  categories:
    - App
  featured: false
- title: FirstBorn
  url: https://www.firstborn.com/
  main_url: https://www.firstborn.com/
  description: >
    We shape modern brands for a connected future.
  categories:
    - Agency
    - Design
- title: Pix4D
  url: https://www.pix4d.com
  main_url: https://www.pix4d.com
  description: >
    A unique suite of photogrammetry software for drone mapping. Capture images with our app, process on desktop or cloud and create maps and 3D models.
  categories:
    - Business
    - Productivity
    - Technology
  featured: false
- title: Bakken & Bæck
  url: https://bakkenbaeck.com
  main_url: https://bakkenbaeck.com
  description: >
    We’re Bakken & Bæck, a digital studio based in Oslo, Bonn and Amsterdam. Ambitious companies call us when they need an experienced team that can transform interesting ideas into powerful products.
  categories:
    - Agency
    - Design
    - Technology
  featured: false
- title: Figma Config
  url: https://config.figma.com/
  main_url: https://config.figma.com/
  description: A one-day conference where Figma users come together to learn from each other.
  categories:
    - Conference
    - Design
    - Event
    - Community
    - Learning
  built_by: Corey Ward
  built_by_url: http://www.coreyward.me/
  featured: false
- title: Anurag Hazra's Portfolio
  url: https://anuraghazra.github.io/
  main_url: https://anuraghazra.github.io/
  source_url: https://github.com/anuraghazra/anuraghazra.github.io
  description: >
    Anurag Hazra's portfolio & personal blog, Creative FrontEnd web developer from india.
  categories:
    - Portfolio
    - Blog
    - Open Source
    - JavaScript
  built_by: Anurag Hazra
  built_by_url: https://github.com/anuraghazra
- title: VeganWorks
  url: https://veganworks.com/
  main_url: https://veganworks.com/
  description: We make delicious vegan snack boxes.
  categories:
    - Food
- title: codesundar
  url: https://codesundar.com
  main_url: https://codesundar.com
  description: >
    Learn PhoneGap, Ionic, Flutter
  categories:
    - Education
    - Technology
    - Web Development
    - Blog
  built_by: codesundar
  built_by_url: https://codesundar.com
  featured: false
- title: Nordic Microfinance Initiative
  url: https://www.nmimicro.no/
  main_url: https://www.nmimicro.no/
  description: Nordic Microfinance Initiative's (NMI) vision is to contribute to the empowerment of poor people in developing countries and to the creation of jobs and wealth on a sustainable basis.
  featured: false
  categories:
    - Finance
    - Business
  built_by: Othermachines
  built_by_url: https://othermachines.com
- title: Subscribe Pro Documentation
  url: https://docs.subscribepro.com/
  main_url: https://docs.subscribepro.com/
  description: >
    Subscribe Pro is a subscription commerce solution that enables brands to quickly add subscription commerce models such as box, subscribe-and-save, autoship and similar to their existing e-commerce websites.
  categories:
    - Documentation
    - E-commerce
    - API
    - Technology
    - Web Development
  built_by: Subscribe Pro
  built_by_url: https://www.subscribepro.com/
- title: Software.com
  main_url: https://www.software.com
  url: https://www.software.com
  description: Our data platform helps developers learn from their data, increase productivity, and code smarter.
  categories:
    - Data
    - Productivity
    - Programming
  built_by: Brett Stevens, Joshua Cheng, Geoff Stevens
  built_by_url: https://github.com/swdotcom/
  featured: false
- title: WTL Studio Website Builder
  main_url: https://wtlstudio.com/
  url: https://wtlstudio.com/
  description: >
    Cloud-based, SEO focused website builder - helping local businesses and startups reach audiences faster.
  featured: false
  categories:
    - E-commerce
    - SEO
    - Business
- title: ToolsDB
  main_url: https://toolsdb.dev
  url: https://toolsdb.dev
  description: List of tools for better software development.
  featured: false
  categories:
    - Technology
    - Web Development
    - Programming
    - Productivity
- title: Eastman Strings
  url: https://www.eastmanstrings.com
  main_url: https://www.eastmanstrings.com
  description: >
    Site was built using GatsbyJS, Cosmic CMS, and Netlify.
  categories:
    - Business
    - Music
  built_by: Tekhaus
  built_by_url: https://www.tekha.us
  featured: false
- title: Lesley Lai
  main_url: https://lesleylai.info
  url: https://lesleylai.info
  source_url: https://github.com/LesleyLai/blog
  description: >
    lesleylai.info is the personal website of Lesley Lai, where he talks mainly about C++ and Computer Graphics.
  categories:
    - Blog
    - Open Source
    - Portfolio
    - Programming
    - Technology
  built_by: Lesley Lai
  built_by_url: https://github.com/LesleyLai
  featured: false
- title: Whipstitch Webwork
  url: https://www.whipstitchwebwork.com
  main_url: https://www.whipstitchwebwork.com
  description: >
    Websites for smart people.
  categories:
    - Agency
    - Web Development
  built_by: Matthew Russell
  featured: false
- title: Vandré Leal
  main_url: https://vandreleal.github.io
  url: https://vandreleal.github.io
  source_url: https://github.com/vandreleal/vandreleal.github.io
  description: >
    Portfolio of Vandré Leal.
  categories:
    - Portfolio
    - Web Development
  built_by: Vandré Leal
  built_by_url: https://vandreleal.github.io
  featured: false
- title: Tarokenlog
  url: https://taroken.dev/
  main_url: https://taroken.dev/
  description: >
    Blog and Gallery
  categories:
    - Blog
    - Portfolio
    - Web Development
    - Photography
  built_by: Kentaro Koga
  built_by_url: https://twitter.com/kentaro_koga
  featured: false
- title: OwlyPixel Blog
  main_url: https://owlypixel.com
  url: https://owlypixel.com
  description: >
    Notes and tutorials on coding, web development, design and other stuff.
  categories:
    - Web Development
    - Blog
    - Education
  built_by: Owlypixel
  built_by_url: https://twitter.com/owlypixel
  featured: false
- title: talkoverflow
  main_url: https://talkoverflow.com
  url: https://talkoverflow.com
  description: Blog on software engineering built with Gatsby themes and theme-ui
  categories:
    - Blog
    - Web Development
    - Technology
  built_by: Patryk Jeziorowski
  built_by_url: https://twitter.com/pjeziorowski
- title: HISTORYTalks
  main_url: https://www.history-talks.com/
  url: https://www.history-talks.com/
  description: Built using Gatsby, JSS and Contentful
  categories:
    - Conference
    - Media
  built_by: A+E Networks
  built_by_url: https://www.aenetworks.com/
- title: HISTORYCon
  main_url: https://www.historycon.com/
  url: https://www.historycon.com/
  description: Built using Gatsby, JSS and Contentful
  categories:
    - Conference
    - Media
  built_by: A+E Networks
  built_by_url: https://www.aenetworks.com/
- title: Kölliker Immobilien
  url: https://koelliker-immobilien.ch/
  main_url: https://koelliker-immobilien.ch/
  description: >
    Built using Gatsby, Netlify and Contentful
  categories:
    - Real Estate
    - Marketing
  built_by: Matthias Gemperli
  built_by_url: https://matthiasgemperli.ch
- title: Lessmess Agency website
  url: https://lessmess.agency/
  main_url: https://lessmess.agency/
  description: >
    Website of Lessmess Agency
  categories:
    - Agency
    - Web Development
  built_by: Ilya Lesik
  built_by_url: https://github.com/ilyalesik
- title: Ezekiel Ekunola Portfolio
  main_url: http://ezekielekunola.com/
  url: http://ezekielekunola.com/
  description: Built using Gatsby, Styled-Components
  categories:
    - Web Development
    - Portfolio
  built_by: Ezekiel Ekunola
  built_by_url: https://github.com/easybuoy/
  featured: false
- title: Gearbox Development
  main_url: https://gearboxbuilt.com
  url: https://gearboxbuilt.com/?no-load-in
  description: >
    Gearbox is a performance website development & optimization company based out of Canada. Built using Gatsby/WordPress.
  categories:
    - Agency
    - Web Development
    - WordPress
    - Portfolio
    - Programming
    - Technology
    - Business
  built_by: Gearbox Development
  built_by_url: https://gearboxbuilt.com
  featured: false
- title: UXWorks
  main_url: https://uxworks.org
  url: https://uxworks.org
  description: Built with Gatsby, Netlify and Markdown
  categories:
    - Web Development
    - Blog
  built_by: Amrish Kushwaha
  built_by_url: https://github.com/isamrish
  featured: false
- title: Jarod Peachey
  main_url: https://jarodpeachey.netlify.com
  url: https://jarodpeachey.netlify.com
  source_url: https://github.com/jarodpeachey/portfolio
  description: >
    Jarod Peachey is a front-end developer focused on building modern and fast websites for everyone.
  categories:
    - Blog
    - JavaScript
    - Mobile Development
    - Portfolio
  built_by: Jarod Peachey
  built_by_url: https://github.com/jarodpeachey
  featured: false
- title: Thomas Maximini
  main_url: https://www.thomasmaximini.com/
  url: https://www.thomasmaximini.com/
  source_url: https://github.com/tmaximini/maxi.io
  description: >
    Thomas Maximini is a full stack web developer from Germany
  categories:
    - Blog
    - JavaScript
    - Photography
    - Portfolio
    - Web Development
  built_by: Thomas Maximini
  built_by_url: https://github.com/tmaximini
  featured: false
- title: Aretha Iskandar
  main_url: https://arethaiskandar.com/
  url: https://arethaiskandar.com/
  source_url: https://github.com/tmaximini/arethaiskandar.com
  description: >
    Aretha Iskandar is a Jazz and Soul Singer / Songwriter from Paris
  categories:
    - Music
  built_by: Thomas Maximini
  built_by_url: https://github.com/tmaximini
  featured: false
- title: Harshil Shah
  url: https://harshil.net
  main_url: https://harshil.net
  description: >
    Harshil Shah is an iOS engineer from Mumbai, India
  categories:
    - Blog
    - Mobile Development
  built_by: Harshil Shah
  built_by_url: https://twitter.com/_HarshilShah
  featured: false
- title: Code Examples
  url: https://codeexamples.dev/
  main_url: https://codeexamples.dev/
  description: >
    Examples about various programming languages like JavaScript, Python, Rust, Angular, React, Vue.js etc.
  categories:
    - Blog
    - Education
    - Programming
    - Web Development
  built_by: Sai gowtham
  built_by_url: https://twitter.com/saigowthamr
  featured: false
- title: Samir Mujanovic
  main_url: https://www.samirmujanovic.com/
  url: https://www.samirmujanovic.com/
  description: >
    I'm a Frontend Developer with 3 years of experience. I describe myself as a developer who loves coding, open-source and web platform.
  categories:
    - Portfolio
    - Web Development
    - Design
  built_by: Samir Mujanovic
  built_by_url: https://github.com/sameerrM
- title: Yearlyglot - Fluent Every Year
  url: https://www.yearlyglot.com/blog
  main_url: https://www.yearlyglot.com
  description: >
    A popular blog on languages, second language acquisition and polyglottery.
  categories:
    - Blog
    - Education
    - Learning
    - Travel
  built_by: Donovan Nagel
  built_by_url: https://www.donovannagel.com
  featured: false
- title: 8fit.com
  url: https://8fit.com/
  main_url: https://8fit.com/
  description: >
    Get personalized workouts, custom meal plans, and nutrition guidance, right in the palm of your hand. Prioritize progress over perfection with the 8fit app!
  categories:
    - App
    - Food
    - Sports
  featured: false
- title: Dispel - Remote Access for Industrial Control Systems
  url: https://dispel.io
  main_url: https://dispel.io
  description: >
    Dispel provides secure, moving target defense networks through which your teams can remotely access industrial control systems in seconds, replacing static-defense products that take 5 to 15 minutes to work through.
  categories:
    - Business
    - Technology
    - Security
  built_by: Anton Aberg
  built_by_url: https://github.com/aaaberg
  featured: false
- title: Geothermal Heat Pump DIY Project
  url: https://diyheatpump.net/
  main_url: https://diyheatpump.net/
  description: Personal project by Yuriy Logvin that demonstrates how you can switch to heating with electricity at a minimal cost. The goal here is to show that everyone can build a geothermal heat pump and start saving money.
  categories:
    - Blog
    - Education
    - Technology
  built_by: Yuriy Logvin
  built_by_url: https://powerwatcher.net
- title: Catalyst Network - Cryptocurrency
  url: https://www.cryptocatalyst.net/
  main_url: https://www.cryptocatalyst.net/
  source_url: https://github.com/n8tb1t/gatsby-starter-cryptocurrency
  description: >
    An All-in-One solution for Modern Transactions.
  categories:
    - Business
    - Technology
  built_by: n8tb1t
  built_by_url: https://github.com/n8tb1t/
  featured: false
- title: SaoBear's-Blog
  main_url: https://saobear.xyz/
  url: https://saobear.xyz/
  source_url: https://github.com/PiccoloYu/SaoBear-is-Blog
  featured: false
  categories:
    - Blog
    - Web Development
- title: Rumaan Khalander - Portfolio
  url: https://www.rumaan.me/
  main_url: https://www.rumaan.me/
  description: >
    Rumaan Khalander is a Full-Stack Dev from Bengaluru who loves to develop for mobile and web.
  categories:
    - Portfolio
  built_by: rumaan
  built_by_url: https://github.com/rumaan/
  featured: false
- title: DigiGov
  main_url: https://digigov.grnet.gr/
  url: https://digigov.grnet.gr/
  description: >
    DigiGov is an initiative for the Digital Transformation of the Greek Public Sector
  categories:
    - Government
  built_by: GRNET
  built_by_url: https://grnet.gr/
  featured: false
- title: Zeek Interactive
  main_url: https://zeek.com
  url: https://zeek.com
  description: >
    Business site for Zeek Interactive. Using WordPress as a data store via the WPGraphQL plugin.
  categories:
    - Blog
    - Web Development
    - Mobile Development
    - WordPress
    - Agency
    - Business
  built_by: Zeek Interactive
  built_by_url: https://zeek.com
  featured: false
- title: Bare Advertising & Communications
  url: https://bare.ca/
  main_url: https://bare.ca/
  description: >
    Bare is a full-service branding and production agency in Vancouver BC with deep experience in digital/traditional communications and strategy. We specialize in building headless WordPress sites with Gatsby.
  categories:
    - WordPress
    - Agency
    - Business
  built_by: Bare Advertising & Communications
  built_by_url: https://www.bare.ca/
  featured: false
- title: The Decking Superstore
  url: https://www.thedeckingsuperstore.com/
  main_url: https://www.thedeckingsuperstore.com/
  description: >
    One of Northern California's largest outdoor decking and siding providers.
  categories:
    - WordPress
    - Business
  built_by: Bare Advertising & Communications
  built_by_url: https://www.bare.ca/
  featured: false
- title: Precision Cedar Products
  url: https://www.precisioncedar.com/
  main_url: https://www.precisioncedar.com/
  description: >
    Western Red Cedar Distributor in Vancouver Canada.
  categories:
    - WordPress
    - Business
  built_by: Bare Advertising & Communications
  built_by_url: https://www.bare.ca/
  featured: false
- title: Circle Restoration
  url: https://www.circlerestoration.com/
  main_url: https://www.circlerestoration.com/
  description: >
    Restoration Services Provider in Vancouver Canada.
  categories:
    - WordPress
    - Business
  built_by: Bare Advertising & Communications
  built_by_url: https://www.bare.ca/
  featured: false
- title: ALS Rally
  url: https://www.alsrally.com/
  main_url: https://www.alsrally.com/
  description: >
    Non profit fundraiser for ALS Research.
  categories:
    - WordPress
    - Nonprofit
    - Event
  built_by: Bare Advertising & Communications
  built_by_url: https://www.bare.ca/
  featured: false
- title: Vancouver Welsh Men's Choir
  url: https://vancouverchoir.ca/
  main_url: https://vancouverchoir.ca/
  description: >
    Vancouver Welsh Men's Choir website for upcoming shows, ticket purchases and online merchandise.
  categories:
    - WordPress
    - Entertainment
    - Event
    - E-commerce
  built_by: Bare Advertising & Communications
  built_by_url: https://www.bare.ca/
  featured: false
- title: Paul Scanlon - Blog
  main_url: https://paulie.dev/
  url: https://paulie.dev/
  source_url: https://github.com/PaulieScanlon/paulie-dev-2019
  description: >
    I'm a React UI developer / UX Engineer. React, GatsbyJs, JavaScript, TypeScript/Flow, StyledComponents, Storybook, TDD (Jest/Enzyme) and a tiny bit of Node.js.
  categories:
    - Blog
    - Web Development
  built_by: Paul Scanlon
  built_by_url: http://www.pauliescanlon.io
  featured: false
- title: EF Design
  main_url: https://ef.design
  url: https://ef.design
  description: >
    Home of everything creative, digital and brand at EF.
  featured: false
  categories:
    - Marketing
    - Design
  built_by: João Matos (Global Creative Studio - Education First)
- title: Codica
  main_url: https://www.codica.com/
  url: https://www.codica.com/
  description: >
    We help startups and established brands with JAMStack, Progressive Web Apps and Marketplaces development.
  categories:
    - Agency
    - Web Development
  built_by: Codica
  built_by_url: https://www.codica.com/
- title: Bhavani Ravi's Portfolio
  url: https://bhavaniravi.com
  main_url: https://bhavaniravi.com
  description: >
    Showcase of Bhavani Ravi's skillset and blogs
  categories:
    - Blog
    - Portfolio
  built_by: Bhavani Ravi
  built_by_url: https://twitter.com/geeky_bhavani
- title: Kotoriyama
  main_url: https://kotoriyama.com/
  url: https://kotoriyama.com/
  description: >
    Japanese Indie Game Creator.
  featured: false
  categories:
    - App
    - Entertainment
    - Mobile Development
  built_by: Motoyoshi Shiine (Kotoriyama)
- title: PWA Shields
  url: https://www.pwa-shields.com
  main_url: https://www.pwa-shields.com
  source_url: https://github.com/richardtaylordawson/pwa-shields
  description: >
    Personalize your app's README with custom, fun, PWA shields in SVG
  categories:
    - Documentation
    - App
    - API
  built_by: Richard Taylor Dawson
  built_by_url: https://richardtaylordawson.com
- title: Zatsuzen
  url: https://zatsuzen.com
  main_url: https://zatsuzen.com
  description: >
    Web developer's portfolio
  categories:
    - Portfolio
  built_by: Akane
  built_by_url: https://twitter.com/akanewz
  featured: false
- title: Reeemoter
  description: >-
    Join thousands of developers from everywhere and access to job
    offers from hundreds of companies worldwide right
    at your inbox for free.
  main_url: https://reeemoter.com/
  url: https://reeemoter.com/
  featured: false
  categories:
    - Technology
    - Web Development
  built_by: Ramón Chancay
  built_by_url: https://ramonchancay.me/
- title: Ananya Neogi
  main_url: https://ananyaneogi.com
  url: https://ananyaneogi.com
  description: >
    Showcases Ananya's work as a frontend developer and comprises of a collection of written articles on web development, programming and, user experience.
  categories:
    - Portfolio
    - Blog
  built_by: Ananya Neogi
  built_by_url: https://ananyaneogi.com
- title: webman.pro
  main_url: https://webman.pro/
  url: https://webman.pro/
  description: >
    webman.pro is an awesome portfolio and technical blog where
    professional Front End engineer Dmytro Chumak shares his thoughts
    and experience to inspire other developers.
  featured: false
  categories:
    - Blog
    - Web Development
    - JavaScript
  built_by: Dmytro Chumak
  built_by_url: https://github.com/wwwebman
- title: borderless
  url: https://junhobaik.github.io
  main_url: https://junhobaik.github.io
  source_url: https://github.com/junhobaik/junhobaik.github.io/tree/develop
  description: >
    Junho Baik's Development Blog
  categories:
    - Blog
    - Web Development
  built_by: Junho Baik
  built_by_url: https://github.com/junhobaik
  featured: false
- title: React Resume Generator
  main_url: https://nimahkh.github.io/nima_habibkhoda
  url: https://nimahkh.github.io/nima_habibkhoda
  source_url: https://github.com/nimahkh/resume_generator
  description: >
    The resume generator is a project to create your own resume web page easily with Gatsby.
  categories:
    - Portfolio
  built_by: Nima Habibkhoda
  featured: false
- title: Thomas Wang's Blog
  main_url: https://www.thomaswang.io
  url: https://www.thomaswang.io
  description: >-
    Technical blog by Thomas Wang
  built_by: Thomas Wang
  built_by_url: https://github.com/thomaswang
  featured: false
  categories:
    - Blog
    - Web Development
- title: The Rebigulator
  main_url: https://www.rebigulator.org/
  source_url: https://github.com/Me4502/Rebigulator/
  url: https://rebigulator.org/
  description: A quote-based via game powered by Frinkiac
  built_by: Matthew Miller
  built_by_url: https://matthewmiller.dev/
  featured: false
  categories:
    - Open Source
    - Entertainment
    - App
- title: madewithlove
  main_url: https://madewithlove.com
  url: https://madewithlove.com
  description: >-
    We build digital products and create the teams around them. We can help with software engineering, product management, managing technical teams, audits and technical consulting.
  built_by: madewithlove
  built_by_url: https://madewithlove.com
  featured: false
  categories:
    - Web Development
    - Blog
    - Agency
    - Business
- title: Sprucehill
  url: https://sprucehill.ca/
  main_url: https://sprucehill.ca/
  description: >
    Sprucehill is a North Vancouver based custom home builder and renovator.
  categories:
    - WordPress
    - Business
  built_by: Bare Advertising & Communications
  built_by_url: https://www.bare.ca/
  featured: false
- title: Nathaniel Ryan Mathew
  url: https://nathanielmathew.me
  main_url: https://nathanielmathew.me
  source_url: https://github.com/nathanielmathew/MyPortfolio
  description: >
    A personal online Portfolio built using GatsbyJS, that showcases Achievements, Projects and Additional information.
  categories:
    - Portfolio
    - Open Source
    - Blog
  built_by: Nathaniel Ryan Mathew
  built_by_url: https://github.com/nathanielmathew
  featured: false
- title: Kanazawa.js Community Page
  main_url: https://kanazawajs.now.sh/
  url: https://kanazawajs.now.sh/
  source_url: https://github.com/kanazawa-js/community-page
  description: >
    Kanazawa.js is a local community for the JSer around Kanazawa to share knowledge about JavaScript.
  categories:
    - Community
    - Programming
    - Web Development
  built_by: Kanazawa.js
  built_by_url: https://twitter.com/knzw_js
  featured: false
- title: monica*dev
  url: https://www.aboutmonica.com/
  main_url: https://www.aboutmonica.com/
  description: >
    Personal site for Monica Powell, a software engineer who is passionate about making open-source more accessible and building community, online & offline.
  categories:
    - Web Development
    - Blog
    - Programming
    - Portfolio
  built_by: Monica Powell
  built_by_url: https://www.aboutmonica.com/
  featured: false
- title: Shivam Sinha
  url: https://www.helloshivam.com/
  main_url: https://www.helloshivam.com/
  description: >
    Portfolio of Shivam Sinha, Graphic Designer and Creative Coder based in New York.
  categories:
    - Portfolio
  built_by: Shivam Sinha
  built_by_url: https://www.helloshivam.com/
  featured: false
- title: Brianna Sharpe - Writer
  main_url: https://www.briannasharpe.com/
  url: https://www.briannasharpe.com/
  source_url: https://github.com/ehowey/briannasharpe
  description: >
    Brianna Sharpe is an Alberta, Canada based freelance writer and journalist focused on health, LGBTQ2S+, parenting, and the environment.
  categories:
    - Portfolio
    - Media
  built_by: Eric Howey
  built_by_url: https://www.erichowey.dev/
  featured: false
- title: Eric Howey Web Development
  main_url: https://www.erichowey.dev/
  url: https://www.erichowey.dev/
  source_url: https://github.com/ehowey/erichoweydev
  description: >
    Personal website and blog for Eric Howey. I am a freelance web developer based in Alberta, Canada specializing in Gatsby, React, WordPress and Theme-UI.
  categories:
    - Portfolio
    - Web Development
    - Freelance
    - Blog
  built_by: Eric Howey
  built_by_url: https://www.erichowey.dev/
- title: Solfej Chord Search
  url: https://www.solfej.io/chords
  main_url: https://www.solfej.io/chords
  description: >
    Solfej Chord Search helps you master every chord imaginable. It shows you notes, intervals, guitar and piano fingerings for 1000s of chords.
  categories:
    - Education
    - Music
  built_by: Shayan Javadi
  built_by_url: https://www.instagram.com/shawnjavadi/
- title: a+ Saúde
  url: https://www.amaissaude.com.br/sp/
  main_url: https://www.amaissaude.com.br/sp/
  description: >
    An even better experience in using health services.
  categories:
    - Healthcare
    - Marketing
    - Blog
  built_by: Grupo Fleury
  built_by_url: http://www.grupofleury.com.br/
  featured: false
- title: Mallikarjun Katakol Photography
  main_url: https://mallik.in
  url: https://mallik.in
  built_by: Arvind Kumar
  built_by_url: https://arvind.io/
  description: >
    Mallikarjun Katakol is an Advertising, Architecture, Editorial, Fashion and Lifestyle Photographer based in Bangalore, India.
    Shoots Corporate & Business headshots, Portfolios for Models and Actors, Documents Projects for Architects, Fashion & Interior Designers
  featured: false
  categories:
    - Gallery
    - Photography
    - Portfolio
- title: gatsby-animate-blog
  url: https://gatsby-animate-blog.luffyzh.now.sh/
  main_url: https://gatsby-animate-blog.luffyzh.now.sh/home
  source_url: https://github.com/luffyZh/gatsby-animate-blog
  description: >
    A simple && cool blog site starter kit by Gatsby.
  categories:
    - Blog
    - Open Source
    - Web Development
  built_by: luffyZh
  built_by_url: https://github.com/luffyZh
  featured: false
- title: LBI Financial
  main_url: https://lbifinancial.com/
  url: https://lbifinancial.com/
  description: >
    We help individuals and businesses with life insurance, disability, long-term care and annuities.
  categories:
    - Business
    - Consulting
    - Finance
  built_by: Pagepro
  built_by_url: https://pagepro.co
  featured: false
- title: GIS-Netzwerk
  url: https://www.gis-netzwerk.com/
  main_url: https://www.gis-netzwerk.com/
  description: >
    Multilingual (i18n) Blog with different URLs for categories, tags and posts depending on the language.
  categories:
    - Blog
    - Data
    - Technology
  built_by: Max Dietrich
  built_by_url: https://www.gis-netzwerk.com/
  featured: false
- title: Krishna Gopinath
  main_url: https://krishnagopinath.me
  url: https://krishnagopinath.me
  source_url: https://github.com/krishnagopinath/website
  description: >
    Website of Krishna Gopinath, software engineer and budding teacher.
  categories:
    - Portfolio
  built_by: Krishna Gopinath
  built_by_url: https://twitter.com/krishwader
  featured: false
- title: Curology
  main_url: https://curology.com
  url: https://curology.com
  description: >
    Curology's mission is to make effective skincare accessible to everyone. We provide customized prescription skincare for our acne and anti-aging patients.
  categories:
    - Healthcare
    - Community
    - Landing Page
  built_by: Curology
  built_by_url: https://curology.com
- title: labelmake.jp
  main_url: https://labelmake.jp/
  url: https://labelmake.jp/
  description: >
    Web Application of Variable Data Printing and Blog.
  categories:
    - App
    - Data
    - Blog
  built_by: hand-dot
  built_by_url: https://twitter.com/hand_dot
  featured: false
- title: Personal website of Maarten Afink
  main_url: https://www.maarten.im/
  url: https://www.maarten.im/
  source_url: https://github.com/maartenafink/personal-website
  description: >
    Personal website of Maarten Afink, digital product designer.
  categories:
    - Portfolio
    - Open Source
    - Blog
    - Music
    - Design
- title: Adam Bowen
  main_url: https://adamcbowen.com/
  url: https://adamcbowen.com/
  source_url: https://github.com/bowenac/my-website
  description: >
    Personal website for Adam Bowen. I am a freelance web developer based in Tacoma, WA specializing in WordPress, Craft CMS, plus a lot more and recently fell in love with Gatsby.
  categories:
    - Portfolio
    - Web Development
    - Freelance
  built_by: Adam Bowen
  built_by_url: https://adamcbowen.com
  featured: false
- title: tqCoders
  main_url: https://tqcoders.com
  url: https://tqcoders.com
  description: >
    tqCoders is a software development company that focuses on the development of the most advanced websites and mobile apps. We use the most advanced technologies to make websites blazing fast, SEO-friendly and responsive for each screen resolution.
  categories:
    - Web Development
    - Mobile Development
    - SEO
    - Design
    - Programming
    - Technology
    - Business
  built_by: tqCoders
  built_by_url: https://tqcoders.com
  featured: false
- title: ErudiCAT
  main_url: https://www.erudicat.com
  url: https://www.erudicat.com
  description: >
    ErudiCAT is an educational platform created to help PMP certification candidates to prepare for the exam. There are 1k+ sample questions and PMP Exam Simulator. Upon completion, there are statistics and performance chart available. Performance reports are saved in users' accounts and may be used later to review questions. The PMP Exam Simulator has a unique feature of Time Acceleration. It makes the Mock Exam even tougher and makes training even more advanced.
  categories:
    - Education
    - Web Development
    - Learning
  built_by: tqCoders
  built_by_url: https://tqcoders.com
  featured: false
- title: Qri.io Website and Docs
  main_url: https://qri.io
  url: https://qri.io/docs
  source_url: https://github.com/qri-io/website
  description: >
    Website and Documentation for Qri, an open source version control system for datasets
  categories:
    - Open Source
    - Community
    - Data
    - Technology
  built_by: Qri, Inc.
  built_by_url: https://qri.io
  featured: false
- title: Jellypepper
  main_url: https://jellypepper.com/
  url: https://jellypepper.com/
  description: >
    Award-winning creative studio for disrupters. We design and build beautiful brands, apps, websites and videos for startups and tech companies.
  categories:
    - Portfolio
    - Agency
  built_by: Jellypepper
  built_by_url: https://jellypepper.com/
- title: Miyamado Jinja
  main_url: https://www.miyamadojinja.com
  url: https://www.miyamadojinja.com
  source_url: https://github.com/mnishiguchi/miyamadojinja
  description: >
    Miyamado Jinja is a Japanese Shinto Shrine in Yokkaichi, Mie, Japan.
  categories:
    - Nonprofit
    - Travel
  built_by: mnishiguchi
  built_by_url: https://mnishiguchi.com
  featured: false
- title: Hear This Idea
  main_url: https://hearthisidea.com
  url: https://hearthisidea.com/episodes/victoria
  source_url: https://github.com/finmoorhouse/podcast
  description: >
    A podcast showcasing new thinking from top academics.
  categories:
    - Podcast
    - Open Source
  built_by: Fin Moorhouse
  built_by_url: https://finmoorhouse.com
  featured: false
- title: Calisthenics Skills
  main_url: https://www.calisthenicsskills.com
  url: https://www.calisthenicsskills.com
  description: >
    A beautiful fitness progress tracker built on Gatsby.
  categories:
    - Sports
  built_by: Andrico Karoulla
  built_by_url: https://andri.co
  featured: false
- title: AutoloadIT
  main_url: https://autoloadit.com/
  url: https://autoloadit.com/
  description: >
    The world's leading Enterprise Automotive imaging solution
  categories:
    - Business
    - Landing Page
  built_by: Pagepro
  built_by_url: https://pagepro.co
  featured: false
- title: Tools of Golf
  main_url: https://toolsof.golf
  url: https://toolsof.golf/titleist-915-d2-driver
  description: >
    Tools of Golf is a community dedicated to golf nerds and gear heads.
  categories:
    - Sports
    - Data
    - Documentation
  built_by: Peter Hironaka
  built_by_url: https://peterhironaka.com
  featured: false
- title: sung.codes
  main_url: https://sung.codes/
  source_url: https://github.com/dance2die/sung.codes
  url: https://sung.codes/
  description: >
    Blog by Sung M. Kim (a.k.a. dance2die)
  categories:
    - Blog
    - Landing Page
  built_by: Sung M. Kim
  built_by_url: https://github.com/dance2die
  featured: false
- title: Choose Tap
  main_url: https://www.choosetap.com.au/
  url: https://www.choosetap.com.au/
  featured: false
  description: >
    Choose Tap aims to improve the health and wellbeing of communities and the environment by promoting tap water as the best choice of hydration for all Australians.
  built_by: Hardhat
  built_by_url: https://www.hardhat.com.au
  categories:
    - Nonprofit
    - Community
- title: Akash Rajpurohit
  main_url: https://akashwho.codes/
  url: https://akashwho.codes/
  description: >
    Personal portfolio website of Akash Rajpurohit made using Gatsby v2, where I  write short blogs related to software development and share my experiences.
  categories:
    - Portfolio
    - Blog
  built_by: Akash Rajpurohit
  built_by_url: https://github.com/AkashRajpurohit
  featured: false
- title: See Kids Dream
  url: https://seekidsdream.org/
  main_url: https://seekidsdream.org/
  description: >
    A not-for-profit organization dedicated to empower youth with the skills, motivation and confidence.
  categories:
    - Nonprofit
    - Education
    - Learning
  built_by: CapTech Consulting
  built_by_url: https://www.captechconsulting.com/
  featured: false
- title: Locale Central
  url: https://localecentral.io/
  main_url: https://localecentral.io/
  description: >
    Locale Central is a web & mobile data collection app that makes it easy to record accurate data out on the field.
  categories:
    - Technology
  built_by: KiwiSprout
  built_by_url: https://kiwisprout.nz/
  featured: false
- title: Cathy O'Shea
  url: https://cathyoshea.co.nz/
  main_url: https://cathyoshea.co.nz/
  categories:
    - Portfolio
    - Real Estate
  built_by: KiwiSprout
  built_by_url: https://kiwisprout.nz/
  featured: false
- title: DG Recruit
  url: https://dgrecruit.com
  main_url: https://dgrecruit.com
  description: >
    DG Recruit is a NYC recruitment agency
  categories:
    - Agency
    - WordPress
  built_by: Waverly Lab
  built_by_url: https://waverlylab.com
  featured: false
- title: Smile
  url: https://reasontosmile.com
  main_url: https://reasontosmile.com
  description: >
    Smile is an online store for buying CBD products that keep you balanced and happy
  categories:
    - E-commerce
    - WordPress
  built_by: Waverly Lab
  built_by_url: https://waverlylab.com
- title: Bold Oak Design
  url: https://boldoak.design/
  main_url: https://boldoak.design/
  description: >
    A Milwaukee-based web design and development studio.
  categories:
    - Blog
    - Business
    - Freelance
    - Portfolio
    - Programming
    - Technology
    - Web Development
  featured: false
- title: Lydia Rose Eiche
  url: https://lydiaroseeiche.com/
  main_url: https://lydiaroseeiche.com/
  description: >
    Lydia Rose Eiche is a soprano, opera singer, and actress based in Milwaukee.
  categories:
    - Music
    - Portfolio
  built_by: Bold Oak Design
  built_by_url: https://boldoak.design/
  featured: false
- title: Chris Otto
  url: https://chrisotto.dev/
  main_url: https://chrisotto.dev/
  source_url: https://github.com/chrisotto6/chrisottodev
  description: >
    Blog, portfolio and website for Chris Otto.
  categories:
    - Blog
    - JavaScript
    - Landing Page
    - Portfolio
    - Programming
    - Technology
    - Web Development
  built_by: Chris Otto
  built_by_url: https://github.com/chrisotto6
  featured: false
- title: Roboto Studio
  url: https://roboto.studio
  main_url: https://roboto.studio
  description: >
    Faster than a speeding bullet Website Development based in sunny old Nottingham
  categories:
    - Agency
    - Blog
    - Business
    - Design
    - Featured
    - Freelance
    - Web Development
  featured: true
- title: Viraj Chavan | Full Stack Software Engineer
  url: http://virajc.tech
  main_url: http://virajc.tech
  source_url: https://github.com/virajvchavan/portfolio
  description: >
    Portfolio and blog of a full stack software engineer from India
  categories:
    - Portfolio
    - Blog
    - Web Development
  built_by: Viraj V Chavan
  built_by_url: https://twitter.com/VirajVChavan
  featured: false
- title: Nexweave
  url: https://www.nexweave.com
  main_url: https://www.nexweave.com
  description: >
    Nexweave is a SaaS platform built by a team of experienced product, design & technology professionals in India. Nexweave allows brands to create personalized & interactive video experiences at scale. We would love for our site to be featured at the gatsby showcase since we have long been appreciating the flexibility and speed of the sites we have created using the same.
  categories:
    - Video
    - API
    - User Experience
    - Marketing
    - Design
    - Data
    - Technology
    - Media
    - Consulting
  built_by: Kashaf S
  built_by_url: https://www.linkedin.com/in/kashaf-shaikh-925117178
  featured: false
- title: Daniel Balloch
  url: https://danielballoch.com
  main_url: https://danielballoch.com
  source_url: https://github.com/danielballoch/danielballoch
  description: >
    Hey, I'm Daniel and this is my portfolio site. Made with Gatsby, React, GraphQL, Styled Emotion & Netlify. Install & local host instructions: 1. git clone https://github.com/danielballoch/danielballoch.git 2. npm install. 3. gatsby develop. Keep in mind I'm still learning myself, so these may not be best practises. If anyone's curious as to how something works flick me a message or if you have advice for me I'd love to hear it, otherwise happy coding!
  categories:
    - Portfolio
    - Business
    - Design
    - Freelance
    - Web Development
  built_by: Daniel Balloch
  built_by_url: https://danielballoch.com
- title: The Rift Metz
  url: http://theriftmetz.com/
  main_url: http://theriftmetz.com/
  description: >
    The Rift is a gaming bar based in Metz (France).
  categories:
    - Landing Page
    - Entertainment
    - Design
    - Blog
    - Food
  built_by: Hugo Torzuoli
  built_by_url: https://github.com/HZooly
  featured: false
- title: Built with Workers
  url: https://workers.cloudflare.com/built-with/
  main_url: https://workers.cloudflare.com/built-with/
  description: >
    Showcasing websites & projects built with Cloudflare Workers
  categories:
    - Portfolio
    - JavaScript
    - Web Development
  built_by: Workers who work at Cloudflare
  built_by_url: https://github.com/cloudflare/built-with-workers/graphs/contributors
- title: WebAnaya Solutions
  url: https://www.webanaya.com
  main_url: https://www.webanaya.com
  description: >
    Full Stack Web Solutions Provider.
  categories:
    - Agency
    - Web Development
    - API
    - Blog
  built_by: Durgesh Gupta
  built_by_url: https://durgeshgupta.com
  featured: false
- title: Artem Sapegin’s Blog
  description: >
    Blog of a Berlin based coffee first frontend engineer who works at Omio, makes photos and hangs out with his dogs.
  main_url: https://blog.sapegin.me/
  url: https://blog.sapegin.me/
  source_url: https://github.com/sapegin/blog.sapegin.me
  categories:
    - Blog
    - Open Source
    - Web Development
    - JavaScript
    - Programming
    - Technology
  built_by: Artem Sapegin
  built_by_url: https://github.com/sapegin
- title: adam.ai
  url: https://adam.ai/
  main_url: https://adam.ai/
  description: >
    Are you ready to make your meetings more productive? Our intelligent meeting management tool can help!
  categories:
    - Business
    - Landing Page
    - Productivity
    - Technology
  built_by: Hazem Osama
  built_by_url: https://github.com/hazem3500
  featured: false
- title: Indra Kusuma Profile Page
  url: https://indrakusuma.web.id/me/
  main_url: https://indrakusuma.web.id/me/
  description: >
    Hi! I'm Indra Kusuma. I am an optimistic and type of person of learn by doing who have an interest in Software Engineering, specifically about Web Development.
  categories:
    - Landing Page
    - Blog
  built_by: Indra Kusuma
  built_by_url: https://github.com/idindrakusuma/me
  featured: false
- title: Lukas Horak
  main_url: https://lukashorak.com
  url: https://lukashorak.com
  description: >
    Lukas Horak's personal website. Full stack JavaScript Developer, working in React on front end and Node.js on back end.
  categories:
    - Blog
    - Portfolio
    - Web Development
  built_by: Lukas Horak
  built_by_url: https://github.com/lhorak
  featured: false
- title: Alexandra Thomas
  main_url: https://alexandracthomas.com/
  url: https://alexandracthomas.com/
  description: >
    A portfolio site for Alexandra Thomas, a front-end developer with creative super powers based in Charlotte, NC.
  categories:
    - Portfolio
    - Blog
    - Web Development
  featured: false
- title: Storto Productions
  main_url: https://www.storto-productions.com/
  url: https://www.storto-productions.com/about/
  featured: false
  description: >
    A portfolio site for a video production company based out of Phoenix, AZ.
  categories:
    - Video
    - Blog
    - Portfolio
    - Business
  built_by: Alexandra Thomas
  built_by_url: https://alexandracthomas.com/
- title: Zatsuzen Blog
  url: https://blog.zatsuzen.com
  main_url: https://blog.zatsuzen.com
  description: >
    Web developer's tech blog
  categories:
    - Blog
  built_by: Akane
  built_by_url: https://twitter.com/akanewz
- title: Matthew Mesa
  url: https://matthewmesa.com
  main_url: https://matthewmesa.com
  description: >
    Portfolio website for freelance digital specialist Matthew Mesa.
  categories:
    - Portfolio
  built_by: Matthew Mesa
  built_by_url: https://matthewmesa.com
- title: Taskade
  main_url: https://taskade.com
  url: https://taskade.com
  description: >
    Taskade is the unified workspace for distributed teams. Collaborate and organize in real-time to get things done, faster and smarter.
  categories:
    - App
    - Business
    - Productivity
  built_by: Taskade
  built_by_url: https://github.com/taskade
  featured: false
- title: PWD
  url: https://pwd.com.au
  main_url: https://pwd.com.au
  description: >
    PWD is a full service web marketing, design, and development agency in Perth, Western Australia.
  categories:
    - Blog
    - Portfolio
    - WordPress
    - Business
  built_by: Alex Moon
  built_by_url: https://moonmeister.net
  featured: false
- title: ramonak.io
  url: https://ramonak.io/
  main_url: https://ramonak.io/
  source_url: https://github.com/KaterinaLupacheva/ramonak.io
  description: >
    Tech blog and portfolio site of a full stack web developer Katsiaryna (Kate) Lupachova
  categories:
    - Blog
    - Portfolio
  built_by: Katsiaryna Lupachova
  built_by_url: https://ramonak.io/
  featured: false
- title: React JS Developer
  main_url: https://reacter.dev/
  url: https://reacter.dev/
  featured: false
  categories:
    - App
    - Web Development
    - Web Development
    - Agency
  built_by: App Design
  built_by_url: https://appdesign.dev/
- title: Guillermo Gómez-Peña
  url: https://www.guillermogomezpena.com/
  main_url: https://www.guillermogomezpena.com/
  description: >
    Personal website for the work of Guillermo Gómez-Peña: performance artist, writer, activist, radical pedagogue and artistic director of the performance troupe La Pocha Nostra. Recipient of the MacArthur Fellow, USA Artists Fellow, and a winner of the Bessie, Guggenheim, and American Book awards.
  categories:
    - Portfolio
    - Gallery
  built_by: Aveling Ray
  built_by_url: https://avelingray.com/
  featured: false
- title: Clinka
  url: https://www.clinka.com.au/
  main_url: https://www.clinka.com.au/
  description: >
    B2B website for an Australian manufacturer of environmentally friendly construction materials.
  categories:
    - Business
  built_by: Aveling Ray
  built_by_url: https://avelingray.com/
- title: Chris Vogt's Blog
  main_url: https://www.chrisvogt.me
  url: https://www.chrisvogt.me
  source_url: https://github.com/chrisvogt/gatsby-theme-private-sphere
  description: >-
    Personal blog of Chris Vogt, a software developer in San Francisco. Showcases
    my latest activity on Instagram, Goodreads, and Spotify using original widgets.
  categories:
    - Blog
    - Open Source
    - Photography
    - Portfolio
  built_by: Chris Vogt
  built_by_url: https://github.com/chrisvogt
- title: Trolley Travel
  main_url: http://trolleytravel.org/
  url: http://trolleytravel.org/
  description: >
    Travel blog website to give tips and informations for many destinations, built with Novella theme
  categories:
    - Blog
    - Travel
  built_by: Pierre Beard
  built_by_url: https://github.com/PBRT
  featured: false
- title: Playlist Detective
  main_url: https://www.playlistdetective.com/
  url: https://www.playlistdetective.com/
  source_url: https://github.com/bobylito/playlistFinder
  description: >
    Playlist Detective is an attempt to ease music discovery with playlists. Back in the days, people were sharing mixtapes - some songs we knew and others we didn't, therefore expanding our musical horizons.

    Playlists are the same, and playlist detective lets you search for songs or artists you like in order to stumble on your new favorite songs.

    It uses Algolia for the search.
  categories:
    - Media
    - Music
  built_by: Alexandre Valsamou-Stanislawski
  built_by_url: https://www.noima.xyz
- title: ProjectManager.tools
  main_url: https://projectmanager.tools/
  url: https://projectmanager.tools/
  featured: false
  categories:
    - App
    - Web Development
    - Design
    - Agency
  built_by: App Design
  built_by_url: https://appdesign.dev/
- title: 1902 Software
  url: https://1902software.com/
  main_url: https://1902software.com/
  description: >
    We are an IT company that specializes in e-commerce and website development on different platforms such as Magento, WordPress, and Umbraco. We are also known for custom software development, web design and mobile app solutions for iOS and Android.
  categories:
    - E-commerce
    - Web Development
    - Programming
    - Mobile Development
    - WordPress
    - Design
    - Business
    - Agency
  built_by: 1902 Software Development Corporation
  built_by_url: https://1902software.com/
  featured: false
- title: Codeful
  url: https://www.codeful.fi/
  main_url: https://www.codeful.fi/
  categories:
    - Agency
    - Consulting
  featured: false
- title: Noima
  url: https://www.noima.xyz
  main_url: https://www.noima.xyz
  categories:
    - Agency
    - Consulting
    - Blog
  featured: false
  built_by: Alexandre Valsamou-Stanislawski
  built_by_url: https://www.noima.xyz
- title: Talent Point
  url: https://talentpoint.co
  main_url: https://talentpoint.co
  description: >
    Talent Point provide the tools that companies need to scale quickly and effectively, bridging the gap between employer brand, HR, and hiring to build teams from within.
  categories:
    - Business
    - Technology
    - Blog
    - Consulting
    - Human Resources
  built_by: Talent Point
  built_by_url: https://talentpoint.co
  featured: false
- title: Marathon Oil
  main_url: https://www.marathonoil.com/
  url: https://www.marathonoil.com/
  featured: false
  categories:
    - Business
    - Marketing
  built_by: Corey Ward
  built_by_url: http://www.coreyward.me/
- title: Gene
  url: https://www.geneglobal.com/work
  main_url: https://www.geneglobal.com
  description: >
    We’re an experience design agency, focused on the future of health
  categories:
    - Agency
    - Technology
    - Healthcare
    - Consulting
    - User Experience
  featured: false
- title: medignition – healthcare innovations
  url: https://medignition.com/
  main_url: https://medignition.com/
  description: >
    medignition builds digital innovations in healthcare.
  categories:
    - Healthcare
    - Education
    - Technology
    - Design
    - Business
    - Portfolio
    - Entrepreneurship
    - Agency
  built_by: medignition
  built_by_url: https://medignition.com/
- title: Dynobase
  url: https://dynobase.dev/
  main_url: https://dynobase.dev/
  description: >
    Professional GUI Client for DynamoDB.
  categories:
    - Data
    - Programming
    - Web Development
  built_by: Rafal Wilinski
  built_by_url: https://rwilinski.me/
  featured: false
- title: Vaktija.eu
  url: https://vaktija.eu
  main_url: https://vaktija.eu
  description: >
    Vaktija.eu gives information about prayer times in germany. (Built with GatsbyJS. Fast in every way that matters.)
  categories:
    - App
    - Community
    - Nonprofit
    - SEO
    - Web Development
  built_by: Rašid Redžić
  built_by_url: https://rasidre.com/
  featured: false
- title: Creative code daily
  main_url: https://www.bobylito.dev/
  url: https://www.bobylito.dev/
  source_url: https://github.com/bobylito/sketches
  description: >
    Creative code daily (CCD) is a personal project for which I build a new animation made out of code every day.
  categories:
    - Blog
    - Programming
    - Gallery
    - Portfolio
  built_by: Alexandre Valsamou-Stanislawski
  built_by_url: https://www.noima.xyz
- title: Messi vs Ronaldo
  description: >
    The biggest debate in football - but who is the best, Messi or Ronaldo? This website provides all the goals and stats to help you reach your own conclusion.
  main_url: https://www.messivsronaldo.app/
  url: https://www.messivsronaldo.app/
  categories:
    - Sports
    - Data
    - App
  built_by: Stephen Greig
  built_by_url: http://ste.digital/
- title: Em Em Recipes
  url: https://ememrecipes.com
  main_url: https://ememrecipes.com
  description: >
    Finally, a recipe website that gets straight to the point.
  categories:
    - Blog
    - Food
  built_by: Matthew Mesa
  built_by_url: https://matthewmesa.com
- title: Yuuniworks Portfolio / Blog
  main_url: https://www.yuuniworks.com/
  url: https://www.yuuniworks.com/
  source_url: https://github.com/junkboy0315/gatsby-portfolio-blog
  featured: false
  categories:
    - Portfolio
    - Web Development
    - Blog
- title: Jun Chen Portfolio
  url: https://www.junchenjun.me
  main_url: https://www.junchenjun.me
  source_url: https://github.com/junchenjun/junchenjun.me
  description: >
    Get to know Jun.
  categories:
    - Portfolio
    - Blog
    - Web Development
  built_by: Jun Chen
  built_by_url: https://www.junchenjun.me
- title: Xavier Mirabelli-Montan
  url: https://xavie.mirmon.co.uk
  main_url: https://xavie.mirmon.co.uk
  source_url: https://github.com/xaviemirmon/xavier-developer-site
  description: >
    The developer portfolio and blog for Xavier Mirabelli-Montan.  Built using TinaCMS Grande hosted on Gatsby Cloud.
  categories:
    - Blog
    - Portfolio
    - Programming
  featured: false
- title: MPG Calculator
  url: https://www.mpg-calculator.co.uk
  main_url: https://www.mpg-calculator.co.uk
  description: >
    A website which allows you to calculate the MPG of your vehicle.
  categories:
    - SEO
    - Accessibility
    - Blog
  built_by: PJ
  built_by_url: https://pjsachdev.me
- title: Softblues
  main_url: https://softblues.io
  url: https://softblues.io
  description: >
    We optimize your project costs and deliver outstanding results by applying relevant technology. Plus, we create our own effective products for businesses and developers all over the world.
  categories:
    - WordPress
    - Portfolio
    - Agency
  built_by: Softblues
  built_by_url: https://softblues.io
- title: Clipchamp
  main_url: https://clipchamp.com/
  url: https://clipchamp.com/en/
  description: >
    Clipchamp is an online video editor, compressor, and converter. The Clipchamp website and blog are powered by Gatsby, Contentful, and Smartling.
  categories:
    - App
    - Blog
    - Landing Page
    - Marketing
    - Video
  featured: false
- title: Mob HQ
  main_url: https://hq.yt-mob.com/
  url: https://hq.yt-mob.com/
  description: >
    Mob HQ is the Headquarters for the World Cup winning Downhill Mountain Bike Race Team, and also a full-time Ride Center for YT bikes.
  categories:
    - Sports
    - Travel
  built_by: Built by Rebels Ltd.
  built_by_url: https://builtbyrebels.com/
  featured: false
- title: OCIUS
  url: https://www.ocius.com.au/
  main_url: https://www.ocius.com.au/
  source_url: https://github.com/ocius/website
  description: >
    Ocius Technology Ltd (formerly Solar Sailor Holdings Ltd) is an Australian public unlisted company with Research and Development facilities at the University of NSW.
  categories:
    - Business
    - Technology
    - Science
  built_by: Sergey Monin
  built_by_url: https://build-in-saratov.com/
- title: Kosmos & Kaos
  main_url: https://www.kosmosogkaos.is/
  url: https://www.kosmosogkaos.is/
  description: >
    A carefully designed user experience is good business.
  categories:
    - Design
    - Consulting
    - Agency
    - Web Development
    - JavaScript
  built_by: Kosmos & Kaos
  built_by_url: https://www.kosmosogkaos.is/
  featured: false
- title: Design Portfolio of Richard Bruskowski
  main_url: https://bruskowski.design/
  url: https://bruskowski.design/
  description: >
    My freelance design portfolio: Visual design, digital products, interactive prototypes, design systems, brand design. Uses MDX, Styled Components, Framer Motion. Started with Gatsby Starter Emilia by LekoArts.
  categories:
    - Design
    - Portfolio
    - User Experience
    - Freelance
    - Photography
  built_by: Richard Bruskowski
  built_by_url: https://github.com/richardbruskowski
- title: Kelvin DeCosta's Website
  url: https://kelvindecosta.com
  main_url: https://kelvindecosta.com
  categories:
    - Blog
    - Portfolio
  built_by: Kelvin DeCosta
  built_by_url: https://github.com/kelvindecosta
  featured: false
- title: Coronavirus (COVID-19) Tracker
  url: https://coronavirus.traction.one/
  main_url: https://coronavirus.traction.one/
  description: >
    This application shows the near real-time status based on data from JHU CSSE.
  categories:
    - Data
    - Directory
  built_by: Sankarsan Kampa
  built_by_url: https://traction.one
  featured: false
- title: Coronavirus COVID-19 Statistics Worldwide
  url: https://maxmaxinechen.github.io/COVID19-Worldwide-Stats/
  main_url: https://maxmaxinechen.github.io/COVID19-Worldwide-Stats/
  source_url: https://github.com/maxMaxineChen/COVID19-Worldwide-Stats
  description: >
    A Coronavirus COVID-19 global data statistics application built by Gatsby + Material UI + Recharts
  categories:
    - Data
    - Open Source
  built_by: Maxine Chen
  built_by_url: https://github.com/maxMaxineChen
  featured: false
- title: Folding@Home Stats
  url: https://folding.traction.one/team?id=246252
  main_url: https://folding.traction.one
  description: >
    Folding@Home Stats Report for Teams.
  categories:
    - Data
    - Science
    - Directory
  built_by: Sankarsan Kampa
  built_by_url: https://traction.one
  featured: false
- title: COVID-19 Tracking and Projections
  url: https://flattenthecurve.co.nz/
  main_url: https://flattenthecurve.co.nz/
  source_url: https://github.com/carlaiau/flatten-the-curve
  description: >
    Allowing non technical users to compare their country with other situations around the world. We present configurable cumulative graph curves. We compare your countries current status with other countries who have already been at your level and show you where they’ve ended up. Data via JHU. Further functionality added daily.
  categories:
    - Data
    - Open Source
  built_by: Carl Aiau
  built_by_url: https://github.com/carlaiau
  featured: false
- title: Takeout Tracker
  main_url: https://www.takeouttracker.com/
  url: https://www.takeouttracker.com/
  featured: false
  categories:
    - Data
    - Open Source
    - Food
    - Directory
    - Nonprofit
  built_by: Corey Ward
  built_by_url: http://www.coreyward.me/
- title: Illustration Hunt
  main_url: https://illustrationhunt.com/
  url: https://illustrationhunt.com/
  featured: false
  categories:
    - Data
    - Design
    - Entertainment
    - Productivity
    - User Experience
    - Programming
    - Gallery
    - Human Resources
    - Library
  built_by: Gilbish Kosma
  built_by_url: https://www.gil20.me/
- title: Monolit
  url: https://monolit.hr
  main_url: https://monolit.hr
  description: >
    Standard business website with sliders and contact form.
  categories:
    - Business
  built_by: Devnet
  built_by_url: https://devnet.hr
  featured: false
- title: Andrew Zeller
  main_url: https://zeller.io
  source_url: https://github.com/ajzeller/zellerio_gatsby
  url: https://zeller.io
  featured: false
  categories:
    - Portfolio
    - Blog
    - Web Development
  built_by: Andrew Zeller
  built_by_url: https://zeller.io
- title: Crushing WFH
  url: https://crushingwfh.com/
  main_url: https://crushingwfh.com/
  source_url: https://github.com/tiagofsanchez/wfh-tools
  description: >
    A directory of tools to help anyone to work from home in a productive manner
  categories:
    - Directory
    - Open Source
  built_by: Tiago Sanchez
  built_by_url: https://www.tiagofsanchez.com/
  featured: false
- title: Martin Container
  main_url: https://www.container.com/
  url: https://www.container.com/
  featured: false
  categories:
    - Business
  built_by: Vincit California
  built_by_url: https://www.vincit.com/
- title: Urban Armor Gear
  main_url: https://www.urbanarmorgear.com/
  url: https://www.urbanarmorgear.com/
  featured: false
  categories:
    - E-commerce
  built_by: Vincit California
  built_by_url: https://www.vincit.com/
- title: Jason Zheng's Portfolio
  main_url: https://jasonzy.com
  url: https://jasonzy.com
  source_url: https://github.com/bilafish/portfolio-site
  description: >
    Hey there, I'm Jason! I'm a front-end web developer from the sunny island
    of Singapore. This is my first Gatsby site developed using Gatsby and
    Netlify CMS. Feel free to get in touch if you're interested to collaborate
    or engage me on any projects. If you just want to say hello, that's cool
    too.
  featured: false
  categories:
    - Portfolio
    - Web Development
  built_by: Jason Zheng
  built_by_url: https://github.com/bilafish
- title: Fluiditype
  url: https://www.fluiditype.com/
  main_url: https://www.fluiditype.com/
  description: >
    Fluditype is small CSS library focusing on pure typographic fluidity. Recommend to be used for blogs, portfolios, documentation & and simplistic text websites.
  categories:
    - Open Source
    - Design
  built_by: Boris Kirov
  built_by_url: https://www.boriskirov.com
  featured: false
- title: Bonsaiilabs
  main_url: https://bonsaiilabs.com/
  url: https://bonsaiilabs.com/
  description: >
    We are a team of two, creating software for startups and enabling learners with our visualize, break, and solve approach.
  featured: false
  categories:
    - Education
    - Consulting
  built_by: Bonsaiilabs Team
  built_by_url: https://bonsaiilabs.com/team
- title: Tyson
  main_url: https://www.tyson.com
  url: https://www.tyson.com
  featured: false
  categories:
    - Food
    - Marketing
  built_by: Tyson Foods, Inc.
- title: Hillshire Farm
  main_url: https://www.hillshirefarm.com
  url: https://www.hillshirefarm.com
  featured: false
  categories:
    - Food
    - Marketing
  built_by: Tyson Foods, Inc.
- title: Hillshire Snacking
  main_url: https://www.hillshiresnacking.com
  url: https://www.hillshiresnacking.com
  featured: false
  categories:
    - Food
    - Marketing
  built_by: Tyson Foods, Inc.
- title: Jimmy Dean
  main_url: https://www.jimmydean.com
  url: https://www.jimmydean.com
  featured: false
  categories:
    - Food
    - Marketing
  built_by: Tyson Foods, Inc.
- title: Aidells
  main_url: https://www.aidells.com
  url: https://www.aidells.com
  featured: false
  categories:
    - Food
    - Marketing
  built_by: Tyson Foods, Inc.
- title: State Fair
  main_url: https://www.corndogs.com
  url: https://www.corndogs.com
  featured: false
  categories:
    - Food
    - Marketing
  built_by: Tyson Foods, Inc.
- title: Nudges
  main_url: https://www.nudgesdogtreats.com
  url: https://www.nudgesdogtreats.com
  featured: false
  categories:
    - Food
    - Marketing
  built_by: Tyson Foods, Inc.
- title: Tyson Ingredient Solutions
  main_url: https://www.tysoningredientsolutions.com
  url: https://www.tysoningredientsolutions.com
  featured: false
  categories:
    - Food
    - Marketing
  built_by: Tyson Foods, Inc.
- title: Wright Brand
  main_url: https://www.wrightbrand.com
  url: https://www.wrightbrand.com
  featured: false
  categories:
    - Food
    - Marketing
  built_by: Tyson Foods, Inc.
- title: TSUKUTTEMITA LAB
  main_url: https://create.kayac.com/
  url: https://create.kayac.com/
  description: KAYAC private works
  featured: false
  categories:
    - Portfolio
    - Technology
    - Entertainment
  built_by: KAYAC inc.
- title: Brad Garropy
  url: https://bradgarropy.com
  main_url: https://bradgarropy.com
  source_url: https://github.com/bradgarropy/bradgarropy.com
  categories:
    - Blog
    - Education
    - Entertainment
    - JavaScript
    - Open Source
    - Portfolio
    - Programming
    - SEO
    - Technology
    - Web Development
  built_by: Brad Garropy
  built_by_url: https://twitter.com/bradgarropy
- title: mrkaluzny
  main_url: https://mrkaluzny.com
  url: https://mrkaluzny.com
  description: >
    Web designer and web developer specializing in providing services for SME sector.
  featured: false
  categories:
    - Web Development
    - Programming
    - Business
    - Portfolio
    - Freelance
  built_by: Wojciech Kaluzny
- title: The COVID Tracking Project
  url: https://covidtracking.com/
  main_url: https://covidtracking.com/
  source_url: https://github.com/COVID19Tracking/website
  description: >
    The COVID Tracking Project collects and publishes the most complete testing data available for US states and territories.
  categories:
    - Media
    - Healthcare
  built_by: The COVID Tracking Project Web Team
  built_by_url: https://github.com/COVID19Tracking/website/graphs/contributors
- title: The Gauntlet Coverage of COVID-19 in Canada
  url: https://covid19.thegauntlet.ca
  main_url: https://covid19.thegauntlet.ca
  description: >
    Tracking The Spread of Coronavirus in Canada
  categories:
    - Media
    - Education
  built_by: Masoud Karimi
  built_by_url: https://github.com/masoudkarimif
- title: Zestard Technologies
  main_url: https://www.zestard.com
  url: https://www.zestard.com
  description: >
    Zestard Technologies is an eCommerce Specialist company focusing on Magento & Shopify as a core expertise.
  categories:
    - Web Development
    - WordPress
    - Technology
    - Agency
    - E-commerce
  built_by: Zestard Technologies
  built_by_url: https://www.zestard.com
- title: Kostas Vrouvas
  main_url: https://kosvrouvas.com
  url: https://kosvrouvas.com
  featured: false
  categories:
    - Blog
    - Portfolio
  built_by: Kostas Vrouvas
- title: Hanare Cafe in Toshijima, Toba, Japan
  main_url: https://hanarecafe.com
  url: https://hanarecafe.com
  source_url: https://github.com/mnishiguchi/hanarecafe-gatsby
  description: >
    A website for a cafe/bakery located in Toshijima, a beautiful sightseeing spot just a 20-minutes ferry ride from downtown Toba, Japan.
  categories:
    - Food
    - Travel
  built_by: Masatoshi Nishiguchi
  built_by_url: https://mnishiguchi.com
  featured: false
- title: WhileNext
  url: https://whilenext.com
  main_url: https://whilenext.com
  description: >
    A Blog on Software Development
  categories:
    - Blog
    - Learning
    - Programming
    - Web Development
  built_by: Masoud Karimi
  built_by_url: https://github.com/masoudkarimif
- title: Jamify.me
  description: >
    We build websites & PWAs with JAMstack. Delivering faster, more secure web.
  main_url: https://jamify.me
  url: https://jamify.me
  categories:
    - Agency
    - Web Development
  featured: false
- title: Shrey Sachdeva
  url: https://www.shreysachdeva.tech/
  main_url: https://www.shreysachdeva.tech/
  source_url: https://github.com/shrey-sachdeva2000/Shrey-Sachdeva
  description: >
    Personal website for Shrey Sachdeva. An abstract thinker who writes code and designs pixel-perfect user-interfaces with industry experience.
  categories:
    - Portfolio
    - Web Development
  built_by: Shrey Sachdeva
  built_by_url: https://www.shreysachdeva.tech/
- title: The Cares Family
  main_url: https://thecaresfamily.org.uk/home
  url: https://thecaresfamily.org.uk/home
  description: >
    The Cares Family helps people find connection and community in a disconnected age. They relaunched their website in Gatsby during the COVID-19 outbreak of 2020 to help connect neighbours.
  categories:
    - Nonprofit
    - Blog
    - Community
  built_by: Mutual
  built_by_url: https://www.madebymutual.com
- title: "Due to COVID-19: Documenting the Signs of the Pandemic"
  url: https://duetocovid19.com
  main_url: https://duetocovid19.com
  description: >
    A project to document all the signs that have gone up on the storefronts of our cities in response to the coronavirus pandemic.
  categories:
    - Photography
    - Community
  built_by: Andrew Louis
  built_by_url: https://hyfen.net
  featured: false
- title: "Besoegsvenner - Visiting Friends for the Elderly"
  main_url: https://www.xn--besgsvenner-igb.dk
  url: https://www.xn--besgsvenner-igb.dk/ruths-historie
  description: >
    50.000 elderly people in Denmark feel lonely. This project seeks to inform people to become visitor friends ("Besøgsven" in Danish) to help fight loneliness and bring new friendships in to the world.
  categories:
    - Marketing
    - Nonprofit
    - Landing Page
  built_by: Hello Great Works
  built_by_url: https://hellogreatworks.com
- title: Interficie Internet Services
  main_url: https://www.interficie.com
  url: https://www.interficie.com/our-work/
  description: >
    Located in Barcelona, we develop innovative websites, ecommerce solutions and software platforms for global brands, startups and organizations.
  categories:
    - E-commerce
    - Web Development
    - Consulting
    - JavaScript
    - Agency
    - Business
  built_by: Interficie Internet Services
  built_by_url: https://github.com/InterficieIS
- title: SofaScore Corporate
  url: https://corporate.sofascore.com
  main_url: https://corporate.sofascore.com
  description: >
    SofaScore is a leading provider of advanced sports insights and content with global coverage of 20+ sports.
  categories:
    - App
    - Data
    - Sports
    - Technology
  built_by: SofaScore
  built_by_url: https://www.sofascore.com
- title: "#compraaospequenos: buy local during Covid-19"
  url: https://compraaospequenos.pt/
  main_url: https://compraaospequenos.pt/
  source_url: https://github.com/marzeelabs/compraaospequenos
  description: >
    Helping local stores survive and thrive during the Covid-19 crisis (Portugal).
  categories:
    - Community
    - Food
    - Data
    - Directory
  built_by: Marzee Labs
  built_by_url: https://marzeelabs.org
  featured: false
- title: Inventia
  main_url: https://inventia.life/
  url: https://inventia.life/
  description: >
    We have developed unique digital bioprinting technology and unleashed it in a complete platform designed to make complex 3D cell biology simple.
  categories:
    - Business
    - Science
  built_by: Jellypepper
  built_by_url: https://jellypepper.com/
- title: Futrli
  main_url: https://www.futrli.com/
  url: https://www.futrli.com/
  description: >
    Keep and find more cash. Grow your business. Futrli is your artificial intelligence small business accountant.
  categories:
    - Business
    - Finance
  built_by: Jellypepper
  built_by_url: https://jellypepper.com/
- title: Hasura
  url: https://hasura.io
  main_url: https://hasura.io
  description: >
    Hasura is an open source engine that connects to your databases & microservices and auto-generates a production-ready GraphQL backend.
  categories:
    - API
    - Web Development
    - Technology
    - Open Source
  featured: false
- title: Jimdo.com
  description: >
    Jimdo is an international tech company and one of the world's leading providers of online services for small and medium businesses (SMBs). The company empowers entrepreneurs to create their own website or store without coding and to digitize their business ideas.
  main_url: https://www.jimdo.com/
  url: https://www.jimdo.com/
  categories:
    - Marketing
    - Technology
    - E-commerce
    - Web Development
    - Business
  built_by: Jimdo GmbH
- title: Resume on the Web
  main_url: https://amruthpillai.com
  url: https://amruthpillai.com
  source_url: https://github.com/AmruthPillai/ResumeOnTheWeb-Gatsby
  description: >
    Everyone needs their own little spot on the interwebs, and this is mine. Welcome to my resume, on the web!
  categories:
    - Blog
    - Design
    - Freelance
    - Gallery
    - JavaScript
    - Landing Page
    - Mobile Development
    - Open Source
    - Photography
    - Portfolio
    - Technology
    - Web Development
  built_by: Amruth Pillai
  built_by_url: https://amruthpillai.com
  featured: false
- title: Landmarks.ro
  main_url: https://landmarks.ro/
  url: https://landmarks.ro/
  description: >
    Lead generation technology for real estate developers
  categories:
    - Real Estate
    - Marketing
    - Technology
    - Web Development
    - Landing Page
  built_by: Horia Miron
  built_by_url: https://github.com/ancashoria
  featured: false
- title: GeneOS
  url: https://geneos.me/
  main_url: https://geneos.me/
  description: >
    GeneOS is a privacy-preserving data monetization protocol for genetic, activity, and medical data.
  categories:
    - Landing Page
    - Business
  built_by: GeneOS Team
- title: COVID KPI
  url: https://covidkpi.com/
  main_url: https://covidkpi.com/
  description: >
    COVID KPI aggregates COVID-19 data from numerous official sources then displays the Key Performance Indicators.
  categories:
    - Data
    - Media
    - Healthcare
  built_by: Albert Chen
  built_by_url: https://github.com/mralbertchen
- title: theAnubhav.com
  main_url: https://theanubhav.com/
  url: https://theanubhav.com/
  categories:
    - Web Development
    - Blog
    - Portfolio
  built_by: Anubhav Srivastava
  built_by_url: https://theanubhav.com
- title: WatchKeeper
  url: https://www.watchkeeperintl.com
  main_url: https://www.watchkeeperintl.com
  description: >
    WatchKeeper helps organisations to manage global security risks such as natural disasters, extreme weather and violent incidents.
  categories:
    - Data
    - Business
    - Technology
    - Consulting
    - Security
  built_by: WatchKeeper Engineering
  built_by_url: https://twitter.com/watchkeeper
  featured: false
- title: Sztuka Programowania
  built_by: Piotr Fedorczyk
  built_by_url: https://piotrf.pl
  categories:
    - Event
    - Learning
    - Web Development
  description: >
    Landing page of a series of web development workshops held in Gdańsk, Poland.
  featured: false
  main_url: https://sztuka-programowania.pl/
  url: https://sztuka-programowania.pl/
- title: Mishal Shah
  built_by: Mishal Shah
  built_by_url: https://mishal23.github.io
  categories:
    - Blog
    - Portfolio
    - Open Source
    - Web Development
  description: >
    Hey, I'm Mishal Shah, a passionate developer with interests in Networks, 
    Databases and Web Security. This website is my personal portfolio and blog 
    with the Fresh theme. I love reading engineering articles, contributing to 
    open-source and interacting with communities. Feel free to get in touch if 
    you have an interesting project that you want to collaborate on.
  featured: false
  main_url: https://mishal23.github.io/
  url: https://mishal23.github.io/
- title: Resistbot
  url: https://resist.bot
  main_url: https://resist.bot
  description: >
    A chatbot that helps you contact your representatives, and be an informed citizen.
  categories:
    - Blog
    - Government
    - Nonprofit
- title: SVG to PNG
  url: https://www.svgtopng.me/
  main_url: https://www.svgtopng.me/
  description: >
    Online SVG to PNG batch converter. Upload and convert your SVG files to PNG with the desired size and background color for free, fast and secure.
  categories:
    - App
    - Technology
    - Productivity
    - Design
    - Web Development
  built_by: Illia Achour
  built_by_url: https://github.com/dummyco
- title: St. Jude Cloud
  url: https://www.stjude.cloud
  main_url: https://www.stjude.cloud
  description: >
    Pediatric cancer data sharing ecosystem by St. Jude Children's Research Hospital.
  categories:
    - Science
    - Technology
    - Nonprofit
    - Data
    - Healthcare
  featured: false
- title: Philip Domingo
  url: https://www.prtdomingo.com
  main_url: https://www.prtdomingo.com
  description: >
    Personal website built on top of GatsbyJS, Ghost, and Azure.
  categories:
    - Technology
    - Blog
  featured: false
<<<<<<< HEAD
- title: Sam Larsen-Disney
  url: https://sld.codes
  main_url: https://sld.codes
  source_url: https://github.com/slarsendisney/personal-site
  description: >
    Personal website and portfolio of Sam Larsen-Disney built with GatsbyJS. Contains presentations, projects, articles, boilerplates and photography.
  categories:
    - Portfolio
    - Blog
    - Photography
    - Education
  built_by: Sam Larsen-Disney
  built_by_url: https://github.com/slarsendisney
=======
- title: Cognifide Tech
  url: https://tech.cognifide.com/
  main_url: https://tech.cognifide.com/
  description: >
    Technology HUB that provides useful and specialized technical knowledge created for fellow engineers by engineers from Cognifide.
  categories:
    - Blog
    - Programming
    - Technology
  built_by: Cognifide
  built_by_url: https://www.cognifide.com/
- title: Chandraveena by S Balachander
  url: https://www.chandraveena.com
  main_url: https://www.chandraveena.com
  description: >
    Chandraveena is a contemporary Indian string instrument designed from the traditional Saraswati Veena.
    S Balachander, an Indian classical musician, is the creator and performing artist of Chandraveena.
    Chandraveena has been designed to support a systematic and contemplative exploration of Indian Ragas.
    It is endowed with a deep sustain and a rich sound allowing the artist to create elaborate musical phrases
    and subtle intonations. Visit the website to listen and learn more!
  categories:
    - Music
    - Portfolio
    - Blog
  built_by: Sadharani Music Works
  built_by_url: https://www.sadharani.com
>>>>>>> e267ca00
  featured: false<|MERGE_RESOLUTION|>--- conflicted
+++ resolved
@@ -10517,21 +10517,6 @@
     - Technology
     - Blog
   featured: false
-<<<<<<< HEAD
-- title: Sam Larsen-Disney
-  url: https://sld.codes
-  main_url: https://sld.codes
-  source_url: https://github.com/slarsendisney/personal-site
-  description: >
-    Personal website and portfolio of Sam Larsen-Disney built with GatsbyJS. Contains presentations, projects, articles, boilerplates and photography.
-  categories:
-    - Portfolio
-    - Blog
-    - Photography
-    - Education
-  built_by: Sam Larsen-Disney
-  built_by_url: https://github.com/slarsendisney
-=======
 - title: Cognifide Tech
   url: https://tech.cognifide.com/
   main_url: https://tech.cognifide.com/
@@ -10558,5 +10543,18 @@
     - Blog
   built_by: Sadharani Music Works
   built_by_url: https://www.sadharani.com
->>>>>>> e267ca00
+  featured: false
+- title: Sam Larsen-Disney
+  url: https://sld.codes
+  main_url: https://sld.codes
+  source_url: https://github.com/slarsendisney/personal-site
+  description: >
+    Personal website and portfolio of Sam Larsen-Disney built with GatsbyJS. Contains presentations, projects, articles, boilerplates and photography.
+  categories:
+    - Portfolio
+    - Blog
+    - Photography
+    - Education
+  built_by: Sam Larsen-Disney
+  built_by_url: https://github.com/slarsendisney
   featured: false