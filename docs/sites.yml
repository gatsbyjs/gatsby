--- conflicted
+++ resolved
@@ -10656,19 +10656,6 @@
     - Design
   built_by: Raz Lifshitz
   built_by_url: https://www.linkedin.com/in/raz-lifshitz
-<<<<<<< HEAD
-  featured: false
-- title: Formula One Gym
-  url: https://www.formulaonegym.co.uk/
-  main_url: https://www.formulaonegym.co.uk/
-  source_url: https://github.com/Zellement/formula1gym
-  description: A UK based fitness gym in the heart of Nottingham, built with Gatsby v2
-  categories:
-    - Sports
-  built_by: Dan Farrow
-  built_by_url: https://github.com/Zellement
-  featured: false
-=======
 - title: Runly
   url: https://www.runly.io/
   main_url: https://www.runly.io/
@@ -10722,6 +10709,16 @@
   built_by: Raymond Ware
   built_by_url: https://github.com/raymondware
   featured: false
+- title: Formula One Gym
+  url: https://www.formulaonegym.co.uk/
+  main_url: https://www.formulaonegym.co.uk/
+  source_url: https://github.com/Zellement/formula1gym
+  description: A UK based fitness gym in the heart of Nottingham, built with Gatsby v2
+  categories:
+    - Sports
+  built_by: Dan Farrow
+  built_by_url: https://github.com/Zellement
+  featured: false
 - title: Blog - Thanawat Gulati
   main_url: https://testing.thanawatgulati.com
   url: https://testing.thanawatgulati.com
@@ -10743,5 +10740,4 @@
   categories:
     - Food
   built_by: Ramón Chancay
-  built_by_url: https://ramonchancay.me/
->>>>>>> 3500ce59
+  built_by_url: https://ramonchancay.me/