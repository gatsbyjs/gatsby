- title: MobileUI
  main_url: https://mobileui.dev
  url: https://mobileui.dev
  description: >
    A java-based framework for cross-platform app development with Java and Kotlin.
  categories:
    - Mobile Development
    - Technology
    - Programming
    - Landing Page
    - Blog
    - WordPress
    - E-commerce
  built_by: NeverNull GmbH
  built_by_url: https://nevernull.io
  featured: false
- title: ReactJS
  main_url: https://reactjs.org/
  url: https://reactjs.org/
  source_url: https://github.com/reactjs/reactjs.org
  featured: true
  categories:
    - Web Development
    - Featured
    - Documentation
- title: Spotify.Design
  main_url: https://spotify.design/
  url: https://spotify.design/
  description: >
    Spotify Design's team site! Read their blog and meet Spotify designers.
  featured: true
  categories:
    - Featured
    - Music
    - Blog
- title: Flamingo
  main_url: https://www.shopflamingo.com/
  url: https://www.shopflamingo.com/
  description: >
    Online shop for women's body care and hair removal products.
  categories:
    - E-commerce
    - Featured
  featured: true
- title: IDEO
  url: https://www.ideo.com
  main_url: https://www.ideo.com/
  description: >
    A Global design company committed to creating positive impact.
  categories:
    - Agency
    - Technology
    - Featured
    - Consulting
    - User Experience
  featured: true
- title: Airbnb Engineering & Data Science
  description: >
    Creative engineers and data scientists building a world where you can belong
    anywhere
  main_url: https://airbnb.io/
  url: https://airbnb.io/
  categories:
    - Blog
    - Gallery
    - Featured
  featured: true
- title: Impossible Foods
  main_url: https://impossiblefoods.com/
  url: https://impossiblefoods.com/
  categories:
    - Food
    - Featured
  featured: true
- title: Braun
  description: >
    Braun offers high performance hair removal and hair care products, including dryers, straighteners, shavers, and more.
  main_url: https://ca.braun.com/en-ca
  url: https://ca.braun.com/en-ca
  categories:
    - E-commerce
    - Featured
  featured: true
- title: NYC Pride 2019 | WorldPride NYC | Stonewall50
  main_url: https://2019-worldpride-stonewall50.nycpride.org/
  url: https://2019-worldpride-stonewall50.nycpride.org/
  featured: true
  description: >-
    Join us in 2019 for NYC Pride, as we welcome WorldPride and mark the 50th
    Anniversary of the Stonewall Uprising and a half-century of LGBTQ+
    liberation.
  categories:
    - Education
    - Marketing
    - Nonprofit
    - Featured
  built_by: Canvas United
  built_by_url: https://www.canvasunited.com/
- title: The State of European Tech
  main_url: https://2017.stateofeuropeantech.com/
  url: https://2017.stateofeuropeantech.com/
  featured: true
  categories:
    - Technology
    - Featured
  built_by: Studio Lovelock
  built_by_url: http://www.studiolovelock.com/
- title: Hopper
  main_url: https://www.hopper.com/
  url: https://www.hopper.com/
  built_by: Narative
  built_by_url: https://www.narative.co/
  featured: true
  categories:
    - Technology
    - App
    - Featured
- title: Theodora Warre
  main_url: https://theodorawarre.eu
  url: https://theodorawarre.eu
  description: >-
    E-commerce site for jewellery designer Theodora Warre, built using Gatsby +
    + Prismic + Matter.js
  categories:
    - E-commerce
    - Marketing
  built_by: Pierre Nel
  built_by_url: https://pierre.io
  featured: false
- title: Life Without Barriers | Foster Care
  main_url: https://www.lwb.org.au/foster-care
  url: https://www.lwb.org.au/foster-care
  featured: true
  description: >-
    We are urgently seeking foster carers all across Australia. Can you open
    your heart and your home to a child in need? There are different types of
    foster care that can suit you. We offer training and 24/7 support.
  categories:
    - Nonprofit
    - Education
    - Documentation
    - Marketing
    - Featured
  built_by: LWB Digital Team
  built_by_url: https://twitter.com/LWBAustralia
- title: Figma
  main_url: https://www.figma.com/
  url: https://www.figma.com/
  featured: true
  categories:
    - Marketing
    - Design
    - Featured
  built_by: Corey Ward
  built_by_url: http://www.coreyward.me/
- title: Bejamas - JAM Experts for hire
  main_url: https://bejamas.io/
  url: https://bejamas.io/
  featured: true
  description: >-
    We help agencies and companies with JAMStack tools. This includes web
    development using Static Site Generators, Headless CMS, CI / CD and CDN
    setup.
  categories:
    - Technology
    - Web Development
    - Agency
    - Marketing
    - Featured
  built_by: Bejamas
  built_by_url: https://bejamas.io/
- title: The State of JavaScript
  description: >
    Data from over 20,000 developers, asking them questions on topics ranging
    from frontend frameworks and state management, to build tools and testing
    libraries.
  main_url: https://stateofjs.com/
  url: https://stateofjs.com/
  source_url: https://github.com/StateOfJS/StateOfJS
  categories:
    - Data
    - JavaScript
    - Featured
  built_by: StateOfJS
  built_by_url: https://github.com/StateOfJS/StateOfJS/graphs/contributors
  featured: true
- title: DesignSystems.com
  main_url: https://www.designsystems.com/
  url: https://www.designsystems.com/
  description: |
    A resource for learning, creating and evangelizing design systems.
  categories:
    - Design
    - Blog
    - Technology
    - Featured
  built_by: Corey Ward
  built_by_url: http://www.coreyward.me/
  featured: true
- title: Snap Kit
  main_url: https://kit.snapchat.com/
  url: https://kit.snapchat.com/
  description: >
    Snap Kit lets developers integrate some of Snapchat’s best features across
    platforms.
  categories:
    - Technology
    - Documentation
    - Featured
  featured: true
- title: SendGrid
  main_url: https://sendgrid.com/docs/
  url: https://sendgrid.com/docs/
  description: >
    SendGrid delivers your transactional and marketing emails through the
    world's largest cloud-based email delivery platform.
  categories:
    - API
    - Technology
    - Documentation
    - Featured
  featured: true
- title: Kirsten Noelle
  main_url: https://www.kirstennoelle.com/
  url: https://www.kirstennoelle.com/
  featured: true
  description: >
    Digital portfolio for San Francisco Bay Area photographer Kirsten Noelle Wiemer.
  categories:
    - Photography
    - Portfolio
    - Featured
  built_by: Ryan Wiemer
  built_by_url: https://www.ryanwiemer.com/
- title: Cajun Bowfishing
  main_url: https://cajunbowfishing.com/
  url: https://cajunbowfishing.com/
  featured: false
  categories:
    - E-commerce
    - Sports
  built_by: Escalade Sports
  built_by_url: https://www.escaladesports.com/
- title: GraphCMS
  main_url: https://graphcms.com/
  url: https://graphcms.com/
  featured: false
  categories:
    - Marketing
    - Technology
- title: Ghost Documentation
  main_url: https://docs.ghost.org/
  url: https://docs.ghost.org/
  source_url: https://github.com/tryghost/docs
  featured: false
  description: >-
    Ghost is an open source, professional publishing platform built on a modern Node.js technology stack — designed for teams who need power, flexibility and performance.
  categories:
    - Technology
    - Documentation
    - Open Source
  built_by: Ghost Foundation
  built_by_url: https://ghost.org/
- title: Nike - Just Do It
  main_url: https://justdoit.nike.com/
  url: https://justdoit.nike.com/
  featured: true
  categories:
    - E-commerce
    - Featured
- title: AirBnB Cereal
  main_url: https://airbnb.design/cereal
  url: https://airbnb.design/cereal
  featured: false
  categories:
    - Marketing
    - Design
- title: Cardiogram
  main_url: https://cardiogr.am/
  url: https://cardiogr.am/
  featured: false
  categories:
    - Marketing
    - Technology
- title: Matthias Jordan Portfolio
  main_url: https://iammatthias.com/
  url: https://iammatthias.com/
  source_url: https://github.com/iammatthias/.com
  description: >-
    Photography portfolio of content creator and digital marketer Matthias Jordan
  built_by: Matthias Jordan
  built_by_url: https://github.com/iammatthias
  featured: false
  categories:
    - Photography
    - Portfolio
    - Blog
    - Gallery
- title: Investment Calculator
  main_url: https://investmentcalculator.io/
  url: https://investmentcalculator.io/
  featured: false
  categories:
    - Education
    - Finance
- title: CSS Grid Playground by MozillaDev
  main_url: https://mozilladevelopers.github.io/playground/
  url: https://mozilladevelopers.github.io/playground/
  source_url: https://github.com/MozillaDevelopers/playground
  featured: false
  categories:
    - Education
    - Web Development
- title: Piotr Fedorczyk Portfolio
  built_by: Piotr Fedorczyk
  built_by_url: https://piotrf.pl
  categories:
    - Portfolio
    - Web Development
  description: >-
    Portfolio of Piotr Fedorczyk, a digital product designer and full-stack developer specializing in shaping, designing and building news and tools for news.
  featured: false
  main_url: https://piotrf.pl/
  url: https://piotrf.pl/
- title: unrealcpp
  main_url: https://unrealcpp.com/
  url: https://unrealcpp.com/
  source_url: https://github.com/Harrison1/unrealcpp-com
  featured: false
  categories:
    - Blog
    - Web Development
- title: Andy Slezak
  main_url: https://www.aslezak.com/
  url: https://www.aslezak.com/
  source_url: https://github.com/amslezak
  featured: false
  categories:
    - Web Development
    - Portfolio
- title: Deliveroo.Design
  main_url: https://www.deliveroo.design/
  url: https://www.deliveroo.design/
  featured: false
  categories:
    - Food
    - Marketing
- title: Dona Rita
  main_url: https://www.donarita.co.uk/
  url: https://www.donarita.co.uk/
  source_url: https://github.com/peduarte/dona-rita-website
  featured: false
  categories:
    - Food
    - Marketing
- title: Fröhlich ∧ Frei
  main_url: https://www.froehlichundfrei.de/
  url: https://www.froehlichundfrei.de/
  featured: false
  categories:
    - Web Development
    - Blog
    - Open Source
- title: How to GraphQL
  main_url: https://www.howtographql.com/
  url: https://www.howtographql.com/
  source_url: https://github.com/howtographql/howtographql
  featured: false
  categories:
    - Documentation
    - Web Development
    - Open Source
- title: OnCallogy
  main_url: https://www.oncallogy.com/
  url: https://www.oncallogy.com/
  featured: false
  categories:
    - Marketing
    - Healthcare
- title: Ryan Wiemer's Portfolio
  main_url: https://www.ryanwiemer.com/
  url: https://www.ryanwiemer.com/knw-photography/
  source_url: https://github.com/ryanwiemer/rw
  featured: false
  description: >
    Digital portfolio for Oakland, CA based account manager Ryan Wiemer.
  categories:
    - Portfolio
    - Web Development
    - Design
  built_by: Ryan Wiemer
  built_by_url: https://www.ryanwiemer.com/
- title: Ventura Digitalagentur Köln
  main_url: https://www.ventura-digital.de/
  url: https://www.ventura-digital.de/
  featured: false
  built_by: Ventura Digitalagentur
  categories:
    - Agency
    - Marketing
    - Featured
- title: Azer Koçulu
  main_url: https://kodfabrik.com/
  url: https://kodfabrik.com/photography/
  featured: false
  categories:
    - Portfolio
    - Photography
    - Web Development
- title: Damir.io
  main_url: http://damir.io/
  url: http://damir.io/
  source_url: https://github.com/dvzrd/gatsby-sfiction
  featured: false
  categories:
    - Blog
- title: Digital Psychology
  main_url: http://digitalpsychology.io/
  url: http://digitalpsychology.io/
  source_url: https://github.com/danistefanovic/digitalpsychology.io
  featured: false
  categories:
    - Education
    - Library
- title: Théâtres Parisiens
  main_url: http://theatres-parisiens.fr/
  url: http://theatres-parisiens.fr/
  source_url: https://github.com/phacks/theatres-parisiens
  featured: false
  categories:
    - Education
    - Entertainment
- title: A4 纸网
  main_url: http://www.a4z.cn/
  url: http://www.a4z.cn/price
  source_url: https://github.com/hiooyUI/hiooyui.github.io
  featured: false
  categories:
    - E-commerce
- title: Steve Meredith's Portfolio
  main_url: http://www.stevemeredith.com/
  url: http://www.stevemeredith.com/
  featured: false
  categories:
    - Portfolio
- title: API Platform
  main_url: https://api-platform.com/
  url: https://api-platform.com/
  source_url: https://github.com/api-platform/website
  featured: false
  categories:
    - Documentation
    - Web Development
    - Open Source
    - Library
- title: The Audacious Project
  main_url: https://audaciousproject.org/
  url: https://audaciousproject.org/
  featured: false
  categories:
    - Nonprofit
- title: Dustin Schau's Blog
  main_url: https://blog.dustinschau.com/
  url: https://blog.dustinschau.com/
  source_url: https://github.com/dschau/blog
  featured: false
  categories:
    - Blog
    - Web Development
- title: iContract Blog
  main_url: https://blog.icontract.co.uk/
  url: http://blog.icontract.co.uk/
  featured: false
  categories:
    - Blog
- title: BRIIM
  main_url: https://bri.im/
  url: https://bri.im/
  featured: false
  description: >-
    BRIIM is a movement to enable JavaScript enthusiasts and web developers in
    machine learning. Learn about artificial intelligence and data science, two
    fields which are governed by machine learning, in JavaScript. Take it right
    to your browser with WebGL.
  categories:
    - Education
    - Web Development
    - Technology
- title: Calpa's Blog
  main_url: https://calpa.me/
  url: https://calpa.me/
  source_url: https://github.com/calpa/blog
  featured: false
  categories:
    - Blog
    - Web Development
- title: Code Bushi
  main_url: https://codebushi.com/
  url: https://codebushi.com/
  featured: false
  description: >-
    Web development resources, trends, & techniques to elevate your coding
    journey.
  categories:
    - Web Development
    - Open Source
    - Blog
  built_by: Hunter Chang
  built_by_url: https://hunterchang.com/
- title: Daniel Hollcraft
  main_url: https://danielhollcraft.com/
  url: https://danielhollcraft.com/
  source_url: https://github.com/danielbh/danielhollcraft.com
  featured: false
  categories:
    - Web Development
    - Blog
    - Portfolio
- title: Darren Britton's Portfolio
  main_url: https://darrenbritton.com/
  url: https://darrenbritton.com/
  source_url: https://github.com/darrenbritton/darrenbritton.github.io
  featured: false
  categories:
    - Web Development
    - Portfolio
- title: Dave Lindberg Marketing & Design
  url: https://davelindberg.com/
  main_url: https://davelindberg.com/
  source_url: https://github.com/Dave-Lindberg/dl-gatsby
  featured: false
  description: >-
    My work revolves around solving problems for people in business, using
    integrated design and marketing strategies to improve sales, increase brand
    engagement, generate leads and achieve goals.
  categories:
    - Design
    - Marketing
    - Portfolio
- title: Dalbinaco's Website
  main_url: https://dlbn.co/en/
  url: https://dlbn.co/en/
  source_url: https://github.com/dalbinaco/dlbn.co
  featured: false
  categories:
    - Portfolio
    - Web Development
- title: mParticle's Documentation
  main_url: https://docs.mparticle.com/
  url: https://docs.mparticle.com/
  featured: false
  categories:
    - Web Development
    - Documentation
- title: Doopoll
  main_url: https://doopoll.co/
  url: https://doopoll.co/
  featured: false
  categories:
    - Marketing
    - Technology
- title: ERC dEX
  main_url: https://ercdex.com/
  url: https://ercdex.com/aqueduct
  featured: false
  categories:
    - Marketing
- title: CalState House Manager
  description: >
    Home service membership that offers proactive and on-demand maintenance for
    homeowners
  main_url: https://housemanager.calstate.aaa.com/
  url: https://housemanager.calstate.aaa.com/
  categories:
    - Marketing
- title: Hapticmedia
  main_url: https://hapticmedia.fr/en/
  url: https://hapticmedia.fr/en/
  featured: false
  categories:
    - Agency
- title: heml.io
  main_url: https://heml.io/
  url: https://heml.io/
  source_url: https://github.com/SparkPost/heml.io
  featured: false
  categories:
    - Documentation
    - Web Development
    - Open Source
- title: Juliette Pretot's Portfolio
  main_url: https://juliette.sh/
  url: https://juliette.sh/
  featured: false
  categories:
    - Web Development
    - Portfolio
    - Blog
- title: Kris Hedstrom's Portfolio
  main_url: https://k-create.com/
  url: https://k-create.com/portfolio/
  source_url: https://github.com/kristofferh/kristoffer
  featured: false
  description: >-
    Hey. I’m Kris. I’m an interactive designer / developer. I grew up in Umeå,
    in northern Sweden, but I now live in Brooklyn, NY. I am currently enjoying
    a hybrid Art Director + Lead Product Engineer role at a small startup called
    Nomad Health. Before that, I was a Product (Engineering) Manager at Tumblr.
    Before that, I worked at agencies. Before that, I was a baby. I like to
    design things, and then I like to build those things. I occasionally take on
    freelance projects. Feel free to get in touch if you have an interesting
    project that you want to collaborate on. Or if you just want to say hello,
    that’s cool too.
  categories:
    - Portfolio
  built_by: Kris Hedstrom
  built_by_url: https://k-create.com/
- title: knpw.rs
  main_url: https://knpw.rs/
  url: https://knpw.rs/
  source_url: https://github.com/knpwrs/knpw.rs
  featured: false
  categories:
    - Blog
    - Web Development
- title: Kostas Bariotis' Blog
  main_url: https://kostasbariotis.com/
  url: https://kostasbariotis.com/
  source_url: https://github.com/kbariotis/kostasbariotis.com
  featured: false
  categories:
    - Blog
    - Portfolio
    - Web Development
- title: LaserTime Clinic
  main_url: https://lasertime.ru/
  url: https://lasertime.ru/
  source_url: https://github.com/oleglegun/lasertime
  featured: false
  categories:
    - Marketing
- title: Jason Lengstorf
  main_url: https://lengstorf.com
  url: https://lengstorf.com
  source_url: https://github.com/jlengstorf/lengstorf.com
  featured: false
  categories:
    - Blog
  built_by: Jason Lengstorf
  built_by_url: https://github.com/jlengstorf
- title: Mannequin.io
  main_url: https://mannequin.io/
  url: https://mannequin.io/
  source_url: https://github.com/LastCallMedia/Mannequin/tree/master/site
  featured: false
  categories:
    - Open Source
    - Web Development
    - Documentation
- title: Fabric
  main_url: https://meetfabric.com/
  url: https://meetfabric.com/
  featured: false
  categories:
    - Marketing
- title: Nexit
  main_url: https://nexit.sk/
  url: https://nexit.sk/references
  featured: false
  categories:
    - Web Development
- title: Open FDA
  description: >
    Provides APIs and raw download access to a number of high-value, high
    priority and scalable structured datasets, including adverse events, drug
    product labeling, and recall enforcement reports.
  main_url: https://open.fda.gov/
  url: https://open.fda.gov/
  source_url: https://github.com/FDA/open.fda.gov
  featured: false
  categories:
    - Government
    - Open Source
    - Web Development
    - API
    - Data
- title: NYC Planning Labs (New York City Department of City Planning)
  main_url: https://planninglabs.nyc/
  url: https://planninglabs.nyc/about/
  source_url: https://github.com/NYCPlanning/
  featured: false
  description: >-
    We work with New York City's Urban Planners to deliver impactful, modern
    technology tools.
  categories:
    - Open Source
    - Government
- title: Preston Richey Portfolio / Blog
  main_url: https://prestonrichey.com/
  url: https://prestonrichey.com/
  source_url: https://github.com/prichey/prestonrichey.com
  featured: false
  categories:
    - Web Development
    - Portfolio
    - Blog
- title: Landing page of Put.io
  main_url: https://put.io/
  url: https://put.io/
  featured: false
  categories:
    - E-commerce
    - Technology
- title: The Rick and Morty API
  main_url: https://rickandmortyapi.com/
  url: https://rickandmortyapi.com/
  built_by: Axel Fuhrmann
  built_by_url: https://axelfuhrmann.com/
  featured: false
  categories:
    - Web Development
    - Entertainment
    - Documentation
    - Open Source
    - API
- title: Santa Compañía Creativa
  main_url: https://santacc.es/
  url: https://santacc.es/
  source_url: https://github.com/DesarrolloWebSantaCC/santacc-web
  featured: false
  categories:
    - Agency
- title: Sean Coker's Blog
  main_url: https://sean.is/
  url: https://sean.is/
  featured: false
  categories:
    - Blog
    - Portfolio
    - Web Development
- title: Several Levels
  main_url: https://severallevels.io/
  url: https://severallevels.io/
  source_url: https://github.com/Harrison1/several-levels
  featured: false
  categories:
    - Agency
    - Web Development
- title: Simply
  main_url: https://simply.co.za/
  url: https://simply.co.za/
  featured: false
  categories:
    - Marketing
- title: Storybook
  main_url: https://storybook.js.org/
  url: https://storybook.js.org/
  source_url: https://github.com/storybooks/storybook
  featured: false
  categories:
    - Web Development
    - Open Source
- title: Vibert Thio's Portfolio
  main_url: https://vibertthio.com/portfolio/
  url: https://vibertthio.com/portfolio/projects/
  source_url: https://github.com/vibertthio/portfolio
  featured: false
  categories:
    - Portfolio
    - Web Development
- title: VisitGemer
  main_url: https://visitgemer.sk/
  url: https://visitgemer.sk/
  featured: false
  categories:
    - Marketing
- title: Bricolage.io
  main_url: https://www.bricolage.io/
  url: https://www.bricolage.io/
  source_url: https://github.com/KyleAMathews/blog
  featured: false
  categories:
    - Blog
- title: Charles Pinnix Website
  main_url: https://www.charlespinnix.com/
  url: https://www.charlespinnix.com/
  featured: false
  description: >-
    I’m a senior frontend engineer with 8 years of experience building websites
    and web applications. I’m interested in leading creative, multidisciplinary
    engineering teams. I’m a creative technologist, merging photography, art,
    and design into engineering and visa versa. I take a pragmatic,
    product-oriented approach to development, allowing me to see the big picture
    and ensuring quality products are completed on time. I have a passion for
    modern frontend JavaScript frameworks such as React and Vue, and I have
    substantial experience on the backend with an interest in Node and
    container based deployment with Docker and AWS.
  categories:
    - Portfolio
    - Web Development
- title: Charlie Harrington's Blog
  main_url: https://www.charlieharrington.com/
  url: https://www.charlieharrington.com/
  source_url: https://github.com/whatrocks/blog
  featured: false
  categories:
    - Blog
    - Web Development
    - Music
- title: Gabriel Adorf's Portfolio
  main_url: https://www.gabrieladorf.com/
  url: https://www.gabrieladorf.com/
  source_url: https://github.com/gabdorf/gabriel-adorf-portfolio
  featured: false
  categories:
    - Portfolio
    - Web Development
- title: greglobinski.com
  main_url: https://www.greglobinski.com/
  url: https://www.greglobinski.com/
  source_url: https://github.com/greglobinski/www.greglobinski.com
  featured: false
  categories:
    - Portfolio
    - Web Development
- title: I am Putra
  main_url: https://www.iamputra.com/
  url: https://www.iamputra.com/
  featured: false
  categories:
    - Portfolio
    - Web Development
    - Blog
- title: In Sowerby Bridge
  main_url: https://www.insowerbybridge.co.uk/
  url: https://www.insowerbybridge.co.uk/
  featured: false
  categories:
    - Marketing
    - Government
- title: JavaScript Stuff
  main_url: https://www.javascriptstuff.com/
  url: https://www.javascriptstuff.com/
  featured: false
  categories:
    - Education
    - Web Development
    - Library
- title: Ledgy
  main_url: https://www.ledgy.com/
  url: https://github.com/morloy/ledgy.com
  featured: false
  categories:
    - Marketing
    - Finance
- title: Alec Lomas's Portfolio / Blog
  main_url: https://www.lowmess.com/
  url: https://www.lowmess.com/
  source_url: https://github.com/lowmess/lowmess.com
  featured: false
  categories:
    - Web Development
    - Blog
    - Portfolio
- title: Michele Mazzucco's Portfolio
  main_url: https://www.michelemazzucco.it/
  url: https://www.michelemazzucco.it/
  source_url: https://github.com/michelemazzucco/michelemazzucco.it
  featured: false
  categories:
    - Portfolio
- title: Orbit FM Podcasts
  main_url: https://www.orbit.fm/
  url: https://www.orbit.fm/
  source_url: https://github.com/agarrharr/orbit.fm
  featured: false
  categories:
    - Podcast
- title: Prosecco Springs
  main_url: https://www.proseccosprings.com/
  url: https://www.proseccosprings.com/
  featured: false
  categories:
    - Food
    - Blog
    - Marketing
- title: Verious
  main_url: https://www.verious.io/
  url: https://www.verious.io/
  source_url: https://github.com/cpinnix/verious
  featured: false
  categories:
    - Web Development
- title: Yisela
  main_url: https://www.yisela.com/
  url: https://www.yisela.com/tetris-against-trauma-gaming-as-therapy/
  featured: false
  categories:
    - Blog
- title: YouFoundRon.com
  main_url: https://www.youfoundron.com/
  url: https://www.youfoundron.com/
  source_url: https://github.com/rongierlach/yfr-dot-com
  featured: false
  categories:
    - Portfolio
    - Web Development
    - Blog
- title: Ease
  main_url: https://www.ease.com/
  url: https://www.ease.com/
  featured: false
  categories:
    - Marketing
    - Healthcare
- title: Policygenius
  main_url: https://www.policygenius.com/
  url: https://www.policygenius.com/
  featured: false
  categories:
    - Marketing
    - Healthcare
- title: Moteefe
  main_url: https://www.moteefe.com/
  url: https://www.moteefe.com/
  featured: false
  categories:
    - Marketing
    - Agency
    - Technology
- title: Athelas
  main_url: http://www.athelas.com/
  url: http://www.athelas.com/
  featured: false
  categories:
    - Marketing
    - Healthcare
- title: Pathwright
  main_url: http://www.pathwright.com/
  url: http://www.pathwright.com/
  featured: false
  categories:
    - Marketing
    - Education
- title: Lucid
  main_url: https://www.golucid.co/
  url: https://www.golucid.co/
  featured: false
  categories:
    - Marketing
    - Technology
- title: Bench
  main_url: http://www.bench.co/
  url: http://www.bench.co/
  featured: false
  categories:
    - Marketing
- title: Gin Lane
  main_url: http://www.ginlane.com/
  url: https://www.ginlane.com/
  featured: false
  categories:
    - Web Development
    - Agency
- title: Marmelab
  main_url: https://marmelab.com/en/
  url: https://marmelab.com/en/
  featured: false
  categories:
    - Web Development
    - Agency
- title: Dovetail
  main_url: https://dovetailapp.com/
  url: https://dovetailapp.com/
  featured: false
  categories:
    - Marketing
    - Technology
- title: The Bastion Bot
  main_url: https://bastionbot.org/
  url: https://bastionbot.org/
  description: Give awesome perks to your Discord server!
  featured: false
  categories:
    - Open Source
    - Technology
    - Documentation
    - Community
  built_by: Sankarsan Kampa
  built_by_url: https://traction.one
- title: Smakosh
  main_url: https://smakosh.com/
  url: https://smakosh.com/
  source_url: https://github.com/smakosh/smakosh.com
  featured: false
  categories:
    - Portfolio
    - Web Development
- title: WebGazer
  main_url: https://www.webgazer.io/
  url: https://www.webgazer.io/
  featured: false
  categories:
    - Marketing
    - Web Development
    - Technology
- title: Joe Seifi's Blog
  main_url: http://seifi.org/
  url: http://seifi.org/
  featured: false
  categories:
    - Portfolio
    - Web Development
    - Blog
- title: LekoArts — Graphic Designer & Front-End Developer
  main_url: https://www.lekoarts.de
  url: https://www.lekoarts.de
  source_url: https://github.com/LekoArts/portfolio
  featured: false
  built_by: LekoArts
  built_by_url: https://github.com/LekoArts
  description: >-
    Hi, I'm Lennart — a self-taught and passionate graphic/web designer &
    frontend developer based in Darmstadt, Germany. I love it to realize complex
    projects in a creative manner and face new challenges. Since 6 years I do
    graphic design, my love for frontend development came up 3 years ago. I
    enjoy acquiring new skills and cementing this knowledge by writing blogposts
    and creating tutorials.
  categories:
    - Portfolio
    - Blog
    - Design
    - Web Development
    - Freelance
    - Open Source
- title: 杨二小的博客
  main_url: https://blog.yangerxiao.com/
  url: https://blog.yangerxiao.com/
  source_url: https://github.com/zerosoul/blog.yangerxiao.com
  featured: false
  categories:
    - Blog
    - Portfolio
- title: MOTTO x MOTTO
  main_url: https://mottox2.com
  url: https://mottox2.com
  source_url: https://github.com/mottox2/website
  description: Web developer / UI Designer in Tokyo Japan.
  featured: false
  categories:
    - Blog
    - Portfolio
  built_by: mottox2
  built_by_url: https://mottox2.com
- title: Pride of the Meadows
  main_url: https://www.prideofthemeadows.com/
  url: https://www.prideofthemeadows.com/
  featured: false
  categories:
    - E-commerce
    - Food
    - Blog
  built_by: Caldera Digital
  built_by_url: https://www.calderadigital.com/
- title: Michael Uloth
  main_url: https://www.michaeluloth.com
  url: https://www.michaeluloth.com
  featured: false
  description: Michael Uloth is a web developer, opera singer, and the creator of Up and Running Tutorials.
  categories:
    - Portfolio
    - Web Development
    - Music
  built_by: Michael Uloth
  built_by_url: https://www.michaeluloth.com
- title: Spacetime
  main_url: https://www.heyspacetime.com/
  url: https://www.heyspacetime.com/
  featured: false
  description: >-
    Spacetime is a Dallas-based digital experience agency specializing in web,
    app, startup, and digital experience creation.
  categories:
    - Marketing
    - Portfolio
    - Agency
  built_by: Spacetime
  built_by_url: https://www.heyspacetime.com/
- title: Eric Jinks
  main_url: https://ericjinks.com/
  url: https://ericjinks.com/
  featured: false
  description: Software engineer / web developer from the Gold Coast, Australia.
  categories:
    - Portfolio
    - Blog
    - Web Development
    - Technology
  built_by: Eric Jinks
  built_by_url: https://ericjinks.com/
- title: GaiAma - We are wildlife
  main_url: https://www.gaiama.org/
  url: https://www.gaiama.org/
  featured: false
  description: >-
    We founded the GaiAma conservation organization to protect wildlife in Perú
    and to create an example of a permaculture neighborhood, living
    symbiotically with the forest - because reforestation is just the beginning
  categories:
    - Nonprofit
    - Marketing
    - Blog
  source_url: https://github.com/GaiAma/gaiama.org
  built_by: GaiAma
  built_by_url: https://www.gaiama.org/
- title: Healthcare Logic
  main_url: https://www.healthcarelogic.com/
  url: https://www.healthcarelogic.com/
  featured: false
  description: >-
    Revolutionary technology that empowers clinical and managerial leaders to
    collaborate with clarity.
  categories:
    - Marketing
    - Healthcare
    - Technology
  built_by: Thrive
  built_by_url: https://thriveweb.com.au/
- title: Papergov
  main_url: https://papergov.com/
  url: https://papergov.com/
  featured: false
  description: Manage all your government services in a single place
  categories:
    - Directory
    - Government
    - Technology
  source_url: https://github.com/WeOpenly/localgov.fyi
  built_by: Openly Technologies
  built_by_url: https://papergov.com/about/
- title: Kata.ai Documentation
  main_url: https://docs.kata.ai/
  url: https://docs.kata.ai/
  source_url: https://github.com/kata-ai/kata-platform-docs
  featured: false
  description: >-
    Documentation website for the Kata Platform, an all-in-one platform for
    building chatbots using AI technologies.
  categories:
    - Documentation
    - Technology
- title: goalgetters
  main_url: https://goalgetters.space/
  url: https://goalgetters.space/
  featured: false
  description: >-
    goalgetters is a source of inspiration for people who want to change their
    career. We offer articles, success stories and expert interviews on how to
    find a new passion and how to implement change.
  categories:
    - Blog
    - Education
  built_by: Stephanie Langers (content), Adrian Wenke (development)
  built_by_url: https://twitter.com/AdrianWenke
- title: StatusHub - Easy to use Hosted Status Page Service
  main_url: https://statushub.com/
  url: https://statushub.com/
  featured: false
  description: >-
    Set up your very own service status page in minutes with StatusHub. Allow
    customers to subscribe to be updated automatically.
  categories:
    - Technology
    - Marketing
  built_by: Bejamas
  built_by_url: https://bejamas.io/
- title: Mambu
  main_url: https://www.mambu.com/
  url: https://www.mambu.com/
  featured: false
  description: >-
    Mambu is the cloud platform for banking and lending businesses that
    puts customer relationships first.
  categories:
    - Technology
    - Finance
  built_by: Bejamas
  built_by_url: https://bejamas.io/
- title: Avenues
  main_url: https://www.avenues.org
  url: https://www.avenues.org
  featured: false
  description: >-
    One school with many campuses, providing transformative,
    world-focused learning experiences to students around the globe
  categories:
    - Education
  built_by: Bejamas
  built_by_url: https://bejamas.io/
- title: Multicoin Capital
  main_url: https://multicoin.capital
  url: https://multicoin.capital
  featured: false
  description: >-
    Multicoin Capital is a thesis-driven investment firm that
    invests in cryptocurrencies, tokens, and blockchain
    companies reshaping trillion-dollar markets.
  categories:
    - Technology
    - Finance
  built_by: Bejamas
  built_by_url: https://bejamas.io/
- title: Argent
  main_url: https://www.argent.xyz/
  url: https://www.argent.xyz/
  featured: false
  description: Argent is the simplest and safest Ethereum wallet for DeFi.
  categories:
    - Technology
    - Finance
  built_by: Bejamas
  built_by_url: https://bejamas.io/
- title: Meet Flo
  main_url: https://meetflo.com/
  url: https://meetflo.com/
  featured: false
  description: >-
    The Flo by Moen Smart Water Shutoff is a comprehensive
    water monitoringand shut-off system with leak detection
    and proactive leak prevention technologies.
  categories:
    - E-commerce
  built_by: Bejamas
  built_by_url: https://bejamas.io/
- title: Matthias Kretschmann Portfolio
  main_url: https://matthiaskretschmann.com/
  url: https://matthiaskretschmann.com/
  source_url: https://github.com/kremalicious/portfolio
  featured: false
  description: Portfolio of designer & developer Matthias Kretschmann.
  categories:
    - Portfolio
    - Web Development
  built_by: Matthias Kretschmann
  built_by_url: https://matthiaskretschmann.com/
- title: Iron Cove Solutions
  main_url: https://ironcovesolutions.com/
  url: https://ironcovesolutions.com/
  description: >-
    Iron Cove Solutions is a cloud based consulting firm. We help companies
    deliver a return on cloud usage by applying best practices
  categories:
    - Technology
    - Web Development
  built_by: Iron Cove Solutions
  built_by_url: https://ironcovesolutions.com/
  featured: false
- title: Moetez Chaabene Portfolio / Blog
  main_url: https://moetez.me/
  url: https://moetez.me/
  source_url: https://github.com/moetezch/moetez.me
  featured: false
  description: Portfolio of Moetez Chaabene
  categories:
    - Portfolio
    - Web Development
    - Blog
  built_by: Moetez Chaabene
  built_by_url: https://twitter.com/moetezch
- title: Nikita
  description: >-
    Automation of system deployments in Node.js for applications and
    infrastructures.
  main_url: https://nikita.js.org/
  url: https://nikita.js.org/
  source_url: https://github.com/adaltas/node-nikita
  categories:
    - Documentation
    - Open Source
    - Technology
  built_by: Adaltas
  built_by_url: https://www.adaltas.com
  featured: false
- title: Gourav Sood Blog & Portfolio
  main_url: https://www.gouravsood.com/
  url: https://www.gouravsood.com/
  featured: false
  categories:
    - Blog
    - Portfolio
  built_by: Gourav Sood
  built_by_url: https://www.gouravsood.com/
- title: Jonas Tebbe Portfolio
  description: |
    Hey, I’m Jonas and I create digital products.
  main_url: https://jonastebbe.com
  url: https://jonastebbe.com
  categories:
    - Portfolio
  built_by: Jonas Tebbe
  built_by_url: https://twitter.com/jonastebbe
  featured: false
- title: Parker Sarsfield
  description: |
    I'm Parker, a software engineer.
  main_url: https://sarsfield.io
  url: https://sarsfield.io
  categories:
    - Blog
    - Portfolio
  built_by: Parker Sarsfield
  built_by_url: https://sarsfield.io
- title: Frontend web development with Greg
  description: |
    JavaScript, GatsbyJS, ReactJS, CSS in JS... Let's learn some stuff together.
  main_url: https://dev.greglobinski.com
  url: https://dev.greglobinski.com
  categories:
    - Blog
    - Web Development
  built_by: Greg Lobinski
  built_by_url: https://github.com/greglobinski
- title: Insomnia
  description: |
    Desktop HTTP and GraphQL client for developers
  main_url: https://insomnia.rest/
  url: https://insomnia.rest/
  categories:
    - Blog
  built_by: Gregory Schier
  built_by_url: https://schier.co
  featured: false
- title: Timeline Theme Portfolio
  description: |
    I'm Aman Mittal, a software developer.
  main_url: https://amanhimself.dev/
  url: https://amanhimself.dev/
  categories:
    - Web Development
    - Portfolio
  built_by: Aman Mittal
  built_by_url: https://amanhimself.dev/
- title: janosh.dev
  description: >
    Janosh Riebesell's blog. Writes about physics, machine learning, sustainability
    and web development. Site is fully responsive and has fluid typography. Built with
    MDX (for interactive content), styled-components (for design), KaTeX (for math),
    gatsby-remark-vscode (for syntax highlighting), Disqus (for reader comments),
    Algolia (for search), react-spring (for animations).
  main_url: https://janosh.dev
  url: https://janosh.dev
  source_url: https://github.com/janosh/blog
  categories:
    - Portfolio
    - Blog
    - Science
    - Photography
    - Travel
  built_by: Janosh Riebesell
  built_by_url: https://janosh.dev
  featured: false
- title: Ocean artUp
  description: >
    Science outreach site built using styled-components and Contentful. Ocean artUp
    is a research project funded by an Advanced Grant of the European Research
    Council (ERC) to explore the possible benefits of artificial upwelling, i.e.
    pumping nutrient-rich deep water to the ocean’s sunlit surface layer. Potential
    benefits include increased bioactivity and CO2 sequestration.
  main_url: https://ocean-artup.eu
  url: https://ocean-artup.eu
  source_url: https://github.com/janosh/ocean-artup
  categories:
    - Science
    - Education
    - Blog
  built_by: Janosh Riebesell
  built_by_url: https://janosh.dev
  featured: false
- title: Studenten bilden Schüler
  description: >
    Studenten bilden Schüler e.V. is a German student-run nonprofit initiative that aims to
    contribute to more equal educational opportunities by providing free tutoring to refugees
    and children from underprivileged families. The site is built with styled-components,
    Contentful, CSS grid, fluid typography, Algolia search.
  main_url: https://studenten-bilden-schueler.de
  url: https://studenten-bilden-schueler.de
  source_url: https://github.com/StudentenBildenSchueler/homepage
  categories:
    - Education
    - Nonprofit
    - Blog
  built_by: Janosh Riebesell
  built_by_url: https://janosh.dev
  featured: false
- title: Ryan Fitzgerald
  description: |
    Personal portfolio and blog for Ryan Fitzgerald
  main_url: https://ryanfitzgerald.ca/
  url: https://ryanfitzgerald.ca/
  categories:
    - Web Development
    - Portfolio
  built_by: Ryan Fitzgerald
  built_by_url: https://github.com/RyanFitzgerald
  featured: false
- title: Kaizen
  description: |
    Content Marketing, PR & SEO Agency in London
  main_url: https://www.kaizen.co.uk/
  url: https://www.kaizen.co.uk/
  categories:
    - Agency
    - Blog
    - Design
    - Web Development
    - SEO
  built_by: Bogdan Stanciu
  built_by_url: https://github.com/b0gd4n
  featured: false
- title: HackerOne Platform Documentation
  description: |
    HackerOne's Product Documentation Center!
  url: https://docs.hackerone.com/
  main_url: https://docs.hackerone.com/
  categories:
    - Documentation
    - Security
  featured: false
- title: Mux Video
  description: |
    API to video hosting and streaming
  main_url: https://mux.com/
  url: https://mux.com/
  categories:
    - Video
    - API
  featured: false
- title: Swapcard
  description: >
    The easiest way for event organizers to instantly connect people, build a
    community of attendees and exhibitors, and increase revenue over time
  main_url: https://www.swapcard.com/
  url: https://www.swapcard.com/
  categories:
    - Event
    - Community
    - Marketing
  built_by: Swapcard
  built_by_url: https://www.swapcard.com/
  featured: false
- title: Kalix
  description: >
    Kalix is perfect for healthcare professionals starting out in private
    practice, to those with an established clinic.
  main_url: https://www.kalixhealth.com/
  url: https://www.kalixhealth.com/
  categories:
    - Healthcare
  featured: false
- title: Bad Credit Loans
  description: |
    Get the funds you need, from $250-$5,000
  main_url: https://www.creditloan.com/
  url: https://www.creditloan.com/
  categories:
    - Finance
  featured: false
- title: Financial Center
  description: >
    Member-owned, not-for-profit, co-operative whose members receive financial
    benefits in the form of lower loan rates, higher savings rates, and lower
    fees than banks.
  main_url: https://fcfcu.com/
  url: https://fcfcu.com/
  categories:
    - Finance
    - Nonprofit
    - Business
    - Education
  built_by: https://fcfcu.com/
  built_by_url: https://fcfcu.com/
  featured: false
- title: Office of Institutional Research and Assessment
  description: |
    Good Data, Good Decisions
  main_url: http://oira.ua.edu/
  url: http://oira.ua.edu/
  categories:
    - Data
  featured: false
- title: The Telegraph Premium
  description: |
    Exclusive stories from award-winning journalists
  main_url: https://premium.telegraph.co.uk/
  url: https://premium.telegraph.co.uk/
  categories:
    - Media
  featured: false
- title: html2canvas
  description: |
    Screenshots with JavaScript
  main_url: http://html2canvas.hertzen.com/
  url: http://html2canvas.hertzen.com/
  source_url: https://github.com/niklasvh/html2canvas/tree/master/www
  categories:
    - JavaScript
    - Documentation
  built_by: Niklas von Hertzen
  built_by_url: http://hertzen.com/
  featured: false
- title: Half Electronics
  description: |
    Personal website
  main_url: https://www.halfelectronic.com/
  url: https://www.halfelectronic.com/
  categories:
    - Blog
  built_by: Fernando Poumian
  built_by_url: https://github.com/fpoumian/halfelectronic.com
  featured: false
- title: Frithir Software Development
  main_url: https://frithir.com/
  url: https://frithir.com/
  featured: false
  description: I DRINK COFFEE, WRITE CODE AND IMPROVE MY DEVELOPMENT SKILLS EVERY DAY.
  categories:
    - Design
    - Web Development
  built_by: Frithir
  built_by_url: https://Frithir.com/
- title: Unow
  main_url: https://www.unow.fr/
  url: https://www.unow.fr/
  categories:
    - Education
    - Marketing
  featured: false
- title: Peter Hironaka
  description: |
    Freelance Web Developer based in Los Angeles.
  main_url: https://peterhironaka.com/
  url: https://peterhironaka.com/
  categories:
    - Portfolio
    - Web Development
  built_by: Peter Hironaka
  built_by_url: https://github.com/PHironaka
  featured: false
- title: Michael McQuade
  description: |
    Personal website and blog for Michael McQuade
  main_url: https://giraffesyo.io
  url: https://giraffesyo.io
  categories:
    - Blog
  built_by: Michael McQuade
  built_by_url: https://github.com/giraffesyo
  featured: false
- title: Haacht Brewery
  description: |
    Corporate website for Haacht Brewery. Designed and Developed by Gafas.
  main_url: https://haacht.com/en/
  url: https://haacht.com
  categories:
    - Marketing
  built_by: Gafas
  built_by_url: https://gafas.be
  featured: false
- title: StoutLabs
  description: |
    Portfolio of Daniel Stout, freelance developer in East Tennessee.
  main_url: https://www.stoutlabs.com/
  url: https://www.stoutlabs.com/
  categories:
    - Web Development
    - Portfolio
  built_by: Daniel Stout
  built_by_url: https://github.com/stoutlabs
  featured: false
- title: Chicago Ticket Outcomes By Neighborhood
  description: |
    ProPublica data visualization of traffic ticket court outcomes
  categories:
    - Media
    - Nonprofit
  url: >-
    https://projects.propublica.org/graphics/il/il-city-sticker-tickets-maps/ticket-status/?initialWidth=782
  main_url: >-
    https://projects.propublica.org/graphics/il/il-city-sticker-tickets-maps/ticket-status/?initialWidth=782
  built_by: David Eads
  built_by_url: https://github.com/eads
  featured: false
- title: Chicago South Side Traffic Ticketing rates
  description: |
    ProPublica data visualization of traffic ticket rates by community
  main_url: >-
    https://projects.propublica.org/graphics/il/il-city-sticker-tickets-maps/ticket-rate/?initialWidth=782
  url: >-
    https://projects.propublica.org/graphics/il/il-city-sticker-tickets-maps/ticket-rate/?initialWidth=782
  categories:
    - Media
    - Nonprofit
  built_by: David Eads
  built_by_url: https://github.com/eads
  featured: false
- title: Otsimo
  description: >
    Otsimo is a special education application for children with autism, down
    syndrome and other developmental disabilities.
  main_url: https://otsimo.com/en/
  url: https://otsimo.com/en/
  categories:
    - Blog
    - Education
  featured: false
- title: Matt Bagni Portfolio 2018
  description: >
    Mostly the result of playing with Gatsby and learning about react and
    graphql. Using the screenshot plugin to showcase the work done for my
    company in the last 2 years, and a good amount of other experiments.
  main_url: https://mattbag.github.io
  url: https://mattbag.github.io
  categories:
    - Portfolio
  featured: false
- title: Lisa Ye's Blog
  description: |
    Simple blog/portofolio for a fashion designer. Gatsby_v2 + Netlify cms
  main_url: https://lisaye.netlify.app/
  url: https://lisaye.netlify.app/
  categories:
    - Blog
    - Portfolio
  featured: false
- title: Artem Sapegin
  description: >
    Little homepage of Artem Sapegin, a frontend developer, passionate
    photographer, coffee drinker and crazy dogs’ owner.
  main_url: https://sapegin.me/
  url: https://sapegin.me/
  categories:
    - Portfolio
    - Open Source
    - Web Development
  built_by: Artem Sapegin
  built_by_url: https://github.com/sapegin
  featured: false
- title: SparkPost Developers
  main_url: https://developers.sparkpost.com/
  url: https://developers.sparkpost.com/
  source_url: https://github.com/SparkPost/developers.sparkpost.com
  categories:
    - Documentation
    - API
  featured: false
- title: Malik Browne Portfolio 2018
  description: >
    The portfolio blog of Malik Browne, a full-stack engineer, foodie, and avid
    blogger/YouTuber.
  main_url: https://www.malikbrowne.com/about
  url: https://www.malikbrowne.com
  categories:
    - Blog
    - Portfolio
  built_by: Malik Browne
  built_by_url: https://twitter.com/milkstarz
  featured: false
- title: Novatics
  description: |
    Digital products that inspire and make a difference
  main_url: https://www.novatics.com.br
  url: https://www.novatics.com.br
  categories:
    - Portfolio
    - Technology
    - Web Development
  built_by: Novatics
  built_by_url: https://github.com/Novatics
  featured: false
- title: Max McKinney
  description: >
    I’m a developer and designer with a focus in web technologies. I build cars
    on the side.
  main_url: https://maxmckinney.com/
  url: https://maxmckinney.com/
  categories:
    - Portfolio
    - Web Development
    - Design
  built_by: Max McKinney
  featured: false
- title: Stickyard
  description: |
    Make your React component sticky the easy way
  main_url: https://nihgwu.github.io/stickyard/
  url: https://nihgwu.github.io/stickyard/
  source_url: https://github.com/nihgwu/stickyard/tree/master/website
  categories:
    - Web Development
  built_by: Neo Nie
  featured: false
- title: Agata Milik
  description: |
    Website of a Polish psychologist/psychotherapist based in Gdańsk, Poland.
  main_url: https://agatamilik.pl
  url: https://agatamilik.pl
  categories:
    - Marketing
    - Healthcare
  built_by: Piotr Fedorczyk
  built_by_url: https://piotrf.pl
  featured: false
- title: WebPurple
  main_url: https://www.webpurple.net/
  url: https://www.webpurple.net/
  source_url: https://github.com/WebPurple/site
  description: >-
    Site of local (Russia, Ryazan) frontend community. Main purpose is to show
    info about meetups and keep blog.
  categories:
    - Nonprofit
    - Web Development
    - Community
    - Blog
    - Open Source
  built_by: Nikita Kirsanov
  built_by_url: https://twitter.com/kitos_kirsanov
  featured: false
- title: Papertrail.io
  description: |
    Inspection Management for the 21st Century
  main_url: https://www.papertrail.io/
  url: https://www.papertrail.io/
  categories:
    - Marketing
    - Technology
  built_by: Papertrail.io
  built_by_url: https://www.papertrail.io
  featured: false
- title: Matt Ferderer
  main_url: https://mattferderer.com
  url: https://mattferderer.com
  source_url: https://github.com/mattferderer/gatsbyblog
  description: >
    A blog built with Gatsby that discusses web related tech
    such as JavaScript, .NET, Blazor & security.
  categories:
    - Blog
    - Web Development
  built_by: Matt Ferderer
  built_by_url: https://twitter.com/mattferderer
  featured: false
- title: Sahyadri Open Source Community
  main_url: https://sosc.org.in
  url: https://sosc.org.in
  source_url: https://github.com/haxzie/sosc-website
  description: >
    Official website of Sahyadri Open Source Community for community blog, event
    details and members info.
  categories:
    - Blog
    - Community
    - Open Source
  built_by: Musthaq Ahamad
  built_by_url: https://github.com/haxzie
  featured: false
- title: Tech Confessions
  main_url: https://confessions.tech
  url: https://confessions.tech
  source_url: https://github.com/JonathanSpeek/tech-confessions
  description: A guilt-free place for us to confess our tech sins \U0001F64F\n
  categories:
    - Community
    - Open Source
  built_by: Jonathan Speek
  built_by_url: https://speek.design
  featured: false
- title: Thibault Maekelbergh
  main_url: https://thibmaek.com
  url: https://thibmaek.com
  source_url: https://github.com/thibmaek/thibmaek.github.io
  description: |
    A nice blog about development, Raspberry Pi, plants and probably records.
  categories:
    - Blog
    - Open Source
  built_by: Thibault Maekelbergh
  built_by_url: https://twitter.com/thibmaek
  featured: false
- title: LearnReact.design
  main_url: https://learnreact.design
  url: https://learnreact.design
  description: >
    React Essentials For Designers: A React course tailored for product
    designers, ux designers, ui designers.
  categories:
    - Blog
  built_by: Linton Ye
  built_by_url: https://twitter.com/lintonye
- title: Mega House Creative
  main_url: https://www.megahousecreative.com/
  url: https://www.megahousecreative.com/
  description: >
    Mega House Creative is a digital agency that provides unique goal-oriented
    web marketing solutions.
  categories:
    - Marketing
    - Agency
  built_by: Daniel Robinson
  featured: false
- title: Tobie Marier Robitaille - csc
  main_url: https://tobiemarierrobitaille.com/
  url: https://tobiemarierrobitaille.com/en/
  description: |
    Portfolio site for director of photography Tobie Marier Robitaille
  categories:
    - Portfolio
    - Gallery
  built_by: Mill3 Studio
  built_by_url: https://mill3.studio/en/
  featured: false
- title: Mahipat's Portfolio
  main_url: https://mojaave.com/
  url: https://mojaave.com
  source_url: https://github.com/mhjadav/mojaave
  description: >
    mojaave.com is Mahipat's portfolio, I have developed it using Gatsby v2 and
    Bootstrap, To get in touch with people looking for full-stack developer.
  categories:
    - Portfolio
    - Web Development
  built_by: Mahipat Jadav
  built_by_url: https://mojaave.com/
  featured: false
- title: Mintfort
  main_url: https://mintfort.com/
  url: https://mintfort.com/
  source_url: https://github.com/MintFort/mintfort.com
  description: >
    Mintfort, the first crypto-friendly bank account. Store and manage assets on
    the blockchain.
  categories:
    - Technology
    - Finance
  built_by: Axel Fuhrmann
  built_by_url: https://axelfuhrmann.com/
  featured: false
- title: React Native Explorer
  main_url: https://react-native-explorer.firebaseapp.com
  url: https://react-native-explorer.firebaseapp.com
  description: |
    Explorer React Native packages and examples effortlessly.
  categories:
    - Education
  featured: false
- title: 500Tech
  main_url: https://500tech.com/
  url: https://500tech.com/
  featured: false
  categories:
    - Web Development
    - Agency
    - Open Source
- title: eworld
  main_url: https://eworld.herokuapp.com/
  url: https://eworld.herokuapp.com/
  featured: false
  categories:
    - E-commerce
    - Technology
- title: It's a Date
  description: >
    It's a Date is a dating app that actually involves dating.
  main_url: https://www.itsadate.app/
  url: https://www.itsadate.app/
  featured: false
  categories:
    - App
    - Blog
- title: Node.js HBase
  description: >
    Asynchronous HBase client for NodeJs using REST.
  main_url: https://hbase.js.org/
  url: https://hbase.js.org/
  source_url: https://github.com/adaltas/node-hbase
  categories:
    - Documentation
    - Open Source
    - Technology
  built_by: David Worms
  built_by_url: http://www.adaltas.com
  featured: false
- title: Peter Kroyer - Web Design / Web Development
  main_url: https://www.peterkroyer.at/en/
  url: https://www.peterkroyer.at/en/
  description: >
    Freelance web designer / web developer based in Vienna, Austria (Wien, Österreich).
  categories:
    - Agency
    - Web Development
    - Design
    - Portfolio
    - Freelance
  built_by: Peter Kroyer
  built_by_url: https://www.peterkroyer.at/
  featured: false
- title: Geddski
  main_url: https://gedd.ski
  url: https://gedd.ski
  description: >
    frontend mastery blog - level up your UI game.
  categories:
    - Web Development
    - Education
    - Productivity
    - User Experience
  built_by: Dave Geddes
  built_by_url: https://twitter.com/geddski
  featured: false
- title: Rung
  main_url: https://rung.com.br/
  url: https://rung.com.br/
  description: >
    Rung alerts you about the exceptionalities of your personal and professional life.
  categories:
    - API
    - Technology
    - Travel
  featured: false
- title: Mokkapps
  main_url: https://www.mokkapps.de/
  url: https://www.mokkapps.de/
  source_url: https://github.com/mokkapps/website
  description: >
    Portfolio website from Michael Hoffmann. Passionate software developer with focus on web-based technologies.
  categories:
    - Blog
    - Portfolio
    - Web Development
    - Mobile Development
  featured: false
- title: Premier Octet
  main_url: https://www.premieroctet.com/
  url: https://www.premieroctet.com/
  description: >
    Premier Octet is a React-based agency
  categories:
    - Agency
    - Web Development
    - Mobile Development
  featured: false
- title: Thorium
  main_url: https://www.thoriumsim.com/
  url: https://www.thoriumsim.com/
  source_url: https://github.com/thorium-sim/thoriumsim.com
  description: >
    Thorium - Open-source Starship Simulator Controls for Live Action Role Play
  built_by: Alex Anderson
  built_by_url: https://twitter.com/ralex1993
  categories:
    - Blog
    - Portfolio
    - Documentation
    - Marketing
    - Education
    - Entertainment
    - Open Source
    - Web Development
  featured: false
- title: Cameron Maske
  main_url: https://www.cameronmaske.com/
  url: https://www.cameronmaske.com/courses/introduction-to-pytest/
  source_url: https://github.com/cameronmaske/cameronmaske.com-v2
  description: >
    The homepage of Cameron Maske, a freelance full-stack developer, who is currently working on a free pytest video course
  categories:
    - Education
    - Video
    - Portfolio
    - Freelance
  featured: false
- title: Mike's Remote List
  main_url: https://www.mikesremotelist.com
  url: https://www.mikesremotelist.com
  description: >
    A list of remote jobs, updated throughout the day. Built on Gatsby v1 and powered by Contentful, Google Sheets, string and sticky tape.
  categories:
    - Marketing
  featured: false
- title: Madvoid
  main_url: https://madvoid.com/
  url: https://madvoid.com/screenshot/
  featured: false
  description: >
    Madvoid is a team of expert developers dedicated to creating simple, clear, usable and blazing fast web and mobile apps.
    We are coders that help companies and agencies to create social & interactive experiences.
    This includes full-stack development using React, WebGL, Static Site Generators, Ruby On Rails, Phoenix, GraphQL, Chatbots, CI / CD, Docker and more!
  categories:
    - Portfolio
    - Technology
    - Web Development
    - Agency
    - Marketing
  built_by: Jean-Paul Bonnetouche
  built_by_url: https://twitter.com/_jpb
- title: MOMNOTEBOOK.COM
  description: >
    Sharing knowledge and experiences that make childhood and motherhood rich, vibrant and healthy.
  main_url: https://momnotebook.com/
  url: https://momnotebook.com/
  featured: false
  built_by: Aleksander Hansson
  built_by_url: https://www.linkedin.com/in/aleksanderhansson/
  categories:
    - Blog
- title: Pirate Studios
  description: >
    Reinventing music studios with 24/7 self service rehearsal, DJ & production rooms available around the world.
  main_url: https://www.piratestudios.co
  url: https://www.piratestudios.co
  featured: false
  built_by: The Pirate Studios team
  built_by_url: https://github.com/piratestudios/
  categories:
    - Music
- title: Aurora EOS
  main_url: https://www.auroraeos.com/
  url: https://www.auroraeos.com/
  featured: false
  categories:
    - Finance
    - Marketing
    - Blog
  built_by: Corey Ward
  built_by_url: http://www.coreyward.me/
- title: MadeComfy
  main_url: https://madecomfy.com.au/
  url: https://madecomfy.com.au/
  description: >
    Short term rental management startup, using Contentful + Gatsby + CircleCI
  featured: false
  categories:
    - Travel
  built_by: Lucas Vilela
  built_by_url: https://madecomfy.com.au/
- title: Tiger Facility Services
  description: >
    Tiger Facility Services combines facility management expertise with state of the art software to offer a sustainable and customer oriented cleaning and facility service.
  main_url: https://www.tigerfacilityservices.com/de-en/
  url: https://www.tigerfacilityservices.com/de-en/
  featured: false
  categories:
    - Marketing
- title: Luciano Mammino's blog
  description: >
    Tech & programming blog of Luciano Mammino a.k.a. "loige", Full-Stack Web Developer and International Speaker
  main_url: https://loige.co
  url: https://loige.co
  featured: false
  categories:
    - Blog
    - Web Development
  built_by: Luciano Mammino
  built_by_url: https://loige.co
- title: Wire • Secure collaboration platform
  description: >
    Corporate website of Wire, an open source, end-to-end encrypted collaboration platform
  main_url: https://wire.com
  url: https://wire.com
  featured: false
  categories:
    - Open Source
    - Productivity
    - Technology
    - Blog
    - App
  built_by: Wire team
  built_by_url: https://github.com/orgs/wireapp/people
- title: J. Patrick Raftery
  main_url: https://www.jpatrickraftery.com
  url: https://www.jpatrickraftery.com
  description: J. Patrick Raftery is an opera singer and voice teacher based in Vancouver, BC.
  categories:
    - Portfolio
    - Music
  built_by: Michael Uloth
  built_by_url: https://www.michaeluloth.com
  featured: false
- title: Aria Umezawa
  main_url: https://www.ariaumezawa.com
  url: https://www.ariaumezawa.com
  description: Aria Umezawa is a director, producer, and writer currently based in San Francisco. Site designed by Stephen Bell.
  categories:
    - Portfolio
    - Music
    - Entertainment
  built_by: Michael Uloth
  built_by_url: https://www.michaeluloth.com
  featured: false
- title: Pomegranate Opera
  main_url: https://pomegranateopera.netlify.app
  url: https://pomegranateopera.netlify.app
  description: Pomegranate Opera is a lesbian opera written by Amanda Hale & Kye Marshall. Site designed by Stephen Bell.
  categories:
    - Gallery
    - Music
  built_by: Michael Uloth
  built_by_url: https://www.michaeluloth.com
  featured: false
- title: Daniel Cabena
  main_url: https://www.danielcabena.com
  url: https://www.danielcabena.com
  description: Daniel Cabena is a Canadian countertenor highly regarded in both Canada and Europe for prize-winning performances ranging from baroque to contemporary repertoire. Site designed by Stephen Bell.
  categories:
    - Portfolio
    - Music
  built_by: Michael Uloth
  built_by_url: https://www.michaeluloth.com
  featured: false
- title: Artist.Center
  main_url: https://artistcenter.netlify.app
  url: https://artistcenter.netlify.app
  description: The marketing page for Artist.Center, a soon-to-launch platform designed to connect opera singers to opera companies. Site designed by Stephen Bell.
  categories:
    - Music
  built_by: Michael Uloth
  built_by_url: https://www.michaeluloth.com
  featured: false
- title: DG Volo & Company
  main_url: https://www.dgvolo.com
  url: https://www.dgvolo.com
  description: DG Volo & Company is a Toronto-based investment consultancy. Site designed by Stephen Bell.
  categories:
    - Finance
  built_by: Michael Uloth
  built_by_url: https://www.michaeluloth.com
  featured: false
- title: Shawna Lucey
  main_url: https://www.shawnalucey.com
  url: https://www.shawnalucey.com
  description: Shawna Lucey is an American theater and opera director based in New York City. Site designed by Stephen Bell.
  categories:
    - Portfolio
    - Music
    - Entertainment
  built_by: Michael Uloth
  built_by_url: https://www.michaeluloth.com
  featured: false
- title: Leyan Lo
  main_url: https://www.leyanlo.com
  url: https://www.leyanlo.com
  description: >
    Leyan Lo’s personal website
  categories:
    - Portfolio
  built_by: Leyan Lo
  built_by_url: https://www.leyanlo.com
  featured: false
- title: Hawaii National Bank
  url: https://hawaiinational.bank
  main_url: https://hawaiinational.bank
  description: Hawaii National Bank's highly personalized service has helped loyal customers & locally owned businesses achieve their financial dreams for over 50 years.
  categories:
    - Finance
  built_by: Wall-to-Wall Studios
  built_by_url: https://walltowall.com
  featured: false
- title: Coletiv
  url: https://coletiv.com
  main_url: https://coletiv.com
  description: Coletiv teams up with companies of all sizes to design, develop & launch digital products for iOS, Android & the Web.
  categories:
    - Technology
    - Agency
    - Web Development
  built_by: Coletiv
  built_by_url: https://coletiv.com
  featured: false
- title: Gold Edge Training
  url: https://www.goldedgetraining.co.uk
  main_url: https://www.goldedgetraining.co.uk
  description: >
    AAT approved online distance learning accountancy training provider. Branded landing page / mini brochure promoting competitor differentiators, student testimonials, offers, service benefits and features. Designed to both inform potential students and encourage visits to company e-commerce site or direct company contact.
  categories:
    - Education
    - Learning
    - Landing Page
    - Business
    - Finance
  built_by: Leo Furze-Waddock
  built_by_url: https://www.linkedin.com/in/lfurzewaddock
- title: Gatsby Manor
  description: >
    We build themes for gatsby. We have themes for all projects including personal,
    portfolio, e-commerce, landing pages and more. We also run an in-house
    web dev and design studio. If you cannot find what you want, we can build it for you!
    Email us at gatsbymanor@gmail.com with questions.
  main_url: https://www.gatsbymanor.com
  url: https://www.gatsbymanor.com
  source_url: https://github.com/gatsbymanor
  categories:
    - Web Development
    - Agency
    - Technology
    - Freelance
  built_by: Steven Natera
  built_by_url: https://stevennatera.com
- title: Ema Suriano's Portfolio
  main_url: https://emasuriano.com/
  url: https://emasuriano.com/
  description: >
    Ema Suriano's portfolio to display information about him, his projects and what he's writing about.
  categories:
    - Portfolio
    - Technology
    - Web Development
  built_by: Ema Suriano
  built_by_url: https://emasuriano.com/
  featured: false
- title: Luan Orlandi
  main_url: https://luanorlandi.github.io
  url: https://luanorlandi.github.io
  source_url: https://github.com/luanorlandi/luanorlandi.github.io
  description: >
    Luan Orlandi's personal website. Brazilian web developer, enthusiast in React and Gatsby.
  categories:
    - Blog
    - Portfolio
    - Web Development
  built_by: Luan Orlandi
  built_by_url: https://github.com/luanorlandi
- title: Mobius Labs
  main_url: https://mobius.ml
  url: https://mobius.ml
  description: >
    Mobius Labs landing page, a Start-up working on Computer Vision
  categories:
    - Landing Page
    - Marketing
    - Technology
  built_by: sktt
  built_by_url: https://github.com/sktt
- title: EZAgrar
  main_url: https://www.ezagrar.at/en/
  url: https://www.ezagrar.at/en/
  description: >
    EZAgrar.at is the homepage of the biggest agricultural machinery dealership in Austria. In total 8 pages will be built for this client reusing a lot of components between them.
  categories:
    - E-commerce
    - Marketing
  built_by: MangoART
  built_by_url: https://www.mangoart.at
  featured: false
- title: OAsome blog
  main_url: https://oasome.blog/
  url: https://oasome.blog/
  source_url: https://github.com/oorestisime/oasome
  description: >
    Paris-based Cypriot adventurers. A and O. Lovers of life and travel. Want to get a glimpse of the OAsome world?
  categories:
    - Blog
    - Photography
    - Travel
  built_by: Orestis Ioannou
  featured: false
- title: Brittany Chiang
  main_url: https://brittanychiang.com/
  url: https://brittanychiang.com/
  source_url: https://github.com/bchiang7/v4
  description: >
    Personal website and portfolio of Brittany Chiang built with Gatsby v2
  categories:
    - Portfolio
  built_by: Brittany Chiang
  built_by_url: https://github.com/bchiang7
  featured: false
- title: Fitekran
  description: >
    One of the most visited Turkish blogs about health, sports and healthy lifestyle, that has been rebuilt with Gatsby v2 using WordPress.
  main_url: https://www.fitekran.com
  url: https://www.fitekran.com
  categories:
    - Science
    - Healthcare
    - Blog
  built_by: Burak Tokak
  built_by_url: https://www.buraktokak.com
- title: Serverless
  main_url: https://serverless.com
  url: https://serverless.com
  description: >
    Serverless.com – Build web, mobile and IoT applications with serverless architectures using AWS Lambda, Azure Functions, Google CloudFunctions & more!
  categories:
    - Technology
    - Web Development
  built_by: Codebrahma
  built_by_url: https://codebrahma.com
  featured: false
- title: Dive Bell
  main_url: https://divebell.band/
  url: https://divebell.band/
  description: >
    Simple site for a band to list shows dates and videos (499 on lighthouse)
  categories:
    - Music
  built_by: Matt Bagni
  built_by_url: https://mattbag.github.io
  featured: false
- title: Mayer Media Co.
  main_url: https://mayermediaco.com/
  url: https://mayermediaco.com/
  description: >
    Freelance Web Development and Digital Marketing
  categories:
    - Web Development
    - Marketing
    - Blog
  source_url: https://github.com/MayerMediaCo/MayerMediaCo2.0
  built_by: Danny Mayer
  built_by_url: https://twitter.com/mayermediaco
  featured: false
- title: Jan Czizikow Portfolio
  main_url: https://www.janczizikow.com/
  url: https://www.janczizikow.com/
  source_url: https://github.com/janczizikow/janczizikow-portfolio
  description: >
    Simple personal portfolio site built with Gatsby
  categories:
    - Portfolio
    - Freelance
    - Web Development
  built_by: Jan Czizikow
  built_by_url: https://github.com/janczizikow
- title: Carbon Design Systems
  main_url: http://www.carbondesignsystem.com/
  url: http://www.carbondesignsystem.com/
  description: >
    The Carbon Design System is integrating the new IBM Design Ethos and Language. It represents a completely fresh approach to the design of all things at IBM.
  categories:
    - Design System
    - Documentation
  built_by: IBM
  built_by_url: https://www.ibm.com/
  featured: false
- title: Mozilla Mixed Reality
  main_url: https://mixedreality.mozilla.org/
  url: https://mixedreality.mozilla.org/
  description: >
    Virtual Reality for the free and open Web.
  categories:
    - Open Source
  built_by: Mozilla
  built_by_url: https://www.mozilla.org/
  featured: false
- title: Uniform Hudl Design System
  main_url: http://uniform.hudl.com/
  url: http://uniform.hudl.com/
  description: >
    A single design system to ensure every interface feels like Hudl. From the colors we use to the size of our buttons and what those buttons say, Uniform has you covered. Check the guidelines, copy the code and get to building.
  categories:
    - Design System
    - Open Source
    - Design
  built_by: Hudl
  built_by_url: https://www.hudl.com/
- title: Subtle UI
  main_url: https://subtle-ui.netlify.app/
  url: https://subtle-ui.netlify.app/
  source_url: https://github.com/ryanwiemer/subtle-ui
  description: >
    A collection of clever yet understated user interactions found on the web.
  categories:
    - Web Development
    - Open Source
    - User Experience
  built_by: Ryan Wiemer
  built_by_url: https://www.ryanwiemer.com/
  featured: false
- title: developer.bitcoin.com
  main_url: https://developer.bitcoin.com/
  url: https://developer.bitcoin.com/
  description: >
    Bitbox based bitcoin.com developer platform and resources.
  categories:
    - Finance
  featured: false
- title: Barmej
  main_url: https://app.barmej.com/
  url: https://app.barmej.com/
  description: >
    An interactive platform to learn different programming languages in Arabic for FREE
  categories:
    - Education
    - Programming
    - Learning
  built_by: Obytes
  built_by_url: https://www.obytes.com/
  featured: false
- title: Emergence
  main_url: https://emcap.com/
  url: https://emcap.com/
  description: >
    Emergence is a top enterprise cloud venture capital firm. We fund early stage ventures focusing on enterprise & SaaS applications. Emergence is one of the top VC firms in Silicon Valley.
  categories:
    - Marketing
    - Blog
  built_by: Upstatement
  built_by_url: https://www.upstatement.com/
  featured: false
- title: FPVtips
  main_url: https://fpvtips.com
  url: https://fpvtips.com
  source_url: https://github.com/jumpalottahigh/fpvtips
  description: >
    FPVtips is all about bringing racing drone pilots closer together, and getting more people into the hobby!
  categories:
    - Community
    - Education
  built_by: Georgi Yanev
  built_by_url: https://twitter.com/jumpalottahigh
  featured: false
- title: Georgi Yanev
  main_url: https://blog.georgi-yanev.com/
  url: https://blog.georgi-yanev.com/
  source_url: https://github.com/jumpalottahigh/blog.georgi-yanev.com
  description: >
    I write articles about FPV quads (building and flying), web development, smart home automation, life-long learning and other topics from my personal experience.
  categories:
    - Blog
  built_by: Georgi Yanev
  built_by_url: https://twitter.com/jumpalottahigh
  featured: false
- title: Bear Archery
  main_url: https://beararchery.com/
  url: https://beararchery.com/
  categories:
    - E-commerce
    - Sports
  built_by: Escalade Sports
  built_by_url: https://www.escaladesports.com/
  featured: false
- title: "attn:"
  main_url: https://www.attn.com/
  url: https://www.attn.com/
  categories:
    - Media
    - Entertainment
  built_by: "attn:"
  built_by_url: https://www.attn.com/
  featured: false
- title: Mirror Conf
  description: >
    Mirror Conf is a conference designed to empower designers and frontend developers who have a thirst for knowledge and want to broaden their horizons.
  main_url: https://www.mirrorconf.com/
  url: https://www.mirrorconf.com/
  categories:
    - Conference
    - Design
    - Web Development
  featured: false
- title: Startarium
  main_url: https://www.startarium.ro
  url: https://www.startarium.ro
  description: >
    Free entrepreneurship educational portal with more than 20000 users, hundreds of resources, crowdfunding, mentoring and investor pitching events facilitated.
  categories:
    - Education
    - Nonprofit
    - Entrepreneurship
  built_by: Cezar Neaga
  built_by_url: https://twitter.com/cezarneaga
  featured: false
- title: Microlink
  main_url: https://microlink.io/
  url: https://microlink.io/
  description: >
    Extract structured data from any website.
  categories:
    - Web Development
    - API
  built_by: Kiko Beats
  built_by_url: https://kikobeats.com/
  featured: false
- title: Kevin Legrand
  url: https://k-legrand.com
  main_url: https://k-legrand.com
  source_url: https://github.com/Manoz/k-legrand.com
  description: >
    Personal website and blog built with love with Gatsby v2
  categories:
    - Blog
    - Portfolio
    - Web Development
  built_by: Kevin Legrand
  built_by_url: https://k-legrand.com
  featured: false
- title: David James Portfolio
  main_url: https://dfjames.com/
  url: https://dfjames.com/
  source_url: https://github.com/daviddeejjames/dfjames-gatsby
  description: >
    Portfolio Site using GatsbyJS and headless WordPress
  categories:
    - WordPress
    - Portfolio
    - Blog
  built_by: David James
  built_by_url: https://twitter.com/daviddeejjames
- title: Hypertext Candy
  url: https://www.hypertextcandy.com/
  main_url: https://www.hypertextcandy.com/
  description: >
    Blog about web development. Laravel, Vue.js, etc.
  categories:
    - Blog
    - Web Development
  built_by: Masahiro Harada
  built_by_url: https://twitter.com/_Masahiro_H_
  featured: false
- title: Maxence Poutord's blog
  description: >
    Tech & programming blog of Maxence Poutord, Software Engineer, Serial Traveler and Public Speaker
  main_url: https://www.maxpou.fr
  url: https://www.maxpou.fr
  featured: false
  categories:
    - Blog
    - Web Development
  built_by: Maxence Poutord
  built_by_url: https://www.maxpou.fr
- title: The Noted Project
  url: https://thenotedproject.org
  main_url: https://thenotedproject.org
  source_url: https://github.com/ianbusko/the-noted-project
  description: >
    Website to showcase the ethnomusicology research for The Noted Project.
  categories:
    - Portfolio
    - Education
    - Gallery
  built_by: Ian Busko
  built_by_url: https://github.com/ianbusko
  featured: false
- title: People For Bikes
  url: https://2017.peopleforbikes.org/
  main_url: https://2017.peopleforbikes.org/
  categories:
    - Community
    - Sports
    - Gallery
    - Nonprofit
  built_by: PeopleForBikes
  built_by_url: https://peopleforbikes.org/about-us/who-we-are/staff/
  featured: false
- title: Wide Eye
  description: >
    Creative agency specializing in interactive design, web development, and digital communications.
  url: https://wideeye.co/
  main_url: https://wideeye.co/
  categories:
    - Design
    - Web Development
  built_by: Wide Eye
  built_by_url: https://wideeye.co/about-us/
  featured: false
- title: CodeSandbox
  description: >
    CodeSandbox is an online editor that helps you create web applications, from prototype to deployment.
  url: https://codesandbox.io/
  main_url: https://codesandbox.io/
  categories:
    - Web Development
  featured: false
- title: Marvel
  description: >
    The all-in-one platform powering design.
  url: https://marvelapp.com/
  main_url: https://marvelapp.com/
  categories:
    - Design
  featured: false
- title: Designcode.io
  description: >
    Learn to design and code React apps.
  url: https://designcode.io
  main_url: https://designcode.io
  categories:
    - Learning
  featured: false
- title: Happy Design
  description: >
    The Brand and Product Team Behind Happy Money
  url: https://design.happymoney.com/
  main_url: https://design.happymoney.com/
  categories:
    - Design
    - Finance
- title: Weihnachtsmarkt.ms
  description: >
    Explore the christmas market in Münster (Westf).
  url: https://weihnachtsmarkt.ms/
  main_url: https://weihnachtsmarkt.ms/
  source_url: https://github.com/codeformuenster/weihnachtsmarkt
  categories:
    - Gallery
    - Food
  built_by: Code for Münster during MSHACK18
  featured: false
- title: Code Championship
  description: >
    Competitive coding competitions for students from 3rd to 8th grade. Code is Sport.
  url: https://www.codechampionship.com
  main_url: https://www.codechampionship.com
  categories:
    - Learning
    - Education
    - Sports
  built_by: Abamath LLC
  built_by_url: https://www.abamath.com
  featured: false
- title: Wieden+Kennedy
  description: >
    Wieden+Kennedy is an independent, global creative company.
  categories:
    - Technology
    - Web Development
    - Agency
    - Marketing
  url: https://www.wk.com
  main_url: https://www.wk.com
  built_by: Wieden Kennedy
  built_by_url: https://www.wk.com/about/
  featured: false
- title: Testing JavaScript
  description: >
    This course will teach you the fundamentals of testing your JavaScript applications using eslint, Flow, Jest, and Cypress.
  url: https://testingjavascript.com/
  main_url: https://testingjavascript.com/
  categories:
    - Learning
    - Education
    - JavaScript
  built_by: Kent C. Dodds
  built_by_url: https://kentcdodds.com/
  featured: false
- title: Use Hooks
  description: >
    One new React Hook recipe every day.
  url: https://usehooks.com/
  main_url: https://usehooks.com/
  categories:
    - Learning
  built_by: Gabe Ragland
  built_by_url: https://twitter.com/gabe_ragland
  featured: false
- title: Ambassador
  url: https://www.getambassador.io
  main_url: https://www.getambassador.io
  description: >
    Open source, Kubernetes-native API Gateway for microservices built on Envoy.
  categories:
    - Open Source
    - Documentation
    - Technology
  built_by: Datawire
  built_by_url: https://www.datawire.io
  featured: false
- title: Clubhouse
  main_url: https://clubhouse.io
  url: https://clubhouse.io
  description: >
    The intuitive and powerful project management platform loved by software teams of all sizes. Built with Gatsby v2 and Prismic
  categories:
    - Technology
    - Blog
    - Productivity
    - Community
    - Design
    - Open Source
  built_by: Ueno.
  built_by_url: https://ueno.co
  featured: false
- title: Asian Art Collection
  url: http://artmuseum.princeton.edu/asian-art/
  main_url: http://artmuseum.princeton.edu/asian-art/
  description: >
    Princeton University has a branch dealing with state of art.They have showcased ore than 6,000 works of Asian art are presented alongside ongoing curatorial and scholarly research
  categories:
    - Marketing
  featured: false
- title: QHacks
  url: https://qhacks.io
  main_url: https://qhacks.io
  source_url: https://github.com/qhacks/qhacks-website
  description: >
    QHacks is Queen’s University’s annual hackathon! QHacks was founded in 2016 with a mission to advocate and incubate the tech community at Queen’s University and throughout Canada.
  categories:
    - Education
    - Technology
    - Podcast
  featured: false
- title: Tyler McGinnis
  url: https://tylermcginnis.com/
  main_url: https://tylermcginnis.com/
  description: >
    The linear, course based approach to learning web technologies.
  categories:
    - Education
    - Technology
    - Podcast
    - Web Development
  featured: false
- title: a11y with Lindsey
  url: https://www.a11ywithlindsey.com/
  main_url: https://www.a11ywithlindsey.com/
  source_url: https://github.com/lkopacz/a11y-with-lindsey
  description: >
    To help developers navigate accessibility jargon, write better code, and to empower them to make their Internet, Everyone's Internet.
  categories:
    - Education
    - Blog
    - Technology
  built_by: Lindsey Kopacz
  built_by_url: https://twitter.com/littlekope0903
  featured: false
- title: DEKEMA
  url: https://www.dekema.com/
  main_url: https://www.dekema.com/
  description: >
    Worldclass crafting: Furnace, fervor, fulfillment. Delivering highest demand for future craftsmanship. Built using Gatsby v2 and Prismic.
  categories:
    - Healthcare
    - Science
    - Technology
  built_by: Crisp Studio
  built_by_url: https://crisp.studio
  featured: false
- title: Ramón Chancay
  description: >-
    Front-end / Back-end Developer in Guayaquil Ecuador.
    Currently at Everymundo, previously at El Universo.
    I enjoy teaching and sharing what I know.
    I give professional advice to developers and companies.
    My wife and my children are everything in my life.
  main_url: https://ramonchancay.me/
  url: https://ramonchancay.me/
  source_url: https://github.com/devrchancay/personal-site
  featured: false
  categories:
    - Blog
    - Technology
    - Web Development
  built_by: Ramón Chancay
  built_by_url: https://ramonchancay.me/
- title: Acclimate Consulting
  main_url: https://www.acclimate.io/
  url: https://www.acclimate.io/
  description: >-
    Acclimate is a consulting firm that puts organizations back in control with data-driven strategies and full-stack applications.
  categories:
    - Technology
    - Consulting
  built_by: Andrew Wilson
  built_by_url: https://github.com/andwilson
  featured: false
- title: Flyright
  url: https://flyright.co/
  main_url: https://flyright.co/
  description: >-
    Flyright curates everything you need for international travel in one tidy place 💜
  categories:
    - Technology
    - App
  built_by: Ty Hopp
  built_by_url: https://github.com/tyhopp
  featured: false
- title: Vets Who Code
  url: https://vetswhocode.io/
  main_url: https://vetswhocode.io/
  description: >-
    VetsWhoCode is a non-profit organization dedicated to training military veterans & giving them the skills they need transition into tech careers.
  categories:
    - Technology
    - Nonprofit
  featured: false
- title: Patreon Blog
  url: https://blog.patreon.com/
  main_url: https://blog.patreon.com/
  description: >-
    Official blog of Patreon.com
  categories:
    - Blog
  featured: false
- title: Full Beaker
  url: https://fullbeaker.com/
  main_url: https://fullbeaker.com/
  description: >-
    Full Beaker provides independent advice online about careers and home ownership, and connect anyone who asks with companies that can help them.
  categories:
    - Consulting
  featured: false
- title: Citywide Holdup
  url: https://citywideholdup.org/
  main_url: https://citywideholdup.org/
  description: >-
    Citywide Holdup is an annual fundraising event held around early November in the city of Austin, TX hosted by the Texas Wranglers benefitting Easter Seals of Central Texas, a non-profit organization that provides exceptional services, education, outreach and advocacy so that people with disabilities can live, learn, work and play in our communities.
  categories:
    - Nonprofit
    - Event
  built_by: Cameron Rison
  built_by_url: https://github.com/killakam3084
  featured: false
- title: Dawn Labs
  url: https://dawnlabs.io
  main_url: https://dawnlabs.io
  description: >-
    Thoughtful products for inspired teams. With a holistic approach to engineering and design, we partner with startups and enterprises to build for the digital era.
  categories:
    - Technology
    - Agency
    - Web Development
  featured: false
- title: COOP by Ryder
  url: https://coop.com/
  main_url: https://coop.com/
  description: >
    COOP is a platform that connects fleet managers that have idle vehicles to businesses that are looking to rent vehicles. COOP simplifies the process and paperwork required to safely share vehicles between business owners.
  categories:
    - Marketing
  built_by: Crispin Porter Bogusky
  built_by_url: http://www.cpbgroup.com/
  featured: false
- title: Propapanda
  url: https://propapanda.eu/
  main_url: https://propapanda.eu/
  description: >
    Is a creative production house based in Tallinn, Estonia. We produce music videos, commercials, films and campaigns – from scratch to finish.
  categories:
    - Video
    - Portfolio
    - Agency
    - Media
  built_by: Henry Kehlmann
  built_by_url: https://github.com/madhenry/
  featured: false
- title: JAMstack.paris
  url: https://jamstack.paris/
  main_url: https://jamstack.paris/
  source_url: https://github.com/JAMstack-paris/jamstack.paris
  description: >
    JAMstack-focused, bi-monthly meetup in Paris
  categories:
    - Web Development
  built_by: Matthieu Auger & Nicolas Goutay
  built_by_url: https://github.com/JAMstack-paris
  featured: false
- title: DexWallet - The only Wallet you need by Dexlab
  main_url: https://www.dexwallet.io/
  url: https://www.dexwallet.io/
  source_url: https://github.com/dexlab-io/DexWallet-website
  featured: false
  description: >-
    DexWallet is a secure, multi-chain, mobile wallet with an upcoming one-click exchange for mobile.
  categories:
    - App
    - Open Source
  built_by: DexLab
  built_by_url: https://github.com/dexlab-io
- title: Kings Valley Paving
  url: https://kingsvalleypaving.com
  main_url: https://kingsvalleypaving.com
  description: >
    Kings Valley Paving is an asphalt, paving and concrete company serving the commercial, residential and industrial sectors in the Greater Toronto Area. Site designed by Stephen Bell.
  categories:
    - Marketing
  built_by: Michael Uloth
  built_by_url: https://www.michaeluloth.com
  featured: false
- title: Peter Barrett
  url: https://www.peterbarrett.ca
  main_url: https://www.peterbarrett.ca
  description: >
    Peter Barrett is a Canadian baritone from Newfoundland and Labrador who performs opera and concert repertoire in Canada, the U.S. and around the world. Site designed by Stephen Bell.
  categories:
    - Portfolio
    - Music
  built_by: Michael Uloth
  built_by_url: https://www.michaeluloth.com
  featured: false
- title: NARCAN
  main_url: https://www.narcan.com
  url: https://www.narcan.com
  description: >
    NARCAN Nasal Spray is the first and only FDA-approved nasal form of naloxone for the emergency treatment of a known or suspected opioid overdose.
  categories:
    - Healthcare
  built_by: NARCAN
  built_by_url: https://www.narcan.com
  featured: false
- title: Ritual
  main_url: https://ritual.com
  url: https://ritual.com
  description: >
    Ritual started with a simple question, what exactly is in women's multivitamins? This is the story of what happened when our founder Kat started searching for answers — the story of Ritual.
  categories:
    - Healthcare
  built_by: Ritual
  built_by_url: https://ritual.com
  featured: false
- title: Truebill
  main_url: https://www.truebill.com
  url: https://www.truebill.com
  description: >
    Truebill empowers you to take control of your money.
  categories:
    - Finance
  built_by: Truebill
  built_by_url: https://www.truebill.com
  featured: false
- title: Smartling
  main_url: https://www.smartling.com
  url: https://www.smartling.com
  description: >
    Smartling enables you to automate, manage, and professionally translate content so that you can do more with less.
  categories:
    - Marketing
  built_by: Smartling
  built_by_url: https://www.smartling.com
  featured: false
- title: Clear
  main_url: https://www.clearme.com
  url: https://www.clearme.com
  description: >
    At clear, we’re working toward a future where you are your ID, enabling you to lead an unstoppable life.
  categories:
    - Security
  built_by: Clear
  built_by_url: https://www.clearme.com
  featured: false
- title: VS Code Rocks
  main_url: https://vscode.rocks
  url: https://vscode.rocks
  source_url: https://github.com/lannonbr/vscode-rocks
  featured: false
  description: >
    VS Code Rocks is a place for weekly news on the newest features and updates to Visual Studio Code as well as trending extensions and neat tricks to continually improve your VS Code skills.
  categories:
    - Open Source
    - Blog
    - Web Development
  built_by: Benjamin Lannon
  built_by_url: https://github.com/lannonbr
- title: Particle
  main_url: https://www.particle.io
  url: https://www.particle.io
  featured: false
  description: Particle is a fully-integrated IoT platform that offers everything you need to deploy an IoT product.
  categories:
    - Marketing
- title: freeCodeCamp curriculum
  main_url: https://learn.freecodecamp.org
  url: https://learn.freecodecamp.org
  featured: false
  description: Learn to code with free online courses, programming projects, and interview preparation for developer jobs.
  categories:
    - Web Development
    - Learning
- title: Tandem
  main_url: https://www.tandem.co.uk
  url: https://www.tandem.co.uk
  description: >
    We're on a mission to free you of money misery. Our app, card and savings account are designed to help you spend less time worrying about money and more time enjoying life.
  categories:
    - Finance
    - App
  built_by: Tandem
  built_by_url: https://github.com/tandembank
  featured: false
- title: Monbanquet.fr
  main_url: https://monbanquet.fr
  url: https://monbanquet.fr
  description: >
    Give your corporate events the food and quality it deserves, thanks to the know-how of the best local artisans.
  categories:
    - E-commerce
    - Food
    - Event
  built_by: Monbanquet.fr
  built_by_url: https://github.com/monbanquet
  featured: false
- title: The Leaky Cauldron Blog
  url: https://theleakycauldronblog.com
  main_url: https://theleakycauldronblog.com
  source_url: https://github.com/v4iv/theleakycauldronblog
  description: >
    A Brew of Awesomeness with a Pinch of Magic...
  categories:
    - Blog
  built_by: Vaibhav Sharma
  built_by_url: https://github.com/v4iv
  featured: false
- title: Wild Drop Surf Camp
  main_url: https://wilddropsurfcamp.com
  url: https://wilddropsurfcamp.com
  description: >
    Welcome to Portugal's best kept secret and be amazed with our nature. Here you can explore, surf, taste the world's best gastronomy and wine, feel the North Canyon's power with the biggest waves in the world and so many other amazing things. Find us, discover yourself!
  categories:
    - Travel
  built_by: Samuel Fialho
  built_by_url: https://samuelfialho.com
  featured: false
- title: JoinUp HR chatbot
  url: https://www.joinup.io
  main_url: https://www.joinup.io
  description: Custom HR chatbot for better candidate experience
  categories:
    - App
    - Technology
  featured: false
- title: JDCastro Web Design & Development
  main_url: https://jacobdcastro.com
  url: https://jacobdcastro.com
  source_url: https://github.com/jacobdcastro/personal-site
  featured: false
  description: >
    A small business site for freelance web designer and developer Jacob D. Castro. Includes professional blog, contact forms, and soon-to-come portfolio of sites for clients. Need a new website or an extra developer to share the workload? Feel free to check out the website!
  categories:
    - Blog
    - Portfolio
    - Business
    - Freelance
  built_by: Jacob D. Castro
  built_by_url: https://twitter.com/jacobdcastro
- title: Gatsby Tutorials
  main_url: https://www.gatsbytutorials.com
  url: https://www.gatsbytutorials.com
  source_url: https://github.com/ooloth/gatsby-tutorials
  featured: false
  description: >
    Gatsby Tutorials is a community-updated list of video, audio and written tutorials to help you learn GatsbyJS.
  categories:
    - Web Development
    - Education
    - Open Source
  built_by: Michael Uloth
  built_by_url: https://www.michaeluloth.com
- title: Grooovinger
  url: https://www.grooovinger.com
  main_url: https://www.grooovinger.com
  description: >
    Martin Grubinger, a web developer from Austria
  categories:
    - Portfolio
    - Web Development
  built_by: Martin Grubinger
  built_by_url: https://www.grooovinger.com
  featured: false
- title: LXDX - the Crypto Derivatives Exchange
  main_url: https://www.lxdx.co/
  url: https://www.lxdx.co/
  description: >
    LXDX is the world's fastest crypto exchange. Our mission is to bring innovative financial products to retail crypto investors, providing access to the same speed and scalability that institutional investors already depend on us to deliver each and every day.
  categories:
    - Marketing
    - Finance
  built_by: Corey Ward
  built_by_url: http://www.coreyward.me/
  featured: false
- title: Kyle McDonald
  url: https://kylemcd.com
  main_url: https://kylemcd.com
  source_url: https://github.com/kylemcd/personal-site-react
  description: >
    Personal site + blog for Kyle McDonald
  categories:
    - Blog
  built_by: Kyle McDonald
  built_by_url: https://kylemcd.com
  featured: false
- title: VSCode Power User Course
  main_url: https://VSCode.pro
  url: https://VSCode.pro
  description: >
    After 10 years with Sublime, I switched to VSCode. Love it. Spent 1000+ hours building a premium video course to help you switch today. 200+ power user tips & tricks turn you into a VSCode.pro
  categories:
    - Education
    - Learning
    - E-commerce
    - Marketing
    - Technology
    - Web Development
  built_by: Ahmad Awais
  built_by_url: https://twitter.com/MrAhmadAwais/
  featured: false
- title: Thijs Koerselman Portfolio
  main_url: https://www.vauxlab.com
  url: https://www.vauxlab.com
  featured: false
  description: >
    Portfolio of Thijs Koerselman. A freelance software engineer, full-stack web developer and sound designer.
  categories:
    - Portfolio
    - Business
    - Freelance
    - Technology
    - Web Development
    - Music
- title: Ad Hoc Homework
  main_url: https://homework.adhoc.team
  url: https://homework.adhoc.team
  description: >
    Ad Hoc builds government digital services that are fast, efficient, and usable by everyone. Ad Hoc Homework is a collection of coding and design challenges for candidates applying to our open positions.
  categories:
    - Web Development
    - Government
    - Healthcare
    - Programming
  built_by_url: https://adhoc.team
  featured: false
- title: Birra Napoli
  main_url: http://www.birranapoli.it
  url: http://www.birranapoli.it
  built_by: Ribrain
  built_by_url: https://www.ribrainstudio.com
  featured: false
  description: >
    Birra Napoli official site
  categories:
    - Landing Page
    - Business
    - Food
- title: Satispay
  url: https://www.satispay.com
  main_url: https://www.satispay.com
  categories:
    - Business
    - Finance
    - Technology
  built_by: Satispay
  built_by_url: https://www.satispay.com
  featured: false
- title: The Movie Database - Gatsby
  url: https://tmdb.lekoarts.de
  main_url: https://tmdb.lekoarts.de
  source_url: https://github.com/LekoArts/gatsby-source-tmdb-example
  categories:
    - Open Source
    - Entertainment
    - Gallery
  featured: false
  built_by: LekoArts
  built_by_url: https://github.com/LekoArts
  description: >
    Source from The Movie Database (TMDb) API (v3) in Gatsby. This example is built with react-spring, React hooks and react-tabs and showcases the gatsby-source-tmdb plugin. It also has some client-only paths and uses gatsby-image.
- title: LANDR - Creative Tools for Musicians
  url: https://www.landr.com/
  main_url: https://www.landr.com/en/
  categories:
    - Music
    - Technology
    - Business
    - Entrepreneurship
    - Freelance
    - Marketing
    - Media
  featured: false
  built_by: LANDR
  built_by_url: https://twitter.com/landr_music
  description: >
    Marketing website built for LANDR. LANDR is a web application that provides tools for musicians to master their music (using artificial intelligence), collaborate with other musicians, and distribute their music to multiple platforms.
- title: ClinicJS
  url: https://clinicjs.org/
  main_url: https://clinicjs.org/
  categories:
    - Technology
    - Documentation
  featured: false
  built_by: NearForm
  built_by_url: https://www.nearform.com/
  description: >
    Tools to help diagnose and pinpoint Node.js performance issues.
- title: KOBIT
  main_url: https://kobit.in
  url: https://kobit.in
  description: Automated Google Analytics Report with everything you need and more
  featured: false
  categories:
    - Marketing
    - Blog
  built_by: mottox2
  built_by_url: https://mottox2.com
- title: Aleksander Hansson
  main_url: https://ahansson.com
  url: https://ahansson.com
  featured: false
  description: >
    Portfolio website for Aleksander Hansson
  categories:
    - Portfolio
    - Business
    - Freelance
    - Technology
    - Web Development
    - Consulting
  built_by: Aleksander Hansson
  built_by_url: https://www.linkedin.com/in/aleksanderhansson/
- title: Surfing Nosara
  main_url: https://www.surfingnosara.com
  url: https://www.surfingnosara.com
  description: Real estate, vacation, and surf report hub for Nosara, Costa Rica
  featured: false
  categories:
    - Business
    - Blog
    - Gallery
    - Marketing
  built_by: Desarol
  built_by_url: https://www.desarol.com
- title: Crispin Porter Bogusky
  url: https://cpbgroup.com/
  main_url: https://cpbgroup.com/
  description: >
    We solve the world’s toughest communications problems with the most quantifiably potent creative assets.
  categories:
    - Agency
    - Design
    - Marketing
  built_by: Crispin Porter Bogusky
  built_by_url: https://cpbgroup.com/
  featured: false
- title: graphene-python
  url: https://graphene-python.org
  main_url: https://graphene-python.org
  description: Graphene is a collaboratively funded project.Graphene-Python is a library for building GraphQL APIs in Python easily.
  categories:
    - Library
    - API
    - Documentation
  featured: false
- title: Engel & Völkers Ibiza Holiday Rentals
  main_url: https://www.ev-ibiza.com/
  url: https://www.ev-ibiza.com/
  featured: false
  built_by: Ventura Digitalagentur
  description: >
    Engel & Völkers, one of the most successful real estate agencies in the world, offers luxury holiday villas to rent in Ibiza.
  categories:
    - Travel
- title: Sylvain Hamann's personal website
  url: https://shamann.fr
  main_url: https://shamann.fr
  source_url: https://github.com/sylvhama/shamann-gatsby/
  description: >
    Sylvain Hamann, web developer from France
  categories:
    - Portfolio
    - Web Development
  built_by: Sylvain Hamann
  built_by_url: https://twitter.com/sylvhama
  featured: false
- title: Luca Crea's portfolio
  main_url: https://lcrea.github.io
  url: https://lcrea.github.io
  description: >
    Portfolio and personal website of Luca Crea, an Italian software engineer.
  categories:
    - Portfolio
  built_by: Luca Crea
  built_by_url: https://github.com/lcrea
  featured: false
- title: Escalade Sports
  main_url: https://www.escaladesports.com/
  url: https://www.escaladesports.com/
  categories:
    - E-commerce
    - Sports
  built_by: Escalade Sports
  built_by_url: https://www.escaladesports.com/
  featured: false
- title: Exposify
  main_url: https://www.exposify.de/
  url: https://www.exposify.de/
  description: >
    This is our German website built with Gatsby 2.0, Emotion and styled-system.
    Exposify is a proptech startup and builds technology for real estate businesses.
    We provide our customers with an elegant agent software in combination
    with beautifully designed and fast websites.
  categories:
    - Web Development
    - Real Estate
    - Agency
    - Marketing
  built_by: Exposify
  built_by_url: https://www.exposify.de/
  featured: false
- title: Steak Point
  main_url: https://www.steakpoint.at/
  url: https://www.steakpoint.at/
  description: >
    Steak Restaurant in Vienna, Austria (Wien, Österreich).
  categories:
    - Food
  built_by: Peter Kroyer
  built_by_url: https://www.peterkroyer.at/
  featured: false
- title: Takumon blog
  main_url: https://takumon.com
  url: https://takumon.com
  source_url: https://github.com/Takumon/blog
  description: Java Engineer's tech blog.
  featured: false
  categories:
    - Blog
  built_by: Takumon
  built_by_url: https://twitter.com/inouetakumon
- title: DayThirty
  main_url: https://daythirty.com
  url: https://daythirty.com
  description: DayThirty - ideas for the new year.
  featured: false
  categories:
    - Marketing
  built_by: Jack Oliver
  built_by_url: https://twitter.com/mrjackolai
- title: TheAgencyProject
  main_url: https://theagencyproject.co
  url: https://theagencyproject.co
  description: Agency model, without agency overhead.
  categories:
    - Agency
  built_by: JV-LA
  built_by_url: https://jv-la.com
- title: Karen Hou's portfolio
  main_url: https://www.karenhou.com/
  url: https://www.karenhou.com/
  categories:
    - Portfolio
  built_by: Karen H. Developer
  built_by_url: https://github.com/karenhou
  featured: false
- title: Jean Luc Ponty
  main_url: https://ponty.com
  url: https://ponty.com
  description: Official site for Jean Luc Ponty, French virtuoso violinist and jazz composer.
  featured: false
  categories:
    - Music
    - Entertainment
  built_by: Othermachines
  built_by_url: https://othermachines.com
- title: Rosewood Family Advisors
  main_url: https://www.rfallp.com/
  url: https://www.rfallp.com/
  description: Rosewood Family Advisors LLP (Palo Alto) provides a diverse range of family office services customized for ultra high net worth individuals.
  featured: false
  categories:
    - Finance
    - Business
  built_by: Othermachines
  built_by_url: https://othermachines.com
- title: Standing By Company
  main_url: https://standingby.company
  url: https://standingby.company
  description: A brand experience design company led by Scott Mackenzie and Trent Barton.
  featured: false
  categories:
    - Design
    - Web Development
  built_by: Standing By Company
  built_by_url: https://standingby.company
- title: Ashley Thouret
  main_url: https://www.ashleythouret.com
  url: https://www.ashleythouret.com
  description: Official website of Canadian soprano Ashley Thouret. Site designed by Stephen Bell.
  categories:
    - Portfolio
    - Music
  built_by: Michael Uloth
  built_by_url: https://www.michaeluloth.com
  featured: false
- title: The AZOOR Society
  main_url: https://www.azoorsociety.org
  url: https://www.azoorsociety.org
  description: The AZOOR Society is a UK-based charity committed to promoting awareness of Acute Zonal Occult Outer Retinopathy and assisting further research. Site designed by Stephen Bell.
  categories:
    - Community
    - Nonprofit
  built_by: Michael Uloth
  built_by_url: https://www.michaeluloth.com
  featured: false
- title: Gábor Fűzy pianist
  main_url: https://pianobar.hu
  url: https://pianobar.hu
  description: Gábor Fűzy pianist's official website built with Gatsby v2.
  categories:
    - Music
  built_by: Zoltán Bedi
  built_by_url: https://github.com/B3zo0
  featured: false
- title: Logicwind
  main_url: https://logicwind.com
  url: https://logicwind.com
  description: Website of Logicwind - JavaScript experts, Technology development agency & consulting.
  featured: false
  categories:
    - Portfolio
    - Agency
    - Web Development
    - Consulting
  built_by: Logicwind
  built_by_url: https://www.logicwind.com
- title: ContactBook.app
  main_url: https://contactbook.app
  url: https://contactbook.app
  description: Seamlessly share Contacts with G Suite team members
  featured: false
  categories:
    - Landing Page
    - Blog
  built_by: Logicwind
  built_by_url: https://www.logicwind.com
- title: Waterscapes
  main_url: https://waterscap.es
  url: https://waterscap.es/lake-monteynard/
  source_url: https://github.com/gaelbillon/Waterscapes-Gatsby-site
  description: Waterscap.es is a directory of bodies of water (creeks, ponds, waterfalls, lakes, etc) with information about each place such as how to get there, hike time, activities and photos and a map displayed with the Mapbox GL SJ npm package. It was developed with the goal of learning Gatsby. This website is based on the gatsby-contentful-starter and uses Contentful as CMS. It is hosted on Netlify. Hooks are setup with Bitbucket and Contentful to trigger a new build upon code or content changes. The data on Waterscap.es is a mix of original content and informations from the internets gathered and put together.
  categories:
    - Directory
    - Photography
    - Travel
  built_by: Gaël Billon
  built_by_url: https://gaelbillon.com
  featured: false
- title: Packrs
  url: https://www.packrs.co/
  main_url: https://www.packrs.co/
  description: >
    Packrs is a local delivery platform, one spot for all your daily requirements. On a single tap get everything you need at your doorstep.
  categories:
    - Marketing
    - Landing Page
    - Entrepreneurship
  built_by: Vipin Kumar Rawat
  built_by_url: https://github.com/aesthytik
  featured: false
- title: HyakuninIsshu
  main_url: https://hyakuninanki.net
  url: https://hyakuninanki.net
  source_url: https://github.com/rei-m/web_hyakuninisshu
  description: >
    HyakuninIsshu is a traditional Japanese card game.
  categories:
    - Education
    - Gallery
    - Entertainment
  built_by: Rei Matsushita
  built_by_url: https://github.com/rei-m/
  featured: false
- title: WQU Partners
  main_url: https://partners.wqu.org/
  url: https://partners.wqu.org/
  featured: false
  categories:
    - Marketing
    - Education
    - Landing Page
  built_by: Corey Ward
  built_by_url: http://www.coreyward.me/
- title: Federico Giacone
  url: https://federico.giac.one/
  main_url: https://federico.giac.one
  source_url: https://github.com/leopuleo/federico.giac.one
  description: >
    Digital portfolio for Italian Architect Federico Giacone.
  categories:
    - Portfolio
    - Gallery
  built_by: Leonardo Giacone
  built_by_url: https://github.com/leopuleo
  featured: false
- title: Station
  url: https://getstation.com/
  main_url: https://getstation.com/
  description: Station is the first smart browser for busy people. A single place for all of your web applications.
  categories:
    - Technology
    - Web Development
    - Productivity
  featured: false
- title: Vyron Vasileiadis
  url: https://fedonman.com/
  main_url: https://fedonman.com
  source_url: https://github.com/fedonman/fedonman-website
  description: Personal space of Vyron Vasileiadis aka fedonman, a Web & IoT Developer, Educator and Entrepreneur based in Athens, Greece.
  categories:
    - Portfolio
    - Technology
    - Web Development
    - Education
  built_by: Vyron Vasileiadis
  built_by_url: https://github.com/fedonman
- title: Fabien Champigny
  url: https://www.champigny.name/
  main_url: https://www.champigny.name/
  built_by_url: https://www.champigny.name/
  description: Fabien Champigny's personal blog. Entrepreneur, hacker and loves street photo.
  categories:
    - Blog
    - Gallery
    - Photography
    - Productivity
    - Entrepreneurship
  featured: false
- title: Alex Xie - Portfolio
  url: https://alexieyizhe.me/
  main_url: https://alexieyizhe.me/
  source_url: https://github.com/alexieyizhe/alexieyizhe.github.io
  description: >
    Personal website of Alex Yizhe Xie, a University of Waterloo Computer Science student and coding enthusiast.
  categories:
    - Blog
    - Portfolio
    - Web Development
  featured: false
- title: Dale Blackburn - Portfolio
  url: https://dakebl.co.uk/
  main_url: https://dakebl.co.uk/
  description: >
    Dale Blackburn's personal website and blog.
  categories:
    - Blog
    - Portfolio
    - Web Development
  featured: false
- title: Portfolio of Anthony Wiktor
  url: https://www.anthonydesigner.com/
  main_url: https://www.anthonydesigner.com/
  description: >
    Anthony Wiktor is a Webby Award-Winning Creative Director and Digital Designer twice named Hot 100 by WebDesigner Magazine. Anthony has over a decade of award-winning experience in design and has worked on projects across a diverse set of industries — from entertainment to consumer products to hospitality to technology. Anthony is a frequent lecturer at USC’s Annenberg School for Communication & Journalism and serves on the board of AIGA Los Angeles.
  categories:
    - Portfolio
    - Marketing
  built_by: Maciej Leszczyński
  built_by_url: https://twitter.com/_maciej
  featured: false
- title: Frame.io Workflow Guide
  main_url: https://workflow.frame.io
  url: https://workflow.frame.io
  description: >
    The web’s most comprehensive post-production resource, written by pro filmmakers, for pro filmmakers. Always expanding, always free.
  categories:
    - Education
  built_by: Frame.io
  built_by_url: https://frame.io
  featured: false
- title: MarcySutton.com
  main_url: https://marcysutton.com
  url: https://marcysutton.com
  description: >
    The personal website of web developer and accessibility advocate Marcy Sutton.
  categories:
    - Blog
    - Accessibility
    - Video
    - Photography
  built_by: Marcy Sutton
  built_by_url: https://marcysutton.com
  featured: true
- title: WPGraphQL Docs
  main_url: https://docs.wpgraphql.com
  url: https://docs.wpgraphql.com
  description: >
    Documentation for WPGraphQL, a free open-source WordPress plugin that provides an extendable GraphQL schema and API for any WordPress site.
  categories:
    - API
    - Documentation
    - Technology
    - Web Development
    - WordPress
  built_by: WPGraphQL
  built_by_url: https://wpgraphql.com
  featured: false
- title: Shine Lawyers
  main_url: https://www.shine.com.au
  url: https://www.shine.com.au
  description: >
    Shine Lawyers is an Australian legal services website built with Gatsby v2, Elasticsearch, Isso, and Geolocation services.
  categories:
    - Business
    - Blog
- title: Parallel Polis Kosice
  url: https://www.paralelnapoliskosice.sk/
  main_url: https://www.paralelnapoliskosice.sk/
  source_url: https://github.com/ParalelnaPolisKE/paralelnapoliskosice.sk
  description: >
    Parallel Polis is a collective of people who want to live in a more opened world. We look for possibilities and technologies (Bitcoin, the blockchain, reputation systems and decentralized technologies in general) that open new ways, make processes easier and remove unnecessary barriers. We want to create an environment that aims at education, discovering and creating better systems for everybody who is interested in freedom and independence.
  categories:
    - Blog
    - Education
    - Technology
  built_by: Roman Vesely
  built_by_url: https://romanvesely.
  featured: false
- title: Unda Solutions
  url: https://unda.com.au
  main_url: https://unda.com.au
  description: >
    A custom web application development company in Perth, WA
  categories:
    - Business
    - Freelance
    - Web Development
    - Technology
  featured: false
- title: BIGBrave
  main_url: https://bigbrave.digital
  url: https://bigbrave.digital
  description: >
    BIGBrave is a strategic design firm. We partner with our clients, big and small, to design & create human-centered brands, products, services and systems that are simple, beautiful and easy to use.
  categories:
    - Agency
    - Web Development
    - Marketing
    - Technology
    - WordPress
  built_by: Francois Brill | BIGBrave
  built_by_url: https://bigbrave.digital
  featured: false
- title: 5th Avenue Properties
  main_url: https://5thavenue.co.za
  url: https://5thavenue.co.za
  description: >
    5th Avenue Properties specializes in the leasing and sales of office space and industrial property. BIGBrave built the website in Gatsby with data from an API server (CRM) for all the property and consultant data, and WordPress for all the website content data and case studies. All forms on the website was also directly integrated into the CRM system to ensure no leads are lost. People cannot stop commenting on the speed of the site and the property search.
  categories:
    - Technology
    - WordPress
    - API
  built_by: Russel Povey and Francois Brill | BIGBrave
  built_by_url: https://bigbrave.digital
  featured: false
- title: Intsha Consulting
  main_url: https://intsha.co.za
  url: https://intsha.co.za
  description: >
    Intsha is a bespoke Human Resources consultancy firm offering expert Recruitment and Talent Management services in today's competitive marketplace. BIGBrave helped Intsha design and develop a bespoke online presense helping them stand out from the crowd.
  categories:
    - Consulting
    - Marketing
    - WordPress
  built_by: Evan Janovsky | BIGBrave
  built_by_url: https://bigbrave.digital
  featured: false
- title: MHW Law
  main_url: https://mhwlaw.ca
  url: https://mhwlaw.ca
  description: >
    MHW is a full service law firm that has offered legal representation and advice to clients locally and throughout British Columbia since 1984. BIGBrave helped MHW bring their website into the 21st century by offering the best and latest Gatsby site to help them stand our from the crowd.
  categories:
    - Law
    - Marketing
    - WordPress
  built_by: Evan Janovsky and Francois Brill | BIGBrave
  built_by_url: https://bigbrave.digital
  featured: false
- title: KegTracker
  main_url: https://www.kegtracker.co.za
  url: https://www.kegtracker.co.za
  description: >
    Keg Tracker is part of the Beverage Insights family and its sole aim is to provide you with the right data about your kegs to make better decisions. In today’s business landscape having the right information at your finger tips is crucial to the agility of your business.
  categories:
    - Food
    - Business
    - Technology
  built_by: Francois Brill | BIGBrave
  built_by_url: https://bigbrave.digital
  featured: false
- title: Mike Nichols
  url: https://www.mikenichols.me
  main_url: https://www.mikenichols.me
  description: >
    Portfolio site of Mike Nichols, a UX designer and product development lead.
  categories:
    - Portfolio
    - Technology
    - Web Development
  built_by: Mike Nichols
  featured: false
- title: Steve Haid
  url: https://www.stevehaid.com
  main_url: https://www.stevehaid.com
  description: >
    Steve Haid is a real estate agent and Professional Financial Planner (PFP) who has been helping clients achieve their investment goals since 2006. Site designed by Stephen Bell.
  categories:
    - Marketing
    - Real Estate
  built_by: Michael Uloth
  built_by_url: https://www.michaeluloth.com
- title: Incremental - Loyalty, Rewards and Incentive Programs
  main_url: https://www.incremental.com.au
  url: https://www.incremental.com.au
  description: >
    Sydney-based digital agency specialising in loyalty, rewards and incentive programs. WordPress backend; Cloudinary, YouTube and Hubspot form integration; query data displayed as animated SVG graphs; video background in the header.
  categories:
    - Agency
    - Portfolio
    - WordPress
  built_by: Incremental
  built_by_url: https://www.incremental.com.au
  featured: false
- title: Technica11y
  main_url: https://www.technica11y.org
  url: https://www.technica11y.org
  description: >
    Discussing challenges in technical accessibility.
  categories:
    - Accessibility
    - Education
    - Video
  built_by: Tenon.io
  built_by_url: https://tenon.io
  featured: false
- title: Matthew Secrist
  main_url: https://www.matthewsecrist.net
  url: https://www.matthewsecrist.net
  source_url: https://github.com/matthewsecrist/v3
  description: >
    Matthew Secrist's personal portfolio using Gatsby, Prismic and Styled-Components.
  categories:
    - Portfolio
    - Technology
    - Web Development
  built_by: Matthew Secrist
  built_by_url: https://www.matthewsecrist.net
  featured: false
- title: Node.js Dev
  main_url: https://nodejs.dev
  url: https://nodejs.dev
  source_url: https://github.com/nodejs/nodejs.dev
  description: >
    Node.js Foundation Website.
  categories:
    - Documentation
    - Web Development
  built_by: Node.js Website Redesign Working Group
  built_by_url: https://github.com/nodejs/website-redesign
  featured: false
- title: Sheffielders
  main_url: https://sheffielders.org
  url: https://sheffielders.org
  source_url: https://github.com/davemullenjnr/sheffielders
  description: >
    A collective of businesses, creatives, and projects based in Sheffield, UK.
  categories:
    - Directory
  built_by: Dave Mullen Jnr
  built_by_url: https://davemullenjnr.co.uk
  featured: false
- title: Stealth Labs
  url: https://stealthlabs.io
  main_url: https://stealthlabs.io
  description: >
    We design and develop for the web, mobile and desktop
  categories:
    - Portfolio
    - Web Development
  built_by: Edvins Antonovs
  built_by_url: https://edvins.io
  featured: false
- title: Constanzia Yurashko
  main_url: https://www.constanziayurashko.com
  url: https://www.constanziayurashko.com
  description: >
    Exclusive women's ready-to-wear fashion by designer Constanzia Yurashko.
  categories:
    - Portfolio
  built_by: Maxim Andries
  featured: false
- title: Algolia
  url: https://algolia.com
  main_url: https://algolia.com
  description: >
    Algolia helps businesses across industries quickly create relevant, scalable, and lightning fast search and discovery experiences.
  categories:
    - Web Development
    - Technology
    - Open Source
    - Featured
  built_by: Algolia
  featured: true
- title: GVD Renovations
  url: https://www.gvdrenovationsinc.com/
  main_url: https://www.gvdrenovationsinc.com/
  description: >
    GVD Renovations is a home improvement contractor with a well known reputation as a professional, quality contractor in California.
  categories:
    - Business
  built_by: David Krasniy
  built_by_url: http://dkrasniy.com
  featured: false
- title: Styled System
  url: https://styled-system.com/
  main_url: https://styled-system.com/
  source_url: https://github.com/styled-system/styled-system/tree/master/docs
  description: >
    Style props for rapid UI development.
  categories:
    - Design System
  built_by: Brent Jackson
  built_by_url: https://jxnblk.com/
- title: Timehacker
  url: https://timehacker.app
  main_url: https://timehacker.app
  description: >
    Procrastination killer, automatic time tracking app to skyrocket your productivity
  categories:
    - Productivity
    - App
    - Technology
    - Marketing
    - Landing Page
  built_by: timehackers
  featured: false
- title: Little & Big
  main_url: https://www.littleandbig.com.au/
  url: https://www.littleandbig.com.au/
  description: >
    Little & Big exists with the aim to create Websites, Apps, E-commerce stores
    that are consistently unique and thoughtfully crafted, every time.
  categories:
    - Agency
    - Design
    - Web Development
    - Portfolio
  built_by: Little & Big
  built_by_url: https://www.littleandbig.com.au/
  featured: false
- title: Cat Knows
  main_url: https://catnose99.com/
  url: https://catnose99.com/
  description: >
    Personal blog built with Gatsby v2.
  categories:
    - Blog
    - Web Development
  built_by: CatNose
  built_by_url: https://twitter.com/catnose99
  featured: false
- title: just some dev
  url: https://www.iamdeveloper.com
  main_url: https://www.iamdeveloper.com
  source_url: https://github.com/nickytonline/www.iamdeveloper.com
  description: >
    Just some software developer writing things ✏️
  categories:
    - Blog
  built_by: Nick Taylor
  built_by_url: https://www.iamdeveloper.com
  featured: false
- title: Keziah Moselle Blog
  url: https://blog.keziahmoselle.fr/
  main_url: https://blog.keziahmoselle.fr/
  source_url: https://github.com/KeziahMoselle/blog.keziahmoselle.fr
  description: >
    ✍️ A place to share my thoughts.
  categories:
    - Blog
  built_by: Keziah Moselle
  built_by_url: https://keziahmoselle.fr/
- title: xfuture's blog
  url: https://www.xfuture-blog.com/
  main_url: https://www.xfuture-blog.com/
  source_url: https://github.com/xFuture603/xfuture-blog
  description: >
    A blog about Devops, Web development, and my insights as a systems engineer.
  categories:
    - Blog
  built_by: Daniel Uhlmann
  built_by_url: https://www.xfuture-blog.com/
- title: Mayne's Blog
  main_url: https://gine.me/
  url: https://gine.me/page/1
  source_url: https://github.com/mayneyao/gine-blog
  featured: false
  categories:
    - Blog
    - Web Development
- title: Bakedbird
  url: https://bakedbird.com
  main_url: https://bakedbird.com
  description: >
    Eleftherios Psitopoulos - A frontend developer from Greece ☕
  categories:
    - Portfolio
    - Blog
  built_by: Eleftherios Psitopoulos
  built_by_url: https://bakedbird.com
- title: Aravind Balla
  url: https://aravindballa.com
  main_url: https://aravindballa.com
  source_url: https://github.com/aravindballa/website2017
  description: >
    Personal portfolio of Aravind Balla
  categories:
    - Portfolio
    - Blog
    - Web Development
  built_by: Aravind Balla
  built_by_url: https://aravindballa.com
- title: Kaleb McKelvey
  url: https://kalebmckelvey.com
  main_url: https://kalebmckelvey.com
  source_url: https://github.com/avatar-kaleb/kalebmckelvey-site
  description: >
    Personal portfolio of Kaleb McKelvey!
  categories:
    - Blog
    - Portfolio
  built_by: Kaleb McKelvey
  built_by_url: https://kalebmckelvey.com
  featured: false
- title: Michal Czaplinski
  url: https://czaplinski.io
  main_url: https://czaplinski.io
  source_url: https://github.com/michalczaplinski/michalczaplinski.github.io
  description: >
    Michal Czaplinski is a full-stack developer 🚀
  categories:
    - Portfolio
    - Web Development
  built_by: Michal Czaplinski mmczaplinski@gmail.com
  built_by_url: https://czaplinski.io
  featured: false
- title: Interactive Investor (ii)
  url: https://www.ii.co.uk
  main_url: https://www.ii.co.uk
  description: >
    Hybrid (static/dynamic) Gatsby web app for ii's free research, news and analysis, discussion and product marketing site.
  categories:
    - Business
    - Finance
    - Technology
  built_by: Interactive Investor (ii)
  built_by_url: https://www.ii.co.uk
  featured: false
- title: Weingut Goeschl
  url: https://www.weingut-goeschl.at/
  main_url: https://www.weingut-goeschl.at/
  description: >
    Weingut Goeschl is a family winery located in Gols, Burgenland in Austria (Österreich)
  categories:
    - E-commerce
    - Business
  built_by: Peter Kroyer
  built_by_url: https://www.peterkroyer.at/
  featured: false
- title: Hash Tech Guru
  url: https://hashtech.guru
  main_url: https://hashtech.guru
  description: >
    Software Development Training School and Tech Blog
  categories:
    - Blog
    - Education
  built_by: Htet Wai Yan Soe
  built_by_url: https://github.com/johnreginald
- title: AquaGruppen Vattenfilter
  url: https://aquagruppen.se
  main_url: https://aquagruppen.se/
  description: >
    Water filter and water treatment products in Sweden
  categories:
    - Business
    - Technology
  built_by: Johan Eliasson
  built_by_url: https://github.com/elitan
  featured: false
- title: Josef Aidt
  url: https://josefaidt.dev
  main_url: https://josefaidt.dev
  source_url: https://github.com/josefaidt/josefaidt.github.io
  description: >
    Personal website, blog, portfolio for Josef Aidt
  categories:
    - Portfolio
    - Blog
    - Web Development
  built_by: Josef Aidt
  built_by_url: https://twitter.com/garlicbred
- title: How To egghead
  main_url: https://howtoegghead.com/
  url: https://howtoegghead.com/
  source_url: https://github.com/eggheadio/how-to-egghead
  featured: false
  built_by: egghead.io
  built_by_url: https://egghead.io
  description: >
    How to become an egghead instructor or reviewer
  categories:
    - Documentation
    - Education
- title: Sherpalo Ventures
  main_url: https://www.sherpalo.com/
  url: https://www.sherpalo.com/
  featured: false
  categories:
    - Finance
    - Business
    - Technology
  built_by: Othermachines
  built_by_url: https://othermachines.com
- title: WrapCode
  url: https://www.wrapcode.com
  main_url: https://www.wrapcode.com
  description: >
    A full stack blog on Microsoft Azure, JavaScript, DevOps, AI and Bots.
  categories:
    - Blog
    - Technology
    - Web Development
  built_by: Rahul P
  built_by_url: https://twitter.com/_rahulpp
  featured: false
- title: Kirankumar Ambati's Portfolio
  url: https://www.kirankumarambati.me
  main_url: https://www.kirankumarambati.me
  description: >
    Personal website, blog, portfolio of Kirankumar Ambati
  categories:
    - Blog
    - Portfolio
    - Web Development
  built_by: Kirankumar Ambati
  built_by_url: https://github.com/kirankumarambati
  featured: false
- title: Rou Hun Fan's portfolio
  main_url: https://flowen.me
  url: https://flowen.me
  description: >
    Portfolio of creative developer Rou Hun Fan. Built with Gatsby v2 &amp; Greensock drawSVG.
  categories:
    - Portfolio
  built_by: Rou Hun Fan Developer
  built_by_url: https://flowen.me
  featured: false
- title: chadly.net
  url: https://www.chadly.net
  main_url: https://www.chadly.net
  source_url: https://github.com/chadly/chadly.net
  description: >
    Personal tech blog by Chad Lee.
  categories:
    - Blog
    - Technology
    - Web Development
  built_by: Chad Lee
  built_by_url: https://github.com/chadly
  featured: false
- title: CivicSource
  url: https://www.civicsource.com
  main_url: https://www.civicsource.com
  description: >
    Online auction site to purchase tax-distressed properties from local taxing authorities.
  categories:
    - Real Estate
    - Government
  featured: false
- title: SpotYou
  main_url: https://spotyou.joshglazer.com
  url: https://spotyou.joshglazer.com
  source_url: https://github.com/joshglazer/spotyou
  description: >
    SpotYou allows you to watch your favorite music videos on Youtube based on your Spotify Preferences
  categories:
    - Entertainment
    - Music
  built_by: Josh Glazer
  built_by_url: https://linkedin.com/in/joshglazer/
  featured: false
- title: Hesam Kaveh's blog
  description: >
    A blog with great seo that using gatsby-source-wordpress to fetch posts from backend
  main_url: https://hesamkaveh.com/
  url: https://hesamkaveh.com/
  source_url: https://github.com/hesamkaveh/sansi
  featured: false
  categories:
    - Blog
    - WordPress
- title: Oliver Gomes Portfolio
  main_url: https://oliver-gomes.github.io/v4/
  url: https://oliver-gomes.github.io/v4/
  description: >
    As an artist and a web designer/developer, I wanted to find a way to present these two portfolios in a way that made sense.  I felt with new found power of speed, Gatsby helped keep my creativity intact with amazing response and versatility. I felt my butter smooth transition felt much better in user perspective and super happy with the power of Gatsby.
  categories:
    - Portfolio
    - Web Development
    - Blog
  built_by: Oliver Gomes
  built_by_url: https://github.com/oliver-gomes
  featured: false
- title: Patrik Szewczyk
  url: https://www.szewczyk.cz/
  main_url: https://www.szewczyk.cz/
  description: >
    Patrik Szewczyk – JavaScript, TypeScript, React, Node.js developer, Redux, Reason
  categories:
    - Portfolio
  built_by: Patrik Szewczyk
  built_by_url: https://linkedin.com/in/thepatriczek/
  featured: false
- title: Jacob Cofman's Blog
  description: >
    Personal blog / portfolio about Jacob Cofman.
  main_url: https://jcofman.de/
  url: https://jcofman.de/
  source_url: https://github.com/JCofman/jc-website
  featured: false
  categories:
    - Blog
    - Portfolio
- title: re-geo
  description: >
    re-geo is react based geo cities style component.
  main_url: https://re-geo.netlify.app/
  url: https://re-geo.netlify.app/
  source_url: https://github.com/sadnessOjisan/re-geo-lp
  categories:
    - Open Source
  built_by: sadnessOjisan
  built_by_url: https://twitter.com/sadnessOjisan
  featured: false
- title: Luis Cestou Portfolio
  description: >
    Portfolio of graphic + interactive designer Luis Cestou.
  main_url: https://luiscestou.com
  url: https://luiscestou.com
  source_url: https://github.com/lcestou/luiscestou.com
  built_by: Luis Cestou contact@luiscestou.com
  built_by_url: https://luiscestou.com
  featured: false
  categories:
    - Portfolio
    - Web Development
- title: Data Hackers
  url: https://datahackers.com.br/
  main_url: https://datahackers.com.br/
  description: >
    Official website for the biggest portuguese-speaking data science community. Makes use of several data sources such as podcasts from Anchor, messages from Slack, newsletters from MailChimp and blog posts from Medium. The unique visual design also had its hurdles and was quite fun to develop!
  categories:
    - Blog
    - Education
    - Podcast
    - Technology
  built_by: Kaordica
  built_by_url: https://kaordica.design
  featured: false
- title: TROMAQ
  url: https://www.tromaq.com/
  main_url: https://www.tromaq.com/
  description: >
    TROMAQ executes earthmoving services and rents heavy machinery for construction work. Even with the lack of good photography, their new site managed to pass a solid and trustworthy feeling to visitors during testing and they're already seeing the improvement in brand awareness, being the sole player with a modern website in their industry.
  categories:
    - Marketing
  built_by: Kaordica
  built_by_url: https://kaordica.design
  featured: false
- title: Novida Consulting
  url: https://www.novidaconsultoria.com.br
  main_url: https://www.novidaconsultoria.com.br
  description: >
    Novida’s goal was to position itself as a solid, exclusive and trustworthy brand for families looking for a safe financial future… We created a narrative and visual design that highlight their exclusivity.
  categories:
    - Marketing
  built_by: Kaordica
  built_by_url: https://kaordica.design
  featured: false
- title: We Are Clarks
  url: https://www.weareclarks.com
  main_url: https://www.weareclarks.com
  source_url: https://github.com/abeaclark/weareclarks
  description: >
    A family travel blog.
  categories:
    - Blog
    - Travel
  built_by: Abe Clark
  built_by_url: https://www.linkedin.com/in/abrahamclark/
  featured: false
- title: Guillaume Briday's Blog
  main_url: https://guillaumebriday.fr/
  url: https://guillaumebriday.fr/
  source_url: https://github.com/guillaumebriday/guillaumebriday.fr
  description: >
    My personal blog built with Gatsby and Tailwind CSS.
  categories:
    - Blog
    - Web Development
    - Technology
  built_by: Guillaume Briday
  built_by_url: https://guillaumebriday.fr/
  featured: false
- title: Jean Regisser's Portfolio
  main_url: https://jeanregisser.com/
  url: https://jeanregisser.com/
  source_url: https://github.com/jeanregisser/jeanregisser.com
  featured: false
  description: >
    Portfolio of software engineer Jean Regisser.
  categories:
    - Portfolio
    - Mobile Development
  built_by: Jean Regisser
  built_by_url: https://jeanregisser.com/
- title: Chase Ohlson
  url: https://chaseohlson.com
  main_url: https://chaseohlson.com
  description: >
    Portfolio of frontend engineer & web developer Chase Ohlson.
  categories:
    - Portfolio
    - Web Development
  built_by: Chase Ohlson
  built_by_url: https://chaseohlson.com
  featured: false
- title: Zach Schnackel
  url: https://zslabs.com
  main_url: https://zslabs.com
  source_url: https://github.com/zslabs/zslabs.com
  description: >
    Portfolio site for UI/Motion Developer, Zach Schnackel.
  categories:
    - Portfolio
    - Web Development
  built_by: Zach Schnackel
  built_by_url: https://zslabs.com
- title: Gremlin
  url: https://www.gremlin.com
  main_url: https://www.gremlin.com
  description: >
    Gremlin's Failure as a Service finds weaknesses in your system before they cause problems.
  categories:
    - Marketing
- title: Headless.page
  main_url: https://headless.page/
  url: https://headless.page/
  description: >
    Headless.page is a directory of e-commerce sites featuring headless architecture, PWA features and / or the latest JavaScript technology.
  categories:
    - Directory
    - E-commerce
  built_by: Subscribe Pro
  built_by_url: https://www.subscribepro.com/
  featured: false
- title: Ouracademy
  main_url: https://our-academy.org/
  url: https://our-academy.org/
  source_url: https://github.com/ouracademy/website
  description: >
    Ouracademy is an organization that promoves the education in software development through blog posts & videos smiley.
  categories:
    - Open Source
    - Blog
    - Education
  built_by: Ouracademy
  built_by_url: https://github.com/ouracademy
  featured: false
- title: Tenon.io
  main_url: https://tenon.io
  url: https://tenon.io
  description: >
    Tenon.io is an accessibility tooling, services and consulting company.
  categories:
    - API
    - Accessibility
    - Business
    - Consulting
    - Technology
  built_by: Tenon.io
  built_by_url: https://tenon.io
  featured: false
- title: Projectival
  url: https://www.projectival.de/
  main_url: https://www.projectival.de/
  description: >
    Freelancer Online Marketing & Web Development in Cologne, Germany
  categories:
    - Freelance
    - Marketing
    - Web Development
    - Blog
    - Consulting
    - SEO
    - Business
  built_by: Sascha Klapetz
  built_by_url: https://www.projectival.de/
  featured: false
- title: Hetzner Online Community
  main_url: https://community.hetzner.com
  url: https://community.hetzner.com
  description: >
    Hetzner Online Community provides a free collection of high-quality tutorials, which are based on free and open source software, on a variety of topics such as development, system administration, and other web technology.
  categories:
    - Web Development
    - Technology
    - Programming
    - Open Source
    - Community
  built_by: Hetzner Online GmbH
  built_by_url: https://www.hetzner.com/
  featured: false
- title: AGYNAMIX
  url: https://www.agynamix.de/
  main_url: https://www.agynamix.de/
  source_url: https://github.com/tuhlmann/agynamix.de
  description: >
    Full Stack Java, Scala, Clojure, TypeScript, React Developer in Thalheim, Germany
  categories:
    - Freelance
    - Web Development
    - Programming
    - Blog
    - Consulting
    - Portfolio
    - Business
  built_by: Torsten Uhlmann
  built_by_url: https://www.agynamix.de/
  featured: false
- title: syracuse.io
  url: https://syracuse.io
  main_url: https://syracuse.io
  source_url: https://github.com/syracuseio/syracuseio/
  description: >
    Landing page for Syracuse NY Software Development Meetup Groups
  categories:
    - Community
  built_by: Benjamin Lannon
  built_by_url: https://lannonbr.com
- title: Render Documentation
  main_url: https://render.com/docs
  url: https://render.com/docs
  description: >
    Render is the easiest place to host your sites and apps. We use Gatsby for everything on https://render.com, including our documentation. The site is deployed on Render as well! We also have a guide to deploying Gatsby apps on Render: https://render.com/docs/deploy-gatsby.
  categories:
    - Web Development
    - Programming
    - Documentation
    - Technology
  built_by: Render Developers
  built_by_url: https://render.com
  featured: false
- title: prima
  url: https://www.prima.co
  main_url: https://www.prima.co
  description: >
    Discover industry-defining wellness content and trusted organic hemp CBD products safely supporting wellness, stress, mood, skin health, and balance.
  categories:
    - Blog
    - E-commerce
    - Education
  built_by: The Couch
  built_by_url: https://thecouch.nyc
- title: Gatsby Guides
  url: https://gatsbyguides.com/
  main_url: https://gatsbyguides.com/
  description: >
    Free tutorial course about using Gatsby with a CMS.
  categories:
    - Education
    - Documentation
    - Web Development
  built_by: Osio Labs
  built_by_url: https://osiolabs.com/
  featured: false
- title: Architude
  url: https://architudedesign.com
  main_url: https://architudedesign.com
  description: >
    筑冶 Architude International Design Consultants
  categories:
    - Design
    - Landing Page
    - Gallery
  built_by: Neo Nie
  built_by_url: https://github.com/nihgwu
  featured: false
- title: Arctica
  url: https://arctica.io
  main_url: https://arctica.io
  description: >
    Arctica specialises in purpose-built websites and progressive web applications with user optimal experiences, tailored to meet the objectives of your business.
  categories:
    - Portfolio
    - Agency
    - Design
    - Web Development
  built_by: Arctica
  built_by_url: https://arctica.io
  featured: false
- title: David Brookes
  url: https://davidbrookes.me
  main_url: https://davidbrookes.me
  description: >
    Specialising in crafting stylish, high performance websites and applications that get results, using the latest cutting edge web development technologies.
  categories:
    - Portfolio
    - Freelance
    - Web Development
  built_by: Arctica
  built_by_url: https://arctica.io
  featured: false
- title: Dennis Morello
  url: https://morello.dev
  main_url: https://morello.dev
  source_url: https://gitlab.com/dennismorello/dev-blog
  description: >
    morello.dev is a development and technology blog written by Dennis Morello.
  categories:
    - Blog
    - Education
    - Web Development
    - Open Source
    - Technology
  built_by: Dennis Morello
  built_by_url: https://twitter.com/dennismorello
  featured: false
- title: BaseTable
  url: https://autodesk.github.io/react-base-table/
  main_url: https://autodesk.github.io/react-base-table/
  source_url: https://github.com/Autodesk/react-base-table
  description: >
    BaseTable is a react table component to display large data set with high performance and flexibility.
  categories:
    - Web Development
    - Documentation
    - Open Source
  built_by: Neo Nie
  built_by_url: https://github.com/nihgwu
  featured: false
- title: herper.io
  url: https://herper.io/
  main_url: https://herper.io/
  description: >
    Portfolio website for Jacob Herper - a Front End Web Developer with a passion for all things digital. I have more than 10 years experience working in web development.
  categories:
    - Portfolio
    - Web Development
    - Freelance
    - Design
    - SEO
  built_by: Jacob Herper
  built_by_url: https://github.com/jakeherp
  source_url: https://github.com/jakeherp/portfolio
  featured: false
- title: Artem Sapegin Photography
  description: >
    Photography portfolio and blog of Artem Sapegin, an award-losing photographer living in Berlin, Germany. Landscapes, cityscapes and dogs.
  main_url: https://morning.photos/
  url: https://morning.photos/
  source_url: https://github.com/sapegin/morning.photos
  categories:
    - Portfolio
    - Photography
  built_by: Artem Sapegin
  built_by_url: https://github.com/sapegin
- title: Pattyrn
  main_url: https://pattyrn.com
  url: https://pattyrn.com
  description: >
    Pattyrn uses advanced machine learning AI to analyze the platform’s your teams use, making it easy to solve performance problems, reduce bottlenecks, and monitor culture health to optimize your ROI and help boost performance without causing burn out.
  categories:
    - Marketing
    - Technology
  built_by: Pattyrn
  built_by_url: https://twitter.com/Pattyrn4
  featured: false
- title: Intranet Italia Day
  main_url: https://www.intranetitaliaday.it/en
  url: https://www.intranetitaliaday.it/en
  description: >
    The Italian event dedicated to the digital workplace that focuses on planning, governance and company intranet management
  categories:
    - Event
    - Conference
  built_by: Ariadne Digital
  built_by_url: https://www.ariadnedigital.it
  featured: false
- title: Textually Stylo
  main_url: https://www.textually.net
  url: https://www.textually.net
  description: >
    Stylo Markdown writing App marketing/documentation website by Textually Inc.
  categories:
    - Marketing
    - Technology
    - Blog
    - Documentation
  built_by: Sébastien Hamel
  built_by_url: https://www.textually.net
  featured: false
- title: OneDeck
  main_url: https://www.onedeck.co
  url: https://www.onedeck.co
  description: >
    OneDeck is a simple yet powerful tool for creating and sharing your one-page investment summary in under 10 minutes.
  categories:
    - Finance
    - Technology
  built_by: William Neill
  built_by_url: https://twitter.com/williamneill
  featured: false
- title: Assortment
  main_url: https://assortment.io
  url: https://assortment.io
  description: >
    Assortment aims to provide detailed tutorials (and more) for developers of all skill levels within the Web Development Industry. Attempting to cut out the fluff and arm you with the facts.
  categories:
    - Blog
    - Web Development
  built_by: Luke Whitehouse
  built_by_url: https://twitter.com/_lukewh
  featured: false
- title: Mission42
  main_url: https://mission42.zauberware.com
  url: https://mission42.zauberware.com
  description: >
    A landing page for the mobile app Mission42. Mission42 wants to help you learn new skills.
  categories:
    - App
    - Learning
    - Education
    - Landing Page
  built_by: Philipp Siegmund, zauberware
  built_by_url: https://www.zauberware.com
- title: Altstadtdomizil Idstein
  main_url: http://www.altstadtdomizil-idstein.de/
  url: http://www.altstadtdomizil-idstein.de/
  description: >
    A landing page for a holiday apartment in Idstein, Germany.
  categories:
    - Landing Page
    - Travel
    - Real Estate
  built_by: Simon Franzen, zauberware
  built_by_url: https://www.zauberware.com
- title: Gerald Martinez Dev
  main_url: https://gmartinez.dev/
  url: https://gmartinez.dev/
  source_url: https://github.com/nephlin7/gmartinez.dev
  description: >
    Personal website for show my skills and my works.
  categories:
    - Web Development
    - Portfolio
  built_by: Gerald Martinez
  built_by_url: https://twitter.com/GeraldM_92
  featured: false
- title: Becreatives
  main_url: https://becreatives.com
  url: https://becreatives.com
  featured: false
  description: >
    Digital software house. Enlights ideas. Think smart execute harder.
  categories:
    - Technology
    - Web Development
    - Agency
    - Marketing
  built_by: Becreatives
  built_by_url: https://becreatives.com
- title: Paul Clifton Photography
  main_url: https://paulcliftonphotography.com
  url: https://paulcliftonphotography.com
  featured: false
  description: >
    A full migration from WordPress to GatsbyJS and DatoCMS. Includes custom cropping on images as viewport changes size and also an infinity scroll that doesn't preload all of the results.
  categories:
    - Blog
    - Portfolio
    - Gallery
    - Photography
  built_by: Little Wolf Studio
  built_by_url: https://littlewolfstudio.co.uk
- title: Atte Juvonen - Blog
  url: https://www.attejuvonen.fi/
  main_url: https://www.attejuvonen.fi/
  source_url: https://github.com/baobabKoodaa/blog
  description: >
    Tech-oriented personal blog covering topics like AI, data, voting, game theory, infosec and software development.
  categories:
    - Blog
    - Data
    - JavaScript
    - Programming
    - Science
    - Security
    - Technology
    - Web Development
  featured: false
- title: Kibuk Construction
  url: https://kibukconstruction.com/
  main_url: https://kibukconstruction.com/
  description: >
    Kibuk Construction is a fully licensed and insured contractor specializing in Siding, Decks, Windows & Doors!
  categories:
    - Business
  built_by: David Krasniy
  built_by_url: http://dkrasniy.com
- title: RedCarpetUp
  main_url: https://www.redcarpetup.com
  url: https://www.redcarpetup.com/
  description: >
    RedCarpetUp's home page for a predominantly mobile-only customer base in India with major constraints on bandwidth availability
  categories:
    - Finance
  built_by: RedCarpet Dev Team
  built_by_url: https://www.redcarpetup.com
  featured: false
- title: talita traveler
  url: https://talitatraveler.com/
  main_url: https://talitatraveler.com/
  source_url: https://github.com/afuh/talitatraveler
  description: >
    Talita Traveler's personal blog.
  categories:
    - Blog
  built_by: Axel Fuhrmann
  built_by_url: https://axelfuhrmann.com/
  featured: false
- title: Pastelería el Progreso
  url: https://pasteleriaelprogreso.com/
  main_url: https://pasteleriaelprogreso.com/
  source_url: https://github.com/afuh/elprogreso
  description: >
    Famous bakery in Buenos Aires.
  categories:
    - Food
    - Gallery
  built_by: Axel Fuhrmann
  built_by_url: https://axelfuhrmann.com/
  featured: false
- title: Maitrik's Portfolio
  url: https://www.maitrikpatel.com/
  main_url: https://www.maitrikpatel.com/
  source_url: https://github.com/maitrikjpatel/portfolio
  description: >
    Portfolio of a Front-End Developer / UX Designer who designs and develops pixel perfect user interface, experiences and web applications.
  categories:
    - Portfolio
    - Blog
    - Design
    - Web Development
  built_by: Maitrik Patel
  built_by_url: https://www.maitrikpatel.com/
  featured: false
- title: PicPick
  url: https://picpick.app/
  main_url: https://picpick.app/
  description: >
    All-in-one Graphic Design Tool, Screen Capture Software, Image Editor, Color Picker, Pixel Ruler and More
  categories:
    - Productivity
    - App
    - Technology
  built_by: NGWIN
  built_by_url: https://picpick.app/
  featured: false
- title: Ste O'Neill
  main_url: https://www.steoneill.dev
  url: https://www.steoneill.dev
  description: >
    MVP of a portfolio site for a full stack UK based developer.
  categories:
    - Blog
    - Portfolio
  built_by: Ste O'Neill
  built_by_url: https://steoneill.dev
  featured: false
- title: Filipe Santos Correa's Portfolio
  description: >
    Filipe's Personal About Me / Portfolio.
  main_url: https://filipesantoscorrea.com/
  url: https://filipesantoscorrea.com/
  source_url: https://github.com/Safi1012/filipesantoscorrea.com
  featured: false
  categories:
    - Portfolio
- title: Progressive Massachusetts Legislator Scorecard
  main_url: https://scorecard.progressivemass.com
  url: https://scorecard.progressivemass.com
  featured: false
  source_url: https://github.com/progressivemass/legislator-scorecard
  description: >
    Learn about MA state legislators' voting records through a progressive lens
  categories:
    - Government
    - Education
  built_by: Alex Holachek
  built_by_url: https://alex.holachek.com/
- title: Jeff Wolff – Portfolio
  main_url: https://www.jeffwolff.net
  url: https://www.jeffwolff.net
  featured: false
  description: >
    A guy from San Diego who makes websites.
  categories:
    - Blog
    - Portfolio
    - Web Development
- title: Jp Valery – Portfolio
  main_url: https://jpvalery.photo
  url: https://jpvalery.photo
  featured: false
  description: >
    Self-taught photographer documenting spaces and people
  categories:
    - Portfolio
    - Photography
- title: Prevue
  main_url: https://www.prevue.io
  url: https://www.prevue.io
  featured: false
  description: >
    All in One Prototyping Tool For Vue Developers
  categories:
    - Open Source
    - Web Development
- title: Gold Medal Flour
  main_url: https://www.goldmedalflour.com
  url: https://www.goldmedalflour.com
  description: >
    Gold Medal Four is a brand of flour products owned by General Mills. The new site was built using Gatsby v2 with data sources from WordPress and an internal recipe API, and features multifaceted recipe filtering and a modified version of Gatsby Image to support art direction images.
  categories:
    - Food
  built_by: General Mills Branded Sites Dev Team
  built_by_url: https://www.generalmills.com
  featured: false
- title: Fifth Gait Technologies
  main_url: https://5thgait.com
  url: https://5thgait.com
  featured: false
  description: >
    Fifth Gait is a small business in the defense and space industry that is run and owned by physicists and engineers that have worked together for decades. The site was built using Gatsby V2.
  categories:
    - Government
    - Science
    - Technology
  built_by: Jonathan Z. Fisher
  built_by_url: https://jonzfisher.com
- title: Sal's Pals
  main_url: https://www.sals-pals.net
  url: https://www.sals-pals.net
  featured: false
  description: >
    Sal's Pals is a professional dog walking and pet sitting service based in Westfield, NJ. New site built with gatsby v2.
  categories:
    - Business
- title: Zuyet Awarmatrip
  main_url: https://www.zuyetawarmatrip.com
  url: https://www.zuyetawarmatrip.com
  featured: false
  description: >
    Zuyet Awarmatrip is a subsidiary identity within the personal ecosystem of Zuyet Awarmatik, focusing on travel and photography.
  categories:
    - Travel
    - Photography
  built_by: Zuyet Awarmatik
- title: manuvel.be
  url: https://www.manuvel.be
  main_url: https://www.manuvel.be
  source_url: https://github.com/riencoertjens/manuvelsite
  description: >
    Cycling themed café coming this april in Sint Niklaas, Belgium. One page with funky css-grid and gatsby-image trickery!
  categories:
    - Food
  built_by: WEBhart
  built_by_url: https://www.web-hart.com
  featured: false
- title: WEBhart
  url: https://www.web-hart.com
  main_url: https://www.web-hart.com
  description: >
    Hi, I'm Rien (pronounced Reen) from Belgium but based in Girona, Spain. I'm an autodidact, committed to learning until the end of time.
  categories:
    - Portfolio
    - Design
    - Web Development
    - Freelance
  built_by: WEBhart
  built_by_url: https://www.web-hart.com
  featured: false
- title: nicdougall.com
  url: https://nicdougall.netlify.app/
  main_url: https://nicdougall.netlify.app/
  source_url: https://github.com/riencoertjens/nicdougall.com
  description: >
    Athlete website with Netlify CMS for blog content.
  categories:
    - Blog
  built_by: WEBhart
  built_by_url: https://www.web-hart.com
  featured: false
- title: Lebuin D'Haese
  url: https://www.lebuindhaese.be/
  main_url: https://www.lebuindhaese.be/
  description: >
    Artist portfolio website. Powered by a super simple Netlify CMS to easily add blog posts or new art pieces.
  categories:
    - Portfolio
    - Blog
  built_by: WEBhart
  built_by_url: https://www.web-hart.com
  featured: false
- title: Iefke Molenstra
  url: https://www.iefke.be/
  main_url: https://www.iefke.be/
  description: >
    Artist portfolio website. Powered by a super simple Netlify CMS to easily add blog posts or new art pieces.
  categories:
    - Portfolio
    - Blog
  built_by: WEBhart
  built_by_url: https://www.web-hart.com
  featured: false
- title: The Broomwagon
  url: https://www.thebroomwagongirona.com/
  main_url: https://www.thebroomwagongirona.com/
  description: >
    foodtruck style coffee by pro cyclist Robert Gesink. The site has a webshop with merchandise and coffee beans.
  categories:
    - E-commerce
  built_by: WEBhart
  built_by_url: https://www.web-hart.com
- title: Pella Windows and Doors
  main_url: https://www.pella.com
  url: https://www.pella.com
  featured: false
  description: >
    The Pella Corporation is a privately held window and door manufacturing
  categories:
    - Business
- title: tinney.dev
  url: https://tinney.dev
  main_url: https://tinney.dev
  source_url: https://github.com/cdtinney/tinney.dev
  description: >
    Personal portfolio/blog of Colin Tinney
  categories:
    - Blog
    - Portfolio
    - Open Source
  built_by: Colin Tinney
  built_by_url: https://tinney.dev
  featured: false
- title: Monkeywrench Books
  main_url: https://monkeywrenchbooks.org
  url: https://monkeywrenchbooks.org
  description: >
    Monkeywrench Books is an all-volunteer, collectively-run bookstore and event space in Austin, TX
  categories:
    - Business
    - Community
    - Education
  built_by: Monkeywrench Books
  built_by_url: https://monkeywrenchbooks.org
- title: DeepMay.io
  main_url: https://deepmay.io
  url: https://deepmay.io
  description: >
    DeepMay is an experimental new tech bootcamp in the mountains of North Carolina.
  categories:
    - Event
    - Community
    - Technology
    - Marketing
  built_by: DeepMay
  built_by_url: https://twitter.com/deepmay_io
  featured: false
- title: Liferay.Design
  main_url: https://liferay.design
  url: https://liferay.design
  source_url: https://github.com/liferay-design/liferay.design
  description: >
    Liferay.Design is home to some of the freshest open-source designers who love to share articles and other resources for the Design Community.
  categories:
    - Blog
    - Community
    - Design
    - Marketing
    - Open Source
    - Technology
    - User Experience
  built_by: Liferay Designers
  built_by_url: https://twitter.com/liferaydesign
  featured: false
- title: Front End Remote Jobs
  main_url: https://frontendremotejobs.com
  url: https://frontendremotejobs.com
  source_url: https://github.com/benjamingrobertson/remotefrontend
  description: >
    Front End Remote Jobs features fully remote jobs for front end developers.
  categories:
    - WordPress
    - Web Development
  built_by: Ben Robertson
  built_by_url: https://benrobertson.io
  featured: false
- title: Penrose Grand Del Mar
  main_url: https://penroseatthegrand.com
  url: https://penroseatthegrand.com
  description: >
    Penrose Grand Del Mar is a luxury housing project coming soon.
  categories:
    - Real Estate
    - Design
  built_by: Chase Ohlson
  built_by_url: https://chaseohlson.com
- title: JustGraphQL
  url: https://www.justgraphql.com/
  main_url: https://www.justgraphql.com/
  source_url: https://github.com/Novvum/justgraphql
  description: >
    JustGraphQL helps developers quickly search and filter through GraphQL resources, tools, and articles.
  categories:
    - Open Source
    - Web Development
    - Technology
  built_by: Novvum
  built_by_url: https://www.novvum.io/
  featured: false
- title: Peter Macinkovic Personal Blog
  url: https://peter.macinkovic.id.au/
  main_url: https://peter.macinkovic.id.au/
  source_url: https://github.com/inkovic/peter-macinkovic-static-site
  description: >
    Personal Website and Blog of e-commerce SEO Specialist and Digital Marketer Peter Macinkovic.
  categories:
    - SEO
    - Marketing
    - Blog
  featured: false
- title: NH Hydraulikzylinder
  main_url: https://nh-hydraulikzylinder.com
  url: https://nh-hydraulikzylinder.com
  description: >
    High quality & high performance hydraulic cylinders manufactured in Austria based on the clients requirements
  categories:
    - Business
  built_by: MangoART
  built_by_url: https://www.mangoart.at
  featured: false
- title: Frauennetzwerk Linz-Land
  main_url: https://frauennetzwerk-linzland.net
  url: https://frauennetzwerk-linzland.net
  description: >
    Homepage for the local women's association providing support to people in need offline and online (Livechat integration)
  categories:
    - Nonprofit
  built_by: MangoART
  built_by_url: https://www.mangoart.at
  featured: false
- title: Mein Traktor
  main_url: http://www.mein-traktor.at/
  url: http://www.mein-traktor.at/
  description: >
    Homepage of a the main importer of SAME and Lamborghini Tractors in Austria with customer support area
  categories:
    - Business
    - App
  built_by: MangoART
  built_by_url: https://www.mangoart.at
  featured: false
- title: Lamborghini Traktoren
  main_url: https://lamborghini-traktor.at
  url: https://lamborghini-traktor.at
  description: >
    Lamborghini Tractors - Landing page for the brand in Austria
  categories:
    - Business
  built_by: MangoART
  built_by_url: https://www.mangoart.at
  featured: false
- title: Holly Lodge Community Centre - Highgate, London
  main_url: https://www.hlcchl.org/
  url: https://www.hlcchl.org/
  source_url: https://github.com/eugelogic/hlcchl-gatsby
  description: >
    The Holly Lodge Community Centre - Highgate, London has a shiny new website built with Gatsby v2 that makes important contributions towards a faster, more secure and environmentally friendly web for everyone.
  categories:
    - Community
    - Event
    - Nonprofit
  built_by: Eugene Molari Developer
  built_by_url: https://twitter.com/EugeneMolari
  featured: false
- title: blackcater's blog
  url: https://www.blackcater.win
  main_url: https://www.blackcater.win
  source_url: https://github.com/blackcater/blog
  description: >
    Blog like Medium, for person and team.
  categories:
    - Blog
    - Web Development
  built_by: blackcater
  built_by_url: https://github.com/blackcater
  featured: false
- title: Kenneth Kwakye-Gyamfi Portfolio Site
  url: https://www.kwakye-gyamfi.com
  main_url: https://www.kwakye-gyamfi.com
  source_url: https://www.github.com/cross19xx/cross-site
  description: >
    Personal portfolio site for Kenneth Kwakye-Gyamfi, a mobile and web full stack applications developer currently based in Accra, Ghana.
  categories:
    - SEO
    - Web Development
    - Open Source
    - Portfolio
  featured: false
- title: Gareth Weaver
  url: https://www.garethweaver.com/
  main_url: https://www.garethweaver.com/
  source_url: https://github.com/garethweaver/public-site-react
  description: >
    A personal portfolio of a London based frontend developer built with Gatsby 2, Redux and Sass
  categories:
    - Portfolio
    - Web Development
  built_by: Gareth Weaver
  built_by_url: https://twitter.com/garethdweaver
  featured: false
- title: Mailjet
  url: https://dev.mailjet.com/
  main_url: https://dev.mailjet.com/
  description: >
    Mailjet is an easy-to-use all-in-one e-mail platform.
  categories:
    - API
    - Documentation
  featured: false
- title: Peintagone
  url: https://www.peintagone.be/
  main_url: https://www.peintagone.be/
  description: >
    Peintagone is a superior quality paint brand with Belgian tones.
  categories:
    - Portfolio
    - Gallery
  built_by: Sebastien Crepin
  built_by_url: https://github.com/opeah
  featured: false
- title: Let's Do Dish!
  url: https://letsdodish.com
  main_url: https://letsdodish.com
  description: >
    A new recipe site for people who enjoy cooking great food in their home kitchen. Find some great meal ideas! Let's do dish!
  categories:
    - Blog
    - Food
  built_by: Connerra
  featured: false
- title: AWS Amplify Community
  url: https://amplify.aws/community/
  main_url: https://amplify.aws/community/
  source_url: https://github.com/aws-amplify/community
  description: >
    Amplify Community is a hub for developers building fullstack serverless applications with Amplify to easily access content (such as events, blog posts, videos, sample projects, and tutorials) created by other members of the Amplify community.
  categories:
    - Blog
    - Directory
    - Education
    - Technology
  built_by: Nikhil Swaminathan
  built_by_url: https://github.com/swaminator
  featured: false
- title: Cal State Monterey Bay
  url: https://csumb.edu
  main_url: https://csumb.edu
  source_url: https://github.com/csumb/csumb-gatsby
  description: >
    A website for the entire campus of California State University, Monterey Bay.
  categories:
    - Education
    - Government
  built_by: CSUMB Web Team
  built_by_url: https://csumb.edu/web/team
  featured: false
- title: BestPricingPages.com
  url: https://bestpricingpages.com
  main_url: https://bestpricingpages.com
  source_url: https://github.com/jpvalery/pricingpages/
  description: >
    A repository of the best pricing pages by the best companies. Built in less than a week.
    Inspired by RGE and since pricingpages.xyz no longer exists, I felt such a resource was missing and could be helpful to many people.
  categories:
    - Business
    - Community
    - Entrepreneurship
    - Open Source
    - Technology
  built_by: Jp Valery
  built_by_url: https://jpvalery.me
  featured: false
- title: Lendo Austria
  url: https://lendo.at
  main_url: https://lendo.at
  description: >
    A Comparison site for best private loan offer from banks in Austria.
  categories:
    - Business
    - Finance
  built_by: Lendo developers
  featured: false
- title: Visual Cloud FX
  url: https://visualcloudfx.com
  main_url: https://visualcloudfx.com
  source_url: https://github.com/jjcav84/visualcloudfx
  description: >
    Basic static site built with MDBootstrap, React, and Gatsby
  categories:
    - Consulting
    - Portfolio
  built_by: Jacob Cavazos
  built_by_url: https://jacobcavazos.com
- title: Matthew Miller (Me4502)
  url: https://matthewmiller.dev
  main_url: https://matthewmiller.dev
  description: >
    The personal site, blog and portfolio of Matthew Miller (Me4502)
  categories:
    - Blog
    - Programming
    - Technology
    - Portfolio
  built_by: Matthew Miller
  featured: false
- title: Årets Kontor
  url: https://aretskontor.newst.se
  main_url: https://aretskontor.newst.se
  description: >
    A swedish competition for "office of the year" in sweden with a focus on design. Built with MDBootstrap and Gatsby.
  categories:
    - Real Estate
    - Marketing
  built_by: Victor Björklund
  built_by_url: https://victorbjorklund.com
  featured: false
- title: Kyma
  url: https://kyma-project.io
  main_url: https://kyma-project.io
  source_url: https://github.com/kyma-project/website
  description: >
    This website holds overview, blog and documentation for Kyma open source project that is a Kubernates based application extensibility framework.
  categories:
    - Documentation
    - Blog
    - Technology
    - Open Source
  built_by: Kyma developers
  built_by_url: https://twitter.com/kymaproject
  featured: false
- title: Verso
  main_url: https://verso.digital
  url: https://verso.digital
  description: >
    Verso is a creative technology studio based in Singapore. Site built with Gatsby and Netlify.
  categories:
    - Agency
    - Consulting
    - Design
    - Technology
  built_by: Verso
  built_by_url: https://verso.digital
  featured: false
- title: Camilo Holguin
  url: https://camiloholguin.me
  main_url: https://camiloholguin.me
  source_url: https://github.com/camiloholguin/gatsby-portfolio
  description: >
    Portfolio site using GatsbyJS and WordPress REST API.
  categories:
    - WordPress
    - Portfolio
    - Web Development
  built_by: Camilo Holguin
  built_by_url: https://camiloholguin.me
  featured: false
- title: Kodingnesia
  url: https://kodingnesia.com/
  main_url: https://kodingnesia.com/
  description: >
    Kodingnesia is a place for learning programming & linux in Bahasa Indonesia.
  categories:
    - Blog
    - Programming
    - Technology
  built_by: Frisko Mayufid
  built_by_url: https://frisko.space
- title: ERS HCL Open Source Portal
  url: https://ers-hcl.github.io/
  main_url: https://ers-hcl.github.io/
  description: >
    Official site for ERS-HCL GitHub organizational site. This is a hybrid app with static and dynamic content, providing a details of the open source projects, initiatives, innovation ideas within ERS-HCL. It pulls data from various data sources including GitHub APIs, MDX based blog posts, excel files. It also hosts an ideas app that is based on Firebase.
  categories:
    - Open Source
    - Blog
    - Technology
    - Web Development
    - Community
    - Documentation
  source_url: https://github.com/ERS-HCL/gatsby-ershcl-app
  built_by: Tarun Kumar Sukhu
  built_by_url: https://github.com/tsukhu
- title: Ben Shi
  url: https://hbish.com/
  main_url: https://hbish.com/
  source_url: https://github.com/hbish/hbish.com
  description: >
    A personal website of Ben Shi, a technologist from Sydney, Australia.
  categories:
    - Blog
    - Programming
    - Technology
  built_by: Ben Shi
  built_by_url: https://hbish.com/
  featured: false
- title: Sandbox
  url: https://www.sandboxneu.com/
  main_url: https://www.sandboxneu.com/
  source_url: https://github.com/sandboxneu/sandboxneu.com
  description: >
    Official website of Sandbox, a Northeastern University student group that builds software for researchers.
  categories:
    - Marketing
  built_by: Sandbox at Northeastern
  built_by_url: https://github.com/sandboxneu/
  featured: false
- title: Accessible App
  main_url: https://accessible-app.com
  url: https://accessible-app.com
  source_url: https://github.com/accessible-app/accessible-app_com
  description: >
    Learn how to build inclusive web applications and Single Page Apps in modern JavaScript frameworks. This project collects strategies, links, patterns and plugins for React, Vue and Angular.
  categories:
    - Accessibility
    - Web Development
    - JavaScript
  built_by: Marcus Herrmann
  built_by_url: https://marcus.io
  featured: false
- title: PygmalionPolymorph
  url: https://pygmalionpolymorph.com
  main_url: https://pygmalionpolymorph.com
  source_url: https://github.com/PygmalionPolymorph/portfolio
  description: >
    Portfolio of artist, musician and developer PygmalionPolymorph.
  categories:
    - Portfolio
    - Gallery
    - Music
    - Photography
    - Web Development
  built_by: PygmalionPolymorph
  built_by_url: https://pygmalionpolymorph.com
  featured: false
- title: Gonzalo Nuñez Photographer
  main_url: https://www.gonzalonunez.com
  url: https://www.gonzalonunez.com
  description: >
    Website for Cancun based destination wedding photographer Gonzalo Nuñez. Site built with GatsbyJS, WordPress API and Netlify.
  categories:
    - Photography
    - Portfolio
    - WordPress
  built_by: Miguel Mayo
  built_by_url: https://www.miguelmayo.com
  featured: false
- title: Element 84
  main_url: https://www.element84.com
  url: https://www.element84.com
  description: >
    Element 84 is software engineering and design firm that helps companies and government agencies solve problems using remote sensing, life sciences, and transportation data in the cloud.
  categories:
    - Agency
    - Blog
    - Business
    - Consulting
    - Data
    - Design
    - Government
    - Portfolio
    - Programming
    - Science
    - Technology
    - User Experience
    - Web Development
- title: Raconteur Agency
  main_url: https://www.raconteur.net/agency
  url: https://www.raconteur.net/agency
  description: >
    Raconteur Agency is a London-based content marketing agency for B2B brands. We have rebuilt their site with Gatsby v2 using their existing WordPress backend as the data source. By switching from WordPress to GatsbyJS we have achieved a 200%+ improvement in page load times and went from a Lighthouse performance score of 49 to 100.
  categories:
    - Agency
    - Marketing
    - WordPress
  built_by: Jacob Herper
  built_by_url: https://herper.io
  featured: false
- title: Purple11
  main_url: https://purple11.com/
  url: https://purple11.com/
  description: >
    Purple11 is a site for photography and photo retouching tips and tricks.
  categories:
    - Blog
    - Photography
  built_by: Sébastien Noël
  built_by_url: https://blkfuel.com/
  featured: false
- title: PerfReviews
  main_url: https://perf.reviews/
  url: https://perf.reviews/
  source_url: https://github.com/PerfReviews/PerfReviews
  description: >
    The best content about web performance in spanish language.
  categories:
    - Web Development
  built_by: Joan León & José M. Pérez
  built_by_url: https://perf.reviews/nosotros/
  featured: false
- title: Un Backend - Blog
  main_url: https://www.unbackend.pro/
  url: https://www.unbackend.pro/
  description: >
    The personal website and blog of Camilo Ramírez, a backend developer :).
  categories:
    - Blog
    - Programming
    - Technology
  source_url: https://github.com/camilortte/camilortte.github.com
  built_by: Camilo Ramírez
  built_by_url: https://www.unbackend.pro/about
  featured: false
- title: Hitesh Vaghasiya
  main_url: https://hiteshvaghasiya.com/
  url: https://hiteshvaghasiya.com/
  description: >
    This is Hitesh Vaghasiya's blog. This blog is help you an E-Commerce like Magento, Shopify, and BigCommerce.
  categories:
    - Blog
    - Programming
    - Technology
    - Web Development
  built_by: Hitesh Vaghasiya
  built_by_url: https://hiteshvaghasiya.com/
  featured: false
- title: Aditus
  main_url: https://www.aditus.io
  url: https://www.aditus.io
  description: >
    Aditus is the accessibility tool for your team. We help teams build accessible websites and products.
  categories:
    - Accessibility
    - Education
  built_by: Aditus
  built_by_url: https://www.aditus.io
  featured: false
- title: Ultra Config
  main_url: https://ultraconfig.com.au/
  url: https://ultraconfig.com.au/ultra-config-generator/
  description: >
    Ultra Config Generator is a software application for Network Engineers to efficiently manage their network infrastructure.
  categories:
    - Blog
    - Technology
  built_by: Ultra Config
  built_by_url: https://ultraconfig.com.au/
  featured: false
- title: Malice
  main_url: https://malice.fr/
  url: https://malice.fr/
  description: >
    Malice is a cyber-training  platform for learning, validating and improving security related skills through simulated scenarios and challenges.
  categories:
    - Security
    - Technology
  built_by: Sysdream
  built_by_url: https://sysdream.com/
  featured: false
- title: Nash
  main_url: https://nash.io/
  url: https://nash.io/
  description: >
    Nash is a decentralized platform for trading, payment and other financial services. Our goal is to bring distributed finance to everyone by making blockchain technology fast and easy to use. We employ an off-chain engine to match trades rapidly, but never take control of customers’ assets. Our intuitive interface offers easy access to a range of trading, payment and investment functions.
  categories:
    - Portfolio
    - Security
    - Technology
  built_by: Andrej Gajdos
  built_by_url: https://andrejgajdos.com/
  featured: false
- title: Axel Fuhrmann
  url: https://axelfuhrmann.com
  main_url: https://axelfuhrmann.com
  source_url: https://github.com/afuh/axelfuhrmann.com
  description: >
    Personal portfolio.
  categories:
    - Portfolio
    - Freelance
    - Web Development
  featured: false
- title: Alaina Viau
  url: https://www.alainaviau.com
  main_url: https://www.alainaviau.com
  description: >
    Official website of Canadian opera director, creator, and producer Alaina Viau. Site designed by Stephen Bell.
  categories:
    - Portfolio
    - Music
  built_by: Michael Uloth
  built_by_url: https://www.michaeluloth.com
- title: Alison Moritz
  url: https://www.alisonmoritz.com
  main_url: https://www.alisonmoritz.com
  description: >
    Official website of American stage director Alison Moritz. Site designed by Stephen Bell.
  categories:
    - Portfolio
    - Music
  built_by: Michael Uloth
  built_by_url: https://www.michaeluloth.com
- title: Luke Secomb Digital
  url: https://lukesecomb.digital
  main_url: https://lukesecomb.digital
  source_url: https://github.com/lukethacoder/luke-secomb-simple
  description: >
    A simple portfolio site built using TypeScript, Markdown and React Spring.
  categories:
    - Portfolio
    - Web Development
  built_by: Luke Secomb
  built_by_url: https://lukesecomb.digital
  featured: false
- title: We are Brew
  url: https://www.wearebrew.co.uk
  main_url: https://www.wearebrew.co.uk
  description: >
    Official website for Brew, a Birmingham based Digital Marketing Agency.
  categories:
    - Portfolio
    - Web Development
    - Agency
    - Marketing
  built_by: Brew Digital
  built_by_url: https://www.wearebrew.co.uk
- title: Global City Data
  main_url: https://globalcitydata.com
  url: https://globalcitydata.com
  source_url: https://github.com/globalcitydata/globalcitydata
  description: >
    Global City Data is an open, easily browsable platform to showcase peer-reviewed urban datasets and models created by different research groups.
  categories:
    - Education
    - Open Source
  built_by: Rafi Barash
  built_by_url: https://rafibarash.com
  featured: false
- title: Submittable
  url: https://www.submittable.com
  main_url: https://www.submittable.com
  description: >
    Submissions made simple. Submittalbe is a cloud-based submissions manager that lets you accept, review, and make decisions on any kind of digital content.
  categories:
    - Technology
    - Marketing
  built_by: Genevieve Crow
  built_by_url: https://github.com/g-crow
- title: Appmantle
  main_url: https://appmantle.com
  url: https://appmantle.com
  description: >
    Appmantle is a new way of creating apps. A complete modern app that you build yourself quickly & easily, without programming knowledge.
  categories:
    - App
    - Marketing
    - Landing Page
    - Mobile Development
    - Technology
  built_by: Appmantle
  built_by_url: https://appmantle.com
  featured: false
- title: Acto
  main_url: https://www.acto.dk/
  url: https://www.acto.dk/
  description: >
    Tomorrows solutions - today. Acto is an innovative software engineering company, providing your business with high-quality, scalable and maintainable software solutions, to make your business shine.
  categories:
    - Agency
    - Technology
    - Web Development
    - Mobile Development
  built_by: Acto
  built_by_url: https://www.acto.dk/
- title: Gatsby GitHub Stats
  url: https://gatsby-github-stats.netlify.app
  main_url: https://gatsby-github-stats.netlify.app
  source_url: https://github.com/lannonbr/gatsby-github-stats/
  description: >
    Statistics Dashboard for Gatsby GitHub repository
  categories:
    - Data
  built_by: Benjamin Lannon
  built_by_url: https://lannonbr.com
  featured: false
- title: Graphic Intuitions
  url: https://www.graphicintuitions.com/
  main_url: https://www.graphicintuitions.com/
  description: >
    Digital marketing agency located in Morris, Manitoba.
  categories:
    - Agency
    - Web Development
    - Marketing
  featured: false
- title: Smooper
  url: https://www.smooper.com/
  main_url: https://www.smooper.com/
  description: >
    We connect you with digital marketing experts for 1 on 1 consultation sessions
  categories:
    - Marketing
    - Directory
  featured: false
- title: Lesley Barber
  url: https://www.lesleybarber.com/
  main_url: https://www.lesleybarber.com/
  description: >
    Official website of Canadian film composer Lesley Barber.
  categories:
    - Portfolio
    - Music
  built_by: Michael Uloth
  built_by_url: https://www.michaeluloth.com
- title: Timeline of Terror
  main_url: https://timelineofterror.org/
  url: https://timelineofterror.org/
  source_url: https://github.com/Symbitic/timeline-of-terror
  description: >
    Complete guide to the events of September 11, 2001.
  categories:
    - Directory
    - Government
  built_by: Alex Shaw
  built_by_url: https://github.com/Symbitic/
  featured: false
- title: Pill Club
  url: https://thepillclub.com
  main_url: https://thepillclub.com
  description: >
    Zero Copay With Insurance + Free Shipping + Bonus Gifts + Online Delivery – Birth Control Delivery and Prescription
  categories:
    - Marketing
    - Healthcare
  built_by: Pill Club
  built_by_url: https://thepillclub.com
- title: myweekinjs
  url: https://www.myweekinjs.com/
  main_url: https://www.myweekinjs.com/
  source_url: https://github.com/myweekinjs/public-website
  description: >
    Challenge to create and/or learn something new in JavaScript each week.
  categories:
    - Blog
  built_by: Adriaan Janse van Rensburg
  built_by_url: https://github.com/HurricaneInteractive/
  featured: false
- title: The Edit Suite
  main_url: https://www.theeditsuite.com.au/
  url: https://www.theeditsuite.com.au/
  source_url: https://thriveweb.com.au/portfolio/the-edit-suite/
  description: >-
    The Edit Suite is an award winning video production and photography company based out of our Mermaid Beach studio on the Gold Coast of Australia but we also have the ability to work mobile from any location.
  categories:
    - Photography
    - Marketing
  built_by: Thrive Team - Gold Coast
  built_by_url: https://thriveweb.com.au/
  featured: false
- title: CarineRoitfeld
  main_url: https://www.carineroitfeld.com/
  url: https://www.carineroitfeld.com/
  description: >
    Online shop for Carine Roitfeld parfume
  categories:
    - E-commerce
  built_by: Ask Phill
  built_by_url: https://askphill.com
- title: EngineHub.org
  url: https://enginehub.org
  main_url: https://enginehub.org
  source_url: https://github.com/EngineHub/enginehub-website
  description: >
    The landing pages for EngineHub, the organisation behind WorldEdit, WorldGuard, CraftBook, and more
  categories:
    - Landing Page
    - Technology
    - Open Source
  built_by: Matthew Miller
  built_by_url: https://matthewmiller.dev
- title: Goulburn Physiotherapy
  url: https://www.goulburnphysiotherapy.com.au/
  main_url: https://www.goulburnphysiotherapy.com.au/
  description: >
    Goulburn Physiotherapy is a leader in injury prevention, individual and community health, and workplace health solutions across Central Victoria.
  categories:
    - Blog
    - Healthcare
  built_by: KiwiSprout
  built_by_url: https://kiwisprout.nz/
  featured: false
- title: TomTom Traffic Index
  main_url: https://www.tomtom.com/en_gb/traffic-index/
  url: https://www.tomtom.com/en_gb/traffic-index/
  description: >
    The TomTom Traffic Index provides drivers, city planners, auto manufacturers and policy makers with unbiased statistics and information about congestion levels in 403 cities across 56 countries on 6 continents.
  categories:
    - Travel
    - Data
  built_by: TomTom
  built_by_url: https://tomtom.com
  featured: false
- title: PrintAWorld | A 3D Printing and Fabrication Company
  main_url: https://prtwd.com/
  url: https://prtwd.com/
  description: >
    PrintAWorld is a NYC based fabrication and manufacturing company that specializes in 3D printing, 3D scanning, CAD Design,
    laser cutting, and rapid prototyping. We help artists, agencies and engineers turn their ideas into its physical form.
  categories:
    - Business
  featured: false
- title: Glug-Infinite
  main_url: https://gluginfinite.github.io
  url: https://gluginfinite.github.io
  source_url: https://github.com/crstnmac/glug
  description: >
    This is a website built with Gatsby v2 that is deployed on GitHub using GitHub Pages and Netlify.
  categories:
    - Web Development
    - Blog
    - Portfolio
    - Agency
  built_by: Criston Macarenhas
  built_by_url: https://github.com/crstnmac
  featured: false
- title: The State of CSS Survey
  main_url: https://stateofcss.com/
  url: https://stateofcss.com/
  source_url: https://github.com/StateOfJS/state-of-css-2019
  description: >
    Annual CSS survey, brother of The State of JS Survey.
  categories:
    - Web Development
  built_by: Sacha Greif & Contribs
  built_by_url: https://github.com/StateOfJS
  featured: false
- title: Bytom Blockchain
  url: https://bytom.io/
  main_url: https://bytom.io/
  source_url: https://github.com/bytomlabs/bytom.io
  description: >
    Embrace the New Era of Bytom Blockchain
  categories:
    - Finance
    - Open Source
    - Technology
  built_by: Bytom Foundation
  built_by_url: https://bytom.io/
  featured: false
- title: Oerol Festival
  url: https://www.oerol.nl/nl/
  main_url: https://www.oerol.nl/en/
  description: >
    Oerol is a cultural festival on the island of Terschelling in the Netherlands that is held annually in June.
    The ten-day festival is focused on live, public theatre as well as music and visual arts.
  categories:
    - Event
    - Entertainment
  built_by: Oberon
  built_by_url: https://oberon.nl/
  featured: false
- title: Libra
  main_url: https://libra.org/
  url: https://libra.org/
  description: Libra's mission is to enable a simple global currency and financial infrastructure that empowers billions of people.
  featured: false
  categories:
    - Open Source
    - Technology
    - Finance
- title: Riffy Blog
  main_url: https://blog.rayriffy.com/
  url: https://blog.rayriffy.com/
  source_url: https://github.com/rayriffy/rayriffy-blog
  description: >
    Riffy Blog is async based beautiful highly maintainable site built by using Gatsby v2 with SEO optimized.
  categories:
    - Web Development
    - Blog
    - Open Source
    - Technology
    - Music
    - SEO
  built_by: Phumrapee Limpianchop
  built_by_url: https://rayriffy.com/
  featured: false
- title: The Coffee Collective
  url: https://coffeecollective.dk
  main_url: https://coffeecollective.dk
  description: >
    The Coffee Collective website is a JAM-stack based, multilingual, multi currency website/shop selling coffee, related products and subscriptions.
  categories:
    - E-commerce
    - Food
  built_by: Remotely (Anders Hallundbæk)
  built_by_url: https://remotely.dk
  featured: false
- title: Leadership Development International
  url: https://ldi.global
  main_url: https://ldi.global
  description: >
    A DatoCMS-backed site for an education and training company based in the US, China and the UAE.
  categories:
    - Education
    - Nonprofit
  built_by: Grant Holle
  built_by_url: https://grantholle.com
  featured: false
- title: Canvas 1839
  main_url: https://www.canvas1839.com/
  url: https://www.canvas1839.com/
  description: >-
    Online store for Canvas 1839 products, including pharmacological-grade CBD oil and relief cream.
  categories:
    - E-commerce
    - Marketing
  built_by: Corey Ward
  built_by_url: http://www.coreyward.me/
- title: Sparkle Stories
  main_url: https://app.sparklestories.com/
  url: https://app.sparklestories.com/
  description: >-
    Sparkle Stories is a streaming audio platform for children with over 1,200 original audio stories.
  categories:
    - App
    - Education
  built_by: Corey Ward
  built_by_url: http://www.coreyward.me/
- title: nehalist.io
  main_url: https://nehalist.io
  url: https://nehalist.io
  description: >
    nehalist.io is a blog about software development, technology and all that kind of geeky stuff.
  categories:
    - Blog
    - Web Development
    - Open Source
  built_by: Kevin Hirczy
  built_by_url: https://nehalist.io
  featured: false
- title: March and Ash
  main_url: https://marchandash.com/
  url: https://marchandash.com/
  description: >-
    March and Ash is a customer-focused, licensed cannabis dispensary located in Mission Valley.
  categories:
    - E-commerce
    - Business
    - Blog
  built_by: Blueyellow
  built_by_url: https://blueyellow.io/
  featured: false
- title: T Two Industries
  description: >
    T Two Industries is a manufacturing company specializing in building custom truck decks, truck bodies, and trailers.
  main_url: https://www.ttwo.ca
  url: https://www.ttwo.ca
  categories:
    - Business
  built_by: https://www.t2.ca
  built_by_url: https://www.t2.ca
  featured: false
- title: Cali's Finest Landscaping
  url: https://www.calisfinestlandscaping.com/
  main_url: https://www.calisfinestlandscaping.com/
  description: >
    A team of hard-working, quality-obsessed landscaping professionals looking to take dreams and transform them into reality.
  categories:
    - Business
  built_by: David Krasniy
  built_by_url: http://dkrasniy.com
  featured: false
- title: Vazco
  url: https://www.vazco.eu
  main_url: https://www.vazco.eu
  description: >
    Vazco works for clients from all around the world in future-proof technologies and help them build better products.
  categories:
    - Agency
    - Web Development
    - Blog
    - Business
    - Technology
  built_by: Vazco
  built_by_url: https://www.vazco.eu
  featured: false
- title: Major League Eating
  main_url: https://majorleagueeating.com
  url: https://majorleagueeating.com
  description: >
    Major League Eating is the professional competitive eating organization that runs the Nathan’s Famous Coney Island Hot Dog eating contest on July 4th, among other eating events.
  categories:
    - Entertainment
    - Sports
  built_by: Carmen Cincotti
  built_by_url: https://github.com/ccincotti3
  featured: false
- title: APIs You Won't Hate
  url: https://apisyouwonthate.com/blog
  main_url: https://apisyouwonthate.com
  source_url: https://github.com/apisyouwonthate/apisyouwonthate.com
  description: >
    API development is a topic very close to our hearts. APIs You Won't Hate is a team and community dedicated to learning, writing, sharing ideas and bettering understanding of API practices. Together we can eradicate APIs we hate.
  categories:
    - Blog
    - Education
    - E-commerce
    - API
    - Community
    - Learning
    - Open Source
    - Technology
    - Web Development
  built_by: Mike Bifulco
  built_by_url: https://github.com/mbifulco
  featured: false
- title: Sankarsan Kampa
  main_url: https://traction.one
  url: https://traction.one
  description: Full time programmer, part time gamer, exploring the details of programmable systems and how to stretch their capabilities.
  featured: false
  categories:
    - Portfolio
    - Freelance
- title: AwesomeDocs
  main_url: https://awesomedocs.traction.one/
  url: https://awesomedocs.traction.one/install
  source_url: https://github.com/AwesomeDocs/website
  description: An awesome documentation website generator!
  featured: false
  categories:
    - Open Source
    - Web Development
    - Technology
    - Documentation
  built_by: Sankarsan Kampa
  built_by_url: https://traction.one
- title: Prism Programming Language
  main_url: https://prism.traction.one/
  url: https://prism.traction.one/
  source_url: https://github.com/PrismLang/website
  description: Interpreted, high-level, programming language.
  featured: false
  categories:
    - Programming
    - Open Source
    - Technology
    - Documentation
  built_by: Sankarsan Kampa
  built_by_url: https://traction.one
- title: KingsDesign
  url: https://www.kingsdesign.com.au/
  main_url: https://www.kingsdesign.com.au/
  description: KingsDesign is a Hobart based web design and development company. KingsDesign creates, designs, measures and improves web based solutions for businesses and organisations across Australia.
  categories:
    - Agency
    - Technology
    - Portfolio
    - Consulting
    - User Experience
  built_by: KingsDesign
  built_by_url: https://www.kingsdesign.com.au
- title: EasyFloh | Easy Flows for all
  url: https://www.easyfloh.com
  main_url: https://www.easyfloh.com
  description: >
    EasyFloh is for creating simple flows for your organisation. An organisation
    can design own flows with own stages.
  categories:
    - Business
    - Landing Page
  built_by: Vikram Aroskar
  built_by_url: https://medium.com/@vikramaroskar
  featured: false
- title: Home Alarm Report
  url: https://homealarmreport.com/
  main_url: https://homealarmreport.com/
  description: >
    Home Alarm Report is dedicated to helping consumers make informed decisions
    about home security solutions. The site was easily migrated from a legacy WordPress
    installation and the dev team chose Gatsby for its site speed and SEO capabilities.
  categories:
    - Blog
    - Business
    - SEO
    - Technology
  built_by: Centerfield Media
  built_by_url: https://www.centerfield.com
- title: Just | FX for treasurers
  url: https://www.gojust.com
  main_url: https://www.gojust.com
  description: >
    Just provides a single centralized view of FX for corporate treasurers. See interbank market prices, and access transaction cost analysis.
  categories:
    - Finance
    - Technology
  built_by: Bejamas
  built_by_url: https://bejamas.io/
  featured: false
- title: Bureau for Good | Nonprofit branding, web and print communications
  url: https://www.bureauforgood.com
  main_url: https://www.bureauforgood.com
  description: >
    Bureau for Good helps nonprofits explain why they matter across digital & print media. Bureau for Good crafts purpose-driven identities, websites & print materials for changemakers.
  categories:
    - Nonprofit
    - Agency
    - Design
  built_by: Bejamas
  built_by_url: https://bejamas.io/
  featured: false
- title: Atelier Cartier Blumen
  url: https://www.ateliercartier.ch
  main_url: https://www.ateliercartier.ch
  description: >
    Im schönen Kreis 6 in Zürich kreiert Nicole Cartier Blumenkompositionen anhand Charaktereigenschaften oder Geschichten zur Person an. Für wen ist Dein Blumenstrauss gedacht? Einzigartige Floristik Blumensträusse, Blumenabos, Events, Shootings. Site designed by https://www.stolfo.co
  categories:
    - E-commerce
    - Design
  built_by: Bejamas
  built_by_url: https://bejamas.io/
  featured: false
- title: Veronym – Cloud Security Service Provider
  url: https://www.veronym.com
  main_url: https://www.veronym.com
  description: >
    Veronym is securing your digital transformation. A comprehensive Internet security solution for business. Stay safe no matter how, where and when you connect.
  categories:
    - Security
    - Technology
    - Business
  built_by: Bejamas
  built_by_url: https://bejamas.io/
  featured: false
- title: Devahoy
  url: https://devahoy.com/
  main_url: https://devahoy.com/
  description: >
    Devahoy is a personal blog written in Thai about software development.
  categories:
    - Blog
    - Programming
  built_by: Chai Phonbopit
  built_by_url: https://github.com/phonbopit
  featured: false
- title: Venus Lover
  url: https://venuslover.com
  main_url: https://venuslover.com
  description: >
    Venus Lover is a mobile app for iOS and Android so you can read your daily horoscope and have your natal chart, including the interpretation of the ascendant, planets, houses and aspects.
  categories:
    - App
    - Consulting
    - Education
    - Landing Page
- title: Write/Speak/Code
  url: https://www.writespeakcode.com/
  main_url: https://www.writespeakcode.com/
  description: >
    Write/Speak/Code is a non-profit on a mission to promote the visibility and leadership of technologists with marginalized genders through peer-led professional development.
  categories:
    - Community
    - Nonprofit
    - Open Source
    - Conference
  built_by: Nicola B.
  built_by_url: https://www.linkedin.com/in/nicola-b/
  featured: false
- title: Daniel Spajic
  url: https://danieljs.tech/
  main_url: https://danieljs.tech/
  description: >
    Passionate front-end developer with a deep, yet diverse skillset.
  categories:
    - Portfolio
    - Programming
    - Freelance
  built_by: Daniel Spajic
  featured: false
- title: Cosmotory
  url: https://cosmotory.netlify.app/
  main_url: https://cosmotory.netlify.app/
  description: >
    This is the educational blog containing various courses,learning materials from various authors from all over the world.
  categories:
    - Blog
    - Community
    - Nonprofit
    - Open Source
    - Education
  built_by: Hanishraj B Rao.
  built_by_url: https://hanishrao.netlify.app/
  featured: false
- title: Armorblox | Security Powered by Understanding
  url: https://www.armorblox.com
  main_url: https://www.armorblox.com
  description: >
    Armorblox is a venture-backed stealth cybersecurity startup, on a mission to build a game-changing enterprise security platform.
  categories:
    - Security
    - Technology
    - Business
  built_by: Bejamas
  built_by_url: https://bejamas.io
  featured: false
- title: Mojo
  url: https://www.mojo.is
  main_url: https://www.mojo.is/
  description: >
    We help companies create beautiful digital experiences
  categories:
    - Agency
    - Technology
    - Consulting
    - User Experience
    - Web Development
  featured: false
- title: Marcel Hauri
  url: https://marcelhauri.ch/
  main_url: https://marcelhauri.ch/
  description: >
    Marcel Hauri is an award-winning Magento developer and e-commerce specialist.
  categories:
    - Portfolio
    - Blog
    - Programming
    - Community
    - Open Source
    - E-commerce
  built_by: Marcel Hauri
  built_by_url: https://marcelhauri.ch
  featured: false
- title: Projektmanagementblog
  url: https://www.projektmanagementblog.de
  main_url: https://www.projektmanagementblog.de/
  source_url: https://github.com/StephanWeinhold/pmblog
  description: >
    Thoughts about modern project management. Built with Gatsby and Tachyons, based on Advanced Starter.
  categories:
    - Blog
  built_by: Stephan Weinhold
  built_by_url: https://stephanweinhold.com/
  featured: false
- title: Anthony Boyd Graphics
  url: https://www.anthonyboyd.graphics/
  main_url: https://www.anthonyboyd.graphics/
  description: >
    Free Graphic Design Resources by Anthony Boyd
  categories:
    - Portfolio
  built_by: Anthony Boyd
  built_by_url: https://www.anthonyboyd.com/
  featured: false
- title: Relocation Hero
  url: https://relocationhero.com
  main_url: https://relocationhero.com
  description: >
    Blog with FAQs related to Germany relocation. Built with Gatsby.
  categories:
    - Blog
    - Consulting
    - Community
  featured: false
- title: Zoe Rodriguez
  url: https://zoerodrgz.com
  main_url: https://zoerodrgz.com
  description: >
    Portfolio for Los Angeles-based designer Zoe Rodriguez. Built with Gatsby.
  categories:
    - Portfolio
    - Design
  built_by: Chase Ohlson
  built_by_url: https://chaseohlson.com
  featured: false
- title: TriActive USA
  url: https://triactiveusa.com
  main_url: https://triactiveusa.com
  description: >
    Website and blog for TriActive USA. Built with Gatsby.
  categories:
    - Landing Page
    - Business
  built_by: Chase Ohlson
  built_by_url: https://chaseohlson.com
- title: LaunchDarkly
  url: https://launchdarkly.com/
  main_url: https://launchdarkly.com/
  description: >
    LaunchDarkly is the feature management platform that software teams use to build better software, faster.
  categories:
    - Technology
    - Marketing
  built_by: LaunchDarkly
  built_by_url: https://launchdarkly.com/
  featured: false
- title: Arpit Goyal
  url: https://arpitgoyal.com
  main_url: https://arpitgoyal.com
  source_url: https://github.com/92arpitgoyal/ag-blog
  description: >
    Blog and portfolio website of a Front-end Developer turned Product Manager.
  categories:
    - Blog
    - Portfolio
    - Technology
    - User Experience
  built_by: Arpit Goyal
  built_by_url: https://twitter.com/_arpitgoyal
  featured: false
- title: Portfolio of Cole Townsend
  url: https://twnsnd.co
  main_url: https://twnsnd.co
  description: Portfolio of Cole Townsend, Product Designer
  categories:
    - Portfolio
    - User Experience
    - Web Development
    - Design
  built_by: Cole Townsend
  built_by_url: https://twitter.com/twnsndco
- title: Jana Desomer
  url: https://www.janadesomer.be/
  main_url: https://www.janadesomer.be/
  description: >
    I'm Jana, a digital product designer with coding skills, based in Belgium
  categories:
    - Portfolio
  built_by: Jana Desomer Designer/Developer
  built_by_url: https://www.janadesomer.be/
  featured: false
- title: Carbon8 Regenerative Agriculture
  url: https://www.carbon8.org.au/
  main_url: https://www.carbon8.org.au/
  description: >
    Carbon8 is a Not for Profit charity that supports Aussie farmers to transition to regenerative agriculture practices and rebuild the carbon (organic matter) in their soil from 1% to 8%.
  categories:
    - Nonprofit
    - E-commerce
  built_by: Little & Big
  built_by_url: https://www.littleandbig.com.au/
  featured: false
- title: Reactgo blog
  url: https://reactgo.com/
  main_url: https://reactgo.com/
  description: >
    It provides tutorials & articles about modern open source web technologies such as react,vuejs and gatsby.
  categories:
    - Blog
    - Education
    - Programming
    - Web Development
  built_by: Sai gowtham
  built_by_url: https://twitter.com/saigowthamr
  featured: false
- title: City Springs
  url: https://citysprings.com/
  main_url: https://citysprings.com/
  description: >
    Sandy Springs is a city built on creative thinking and determination. They captured a bold vision for a unified platform to bring together new and existing information systems. To get there, the Sandy Springs communications team partnered with Mediacurrent on a new Drupal 8 decoupled platform architecture with a Gatsbyjs front end to power both the City Springs website and its digital signage network. Now, the Sandy Springs team can create content once and publish it everywhere.
  categories:
    - Community
    - Government
  built_by: Mediacurrent
  built_by_url: https://www.mediacurrent.com
  featured: false
- title: Behalf
  url: https://www.behalf.no/
  main_url: https://www.behalf.no/
  description: >
    Behalf is Norwegian based digital design agency.
  categories:
    - Agency
    - Portfolio
    - Business
    - Consulting
    - Design
    - Design System
    - Marketing
    - Web Development
    - User Experience
  built_by: Behalf
  built_by_url: https://www.behalf.no/
  featured: false
- title: Saxenhammer & Co.
  url: https://saxenhammer-co.com/
  main_url: https://saxenhammer-co.com/
  description: >
    Saxenhammer & Co. is a leading boutique investment bank in Continental Europe. The firm’s strong track record is comprised of the execution of 200 successful transactions across all major industries.
  categories:
    - Consulting
    - Finance
    - Business
  built_by: Axel Fuhrmann
  built_by_url: https://axelfuhrmann.com/
  featured: false
- title: UltronEle
  url: http://ultronele.com
  main_url: https://runbytech.github.io/ueofcweb/
  source_url: https://github.com/runbytech/ueofcweb
  description: >
    UltronEle is a light, fast, simple yet interesting serverless e-learning CMS based on GatsbyJS. It aims to provide a easy-use product for tutors, teachers, instructors from all kinks of fields with near-zero efforts to setup their own authoring tool and content publish website.
  categories:
    - Education
    - Consulting
    - Landing Page
    - Web Development
    - Open Source
    - Learning
  built_by: RunbyTech
  built_by_url: http://runbytech.co
  featured: false
- title: Nick Selvaggio
  url: https://nickgs.com/
  main_url: https://nickgs.com/
  description: >
    The personal website of Nick Selvaggio. Long Island based web developer, teacher, and technologist.
  categories:
    - Consulting
    - Programming
    - Web Development
  featured: false
- title: Free & Open Source Gatsby Themes by LekoArts
  main_url: https://themes.lekoarts.de
  url: https://themes.lekoarts.de
  source_url: https://github.com/LekoArts/gatsby-themes/tree/master/www
  built_by: LekoArts
  built_by_url: https://github.com/LekoArts
  description: >-
    Get high-quality and customizable Gatsby themes to quickly bootstrap your website! Choose from many professionally created and impressive designs with a wide variety of features and customization options. Use Gatsby Themes to take your project to the next level and let you and your customers take advantage of the many benefits Gatsby has to offer.
  categories:
    - Open Source
    - Directory
    - Marketing
    - Landing Page
  featured: false
- title: Lars Roettig
  url: https://larsroettig.dev/
  main_url: https://larsroettig.dev/
  description: >
    Lars Roettig is a Magento Maintainer and e-commerce specialist. On his Blog, he writes Software Architecture and Magento Development.
  categories:
    - Portfolio
    - Blog
    - Programming
    - Community
    - Open Source
    - E-commerce
  built_by: Lars Roettig
  built_by_url: https://larsroettig.dev/
  featured: false
- title: Cade Kynaston
  url: https://cade.codes
  main_url: https://cade.codes
  source_url: https://github.com/cadekynaston/gatsby-portfolio
  description: >
    Cade Kynaston's Portfolio
  categories:
    - Portfolio
  built_by: Cade Kynaston
  built_by_url: https://github.com/cadekynaston
  featured: false
- title: Growable Meetups
  url: https://www.growable.io/
  main_url: https://www.growable.io/
  description: >
    Growable - Events to Accelerate your career in Tech. Made with <3 with Gatsby, React & Netlify by Talent Point in London.
  categories:
    - Event
    - Technology
    - Education
    - Community
    - Conference
  built_by: Talent Point
  built_by_url: https://github.com/talent-point/
  featured: false
- title: Fantastic Metropolis
  main_url: https://fantasticmetropolis.com
  url: https://fantasticmetropolis.com
  description: >
    Fantastic Metropolis ran between 2001 and 2006, highlighting the potential of literary science fiction and fantasy.
  categories:
    - Entertainment
  built_by: Luis Rodrigues
  built_by_url: https://goblindegook.com
  featured: false
- title: Simon Koelewijn
  main_url: https://simonkoelewijn.nl
  url: https://simonkoelewijn.nl
  description: >
    Personal blog of Simon Koelewijn, where he blogs about UX, analytics and web development (in Dutch). Made awesome and fast by using Gatsby 2.x (naturally) and gratefully using Netlify and Netlify CMS.
  categories:
    - Freelance
    - Blog
    - Web Development
    - User Experience
  built_by: Simon Koelewijn
  built_by_url: https://simonkoelewijn.nl
  featured: false
- title: Frankly Steve
  url: https://www.franklysteve.com/
  main_url: https://www.franklysteve.com/
  description: >
    Wedding photography with all the hugs, tears, kisses, smiles, laughter, banter, kids up trees, friends in hedges.
  categories:
    - Photography
    - Portfolio
  built_by: Little & Big
  built_by_url: https://www.littleandbig.com.au/
  featured: false
- title: Eventos orellana
  description: >-
    We are a company dedicated to providing personalized and professional advice
    for the elaboration and coordination of social and business events.
  main_url: https://eventosorellana.com/
  url: https://eventosorellana.com/
  featured: false
  categories:
    - Gallery
  built_by: Ramón Chancay
  built_by_url: https://ramonchancay.me/
- title: DIA Supermercados
  main_url: https://dia.com.br
  url: https://dia.com.br
  description: >-
    Brazilian retailer subsidiary, with more than 1,100 stores in Brazil, focusing on low prices and exclusive DIA Products.
  categories:
    - Business
  built_by: CloudDog
  built_by_url: https://clouddog.com.br
  featured: false
- title: AntdSite
  main_url: https://antdsite.yvescoding.org
  url: https://antdsite.yvescoding.org
  description: >-
    A static docs generator based on Ant Design and GatsbyJs.
  categories:
    - Documentation
  built_by: Yves Wang
  built_by_url: https://antdsite.yvescoding.org
- title: AntV
  main_url: https://antv.vision
  url: https://antv.vision
  description: >-
    AntV is a new generation of data visualization technique from Ant Financial
  categories:
    - Documentation
  built_by: afc163
  built_by_url: https://github.com/afc163
- title: ReactStudy Blog
  url: https://elated-lewin-51cf0d.netlify.app
  main_url: https://elated-lewin-51cf0d.netlify.app
  description: >
    Belong to your own blog by gatsby
  categories:
    - Blog
  built_by: 97thjingba
  built_by_url: https://github.com/97thjingba
  featured: false
- title: George
  main_url: https://kind-mestorf-5a2bc0.netlify.app
  url: https://kind-mestorf-5a2bc0.netlify.app
  description: >
    shiny new web built with Gatsby
  categories:
    - Blog
    - Portfolio
    - Gallery
    - Landing Page
    - Design
    - Web Development
    - Open Source
    - Science
  built_by: George Davituri
  featured: false

- title: CEO amp
  main_url: https://www.ceoamp.com
  url: https://www.ceoamp.com
  description: >
    CEO amp is an executive training programme to amplify a CEO's voice in the media. This site was built with Gatsby v2, Styled-Components, TypeScript and React Spring.
  categories:
    - Consulting
    - Entrepreneurship
    - Marketing
    - Landing Page
  built_by: Jacob Herper
  built_by_url: https://herper.io
  featured: false
- title: QuantumBlack
  main_url: https://www.quantumblack.com/
  url: https://www.quantumblack.com/
  description: >
    We help companies use data to make distinctive, sustainable and significant improvements to their performance.
  categories:
    - Technology
    - Consulting
    - Data
    - Design
  built_by: Richard Westenra
  built_by_url: https://www.richardwestenra.com/
  featured: false
- title: Coffeeshop Creative
  url: https://www.coffeeshopcreative.ca
  main_url: https://www.coffeeshopcreative.ca
  description: >
    Marketing site for a Toronto web design and videography studio.
  categories:
    - Marketing
    - Agency
    - Design
    - Video
    - Web Development
  built_by: Michael Uloth
  built_by_url: https://www.michaeluloth.com
  featured: false
- title: Daily Hacker News
  url: https://dailyhn.com
  main_url: https://dailyhn.com
  description: >
    Daily Hacker News presents the top five stories from Hacker News daily.
  categories:
    - Entertainment
    - Design
    - Web Development
    - Technology
    - Science
  built_by: Joeri Smits
  built_by_url: https://joeri.dev
  featured: false
- title: Grüne Dresden
  main_url: https://ltw19dresden.de
  url: https://ltw19dresden.de
  description: >
    This site was built for the Green Party in Germany (Bündnis 90/Die Grünen) for their local election in Dresden, Saxony. The site was built with Gatsby v2 and Styled-Components.
  categories:
    - Government
    - Nonprofit
  built_by: Jacob Herper
  built_by_url: https://herper.io
- title: Mill3 Studio
  main_url: https://mill3.studio/en/
  url: https://mill3.studio/en/
  description: >
    Our agency specializes in the analysis, strategy and development of digital products.
  categories:
    - Agency
    - Portfolio
  built_by: Mill3
  built_by_url: https://mill3.studio/en/
  featured: false
- title: Zellement
  main_url: https://www.zellement.com
  url: https://www.zellement.com
  description: >
    Online portfolio of Dan Farrow from Nottingham, UK.
  categories:
    - Portfolio
  built_by: Zellement
  built_by_url: https://www.zellement.com
  featured: false
- title: Fullstack HQ
  url: https://fullstackhq.com/
  main_url: https://fullstackhq.com/
  description: >
    Get immediate access to a battle-tested team of designers and developers on a pay-as-you-go monthly subscription.
  categories:
    - Agency
    - Consulting
    - Freelance
    - Marketing
    - Portfolio
    - Web Development
    - App
    - Business
    - Design
    - JavaScript
    - Technology
    - User Experience
    - Web Development
    - E-commerce
    - WordPress
  built_by: Fullstack HQ
  built_by_url: https://fullstackhq.com/
  featured: false
- title: Cantas
  main_url: https://www.cantas.co.jp
  url: https://www.cantas.co.jp
  description: >
    Cantas is digital marketing company in Japan.
  categories:
    - Business
    - Agency
  built_by: Cantas
  built_by_url: https://www.cantas.co.jp
  featured: false
- title: Sheringham Shantymen
  main_url: https://www.shantymen.com/
  url: https://www.shantymen.com/
  description: >
    The Sheringham Shantymen are a sea shanty singing group that raise money for the RNLI in the UK.
  categories:
    - Music
    - Community
    - Entertainment
    - Nonprofit
  built_by: Zellement
  built_by_url: https://www.zellement.com/
  featured: false
- title: WP Spark
  main_url: https://wpspark.io/
  url: https://wpspark.io/
  description: >
    Create blazing fast website with WordPress and our Gatsby themes.
  categories:
    - Agency
    - Community
    - Blog
    - WordPress
  built_by: wpspark
  built_by_url: https://wpspark.io/
- title: Ronald Langeveld
  description: >
    Ronald Langeveld's blog and Web Development portfolio website.
  main_url: https://www.ronaldlangeveld.com
  url: https://www.ronaldlangeveld.com
  categories:
    - Blog
    - Web Development
    - Freelance
    - Portfolio
    - Consulting
  featured: false
- title: Golfonaut
  description: >
    Golfonaut - Golf application for Apple Watch
  main_url: https://golfonaut.io
  url: https://golfonaut.io
  categories:
    - App
    - Sports
  featured: false
- title: Anton Sten - UX Lead/Design
  url: https://www.antonsten.com
  main_url: https://www.antonsten.com
  description: Anton Sten leads UX for design-driven companies.
  categories:
    - User Experience
    - Blog
    - Freelance
    - Portfolio
    - Consulting
    - Agency
    - Design
  featured: false
- title: Rashmi AP - Front-end Developer
  main_url: http://rashmiap.me
  url: http://rashmiap.me
  featured: false
  description: >
    Rashmi AP's Personal Portfolio Website
  source_url: https://github.com/rashmiap/personal-website-react
  categories:
    - Portfolio
    - Open Source
  built_by: Rashmi AP
  built_by_url: http://rashmiap.me
- title: OpenSourceRepos - Blogs for open source repositories
  main_url: https://opensourcerepos.com
  url: https://opensourcerepos.com
  featured: false
  description: >
    Open Source Repos is a blog site for explaining the architecture, code-walkthrough and key takeways for the GitHub repository. Out main aim to is to help more developers contribute to open source projects.
  source_url: https://github.com/opensourcerepos/blogs
  categories:
    - Open Source
    - Design
    - Design System
    - Blog
  built_by: OpenSourceRepos Team
  built_by_url: https://opensourcerepos.com
- title: Sheelah Brennan - Front-End/UX Engineer
  main_url: https://sheelahb.com
  url: https://sheelahb.com
  featured: false
  description: >
    Sheelah Brennan's web development blog
  categories:
    - Blog
    - Web Development
    - Design
    - Freelance
    - Portfolio
  built_by: Sheelah Brennan
- title: Delinx.Digital - Web and Mobile Development Agency based in Sofia, Bulgaria
  main_url: https://delinx.digital
  url: https://delinx.digital/solutions
  description: >
    Delinx.digital is a software development oriented digital agency based in Sofia, Bulgaria. We develop bespoke software solutions using  WordPress, WooCommerce, Shopify, e-commerce, React.js, Node.js, PHP, Laravel and many other technologies.
  categories:
    - Agency
    - Web Development
    - Design
    - E-commerce
    - WordPress
  featured: false
- title: Cameron Nuckols - Articles, Book Notes, and More
  main_url: https://nucks.co
  url: https://nucks.co
  description: >
    This site hosts all of Cameron Nuckols's writing on entrepreneurship, startups, money, fitness, self-education, and self-improvement.
  categories:
    - Blog
    - Entrepreneurship
    - Business
    - Productivity
    - Technology
    - Marketing
  featured: false
- title: Hayato KAJIYAMA - Portfolio
  main_url: https://hyakt.dev
  url: https://hyakt.dev
  source_url: https://github.com/hyakt/hyakt.github.io
  featured: false
  categories:
    - Portfolio
- title: Skirtcraft - Unisex Skirts with Large Pockets
  main_url: https://skirtcraft.com
  url: https://skirtcraft.com/products
  source_url: https://github.com/jqrn/skirtcraft-web
  description: >
    Skirtcraft sells unisex skirts with large pockets, made in the USA. Site built with TypeScript and styled-components, with Tumblr-sourced blog posts.
  categories:
    - E-commerce
    - Blog
  built_by: Joe Quarion
  built_by_url: https://github.com/jqrn
  featured: false
- title: Vermarc Sport
  main_url: https://www.vermarcsport.com/
  url: https://www.vermarcsport.com/
  description: >
    Vermarc Sport offers a wide range of cycle clothing, cycling jerseys, bib shorts, rain gear and accessories, as well for the summer, the mid-season (autumn / spring) and the winter.
  categories:
    - E-commerce
  built_by: BRIKL
  built_by_url: https://github.com/Brikl
- title: Cole Ruche
  main_url: https://coleruche.com
  url: https://coleruche.com
  source_url: https://github.com/kingingcole/myblog
  description: >
    The personal website and blog for Emeruche "Cole" Ikenna, front-end web developer from Nigeria.
  categories:
    - Blog
    - Portfolio
  built_by: Emeruche "Cole" Ikenna
  built_by_url: https://twitter.com/cole_ruche
  featured: false
- title: Abhith Rajan - Coder, Blogger, Biker, Full Stack Developer
  main_url: https://www.abhith.net/
  url: https://www.abhith.net/
  source_url: https://github.com/Abhith/abhith.net
  description: >
    abhith.net is a portfolio website of Abhith Rajan, a full stack developer. Sharing blog posts, recommended videos, developer stories and services with the world through this site.
  categories:
    - Portfolio
    - Blog
    - Programming
    - Open Source
    - Technology
  built_by: Abhith Rajan
  built_by_url: https://github.com/Abhith
  featured: false
- title: Mr & Mrs Wilkinson
  url: https://thewilkinsons.netlify.app/
  main_url: https://thewilkinsons.netlify.app/
  source_url: https://github.com/davemullenjnr/the-wilkinsons
  description: >
    A one-page wedding photography showcase using Gatsby Image and featuring a lovely hero and intro section.
  categories:
    - Photography
  built_by: Dave Mullen Jnr
  built_by_url: https://davemullenjnr.co.uk
  featured: false
- title: Gopesh Gopinath - Full Stack JavaScript Developer
  url: https://www.gopeshgopinath.com
  main_url: https://www.gopeshgopinath.com
  source_url: https://github.com/GopeshMedayil/gopeshgopinath.com
  description: >
    Gopesh Gopinath's Personal Portfolio Website
  categories:
    - Portfolio
    - Open Source
  built_by: Gopesh Gopinath
  built_by_url: https://www.gopeshgopinath.com
  featured: false
- title: Misael Taveras - FrontEnd Developer
  url: https://taverasmisael.com
  main_url: https://taverasmisael.com
  source_url: https://github.com/taverasmisael/taverasmisael
  description: >
    Personal site and blogging about learning FrontEnd web development in spanish.
  categories:
    - Portfolio
    - Open Source
    - Blog
    - JavaScript
    - Web Development
  built_by: Misael Taveras
  built_by_url: https://taverasmisael.com
  featured: false
- title: Le Reacteur
  url: https://www.lereacteur.io/
  main_url: https://www.lereacteur.io/
  description: >
    Le Reacteur is the first coding bootcamp dedicated to web and mobile apps development (iOS/Android). We offer intensive sessions to train students in a short time (10 weeks). Our goal is to pass on to our students in less than 3 months what they would have learned in 2 years. To achieve this ambitious challenge, our training is based on learning JavaScript (Node.js, Express, ReactJS, React Native).
  categories:
    - JavaScript
    - Learning
    - Mobile Development
    - Web Development
  built_by: Farid Safi
  built_by_url: https://twitter.com/FaridSafi
  featured: false
- title: Cinch
  url: https://www.cinch.co.uk
  main_url: https://www.cinch.co.uk
  description: >
    Cinch is a hub for car supermarkets and dealers to show off their stock. The site only lists second-hand cars that are seven years old or younger, with less than 70,000 miles on the clock.
  categories:
    - Entrepreneurship
    - Business
  built_by: Somo
  built_by_url: https://www.somoglobal.com
  featured: false
- title: Recetas El Universo
  description: >-
    Recipes and videos with the best of Ecuadorian cuisine.
    Collectable recipes from Diario El Universo.
  main_url: https://recetas-eu.now.sh/
  url: https://recetas-eu.now.sh/
  featured: false
  categories:
    - Blog
    - WordPress
    - Food
  built_by: Ramón Chancay
  built_by_url: https://ramonchancay.me/
- title: Third and Grove
  url: https://www.thirdandgrove.com
  main_url: https://www.thirdandgrove.com
  source_url: https://github.com/thirdandgrove/tagd8_gatsby
  description: >
    A digital agency slaying the mundane one pixel at a time.
  categories:
    - Agency
    - Marketing
    - Open Source
    - Technology
  built_by: Third and Grove
  built_by_url: https://www.thirdandgrove.com
  featured: false
- title: Le Bikini
  url: https://lebikini.com
  main_url: https://lebikini.com
  description: >
    New website for Toulouse's most iconic concert hall.
  categories:
    - Music
  built_by: Antoine Rousseau
  built_by_url: https://antoine.rousseau.im
  featured: false
- title: Jimmy Truong's Portfolio
  url: https://jimmytruong.ca
  main_url: https://jimmytruong.ca
  description: >
    This porfolio is a complication of all projects done during my time at BCIT D3 (Digital Design and Development) program and after graduation.
  categories:
    - Portfolio
    - Web Development
  built_by: Jimmy Truong
  built_by_url: https://jimmytruong.ca
  featured: false
- title: Quick Stop Nicaragua
  main_url: https://quickstopnicaragua.com
  url: https://quickstopnicaragua.com
  description: >
    Convenience Store Website
  categories:
    - Food
  built_by: Gerald Martinez
  built_by_url: https://twitter.com/GeraldM_92
  featured: false
- title: XIEL
  main_url: https://xiel.dev
  url: https://xiel.dev
  source_url: https://github.com/xiel/xiel
  description: >
    I'm a freelance front-end developer from Berlin who creates digital experiences that everyone likes to use.
  categories:
    - Portfolio
    - Blog
  built_by: Felix Leupold
  built_by_url: https://twitter.com/xiel
  featured: false
- title: Nicaragua Best Guides
  main_url: https://www.nicaraguasbestguides.com
  url: https://www.nicaraguasbestguides.com
  description: >
    Full-Service Tour Operator and Destination Management Company (DMC)
  categories:
    - Agency
    - Travel
  built_by: Gerald Martinez
  built_by_url: https://twitter.com/GeraldM_92
  featured: false
- title: Thoughts and Stuff
  main_url: http://thoughtsandstuff.com
  url: http://thoughtsandstuff.com
  source_url: https://github.com/robmarshall/gatsby-tns
  description: >
    A simple easy to read blog. Minimalistic, focusing on content over branding. Includes RSS feed.
  categories:
    - Accessibility
    - Blog
    - WordPress
  built_by: Robert Marshall
  built_by_url: https://robertmarshall.dev
  featured: false
- title: Tracli
  url: https://tracli.rootvan.com/
  main_url: https://tracli.rootvan.com/
  source_url: https://github.com/ridvankaradag/tracli-landing
  description: >
    A command line app that tracks your time
  categories:
    - Productivity
    - Technology
    - Landing Page
  built_by: Ridvan Karadag
  built_by_url: http://www.rootvan.com
  featured: false
- title: spon.io
  url: https://www.spon.io
  main_url: https://www.spon.io
  source_url: https://github.com/magicspon/spon.io
  description: >
    Portfolio for frontend web developer, based in Bristol UK
  categories:
    - Portfolio
  built_by: Dave Stockley
  built_by_url: https://www.spon.io
  featured: false
- title: BBS
  url: https://big-boss-studio.com
  main_url: https://big-boss-studio.com
  description: >
    For 11 years, we help great brands in their digital transformation, offering all our expertise for their needs. Technical consulting, UX, design, technical integration and maintenance.
  categories:
    - Agency
    - JavaScript
    - Web Development
  built_by: BBS
  built_by_url: https://big-boss-studio.com
  featured: false
- title: Appes - Meant to evolve
  main_url: https://appes.co
  url: https://appes.co
  description: >
    Appes is all about apps and evolution. We help companies to build mobile and
    web products.
  categories:
    - Agency
    - Mobile Development
    - Web Development
    - Technology
  built_by: Appes
  built_by_url: https://appes.co
  featured: false
- title: Intern
  url: https://intern.imedadel.me
  main_url: https://intern.imedadel.me
  description: >
    Intern is a job board for getting internships in tech, design, marketing, and more. It's built entirely with Gatsby.
  categories:
    - Directory
    - Technology
  built_by: Imed Adel
  built_by_url: https://imedadel.me
  featured: false
- title: Global Citizen Foundation
  main_url: https://www.globalcitizenfoundation.org
  url: https://www.globalcitizenfoundation.org
  description: >
    In the digital economy, we are Global Citizens and the currency is Personal Data
  categories:
    - Nonprofit
  built_by: The Delta Studio
  built_by_url: https://www.thedelta.io
  featured: false
- title: GatsbyFinds
  main_url: https://gatsbyfinds.netlify.app
  url: https://gatsbyfinds.netlify.app
  description: >
    GatsbyFinds is a website built ontop of Gatsby v2 by providing developers with a showcase of all the latest projects made with the beloved GatsbyJS.
  categories:
    - Portfolio
    - Gallery
  built_by: Bvlktech
  built_by_url: https://twitter.com/bvlktech
  featured: false
- title: AFEX Commodities Exchange
  main_url: https://afexnigeria.com
  url: https://afexnigeria.com
  description: >
    AFEX Nigeria strives to transform Nigerian agriculture by creating more bargaining power to smallholder farmers, access to information, and secure storage.
  categories:
    - Blog
    - Business
    - Finance
    - Food
    - WordPress
  built_by: Mayowa Falade
  built_by_url: http://mayowafalade.com
  featured: false
- title: VIA Data
  main_url: https://viadata.io
  url: https://viadata.io
  description: >
    The future of data management
  categories:
    - Data
  built_by: The Delta Studio
  built_by_url: https://www.thedelta.io
  featured: false
- title: Front End Day Event Website
  main_url: https://frontend-day.com/
  url: https://frontend-day.com/
  description: >
    Performant landing page for a front end workshops recurring event / conference.
  categories:
    - Event
    - Conference
    - Web Development
    - Technology
  built_by: Pagepro
  built_by_url: https://pagepro.co
  featured: false
- title: Mutual
  main_url: https://www.madebymutual.com
  url: https://www.madebymutual.com
  description: >
    Mutual is a web design and development agency. Our new website is powered by Gatsby and Craft CMS.
  categories:
    - Blog
    - Portfolio
    - Agency
    - Design
    - Web Development
  built_by: Mutual
  built_by_url: https://twitter.com/madebymutual
  featured: false
- title: Surge 3
  main_url: https://surge3.com
  url: https://surge3.com/
  description: >
    We’re Surge 3 - a premier web development agency. Our company centers around the principles of quality, speed, and service! We are founded using the latest in web technologies and are dedicated to using those exact tools to help our customers achieve their goals.
  categories:
    - Portfolio
    - Blog
    - Agency
    - Web Development
    - Marketing
  built_by: Dillon Browne
  built_by_url: https://dillonbrowne.com
- title: Adaltas
  main_url: https://www.adaltas.com
  url: https://www.adaltas.com
  description: >
    Adaltas is a team of consultants with a focus on Open Source, Big Data and Cloud Computing based in France, Canada and Morocco.
  categories:
    - Consulting
    - Data
    - Design System
    - Programming
    - Learning
  built_by: Adaltas
  built_by_url: https://www.adaltas.com
- title: Themis Attorneys
  main_url: https://themis-attorneys.com
  url: https://themis-attorneys.com
  description: >
    Themis Attorneys is Chennai based lawyers. Their new complete website is made using Gatsby.
  categories:
    - Agency
    - Consulting
    - Portfolio
    - Law
  built_by: Merbin J Anselm
  built_by_url: https://anselm.in
- title: Runlet
  main_url: https://runlet.app
  url: https://runlet.app
  source_url: https://github.com/runletapp/runlet
  description: >
    Runlet is a cloud-based job manager that offers device synchronization and reliable message delivery in a network of connected devices even after connectivity issues. Available for ARM, Linux, Mac and Windows.
  categories:
    - App
    - Landing Page
    - Productivity
    - Technology
  built_by: Vandré Leal
  built_by_url: https://vandreleal.github.io
  featured: false
- title: tiaan.dev
  main_url: https://tiaan.dev
  url: https://tiaan.dev
  featured: false
  categories:
    - Blog
    - Portfolio
    - Web Development
- title: Praveen Bisht
  main_url: https://www.prvnbist.com/
  url: https://www.prvnbist.com/
  source_url: https://github.com/prvnbist/portfolio
  categories:
    - Portfolio
    - Blog
  built_by: Praveen Bisht
  built_by_url: https://www.prvnbist.com/
  featured: false
- title: Jeff Mills The Outer Limits x NTS Radio
  url: https://www.nts.live/projects/jeff-mills-the-outer-limits/
  main_url: https://www.nts.live/projects/jeff-mills-the-outer-limits/
  source_url: https://github.com/ntslive/the-outer-limits
  description: >
    NTS Radio created a minisite for Jeff Mills' 6 part radio series The Outer Limits, including original music production and imagery curated from the NASA online image archive.
  categories:
    - Music
    - Gallery
    - Science
    - Entertainment
  built_by: NTS Radio
  built_by_url: https://www.nts.live
  featured: false
- title: BALAJIRAO676
  main_url: https://thebalajiraoecommerce.netlify.app/
  url: https://thebalajiraoecommerce.netlify.app/
  featured: false
  categories:
    - Blog
    - E-commerce
    - Web Development
- title: Mentimeter
  url: https://www.mentimeter.com/
  main_url: https://www.mentimeter.com/
  categories:
    - Business
  featured: false
- title: HYFN
  url: https://hyfn.com/
  main_url: https://hyfn.com/
  categories:
    - Business
  featured: false
- title: Mozilla India
  main_url: https://mozillaindia.org/
  url: https://mozillaindia.org/
  categories:
    - Open Source
  featured: false
- title: Primer Labs
  main_url: https://www.primerlabs.io
  url: https://www.primerlabs.io
  featured: false
  categories:
    - Education
    - Learning
- title: AJ on Purr-fect Solutions
  url: https://ajonp.com
  main_url: https://ajonp.com
  description: >
    A Community of developers, creating resources for all to use!
  categories:
    - Education
    - Learning
    - Programming
    - Web Development
    - API
    - Blog
    - SEO
  built_by: AJonP
  built_by_url: http://ajonp.com/authors/alex-patterson
- title: blog.kwst.site
  main_url: https://blog.kwst.site
  url: https://blog.kwst.site
  description: A blog of frontend engineer working in Fukuoka
  source_url: https://github.com/SatoshiKawabata/blog
  featured: false
  categories:
    - Blog
    - Technology
    - Web Development
    - JavaScript
- title: Run Leeds
  main_url: http://www.runleeds.co.uk
  url: http://www.runleeds.co.uk
  description: >
    Community running site based in Leeds,UK. Aiming to support those going through a life crisis.
  categories:
    - Accessibility
    - Blog
    - Community
    - Nonprofit
    - Sports
    - WordPress
  built_by: Robert Marshall
  built_by_url: https://www.robertmarshall.dev
- title: Arvind Kumar
  main_url: https://arvind.io
  url: https://arvind.io
  source_url: https://github.com/EnKrypt/arvind.io
  built_by: Arvind Kumar
  built_by_url: https://arvind.io/
  description: >
    A blog about writing code, making music and studying the skies.
  featured: false
  categories:
    - Blog
    - Music
    - Technology
- title: GlobalMoney
  url: https://global24.ua
  main_url: https://global24.ua
  description: >
    Provide payment solution for SMB, eWallet GlobalMoney
  categories:
    - Business
    - Finance
    - Technology
  built_by: NodeArt
  built_by_url: https://NodeArt.io
- title: Women's and Girls' Emergency Centre
  url: https://www.wagec.org.au/
  main_url: https://www.wagec.org.au/
  description: >
    Specialist homelessness service for women and families escaping domestic violence. Based in Redfern, Sydney, Australia.
  categories:
    - Nonprofit
    - Community
    - E-commerce
  built_by: Little & Big
  built_by_url: https://www.littleandbig.com.au/
  featured: false
- title: Guus van de Wal | Drupal Front-end specialist
  url: https://guusvandewal.nl
  main_url: https://guusvandewal.nl
  description: >
    Decoupled portfolio site for guusvandewal.nl, a Drupal and ReactJS front-end developer and designer.
  categories:
    - Open Source
    - Web Development
    - Design
    - Blog
    - Freelance
  built_by: Guus van de Wal
  featured: false
- title: Pixelize Web Design Gold Coast | Web Design and SEO
  url: https://www.pixelize.com.au/
  main_url: https://www.pixelize.com.au/
  description: >
    Pixelize is a tight knit group of professional web developers, graphic designers, and content creators that work together to create high performing, blazing fast, beautiful websites with a strong focus on SEO.
  categories:
    - Agency
    - Web Development
    - Marketing
    - SEO
    - Design
    - Portfolio
    - Blog
  built_by: Pixelize
  built_by_url: https://www.pixelize.com.au
  featured: false
- title: VS Code GitHub Stats
  url: https://vscode-github-stats.netlify.app
  main_url: https://vscode-github-stats.netlify.app
  source_url: https://github.com/lannonbr/vscode-github-stats/
  description: >
    Statistics Dashboard for VS Code GitHub repository
  categories:
    - Data
  built_by: Benjamin Lannon
  built_by_url: https://lannonbr.com
  featured: false
- title: MetaProjection
  main_url: https://www.metaprojection.ca
  url: https://www.metaprojection.ca
  source_url: https://github.com/rosslh/metaprojection
  description: >
    MetaProjection is a website that aggregates multiple Canadian federal electoral projections in order to provide an overview of how the election is playing out, both federally and by district.
  categories:
    - Government
    - Data
    - Open Source
  built_by: Ross Hill
  built_by_url: https://rosshill.ca
  featured: false
- title: Tamarisc VC
  url: https://www.tamarisc.vc
  main_url: https://www.tamarisc.vc
  description: >
    Tamarisc invests in and helps build companies that improve the human habitat through innovating at the intersection of real estate, health, and technology.
  categories:
    - Business
    - Technology
  built_by: Peter Hironaka
  built_by_url: https://peterhironaka.com
  featured: false
- title: Up Your A11y
  url: https://www.upyoura11y.com/
  main_url: https://www.upyoura11y.com/
  source_url: https://www.upyoura11y.com/
  description: >
    A web accessibility toolkit with a React focus, Up Your A11y is a resource for front-end developers to find useful information on how to make your sites more accessible. The topics covered have a React bias, but the principles in each apply to all web development, so please don't be put off if you don't work with React specifically!
  categories:
    - Accessibility
    - Blog
    - Programming
    - JavaScript
    - User Experience
    - Web Development
  built_by: Suzanne Aitchison
  built_by_url: https://twitter.com/s_aitchison
  featured: false
- title: Roman Kravets
  description: >
    Portfolio of Roman Kravets. Web Developer, HTML & CSS Coder.
  main_url: https://romkravets.netlify.app/
  url: https://romkravets.netlify.app/
  categories:
    - Portfolio
    - Open Source
    - Web Development
    - Blog
  built_by: Roman Kravets
  built_by_url: https://github.com/romkravets/dev-page
  featured: false
- title: Phil Tietjen Portfolio
  url: https://www.philtietjen.dev/
  main_url: https://www.philtietjen.dev/
  source_url: https://github.com/Phizzard/phil-portfolio
  description: >
    Portfolio of Phil Tietjen using Gatsby, Tailwind CSS, and Emotion/styled
  categories:
    - Portfolio
    - Open Source
    - Web Development
  built_by: Phil Tietjen
  built_by_url: https://github.com/Phizzard
  featured: false
- title: Gatsby Bomb
  description: >
    A fan made version of the website Giantbomb, fully static and powered by Gatsby JS and the GiantBomb API.
  main_url: https://gatsbybomb.netlify.app
  url: https://gatsbybomb.netlify.app
  categories:
    - App
    - Entertainment
    - Media
    - Video
  built_by: Phil Tietjen
  built_by_url: https://github.com/Phizzard
  featured: false
- title: Divyanshu Maithani
  main_url: https://divyanshu013.dev
  url: https://divyanshu013.dev
  source_url: https://github.com/divyanshu013/blog
  description: >
    Personal blog of Divyanshu Maithani. Life, music, code and things in between...
  categories:
    - Blog
    - JavaScript
    - Open Source
    - Music
    - Programming
    - Technology
    - Web Development
  built_by: Divyanshu Maithani
  built_by_url: https://twitter.com/divyanshu013
- title: TFE Energy
  main_url: https://www.tfe.energy
  url: https://www.tfe.energy
  source_url: https://gitlab.com/marcfehrmedia/2019-07-03-tfe-energy
  description: >
    TFE Energy believes in the future. Their new website is programmed with Gatsby, Scrollmagic, Contentful, Cloudify.
  categories:
    - Technology
    - Consulting
    - Video
    - Business
  built_by: Marc Fehr
  built_by_url: https://www.marcfehr.ch
- title: AtomBuild
  url: https://atombuild.github.io/
  main_url: https://atombuild.github.io/
  source_url: https://github.com/AtomBuild/atombuild.github.io
  description: >
    Landing page for the AtomBuild project, offering a curation of Atom packages associated with the project.
  categories:
    - Directory
    - Landing Page
    - Open Source
    - Programming
    - Technology
  built_by: Kepler Sticka-Jones
  built_by_url: https://keplersj.com/
  featured: false
- title: Josh Pensky
  main_url: https://joshpensky.com
  url: https://joshpensky.com
  description: >
    Josh Pensky is an interactive developer based in Boston. He designs and builds refreshing web experiences, packed to the punch with delightful interactions.
  categories:
    - Portfolio
    - Web Development
    - Design
    - SEO
  built_by: Josh Pensky
  built_by_url: https://github.com/joshpensky
  featured: false
- title: AtomLinter
  url: https://atomlinter.github.io/
  main_url: https://atomlinter.github.io/
  source_url: https://github.com/AtomLinter/atomlinter.github.io
  description: >
    Landing page for the AtomLinter project, offering a curation of Atom packages associated with the project.
  categories:
    - Directory
    - Landing Page
    - Open Source
    - Programming
    - Technology
  built_by: Kepler Sticka-Jones
  built_by_url: https://keplersj.com/
  featured: false
- title: Dashbouquet
  url: https://dashbouquet.com/
  main_url: https://dashbouquet.com/
  categories:
    - Agency
    - Blog
    - Business
    - Mobile Development
    - Portfolio
    - Web Development
  built_by: Dashbouquet team
  featured: false
- title: rathes.me
  url: https://rathes.me/
  main_url: https://rathes.me/
  source_url: https://github.com/rathesDot/rathes.me
  description: >
    The Portfolio Website of Rathes Sachchithananthan
  categories:
    - Blog
    - Portfolio
    - Web Development
  built_by: Rathes Sachchithananthan
  built_by_url: https://rathes.me/
- title: viviGuides - Your travel guides
  url: https://vivitravels.com/en/guides/
  main_url: https://vivitravels.com/en/guides/
  description: >
    viviGuides is viviTravels' blog: here you will find travel tips, useful information about the cities and the best guides for your next vacation.
  categories:
    - Travel
    - Blog
  built_by: Kframe Interactive SA
  built_by_url: https://kframeinteractive.com/
  featured: false
- title: KNC Blog
  main_url: https://nagakonada.com
  url: https://nagakonada.com/
  description: >
    Nagakonada is my blogging and portfolio site where I list my projects, experience, capabilities and the blog mostly talks about technical and personal writings.
  categories:
    - Blog
    - Web Development
    - Portfolio
  built_by: Konada, Naga Chaitanya
  built_by_url: https://github.com/ChaituKNag
  featured: false
- title: Vishal Nakum
  url: https://nakum.tech/
  main_url: https://nakum.tech/
  source_url: https://github.com/vishalnakum011/contentful
  description: >
    Portfolio of Vishal Nakum. Made with Gatsby, Contentful. Deployed on Netlify.
  categories:
    - Portfolio
    - Blog
  built_by: Amol Tangade
  built_by_url: https://amoltangade.me/
- title: Sagar Hani Portfolio
  url: http://sagarhani.in/
  main_url: http://sagarhani.in/
  source_url: https://github.com/sagarhani
  description: >
    Sagar Hani is a Software Developer & an Open Source Enthusiast. He blogs about JavaScript, Open Source and his Life experiences.
  categories:
    - Portfolio
    - Blog
    - Web Development
    - Open Source
    - Technology
    - Programming
    - JavaScript
  built_by: Sagar Hani
  built_by_url: http://sagarhani.in/about
- title: Arturo Alviar's Portfolio
  main_url: https://arturoalviar.com
  url: https://arturoalviar.com
  source_url: https://github.com/arturoalviar/portfolio
  categories:
    - Portfolio
    - Open Source
    - Web Development
  built_by: Arturo Alviar
  built_by_url: https://github.com/arturoalviar
  featured: false
- title: Pearly
  url: https://www.pearlyplan.com
  main_url: https://www.pearlyplan.com
  description: >
    Dental Membership Growth Platform
  categories:
    - Technology
    - Healthcare
    - App
  built_by: Sean Emmer and Jeff Cole
- title: MarceloNM
  url: https://marcelonm.com
  main_url: https://marcelonm.com
  description: >
    Personal landing page and blog for MarceloNM, a frontend developer based in Brazil.
  categories:
    - Blog
    - JavaScript
    - Landing Page
    - Programming
    - Web Development
  built_by: Marcelo Nascimento Menezes
  built_by_url: https://github.com/mrcelo
  featured: false
- title: Open Source Galaxy
  main_url: https://www.opensourcegalaxy.com
  url: https://www.opensourcegalaxy.com
  description: >
    Explore the Open Source Galaxy and help other earthlings by contributing to open source.
  categories:
    - Open Source
    - Programming
    - Web Development
  built_by: Justin Juno
  built_by_url: https://www.justinjuno.dev
  featured: false
- title: enBonnet Blog
  url: https://enbonnet.me/
  main_url: https://enbonnet.me/
  source_url: https://github.com/enbonnet
  description: >
    Hola, este es mi sitio personal, estare escribiendo sobre JavaScript, Frontend y Tecnologia que utilice en mi dia a dia.
  categories:
    - Portfolio
    - Blog
    - Web Development
    - Technology
    - Programming
    - JavaScript
  built_by: Ender Bonnet
  built_by_url: https://enbonnet.me/
- title: Edenspiekermann
  url: https://www.edenspiekermann.com/eu/
  main_url: https://www.edenspiekermann.com/eu/
  description: >
    Hello. We are Edenspiekermann, an independent global creative agency.
  categories:
    - Featured
    - Agency
    - Design
    - Portfolio
  featured: true
- title: IBM Design
  url: https://www.ibm.com/design/
  main_url: https://www.ibm.com/design/
  description: >
    At IBM, our design philosophy is to help guide people so they can do their best work. Our human-centered design practices help us deliver on that goal.
  categories:
    - Featured
    - Design
    - Technology
    - Web Development
  built_by: IBM
  featured: true
- title: We Do Plugins
  url: https://wedoplugins.com
  main_url: https://wedoplugins.com
  description: >
    Free & premium WordPress plugins development studio from Wroclaw, Poland.
  categories:
    - Portfolio
    - Agency
    - Open Source
    - Web Development
  built_by: We Do Plugins
  built_by_url: https://wedoplugins.com
- title: Mevish Aslam, business coach
  url: https://mevishaslam.com/
  main_url: https://mevishaslam.com/
  description: >
    Mevish Aslam helps women build a life they love and coaches women to launch and grow businesses.
  categories:
    - Business
    - Consulting
    - Entrepreneurship
    - Freelance
    - Marketing
    - Portfolio
  built_by: Rou Hun Fan
  built_by_url: https://flowen.me
  featured: false
- title: Principles of wealth
  url: https://principlesofwealth.net
  main_url: https://principlesofwealth.net
  source_url: https://github.com/flowen/principlesofwealth
  description: >
    Principles of wealth. How to get rich without being lucky, a summary of Naval Ravikant's tweets and podcast.`
  categories:
    - Business
    - Consulting
    - Education
    - Entrepreneurship
    - Finance
    - Learning
    - Marketing
    - Media
    - Nonprofit
    - Productivity
    - Science
  built_by: Rou Hun Fan
  built_by_url: https://flowen.me
  featured: false
- title: Problem studio
  url: https://problem.studio
  main_url: https://problem.studio
  description: >
    Problem Studio creates unique and fun web experiences. Our enemy is "boring" if ya know what we mean: overused WordPress templates, the top 10 shopify templates, copy of a copy of a copy of a copy. We love to support design and marketing agencies and help realize their creations into a digital product. `
  categories:
    - Agency
    - Business
    - Consulting
    - Design
    - Education
    - Entrepreneurship
    - Freelance
    - Landing Page
    - Marketing
    - Media
    - Portfolio
    - Productivity
    - Web Development
  built_by: Rou Hun Fan & Sander Visser
  built_by_url: https://flowen.me
- title: North X South
  main_url: https://northxsouth.co
  url: https://northxsouth.co
  description: >
    We work with small businesses and non-profits to develop their brands, build an online identity, create stellar designs, and give a voice to their causes.
  categories:
    - Agency
    - Consulting
    - Business
    - Design
    - Web Development
  built_by: North X South
  built_by_url: https://northxsouth.co
- title: Plenty of Fish
  main_url: https://www.pof.com/
  url: https://pof.com
  description: >
    Plenty of Fish is one of the world's largest dating platforms.
  categories:
    - Community
  featured: true
- title: Bitcoin
  main_url: https://www.bitcoin.com/
  url: https://bitcoin.com
  description: >
    One of the largest crypto-currency platforms in the world.
  categories:
    - Technology
    - Finance
  featured: true
- title: Frame.io
  main_url: https://www.frame.io/
  url: https://frame.io
  description: >
    Frame.io is a cloud-based video collaboration platform that allows its users to easily work on media projects together
  categories:
    - Technology
    - Entertainment
    - Media
  featured: true
- title: Sainsbury’s Homepage
  main_url: https://www.sainsburys.co.uk/
  url: https://www.sainsburys.co.uk
  description: >
    Sainsbury’s is an almost 150 year old supermarket chain in the United Kingdom.
  categories:
    - E-commerce
    - Food
  featured: true
- title: Haxzie, Portfolio and Blog
  url: https://haxzie.com/
  main_url: https://haxzie.com/
  source_url: https://github.com/haxzie/haxzie.com
  description: >
    Haxzie.com is the portfolio and personal blog of Musthaq Ahamad, UX Engineer and Visual Designer
  categories:
    - Blog
    - Portfolio
  built_by: Musthaq Ahamad
  built_by_url: https://haxzie.com
  featured: false
- title: Robin Wieruch's Blog
  url: https://www.robinwieruch.de/
  main_url: https://www.robinwieruch.de/
  categories:
    - Blog
    - Education
  featured: false
- title: Roger Ramos Development Journal
  url: https://rogerramos.me/
  main_url: https://rogerramos.me/
  source_url: https://github.com/rogerramosme/rogerramos.me/
  description: >
    Personal development journal made with Netlify CMS
  categories:
    - Blog
  built_by: Roger Ramos
  built_by_url: https://rogerramos.me/
  featured: false
- title: Global Adviser Alpha
  main_url: https://globaladviseralpha.com
  url: https://globaladviseralpha.com
  description: >
    Lead by David Haintz, Global Adviser Alpha transforms advice business into world class firms.
  categories:
    - Business
    - Blog
    - Finance
  built_by: Handsome Creative
  built_by_url: https://www.hellohandsome.com.au
  featured: false
- title: Alcamine
  url: https://alcamine.com/
  main_url: https://alcamine.com/
  description: >
    Never apply to another job online and receive tons of tech jobs in your inbox everyday — all while keeping your information private.
  categories:
    - Blog
    - Technology
  built_by: Caldera Digital
  built_by_url: https://www.calderadigital.com/
  featured: false
- title: Caldera Digital
  url: https://www.calderadigital.com/
  main_url: https://www.calderadigital.com/
  source_url: https://github.com/caldera-digital/platform
  description: >
    Caldera is a product and application development agency that uses innovative technology to bring your vision, brand, and identity to life through user centered design.
  categories:
    - Blog
    - User Experience
    - Consulting
  built_by: Caldera Digital
  built_by_url: https://www.calderadigital.com/
  featured: false
- title: Keycodes
  url: https://www.keycodes.dev
  main_url: https://www.keycodes.dev
  source_url: https://github.com/justinjunodev/keycodes.dev
  description: >
    A developer resource for getting keyboard key codes.
  categories:
    - Programming
    - Productivity
    - Open Source
    - Web Development
  built_by: Justin Juno
  built_by_url: https://www.justinjuno.dev
  featured: false
- title: Utah Pumpkins
  url: https://www.utahpumpkins.com/
  main_url: https://www.utahpumpkins.com/
  source_url: https://github.com/cadekynaston/utah-pumpkins
  description: >
    An awesome pumpkin gallery built using Gatsby and Contentful.
  categories:
    - Gallery
    - Blog
    - Photography
  built_by: Cade Kynaston
  built_by_url: https://cade.codes
- title: diff001a's blog
  main_url: https://diff001a.netlify.app/
  url: https://diff001a.netlify.app/
  description: >
    This is diff001a's blog which contains blogs related to programming.
  categories:
    - Blog
  built_by: diff001a
- title: Rockwong Blog
  main_url: http://rockwong.com/blog/
  url: http://rockwong.com/blog/
  description: >
    Rockwong is a technical blog containing content related to various web technologies.
  categories:
    - Technology
    - Education
    - Blog
- title: RegexGuide
  main_url: https://regex.guide
  url: https://regex.guide/playground
  source_url: https://github.com/pacdiv/regex.guide
  description: >
    The easiest way to learn regular expressions! The RegexGuide is a playground helping developers to discover regular expressions. Trying it is adopting regular expressions!
  categories:
    - App
    - Education
    - JavaScript
    - Nonprofit
    - Open Source
    - Programming
    - Technology
    - Web Development
  built_by: Loïc J.
  built_by_url: https://growthnotes.dev
- title: re:store
  url: https://www.visitrestore.com
  main_url: https://www.visitrestore.com
  description: >
    This is your chance to discover, connect, and shop beyond your feed and get to know the who, how, and why behind your favorite products.
  categories:
    - Marketing
  built_by: The Couch
  built_by_url: https://thecouch.nyc
  featured: false
- title: MyPrograming Steps
  main_url: https://mysteps.netlify.app/
  url: https://mysteps.netlify.app/
  description: >
    FrontEnd Tutorial Information
  featured: false
  categories:
    - Blog
    - Portfolio
  source_url: https://github.com/IoT-Arduino/Gatsby-MySteps
  built_by: Maruo
  built_by_url: https://twitter.com/DengenT
- title: Brent Runs Marathons
  main_url: https://www.brentrunsmarathons.com/
  url: https://www.brentrunsmarathons.com/
  description: >
    Brent Runs Marathons is about the training and race experience for the Comrades Ultra Marathon
  categories:
    - Blog
  built_by: Brent Ingram
  built_by_url: https://www.brentjingram.com/
  featured: false
- title: Pedro LaTorre
  main_url: https://www.pedrolatorre.com/
  url: https://www.pedrolatorre.com/
  source_url: https://github.com/bingr001/pedro-latorre-site
  description: >
    A really awesome website built for the motivational speaker Pedro LaTorre
  categories:
    - Blog
  built_by: Brent Ingram
  built_by_url: https://www.brentjingram.com/
  featured: false
- title: Veryben
  main_url: https://veryben.com/
  url: https://veryben.com/
  description: >
    be water my friend
  categories:
    - Blog
  built_by: anikijiang
  built_by_url: https://twitter.com/anikijiang
  featured: false
- title: kentarom's portfolio
  main_url: https://kentarom.com/
  url: https://kentarom.com/
  source_url: https://github.com/kentaro-m/portfolio-gatsby
  description: >
    The portfolio of kentarom, frontend developer. This site shows recent activities about him.
  categories:
    - Portfolio
    - Technology
    - Web Development
  built_by: kentarom
  built_by_url: https://twitter.com/_kentaro_m
  featured: false
- title: MotionThat
  main_url: https://motionthat.com.au
  url: https://motionthat.com.au
  description: >
    MotionThat was created to fill a void in Tabletop Product shooting, whereby the need for consistency, repetition and flexibility was required to eliminate the many variables and inaccuracies that slow the filming process down.
  categories:
    - Entertainment
    - Food
    - Media
    - Gallery
  built_by: Handsome Creative
  built_by_url: https://www.hellohandsome.com.au
  featured: false
- title: TEN ALPHAS
  main_url: https://tenalphas.com.au
  url: https://tenalphas.com.au
  description: >
    TEN ALPHAS is a content production company based in Sydney and Wollongong, telling stories through moving image and beautiful design.
  categories:
    - Media
    - Entertainment
    - Video
  built_by: Handsome Creative
  built_by_url: https://www.hellohandsome.com.au
  featured: false
- title: SalesGP
  main_url: https://salesgp.io
  url: https://salesgp.io
  description: >
    SalesGP is a specialist Sales and Operations partner offering expert skill-sets and decades of experience to companies entering the Australia, NZ (ANZ) and South East Asian (SEA) markets.
  categories:
    - Business
    - Marketing
    - Consulting
  built_by: Handsome Creative
  built_by_url: https://www.hellohandsome.com.au
  featured: false
- title: Source Separation Systems
  main_url: https://sourceseparationsystems.com.au
  url: https://sourceseparationsystems.com.au
  description: >
    Innovative waste diversion products, designed to connect Australians to a more sustainable world.
  categories:
    - Business
  built_by: Handsome Creative
  built_by_url: https://www.hellohandsome.com.au
- title: Fuzzy String Matching
  main_url: https://fuzzy-string-matching.netlify.app
  url: https://fuzzy-string-matching.netlify.app
  source_url: https://github.com/jdemieville/fuzzyStringMatching
  description: >
    This site is built to assess the performance of various approximate string matching algorithms aka fuzzy string searching.
  categories:
    - JavaScript
    - Learning
    - Programming
  built_by: Jennifer Demieville
  built_by_url: https://demieville-codes.herokuapp.com/portfolio
  featured: false
- title: Open Techiz
  main_url: https://www.opentechiz.com/
  url: https://www.opentechiz.com/
  featured: false
  description: >
    An agile software development company in Vietnam, providing wide range service from e-commerce development, mobile development, automation testing and cloud deployment with kubernets
  categories:
    - Web Development
    - Mobile Development
    - Technology
  built_by: Open Techiz
  built_by_url: https://www.opentechiz.com/
- title: Leave Me Alone
  url: https://leavemealone.app
  main_url: https://leavemealone.app
  description: >
    Leave Me Alone helps you unsubscribe from unwanted emails easily. It's built with Gatsby v2.
  categories:
    - Landing Page
    - Productivity
  built_by: James Ivings
  built_by_url: https://squarecat.io
  featured: false
- title: Oberion
  main_url: https://oberion.io
  url: https://oberion.io
  description: >
    Oberion analyzes your gaming library and gives you personal recommendations based on what you play
  categories:
    - Entertainment
    - Media
  built_by: Thomas Uta
  built_by_url: https://twitter.com/ThomasJanUta
  featured: false
- title: Yoseph.tech
  main_url: https://www.yoseph.tech
  url: https://www.yoseph.tech/compilers
  source_url: https://github.com/radding/yoseph.tech_gatsby
  description: >
    Yoseph.tech is a personal blog centered around technology and software engineering
  categories:
    - Technology
    - Web Development
    - Open Source
  built_by: Yoseph Radding
  built_by_url: https://github.com/radding
  featured: false
- title: Really Fast Sites
  url: https://reallyfastsites.com
  main_url: https://reallyfastsites.com
  description: >
    Really Fast Sites showcases websites that have a speed score of 85 or higher on Google's Page Speed Insights for both mobile and desktop, along with some of the platforms and technologies those sites use.
  categories:
    - Web Development
    - Programming
  built_by: Peter Brady
  built_by_url: https://www.peterbrady.co.uk
  featured: false
- title: Mieke Frouws
  url: https://www.miekefrouws.nl
  main_url: https://www.miekefrouws.nl
  description: >
    Mieke Frouws is a freelance primary and secondary school theatre teacher based in the Netherlands.
  categories:
    - Freelance
    - Education
  built_by: Laurens Kling
  built_by_url: https://www.goedideemedia.nl
  featured: false
- title: Paul de Vries
  url: https://pauldevries1972.nl
  main_url: https://pauldevries1972.nl
  description: >
    Paul de Vries is founder of #DCDW and Spokesperson for Marktplaats Automotive (eBay) - Making the online automotive better!
  categories:
    - Blog
    - Business
    - Consulting
  built_by: Laurens Kling
  built_by_url: https://www.goedideemedia.nl
  featured: false
- title: The Fabulous Lifestyles 不藏私旅行煮藝
  url: https://thefabulouslifestyles.com/
  main_url: https://thefabulouslifestyles.com/
  description: >
    The Fabulous Lifestyles features content about travel and food. It offers practical travel advice that covers trip planning, logistics, and reviews on destination, resort & hotel...etc. Besides travelling, there are step-by-step homemade gourmet recipes that will appeal to everyone's taste buds.
  categories:
    - Blog
    - Food
    - Travel
  built_by: Kevin C Chen
  built_by_url: https://www.linkedin.com/in/kevincychen/
- title: Salexa - Estetica Venezolana
  url: https://peluqueriavenezolana.cl/
  main_url: https://peluqueriavenezolana.cl/
  source_url: https://github.com/enbonnet/salexa-front
  description: >
    Venezuelan beauty and hairdressing salon in Chile
  categories:
    - Marketing
    - Business
  built_by: Ender Bonnet
  built_by_url: https://enbonnet.me/
- title: Akshay Thakur's Portfolio
  main_url: https://akshaythakur.me
  url: https://akshaythakur.me
  categories:
    - Portfolio
    - Web Development
  built_by: Akshay Thakur
  built_by_url: https://akshaythakur.me
- title: Binaria
  description: >
    Digital product connecting technics & creativity.
  main_url: https://binaria.com/en/
  url: https://binaria.com/en/
  categories:
    - Web Development
    - Agency
    - Technology
    - App
    - Consulting
    - User Experience
  built_by: Binaria
  built_by_url: https://binaria.com/
- title: Quema Labs
  url: https://quemalabs.com/
  main_url: https://quemalabs.com/
  description: >
    WordPress themes for these modern times
  categories:
    - Blog
    - Web Development
    - WordPress
    - Portfolio
  built_by: Nico Andrade
  built_by_url: https://nicoandrade.com/
- title: Century 21 Financial
  url: https://century21financial.co.nz/
  main_url: https://century21financial.co.nz/
  description: Website for Century 21's mortgage broker and insurance broker business in New Zealand.
  categories:
    - Real Estate
    - Finance
    - Business
  built_by: Shannon Smith
  built_by_url: https://www.powerboard.co.nz/clients
  featured: false
- title: Base Backpackers
  url: https://www.stayatbase.com/
  main_url: https://www.stayatbase.com/
  description: Base Backpackers is one of Australasia's biggest youth adventure tourism brands. They are super stoked to have one of the fastest websites in the tourism industry.
  categories:
    - Travel
    - Business
  built_by: Shannon Smith
  built_by_url: https://www.powerboard.co.nz/clients
  featured: false
- title: Wealthsimple
  url: https://www.wealthsimple.com/
  main_url: https://www.wealthsimple.com/en-us/
  description: >
    The simple way to grow your money like the world's most sophisticated investors. Zero-maintenance portfolios, expert advisors and low fees.
  categories:
    - App
    - Business
    - Finance
  featured: false
- title: To Be Created
  description: >
    tbc is a London based styling agency that champions a modernised minimal aesthetic for both personal clients and brands.
  main_url: https://to-be-created.com
  url: https://to-be-created.com
  categories:
    - Web Development
    - Agency
    - Portfolio
    - Freelance
  built_by: Sam Goddard
  built_by_url: https://samgoddard.dev/
- title: Kosmos Platform
  main_url: https://kosmosplatform.com
  url: https://kosmosplatform.com
  description: >
    Explore the Kosmos - A new world is here, where every clinician now has the ability to improve cardiothoracic and abdominal assessment, in just a few minutes.
  categories:
    - Marketing
    - Science
    - Video
    - Landing Page
    - Healthcare
    - Technology
  built_by: Bryce Benson via Turnstyle Studio
  built_by_url: https://github.com/brycebenson
- title: B-Engaged
  url: https://b-engaged.se/
  main_url: https://b-engaged.se/
  description: >
    B-Engaged gives a clear picture of the organization and helps you implement the measures that makes difference for the employees. The results of our employee surveys are easily transformed into concrete improvement measures using AI technology.
  categories:
    - Business
    - Human Resources
  featured: false
- title: Rollbar
  url: https://rollbar.com/
  main_url: https://rollbar.com/
  description: >
    Rollbar automates error monitoring and triaging, so developers can fix errors that matter within minutes, and build software quickly and painlessly.
  categories:
    - Programming
    - Web Development
  featured: false
- title: EQX
  url: https://digitalexperience.equinox.com/
  main_url: https://digitalexperience.equinox.com/
  description: >
    The Equinox app, personalized to unlock your full potential.
  categories:
    - Sports
    - App
  featured: false
- title: WagWalking
  url: https://wagwalking.com/
  main_url: https://wagwalking.com/
  description: >
    Paws on the move
  categories:
    - App
  featured: false
- title: FirstBorn
  url: https://www.firstborn.com/
  main_url: https://www.firstborn.com/
  description: >
    We shape modern brands for a connected future.
  categories:
    - Agency
    - Design
- title: Pix4D
  url: https://www.pix4d.com
  main_url: https://www.pix4d.com
  description: >
    A unique suite of photogrammetry software for drone mapping. Capture images with our app, process on desktop or cloud and create maps and 3D models.
  categories:
    - Business
    - Productivity
    - Technology
  featured: false
- title: Bakken & Bæck
  url: https://bakkenbaeck.com
  main_url: https://bakkenbaeck.com
  description: >
    We’re Bakken & Bæck, a digital studio based in Oslo, Bonn and Amsterdam. Ambitious companies call us when they need an experienced team that can transform interesting ideas into powerful products.
  categories:
    - Agency
    - Design
    - Technology
  featured: false
- title: Figma Config
  url: https://config.figma.com/
  main_url: https://config.figma.com/
  description: A one-day conference where Figma users come together to learn from each other.
  categories:
    - Conference
    - Design
    - Event
    - Community
    - Learning
  built_by: Corey Ward
  built_by_url: http://www.coreyward.me/
  featured: false
- title: Anurag Hazra's Portfolio
  url: https://anuraghazra.github.io/
  main_url: https://anuraghazra.github.io/
  source_url: https://github.com/anuraghazra/anuraghazra.github.io
  description: >
    Anurag Hazra's portfolio & personal blog, Creative FrontEnd web developer from india.
  categories:
    - Portfolio
    - Blog
    - Open Source
    - JavaScript
  built_by: Anurag Hazra
  built_by_url: https://github.com/anuraghazra
- title: VeganWorks
  url: https://veganworks.com/
  main_url: https://veganworks.com/
  description: We make delicious vegan snack boxes.
  categories:
    - Food
- title: codesundar
  url: https://codesundar.com
  main_url: https://codesundar.com
  description: >
    Learn PhoneGap, Ionic, Flutter
  categories:
    - Education
    - Technology
    - Web Development
    - Blog
  built_by: codesundar
  built_by_url: https://codesundar.com
  featured: false
- title: Nordic Microfinance Initiative
  url: https://www.nmimicro.no/
  main_url: https://www.nmimicro.no/
  description: Nordic Microfinance Initiative's (NMI) vision is to contribute to the empowerment of poor people in developing countries and to the creation of jobs and wealth on a sustainable basis.
  featured: false
  categories:
    - Finance
    - Business
  built_by: Othermachines
  built_by_url: https://othermachines.com
- title: Subscribe Pro Documentation
  url: https://docs.subscribepro.com/
  main_url: https://docs.subscribepro.com/
  description: >
    Subscribe Pro is a subscription commerce solution that enables brands to quickly add subscription commerce models such as box, subscribe-and-save, autoship and similar to their existing e-commerce websites.
  categories:
    - Documentation
    - E-commerce
    - API
    - Technology
    - Web Development
  built_by: Subscribe Pro
  built_by_url: https://www.subscribepro.com/
- title: Software.com
  main_url: https://www.software.com
  url: https://www.software.com
  description: Our data platform helps developers learn from their data, increase productivity, and code smarter.
  categories:
    - Data
    - Productivity
    - Programming
  built_by: Brett Stevens, Joshua Cheng, Geoff Stevens
  built_by_url: https://github.com/swdotcom/
  featured: false
- title: WTL Studio Website Builder
  main_url: https://wtlstudio.com/
  url: https://wtlstudio.com/
  description: >
    Cloud-based, SEO focused website builder - helping local businesses and startups reach audiences faster.
  featured: false
  categories:
    - E-commerce
    - SEO
    - Business
- title: ToolsDB
  main_url: https://toolsdb.dev
  url: https://toolsdb.dev
  description: List of tools for better software development.
  featured: false
  categories:
    - Technology
    - Web Development
    - Programming
    - Productivity
- title: Eastman Strings
  url: https://www.eastmanstrings.com
  main_url: https://www.eastmanstrings.com
  description: >
    Site was built using GatsbyJS, Cosmic CMS, and Netlify.
  categories:
    - Business
    - Music
  built_by: Tekhaus
  built_by_url: https://www.tekha.us
  featured: false
- title: Lesley Lai
  main_url: https://lesleylai.info
  url: https://lesleylai.info
  source_url: https://github.com/LesleyLai/blog
  description: >
    lesleylai.info is the personal website of Lesley Lai, where he talks mainly about C++ and Computer Graphics.
  categories:
    - Blog
    - Open Source
    - Portfolio
    - Programming
    - Technology
  built_by: Lesley Lai
  built_by_url: https://github.com/LesleyLai
  featured: false
- title: Whipstitch Webwork
  url: https://www.whipstitchwebwork.com
  main_url: https://www.whipstitchwebwork.com
  description: >
    Websites for smart people.
  categories:
    - Agency
    - Web Development
  built_by: Matthew Russell
  featured: false
- title: Vandré Leal
  main_url: https://vandreleal.github.io
  url: https://vandreleal.github.io
  source_url: https://github.com/vandreleal/vandreleal.github.io
  description: >
    Portfolio of Vandré Leal.
  categories:
    - Portfolio
    - Web Development
  built_by: Vandré Leal
  built_by_url: https://vandreleal.github.io
  featured: false
- title: Tarokenlog
  url: https://taroken.dev/
  main_url: https://taroken.dev/
  description: >
    Blog and Gallery
  categories:
    - Blog
    - Portfolio
    - Web Development
    - Photography
  built_by: Kentaro Koga
  built_by_url: https://twitter.com/kentaro_koga
  featured: false
- title: OwlyPixel Blog
  main_url: https://owlypixel.com
  url: https://owlypixel.com
  description: >
    Notes and tutorials on coding, web development, design and other stuff.
  categories:
    - Web Development
    - Blog
    - Education
  built_by: Owlypixel
  built_by_url: https://twitter.com/owlypixel
  featured: false
- title: talkoverflow
  main_url: https://talkoverflow.com
  url: https://talkoverflow.com
  description: Blog on software engineering built with Gatsby themes and theme-ui
  categories:
    - Blog
    - Web Development
    - Technology
  built_by: Patryk Jeziorowski
  built_by_url: https://twitter.com/pjeziorowski
- title: HISTORYTalks
  main_url: https://www.history-talks.com/
  url: https://www.history-talks.com/
  description: Built using Gatsby, JSS and Contentful
  categories:
    - Conference
    - Media
  built_by: A+E Networks
  built_by_url: https://www.aenetworks.com/
- title: HISTORYCon
  main_url: https://www.historycon.com/
  url: https://www.historycon.com/
  description: Built using Gatsby, JSS and Contentful
  categories:
    - Conference
    - Media
  built_by: A+E Networks
  built_by_url: https://www.aenetworks.com/
- title: Kölliker Immobilien
  url: https://koelliker-immobilien.ch/
  main_url: https://koelliker-immobilien.ch/
  description: >
    Built using Gatsby, Netlify and Contentful
  categories:
    - Real Estate
    - Marketing
  built_by: Matthias Gemperli
  built_by_url: https://matthiasgemperli.ch
- title: Lessmess Agency website
  url: https://lessmess.agency/
  main_url: https://lessmess.agency/
  description: >
    Website of Lessmess Agency
  categories:
    - Agency
    - Web Development
  built_by: Ilya Lesik
  built_by_url: https://github.com/ilyalesik
- title: Ezekiel Ekunola Portfolio
  main_url: http://ezekielekunola.com/
  url: http://ezekielekunola.com/
  description: Built using Gatsby, Styled-Components
  categories:
    - Web Development
    - Portfolio
  built_by: Ezekiel Ekunola
  built_by_url: https://github.com/easybuoy/
  featured: false
- title: Gearbox Development
  main_url: https://gearboxbuilt.com
  url: https://gearboxbuilt.com/?no-load-in
  description: >
    Gearbox is a performance website development & optimization company based out of Canada. Built using Gatsby/WordPress.
  categories:
    - Agency
    - Web Development
    - WordPress
    - Portfolio
    - Programming
    - Technology
    - Business
  built_by: Gearbox Development
  built_by_url: https://gearboxbuilt.com
  featured: false
- title: UXWorks
  main_url: https://uxworks.org
  url: https://uxworks.org
  description: Built with Gatsby, Netlify and Markdown
  categories:
    - Web Development
    - Blog
  built_by: Amrish Kushwaha
  built_by_url: https://github.com/isamrish
  featured: false
- title: Jarod Peachey
  main_url: https://jarodpeachey.netlify.app
  url: https://jarodpeachey.netlify.app
  source_url: https://github.com/jarodpeachey/portfolio
  description: >
    Jarod Peachey is a front-end developer focused on building modern and fast websites for everyone.
  categories:
    - Blog
    - JavaScript
    - Mobile Development
    - Portfolio
  built_by: Jarod Peachey
  built_by_url: https://github.com/jarodpeachey
  featured: false
- title: Thomas Maximini
  main_url: https://www.thomasmaximini.com/
  url: https://www.thomasmaximini.com/
  source_url: https://github.com/tmaximini/maxi.io
  description: >
    Thomas Maximini is a full stack web developer from Germany
  categories:
    - Blog
    - JavaScript
    - Photography
    - Portfolio
    - Web Development
  built_by: Thomas Maximini
  built_by_url: https://github.com/tmaximini
  featured: false
- title: Aretha Iskandar
  main_url: https://arethaiskandar.com/
  url: https://arethaiskandar.com/
  source_url: https://github.com/tmaximini/arethaiskandar.com
  description: >
    Aretha Iskandar is a Jazz and Soul Singer / Songwriter from Paris
  categories:
    - Music
  built_by: Thomas Maximini
  built_by_url: https://github.com/tmaximini
  featured: false
- title: Harshil Shah
  url: https://harshil.net
  main_url: https://harshil.net
  description: >
    Harshil Shah is an iOS engineer from Mumbai, India
  categories:
    - Blog
    - Mobile Development
  built_by: Harshil Shah
  built_by_url: https://twitter.com/_HarshilShah
  featured: false
- title: Code Examples
  url: https://codeexamples.dev/
  main_url: https://codeexamples.dev/
  description: >
    Examples about various programming languages like JavaScript, Python, Rust, Angular, React, Vue.js etc.
  categories:
    - Blog
    - Education
    - Programming
    - Web Development
  built_by: Sai gowtham
  built_by_url: https://twitter.com/saigowthamr
  featured: false
- title: Samir Mujanovic
  main_url: https://www.samirmujanovic.com/
  url: https://www.samirmujanovic.com/
  description: >
    I'm a Frontend Developer with 3 years of experience. I describe myself as a developer who loves coding, open-source and web platform.
  categories:
    - Portfolio
    - Web Development
    - Design
  built_by: Samir Mujanovic
  built_by_url: https://github.com/sameerrM
- title: Yearlyglot - Fluent Every Year
  url: https://www.yearlyglot.com/blog
  main_url: https://www.yearlyglot.com
  description: >
    A popular blog on languages, second language acquisition and polyglottery.
  categories:
    - Blog
    - Education
    - Learning
    - Travel
  built_by: Donovan Nagel
  built_by_url: https://www.donovannagel.com
  featured: false
- title: 8fit.com
  url: https://8fit.com/
  main_url: https://8fit.com/
  description: >
    Get personalized workouts, custom meal plans, and nutrition guidance, right in the palm of your hand. Prioritize progress over perfection with the 8fit app!
  categories:
    - App
    - Food
    - Sports
  featured: false
- title: Dispel - Remote Access for Industrial Control Systems
  url: https://dispel.io
  main_url: https://dispel.io
  description: >
    Dispel provides secure, moving target defense networks through which your teams can remotely access industrial control systems in seconds, replacing static-defense products that take 5 to 15 minutes to work through.
  categories:
    - Business
    - Technology
    - Security
  built_by: Anton Aberg
  built_by_url: https://github.com/aaaberg
  featured: false
- title: Geothermal Heat Pump DIY Project
  url: https://diyheatpump.net/
  main_url: https://diyheatpump.net/
  description: Personal project by Yuriy Logvin that demonstrates how you can switch to heating with electricity at a minimal cost. The goal here is to show that everyone can build a geothermal heat pump and start saving money.
  categories:
    - Blog
    - Education
    - Technology
  built_by: Yuriy Logvin
  built_by_url: https://powerwatcher.net
- title: Catalyst Network - Cryptocurrency
  url: https://www.cryptocatalyst.net/
  main_url: https://www.cryptocatalyst.net/
  source_url: https://github.com/n8tb1t/gatsby-starter-cryptocurrency
  description: >
    An All-in-One solution for Modern Transactions.
  categories:
    - Business
    - Technology
  built_by: n8tb1t
  built_by_url: https://github.com/n8tb1t/
  featured: false
- title: SaoBear's-Blog
  main_url: https://saobear.xyz/
  url: https://saobear.xyz/
  source_url: https://github.com/PiccoloYu/SaoBear-is-Blog
  featured: false
  categories:
    - Blog
    - Web Development
- title: Rumaan Khalander - Portfolio
  url: https://rumaan.tech/
  main_url: https://rumaan.tech/
  description: >
    Rumaan Khalander is a Full-Stack Dev from Bengaluru who loves to develop for mobile and web.
  categories:
    - Portfolio
  built_by: rumaan
  built_by_url: https://github.com/rumaan/
  featured: false
- title: DigiGov
  main_url: https://digigov.grnet.gr/
  url: https://digigov.grnet.gr/
  description: >
    DigiGov is an initiative for the Digital Transformation of the Greek Public Sector
  categories:
    - Government
  built_by: GRNET
  built_by_url: https://grnet.gr/
  featured: false
- title: Zeek Interactive
  main_url: https://zeek.com
  url: https://zeek.com
  description: >
    Business site for Zeek Interactive. Using WordPress as a data store via the WPGraphQL plugin.
  categories:
    - Blog
    - Web Development
    - Mobile Development
    - WordPress
    - Agency
    - Business
  built_by: Zeek Interactive
  built_by_url: https://zeek.com
  featured: false
- title: Bare Advertising & Communications
  url: https://bare.ca/
  main_url: https://bare.ca/
  description: >
    Bare is a full-service branding and production agency in Vancouver BC with deep experience in digital/traditional communications and strategy. We specialize in building headless WordPress sites with Gatsby.
  categories:
    - WordPress
    - Agency
    - Business
  built_by: Bare Advertising & Communications
  built_by_url: https://www.bare.ca/
  featured: false
- title: The Decking Superstore
  url: https://www.thedeckingsuperstore.com/
  main_url: https://www.thedeckingsuperstore.com/
  description: >
    One of Northern California's largest outdoor decking and siding providers.
  categories:
    - WordPress
    - Business
  built_by: Bare Advertising & Communications
  built_by_url: https://www.bare.ca/
  featured: false
- title: Precision Cedar Products
  url: https://www.precisioncedar.com/
  main_url: https://www.precisioncedar.com/
  description: >
    Western Red Cedar Distributor in Vancouver Canada.
  categories:
    - WordPress
    - Business
  built_by: Bare Advertising & Communications
  built_by_url: https://www.bare.ca/
  featured: false
- title: Circle Restoration
  url: https://www.circlerestoration.com/
  main_url: https://www.circlerestoration.com/
  description: >
    Restoration Services Provider in Vancouver Canada.
  categories:
    - WordPress
    - Business
  built_by: Bare Advertising & Communications
  built_by_url: https://www.bare.ca/
  featured: false
- title: ALS Rally
  url: https://www.alsrally.com/
  main_url: https://www.alsrally.com/
  description: >
    Non profit fundraiser for ALS Research.
  categories:
    - WordPress
    - Nonprofit
    - Event
  built_by: Bare Advertising & Communications
  built_by_url: https://www.bare.ca/
  featured: false
- title: Vancouver Welsh Men's Choir
  url: https://vancouverchoir.ca/
  main_url: https://vancouverchoir.ca/
  description: >
    Vancouver Welsh Men's Choir website for upcoming shows, ticket purchases and online merchandise.
  categories:
    - WordPress
    - Entertainment
    - Event
    - E-commerce
  built_by: Bare Advertising & Communications
  built_by_url: https://www.bare.ca/
  featured: false
- title: Paul Scanlon - Blog
  main_url: https://paulie.dev/
  url: https://paulie.dev/
  source_url: https://github.com/PaulieScanlon/paulie-dev-2019
  description: >
    I'm a React UI developer / UX Engineer. React, GatsbyJs, JavaScript, TypeScript/Flow, StyledComponents, Storybook, TDD (Jest/Enzyme) and a tiny bit of Node.js.
  categories:
    - Blog
    - Web Development
  built_by: Paul Scanlon
  built_by_url: http://www.pauliescanlon.io
  featured: false
- title: EF Design
  main_url: https://ef.design
  url: https://ef.design
  description: >
    Home of everything creative, digital and brand at EF.
  featured: false
  categories:
    - Marketing
    - Design
  built_by: João Matos (Global Creative Studio - Education First)
- title: Codica
  main_url: https://www.codica.com/
  url: https://www.codica.com/
  description: >
    We help startups and established brands with JAMStack, Progressive Web Apps and Marketplaces development.
  categories:
    - Agency
    - Web Development
  built_by: Codica
  built_by_url: https://www.codica.com/
- title: Bhavani Ravi's Portfolio
  url: https://bhavaniravi.com
  main_url: https://bhavaniravi.com
  description: >
    Showcase of Bhavani Ravi's skillset and blogs
  categories:
    - Blog
    - Portfolio
  built_by: Bhavani Ravi
  built_by_url: https://twitter.com/geeky_bhavani
- title: Kotoriyama
  main_url: https://kotoriyama.com/
  url: https://kotoriyama.com/
  description: >
    Japanese Indie Game Creator.
  featured: false
  categories:
    - App
    - Entertainment
    - Mobile Development
  built_by: Motoyoshi Shiine (Kotoriyama)
- title: PWA Shields
  url: https://www.pwa-shields.com
  main_url: https://www.pwa-shields.com
  source_url: https://github.com/richardtaylordawson/pwa-shields
  description: >
    Personalize your app's README with custom, fun, PWA shields in SVG
  categories:
    - Documentation
    - App
    - API
  built_by: Richard Taylor Dawson
  built_by_url: https://richardtaylordawson.com
- title: Zatsuzen
  url: https://zatsuzen.com
  main_url: https://zatsuzen.com
  description: >
    Web developer's portfolio
  categories:
    - Portfolio
  built_by: Akane
  built_by_url: https://twitter.com/akanewz
  featured: false
- title: Reeemoter
  description: >-
    Join thousands of developers from everywhere and access to job
    offers from hundreds of companies worldwide right
    at your inbox for free.
  main_url: https://reeemoter.com/
  url: https://reeemoter.com/
  featured: false
  categories:
    - Technology
    - Web Development
  built_by: Ramón Chancay
  built_by_url: https://ramonchancay.me/
- title: Ananya Neogi
  main_url: https://ananyaneogi.com
  url: https://ananyaneogi.com
  description: >
    Showcases Ananya's work as a frontend developer and comprises of a collection of written articles on web development, programming and, user experience.
  categories:
    - Portfolio
    - Blog
  built_by: Ananya Neogi
  built_by_url: https://ananyaneogi.com
- title: webman.pro
  main_url: https://webman.pro/
  url: https://webman.pro/
  description: >
    webman.pro is an awesome portfolio and technical blog where
    professional Front End engineer Dmytro Chumak shares his thoughts
    and experience to inspire other developers.
  featured: false
  categories:
    - Blog
    - Web Development
    - JavaScript
  built_by: Dmytro Chumak
  built_by_url: https://github.com/wwwebman
- title: borderless
  url: https://junhobaik.github.io
  main_url: https://junhobaik.github.io
  source_url: https://github.com/junhobaik/junhobaik.github.io/tree/develop
  description: >
    Junho Baik's Development Blog
  categories:
    - Blog
    - Web Development
  built_by: Junho Baik
  built_by_url: https://github.com/junhobaik
  featured: false
- title: React Resume Generator
  main_url: https://nimahkh.github.io/nima_habibkhoda
  url: https://nimahkh.github.io/nima_habibkhoda
  source_url: https://github.com/nimahkh/resume_generator
  description: >
    The resume generator is a project to create your own resume web page easily with Gatsby.
  categories:
    - Portfolio
  built_by: Nima Habibkhoda
  featured: false
- title: Thomas Wang's Blog
  main_url: https://www.thomaswang.io
  url: https://www.thomaswang.io
  description: >-
    Technical blog by Thomas Wang
  built_by: Thomas Wang
  built_by_url: https://github.com/thomaswang
  featured: false
  categories:
    - Blog
    - Web Development
- title: The Rebigulator
  main_url: https://www.rebigulator.org/
  source_url: https://github.com/Me4502/Rebigulator/
  url: https://rebigulator.org/
  description: A quote-based via game powered by Frinkiac
  built_by: Matthew Miller
  built_by_url: https://matthewmiller.dev/
  featured: false
  categories:
    - Open Source
    - Entertainment
    - App
- title: madewithlove
  main_url: https://madewithlove.com
  url: https://madewithlove.com
  description: >-
    We build digital products and create the teams around them. We can help with software engineering, product management, managing technical teams, audits and technical consulting.
  built_by: madewithlove
  built_by_url: https://madewithlove.com
  featured: false
  categories:
    - Web Development
    - Blog
    - Agency
    - Business
- title: Sprucehill
  url: https://sprucehill.ca/
  main_url: https://sprucehill.ca/
  description: >
    Sprucehill is a North Vancouver based custom home builder and renovator.
  categories:
    - WordPress
    - Business
  built_by: Bare Advertising & Communications
  built_by_url: https://www.bare.ca/
  featured: false
- title: Nathaniel Ryan Mathew
  url: https://nathanielmathew.me
  main_url: https://nathanielmathew.me
  source_url: https://github.com/nathanielmathew/MyPortfolio
  description: >
    A personal online Portfolio built using GatsbyJS, that showcases Achievements, Projects and Additional information.
  categories:
    - Portfolio
    - Open Source
    - Blog
  built_by: Nathaniel Ryan Mathew
  built_by_url: https://github.com/nathanielmathew
  featured: false
- title: Kanazawa.js Community Page
  main_url: https://kanazawajs.now.sh/
  url: https://kanazawajs.now.sh/
  source_url: https://github.com/kanazawa-js/community-page
  description: >
    Kanazawa.js is a local community for the JSer around Kanazawa to share knowledge about JavaScript.
  categories:
    - Community
    - Programming
    - Web Development
  built_by: Kanazawa.js
  built_by_url: https://twitter.com/knzw_js
  featured: false
- title: monica*dev
  url: https://www.aboutmonica.com/
  main_url: https://www.aboutmonica.com/
  description: >
    Personal site for Monica Powell, a software engineer who is passionate about making open-source more accessible and building community, online & offline.
  categories:
    - Web Development
    - Blog
    - Programming
    - Portfolio
  built_by: Monica Powell
  built_by_url: https://www.aboutmonica.com/
  featured: false
- title: Shivam Sinha
  url: https://www.helloshivam.com/
  main_url: https://www.helloshivam.com/
  description: >
    Portfolio of Shivam Sinha, Graphic Designer and Creative Coder based in New York.
  categories:
    - Portfolio
  built_by: Shivam Sinha
  built_by_url: https://www.helloshivam.com/
  featured: false
- title: Brianna Sharpe - Writer
  main_url: https://www.briannasharpe.com/
  url: https://www.briannasharpe.com/
  source_url: https://github.com/ehowey/briannasharpe
  description: >
    Brianna Sharpe is an Alberta, Canada based freelance writer and journalist focused on health, LGBTQ2S+, parenting, and the environment.
  categories:
    - Portfolio
    - Media
  built_by: Eric Howey
  built_by_url: https://www.erichowey.dev/
  featured: false
- title: Eric Howey Web Development
  main_url: https://www.erichowey.dev/
  url: https://www.erichowey.dev/
  source_url: https://github.com/ehowey/erichoweydev
  description: >
    Personal website and blog for Eric Howey. I am a freelance web developer based in Alberta, Canada specializing in Gatsby, React, WordPress and Theme-UI.
  categories:
    - Portfolio
    - Web Development
    - Freelance
    - Blog
  built_by: Eric Howey
  built_by_url: https://www.erichowey.dev/
- title: Solfej Chord Search
  url: https://www.solfej.io/chords
  main_url: https://www.solfej.io/chords
  description: >
    Solfej Chord Search helps you master every chord imaginable. It shows you notes, intervals, guitar and piano fingerings for 1000s of chords.
  categories:
    - Education
    - Music
  built_by: Shayan Javadi
  built_by_url: https://www.instagram.com/shawnjavadi/
- title: a+ Saúde
  url: https://www.amaissaude.com.br/sp/
  main_url: https://www.amaissaude.com.br/sp/
  description: >
    An even better experience in using health services.
  categories:
    - Healthcare
    - Marketing
    - Blog
  built_by: Grupo Fleury
  built_by_url: http://www.grupofleury.com.br/
  featured: false
- title: Mallikarjun Katakol Photography
  main_url: https://mallik.in
  url: https://mallik.in
  built_by: Arvind Kumar
  built_by_url: https://arvind.io/
  description: >
    Mallikarjun Katakol is an Advertising, Architecture, Editorial, Fashion and Lifestyle Photographer based in Bangalore, India.
    Shoots Corporate & Business headshots, Portfolios for Models and Actors, Documents Projects for Architects, Fashion & Interior Designers
  featured: false
  categories:
    - Gallery
    - Photography
    - Portfolio
- title: gatsby-animate-blog
  url: https://gatsby-animate-blog.luffyzh.now.sh/
  main_url: https://gatsby-animate-blog.luffyzh.now.sh/home
  source_url: https://github.com/luffyZh/gatsby-animate-blog
  description: >
    A simple && cool blog site starter kit by Gatsby.
  categories:
    - Blog
    - Open Source
    - Web Development
  built_by: luffyZh
  built_by_url: https://github.com/luffyZh
  featured: false
- title: LBI Financial
  main_url: https://lbifinancial.com/
  url: https://lbifinancial.com/
  description: >
    We help individuals and businesses with life insurance, disability, long-term care and annuities.
  categories:
    - Business
    - Consulting
    - Finance
  built_by: Pagepro
  built_by_url: https://pagepro.co
  featured: false
- title: GIS-Netzwerk
  url: https://www.gis-netzwerk.com/
  main_url: https://www.gis-netzwerk.com/
  description: >
    Multilingual (i18n) Blog with different URLs for categories, tags and posts depending on the language.
  categories:
    - Blog
    - Data
    - Technology
  built_by: Max Dietrich
  built_by_url: https://www.gis-netzwerk.com/
  featured: false
- title: Krishna Gopinath
  main_url: https://krishnagopinath.me
  url: https://krishnagopinath.me
  source_url: https://github.com/krishnagopinath/website
  description: >
    Website of Krishna Gopinath, software engineer and budding teacher.
  categories:
    - Portfolio
  built_by: Krishna Gopinath
  built_by_url: https://twitter.com/krishwader
  featured: false
- title: Curology
  main_url: https://curology.com
  url: https://curology.com
  description: >
    Curology's mission is to make effective skincare accessible to everyone. We provide customized prescription skincare for our acne and anti-aging patients.
  categories:
    - Healthcare
    - Community
    - Landing Page
  built_by: Curology
  built_by_url: https://curology.com
- title: labelmake.jp
  main_url: https://labelmake.jp/
  url: https://labelmake.jp/
  description: >
    Web Application of Variable Data Printing and Blog.
  categories:
    - App
    - Data
    - Blog
  built_by: hand-dot
  built_by_url: https://twitter.com/hand_dot
  featured: false
- title: Personal website of Maarten Afink
  main_url: https://www.maarten.im/
  url: https://www.maarten.im/
  source_url: https://github.com/maartenafink/personal-website
  description: >
    Personal website of Maarten Afink, digital product designer.
  categories:
    - Portfolio
    - Open Source
    - Blog
    - Music
    - Design
- title: Adam Bowen
  main_url: https://adamcbowen.com/
  url: https://adamcbowen.com/
  source_url: https://github.com/bowenac/my-website
  description: >
    Personal website for Adam Bowen. I am a freelance web developer based in Tacoma, WA specializing in WordPress, Craft CMS, plus a lot more and recently fell in love with Gatsby.
  categories:
    - Portfolio
    - Web Development
    - Freelance
  built_by: Adam Bowen
  built_by_url: https://adamcbowen.com
  featured: false
- title: tqCoders
  main_url: https://tqcoders.com
  url: https://tqcoders.com
  description: >
    tqCoders is a software development company that focuses on the development of the most advanced websites and mobile apps. We use the most advanced technologies to make websites blazing fast, SEO-friendly and responsive for each screen resolution.
  categories:
    - Web Development
    - Mobile Development
    - SEO
    - Design
    - Programming
    - Technology
    - Business
  built_by: tqCoders
  built_by_url: https://tqcoders.com
  featured: false
- title: ErudiCAT
  main_url: https://www.erudicat.com
  url: https://www.erudicat.com
  description: >
    ErudiCAT is an educational platform created to help PMP certification candidates to prepare for the exam. There are 1k+ sample questions and PMP Exam Simulator. Upon completion, there are statistics and performance chart available. Performance reports are saved in users' accounts and may be used later to review questions. The PMP Exam Simulator has a unique feature of Time Acceleration. It makes the Mock Exam even tougher and makes training even more advanced.
  categories:
    - Education
    - Web Development
    - Learning
  built_by: tqCoders
  built_by_url: https://tqcoders.com
  featured: false
- title: Qri.io Website and Docs
  main_url: https://qri.io
  url: https://qri.io/docs
  source_url: https://github.com/qri-io/website
  description: >
    Website and Documentation for Qri, an open source version control system for datasets
  categories:
    - Open Source
    - Community
    - Data
    - Technology
  built_by: Qri, Inc.
  built_by_url: https://qri.io
  featured: false
- title: Jellypepper
  main_url: https://jellypepper.com/
  url: https://jellypepper.com/
  description: >
    Award-winning creative studio for disrupters. We design and build beautiful brands, apps, websites and videos for startups and tech companies.
  categories:
    - Portfolio
    - Agency
  built_by: Jellypepper
  built_by_url: https://jellypepper.com/
- title: Miyamado Jinja
  main_url: https://www.miyamadojinja.com
  url: https://www.miyamadojinja.com
  source_url: https://github.com/mnishiguchi/miyamadojinja
  description: >
    Miyamado Jinja is a Japanese Shinto Shrine in Yokkaichi, Mie, Japan.
  categories:
    - Nonprofit
    - Travel
  built_by: mnishiguchi
  built_by_url: https://mnishiguchi.com
  featured: false
- title: Hear This Idea
  main_url: https://hearthisidea.com
  url: https://hearthisidea.com/episodes/victoria
  source_url: https://github.com/finmoorhouse/podcast
  description: >
    A podcast showcasing new thinking from top academics.
  categories:
    - Podcast
    - Open Source
  built_by: Fin Moorhouse
  built_by_url: https://finmoorhouse.com
  featured: false
- title: Calisthenics Skills
  main_url: https://www.calisthenicsskills.com
  url: https://www.calisthenicsskills.com
  description: >
    A beautiful fitness progress tracker built on Gatsby.
  categories:
    - Sports
  built_by: Andrico Karoulla
  built_by_url: https://andri.co
  featured: false
- title: AutoloadIT
  main_url: https://autoloadit.com/
  url: https://autoloadit.com/
  description: >
    The world's leading Enterprise Automotive imaging solution
  categories:
    - Business
    - Landing Page
  built_by: Pagepro
  built_by_url: https://pagepro.co
  featured: false
- title: Tools of Golf
  main_url: https://thetoolsofgolf.com/
  url: https://thetoolsofgolf.com//titleist-915-d2-driver
  description: >
    Tools of Golf is a community dedicated to golf nerds and gear heads.
  categories:
    - Sports
    - Data
    - Documentation
  built_by: Peter Hironaka
  built_by_url: https://peterhironaka.com
  featured: false
- title: sung.codes
  main_url: https://sung.codes/
  source_url: https://github.com/dance2die/sung.codes
  url: https://sung.codes/
  description: >
    Blog by Sung M. Kim (a.k.a. dance2die)
  categories:
    - Blog
    - Landing Page
  built_by: Sung M. Kim
  built_by_url: https://github.com/dance2die
  featured: false
- title: Choose Tap
  main_url: https://www.choosetap.com.au/
  url: https://www.choosetap.com.au/
  featured: false
  description: >
    Choose Tap aims to improve the health and wellbeing of communities and the environment by promoting tap water as the best choice of hydration for all Australians.
  built_by: Hardhat
  built_by_url: https://www.hardhat.com.au
  categories:
    - Nonprofit
    - Community
- title: Akash Rajpurohit
  main_url: https://akashwho.codes/
  url: https://akashwho.codes/
  description: >
    Personal portfolio website of Akash Rajpurohit made using Gatsby v2, where I  write short blogs related to software development and share my experiences.
  categories:
    - Portfolio
    - Blog
  built_by: Akash Rajpurohit
  built_by_url: https://github.com/AkashRajpurohit
  featured: false
- title: See Kids Dream
  url: https://seekidsdream.org/
  main_url: https://seekidsdream.org/
  description: >
    A not-for-profit organization dedicated to empower youth with the skills, motivation and confidence.
  categories:
    - Nonprofit
    - Education
    - Learning
  built_by: CapTech Consulting
  built_by_url: https://www.captechconsulting.com/
  featured: false
- title: Locale Central
  url: https://localecentral.io/
  main_url: https://localecentral.io/
  description: >
    Locale Central is a web & mobile data collection app that makes it easy to record accurate data out on the field.
  categories:
    - Technology
  built_by: KiwiSprout
  built_by_url: https://kiwisprout.nz/
  featured: false
- title: Cathy O'Shea
  url: https://cathyoshea.co.nz/
  main_url: https://cathyoshea.co.nz/
  categories:
    - Portfolio
    - Real Estate
  built_by: KiwiSprout
  built_by_url: https://kiwisprout.nz/
  featured: false
- title: DG Recruit
  url: https://dgrecruit.com
  main_url: https://dgrecruit.com
  description: >
    DG Recruit is a NYC recruitment agency
  categories:
    - Agency
    - WordPress
  built_by: Waverly Lab
  built_by_url: https://waverlylab.com
  featured: false
- title: Smile
  url: https://reasontosmile.com
  main_url: https://reasontosmile.com
  description: >
    Smile is an online store for buying CBD products that keep you balanced and happy
  categories:
    - E-commerce
    - WordPress
  built_by: Waverly Lab
  built_by_url: https://waverlylab.com
- title: Bold Oak Design
  url: https://boldoak.design/
  main_url: https://boldoak.design/
  description: >
    A Milwaukee-based web design and development studio.
  categories:
    - Blog
    - Business
    - Freelance
    - Portfolio
    - Programming
    - Technology
    - Web Development
  featured: false
- title: Lydia Rose Eiche
  url: https://lydiaroseeiche.com/
  main_url: https://lydiaroseeiche.com/
  description: >
    Lydia Rose Eiche is a soprano, opera singer, and actress based in Milwaukee.
  categories:
    - Music
    - Portfolio
  built_by: Bold Oak Design
  built_by_url: https://boldoak.design/
  featured: false
- title: Chris Otto
  url: https://chrisotto.dev/
  main_url: https://chrisotto.dev/
  source_url: https://github.com/chrisotto6/chrisottodev
  description: >
    Blog, portfolio and website for Chris Otto.
  categories:
    - Blog
    - JavaScript
    - Landing Page
    - Portfolio
    - Programming
    - Technology
    - Web Development
  built_by: Chris Otto
  built_by_url: https://github.com/chrisotto6
  featured: false
- title: Roboto Studio
  url: https://roboto.studio
  main_url: https://roboto.studio
  description: >
    Faster than a speeding bullet Website Development based in sunny old Nottingham
  categories:
    - Agency
    - Blog
    - Business
    - Design
    - Featured
    - Freelance
    - Web Development
  featured: true
- title: Viraj Chavan | Full Stack Software Engineer
  url: http://virajc.tech
  main_url: http://virajc.tech
  source_url: https://github.com/virajvchavan/portfolio
  description: >
    Portfolio and blog of a full stack software engineer from India
  categories:
    - Portfolio
    - Blog
    - Web Development
  built_by: Viraj V Chavan
  built_by_url: https://twitter.com/VirajVChavan
  featured: false
- title: Nexweave
  url: https://www.nexweave.com
  main_url: https://www.nexweave.com
  description: >
    Nexweave is a SaaS platform built by a team of experienced product, design & technology professionals in India. Nexweave allows brands to create personalized & interactive video experiences at scale. We would love for our site to be featured at the gatsby showcase since we have long been appreciating the flexibility and speed of the sites we have created using the same.
  categories:
    - Video
    - API
    - User Experience
    - Marketing
    - Design
    - Data
    - Technology
    - Media
    - Consulting
  built_by: Kashaf S
  built_by_url: https://www.linkedin.com/in/kashaf-shaikh-925117178
  featured: false
- title: Daniel Balloch
  url: https://danielballoch.com
  main_url: https://danielballoch.com
  source_url: https://github.com/danielballoch/danielballoch
  description: >
    Hey, I'm Daniel and this is my portfolio site. Made with Gatsby, React, GraphQL, Styled Emotion & Netlify. Install & local host instructions: 1. git clone https://github.com/danielballoch/danielballoch.git 2. npm install. 3. gatsby develop. Keep in mind I'm still learning myself, so these may not be best practises. If anyone's curious as to how something works flick me a message or if you have advice for me I'd love to hear it, otherwise happy coding!
  categories:
    - Portfolio
    - Business
    - Design
    - Freelance
    - Web Development
  built_by: Daniel Balloch
  built_by_url: https://danielballoch.com
- title: The Rift Metz
  url: http://theriftmetz.com/
  main_url: http://theriftmetz.com/
  description: >
    The Rift is a gaming bar based in Metz (France).
  categories:
    - Landing Page
    - Entertainment
    - Design
    - Blog
    - Food
  built_by: Hugo Torzuoli
  built_by_url: https://github.com/HZooly
  featured: false
- title: Built with Workers
  url: https://workers.cloudflare.com/built-with/
  main_url: https://workers.cloudflare.com/built-with/
  description: >
    Showcasing websites & projects built with Cloudflare Workers
  categories:
    - Portfolio
    - JavaScript
    - Web Development
  built_by: Workers who work at Cloudflare
  built_by_url: https://github.com/cloudflare/built-with-workers/graphs/contributors
- title: WebAnaya Solutions
  url: https://www.webanaya.com
  main_url: https://www.webanaya.com
  description: >
    Full Stack Web Solutions Provider.
  categories:
    - Agency
    - Web Development
    - API
    - Blog
  built_by: Durgesh Gupta
  built_by_url: https://durgeshgupta.com
  featured: false
- title: Artem Sapegin’s Blog
  description: >
    Blog of a Berlin based coffee first frontend engineer who works at Omio, makes photos and hangs out with his dogs.
  main_url: https://blog.sapegin.me/
  url: https://blog.sapegin.me/
  source_url: https://github.com/sapegin/blog.sapegin.me
  categories:
    - Blog
    - Open Source
    - Web Development
    - JavaScript
    - Programming
    - Technology
  built_by: Artem Sapegin
  built_by_url: https://github.com/sapegin
- title: adam.ai
  url: https://adam.ai/
  main_url: https://adam.ai/
  description: >
    Are you ready to make your meetings more productive? Our intelligent meeting management tool can help!
  categories:
    - Business
    - Landing Page
    - Productivity
    - Technology
  built_by: Hazem Osama
  built_by_url: https://github.com/hazem3500
  featured: false
- title: Indra Kusuma Profile Page
  url: https://indrakusuma.web.id/me/
  main_url: https://indrakusuma.web.id/me/
  description: >
    Hi! I'm Indra Kusuma. I am an optimistic and type of person of learn by doing who have an interest in Software Engineering, specifically about Web Development.
  categories:
    - Landing Page
    - Blog
  built_by: Indra Kusuma
  built_by_url: https://github.com/idindrakusuma/me
  featured: false
- title: Lukas Horak
  main_url: https://lukashorak.com
  url: https://lukashorak.com
  description: >
    Lukas Horak's personal website. Full stack JavaScript Developer, working in React on front end and Node.js on back end.
  categories:
    - Blog
    - Portfolio
    - Web Development
  built_by: Lukas Horak
  built_by_url: https://github.com/lhorak
  featured: false
- title: Alexandra Thomas
  main_url: https://alexandracthomas.com/
  url: https://alexandracthomas.com/
  description: >
    A portfolio site for Alexandra Thomas, a front-end developer with creative super powers based in Charlotte, NC.
  categories:
    - Portfolio
    - Blog
    - Web Development
  featured: false
- title: Storto Productions
  main_url: https://www.storto-productions.com/
  url: https://www.storto-productions.com/about/
  featured: false
  description: >
    A portfolio site for a video production company based out of Phoenix, AZ.
  categories:
    - Video
    - Blog
    - Portfolio
    - Business
  built_by: Alexandra Thomas
  built_by_url: https://alexandracthomas.com/
- title: Zatsuzen Blog
  url: https://blog.zatsuzen.com
  main_url: https://blog.zatsuzen.com
  description: >
    Web developer's tech blog
  categories:
    - Blog
  built_by: Akane
  built_by_url: https://twitter.com/akanewz
- title: Matthew Mesa
  url: https://matthewmesa.com
  main_url: https://matthewmesa.com
  description: >
    Portfolio website for freelance digital specialist Matthew Mesa.
  categories:
    - Portfolio
  built_by: Matthew Mesa
  built_by_url: https://matthewmesa.com
- title: Taskade
  main_url: https://taskade.com
  url: https://taskade.com
  description: >
    Taskade is the unified workspace for distributed teams. Collaborate and organize in real-time to get things done, faster and smarter.
  categories:
    - App
    - Business
    - Productivity
  built_by: Taskade
  built_by_url: https://github.com/taskade
  featured: false
- title: PWD
  url: https://pwd.com.au
  main_url: https://pwd.com.au
  description: >
    PWD is a full service web marketing, design, and development agency in Perth, Western Australia.
  categories:
    - Blog
    - Portfolio
    - WordPress
    - Business
  built_by: Alex Moon
  built_by_url: https://moonmeister.net
  featured: false
- title: ramonak.io
  url: https://ramonak.io/
  main_url: https://ramonak.io/
  source_url: https://github.com/KaterinaLupacheva/ramonak.io
  description: >
    Tech blog and portfolio site of a full stack web developer Katsiaryna (Kate) Lupachova
  categories:
    - Blog
    - Portfolio
  built_by: Katsiaryna Lupachova
  built_by_url: https://ramonak.io/
  featured: false
- title: React JS Developer
  main_url: https://reacter.dev/
  url: https://reacter.dev/
  featured: false
  categories:
    - App
    - Web Development
    - Web Development
    - Agency
  built_by: App Design
  built_by_url: https://appdesign.dev/
- title: Guillermo Gómez-Peña
  url: https://www.guillermogomezpena.com/
  main_url: https://www.guillermogomezpena.com/
  description: >
    Personal website for the work of Guillermo Gómez-Peña: performance artist, writer, activist, radical pedagogue and artistic director of the performance troupe La Pocha Nostra. Recipient of the MacArthur Fellow, USA Artists Fellow, and a winner of the Bessie, Guggenheim, and American Book awards.
  categories:
    - Portfolio
    - Gallery
  built_by: Aveling Ray
  built_by_url: https://avelingray.com/
  featured: false
- title: Clinka
  url: https://www.clinka.com.au/
  main_url: https://www.clinka.com.au/
  description: >
    B2B website for an Australian manufacturer of environmentally friendly construction materials.
  categories:
    - Business
  built_by: Aveling Ray
  built_by_url: https://avelingray.com/
- title: Chris Vogt's Blog
  main_url: https://www.chrisvogt.me
  url: https://www.chrisvogt.me
  source_url: https://github.com/chrisvogt/gatsby-theme-private-sphere
  description: >-
    Personal blog of Chris Vogt, a software developer in San Francisco. Showcases
    my latest activity on Instagram, Goodreads, and Spotify using original widgets.
  categories:
    - Blog
    - Open Source
    - Photography
    - Portfolio
  built_by: Chris Vogt
  built_by_url: https://github.com/chrisvogt
- title: Trolley Travel
  main_url: http://trolleytravel.org/
  url: http://trolleytravel.org/
  description: >
    Travel blog website to give tips and informations for many destinations, built with Novella theme
  categories:
    - Blog
    - Travel
  built_by: Pierre Beard
  built_by_url: https://github.com/PBRT
  featured: false
- title: Playlist Detective
  main_url: https://www.playlistdetective.com/
  url: https://www.playlistdetective.com/
  source_url: https://github.com/bobylito/playlistFinder
  description: >
    Playlist Detective is an attempt to ease music discovery with playlists. Back in the days, people were sharing mixtapes - some songs we knew and others we didn't, therefore expanding our musical horizons.

    Playlists are the same, and playlist detective lets you search for songs or artists you like in order to stumble on your new favorite songs.

    It uses Algolia for the search.
  categories:
    - Media
    - Music
  built_by: Alexandre Valsamou-Stanislawski
  built_by_url: https://www.noima.xyz
- title: ProjectManager.tools
  main_url: https://projectmanager.tools/
  url: https://projectmanager.tools/
  featured: false
  categories:
    - App
    - Web Development
    - Design
    - Agency
  built_by: App Design
  built_by_url: https://appdesign.dev/
- title: 1902 Software
  url: https://1902software.com/
  main_url: https://1902software.com/
  description: >
    We are an IT company that specializes in e-commerce and website development on different platforms such as Magento, WordPress, and Umbraco. We are also known for custom software development, web design and mobile app solutions for iOS and Android.
  categories:
    - E-commerce
    - Web Development
    - Programming
    - Mobile Development
    - WordPress
    - Design
    - Business
    - Agency
  built_by: 1902 Software Development Corporation
  built_by_url: https://1902software.com/
  featured: false
- title: Codeful
  url: https://www.codeful.fi/
  main_url: https://www.codeful.fi/
  categories:
    - Agency
    - Consulting
  featured: false
- title: Noima
  url: https://www.noima.xyz
  main_url: https://www.noima.xyz
  categories:
    - Agency
    - Consulting
    - Blog
  featured: false
  built_by: Alexandre Valsamou-Stanislawski
  built_by_url: https://www.noima.xyz
- title: Talent Point
  url: https://talentpoint.co
  main_url: https://talentpoint.co
  description: >
    Talent Point provide the tools that companies need to scale quickly and effectively, bridging the gap between employer brand, HR, and hiring to build teams from within.
  categories:
    - Business
    - Technology
    - Blog
    - Consulting
    - Human Resources
  built_by: Talent Point
  built_by_url: https://talentpoint.co
  featured: false
- title: Marathon Oil
  main_url: https://www.marathonoil.com/
  url: https://www.marathonoil.com/
  featured: false
  categories:
    - Business
    - Marketing
  built_by: Corey Ward
  built_by_url: http://www.coreyward.me/
- title: Gene
  url: https://www.geneglobal.com/work
  main_url: https://www.geneglobal.com
  description: >
    We’re an experience design agency, focused on the future of health
  categories:
    - Agency
    - Technology
    - Healthcare
    - Consulting
    - User Experience
  featured: false
- title: medignition – healthcare innovations
  url: https://medignition.com/
  main_url: https://medignition.com/
  description: >
    medignition builds digital innovations in healthcare.
  categories:
    - Healthcare
    - Education
    - Technology
    - Design
    - Business
    - Portfolio
    - Entrepreneurship
    - Agency
  built_by: medignition
  built_by_url: https://medignition.com/
- title: Dynobase
  url: https://dynobase.dev/
  main_url: https://dynobase.dev/
  description: >
    Professional GUI Client for DynamoDB.
  categories:
    - Data
    - Programming
    - Web Development
  built_by: Rafal Wilinski
  built_by_url: https://rwilinski.me/
  featured: false
- title: Vaktija.eu
  url: https://vaktija.eu
  main_url: https://vaktija.eu
  description: >
    Vaktija.eu gives information about prayer times in germany. (Built with GatsbyJS. Fast in every way that matters.)
  categories:
    - App
    - Community
    - Nonprofit
    - SEO
    - Web Development
  built_by: Rašid Redžić
  built_by_url: https://rasidre.com/
  featured: false
- title: Creative code daily
  main_url: https://www.bobylito.dev/
  url: https://www.bobylito.dev/
  source_url: https://github.com/bobylito/sketches
  description: >
    Creative code daily (CCD) is a personal project for which I build a new animation made out of code every day.
  categories:
    - Blog
    - Programming
    - Gallery
    - Portfolio
  built_by: Alexandre Valsamou-Stanislawski
  built_by_url: https://www.noima.xyz
- title: Messi vs Ronaldo
  description: >
    The biggest debate in football - but who is the best, Messi or Ronaldo? This website provides all the goals and stats to help you reach your own conclusion.
  main_url: https://www.messivsronaldo.app/
  url: https://www.messivsronaldo.app/
  categories:
    - Sports
    - Data
    - App
  built_by: Stephen Greig
  built_by_url: http://ste.digital/
- title: Em Em Recipes
  url: https://ememrecipes.com
  main_url: https://ememrecipes.com
  description: >
    Finally, a recipe website that gets straight to the point.
  categories:
    - Blog
    - Food
  built_by: Matthew Mesa
  built_by_url: https://matthewmesa.com
- title: Yuuniworks Portfolio / Blog
  main_url: https://www.yuuniworks.com/
  url: https://www.yuuniworks.com/
  source_url: https://github.com/junkboy0315/gatsby-portfolio-blog
  featured: false
  categories:
    - Portfolio
    - Web Development
    - Blog
- title: Jun Chen Portfolio
  url: https://www.junchenjun.me
  main_url: https://www.junchenjun.me
  source_url: https://github.com/junchenjun/junchenjun.me
  description: >
    Get to know Jun.
  categories:
    - Portfolio
    - Blog
    - Web Development
  built_by: Jun Chen
  built_by_url: https://www.junchenjun.me
- title: Xavier Mirabelli-Montan
  url: https://xavie.mirmon.co.uk
  main_url: https://xavie.mirmon.co.uk
  source_url: https://github.com/xaviemirmon/xavier-developer-site
  description: >
    The developer portfolio and blog for Xavier Mirabelli-Montan.  Built using TinaCMS Grande hosted on Gatsby Cloud.
  categories:
    - Blog
    - Portfolio
    - Programming
  featured: false
- title: MPG Calculator
  url: https://www.mpg-calculator.co.uk
  main_url: https://www.mpg-calculator.co.uk
  description: >
    A website which allows you to calculate the MPG of your vehicle.
  categories:
    - SEO
    - Accessibility
    - Blog
  built_by: PJ
  built_by_url: https://pjsachdev.me
- title: Softblues
  main_url: https://softblues.io
  url: https://softblues.io
  description: >
    We optimize your project costs and deliver outstanding results by applying relevant technology. Plus, we create our own effective products for businesses and developers all over the world.
  categories:
    - WordPress
    - Portfolio
    - Agency
  built_by: Softblues
  built_by_url: https://softblues.io
- title: Clipchamp
  main_url: https://clipchamp.com/
  url: https://clipchamp.com/en/
  description: >
    Clipchamp is an online video editor, compressor, and converter. The Clipchamp website and blog are powered by Gatsby, Contentful, and Smartling.
  categories:
    - App
    - Blog
    - Landing Page
    - Marketing
    - Video
  featured: false
- title: Mob HQ
  main_url: https://hq.yt-mob.com/
  url: https://hq.yt-mob.com/
  description: >
    Mob HQ is the Headquarters for the World Cup winning Downhill Mountain Bike Race Team, and also a full-time Ride Center for YT bikes.
  categories:
    - Sports
    - Travel
  built_by: Built by Rebels Ltd.
  built_by_url: https://builtbyrebels.com/
  featured: false
- title: OCIUS
  url: https://www.ocius.com.au/
  main_url: https://www.ocius.com.au/
  source_url: https://github.com/ocius/website
  description: >
    Ocius Technology Ltd (formerly Solar Sailor Holdings Ltd) is an Australian public unlisted company with Research and Development facilities at the University of NSW.
  categories:
    - Business
    - Technology
    - Science
  built_by: Sergey Monin
  built_by_url: https://build-in-saratov.com/
- title: Kosmos & Kaos
  main_url: https://www.kosmosogkaos.is/
  url: https://www.kosmosogkaos.is/
  description: >
    A carefully designed user experience is good business.
  categories:
    - Design
    - Consulting
    - Agency
    - Web Development
    - JavaScript
  built_by: Kosmos & Kaos
  built_by_url: https://www.kosmosogkaos.is/
  featured: false
- title: Design Portfolio of Richard Bruskowski
  main_url: https://bruskowski.design/
  url: https://bruskowski.design/
  description: >
    My freelance design portfolio: Visual design, digital products, interactive prototypes, design systems, brand design. Uses MDX, Styled Components, Framer Motion. Started with Gatsby Starter Emilia by LekoArts.
  categories:
    - Design
    - Portfolio
    - User Experience
    - Freelance
    - Photography
  built_by: Richard Bruskowski
  built_by_url: https://github.com/richardbruskowski
- title: Kelvin DeCosta's Website
  url: https://kelvindecosta.com
  main_url: https://kelvindecosta.com
  categories:
    - Blog
    - Portfolio
  built_by: Kelvin DeCosta
  built_by_url: https://github.com/kelvindecosta
  featured: false
- title: Coronavirus (COVID-19) Tracker
  url: https://coronavirus.traction.one/
  main_url: https://coronavirus.traction.one/
  description: >
    This application shows the near real-time status based on data from JHU CSSE.
  categories:
    - Data
    - Directory
  built_by: Sankarsan Kampa
  built_by_url: https://traction.one
  featured: false
- title: Coronavirus COVID-19 Statistics Worldwide
  url: https://maxmaxinechen.github.io/COVID19-Worldwide-Stats/
  main_url: https://maxmaxinechen.github.io/COVID19-Worldwide-Stats/
  source_url: https://github.com/maxMaxineChen/COVID19-Worldwide-Stats
  description: >
    A Coronavirus COVID-19 global data statistics application built by Gatsby + Material UI + Recharts
  categories:
    - Data
    - Open Source
  built_by: Maxine Chen
  built_by_url: https://github.com/maxMaxineChen
  featured: false
- title: Folding@Home Stats
  url: https://folding.traction.one/team?id=246252
  main_url: https://folding.traction.one
  description: >
    Folding@Home Stats Report for Teams.
  categories:
    - Data
    - Science
    - Directory
  built_by: Sankarsan Kampa
  built_by_url: https://traction.one
  featured: false
- title: COVID-19 Tracking and Projections
  url: https://flattenthecurve.co.nz/
  main_url: https://flattenthecurve.co.nz/
  source_url: https://github.com/carlaiau/flatten-the-curve
  description: >
    Allowing non technical users to compare their country with other situations around the world. We present configurable cumulative graph curves. We compare your countries current status with other countries who have already been at your level and show you where they’ve ended up. Data via JHU. Further functionality added daily.
  categories:
    - Data
    - Open Source
  built_by: Carl Aiau
  built_by_url: https://github.com/carlaiau
  featured: false
- title: Takeout Tracker
  main_url: https://www.takeouttracker.com/
  url: https://www.takeouttracker.com/
  featured: false
  categories:
    - Data
    - Open Source
    - Food
    - Directory
    - Nonprofit
  built_by: Corey Ward
  built_by_url: http://www.coreyward.me/
- title: Illustration Hunt
  main_url: https://illustrationhunt.com/
  url: https://illustrationhunt.com/
  featured: false
  categories:
    - Data
    - Design
    - Entertainment
    - Productivity
    - User Experience
    - Programming
    - Gallery
    - Human Resources
    - Library
  built_by: Gilbish Kosma
  built_by_url: https://www.gil20.me/
- title: Monolit
  url: https://monolit.hr
  main_url: https://monolit.hr
  description: >
    Standard business website with sliders and contact form.
  categories:
    - Business
  built_by: Devnet
  built_by_url: https://devnet.hr
  featured: false
- title: Andrew Zeller
  main_url: https://zeller.io
  source_url: https://github.com/ajzeller/zellerio_gatsby
  url: https://zeller.io
  featured: false
  categories:
    - Portfolio
    - Blog
    - Web Development
  built_by: Andrew Zeller
  built_by_url: https://zeller.io
- title: Crushing WFH
  url: https://crushingwfh.com/
  main_url: https://crushingwfh.com/
  source_url: https://github.com/tiagofsanchez/wfh-tools
  description: >
    A directory of tools to help anyone to work from home in a productive manner
  categories:
    - Directory
    - Open Source
  built_by: Tiago Sanchez
  built_by_url: https://www.tiagofsanchez.com/
  featured: false
- title: Martin Container
  main_url: https://www.container.com/
  url: https://www.container.com/
  featured: false
  categories:
    - Business
  built_by: Vincit California
  built_by_url: https://www.vincit.com/
- title: Urban Armor Gear
  main_url: https://www.urbanarmorgear.com/
  url: https://www.urbanarmorgear.com/
  featured: false
  categories:
    - E-commerce
  built_by: Vincit California
  built_by_url: https://www.vincit.com/
- title: Jason Zheng's Portfolio
  main_url: https://jasonzy.com
  url: https://jasonzy.com
  source_url: https://github.com/bilafish/portfolio-site
  description: >
    Hey there, I'm Jason! I'm a front-end web developer from the sunny island
    of Singapore. This is my first Gatsby site developed using Gatsby and
    Netlify CMS. Feel free to get in touch if you're interested to collaborate
    or engage me on any projects. If you just want to say hello, that's cool
    too.
  featured: false
  categories:
    - Portfolio
    - Web Development
  built_by: Jason Zheng
  built_by_url: https://github.com/bilafish
- title: Fluiditype
  url: https://www.fluiditype.com/
  main_url: https://www.fluiditype.com/
  description: >
    Fluditype is small CSS library focusing on pure typographic fluidity. Recommend to be used for blogs, portfolios, documentation & and simplistic text websites.
  categories:
    - Open Source
    - Design
  built_by: Boris Kirov
  built_by_url: https://www.boriskirov.com
  featured: false
- title: Bonsaiilabs
  main_url: https://bonsaiilabs.com/
  url: https://bonsaiilabs.com/
  description: >
    We are a team of two, creating software for startups and enabling learners with our visualize, break, and solve approach.
  featured: false
  categories:
    - Education
    - Consulting
  built_by: Bonsaiilabs Team
  built_by_url: https://bonsaiilabs.com/team
- title: Tyson
  main_url: https://www.tyson.com
  url: https://www.tyson.com
  featured: false
  categories:
    - Food
    - Marketing
  built_by: Tyson Foods, Inc.
- title: Hillshire Farm
  main_url: https://www.hillshirefarm.com
  url: https://www.hillshirefarm.com
  featured: false
  categories:
    - Food
    - Marketing
  built_by: Tyson Foods, Inc.
- title: Hillshire Snacking
  main_url: https://www.hillshiresnacking.com
  url: https://www.hillshiresnacking.com
  featured: false
  categories:
    - Food
    - Marketing
  built_by: Tyson Foods, Inc.
- title: Jimmy Dean
  main_url: https://www.jimmydean.com
  url: https://www.jimmydean.com
  featured: false
  categories:
    - Food
    - Marketing
  built_by: Tyson Foods, Inc.
- title: Aidells
  main_url: https://www.aidells.com
  url: https://www.aidells.com
  featured: false
  categories:
    - Food
    - Marketing
  built_by: Tyson Foods, Inc.
- title: State Fair
  main_url: https://www.corndogs.com
  url: https://www.corndogs.com
  featured: false
  categories:
    - Food
    - Marketing
  built_by: Tyson Foods, Inc.
- title: Nudges
  main_url: https://www.nudgesdogtreats.com
  url: https://www.nudgesdogtreats.com
  featured: false
  categories:
    - Food
    - Marketing
  built_by: Tyson Foods, Inc.
- title: Tyson Ingredient Solutions
  main_url: https://www.tysoningredientsolutions.com
  url: https://www.tysoningredientsolutions.com
  featured: false
  categories:
    - Food
    - Marketing
  built_by: Tyson Foods, Inc.
- title: Wright Brand
  main_url: https://www.wrightbrand.com
  url: https://www.wrightbrand.com
  featured: false
  categories:
    - Food
    - Marketing
  built_by: Tyson Foods, Inc.
- title: TSUKUTTEMITA LAB
  main_url: https://create.kayac.com/
  url: https://create.kayac.com/
  description: KAYAC private works
  featured: false
  categories:
    - Portfolio
    - Technology
    - Entertainment
  built_by: KAYAC inc.
- title: Brad Garropy
  url: https://bradgarropy.com
  main_url: https://bradgarropy.com
  source_url: https://github.com/bradgarropy/bradgarropy.com
  categories:
    - Blog
    - Education
    - Entertainment
    - JavaScript
    - Open Source
    - Portfolio
    - Programming
    - SEO
    - Technology
    - Web Development
  built_by: Brad Garropy
  built_by_url: https://twitter.com/bradgarropy
- title: mrkaluzny
  main_url: https://mrkaluzny.com
  url: https://mrkaluzny.com
  description: >
    Web designer and web developer specializing in providing services for SME sector.
  featured: false
  categories:
    - Web Development
    - Programming
    - Business
    - Portfolio
    - Freelance
  built_by: Wojciech Kaluzny
- title: The COVID Tracking Project
  url: https://covidtracking.com/
  main_url: https://covidtracking.com/
  source_url: https://github.com/COVID19Tracking/website
  description: >
    The COVID Tracking Project collects and publishes the most complete testing data available for US states and territories.
  categories:
    - Media
    - Healthcare
  built_by: The COVID Tracking Project Web Team
  built_by_url: https://github.com/COVID19Tracking/website/graphs/contributors
- title: The Gauntlet Coverage of COVID-19 in Canada
  url: https://covid19.thegauntlet.ca
  main_url: https://covid19.thegauntlet.ca
  description: >
    Tracking The Spread of Coronavirus in Canada
  categories:
    - Media
    - Education
  built_by: Masoud Karimi
  built_by_url: https://github.com/masoudkarimif
- title: Zestard Technologies
  main_url: https://www.zestard.com
  url: https://www.zestard.com
  description: >
    Zestard Technologies is an eCommerce Specialist company focusing on Magento & Shopify as a core expertise.
  categories:
    - Web Development
    - WordPress
    - Technology
    - Agency
    - E-commerce
  built_by: Zestard Technologies
  built_by_url: https://www.zestard.com
- title: Kostas Vrouvas
  main_url: https://kosvrouvas.com
  url: https://kosvrouvas.com
  featured: false
  categories:
    - Blog
    - Portfolio
  built_by: Kostas Vrouvas
- title: Hanare Cafe in Toshijima, Toba, Japan
  main_url: https://hanarecafe.com
  url: https://hanarecafe.com
  source_url: https://github.com/mnishiguchi/hanarecafe-gatsby
  description: >
    A website for a cafe/bakery located in Toshijima, a beautiful sightseeing spot just a 20-minutes ferry ride from downtown Toba, Japan.
  categories:
    - Food
    - Travel
  built_by: Masatoshi Nishiguchi
  built_by_url: https://mnishiguchi.com
  featured: false
- title: WhileNext
  url: https://whilenext.com
  main_url: https://whilenext.com
  description: >
    A Blog on Software Development
  categories:
    - Blog
    - Learning
    - Programming
    - Web Development
  built_by: Masoud Karimi
  built_by_url: https://github.com/masoudkarimif
- title: Jamify.me
  description: >
    We build websites & PWAs with JAMstack. Delivering faster, more secure web.
  main_url: https://jamify.me
  url: https://jamify.me
  categories:
    - Agency
    - Web Development
  featured: false
- title: Shrey Sachdeva
  url: https://www.shreysachdeva.tech/
  main_url: https://www.shreysachdeva.tech/
  source_url: https://github.com/shrey-sachdeva2000/Shrey-Sachdeva
  description: >
    Personal website for Shrey Sachdeva. An abstract thinker who writes code and designs pixel-perfect user-interfaces with industry experience.
  categories:
    - Portfolio
    - Web Development
  built_by: Shrey Sachdeva
  built_by_url: https://www.shreysachdeva.tech/
- title: The Cares Family
  main_url: https://thecaresfamily.org.uk/home
  url: https://thecaresfamily.org.uk/home
  description: >
    The Cares Family helps people find connection and community in a disconnected age. They relaunched their website in Gatsby during the COVID-19 outbreak of 2020 to help connect neighbours.
  categories:
    - Nonprofit
    - Blog
    - Community
  built_by: Mutual
  built_by_url: https://www.madebymutual.com
- title: "Due to COVID-19: Documenting the Signs of the Pandemic"
  url: https://duetocovid19.com
  main_url: https://duetocovid19.com
  description: >
    A project to document all the signs that have gone up on the storefronts of our cities in response to the coronavirus pandemic.
  categories:
    - Photography
    - Community
  built_by: Andrew Louis
  built_by_url: https://hyfen.net
  featured: false
- title: "Besoegsvenner - Visiting Friends for the Elderly"
  main_url: https://www.xn--besgsvenner-igb.dk
  url: https://www.xn--besgsvenner-igb.dk/ruths-historie
  description: >
    50.000 elderly people in Denmark feel lonely. This project seeks to inform people to become visitor friends ("Besøgsven" in Danish) to help fight loneliness and bring new friendships in to the world.
  categories:
    - Marketing
    - Nonprofit
    - Landing Page
  built_by: Hello Great Works
  built_by_url: https://hellogreatworks.com
- title: Interficie Internet Services
  main_url: https://www.interficie.com
  url: https://www.interficie.com/our-work/
  description: >
    Located in Barcelona, we develop innovative websites, ecommerce solutions and software platforms for global brands, startups and organizations.
  categories:
    - E-commerce
    - Web Development
    - Consulting
    - JavaScript
    - Agency
    - Business
  built_by: Interficie Internet Services
  built_by_url: https://github.com/InterficieIS
- title: SofaScore Corporate
  url: https://corporate.sofascore.com
  main_url: https://corporate.sofascore.com
  description: >
    SofaScore is a leading provider of advanced sports insights and content with global coverage of 20+ sports.
  categories:
    - App
    - Data
    - Sports
    - Technology
  built_by: SofaScore
  built_by_url: https://www.sofascore.com
- title: "#compraaospequenos: buy local during Covid-19"
  url: https://compraaospequenos.pt/
  main_url: https://compraaospequenos.pt/
  source_url: https://github.com/marzeelabs/compraaospequenos
  description: >
    Helping local stores survive and thrive during the Covid-19 crisis (Portugal).
  categories:
    - Community
    - Food
    - Data
    - Directory
  built_by: Marzee Labs
  built_by_url: https://marzeelabs.org
  featured: false
- title: Inventia
  main_url: https://inventia.life/
  url: https://inventia.life/
  description: >
    We have developed unique digital bioprinting technology and unleashed it in a complete platform designed to make complex 3D cell biology simple.
  categories:
    - Business
    - Science
  built_by: Jellypepper
  built_by_url: https://jellypepper.com/
- title: Hasura
  url: https://hasura.io
  main_url: https://hasura.io
  description: >
    Hasura is an open source engine that connects to your databases & microservices and auto-generates a production-ready GraphQL backend.
  categories:
    - API
    - Web Development
    - Technology
    - Open Source
  featured: false
- title: Jimdo.com
  description: >
    Jimdo is an international tech company and one of the world's leading providers of online services for small and medium businesses (SMBs). The company empowers entrepreneurs to create their own website or store without coding and to digitize their business ideas.
  main_url: https://www.jimdo.com/
  url: https://www.jimdo.com/
  categories:
    - Marketing
    - Technology
    - E-commerce
    - Web Development
    - Business
  built_by: Jimdo GmbH
- title: Resume on the Web
  main_url: https://amruthpillai.com
  url: https://amruthpillai.com
  source_url: https://github.com/AmruthPillai/ResumeOnTheWeb-Gatsby
  description: >
    Everyone needs their own little spot on the interwebs, and this is mine. Welcome to my resume, on the web!
  categories:
    - Blog
    - Design
    - Freelance
    - Gallery
    - JavaScript
    - Landing Page
    - Mobile Development
    - Open Source
    - Photography
    - Portfolio
    - Technology
    - Web Development
  built_by: Amruth Pillai
  built_by_url: https://amruthpillai.com
  featured: false
- title: Landmarks.ro
  main_url: https://landmarks.ro/
  url: https://landmarks.ro/
  description: >
    Lead generation technology for real estate developers
  categories:
    - Real Estate
    - Marketing
    - Technology
    - Web Development
    - Landing Page
  built_by: Horia Miron
  built_by_url: https://github.com/ancashoria
  featured: false
- title: GeneOS
  url: https://geneos.me/
  main_url: https://geneos.me/
  description: >
    GeneOS is a privacy-preserving data monetization protocol for genetic, activity, and medical data.
  categories:
    - Landing Page
    - Business
  built_by: GeneOS Team
- title: COVID KPI
  url: https://covidkpi.com/
  main_url: https://covidkpi.com/
  description: >
    COVID KPI aggregates COVID-19 data from numerous official sources then displays the Key Performance Indicators.
  categories:
    - Data
    - Media
    - Healthcare
  built_by: Albert Chen
  built_by_url: https://github.com/mralbertchen
- title: Most Recommended Books
  url: http://mostrecommendedbooks.com/
  main_url: http://mostrecommendedbooks.com/
  description: >
    Discover credibly powerful books recommendations by billionaires, icons, and world-class performers.
  categories:
    - Blog
    - Entrepreneurship
    - Books
- title: theAnubhav.com
  main_url: https://theanubhav.com/
  url: https://theanubhav.com/
  categories:
    - Web Development
    - Blog
    - Portfolio
  built_by: Anubhav Srivastava
  built_by_url: https://theanubhav.com
- title: WatchKeeper
  url: https://www.watchkeeperintl.com
  main_url: https://www.watchkeeperintl.com
  description: >
    WatchKeeper helps organisations to manage global security risks such as natural disasters, extreme weather and violent incidents.
  categories:
    - Data
    - Business
    - Technology
    - Consulting
    - Security
  built_by: WatchKeeper Engineering
  built_by_url: https://twitter.com/watchkeeper
  featured: false
- title: Sztuka Programowania
  built_by: Piotr Fedorczyk
  built_by_url: https://piotrf.pl
  categories:
    - Event
    - Learning
    - Web Development
  description: >
    Landing page of a series of web development workshops held in Gdańsk, Poland.
  featured: false
  main_url: https://sztuka-programowania.pl/
  url: https://sztuka-programowania.pl/
- title: Rivers Casino
  built_by: WILDLIFE.LA
  built_by_url: https://www.wildlife.la
  categories:
    - Entertainment
    - Food
    - Blog
    - Travel
  description: >
    Rivers Casino offers the very best in casinos, hotels, restaurants, concerts, and entertainment. Visit us in Des Plaines, IL, Philadelphia, PA, Pittsburgh, PA and Schenectady, NY.
  featured: false
  main_url: https://www.riverscasino.com/desplaines/
  url: https://www.riverscasino.com/desplaines/
- title: Mishal Shah
  built_by: Mishal Shah
  built_by_url: https://mishal23.github.io
  categories:
    - Blog
    - Portfolio
    - Open Source
    - Web Development
  description: >
    Hey, I'm Mishal Shah, a passionate developer with interests in Networks, Databases and Web Security. This website is my personal portfolio and blog with the Fresh theme. I love reading engineering articles, contributing to open-source and interacting with communities. Feel free to get in touch if you have an interesting project that you want to collaborate on.
  featured: false
  main_url: https://mishal23.github.io/
  url: https://mishal23.github.io/
- title: Chris Nager
  main_url: https://chrisnager.com
  url: https://chrisnager.com
  source_url: https://github.com/chrisnager/chrisnager-dot-com
  description: >
    Developer and designer in Brooklyn, NY passionate about performance, accessibility, and systematic design.
  categories:
    - Accessibility
    - Blog
    - Design
    - Portfolio
    - User Experience
    - Web Development
  built_by: Chris Nager
  built_by_url: https://twitter.com/chrisnager
- title: Resistbot
  url: https://resist.bot
  main_url: https://resist.bot
  description: >
    A chatbot that helps you contact your representatives, and be an informed citizen.
  categories:
    - Blog
    - Government
    - Nonprofit
- title: SVG to PNG
  url: https://www.svgtopng.me/
  main_url: https://www.svgtopng.me/
  description: >
    Online SVG to PNG batch converter. Upload and convert your SVG files to PNG with the desired size and background color for free, fast and secure.
  categories:
    - App
    - Technology
    - Productivity
    - Design
    - Web Development
  built_by: Illia Achour
  built_by_url: https://github.com/dummyco
- title: St. Jude Cloud
  url: https://www.stjude.cloud
  main_url: https://www.stjude.cloud
  description: >
    Pediatric cancer data sharing ecosystem by St. Jude Children's Research Hospital.
  categories:
    - Science
    - Technology
    - Nonprofit
    - Data
    - Healthcare
  featured: false
- title: Philip Domingo
  url: https://www.prtdomingo.com
  main_url: https://www.prtdomingo.com
  description: >
    Personal website built on top of GatsbyJS, Ghost, and Azure.
  categories:
    - Technology
    - Blog
  featured: false
- title: Vinicius Dias
  built_by: Vinicius Dias
  built_by_url: https://viniciusdias.works/
  categories:
    - Blog
    - Portfolio
    - Open Source
    - Web Development
  description: >
    Hi, I'm Vinicius Dias, a Front-End developer with focus on performance and UX. This is my personal portfolio developed with Gatsby. I'm always learning different things and I consider myself a very curious guy. I feel that it keeps me motivated and creative to solve problems.
  featured: false
  main_url: https://viniciusdias.works/
  url: https://viniciusdias.works/
- title: Cognifide Tech
  url: https://tech.cognifide.com/
  main_url: https://tech.cognifide.com/
  description: >
    Technology HUB that provides useful and specialized technical knowledge created for fellow engineers by engineers from Cognifide.
  categories:
    - Blog
    - Programming
    - Technology
  built_by: Cognifide
  built_by_url: https://www.cognifide.com/
- title: Chandraveena by S Balachander
  url: https://www.chandraveena.com
  main_url: https://www.chandraveena.com
  description: >
    Chandraveena is a contemporary Indian string instrument designed from the traditional Saraswati Veena.
    S Balachander, an Indian classical musician, is the creator and performing artist of Chandraveena.
    Chandraveena has been designed to support a systematic and contemplative exploration of Indian Ragas.
    It is endowed with a deep sustain and a rich sound allowing the artist to create elaborate musical phrases
    and subtle intonations. Visit the website to listen and learn more!
  categories:
    - Music
    - Portfolio
    - Blog
  built_by: Sadharani Music Works
  built_by_url: https://www.sadharani.com
  featured: false
- title: Anong Network
  main_url: https://anong.network
  url: https://anong.network
  description: >
    An app used to quickly identify a network provider in Philippines
  categories:
    - App
    - Directory
  built_by: Jan Harold Diaz
  built_by_url: https://janharold.com
  featured: false
- title: PayMongo
  main_url: https://paymongo.com
  url: https://paymongo.com
  description: >
    The official website of PayMongo Philippines
  categories:
    - Marketing
    - Finance
  built_by: PayMongo
  built_by_url: https://paymongo.com
- title: Zona Digital
  url: https://zonadigital.pt
  main_url: https://zonadigital.pt
  description: >
    We work with startups and small businesses building effective strategies through digital platforms. Based in Porto, Portugal.
  categories:
    - Web Development
    - Programming
    - Technology
    - Design
    - Business
  built_by: Zona Digital
  built_by_url: https://zonadigital.pt
  featured: false
- title: Ofri Lifshitz Design
  url: https://www.ofrilifshitz.com
  main_url: https://www.ofrilifshitz.com
  categories:
    - Portfolio
    - Design
  built_by: Raz Lifshitz
  built_by_url: https://www.linkedin.com/in/raz-lifshitz
- title: Runly
  url: https://www.runly.io/
  main_url: https://www.runly.io/
  description: >
    The easiest way to run background jobs with .NET Core. It's more than background jobs —
    it's an all-in-one platform to create great user experiences.
  categories:
    - API
    - App
    - Landing Page
    - Technology
    - Programming
  built_by: Chad Lee
  built_by_url: https://github.com/chadly
  featured: false
- title: Ajith's blog
  url: https://ajith.blog
  main_url: https://ajith.blog
  source_url: https://github.com/ajithrnayak/ajith_blog
  description: >
    I build apps and sometimes write about the observations and frustrations at work here.
  categories:
    - Blog
    - Mobile Development
    - Open Source
    - Programming
    - Technology
  built_by: Ajith R Nayak
  built_by_url: https://ajith.xyz
- title: I Love You Infinity
  url: https://iloveyouinfinity.com
  main_url: https://iloveyouinfinity.com
  description: >
    An infinite sound experiment to help raise awareness about autism and love.
  categories:
    - Nonprofit
    - Healthcare
  built_by: Good Praxis
  built_by_url: https://goodpraxis.coop
  featured: false
- title: KAIGO in JAPAN
  main_url: https://kaigo-in-japan.jp
  url: https://kaigo-in-japan.jp
  description: >
    KAIGO in JAPAN is a website for those who are planning to work in the care work field in Japan. We built a multilingual site on Gatsby. One of them is a special language called Easy-Japanese with various ruby tags.
  categories:
    - Healthcare
    - Nonprofit
    - Web Development
    - Programming
  built_by: hgw
  built_by_url: https://shunyahagiwara.com/
- title: Dondoko Susumu Website
  url: https://xn--28jma5da5l6e.com/en/
  main_url: https://xn--28jma5da5l6e.com/en/
  source_url: https://github.com/dondoko-susumu/website-v2
  description: >
    The Website of Dondoko Susumu, a Japanese cartoonist. His cartoons have been posted. It is internationalized into 12 languages.
  categories:
    - Blog
    - Entertainment
    - Gallery
    - Landing Page
  built_by: Dondoko Susumu
  built_by_url: https://xn--28jma5da5l6e.com/en/
- title: Raymond Ware
  url: https://www.raymondware.com
  main_url: https://www.raymondware.com
  description: >
    Seattle web developer portfolio site.
  categories:
    - Portfolio
    - Design
    - Freelance
    - Web Development
  built_by: Raymond Ware
  built_by_url: https://github.com/raymondware
  featured: false
- title: Formula One Gym
  url: https://www.formulaonegym.co.uk/
  main_url: https://www.formulaonegym.co.uk/
  source_url: https://github.com/Zellement/formula1gym
  description: A UK based fitness gym in the heart of Nottingham, built with Gatsby v2
  categories:
    - Sports
  built_by: Dan Farrow
  built_by_url: https://github.com/Zellement
  featured: false
- title: Blog - Thanawat Gulati
  main_url: https://testing.thanawatgulati.com
  url: https://testing.thanawatgulati.com
  source_url: https://github.com/thanawatgulati/thanawatgulati-blog
  description: >
    Thanawat Gulati - Blog , Work experience portfolio and more.
  categories:
    - Blog
  built_by: Thanawat Gulati
  built_by_url: https://twitter.com/mjamesvevo
  featured: false
- title: Effico Ltd
  main_url: https://www.effico.ltd
  url: https://www.effico.ltd
  source_url: https://github.com/Zellement/effico
  description: >
    Commercial and domestic electrical contractors.
  categories:
    - Business
  built_by: Dan Farrow
  built_by_url: https://www.zellement.com
  featured: false
- title: Sheringham Flooring
  main_url: https://www.sheringhamflooring.com
  url: https://www.sheringhamflooring.com
  source_url: https://github.com/Zellement/sheringham-flooring-2019
  description: >
    Sheringham Flooring - commercial and domestic flooring solutions
  categories:
    - Business
  built_by: Dan Farrow
  built_by_url: https://www.zellement.com
  featured: false
- title: Que Jamear
  description: >-
    A directory with a map of food delivery services
    to be used during the health emergency caused by covid 19.
  main_url: https://quejamear.com/encebollados
  url: https://quejamear.com/encebollados
  featured: false
  categories:
    - Food
  built_by: Ramón Chancay
  built_by_url: https://ramonchancay.me/
- title: Vim Training
  description: >
    Bite sized video tutorials for Vim
  main_url: https://vimtraining.com
  url: https://vimtraining.com
  featured: false
  categories:
    - Education
    - Programming
  built_by: Nishant Dania
  built_by_url: https://nishantdania.com
- title: CodeTisans
  url: https://codetisans.com
  main_url: https://codetisans.com
  description: >-
    Website of an agency specialized in creating Laravel and Vue apps
  categories:
    - Agency
  built_by: Przemysław Przyłucki
  built_by_url: https://twitter.com/przylucki_p
  featured: false
- title: Mox Bank
  main_url: https://mox.com/
  url: https://mox.com/
  description: >
    Mox is the new virtual bank backed by Standard Chartered in partnership with HKT, PCCW and Trip.com; created to deliver a new banking experience in Hong Kong.
  categories:
    - Business
    - Design
    - Technology
    - Finance
    - User Experience
  built_by: Mox Bank
  built_by_url: https://mox.com/
- title: Pittica
  url: https://pittica.com
  main_url: https://pittica.com
  source_url: https://github.com/pittica/site
  description: >
    Digital agency site.
  categories:
    - Design
    - Web Development
    - Agency
  built_by: Lucio Benini
  built_by_url: https://pittica.com
  featured: false
- title: MyHumus
  url: https://myhumus.com
  main_url: https://myhumus.com
  source_url: https://github.com/my-humus/site
  description: >
    Digital agency site.
  categories:
    - Blog
    - Food
  built_by: Lucio Benini
  built_by_url: https://pittica.com
- title: Wanaboat.fr
  main_url: https://www.wanaboat.fr
  url: https://www.wanaboat.fr
  description: >
    This a boating classifieds website. It presents dinghys, catamarans and anything that floats or goes on the water and is for sale in France and Europe.
  categories:
    - Directory
  built_by: Olivier L. Developer
  built_by_url: https://www.olivierlivet.net/
- title: maxemitchell.com
  url: https://www.maxemitchell.com/
  main_url: https://www.maxemitchell.com/
  source_url: https://github.com/maxemitchell/portfolio
  description: >
    This is a personal portfolio website to highlight my photography, videography, coding projects, and work/education experience.
  categories:
    - Portfolio
    - Gallery
    - Portfolio
    - Open Source
    - Design
  built_by: Max Mitchell
  built_by_url: https://github.com/maxemitchell
- title: Nick Offerman
  url: https://nickofferman.co/
  main_url: https://nickofferman.co/
  description: >
    The official website of Nick Offerman: Actor, Author, Humorist, & Woodworker.
  categories:
    - E-commerce
    - Entertainment
    - Video
  built_by: Aveling Ray
  built_by_url: https://avelingray.com/
- title: Rudra Narayan
  url: https://rudra.dev
  main_url: https://rudra.dev
  source_url: https://github.com/mrprofessor/rudra.dev
  description: >
    Rudra Narayan | Thoughts, obsessions and rants
  categories:
    - Blog
    - Portfolio
    - SEO
    - Programming
    - Landing Page
    - Technology
  built_by: Rudra Narayan
  built_by_url: https://github.com/mrprofessor
  featured: false
- title: Stackrole
  main_url: https://stackrole.com
  url: https://stackrole.com
  description: >
    We help Startups and Individuals launch their blazing fast JAMstack website with GatsbyJS and Netlify CMS, Deployed on Netlify
  categories:
    - Agency
    - Blog
    - User Experience
    - Web Development
    - Portfolio
    - JavaScript
  built_by: Stackrole
  built_by_url: https://stackrole.com
  featured: false
- title: Aparna Joshi
  url: https://aparnajoshi.netlify.app/
  main_url: https://aparnajoshi.netlify.app/
  description: >
    Hi, I`m a Software Engineer working in Citrix, Bangalore. I spend my free time learning stuff that interests me. I write articles that educates me.
  categories:
    - Blog
    - Science
    - Technology
    - Programming
  built_by: Aparna Joshi
  built_by_url: https://github.com/AparnaJoshi007/explained/
  featured: false
- title: Narration Box
  main_url: https://narrationbox.com
  url: https://narrationbox.com
  description: >
    Narration Box provides cost effective voiceovers and narrations at scale using an intuitive editor and state of the art speech synthesis.
  categories:
    - Styling:Tailwind
    - Productivity
    - Technology
    - Podcast
    - Landing Page
    - Media
    - Entertainment
    - Business
    - API
    - Video
  built_by: Chetan Malhotra
  built_by_url: https://twitter.com/narrationbox
- title: CodeWithLinda
  url: https://www.codewithlinda.com/
  main_url: https://www.codewithlinda.com/
  source_url: https://github.com/Linda-Ikechukwu/Personal-Site
  description: >
    CodeWithLinda is the personal portfolio and blog site of Linda Ikechukwu, a Frontend developer based in Lagos, Nigeria.
  categories:
    - Portfolio
    - Blog
    - Technology
    - Programming
    - Web Development
  built_by: Linda Ikechukwu
  built_by_url: https://twitter.com/_MsLinda
  featured: false
- title: Headless WordPress Blog and Portfolio by Simon Halimonov
  url: https://simonhalimonov.com/
  main_url: https://simonhalimonov.com/
  description: >
    An open source portfolio about UI/UX design and development. This is my personal website that I use to promote my work. It uses TypeScript and a headless WordPress CMS. Supports i18n and Gutenberg. I open source this site to help everyone make a nice WordPress site faster.
  categories:
    - Blog
    - Portfolio
    - Programming
    - Open Source
    - Design
    - Freelance
    - Web Development
    - WordPress
  built_by: Simon Halimonov
  built_by_url: https://simonhalimonov.com/
  featured: false
- title: Clarke Harris
  url: https://www.clarkeharris.com/
  main_url: https://www.clarkeharris.com/
  description: >
    Brooklyn based designer portfolio. Uses pretty advance animations. Content is pulled from the contentful.
  categories:
    - Portfolio
    - Design
    - Freelance
    - Web Development
  built_by: Daniel Husar
  built_by_url: https://www.danielhusar.sk/
  featured: false
- title: Daniel Husar
  url: https://www.danielhusar.sk/
  main_url: https://www.danielhusar.sk/
  source_url: https://github.com/danielhusar/danielhusar.sk
  description: >
    An open source portfolio and blog.
  categories:
    - Blog
    - Portfolio
    - JavaScript
    - Open Source
  built_by: Daniel Husar
  built_by_url: https://www.danielhusar.sk/
  featured: false
- title: SANDALBOYZ
  main_url: https://sandalboyz.com
  url: https://sandalboyz.com
  description: >
    The official website of SANDALBOYZ – home to coziness and comfort. Built in conjunction with https://planetary.co/.
  categories:
    - Retail
    - E-commerce
    - Blog
  built_by: SANDALBOYZ
  built_by_url: https://sandalboyz.com
  featured: false
- title: Tim Phillips
  url: https://www.tim-phillips.com/
  main_url: https://www.tim-phillips.com/
  source_url: https://github.com/timphillips/tim-phillips.com
  description: >
    Personal website for Tim Phillips, a software engineer and web developer.
  categories:
    - Open Source
    - Portfolio
    - Web Development
  featured: false
- title: Nagarjun Palavalli
  main_url: https://nagarjun.co/
  url: https://nagarjun.co/
  description: >
    My personal website built with Gatsby. I am a full-stack web developer and designer based in Bangalore, India.
  categories:
    - Portfolio
    - Blog
  built_by: Nagarjun Palavalli
  built_by_url: https://twitter.com/palavalli
  featured: false
- title: Diogo Rodrigues
  url: https://www.diogorodrigues.dev/
  main_url: https://www.diogorodrigues.dev/
  description: >
    As a front-end developer with UI/UX design skills, I create digital experiences through design & code.
  categories:
    - Freelance
    - Portfolio
    - Blog
    - Mobile Development
    - Web Development
    - User Experience
  built_by: Diogo Rodrigues
  built_by_url: https://www.diogorodrigues.dev/
- title: Jamstack Storefront
  main_url: https://jamstackstorefront.com/
  url: https://jamstackstorefront.com/
  categories:
    - E-commerce
    - Agency
  built_by: Peter Hironaka
  built_by_url: https://peterhironaka.com
  featured: false
- title: Support Black Business
  main_url: https://support-black.business
  url: https://support-black.business
  categories:
    - Directory
  built_by: Peter Hironaka
  built_by_url: https://peterhironaka.com
  featured: false
- title: Nyxo
  url: https://www.nyxo.app
  main_url: https://www.nyxo.app
  description: >
    Nyxo is the best aid for improving your sleep quality. We combine leading sleep research techniques with your sleep tracker’s data to provide you with personalized and actionable coaching, to improve your sleep.
  categories:
    - Healthcare
    - Blog
    - Science
    - Technology
    - Data
    - Mobile Development
  built_by: Kayla Gordon
  built_by_url: https://www.kayla-gordon.com/
  featured: false
- title: Earner
  url: https://www.earner.ai/
  main_url: https://www.earner.ai/
  source_url: https://github.com/Earner-ai/earner-website
  description: >
    Earner is here to keep you informed of services you are entitled to from the Finnish government to entrepreneurship. We are here to help you succeed.
  categories:
    - Blog
    - Open Source
    - Education
    - Technology
    - Community
    - Data
    - Entrepreneurship
    - Human Resources
  built_by: Kayla Gordon
  built_by_url: https://www.kayla-gordon.com/
  featured: false
- title: Amamos Vivir Cada Día
  main_url: https://www.amvi.org.mx/
  url: https://www.amvi.org.mx/
  description: >
    AMVI, Amamos Vivir Cada Día A.C. is a Mexican non-profit organisation helping children with degenerative illnesses by fulfilling their dreams and helping their families financially, but also with personal support. During the Covid-19 crisis, their donations have plummeted since they did not have a website, so I decided to help by building this site for them using Gatsby, TypeScript and Styled-Components, proudly hosted on Netlify who helped the cause with a free pro plan.
  featured: false
  categories:
    - Nonprofit
    - Healthcare
  built_by: Jacob Herper
  built_by_url: https://herper.io/
- title: Digital4Better
  url: https://digital4better.com
  main_url: https://digital4better.com
  description: >
    Digital4Better is an agency promoting a sustainable digital future.
  categories:
    - Accessibility
    - Agency
    - Blog
    - Consulting
    - Design
    - E-commerce
    - Mobile Development
    - Open Source
    - Programming
    - Technology
    - User Experience
    - Web Development
  built_by: Digital4Better
  built_by_url: https://digital4better.com
  featured: false
- title: With Pulp
  url: https://withpulp.com
  main_url: https://withpulp.com
  description: >
    With Pulp's agency website and blog. Meet our team, see our work and read our latest insights on design and development.
  categories:
    - Agency
    - Marketing
    - Web Development
    - Portfolio
    - Blog
  featured: false
- title: DUDOS
  main_url: https://dudos.co.uk
  url: https://dudos.co.uk
  description: >
    UK based web design agency building premium bespoke websites with light-speed performance and rock-solid security
  categories:
    - Agency
    - Web Development
    - Design
    - SEO
    - Portfolio
    - Blog
    - JavaScript
    - Mobile Development
    - Marketing
    - Photography
    - User Experience
  built_by: Mark A Hext
  built_by_url: https://dudos.co.uk/about
  featured: false
- title: Impuls-e
  main_url: https://impuls-e.works/
  url: https://impuls-e.works/
  description: >
    Digital Agency focused on helping our clients build their online digital presence. Located in Santa Catarina, Brazil
  categories:
    - Web Development
    - E-commerce
    - Mobile Development
    - Landing Page
    - Blog
    - Programming
    - Agency
  built_by: Impuls-e
  built_by_url: https://www.instagram.com/impulse.works/
  featured: false
- title: Honeycomb Creative
  main_url: https://www.honeycombcreative.com/
  url: https://www.honeycombcreative.com/
  description: >
    Honeycomb Creative has been producing websites and other print and electronic communications material since 1991. Website built with Gatsby v2 and headless WordPress.
  categories:
    - Agency
    - Web Development
    - Design
    - SEO
    - Portfolio
    - Marketing
    - Blog
    - WordPress
  built_by: Honeycomb Creative
  built_by_url: https://www.honeycombcreative.com/
- title: Personal Website of Suganthan Mohanadasan
  main_url: https://suganthan.com/
  url: https://suganthan.com/
  description: >
    Suganthan is a digital marketing consultant who works with medium and large businesses. This Gatsby site uses Contentful as the CMS and Tailwind CSS for the styling. It also uses i18n plugins to provide a site for Suganthan's Norwegian visitors.
  categories:
    - Blog
    - Business
    - Consulting
    - Entrepreneurship
    - Portfolio
    - SEO
  built_by: Shane Jones
  built_by_url: https://shanejones.co.uk/
- title: Bold.org
  url: https://bold.org/
  main_url: https://bold.org/
  description: >
    Fighting Student Debt. Create or apply to exclusive scholarships, fellowships, and grants, in minutes.
  categories:
    - Education
  built_by: Bold.org
  featured: false
- title: The Story of Dovetail and Afterpay
  url: https://dovetailstudios.com/the-story-of-dovetail-and-afterpay
  main_url: https://dovetailstudios.com/the-story-of-dovetail-and-afterpay
  description: An interactive story sharing how Dovetail helped Afterpay build the fastest growing consumer tech platform in Australian history.
  categories:
    - Agency
    - Design
    - Entrepreneurship
    - Mobile Development
    - Web Development
  built_by: Dovetail
  built_by_url: https://dovetailstudios.com
  featured: false
- title: Daily Texas Country
  url: https://dailytexascountry.com
  main_url: https://dailytexascountry.com
  source_url: https://github.com/bradgarropy/dailytexascountry.com
  description: >
    She tries to tell me that Oklahoma's better, but I ain't got time for that.
  categories:
    - Blog
    - Community
    - E-commerce
    - Entertainment
    - Marketing
    - Media
    - Music
    - Podcast
    - SEO
    - Video
  built_by: Brad Garropy
  built_by_url: https://bradgarropy.com
- title: Petite & Minimal
  url: https://www.petiteandminimal.com/
  main_url: https://www.petiteandminimal.com/
  description: >-
    Eco-friendly lifestyle website. Green, sustainable, minimal. Covering food,
    style, travel, living and featuring several eco-friendly directories.
  categories:
    - Blog
    - Food
    - Travel
    - Photography
    - Directory
  built_by: Annie Taylor Chen
  built_by_url: https://www.annietaylorchen.com/
  featured: false
- title: Petite & Minimal Concept Store DEMO
  url: https://petiteandminimalstore.netlify.app/
  main_url: https://petiteandminimalstore.netlify.app/
  source_url: https://github.com/AnnieTaylorCHEN/PetiteandMinimalStore
  description: >-
    A JAMstack e-commerce solution built with Gatsby, Contentful and
    CommerceLayer.
  categories:
    - E-commerce
  built_by: Annie Taylor Chen
  built_by_url: https://www.annietaylorchen.com/
- title: Tatjana Volbeke Portfolio
  url: https://tatjanavolbeke.com/
  main_url: https://tatjanavolbeke.com/
  categories:
    - Design
    - Portfolio
    - User Experience
- title: Inbound Latino
  url: https://inboundlatino.com/
  main_url: https://inboundlatino.com/
  source_url: https://github.com/JoseSoteloCohen/inboundlatino
  description: >-
    A portfolio website built with Gatsby, featuring websites and WordPress plugins.
  categories:
    - Portfolio
    - Web Development
  built_by: José Sotelo
  built_by_url: https://inboundlatino.com/
- title: ReqView
  url: https://www.reqview.com
  main_url: https://www.reqview.com
  description: >
    Requirements management tool for development of software and systems products
  categories:
    - App
    - Business
    - Data
    - Documentation
    - Productivity
    - Technology
  built_by: Eccam
  built_by_url: https://www.eccam.com
- title: Hippocampus's Garden
  url: https://hippocampus-garden.com/
  main_url: https://hippocampus-garden.com/
  source_url: https://github.com/shionhonda/hippocampus-garden
  description: >-
    A blog by Shion Honda. Posts on what I learn about machine learning, statistics, and programming.
  categories:
    - Blog
    - Science
    - Technology
  built_by: Shion Honda
  built_by_url: https://twitter.com/shion_honda
  featured: false
- title: mindkit
  url: https://mindkit.fr
  main_url: https://mindkit.fr
  description: >
    A collection of wellness links to help with mind and body. Built with Gatsby, Theme UI, Airtable and Netlify.
  categories:
    - Directory
    - Healthcare
  built_by: Joseph Race
  built_by_url: https://josephrace.co.uk
- title: Travel Diary - Your Digital Travelogue
  main_url: https://ontraveldiary.com
  url: https://ontraveldiary.com
  description: >
    An open to all digital platform for avid travelers to share their trips and photos with the world.
  categories:
    - Blog
    - Travel
    - Community
  built_by: Draftbox
  built_by_url: https://draftbox.co
  featured: false
- title: Ellington Hammond
  main_url: https://ellington-hammond.com
  url: https://ellington-hammond.com
  description: >
    Ellington Hammond is a photographer and film director based in the United States.
  categories:
    - Portfolio
    - E-commerce
  built_by: Peter Hironaka
  built_by_url: https://peterhironaka.com
- title: Laputan ERP
  main_url: https://erp.laputan.com.au
  url: https://erp.laputan.com.au
  description: >
    Customizable Enterprise Resource Planning (ERP) System helps companies save time and money across departments (Accounting, Finance, Human Resources, Marketing, Sales & IT) in order to improve productivity and competitiveness.
  categories:
    - Technology
    - Productivity
    - Human Resources
    - Finance
    - Marketing
  built_by: Laputan Software
  built_by_url: https://laputan.com.au
- title: Laputan Schools
  main_url: https://schools.laputan.com.au
  url: https://schools.laputan.com.au
  description: >
    Laputan Schools helps parents to research and engage with the schools around their areas.
  categories:
    - Education
  built_by: Laputan Software
  built_by_url: https://laputan.com.au
- title: LeanyLabs
  main_url: https://leanylabs.com/
  url: https://leanylabs.com/mvp-development/
  description: >
    Web Development Agency. We help startups to build successful web applications.
  categories:
    - Agency
    - Web Development
    - Programming
    - JavaScript
    - Consulting
    - Blog
  built_by: LeanyLabs
  built_by_url: https://leanylabs.com/
- title: Require Podcast
  main_url: https://require.podcast.gq
  url: https://require.podcast.gq
  source_url: https://github.com/requirepodcast/website
  description: >
    Website for Require Podcast - a Polish podcast about webdevelopment. Simple landing page + episode archive with player and episode notes generated from markdown files
  categories:
    - Entertainment
    - Landing Page
    - Podcast
    - Programming
    - Web Development
  built_by: Adam Siekierski and Artur Dudek
  built_by_url: https://siekierski.ml
- title: Lidabox
  description: >-
    Website for the sale of medical supplies and biosafety supplies.
  main_url: https://lidabox.com/
  url: https://lidabox.com/
  featured: false
  categories:
    - E-commerce
    - Marketing
  built_by: Ramón Chancay
  built_by_url: https://ramonchancay.me/
- title: Real Estate Shows
  main_url: https://realestateshows.com/
  url: https://realestateshows.com/
  description: >
    Marketing site for Real Estate Shows, a web app for making real estate video slide shows. Using WordPress as a data store for the blog via the WPGraphQL plugin.
  categories:
    - Real Estate
    - Blog
    - WordPress
    - SEO
    - Video
  built_by: Zeek Interactive
  built_by_url: https://zeek.com/
- title: Fidisys Playbook
  main_url: https://playbook.fidisys.com/
  url: https://playbook.fidisys.com/
  description: >
    Fidisys playbook is the process we follow in Fidisys to build awesome products. It shows engineering, hiring and operation process.
  categories:
    - Technology
    - Productivity
    - Human Resources
  built_by: Fidisys Technologies
  built_by_url: https://www.fidisys.com/
- title: Gabriel Giordano Portfolio
  main_url: https://gabrielgiordano.com
  url: https://gabrielgiordano.com
  source_url: https://github.com/gabrielgiordan/gabrielgiordano.com
  description: >
    Personal website for Gabriel Giordano, a Senior Software Engineer and also an open-source contributor.
  categories:
    - Open Source
    - Portfolio
    - Web Development
    - SEO
    - Technology
    - Programming
    - Freelance
  built_by: Gabriel Giordano
  built_by_url: https://gabrielgiordano.com
  featured: false
- title: Raleigh Bikes
  url: https://www.raleigh.co.uk/gb/en/
  main_url: https://raleigh.co.uk/
  description: >
    Chances are that you rode a Raleigh when you were younger - and maybe you still do now. Raleigh is one of the oldest bicycle companies in the world. Website build with Algolia, Shopware & Storyblok.
  categories:
    - E-commerce
    - Sports
  built_by: Oberon (for Accell Group)
  built_by_url: https://oberon.nl
- title: Nitro Sign
  main_url: https://www.nitrosign.com
  url: https://www.nitrosign.com
  description: >
    Nitro Sign is a free to use Electronic Signature solution that helps businesses & individuals work smarter, faster, and more securely—without the need for paper or pen.
  categories:
    - Technology
    - Productivity
    - Business
  built_by: Nitro Software Inc
  built_by_url: https://www.nitrosign.com
- title: Neon Law
  main_url: https://www.neonlaw.com
  source_url: https://github.com/neonlaw/interface
  url: https://www.neonlaw.com
  description: >
    Neon Law is a general-practice law firm that uses software to improve access to justice.
  categories:
    - Consulting
    - Data
    - Open Source
  built_by: Neon Law
  built_by_url: https://twitter.com/neonlaw

- title: Developer Ecosystem
  main_url: https://www.developerecosystem.com/
  url: https://www.developerecosystem.com/
  description: >
    Theories, talks, and tools for building or being part of a Developer Ecosystem. Learn how Platform Economies are built and scaled.
  categories:
    - Blog
    - Design
    - Entrepreneurship
  built_by: Hugh Durkin
  built_by_url: https://twitter.com/hughdurkin
- title: Jose D. Santos IV
  main_url: https://ivjose.com
  url: https://ivjose.com
  source_url: https://github.com/ivjose/portfolio
  description: >
    I’m a freelance Frontend Developer specializing in React and in building a web interface with better user experiences.
  categories:
    - Freelance
    - Portfolio
    - Web Development
  built_by: Jose D. Santos IV
  built_by_url: https://ivjose.com
  featured: false
- title: Jeff Jadulco
  main_url: https://jeffjadulco.com
  url: https://jeffjadulco.com
  description: >
    Personal website for Jeff Jadulco, an experienced game developer with deep interest in modern web development.
  categories:
    - Blog
    - Portfolio
    - Web Development
  built_by: Jeff Jadulco
  built_by_url: https://jeffjadulco.com
  featured: false
- title: Château de Morey 🏰
  main_url: https://chateaudemorey.fr
  url: https://chateaudemorey.fr/en/
  description: >
    Website of Château de Morey. Built on the ruins of a Templar convent 🏰
  categories:
    - Travel
    - Blog
  built_by: Julien Karst
  built_by_url: https://julienkarst.com
- title: TRUE STORY
  main_url: https://custom.truestorysport.com/
  url: https://custom.truestorysport.com/
  description: >
    TRUE STORY is a contemporary sportswear brand offering custom products for orienteering.
  categories:
    - E-commerce
  built_by: BRIKL
  built_by_url: https://github.com/Brikl
- title: Julien Karst Freelance
  main_url: https://julienkarst.com
  url: https://julienkarst.com
  description: >
    Personal website for Julien Karst, a Mobile / Web developer.
  categories:
    - Blog
    - Portfolio
    - JavaScript
    - Programming
    - Freelance
  built_by: Julien Karst
  built_by_url: https://twitter.com/JulienKarst
- title: Chien Tai Co.
  main_url: https://www.chientai.com.tw
  url: https://www.chientai.com.tw
  description: >
    Chien Tai Co. is an electronic, motor material and magnet wire retailer in Taiwan.
  categories:
    - Retail
    - Business
    - Agency
  built_by: Chen-Tai Hou
  built_by_url: https://ctxhou.com/
- title: Glee
  main_url: https://glee.traction.one/
  url: https://glee.traction.one/
  description: Whether you're a startup, a developer, an artist, a creator, or just a handful of friends building a great product or creating interesting content, Glee makes it easy to collect, track and manage feedback from your users.
  featured: false
  categories:
    - App
    - Technology
    - Productivity
  built_by: Sankarsan Kampa
  built_by_url: https://traction.one
- title: Paths.io
  url: https://paths.io/
  main_url: https://paths.io/
  description: >
    Paths enables a new type of career discovery, in addition to being a better way to find work.
  categories:
    - Data
    - Technology
    - Landing Page
  built_by: HiringSolved
  built_by_url: https://hiringsolved.com/home/
  featured: false
- title: Crogic
  url: https://crogic.jp
  main_url: https://crogic.jp
  description: >
    Web and Music Creator's porfolio site.
  categories:
    - Portfolio
    - Web Development
    - Music
  built_by: Mei
  built_by_url: https://twitter.com/vo_mei0623
- title: Reactive Resume
  url: https://rxresu.me
  main_url: https://rxresu.me
  description: >
    A free and open source resume builder.
  categories:
    - App
    - Design
    - Open Source
  built_by: Amruth Pillai
  built_by_url: https://amruthpillai.com
- title: Meetup
  url: https://meetup.com/
  main_url: https://meetup.com/
  description: >
    Meetup is the leading social media platform dedicated to connecting people in person, or online during times of crisis.
  categories:
    - Accessibility
    - App
    - Community
    - Event
    - SEO
- title: John Kavanagh's Portfolio
  url: https://johnkavanagh.co.uk/
  main_url: https://johnkavanagh.co.uk/
  description: >
    Website and portfolio of John Kavanagh: a freelance front-end web developer in Brighton, UK.
  categories:
    - Portfolio
    - Technology
    - Web Development
    - Blog
    - Freelance
  built_by: John Kavanagh
  built_by_url: https://johnkavanagh.co.uk/
  featured: false
- title: Red Central
  url: https://redcentral.co.uk/
  main_url: https://redcentral.co.uk/
  description: >
    Based in Bristol in the UK, Red Central is the World's no.1 creative agency for entertainment and brand licensing.
  categories:
    - Agency
    - Entertainment
    - Media
    - Consulting
    - Design
  built_by: John Kavanagh
  built_by_url: https://johnkavanagh.co.uk/
  featured: false
- title: MongoDB Developer Hub
  url: https://developer.mongodb.com
  main_url: https://developer.mongodb.com
  description: >
    The MongoDB Developer Hub serves as the central location for all MongoDB developer content, programs, and resources.
  categories:
    - Blog
    - Data
    - Education
    - Learning
    - Programming
    - Technology
    - Web Development
  built_by: MongoDB
  featured: false
- title: Devnet
  main_url: https://devnet.hr/
  url: https://devnet.hr/
  description: >
    Business website for web development company.
  categories:
    - Web Development
    - Agency
  built_by: Devnet
  built_by_url: https://devnet.hr
- title: Leanier.com
  url: https://leanier.com
  main_url: https://leanier.com
  description: >
    Enterprise SaaS Management for Modern IT
  categories:
    - Data
    - Technology
    - Business
  built_by: leaniercode
  featured: false
<<<<<<< HEAD
- title: Ámbito Dólar
  url: https://ambito-dolar.app
  main_url: https://ambito-dolar.app
  description: >
    Free mobile application that informs the different exchange rates USD vs ARS in Argentina.
  categories:
    - App
    - Landing Page
    - Finance
  built_by: Ariel Falduto
  built_by_url: https://outa.im
=======
- title: The Mezzofanti Guild - Language Learning Made Simple
  url: https://www.mezzoguild.com
  main_url: https://www.mezzoguild.com
  description: >
    Learning a foreign language and don't know where to start? The Mezzofanti Guild will teach you the best tips, tricks and hacks to simplify your language learning.
  categories:
    - Blog
    - Education
    - Learning
    - Travel
  built_by: Donovan Nagel
  built_by_url: https://www.donovannagel.com
  featured: false
- title: Alex Perronnet Personal Website
  url: https://alexperronnet.io
  main_url: https://alexperronnet.io
  source_url: https://github.com/alexperronnet/alexperronnet.io
  description: >
    I'm Alex Perronnet, a french freelance developer and designer. I'm also an open-source contributor and a content creator.
  categories:
    - Open Source
    - Freelance
  built_by: Alex Perronnet
  built_by_url: https://alexperronnet.io
>>>>>>> ece188f2
  featured: false<|MERGE_RESOLUTION|>--- conflicted
+++ resolved
@@ -11625,7 +11625,6 @@
     - Business
   built_by: leaniercode
   featured: false
-<<<<<<< HEAD
 - title: Ámbito Dólar
   url: https://ambito-dolar.app
   main_url: https://ambito-dolar.app
@@ -11637,7 +11636,6 @@
     - Finance
   built_by: Ariel Falduto
   built_by_url: https://outa.im
-=======
 - title: The Mezzofanti Guild - Language Learning Made Simple
   url: https://www.mezzoguild.com
   main_url: https://www.mezzoguild.com
@@ -11662,5 +11660,4 @@
     - Freelance
   built_by: Alex Perronnet
   built_by_url: https://alexperronnet.io
->>>>>>> ece188f2
   featured: false