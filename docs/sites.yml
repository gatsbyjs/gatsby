- title: ReactJS
  main_url: "https://reactjs.org/"
  url: "https://reactjs.org/"
  source_url: "https://github.com/reactjs/reactjs.org"
  featured: true
  categories:
    - Web Development
    - Featured
- title: Flamingo
  main_url: https://www.shopflamingo.com/
  url: https://www.shopflamingo.com/
  description: >
    Online shop for women's body care and hair removal products.
  categories:
    - eCommerce
    - Featured
  featured: true
- title: IDEO
  url: https://www.ideo.com
  main_url: https://www.ideo.com/
  description: >
    A Global design company committed to creating positive impact.
  categories:
    - Agency
    - Technology
    - Featured
    - Consulting
    - User Experience
  featured: true
- title: Airbnb Engineering & Data Science
  description: >
    Creative engineers and data scientists building a world where you can belong
    anywhere
  main_url: "https://airbnb.io/"
  url: "https://airbnb.io/"
  categories:
    - Blog
    - Gallery
    - Featured
  featured: true
- title: Impossible Foods
  main_url: "https://impossiblefoods.com/"
  url: "https://impossiblefoods.com/"
  categories:
    - Food
    - Featured
  featured: true
- title: Braun
  description: >
    Braun offers high performance hair removal and hair care products, including dryers, straighteners, shavers, and more.
  main_url: "https://ca.braun.com/en-ca"
  url: "https://ca.braun.com/en-ca"
  categories:
    - eCommerce
    - Featured
  featured: true
- title: NYC Pride 2019 | WorldPride NYC | Stonewall50
  main_url: "https://2019-worldpride-stonewall50.nycpride.org/"
  url: "https://2019-worldpride-stonewall50.nycpride.org/"
  featured: true
  description: >-
    Join us in 2019 for NYC Pride, as we welcome WorldPride and mark the 50th
    Anniversary of the Stonewall Uprising and a half-century of LGBTQ+
    liberation.
  categories:
    - Education
    - Marketing
    - Nonprofit
    - Featured
  built_by: Canvas United
  built_by_url: "https://www.canvasunited.com/"
- title: The State of European Tech
  main_url: "https://2017.stateofeuropeantech.com/"
  url: "https://2017.stateofeuropeantech.com/"
  featured: true
  categories:
    - Technology
    - Featured
  built_by: Studio Lovelock
  built_by_url: "http://www.studiolovelock.com/"
- title: Hopper
  main_url: "https://www.hopper.com/"
  url: "https://www.hopper.com/"
  built_by: Narative
  built_by_url: "https://www.narative.co/"
  featured: true
  categories:
    - Technology
    - App
    - Featured
- title: GM Capital One
  description: |
    Introducing the new online experience for your GM Rewards Credit Card
  main_url: "https://gm.capitalone.com/"
  url: "https://gm.capitalone.com/"
  categories:
    - Featured
  featured: true
- title: Life Without Barriers | Foster Care
  main_url: "https://www.lwb.org.au/foster-care"
  url: "https://www.lwb.org.au/foster-care"
  featured: true
  description: >-
    We are urgently seeking foster carers all across Australia. Can you open
    your heart and your home to a child in need? There are different types of
    foster care that can suit you. We offer training and 24/7 support.
  categories:
    - Nonprofit
    - Education
    - Documentation
    - Marketing
    - Featured
  built_by: LWB Digital Team
  built_by_url: "https://twitter.com/LWBAustralia"
- title: Figma
  main_url: "https://www.figma.com/"
  url: "https://www.figma.com/"
  featured: true
  categories:
    - Marketing
    - Design
    - Featured
  built_by: Corey Ward
  built_by_url: "http://www.coreyward.me/"
- title: Bejamas - JAM Experts for hire
  main_url: "https://bejamas.io/"
  url: "https://bejamas.io/"
  featured: true
  description: >-
    We help agencies and companies with JAMStack tools. This includes web
    development using Static Site Generators, Headless CMS, CI / CD and CDN
    setup.
  categories:
    - Technology
    - Web Development
    - Agency
    - Marketing
    - Featured
  built_by: Bejamas
  built_by_url: "https://bejamas.io/"
- title: The State of JavaScript
  description: >
    Data from over 20,000 developers, asking them questions on topics ranging
    from frontend frameworks and state management, to build tools and testing
    libraries.
  main_url: "https://stateofjs.com/"
  url: "https://stateofjs.com/"
  source_url: "https://github.com/StateOfJS/StateOfJS"
  categories:
    - Data
    - JavaScript
    - Featured
  built_by: StateOfJS
  built_by_url: "https://github.com/StateOfJS/StateOfJS/graphs/contributors"
  featured: true
- title: DesignSystems.com
  main_url: "https://www.designsystems.com/"
  url: "https://www.designsystems.com/"
  description: |
    A resource for learning, creating and evangelizing design systems.
  categories:
    - Design
    - Blog
    - Technology
    - Featured
  built_by: Corey Ward
  built_by_url: "http://www.coreyward.me/"
  featured: true
- title: Timely
  main_url: "https://timelyapp.com/"
  url: "https://timelyapp.com/"
  description: |
    Fully automatic time tracking. For those who trade in time.
  categories:
    - Productivity
    - Featured
  built_by: Timm Stokke
  built_by_url: "https://timm.stokke.me"
  featured: true
- title: Snap Kit
  main_url: "https://kit.snapchat.com/"
  url: "https://kit.snapchat.com/"
  description: >
    Snap Kit lets developers integrate some of Snapchat’s best features across
    platforms.
  categories:
    - Technology
    - Documentation
    - Featured
  featured: true
- title: SendGrid
  main_url: "https://sendgrid.com/docs/"
  url: "https://sendgrid.com/docs/"
  description: >
    SendGrid delivers your transactional and marketing emails through the
    world's largest cloud-based email delivery platform.
  categories:
    - API
    - Technology
    - Documentation
    - Featured
  featured: true
- title: Kirsten Noelle
  main_url: "https://www.kirstennoelle.com/"
  url: "https://www.kirstennoelle.com/"
  featured: true
  description: >
    Digital portfolio for San Francisco Bay Area photographer Kirsten Noelle Wiemer.
  categories:
    - Photography
    - Portfolio
    - Featured
  built_by: Ryan Wiemer
  built_by_url: "https://www.ryanwiemer.com/"
- title: Cajun Bowfishing
  main_url: "https://cajunbowfishing.com/"
  url: "https://cajunbowfishing.com/"
  featured: false
  categories:
    - eCommerce
    - Sports
  built_by: Escalade Sports
  built_by_url: "https://www.escaladesports.com/"
- title: NEON
  main_url: "http://neonrated.com/"
  url: "http://neonrated.com/"
  featured: false
  categories:
    - Gallery
- title: GraphCMS
  main_url: "https://graphcms.com/"
  url: "https://graphcms.com/"
  featured: false
  categories:
    - Marketing
    - Technology
- title: Bottender Docs
  main_url: "https://bottender.js.org/"
  url: "https://bottender.js.org/"
  source_url: "https://github.com/bottenderjs/bottenderjs.github.io"
  featured: false
  categories:
    - Documentation
    - Web Development
    - Open Source
- title: Ghost Documentation
  main_url: https://docs.ghost.org/
  url: https://docs.ghost.org/
  source_url: "https://github.com/tryghost/docs"
  featured: false
  description: >-
    Ghost is an open source, professional publishing platform built on a modern Node.js technology stack — designed for teams who need power, flexibility and performance.
  categories:
    - Technology
    - Documentation
    - Open Source
  built_by: Ghost Foundation
  built_by_url: https://ghost.org/
- title: Nike - Just Do It
  main_url: "https://justdoit.nike.com/"
  url: "https://justdoit.nike.com/"
  featured: true
  categories:
    - eCommerce
    - Featured
- title: AirBnB Cereal
  main_url: "https://airbnb.design/cereal"
  url: "https://airbnb.design/cereal"
  featured: false
  categories:
    - Marketing
    - Design
- title: Cardiogram
  main_url: "https://cardiogr.am/"
  url: "https://cardiogr.am/"
  featured: false
  categories:
    - Marketing
    - Technology
- title: Hack Club
  main_url: "https://hackclub.com/"
  url: "https://hackclub.com/"
  source_url: "https://github.com/hackclub/site"
  featured: false
  categories:
    - Education
    - Web Development
- title: Matthias Jordan Portfolio
  main_url: "https://iammatthias.com/"
  url: "https://iammatthias.com/"
  source_url: "https://github.com/iammatthias/net"
  description: >-
    Photography portfolio and blog built using Contentful + Netlify + Gatsby V2.
  built_by: Matthias Jordan
  built_by_url: https://github.com/iammatthias
  featured: false
  categories:
    - Photography
    - Portfolio
- title: Investment Calculator
  main_url: "https://investmentcalculator.io/"
  url: "https://investmentcalculator.io/"
  featured: false
  categories:
    - Education
    - Finance
- title: CSS Grid Playground by MozillaDev
  main_url: "https://mozilladevelopers.github.io/playground/"
  url: "https://mozilladevelopers.github.io/playground/"
  source_url: "https://github.com/MozillaDevelopers/playground"
  featured: false
  categories:
    - Education
    - Web Development
- title: Piotr Fedorczyk Portfolio
  built_by: Piotr Fedorczyk
  built_by_url: "https://piotrf.pl"
  categories:
    - Portfolio
    - Web Development
  description: >-
    Portfolio of Piotr Fedorczyk, a digital product designer and full-stack developer specializing in shaping, designing and building news and tools for news.
  featured: false
  main_url: "https://piotrf.pl/"
  url: "https://piotrf.pl/"
- title: unrealcpp
  main_url: "https://unrealcpp.com/"
  url: "https://unrealcpp.com/"
  source_url: "https://github.com/Harrison1/unrealcpp-com"
  featured: false
  categories:
    - Blog
    - Web Development
- title: Andy Slezak
  main_url: "https://www.aslezak.com/"
  url: "https://www.aslezak.com/"
  source_url: "https://github.com/amslezak"
  featured: false
  categories:
    - Web Development
    - Portfolio
- title: Deliveroo.Design
  main_url: "https://www.deliveroo.design/"
  url: "https://www.deliveroo.design/"
  featured: false
  categories:
    - Food
    - Marketing
- title: Dona Rita
  main_url: "https://www.donarita.co.uk/"
  url: "https://www.donarita.co.uk/"
  source_url: "https://github.com/peduarte/dona-rita-website"
  featured: false
  categories:
    - Food
    - Marketing
- title: Fröhlich ∧ Frei
  main_url: "https://www.froehlichundfrei.de/"
  url: "https://www.froehlichundfrei.de/"
  featured: false
  categories:
    - Web Development
    - Blog
    - Open Source
- title: How to GraphQL
  main_url: "https://www.howtographql.com/"
  url: "https://www.howtographql.com/"
  source_url: "https://github.com/howtographql/howtographql"
  featured: false
  categories:
    - Documentation
    - Web Development
    - Open Source
- title: OnCallogy
  main_url: "https://www.oncallogy.com/"
  url: "https://www.oncallogy.com/"
  featured: false
  categories:
    - Marketing
    - Healthcare
- title: Ryan Wiemer's Portfolio
  main_url: "https://www.ryanwiemer.com/"
  url: "https://www.ryanwiemer.com/knw-photography/"
  source_url: "https://github.com/ryanwiemer/rw"
  featured: false
  description: >
    Digital portfolio for Oakland, CA based account manager Ryan Wiemer.
  categories:
    - Portfolio
    - Web Development
    - Design
  built_by: Ryan Wiemer
  built_by_url: "https://www.ryanwiemer.com/"
- title: Ventura Digitalagentur Köln
  main_url: "https://www.ventura-digital.de/"
  url: "https://www.ventura-digital.de/"
  featured: false
  built_by: Ventura Digitalagentur
  categories:
    - Agency
    - Marketing
    - Featured
- title: Azer Koçulu
  main_url: "https://kodfabrik.com/"
  url: "https://kodfabrik.com/photography/"
  featured: false
  categories:
    - Portfolio
    - Photography
    - Web Development
- title: Damir.io
  main_url: "http://damir.io/"
  url: "http://damir.io/"
  source_url: "https://github.com/dvzrd/gatsby-sfiction"
  featured: false
  categories:
    - Blog
- title: Digital Psychology
  main_url: "http://digitalpsychology.io/"
  url: "http://digitalpsychology.io/"
  source_url: "https://github.com/danistefanovic/digitalpsychology.io"
  featured: false
  categories:
    - Education
    - Library
- title: Théâtres Parisiens
  main_url: "http://theatres-parisiens.fr/"
  url: "http://theatres-parisiens.fr/"
  source_url: "https://github.com/phacks/theatres-parisiens"
  featured: false
  categories:
    - Education
    - Entertainment
# - title: William Owen UK Portfolio / Blog
#   main_url: "http://william-owen.co.uk/"
#   url: "http://william-owen.co.uk/"
#   featured: false
#   description: >-
#     Over 20 years experience delivering customer-facing websites, internet-based
#     solutions and creative visual design for a wide range of companies and
#     organisations.
#   categories:
#     - Portfolio
#     - Blog
#   built_by: William Owen
#   built_by_url: "https://twitter.com/twilowen"
- title: A4 纸网
  main_url: "http://www.a4z.cn/"
  url: "http://www.a4z.cn/price"
  source_url: "https://github.com/hiooyUI/hiooyui.github.io"
  featured: false
  categories:
    - eCommerce
- title: Steve Meredith's Portfolio
  main_url: "http://www.stevemeredith.com/"
  url: "http://www.stevemeredith.com/"
  featured: false
  categories:
    - Portfolio
- title: API Platform
  main_url: "https://api-platform.com/"
  url: "https://api-platform.com/"
  source_url: "https://github.com/api-platform/website"
  featured: false
  categories:
    - Documentation
    - Web Development
    - Open Source
    - Library
- title: Artivest
  main_url: "https://artivest.co/"
  url: "https://artivest.co/what-we-do/for-advisors-and-investors/"
  featured: false
  categories:
    - Marketing
    - Blog
    - Documentation
    - Finance
- title: The Audacious Project
  main_url: "https://audaciousproject.org/"
  url: "https://audaciousproject.org/"
  featured: false
  categories:
    - Nonprofit
- title: Dustin Schau's Blog
  main_url: "https://blog.dustinschau.com/"
  url: "https://blog.dustinschau.com/"
  source_url: "https://github.com/dschau/blog"
  featured: false
  categories:
    - Blog
    - Web Development
- title: iContract Blog
  main_url: "https://blog.icontract.co.uk/"
  url: "http://blog.icontract.co.uk/"
  featured: false
  categories:
    - Blog
- title: BRIIM
  main_url: "https://bri.im/"
  url: "https://bri.im/"
  featured: false
  description: >-
    BRIIM is a movement to enable JavaScript enthusiasts and web developers in
    machine learning. Learn about artificial intelligence and data science, two
    fields which are governed by machine learning, in JavaScript. Take it right
    to your browser with WebGL.
  categories:
    - Education
    - Web Development
    - Technology
- title: Calpa's Blog
  main_url: "https://calpa.me/"
  url: "https://calpa.me/"
  source_url: "https://github.com/calpa/blog"
  featured: false
  categories:
    - Blog
    - Web Development
- title: Code Bushi
  main_url: "https://codebushi.com/"
  url: "https://codebushi.com/"
  featured: false
  description: >-
    Web development resources, trends, & techniques to elevate your coding
    journey.
  categories:
    - Web Development
    - Open Source
    - Blog
  built_by: Hunter Chang
  built_by_url: "https://hunterchang.com/"
- title: Daniel Hollcraft
  main_url: "https://danielhollcraft.com/"
  url: "https://danielhollcraft.com/"
  source_url: "https://github.com/danielbh/danielhollcraft.com"
  featured: false
  categories:
    - Web Development
    - Blog
    - Portfolio
- title: Darren Britton's Portfolio
  main_url: "https://darrenbritton.com/"
  url: "https://darrenbritton.com/"
  source_url: "https://github.com/darrenbritton/darrenbritton.github.io"
  featured: false
  categories:
    - Web Development
    - Portfolio
- title: Dave Lindberg Marketing & Design
  url: "https://davelindberg.com/"
  main_url: "https://davelindberg.com/"
  source_url: "https://github.com/Dave-Lindberg/dl-gatsby"
  featured: false
  description: >-
    My work revolves around solving problems for people in business, using
    integrated design and marketing strategies to improve sales, increase brand
    engagement, generate leads and achieve goals.
  categories:
    - Design
    - Marketing
    - Portfolio
- title: Dalbinaco's Website
  main_url: "https://dlbn.co/en/"
  url: "https://dlbn.co/en/"
  source_url: "https://github.com/dalbinaco/dlbn.co"
  featured: false
  categories:
    - Portfolio
    - Web Development
- title: mParticle's Documentation
  main_url: "https://docs.mparticle.com/"
  url: "https://docs.mparticle.com/"
  featured: false
  categories:
    - Web Development
    - Documentation
- title: Doopoll
  main_url: "https://doopoll.co/"
  url: "https://doopoll.co/"
  featured: false
  categories:
    - Marketing
    - Technology
- title: ERC dEX
  main_url: "https://ercdex.com/"
  url: "https://ercdex.com/aqueduct"
  featured: false
  categories:
    - Marketing
- title: Fabian Schultz' Portfolio
  main_url: "https://fabianschultz.com/"
  url: "https://fabianschultz.com/"
  source_url: "https://github.com/fabe/site"
  featured: false
  description: >-
    Hello, I’m Fabian — a product designer and developer based in Potsdam,
    Germany. I’ve been working both as a product designer and frontend developer
    for over 5 years now. I particularly enjoy working with companies that try
    to meet broad and unique user needs.
  categories:
    - Portfolio
    - Web Development
  built_by: Fabian Schultz
  built_by_url: "https://fabianschultz.com/"
- title: CalState House Manager
  description: >
    Home service membership that offers proactive and on-demand maintenance for
    homeowners
  main_url: "https://housemanager.calstate.aaa.com/"
  url: "https://housemanager.calstate.aaa.com/"
  categories:
    - Marketing
- title: The freeCodeCamp Guide
  main_url: "https://guide.freecodecamp.org/"
  url: "https://guide.freecodecamp.org/"
  source_url: "https://github.com/freeCodeCamp/guide"
  featured: false
  categories:
    - Web Development
    - Documentation
- title: High School Hackathons
  main_url: "https://hackathons.hackclub.com/"
  url: "https://hackathons.hackclub.com/"
  source_url: "https://github.com/hackclub/hackathons"
  featured: false
  categories:
    - Education
    - Web Development
- title: Hapticmedia
  main_url: "https://hapticmedia.fr/en/"
  url: "https://hapticmedia.fr/en/"
  featured: false
  categories:
    - Agency
- title: heml.io
  main_url: "https://heml.io/"
  url: "https://heml.io/"
  source_url: "https://github.com/SparkPost/heml.io"
  featured: false
  categories:
    - Documentation
    - Web Development
    - Open Source
- title: Juliette Pretot's Portfolio
  main_url: "https://juliette.sh/"
  url: "https://juliette.sh/"
  featured: false
  categories:
    - Web Development
    - Portfolio
    - Blog
- title: Kris Hedstrom's Portfolio
  main_url: "https://k-create.com/"
  url: "https://k-create.com/portfolio/"
  source_url: "https://github.com/kristofferh/kristoffer"
  featured: false
  description: >-
    Hey. I’m Kris. I’m an interactive designer / developer. I grew up in Umeå,
    in northern Sweden, but I now live in Brooklyn, NY. I am currently enjoying
    a hybrid Art Director + Lead Product Engineer role at a small startup called
    Nomad Health. Before that, I was a Product (Engineering) Manager at Tumblr.
    Before that, I worked at agencies. Before that, I was a baby. I like to
    design things, and then I like to build those things. I occasionally take on
    freelance projects. Feel free to get in touch if you have an interesting
    project that you want to collaborate on. Or if you just want to say hello,
    that’s cool too.
  categories:
    - Portfolio
  built_by: Kris Hedstrom
  built_by_url: "https://k-create.com/"
- title: knpw.rs
  main_url: "https://knpw.rs/"
  url: "https://knpw.rs/"
  source_url: "https://github.com/knpwrs/knpw.rs"
  featured: false
  categories:
    - Blog
    - Web Development
- title: Kostas Bariotis' Blog
  main_url: "https://kostasbariotis.com/"
  url: "https://kostasbariotis.com/"
  source_url: "https://github.com/kbariotis/kostasbariotis.com"
  featured: false
  categories:
    - Blog
    - Portfolio
    - Web Development
- title: LaserTime Clinic
  main_url: "https://lasertime.ru/"
  url: "https://lasertime.ru/"
  source_url: "https://github.com/oleglegun/lasertime"
  featured: false
  categories:
    - Marketing
- title: Jason Lengstorf
  main_url: "https://lengstorf.com"
  url: "https://lengstorf.com"
  source_url: "https://github.com/jlengstorf/lengstorf.com"
  featured: false
  categories:
    - Blog
  built_by: Jason Lengstorf
  built_by_url: "https://github.com/jlengstorf"
- title: Mannequin.io
  main_url: "https://mannequin.io/"
  url: "https://mannequin.io/"
  source_url: "https://github.com/LastCallMedia/Mannequin/tree/master/site"
  featured: false
  categories:
    - Open Source
    - Web Development
    - Documentation
- title: manu.ninja
  main_url: "https://manu.ninja/"
  url: "https://manu.ninja/"
  source_url: "https://github.com/Lorti/manu.ninja"
  featured: false
  description: >-
    manu.ninja is the personal blog of Manuel Wieser, where he talks about
    frontend development, games and digital art
  categories:
    - Blog
    - Technology
    - Web Development
- title: Fabric
  main_url: "https://meetfabric.com/"
  url: "https://meetfabric.com/"
  featured: false
  categories:
    - Marketing
- title: Nexit
  main_url: "https://nexit.sk/"
  url: "https://nexit.sk/references"
  featured: false
  categories:
    - Web Development
- title: Open FDA
  description: >
    Provides APIs and raw download access to a number of high-value, high
    priority and scalable structured datasets, including adverse events, drug
    product labeling, and recall enforcement reports.
  main_url: "https://open.fda.gov/"
  url: "https://open.fda.gov/"
  source_url: "https://github.com/FDA/open.fda.gov"
  featured: false
  categories:
    - Government
    - Open Source
    - Web Development
    - API
    - Data
- title: NYC Planning Labs (New York City Department of City Planning)
  main_url: "https://planninglabs.nyc/"
  url: "https://planninglabs.nyc/about/"
  source_url: "https://github.com/NYCPlanning/"
  featured: false
  description: >-
    We work with New York City's Urban Planners to deliver impactful, modern
    technology tools.
  categories:
    - Open Source
    - Government
- title: Pravdomil
  main_url: "https://pravdomil.com/"
  url: "https://pravdomil.com/"
  source_url: "https://github.com/pravdomil/pravdomil.com"
  featured: false
  description: >-
    I’ve been working both as a product designer and frontend developer for over
    5 years now. I particularly enjoy working with companies that try to meet
    broad and unique user needs.
  categories:
    - Portfolio
- title: Preston Richey Portfolio / Blog
  main_url: "https://prestonrichey.com/"
  url: "https://prestonrichey.com/"
  source_url: "https://github.com/prichey/prestonrichey.com"
  featured: false
  categories:
    - Web Development
    - Portfolio
    - Blog
- title: Landing page of Put.io
  main_url: "https://put.io/"
  url: "https://put.io/"
  featured: false
  categories:
    - eCommerce
    - Technology
- title: The Rick and Morty API
  main_url: "https://rickandmortyapi.com/"
  url: "https://rickandmortyapi.com/"
  built_by: Axel Fuhrmann
  built_by_url: "https://axelfuhrmann.com/"
  featured: false
  categories:
    - Web Development
    - Entertainment
    - Documentation
    - Open Source
    - API
- title: Santa Compañía Creativa
  main_url: "https://santacc.es/"
  url: "https://santacc.es/"
  source_url: "https://github.com/DesarrolloWebSantaCC/santacc-web"
  featured: false
  categories:
    - Agency
- title: Sean Coker's Blog
  main_url: "https://sean.is/"
  url: "https://sean.is/"
  featured: false
  categories:
    - Blog
    - Portfolio
    - Web Development
- title: Several Levels
  main_url: "https://severallevels.io/"
  url: "https://severallevels.io/"
  source_url: "https://github.com/Harrison1/several-levels"
  featured: false
  categories:
    - Agency
    - Web Development
- title: Simply
  main_url: "https://simply.co.za/"
  url: "https://simply.co.za/"
  featured: false
  categories:
    - Marketing
- title: Storybook
  main_url: "https://storybook.js.org/"
  url: "https://storybook.js.org/"
  source_url: "https://github.com/storybooks/storybook"
  featured: false
  categories:
    - Web Development
    - Open Source
- title: Vibert Thio's Portfolio
  main_url: "https://vibertthio.com/portfolio/"
  url: "https://vibertthio.com/portfolio/projects/"
  source_url: "https://github.com/vibertthio/portfolio"
  featured: false
  categories:
    - Portfolio
    - Web Development
- title: VisitGemer
  main_url: "https://visitgemer.sk/"
  url: "https://visitgemer.sk/"
  featured: false
  categories:
    - Marketing
- title: Bricolage.io
  main_url: "https://www.bricolage.io/"
  url: "https://www.bricolage.io/"
  source_url: "https://github.com/KyleAMathews/blog"
  featured: false
  categories:
    - Blog
- title: Charles Pinnix Website
  main_url: "https://www.charlespinnix.com/"
  url: "https://www.charlespinnix.com/"
  featured: false
  description: >-
    I’m a senior frontend engineer with 8 years of experience building websites
    and web applications. I’m interested in leading creative, multidisciplinary
    engineering teams. I’m a creative technologist, merging photography, art,
    and design into engineering and visa versa. I take a pragmatic,
    product-oriented approach to development, allowing me to see the big picture
    and ensuring quality products are completed on time. I have a passion for
    modern frontend JavaScript frameworks such as React and Vue, and I have
    substantial experience on the backend with an interest in Node and
    container based deployment with Docker and AWS.
  categories:
    - Portfolio
    - Web Development
- title: Charlie Harrington's Blog
  main_url: "https://www.charlieharrington.com/"
  url: "https://www.charlieharrington.com/"
  source_url: "https://github.com/whatrocks/blog"
  featured: false
  categories:
    - Blog
    - Web Development
    - Music
- title: Gabriel Adorf's Portfolio
  main_url: "https://www.gabrieladorf.com/"
  url: "https://www.gabrieladorf.com/"
  source_url: "https://github.com/gabdorf/gabriel-adorf-portfolio"
  featured: false
  categories:
    - Portfolio
    - Web Development
- title: greglobinski.com
  main_url: "https://www.greglobinski.com/"
  url: "https://www.greglobinski.com/"
  source_url: "https://github.com/greglobinski/www.greglobinski.com"
  featured: false
  categories:
    - Portfolio
    - Web Development
- title: I am Putra
  main_url: "https://www.iamputra.com/"
  url: "https://www.iamputra.com/"
  featured: false
  categories:
    - Portfolio
    - Web Development
    - Blog
- title: In Sowerby Bridge
  main_url: "https://www.insowerbybridge.co.uk/"
  url: "https://www.insowerbybridge.co.uk/"
  featured: false
  categories:
    - Marketing
    - Government
- title: JavaScript Stuff
  main_url: "https://www.javascriptstuff.com/"
  url: "https://www.javascriptstuff.com/"
  featured: false
  categories:
    - Education
    - Web Development
    - Library
- title: Ledgy
  main_url: "https://www.ledgy.com/"
  url: "https://github.com/morloy/ledgy.com"
  featured: false
  categories:
    - Marketing
    - Finance
- title: Alec Lomas's Portfolio / Blog
  main_url: "https://www.lowmess.com/"
  url: "https://www.lowmess.com/"
  source_url: "https://github.com/lowmess/lowmess"
  featured: false
  categories:
    - Web Development
    - Blog
    - Portfolio
- title: Michele Mazzucco's Portfolio
  main_url: "https://www.michelemazzucco.it/"
  url: "https://www.michelemazzucco.it/"
  source_url: "https://github.com/michelemazzucco/michelemazzucco.it"
  featured: false
  categories:
    - Portfolio
- title: Orbit FM Podcasts
  main_url: "https://www.orbit.fm/"
  url: "https://www.orbit.fm/"
  source_url: "https://github.com/agarrharr/orbit.fm"
  featured: false
  categories:
    - Podcast
- title: Prosecco Springs
  main_url: "https://www.proseccosprings.com/"
  url: "https://www.proseccosprings.com/"
  featured: false
  categories:
    - Food
    - Blog
    - Marketing
- title: Verious
  main_url: "https://www.verious.io/"
  url: "https://www.verious.io/"
  source_url: "https://github.com/cpinnix/verious"
  featured: false
  categories:
    - Web Development
- title: Yisela
  main_url: "https://www.yisela.com/"
  url: "https://www.yisela.com/tetris-against-trauma-gaming-as-therapy/"
  featured: false
  categories:
    - Blog
- title: YouFoundRon.com
  main_url: "https://www.youfoundron.com/"
  url: "https://www.youfoundron.com/"
  source_url: "https://github.com/rongierlach/yfr-dot-com"
  featured: false
  categories:
    - Portfolio
    - Web Development
    - Blog
- title: yerevancoder
  main_url: "https://yerevancoder.com/"
  url: "https://forum.yerevancoder.com/categories"
  source_url: "https://github.com/yerevancoder/yerevancoder.github.io"
  featured: false
  categories:
    - Blog
    - Web Development
- title: Ease
  main_url: "https://www.ease.com/"
  url: "https://www.ease.com/"
  featured: false
  categories:
    - Marketing
    - Healthcare
- title: Policygenius
  main_url: "https://www.policygenius.com/"
  url: "https://www.policygenius.com/"
  featured: false
  categories:
    - Marketing
    - Healthcare
- title: Moteefe
  main_url: "http://www.moteefe.com/"
  url: "http://www.moteefe.com/"
  featured: false
  categories:
    - Marketing
    - Agency
    - Technology
- title: Athelas
  main_url: "http://www.athelas.com/"
  url: "http://www.athelas.com/"
  featured: false
  categories:
    - Marketing
    - Healthcare
- title: Pathwright
  main_url: "http://www.pathwright.com/"
  url: "http://www.pathwright.com/"
  featured: false
  categories:
    - Marketing
    - Education
- title: Lucid
  main_url: "https://www.golucid.co/"
  url: "https://www.golucid.co/"
  featured: false
  categories:
    - Marketing
    - Technology
- title: Bench
  main_url: "http://www.bench.co/"
  url: "http://www.bench.co/"
  featured: false
  categories:
    - Marketing
- title: Union Plus Credit Card
  main_url: "http://www.unionpluscard.com"
  url: "https://unionplus.capitalone.com/"
  featured: false
  categories:
    - Marketing
    - Finance
- title: Gin Lane
  main_url: "http://www.ginlane.com/"
  url: "https://www.ginlane.com/"
  featured: false
  categories:
    - Web Development
    - Agency
- title: Marmelab
  main_url: "https://marmelab.com/en/"
  url: "https://marmelab.com/en/"
  featured: false
  categories:
    - Web Development
    - Agency
- title: Dovetail
  main_url: "https://dovetailapp.com/"
  url: "https://dovetailapp.com/"
  featured: false
  categories:
    - Marketing
    - Technology
- title: Yuuniworks Portfolio / Blog
  main_url: "https://www.yuuniworks.com/"
  url: "https://www.yuuniworks.com/"
  source_url: "https://github.com/junkboy0315/yuuni-web"
  featured: false
  categories:
    - Portfolio
    - Web Development
    - Blog
- title: The Bastion Bot
  main_url: "https://bastionbot.org/"
  url: "https://bastionbot.org/"
  source_url: "https://github.com/TheBastionBot/Bastion-Website"
  description: Give awesome perks to your Discord server!
  featured: false
  categories:
    - Open Source
    - Technology
    - Documentation
    - Community
  built_by: Sankarsan Kampa
  built_by_url: "https://sankarsankampa.com"
- title: Smakosh
  main_url: "https://smakosh.com/"
  url: "https://smakosh.com/"
  source_url: "https://github.com/smakosh/smakosh.com"
  featured: false
  categories:
    - Portfolio
    - Web Development
# - title: Philipp Czernitzki - Blog/Website
#   main_url: "http://philippczernitzki.me/"
#   url: "http://philippczernitzki.me/"
#   featured: false
#   categories:
#     - Portfolio
#     - Web Development
#     - Blog
- title: WebGazer
  main_url: "https://www.webgazer.io/"
  url: "https://www.webgazer.io/"
  featured: false
  categories:
    - Marketing
    - Web Development
    - Technology
- title: Joe Seifi's Blog
  main_url: "http://seifi.org/"
  url: "http://seifi.org/"
  featured: false
  categories:
    - Portfolio
    - Web Development
    - Blog
- title: LekoArts — Graphic Designer & Front-End Developer
  main_url: "https://www.lekoarts.de"
  url: "https://www.lekoarts.de"
  source_url: "https://github.com/LekoArts/portfolio"
  featured: false
  built_by: LekoArts
  built_by_url: "https://github.com/LekoArts"
  description: >-
    Hi, I'm Lennart — a self-taught and passionate graphic/web designer &
    frontend developer based in Darmstadt, Germany. I love it to realize complex
    projects in a creative manner and face new challenges. Since 6 years I do
    graphic design, my love for frontend development came up 3 years ago. I
    enjoy acquiring new skills and cementing this knowledge by writing blogposts
    and creating tutorials.
  categories:
    - Portfolio
    - Blog
    - Design
    - Web Development
    - Freelance
    - Open Source
- title: 杨二小的博客
  main_url: "https://blog.yangerxiao.com/"
  url: "https://blog.yangerxiao.com/"
  source_url: "https://github.com/zerosoul/blog.yangerxiao.com"
  featured: false
  categories:
    - Blog
    - Portfolio
- title: MOTTO x MOTTO
  main_url: "https://mottox2.com"
  url: "https://mottox2.com"
  source_url: "https://github.com/mottox2/website"
  description: Web developer / UI Designer in Tokyo Japan.
  featured: false
  categories:
    - Blog
    - Portfolio
  built_by: mottox2
  built_by_url: "https://mottox2.com"
- title: Pride of the Meadows
  main_url: "https://www.prideofthemeadows.com/"
  url: "https://www.prideofthemeadows.com/"
  featured: false
  categories:
    - eCommerce
    - Food
    - Blog
- title: Michael Uloth
  main_url: "https://www.michaeluloth.com"
  url: "https://www.michaeluloth.com"
  featured: false
  description: Michael Uloth is a web developer, opera singer, and the creator of Up and Running Tutorials.
  categories:
    - Portfolio
    - Web Development
    - Music
  built_by: Michael Uloth
  built_by_url: "https://www.michaeluloth.com"
- title: Spacetime
  main_url: "https://www.heyspacetime.com/"
  url: "https://www.heyspacetime.com/"
  featured: false
  description: >-
    Spacetime is a Dallas-based digital experience agency specializing in web,
    app, startup, and digital experience creation.
  categories:
    - Marketing
    - Portfolio
    - Agency
  built_by: Spacetime
  built_by_url: "https://www.heyspacetime.com/"
- title: Eric Jinks
  main_url: "https://ericjinks.com/"
  url: "https://ericjinks.com/"
  featured: false
  description: "Software engineer / web developer from the Gold Coast, Australia."
  categories:
    - Portfolio
    - Blog
    - Web Development
    - Technology
  built_by: Eric Jinks
  built_by_url: "https://ericjinks.com/"
- title: GaiAma - We are wildlife
  main_url: "https://www.gaiama.org/"
  url: "https://www.gaiama.org/"
  featured: false
  description: >-
    We founded the GaiAma conservation organization to protect wildlife in Perú
    and to create an example of a permaculture neighborhood, living
    symbiotically with the forest - because reforestation is just the beginning
  categories:
    - Nonprofit
    - Marketing
    - Blog
  source_url: "https://github.com/GaiAma/gaiama.org"
  built_by: GaiAma
  built_by_url: "https://www.gaiama.org/"
- title: Healthcare Logic
  main_url: "https://www.healthcarelogic.com/"
  url: "https://www.healthcarelogic.com/"
  featured: false
  description: >-
    Revolutionary technology that empowers clinical and managerial leaders to
    collaborate with clarity.
  categories:
    - Marketing
    - Healthcare
    - Technology
  built_by: Thrive
  built_by_url: "https://thriveweb.com.au/"
- title: Evergov
  main_url: "https://evergov.com/"
  url: "https://evergov.com/"
  featured: false
  description: Finding local government services made easier.
  categories:
    - Directory
    - Government
    - Technology
  source_url: "https://github.com/WeOpenly/localgov.fyi"
  built_by: Evergov
  built_by_url: "https://evergov.com/about/"
- title: Kata.ai Documentation
  main_url: "https://docs.kata.ai/"
  url: "https://docs.kata.ai/"
  source_url: "https://github.com/kata-ai/kata-platform-docs"
  featured: false
  description: >-
    Documentation website for the Kata Platform, an all-in-one platform for
    building chatbots using AI technologies.
  categories:
    - Documentation
    - Technology
- title: goalgetters
  main_url: "https://goalgetters.space/"
  url: "https://goalgetters.space/"
  featured: false
  description: >-
    goalgetters is a source of inspiration for people who want to change their
    career. We offer articles, success stories and expert interviews on how to
    find a new passion and how to implement change.
  categories:
    - Blog
    - Education
  built_by: "Stephanie Langers (content), Adrian Wenke (development)"
  built_by_url: "https://twitter.com/AdrianWenke"
- title: Zensum
  main_url: "https://zensum.se/"
  url: "https://zensum.se/"
  featured: false
  description: >-
    Borrow money quickly and safely through Zensum. We compare Sweden's leading
    banks and credit institutions. Choose from multiple offers and lower your
    monthly cost. [Translated from Swedish]
  categories:
    - Technology
    - Finance
    - Marketing
  built_by: Bejamas
  built_by_url: "https://bejamas.io/"
- title: StatusHub - Easy to use Hosted Status Page Service
  main_url: "https://statushub.com/"
  url: "https://statushub.com/"
  featured: false
  description: >-
    Set up your very own service status page in minutes with StatusHub. Allow
    customers to subscribe to be updated automatically.
  categories:
    - Technology
    - Marketing
  built_by: Bejamas
  built_by_url: "https://bejamas.io/"
- title: Matthias Kretschmann Portfolio
  main_url: "https://matthiaskretschmann.com/"
  url: "https://matthiaskretschmann.com/"
  source_url: "https://github.com/kremalicious/portfolio"
  featured: false
  description: Portfolio of designer & developer Matthias Kretschmann.
  categories:
    - Portfolio
    - Web Development
  built_by: Matthias Kretschmann
  built_by_url: "https://matthiaskretschmann.com/"
- title: Iron Cove Solutions
  main_url: "https://ironcovesolutions.com/"
  url: "https://ironcovesolutions.com/"
  description: >-
    Iron Cove Solutions is a cloud based consulting firm. We help companies
    deliver a return on cloud usage by applying best practices
  categories:
    - Technology
    - Web Development
  built_by: Iron Cove Solutions
  built_by_url: "https://ironcovesolutions.com/"
  featured: false
- title: Moetez Chaabene Portfolio / Blog
  main_url: "https://moetez.me/"
  url: "https://moetez.me/"
  source_url: "https://github.com/moetezch/moetez.me"
  featured: false
  description: Portfolio of Moetez Chaabene
  categories:
    - Portfolio
    - Web Development
    - Blog
  built_by: Moetez Chaabene
  built_by_url: "https://twitter.com/moetezch"
- title: Nikita
  description: >-
    Automation of system deployments in Node.js for applications and
    infrastructures.
  main_url: "https://nikita.js.org/"
  url: "https://nikita.js.org/"
  source_url: "https://github.com/adaltas/node-nikita"
  categories:
    - Documentation
    - Open Source
    - Technology
  built_by: David Worms
  built_by_url: "http://www.adaltas.com"
  featured: false
- title: Gourav Sood Blog & Portfolio
  main_url: "https://www.gouravsood.com/"
  url: "https://www.gouravsood.com/"
  featured: false
  categories:
    - Blog
    - Portfolio
  built_by: Gourav Sood
  built_by_url: "https://www.gouravsood.com/"
- title: Jonas Tebbe Portfolio
  description: |
    Hey, I’m Jonas and I create digital products.
  main_url: "https://jonastebbe.com"
  url: "https://jonastebbe.com"
  categories:
    - Portfolio
  built_by: Jonas Tebbe
  built_by_url: "http://twitter.com/jonastebbe"
  featured: false
- title: Parker Sarsfield Portfolio
  description: |
    I'm Parker, a software engineer and sneakerhead.
  main_url: "https://parkersarsfield.com"
  url: "https://parkersarsfield.com"
  categories:
    - Blog
    - Portfolio
  built_by: Parker Sarsfield
  built_by_url: "https://parkersarsfield.com"
- title: Frontend web development with Greg
  description: |
    JavaScript, GatsbyJS, ReactJS, CSS in JS... Let's learn some stuff together.
  main_url: "https://dev.greglobinski.com"
  url: "https://dev.greglobinski.com"
  categories:
    - Blog
    - Web Development
  built_by: Greg Lobinski
  built_by_url: "https://github.com/greglobinski"
- title: Insomnia
  description: |
    Desktop HTTP and GraphQL client for developers
  main_url: "https://insomnia.rest/"
  url: "https://insomnia.rest/"
  categories:
    - Blog
  built_by: Gregory Schier
  built_by_url: "https://schier.co"
  featured: false
- title: Timeline Theme Portfolio
  description: |
    I'm Aman Mittal, a software developer.
  main_url: "https://amanhimself.dev/"
  url: "https://amanhimself.dev/"
  categories:
    - Web Development
    - Portfolio
  built_by: Aman Mittal
  built_by_url: "https://amanhimself.dev/"
- title: Ocean artUp
  description: >
    Science outreach site built using styled-components and Contentful. It
    presents the research project "Ocean artUp" funded by an Advanced Grant of
    the European Research Council to explore the possible benefits of artificial
    uplift of nutrient-rich deep water to the ocean’s sunlit surface layer.
  main_url: "https://ocean-artup.eu"
  url: "https://ocean-artup.eu"
  source_url: "https://github.com/janosh/ocean-artup"
  categories:
    - Science
    - Education
    - Blog
  built_by: Janosh Riebesell
  built_by_url: "https://janosh.io"
  featured: false
- title: Ryan Fitzgerald
  description: |
    Personal portfolio and blog for Ryan Fitzgerald
  main_url: "https://ryanfitzgerald.ca/"
  url: "https://ryanfitzgerald.ca/"
  categories:
    - Web Development
    - Portfolio
  built_by: Ryan Fitzgerald
  built_by_url: "https://github.com/RyanFitzgerald"
  featured: false
- title: Kaizen
  description: |
    Content Marketing, PR & SEO Agency in London
  main_url: "https://www.kaizen.co.uk/"
  url: "https://www.kaizen.co.uk/"
  categories:
    - Agency
    - Blog
    - Design
    - Web Development
    - SEO
  built_by: Bogdan Stanciu
  built_by_url: "https://github.com/b0gd4n"
  featured: false
- title: HackerOne Platform Documentation
  description: |
    HackerOne's Product Documentation Center!
  url: "https://docs.hackerone.com/"
  main_url: "https://docs.hackerone.com/"
  categories:
    - Documentation
    - Security
  featured: false
- title: Mux Video
  description: |
    API to video hosting and streaming
  main_url: "https://mux.com/"
  url: "https://mux.com/"
  categories:
    - Video
    - API
  featured: false
- title: Swapcard
  description: >
    The easiest way for event organizers to instantly connect people, build a
    community of attendees and exhibitors, and increase revenue over time
  main_url: "https://www.swapcard.com/"
  url: "https://www.swapcard.com/"
  categories:
    - Event
    - Community
    - Marketing
  built_by: Swapcard
  built_by_url: "https://www.swapcard.com/"
  featured: false
- title: Kalix
  description: >
    Kalix is perfect for healthcare professionals starting out in private
    practice, to those with an established clinic.
  main_url: "https://www.kalixhealth.com/"
  url: "https://www.kalixhealth.com/"
  categories:
    - Healthcare
  featured: false
- title: Hubba
  description: |
    Buy wholesale products from thousands of independent, verified Brands.
  main_url: "https://join.hubba.com/"
  url: "https://join.hubba.com/"
  categories:
    - eCommerce
  featured: false
- title: HyperPlay
  description: |
    In Asean's 1st Ever LOL Esports X Music Festival
  main_url: "https://hyperplay.leagueoflegends.com/"
  url: "https://hyperplay.leagueoflegends.com/"
  categories:
    - Music
  featured: false
- title: Bad Credit Loans
  description: |
    Get the funds you need, from $250-$5,000
  main_url: "https://www.creditloan.com/"
  url: "https://www.creditloan.com/"
  categories:
    - Finance
  featured: false
- title: Financial Center
  description: >
    Member-owned, not-for-profit, co-operative whose members receive financial
    benefits in the form of lower loan rates, higher savings rates, and lower
    fees than banks.
  main_url: "https://fcfcu.com/"
  url: "https://fcfcu.com/"
  categories:
    - Finance
    - Nonprofit
    - Business
    - Education
  built_by: "https://fcfcu.com/"
  built_by_url: "https://fcfcu.com/"
  featured: false
- title: Office of Institutional Research and Assessment
  description: |
    Good Data, Good Decisions
  main_url: "http://oira.ua.edu/"
  url: "http://oira.ua.edu/"
  categories:
    - Data
  featured: false
- title: The Telegraph Premium
  description: |
    Exclusive stories from award-winning journalists
  main_url: "https://premium.telegraph.co.uk/"
  url: "https://premium.telegraph.co.uk/"
  categories:
    - Media
  featured: false
- title: html2canvas
  description: |
    Screenshots with JavaScript
  main_url: "http://html2canvas.hertzen.com/"
  url: "http://html2canvas.hertzen.com/"
  source_url: "https://github.com/niklasvh/html2canvas/tree/master/www"
  categories:
    - JavaScript
    - Documentation
  built_by: Niklas von Hertzen
  built_by_url: "http://hertzen.com/"
  featured: false
- title: Dato CMS
  description: |
    The API-based CMS your editors will love
  main_url: "https://www.datocms.com/"
  url: "https://www.datocms.com/"
  categories:
    - API
  featured: false
- title: Half Electronics
  description: |
    Personal website
  main_url: "https://www.halfelectronic.com/"
  url: "https://www.halfelectronic.com/"
  categories:
    - Blog
  built_by: Fernando Poumian
  built_by_url: "https://github.com/fpoumian/halfelectronic.com"
  featured: false
- title: Frithir Software Development
  main_url: "https://frithir.com/"
  url: "https://frithir.com/"
  featured: false
  description: "I DRINK COFFEE, WRITE CODE AND IMPROVE MY DEVELOPMENT SKILLS EVERY DAY."
  categories:
    - Design
    - Web Development
  built_by: Frithir
  built_by_url: "https://Frithir.com/"
- title: Unow
  main_url: "https://www.unow.fr/"
  url: "https://www.unow.fr/"
  categories:
    - Education
    - Marketing
  featured: false
- title: Peter Hironaka
  description: |
    Freelance Web Developer based in Los Angeles.
  main_url: "https://peterhironaka.com/"
  url: "https://peterhironaka.com/"
  categories:
    - Portfolio
    - Web Development
  built_by: Peter Hironaka
  built_by_url: "https://github.com/PHironaka"
  featured: false
- title: Michael McQuade
  description: |
    Personal website and blog for Michael McQuade
  main_url: "https://giraffesyo.io"
  url: "https://giraffesyo.io"
  categories:
    - Blog
  built_by: Michael McQuade
  built_by_url: "https://github.com/giraffesyo"
  featured: false
- title: Haacht Brewery
  description: |
    Corporate website for Haacht Brewery. Designed and Developed by Gafas.
  main_url: "https://haacht.com/en/"
  url: "https://haacht.com"
  categories:
    - Marketing
  built_by: Gafas
  built_by_url: "https://gafas.be"
  featured: false
- title: StoutLabs
  description: |
    Portfolio of Daniel Stout, freelance developer in East Tennessee.
  main_url: "https://www.stoutlabs.com/"
  url: "https://www.stoutlabs.com/"
  categories:
    - Web Development
    - Portfolio
  built_by: Daniel Stout
  built_by_url: "https://github.com/stoutlabs"
  featured: false
- title: Chicago Ticket Outcomes By Neighborhood
  description: |
    ProPublica data visualization of traffic ticket court outcomes
  categories:
    - Media
    - Nonprofit
  url: >-
    https://projects.propublica.org/graphics/il/il-city-sticker-tickets-maps/ticket-status/?initialWidth=782
  main_url: >-
    https://projects.propublica.org/graphics/il/il-city-sticker-tickets-maps/ticket-status/?initialWidth=782
  built_by: David Eads
  built_by_url: "https://github.com/eads"
  featured: false
- title: Chicago South Side Traffic Ticketing rates
  description: |
    ProPublica data visualization of traffic ticket rates by community
  main_url: >-
    https://projects.propublica.org/graphics/il/il-city-sticker-tickets-maps/ticket-rate/?initialWidth=782
  url: >-
    https://projects.propublica.org/graphics/il/il-city-sticker-tickets-maps/ticket-rate/?initialWidth=782
  categories:
    - Media
    - Nonprofit
  built_by: David Eads
  built_by_url: "https://github.com/eads"
  featured: false
- title: Otsimo
  description: >
    Otsimo is a special education application for children with autism, down
    syndrome and other developmental disabilities.
  main_url: "https://otsimo.com/en/"
  url: "https://otsimo.com/en/"
  categories:
    - Blog
    - Education
  featured: false
- title: Matt Bagni Portfolio 2018
  description: >
    Mostly the result of playing with Gatsby and learning about react and
    graphql. Using the screenshot plugin to showcase the work done for my
    company in the last 2 years, and a good amount of other experiments.
  main_url: "https://mattbag.github.io"
  url: "https://mattbag.github.io"
  categories:
    - Portfolio
  featured: false
- title: Lisa Ye's Blog
  description: |
    Simple blog/portofolio for a fashion designer. Gatsby_v2 + Netlify cms
  main_url: "https://lisaye.netlify.com/"
  url: "https://lisaye.netlify.com/"
  categories:
    - Blog
    - Portfolio
  featured: false
- title: Artem Sapegin
  description: >
    Little homepage of Artem Sapegin, a frontend developer, passionate
    photographer, coffee drinker and crazy dogs’ owner.
  main_url: "https://sapegin.me/"
  url: "https://sapegin.me/"
  categories:
    - Portfolio
    - Open Source
    - Web Development
  built_by: Artem Sapegin
  built_by_url: "https://github.com/sapegin"
  featured: false
- title: SparkPost Developers
  main_url: "https://developers.sparkpost.com/"
  url: "https://developers.sparkpost.com/"
  source_url: "https://github.com/SparkPost/developers.sparkpost.com"
  categories:
    - Documentation
    - API
  featured: false
- title: Malik Browne Portfolio 2018
  description: >
    The portfolio blog of Malik Browne, a full-stack engineer, foodie, and avid
    blogger/YouTuber.
  main_url: "https://www.malikbrowne.com/about"
  url: "https://www.malikbrowne.com"
  categories:
    - Blog
    - Portfolio
  built_by: Malik Browne
  built_by_url: "https://twitter.com/milkstarz"
  featured: false
- title: Novatics
  description: |
    Digital products that inspire and make a difference
  main_url: "https://www.novatics.com.br"
  url: "https://www.novatics.com.br"
  categories:
    - Portfolio
    - Technology
    - Web Development
  built_by: Novatics
  built_by_url: "https://github.com/Novatics"
  featured: false
- title: Max McKinney
  description: >
    I’m a developer and designer with a focus in web technologies. I build cars
    on the side.
  main_url: "https://maxmckinney.com/"
  url: "https://maxmckinney.com/"
  categories:
    - Portfolio
    - Web Development
    - Design
  built_by: Max McKinney
  featured: false
- title: Stickyard
  description: |
    Make your React component sticky the easy way
  main_url: "https://nihgwu.github.io/stickyard/"
  url: "https://nihgwu.github.io/stickyard/"
  source_url: "https://github.com/nihgwu/stickyard/tree/master/website"
  categories:
    - Web Development
  built_by: Neo Nie
  featured: false
- title: Agata Milik
  description: |
    Website of a Polish psychologist/psychotherapist based in Gdańsk, Poland.
  main_url: "https://agatamilik.pl"
  url: "https://agatamilik.pl"
  categories:
    - Marketing
    - Healthcare
  built_by: Piotr Fedorczyk
  built_by_url: "https://piotrf.pl"
  featured: false
- title: WebPurple
  main_url: "https://www.webpurple.net/"
  url: "https://www.webpurple.net/"
  source_url: "https://github.com/WebPurple/site"
  description: >-
    Site of local (Russia, Ryazan) frontend community. Main purpose is to show
    info about meetups and keep blog.
  categories:
    - Nonprofit
    - Web Development
    - Community
    - Blog
    - Open Source
  built_by: Nikita Kirsanov
  built_by_url: "https://twitter.com/kitos_kirsanov"
  featured: false
- title: Papertrail.io
  description: |
    Inspection Management for the 21st Century
  main_url: "https://www.papertrail.io/"
  url: "https://www.papertrail.io/"
  categories:
    - Marketing
    - Technology
  built_by: Papertrail.io
  built_by_url: "https://www.papertrail.io"
  featured: false
- title: Matt Ferderer
  main_url: "https://mattferderer.com"
  url: "https://mattferderer.com"
  source_url: "https://github.com/mattferderer/gatsbyblog"
  description: >
    {titleofthesite} is a blog built with Gatsby that discusses web related tech
    such as JavaScript, .NET, Blazor & security.
  categories:
    - Blog
    - Web Development
  built_by: Matt Ferderer
  built_by_url: "https://twitter.com/mattferderer"
  featured: false
- title: Sahyadri Open Source Community
  main_url: "https://sosc.org.in"
  url: "https://sosc.org.in"
  source_url: "https://github.com/haxzie/sosc-website"
  description: >
    Official website of Sahyadri Open Source Community for community blog, event
    details and members info.
  categories:
    - Blog
    - Community
    - Open Source
  built_by: Musthaq Ahamad
  built_by_url: "https://github.com/haxzie"
  featured: false
- title: Tech Confessions
  main_url: "https://confessions.tech"
  url: "https://confessions.tech"
  source_url: "https://github.com/JonathanSpeek/tech-confessions"
  description: "A guilt-free place for us to confess our tech sins \U0001F64F\n"
  categories:
    - Community
    - Open Source
  built_by: Jonathan Speek
  built_by_url: "https://speek.design"
  featured: false
- title: Thibault Maekelbergh
  main_url: "https://thibmaek.com"
  url: "https://thibmaek.com"
  source_url: "https://github.com/thibmaek/thibmaek.github.io"
  description: |
    A nice blog about development, Raspberry Pi, plants and probably records.
  categories:
    - Blog
    - Open Source
  built_by: Thibault Maekelbergh
  built_by_url: "https://twitter.com/thibmaek"
  featured: false
- title: LearnReact.design
  main_url: "https://learnreact.design"
  url: "https://learnreact.design"
  description: >
    React Essentials For Designers: A React course tailored for product
    designers, ux designers, ui designers.
  categories:
    - Blog
  built_by: Linton Ye
  built_by_url: "https://twitter.com/lintonye"
- title: Mega House Creative
  main_url: "https://www.megahousecreative.com/"
  url: "https://www.megahousecreative.com/"
  description: >
    Mega House Creative is a digital agency that provides unique goal-oriented
    web marketing solutions.
  categories:
    - Marketing
    - Agency
  built_by: Daniel Robinson
  featured: false
- title: Tobie Marier Robitaille - csc
  main_url: "https://tobiemarierrobitaille.com/"
  url: "https://tobiemarierrobitaille.com/en/"
  description: |
    Portfolio site for director of photography Tobie Marier Robitaille
  categories:
    - Portfolio
    - Gallery
  built_by: Mill3 Studio
  built_by_url: "https://mill3.studio/en/"
  featured: false
- title: Bestvideogame.deals
  main_url: "https://bestvideogame.deals/"
  url: "https://bestvideogame.deals/"
  description: |
    Video game comparison website for the UK, build with GatsbyJS.
  categories:
    - eCommerce
  built_by: Koen Kamphuis
  built_by_url: "https://koenkamphuis.com/"
  featured: false
- title: Mahipat's Portfolio
  main_url: "https://mojaave.com/"
  url: "https://mojaave.com"
  source_url: "https://github.com/mhjadav/mojaave"
  description: >
    mojaave.com is Mahipat's portfolio, I have developed it using Gatsby v2 and
    Bootstrap, To get in touch with people looking for full-stack developer.
  categories:
    - Portfolio
    - Web Development
  built_by: Mahipat Jadav
  built_by_url: "https://mojaave.com/"
  featured: false
- title: Insights
  main_url: "https://justaskusers.com/"
  url: "https://justaskusers.com/"
  description: >
    Insights helps user experience (UX) researchers conduct their research and
    make sense of the findings.
  categories:
    - User Experience
    - Design
  built_by: Just Ask Users
  built_by_url: "https://justaskusers.com/"
  featured: false
- title: Tensiq
  main_url: "https://tensiq.com"
  url: "https://tensiq.com"
  source_url: "https://github.com/Tensiq/tensiq-site"
  description: >
    Tensiq is an e-Residency startup, that provides development in cutting-edge
    technology while delivering secure, resilient, performant solutions.
  categories:
    - Web Development
    - Mobile Development
    - Agency
    - Open Source
  built_by: Jens
  built_by_url: "https://github.com/arrkiin"
  featured: false
- title: Mintfort
  main_url: "https://mintfort.com/"
  url: "https://mintfort.com/"
  source_url: "https://github.com/MintFort/mintfort.com"
  description: >
    Mintfort, the first crypto-friendly bank account. Store and manage assets on
    the blockchain.
  categories:
    - Technology
    - Finance
  built_by: Axel Fuhrmann
  built_by_url: "https://axelfuhrmann.com/"
  featured: false
- title: React Native Explorer
  main_url: "https://react-native-explorer.firebaseapp.com"
  url: "https://react-native-explorer.firebaseapp.com"
  description: |
    Explorer React Native packages and examples effortlessly.
  categories:
    - Education
  featured: false
- title: 500Tech
  main_url: "https://500tech.com/"
  url: "https://500tech.com/"
  featured: false
  categories:
    - Web Development
    - Agency
    - Open Source
- title: eworld
  main_url: "http://eworld.herokuapp.com/"
  url: "http://eworld.herokuapp.com/"
  featured: false
  categories:
    - eCommerce
    - Technology
- title: It's a Date
  description: >
    It's a Date is a dating app that actually involves dating.
  main_url: "https://www.itsadate.app/"
  url: "https://www.itsadate.app/"
  featured: false
  categories:
    - App
    - Blog
- title: Node.js HBase
  description: >
    Asynchronous HBase client for NodeJs using REST.
  main_url: https://hbase.js.org/
  url: https://hbase.js.org/
  source_url: "https://github.com/adaltas/node-hbase"
  categories:
    - Documentation
    - Open Source
    - Technology
  built_by: David Worms
  built_by_url: http://www.adaltas.com
  featured: false
- title: Peter Kroyer - Web Design / Web Development
  main_url: https://www.peterkroyer.at/en/
  url: https://www.peterkroyer.at/en/
  description: >
    Freelance web designer / web developer based in Vienna, Austria (Wien, Österreich).
  categories:
    - Agency
    - Web Development
    - Design
    - Portfolio
    - Freelance
  built_by: Peter Kroyer
  built_by_url: https://www.peterkroyer.at/
  featured: false
- title: Geddski
  main_url: https://gedd.ski
  url: https://gedd.ski
  description: >
    frontend mastery blog - level up your UI game.
  categories:
    - Web Development
    - Education
    - Productivity
    - User Experience
  built_by: Dave Geddes
  built_by_url: https://twitter.com/geddski
  featured: false
- title: Rung
  main_url: "https://rung.com.br/"
  url: "https://rung.com.br/"
  description: >
    Rung alerts you about the exceptionalities of your personal and professional life.
  categories:
    - API
    - Technology
    - Travel
  featured: false
- title: Mokkapps
  main_url: "https://www.mokkapps.de/"
  url: "https://www.mokkapps.de/"
  source_url: "https://github.com/mokkapps/website"
  description: >
    Portfolio website from Michael Hoffmann. Passionate software developer with focus on web-based technologies.
  categories:
    - Blog
    - Portfolio
    - Web Development
    - Mobile Development
  featured: false
- title: Premier Octet
  main_url: "https://www.premieroctet.com/"
  url: "https://www.premieroctet.com/"
  description: >
    Premier Octet is a React-based agency
  categories:
    - Agency
    - Web Development
    - Mobile Development
  featured: false
- title: Thorium
  main_url: "https://www.thoriumsim.com/"
  url: "https://www.thoriumsim.com/"
  source_url: "https://github.com/thorium-sim/thoriumsim.com"
  description: >
    Thorium - Open-source Starship Simulator Controls for Live Action Role Play
  built_by: Alex Anderson
  built_by_url: https://twitter.com/ralex1993
  categories:
    - Blog
    - Portfolio
    - Documentation
    - Marketing
    - Education
    - Entertainment
    - Open Source
    - Web Development
  featured: false
- title: Cameron Maske
  main_url: "https://www.cameronmaske.com/"
  url: "https://www.cameronmaske.com/courses/introduction-to-pytest/"
  source_url: "https://github.com/cameronmaske/cameronmaske.com-v2"
  description: >
    The homepage of Cameron Maske, a freelance full-stack developer, who is currently working on a free pytest video course
  categories:
    - Education
    - Video
    - Portfolio
    - Freelance
  featured: false
- title: Studenten bilden Schüler
  description: >
    Studenten bilden Schüler e.V. is a German student-run nonprofit initiative that aims to
    contribute to more equal educational opportunities by providing free tutoring to refugees
    and children from underprivileged families. The site is built on Gatsby v2, styled-components
    and Contentful. It supports Google Analytics, fluid typography and Algolia search.
  main_url: "https://studenten-bilden-schueler.de"
  url: "https://studenten-bilden-schueler.de"
  source_url: "https://github.com/StudentenBildenSchueler/homepage"
  categories:
    - Education
    - Nonprofit
    - Blog
  built_by: Janosh Riebesell
  built_by_url: "https://janosh.io"
  featured: false
- title: Mike's Remote List
  main_url: "https://www.mikesremotelist.com"
  url: "https://www.mikesremotelist.com"
  description: >
    A list of remote jobs, updated throughout the day. Built on Gatsby v1 and powered by Contentful, Google Sheets, string and sticky tape.
  categories:
    - Marketing
  featured: false
- title: Madvoid
  main_url: "https://madvoid.com/"
  url: "https://madvoid.com/screenshot/"
  featured: false
  description: >
    Madvoid is a team of expert developers dedicated to creating simple, clear, usable and blazing fast web and mobile apps.
    We are coders that help companies and agencies to create social & interactive experiences.
    This includes full-stack development using React, WebGL, Static Site Generators, Ruby On Rails, Phoenix, GraphQL, Chatbots, CI / CD, Docker and more!
  categories:
    - Portfolio
    - Technology
    - Web Development
    - Agency
    - Marketing
  built_by: Jean-Paul Bonnetouche
  built_by_url: https://twitter.com/_jpb
- title: MOMNOTEBOOK.COM
  description: >
    Sharing knowledge and experiences that make childhood and motherhood rich, vibrant and healthy.
  main_url: "https://momnotebook.com/"
  url: "https://momnotebook.com/"
  featured: false
  built_by: Aleksander Hansson
  built_by_url: https://www.linkedin.com/in/aleksanderhansson/
  categories:
    - Blog
- title: Pirate Studios
  description: >
    Reinventing music studios with 24/7 self service rehearsal, DJ & production rooms available around the world.
  main_url: "https://www.piratestudios.co"
  url: "https://www.piratestudios.co"
  featured: false
  built_by: The Pirate Studios team
  built_by_url: https://github.com/piratestudios/
  categories:
    - Music
- title: Aurora EOS
  main_url: "https://www.auroraeos.com/"
  url: "https://www.auroraeos.com/"
  featured: false
  categories:
    - Finance
    - Marketing
    - Blog
  built_by: Corey Ward
  built_by_url: "http://www.coreyward.me/"
- title: MadeComfy
  main_url: "https://madecomfy.com.au/"
  url: "https://madecomfy.com.au/"
  description: >
    Short term rental management startup, using Contentful + Gatsby + CicleCI
  featured: false
  categories:
    - Travel
  built_by: Lucas Vilela
  built_by_url: "https://madecomfy.com.au/"
- title: Tiger Facility Services
  description: >
    Tiger Facility Services combines facility management expertise with state of the art software to offer a sustainable and customer oriented cleaning and facility service.
  main_url: https://www.tigerfacilityservices.com/de-en/
  url: https://www.tigerfacilityservices.com/de-en/
  featured: false
  categories:
    - Marketing
- title: "Luciano Mammino's blog"
  description: >
    Tech & programming blog of Luciano Mammino a.k.a. "loige", Full-Stack Web Developer and International Speaker
  main_url: https://loige.co
  url: https://loige.co
  featured: false
  categories:
    - Blog
    - Web Development
  built_by: Luciano Mammino
  built_by_url: https://loige.co
- title: Wire • Secure collaboration platform
  description: >
    Corporate website of Wire, an open source, end-to-end encrypted collaboration platform
  main_url: "https://wire.com"
  url: "https://wire.com"
  featured: false
  categories:
    - Open Source
    - Productivity
    - Technology
    - Blog
    - App
  built_by: Wire team
  built_by_url: "https://github.com/orgs/wireapp/people"
- title: J. Patrick Raftery
  main_url: "https://www.jpatrickraftery.com"
  url: "https://www.jpatrickraftery.com"
  description: J. Patrick Raftery is an opera singer and voice teacher based in Vancouver, BC.
  categories:
    - Portfolio
    - Music
  built_by: Michael Uloth
  built_by_url: "https://www.michaeluloth.com"
  featured: false
- title: Aria Umezawa
  main_url: "https://www.ariaumezawa.com"
  url: "https://www.ariaumezawa.com"
  description: Aria Umezawa is a director, producer, and writer currently based in San Francisco. Site designed by Stephen Bell.
  categories:
    - Portfolio
    - Music
    - Entertainment
  built_by: Michael Uloth
  built_by_url: "https://www.michaeluloth.com"
  featured: false
- title: Pomegranate Opera
  main_url: "https://www.pomegranateopera.com"
  url: "https://www.pomegranateopera.com"
  description: Pomegranate Opera is a lesbian opera written by Amanda Hale & Kye Marshall. Site designed by Stephen Bell.
  categories:
    - Gallery
    - Music
  built_by: Michael Uloth
  built_by_url: "https://www.michaeluloth.com"
  featured: false
- title: Daniel Cabena
  main_url: "https://www.danielcabena.com"
  url: "https://www.danielcabena.com"
  description: Daniel Cabena is a Canadian countertenor highly regarded in both Canada and Europe for prize-winning performances ranging from baroque to contemporary repertoire. Site designed by Stephen Bell.
  categories:
    - Portfolio
    - Music
  built_by: Michael Uloth
  built_by_url: "https://www.michaeluloth.com"
  featured: false
- title: Artist.Center
  main_url: "https://artistcenter.netlify.com"
  url: "https://artistcenter.netlify.com"
  description: The marketing page for Artist.Center, a soon-to-launch platform designed to connect opera singers to opera companies. Site designed by Stephen Bell.
  categories:
    - Music
  built_by: Michael Uloth
  built_by_url: "https://www.michaeluloth.com"
  featured: false
- title: DG Volo & Company
  main_url: "https://www.dgvolo.com"
  url: "https://www.dgvolo.com"
  description: DG Volo & Company is a Toronto-based investment consultancy. Site designed by Stephen Bell.
  categories:
    - Finance
  built_by: Michael Uloth
  built_by_url: "https://www.michaeluloth.com"
  featured: false
- title: Shawna Lucey
  main_url: "https://www.shawnalucey.com"
  url: "https://www.shawnalucey.com"
  description: Shawna Lucey is an American theater and opera director based in New York City. Site designed by Stephen Bell.
  categories:
    - Portfolio
    - Music
    - Entertainment
  built_by: Michael Uloth
  built_by_url: "https://www.michaeluloth.com"
  featured: false
- title: Leyan Lo
  main_url: https://www.leyanlo.com
  url: https://www.leyanlo.com
  description: >
    Leyan Lo’s personal website
  categories:
    - Portfolio
  built_by: Leyan Lo
  built_by_url: https://www.leyanlo.com
  featured: false
- title: Hawaii National Bank
  url: https://hawaiinational.bank
  main_url: https://hawaiinational.bank
  description: Hawaii National Bank's highly personalized service has helped loyal customers & locally owned businesses achieve their financial dreams for over 50 years.
  categories:
    - Finance
  built_by: Wall-to-Wall Studios
  built_by_url: https://walltowall.com
  featured: false
- title: Coletiv
  url: https://coletiv.com
  main_url: https://coletiv.com
  description: Coletiv teams up with companies of all sizes to design, develop & launch digital products for iOS, Android & the Web.
  categories:
    - Technology
    - Agency
    - Web Development
  built_by: Coletiv
  built_by_url: https://coletiv.com
  featured: false
- title: janosh.io
  description: >
    Personal blog and portfolio of Janosh Riebesell. The site is built with Gatsby v2 and designed
    entirely with styled-components v4. Much of the layout was achieved with CSS grid. It supports
    Google Analytics, fluid typography and Algolia search.
  main_url: "https://janosh.io"
  url: "https://janosh.io"
  source_url: "https://github.com/janosh/janosh.io"
  categories:
    - Portfolio
    - Blog
    - Science
    - Photography
    - Travel
  built_by: Janosh Riebesell
  built_by_url: "https://janosh.io"
  featured: false
- title: Gatsby Manor
  description: >
    We build themes for gatsby. We have themes for all projects including personal,
    portfolio, ecommerce, landing pages and more. We also run an in-house
    web dev and design studio. If you cannot find what you want, we can build it for you!
    Email us at gatsbymanor@gmail.com with questions.
  main_url: "https://www.gatsbymanor.com"
  url: "https://www.gatsbymanor.com"
  source_url: "https://github.com/gatsbymanor"
  categories:
    - Web Development
    - Agency
    - Technology
    - Freelance
  built_by: Steven Natera
  built_by_url: "https://stevennatera.com"
- title: Ema Suriano's Portfolio
  main_url: https://emasuriano.com/
  url: https://emasuriano.com/
  source_url: https://github.com/EmaSuriano/emasuriano.github.io
  description: >
    Ema Suriano's portfolio to display information about him, his projects and what he's writing about.
  categories:
    - Portfolio
    - Technology
    - Web Development
  built_by: Ema Suriano
  built_by_url: https://emasuriano.com/
  featured: false
- title: Luan Orlandi
  main_url: https://luanorlandi.github.io
  url: https://luanorlandi.github.io
  source_url: https://github.com/luanorlandi/luanorlandi.github.io
  description: >
    Luan Orlandi's personal website. Brazilian web developer, enthusiast in React and Gatsby.
  categories:
    - Blog
    - Portfolio
    - Web Development
  built_by: Luan Orlandi
  built_by_url: https://github.com/luanorlandi
- title: Mobius Labs
  main_url: https://mobius.ml
  url: https://mobius.ml
  description: >
    Mobius Labs landing page, a Start-up working on Computer Vision
  categories:
    - Landing Page
    - Marketing
    - Technology
  built_by: sktt
  built_by_url: https://github.com/sktt
- title: EZAgrar
  main_url: https://www.ezagrar.at/en/
  url: https://www.ezagrar.at/en/
  description: >
    EZAgrar.at is the homepage of the biggest agricultural machinery dealership in Austria. In total 8 pages will be built for this client reusing a lot of components between them.
  categories:
    - eCommerce
    - Marketing
  built_by: MangoART
  built_by_url: https://www.mangoart.at
  featured: false
- title: OAsome blog
  main_url: https://oasome.blog/
  url: https://oasome.blog/
  source_url: https://github.com/oorestisime/oasome
  description: >
    Paris-based Cypriot adventurers. A and O. Lovers of life and travel. Want to get a glimpse of the OAsome world?
  categories:
    - Blog
    - Photography
    - Travel
  built_by: Orestis Ioannou
  featured: false
- title: Brittany Chiang
  main_url: https://brittanychiang.com/
  url: https://brittanychiang.com/
  source_url: https://github.com/bchiang7/v4
  description: >
    Personal website and portfolio of Brittany Chiang built with Gatsby v2
  categories:
    - Portfolio
  built_by: Brittany Chiang
  built_by_url: https://github.com/bchiang7
  featured: false
- title: Fitekran
  description: >
    One of the most visited Turkish blogs about health, sports and healthy lifestyle, that has been rebuilt with Gatsby v2 using Wordpress.
  main_url: "https://www.fitekran.com"
  url: "https://www.fitekran.com"
  categories:
    - Science
    - Healthcare
    - Blog
  built_by: Burak Tokak
  built_by_url: "https://www.buraktokak.com"
- title: Serverless
  main_url: https://serverless.com
  url: https://serverless.com
  source_url: https://github.com/serverless/site
  description: >
    Serverless.com – Build web, mobile and IoT applications with serverless architectures using AWS Lambda, Azure Functions, Google CloudFunctions & more!
  categories:
    - Technology
    - Web Development
  built_by: Codebrahma
  built_by_url: https://codebrahma.com
  featured: false
- title: Dive Bell
  main_url: https://divebell.band/
  url: https://divebell.band/
  description: >
    Simple site for a band to list shows dates and videos (499 on lighthouse)
  categories:
    - Music
  built_by: Matt Bagni
  built_by_url: https://mattbag.github.io
  featured: false
- title: Mayer Media Co.
  main_url: https://mayermediaco.com/
  url: https://mayermediaco.com/
  description: >
    Freelance Web Development and Digital Marketing
  categories:
    - Web Development
    - Marketing
    - Blog
  source_url: https://github.com/MayerMediaCo/MayerMediaCo2.0
  built_by: Danny Mayer
  built_by_url: https://twitter.com/mayermediaco
  featured: false
- title: Jan Czizikow Portfolio
  main_url: https://www.janczizikow.com/
  url: https://www.janczizikow.com/
  source_url: https://github.com/janczizikow/janczizikow-portfolio
  description: >
    Simple personal portfolio site built with Gatsby
  categories:
    - Portfolio
    - Freelance
    - Web Development
  built_by: Jan Czizikow
  built_by_url: https://github.com/janczizikow
- title: Carbon Design Systems
  main_url: http://www.carbondesignsystem.com/
  url: http://www.carbondesignsystem.com/
  description: >
    The Carbon Design System is integrating the new IBM Design Ethos and Language. It represents a completely fresh approach to the design of all things at IBM.
  categories:
    - Design System
    - Documentation
  built_by: IBM
  built_by_url: https://www.ibm.com/
  featured: false
- title: Mozilla Mixed Reality
  main_url: https://mixedreality.mozilla.org/
  url: https://mixedreality.mozilla.org/
  description: >
    Virtual Reality for the free and open Web.
  categories:
    - Open Source
  built_by: Mozilla
  built_by_url: https://www.mozilla.org/
  featured: false
- title: Uniform Hudl Design System
  main_url: http://uniform.hudl.com/
  url: http://uniform.hudl.com/
  description: >
    A single design system to ensure every interface feels like Hudl. From the colors we use to the size of our buttons and what those buttons say, Uniform has you covered. Check the guidelines, copy the code and get to building.
  categories:
    - Design System
    - Open Source
    - Design
  built_by: Hudl
  built_by_url: https://www.hudl.com/
- title: Subtle UI
  main_url: "https://subtle-ui.netlify.com/"
  url: "https://subtle-ui.netlify.com/"
  source_url: "https://github.com/ryanwiemer/subtle-ui"
  description: >
    A collection of clever yet understated user interactions found on the web.
  categories:
    - Web Development
    - Open Source
    - User Experience
  built_by: Ryan Wiemer
  built_by_url: "https://www.ryanwiemer.com/"
  featured: false
- title: developer.bitcoin.com
  main_url: "https://developer.bitcoin.com/"
  url: "https://developer.bitcoin.com/"
  description: >
    Bitbox based bitcoin.com developer platform and resources.
  categories:
    - Finance
  featured: false
- title: Barmej
  main_url: "https://app.barmej.com/"
  url: "https://app.barmej.com/"
  description: >
    An interactive platform to learn different programming languages in Arabic for FREE
  categories:
    - Education
    - Programming
    - Learning
  built_by: Obytes
  built_by_url: "https://www.obytes.com/"
  featured: false
- title: Vote Save America
  main_url: "https://votesaveamerica.com"
  url: "https://votesaveamerica.com"
  description: >
    Be a voter. Save America.
  categories:
    - Education
    - Government
  featured: false
  built_by: Jeremy E. Miller
  built_by_url: "https://jeremyemiller.com/"
- title: Emergence
  main_url: https://emcap.com/
  url: https://emcap.com/
  description: >
    Emergence is a top enterprise cloud venture capital firm. We fund early stage ventures focusing on enterprise & SaaS applications. Emergence is one of the top VC firms in Silicon Valley.
  categories:
    - Marketing
    - Blog
  built_by: Upstatement
  built_by_url: https://www.upstatement.com/
  featured: false
- title: FPVtips
  main_url: https://fpvtips.com
  url: https://fpvtips.com
  source_url: https://github.com/jumpalottahigh/fpvtips
  description: >
    FPVtips is all about bringing racing drone pilots closer together, and getting more people into the hobby!
  categories:
    - Community
    - Education
  built_by: Georgi Yanev
  built_by_url: https://twitter.com/jumpalottahigh
  featured: false
- title: Georgi Yanev
  main_url: https://blog.georgi-yanev.com/
  url: https://blog.georgi-yanev.com/
  source_url: https://github.com/jumpalottahigh/blog.georgi-yanev.com
  description: >
    I write articles about FPV quads (building and flying), web development, smart home automation, life-long learning and other topics from my personal experience.
  categories:
    - Blog
  built_by: Georgi Yanev
  built_by_url: https://twitter.com/jumpalottahigh
  featured: false
- title: Bear Archery
  main_url: "https://beararchery.com/"
  url: "https://beararchery.com/"
  categories:
    - eCommerce
    - Sports
  built_by: Escalade Sports
  built_by_url: "https://www.escaladesports.com/"
  featured: false
- title: "attn:"
  main_url: "https://www.attn.com/"
  url: "https://www.attn.com/"
  categories:
    - Media
    - Entertainment
  built_by: "attn:"
  built_by_url: "https://www.attn.com/"
  featured: false
- title: Mirror Conf
  description: >
    Mirror Conf is a conference designed to empower designers and frontend developers who have a thirst for knowledge and want to broaden their horizons.
  main_url: "https://www.mirrorconf.com/"
  url: "https://www.mirrorconf.com/"
  categories:
    - Conference
    - Design
    - Web Development
  featured: false
- title: Startarium
  main_url: https://www.startarium.ro
  url: https://www.startarium.ro
  description: >
    Free entrepreneurship educational portal with more than 20000 users, hundreds of resources, crowdfunding, mentoring and investor pitching events facilitated.
  categories:
    - Education
    - Nonprofit
    - Entrepreneurship
  built_by: Cezar Neaga
  built_by_url: https://twitter.com/cezarneaga
  featured: false
- title: Microlink
  main_url: https://microlink.io/
  url: https://microlink.io/
  description: >
    Extract structured data from any website.
  categories:
    - Web Development
    - API
  built_by: Kiko Beats
  built_by_url: https://kikobeats.com/
  featured: false
- title: Markets.com
  main_url: "https://www.markets.com/"
  url: "https://www.markets.com/"
  featured: false
  categories:
    - Finance
- title: Kevin Legrand
  url: "https://k-legrand.com"
  main_url: "https://k-legrand.com"
  source_url: "https://github.com/Manoz/k-legrand.com"
  description: >
    Personal website and blog built with love with Gatsby v2
  categories:
    - Blog
    - Portfolio
    - Web Development
  built_by: Kevin Legrand
  built_by_url: https://k-legrand.com
  featured: false
- title: David James Portfolio
  main_url: https://dfjames.com/
  url: https://dfjames.com/
  source_url: https://github.com/daviddeejjames/dfjames-gatsby
  description: >
    Portfolio Site using GatsbyJS and headless WordPress
  categories:
    - WordPress
    - Portfolio
    - Blog
  built_by: David James
  built_by_url: https://twitter.com/daviddeejjames
- title: Hypertext Candy
  url: https://www.hypertextcandy.com/
  main_url: https://www.hypertextcandy.com/
  description: >
    Blog about web development. Laravel, Vue.js, etc.
  categories:
    - Blog
    - Web Development
  built_by: Masahiro Harada
  built_by_url: https://twitter.com/_Masahiro_H_
  featured: false
- title: "Maxence Poutord's blog"
  description: >
    Tech & programming blog of Maxence Poutord, Software Engineer, Serial Traveler and Public Speaker
  main_url: https://www.maxpou.fr
  url: https://www.maxpou.fr
  featured: false
  categories:
    - Blog
    - Web Development
  built_by: Maxence Poutord
  built_by_url: https://www.maxpou.fr
- title: "The Noted Project"
  url: https://thenotedproject.org
  main_url: https://thenotedproject.org
  source_url: https://github.com/ianbusko/the-noted-project
  description: >
    Website to showcase the ethnomusicology research for The Noted Project.
  categories:
    - Portfolio
    - Education
    - Gallery
  built_by: Ian Busko
  built_by_url: https://github.com/ianbusko
  featured: false
- title: Got Milk
  main_url: "https://www.gotmilk.com/"
  url: "https://www.gotmilk.com/"
  featured: false
  categories:
    - Food
- title: People For Bikes
  url: "https://2017.peopleforbikes.org/"
  main_url: "https://2017.peopleforbikes.org/"
  categories:
    - Community
    - Sports
    - Gallery
    - Nonprofit
  built_by: PeopleForBikes
  built_by_url: "https://peopleforbikes.org/about-us/who-we-are/staff/"
  featured: false
- title: Wide Eye
  description: >
    Creative agency specializing in interactive design, web development, and digital communications.
  url: https://wideeye.co/
  main_url: https://wideeye.co/
  categories:
    - Design
    - Web Development
  built_by: Wide Eye
  built_by_url: https://wideeye.co/about-us/
  featured: false
- title: CodeSandbox
  description: >
    CodeSandbox is an online editor that helps you create web applications, from prototype to deployment.
  url: https://codesandbox.io/
  main_url: https://codesandbox.io/
  categories:
    - Web Development
  featured: false
- title: Marvel
  description: >
    The all-in-one platform powering design.
  url: https://marvelapp.com/
  main_url: https://marvelapp.com/
  categories:
    - Design
  featured: false
- title: Designcode.io
  description: >
    Learn to design and code React apps.
  url: https://designcode.io
  main_url: https://designcode.io
  categories:
    - Learning
  featured: false
- title: Happy Design
  description: >
    The Brand and Product Team Behind Happy Money
  url: https://design.happymoney.com/
  main_url: https://design.happymoney.com/
  categories:
    - Design
    - Finance
- title: Weihnachtsmarkt.ms
  description: >
    Explore the christmas market in Münster (Westf).
  url: https://weihnachtsmarkt.ms/
  main_url: https://weihnachtsmarkt.ms/
  source_url: https://github.com/codeformuenster/weihnachtsmarkt
  categories:
    - Gallery
    - Food
  built_by: "Code for Münster during #MSHACK18"
  featured: false
- title: Code Championship
  description: >
    Competitive coding competitions for students from 3rd to 8th grade. Code is Sport.
  url: https://www.codechampionship.com
  main_url: https://www.codechampionship.com
  categories:
    - Learning
    - Education
    - Sports
  built_by: Abamath LLC
  built_by_url: https://www.abamath.com
  featured: false
- title: Wieden+Kennedy
  description: >
    Wieden+Kennedy is an independent, global creative company.
  categories:
    - Technology
    - Web Development
    - Agency
    - Marketing
  url: https://www.wk.com
  main_url: https://www.wk.com
  built_by: Wieden Kennedy
  built_by_url: https://www.wk.com/about/
  featured: false
- title: Testing JavaScript
  description: >
    This course will teach you the fundamentals of testing your JavaScript applications using eslint, Flow, Jest, and Cypress.
  url: https://testingjavascript.com/
  main_url: https://testingjavascript.com/
  categories:
    - Learning
    - Education
    - JavaScript
  built_by: Kent C. Dodds
  built_by_url: https://kentcdodds.com/
  featured: false
- title: Use Hooks
  description: >
    One new React Hook recipe every day.
  url: https://usehooks.com/
  main_url: https://usehooks.com/
  categories:
    - Learning
  built_by: Gabe Ragland
  built_by_url: https://twitter.com/gabe_ragland
  featured: false
- title: Ambassador
  url: https://www.getambassador.io
  main_url: https://www.getambassador.io
  description: >
    Open source, Kubernetes-native API Gateway for microservices built on Envoy.
  categories:
    - Open Source
    - Documentation
    - Technology
  built_by: Datawire
  built_by_url: https://www.datawire.io
  featured: false
- title: Clubhouse
  main_url: https://clubhouse.io
  url: https://clubhouse.io
  description: >
    The intuitive and powerful project management platform loved by software teams of all sizes. Built with Gatsby v2 and Prismic
  categories:
    - Technology
    - Blog
    - Productivity
    - Community
    - Design
    - Open Source
  built_by: Ueno.
  built_by_url: https://ueno.co
  featured: false
- title: Asian Art Collection
  url: http://artmuseum.princeton.edu/asian-art/
  main_url: http://artmuseum.princeton.edu/asian-art/
  description: >
    Princeton University has a branch dealing with state of art.They have showcased ore than 6,000 works of Asian art are presented alongside ongoing curatorial and scholarly research
  categories:
    - Marketing
  featured: false
- title: QHacks
  url: https://qhacks.io
  main_url: https://qhacks.io
  source_url: https://github.com/qhacks/qhacks-website
  description: >
    QHacks is Queen’s University’s annual hackathon! QHacks was founded in 2016 with a mission to advocate and incubate the tech community at Queen’s University and throughout Canada.
  categories:
    - Education
    - Technology
    - Podcast
  featured: false
- title: Tyler McGinnis
  url: https://tylermcginnis.com/
  main_url: https://tylermcginnis.com/
  description: >
    The linear, course based approach to learning web technologies.
  categories:
    - Education
    - Technology
    - Podcast
    - Web Development
  featured: false
- title: a11y with Lindsey
  url: https://www.a11ywithlindsey.com/
  main_url: https://www.a11ywithlindsey.com/
  source_url: https://github.com/lkopacz/a11y-with-lindsey
  description: >
    To help developers navigate accessibility jargon, write better code, and to empower them to make their Internet, Everyone's Internet.
  categories:
    - Education
    - Blog
    - Technology
  built_by: Lindsey Kopacz
  built_by_url: https://twitter.com/littlekope0903
  featured: false
- title: DEKEMA
  url: https://www.dekema.com/
  main_url: https://www.dekema.com/
  description: >
    Worldclass crafting: Furnace, fervor, fulfillment. Delivering highest demand for future craftsmanship. Built using Gatsby v2 and Prismic.
  categories:
    - Healthcare
    - Science
    - Technology
  built_by: Crisp Studio
  built_by_url: https://crisp.studio
  featured: false
- title: Ramón Chancay
  description: >-
    Front-end / Back-end Developer in Guayaquil Ecuador.
    Currently at Everymundo, previously at El Universo.
    I enjoy teaching and sharing what I know.
    I give professional advice to developers and companies.
    My wife and my children are everything in my life.
  main_url: "https://ramonchancay.me/"
  url: "https://ramonchancay.me/"
  source_url: "https://github.com/devrchancay/personal-site"
  featured: false
  categories:
    - Blog
    - Technology
    - Web Development
  built_by: Ramón Chancay
  built_by_url: "https://ramonchancay.me/"
- title: BELLHOPS
  main_url: https://www.getbellhops.com/
  url: https://www.getbellhops.com/
  description: >-
    Whether you’re moving someplace new or just want to complete a few projects around your current home, BellHops can arrange the moving services you need—at simple, straightforward rates.
  categories:
    - Business
  built_by: Bellhops, Inc.
  built_by_url: https://www.getbellhops.com/
  featured: false
- title: Acclimate Consulting
  main_url: https://www.acclimate.io/
  url: https://www.acclimate.io/
  description: >-
    Acclimate is a consulting firm that puts organizations back in control with data-driven strategies and full-stack applications.
  categories:
    - Technology
    - Consulting
  built_by: Andrew Wilson
  built_by_url: https://github.com/andwilson
  featured: false
- title: Flyright
  url: https://flyright.co/
  main_url: https://flyright.co/
  description: >-
    Flyright curates everything you need for international travel in one tidy place 💜
  categories:
    - Technology
    - App
  built_by: Ty Hopp
  built_by_url: https://github.com/tyhopp
  featured: false
- title: Vets Who Code
  url: https://vetswhocode.io/
  main_url: https://vetswhocode.io/
  description: >-
    VetsWhoCode is a non-profit organization dedicated to training military veterans & giving them the skills they need transition into tech careers.
  categories:
    - Technology
    - Nonprofit
  featured: false
- title: Patreon Blog
  url: https://blog.patreon.com/
  main_url: https://blog.patreon.com/
  description: >-
    Official blog of Patreon.com
  categories:
    - Blog
  featured: false
- title: Full Beaker
  url: https://fullbeaker.com/
  main_url: https://fullbeaker.com/
  description: >-
    Full Beaker provides independent advice online about careers and home ownership, and connect anyone who asks with companies that can help them.
  categories:
    - Consulting
  featured: false
- title: Citywide Holdup
  url: https://citywideholdup.org/
  main_url: https://citywideholdup.org/
  source_url: https://github.com/killakam3084/citywide-site
  description: >-
    Citywide Holdup is an annual fundraising event held around early November in the city of Austin, TX hosted by the Texas Wranglers benefitting Easter Seals of Central Texas, a non-profit organization that provides exceptional services, education, outreach and advocacy so that people with disabilities can live, learn, work and play in our communities.
  categories:
    - Nonprofit
    - Event
  built_by: Cameron Rison
  built_by_url: https://github.com/killakam3084
  featured: false
- title: Dawn Labs
  url: https://dawnlabs.io
  main_url: https://dawnlabs.io
  description: >-
    Thoughtful products for inspired teams. With a holistic approach to engineering and design, we partner with startups and enterprises to build for the digital era.
  categories:
    - Technology
    - Agency
    - Web Development
  featured: false
- title: COOP by Ryder
  url: https://coop.com/
  main_url: https://coop.com/
  description: >
    COOP is a platform that connects fleet managers that have idle vehicles to businesses that are looking to rent vehicles. COOP simplifies the process and paperwork required to safely share vehicles between business owners.
  categories:
    - Marketing
  built_by: Crispin Porter Bogusky
  built_by_url: http://www.cpbgroup.com/
  featured: false
- title: Domino's Paving for Pizza
  url: https://www.pavingforpizza.com/
  main_url: https://www.pavingforpizza.com/
  description: >
    Nominate your town for a chance to have your rough drive home from Domino's fixed to pizza perfection.
  categories:
    - Marketing
  built_by: Crispin Porter Bogusky
  built_by_url: http://www.cpbgroup.com/
  featured: false
- title: Propapanda
  url: https://propapanda.eu/
  main_url: https://propapanda.eu/
  description: >
    Is a creative production house based in Tallinn, Estonia. We produce music videos, commercials, films and campaigns – from scratch to finish.
  categories:
    - Video
    - Portfolio
    - Agency
    - Media
  built_by: Henry Kehlmann
  built_by_url: https://github.com/madhenry/
  featured: false
- title: JAMstack.paris
  url: https://jamstack.paris/
  main_url: https://jamstack.paris/
  source_url: https://github.com/JAMstack-paris/jamstack.paris
  description: >
    JAMstack-focused, bi-monthly meetup in Paris
  categories:
    - Web Development
  built_by: Matthieu Auger & Nicolas Goutay
  built_by_url: https://github.com/JAMstack-paris
  featured: false
- title: DexWallet - The only Wallet you need by Dexlab
  main_url: "https://www.dexwallet.io/"
  url: "https://www.dexwallet.io/"
  source_url: "https://github.com/dexlab-io/DexWallet-website"
  featured: false
  description: >-
    DexWallet is a secure, multi-chain, mobile wallet with an upcoming one-click exchange for mobile.
  categories:
    - App
    - Open Source
  built_by: DexLab
  built_by_url: "https://github.com/dexlab-io"
- title: Kings Valley Paving
  url: https://kingsvalleypaving.com
  main_url: https://kingsvalleypaving.com
  description: >
    Kings Valley Paving is an asphalt, paving and concrete company serving the commercial, residential and industrial sectors in the Greater Toronto Area. Site designed by Stephen Bell.
  categories:
    - Marketing
  built_by: Michael Uloth
  built_by_url: https://www.michaeluloth.com
  featured: false
- title: Peter Barrett
  url: https://www.peterbarrett.ca
  main_url: https://www.peterbarrett.ca
  description: >
    Peter Barrett is a Canadian baritone from Newfoundland and Labrador who performs opera and concert repertoire in Canada, the U.S. and around the world. Site designed by Stephen Bell.
  categories:
    - Portfolio
    - Music
  built_by: Michael Uloth
  built_by_url: https://www.michaeluloth.com
  featured: false
- title: NARCAN
  main_url: https://www.narcan.com
  url: https://www.narcan.com
  description: >
    NARCAN Nasal Spray is the first and only FDA-approved nasal form of naloxone for the emergency treatment of a known or suspected opioid overdose.
  categories:
    - Healthcare
  built_by: NARCAN
  built_by_url: https://www.narcan.com
  featured: false
- title: Ritual
  main_url: https://ritual.com
  url: https://ritual.com
  description: >
    Ritual started with a simple question, what exactly is in women's multivitamins? This is the story of what happened when our founder Kat started searching for answers — the story of Ritual.
  categories:
    - Healthcare
  built_by: Ritual
  built_by_url: https://ritual.com
  featured: false
- title: Truebill
  main_url: https://www.truebill.com
  url: https://www.truebill.com
  description: >
    Truebill empowers you to take control of your money.
  categories:
    - Finance
  built_by: Truebill
  built_by_url: https://www.truebill.com
  featured: false
- title: Smartling
  main_url: https://www.smartling.com
  url: https://www.smartling.com
  description: >
    Smartling enables you to automate, manage, and professionally translate content so that you can do more with less.
  categories:
    - Marketing
  built_by: Smartling
  built_by_url: https://www.smartling.com
  featured: false
- title: Clear
  main_url: https://www.clearme.com
  url: https://www.clearme.com
  description: >
    At clear, we’re working toward a future where you are your ID, enabling you to lead an unstoppable life.
  categories:
    - Security
  built_by: Clear
  built_by_url: https://www.clearme.com
  featured: false
- title: VS Code Rocks
  main_url: "https://vscode.rocks"
  url: "https://vscode.rocks"
  source_url: "https://github.com/lannonbr/vscode-rocks"
  featured: false
  description: >
    VS Code Rocks is a place for weekly news on the newest features and updates to Visual Studio Code as well as trending extensions and neat tricks to continually improve your VS Code skills.
  categories:
    - Open Source
    - Blog
    - Web Development
  built_by: Benjamin Lannon
  built_by_url: "https://github.com/lannonbr"
- title: Particle
  main_url: "https://www.particle.io"
  url: "https://www.particle.io"
  featured: false
  description: Particle is a fully-integrated IoT platform that offers everything you need to deploy an IoT product.
  categories:
    - Marketing
- title: freeCodeCamp curriculum
  main_url: "https://learn.freecodecamp.org"
  url: "https://learn.freecodecamp.org"
  featured: false
  description: Learn to code with free online courses, programming projects, and interview preparation for developer jobs.
  categories:
    - Web Development
    - Learning
- title: Tandem
  main_url: "https://www.tandem.co.uk"
  url: "https://www.tandem.co.uk"
  description: >
    We're on a mission to free you of money misery. Our app, card and savings account are designed to help you spend less time worrying about money and more time enjoying life.
  categories:
    - Finance
    - App
  built_by: Tandem
  built_by_url: https://github.com/tandembank
  featured: false
- title: Monbanquet.fr
  main_url: "https://monbanquet.fr"
  url: "https://monbanquet.fr"
  description: >
    Give your corporate events the food and quality it deserves, thanks to the know-how of the best local artisans.
  categories:
    - eCommerce
    - Food
    - Event
  built_by: Monbanquet.fr
  built_by_url: https://github.com/monbanquet
  featured: false
- title: The Leaky Cauldron Blog
  url: https://theleakycauldronblog.com
  main_url: https://theleakycauldronblog.com
  source_url: https://github.com/v4iv/theleakycauldronblog
  description: >
    A Brew of Awesomeness with a Pinch of Magic...
  categories:
    - Blog
  built_by: Vaibhav Sharma
  built_by_url: https://github.com/v4iv
  featured: false
- title: Wild Drop Surf Camp
  main_url: "https://wilddropsurfcamp.com"
  url: "https://wilddropsurfcamp.com"
  description: >
    Welcome to Portugal's best kept secret and be amazed with our nature. Here you can explore, surf, taste the world's best gastronomy and wine, feel the North Canyon's power with the biggest waves in the world and so many other amazing things. Find us, discover yourself!
  categories:
    - Travel
  built_by: Samuel Fialho
  built_by_url: https://samuelfialho.com
  featured: false
- title: JoinUp HR chatbot
  url: https://www.joinup.io
  main_url: https://www.joinup.io
  description: Custom HR chatbot for better candidate experience
  categories:
    - App
    - Technology
  featured: false
- title: JDCastro Web Design & Development
  main_url: https://jacobdcastro.com
  url: https://jacobdcastro.com
  source_url: https://github.com/jacobdcastro/personal-site
  featured: false
  description: >
    A small business site for freelance web designer and developer Jacob D. Castro. Includes professional blog, contact forms, and soon-to-come portfolio of sites for clients. Need a new website or an extra developer to share the workload? Feel free to check out the website!
  categories:
    - Blog
    - Portfolio
    - Business
    - Freelance
  built_by: Jacob D. Castro
  built_by_url: https://twitter.com/jacobdcastro
- title: Gatsby Tutorials
  main_url: https://www.gatsbytutorials.com
  url: https://www.gatsbytutorials.com
  source_url: https://github.com/ooloth/gatsby-tutorials
  featured: false
  description: >
    Gatsby Tutorials is a community-updated list of video, audio and written tutorials to help you learn GatsbyJS.
  categories:
    - Web Development
    - Education
    - Open Source
  built_by: Michael Uloth
  built_by_url: "https://www.michaeluloth.com"
- title: Up & Running Tutorials
  main_url: https://www.upandrunningtutorials.com
  url: https://www.upandrunningtutorials.com
  featured: false
  description: >
    Free coding tutorials for web developers. Get your web development career up and running by learning to build better, faster websites.
  categories:
    - Web Development
    - Education
  built_by: Michael Uloth
  built_by_url: "https://www.michaeluloth.com"
- title: Grooovinger
  url: https://www.grooovinger.com
  main_url: https://www.grooovinger.com
  description: >
    Martin Grubinger, a web developer from Austria
  categories:
    - Portfolio
    - Web Development
  built_by: Martin Grubinger
  built_by_url: https://www.grooovinger.com
  featured: false
- title: LXDX - the Crypto Derivatives Exchange
  main_url: https://www.lxdx.co/
  url: https://www.lxdx.co/
  description: >
    LXDX is the world's fastest crypto exchange. Our mission is to bring innovative financial products to retail crypto investors, providing access to the same speed and scalability that institutional investors already depend on us to deliver each and every day.
  categories:
    - Marketing
    - Finance
  built_by: Corey Ward
  built_by_url: http://www.coreyward.me/
  featured: false
- title: Kyle McDonald
  url: https://kylemcd.com
  main_url: https://kylemcd.com
  source_url: https://github.com/kylemcd/personal-site-react
  description: >
    Personal site + blog for Kyle McDonald
  categories:
    - Blog
  built_by: Kyle McDonald
  built_by_url: https://kylemcd.com
  featured: false
- title: VSCode Power User Course
  main_url: https://VSCode.pro
  url: https://VSCode.pro
  description: >
    After 10 years with Sublime, I switched to VSCode. Love it. Spent 1000+ hours building a premium video course to help you switch today. 200+ power user tips & tricks turn you into a VSCode.pro
  categories:
    - Education
    - Learning
    - eCommerce
    - Marketing
    - Technology
    - Web Development
  built_by: Ahmad Awais
  built_by_url: https://twitter.com/MrAhmadAwais/
  featured: false
- title: Thijs Koerselman Portfolio
  main_url: https://www.vauxlab.com
  url: https://www.vauxlab.com
  featured: false
  description: >
    Portfolio of Thijs Koerselman. A freelance software engineer, full-stack web developer and sound designer.
  categories:
    - Portfolio
    - Business
    - Freelance
    - Technology
    - Web Development
    - Music
- title: Ad Hoc Homework
  main_url: https://homework.adhoc.team
  url: https://homework.adhoc.team
  description: >
    Ad Hoc builds government digital services that are fast, efficient, and usable by everyone. Ad Hoc Homework is a collection of coding and design challenges for candidates applying to our open positions.
  categories:
    - Web Development
    - Government
    - Healthcare
    - Programming
  built_by_url: https://adhoc.team
  featured: false
- title: BetterDocs | Discord Themes & Plugins
  main_url: https://betterdocs.us
  url: https://betterdocs.us
  description: >
    All Discord enhancement projects in 1! Free quality Themes and Plugins for Discord and easy installation instructions for BetterDiscord and more!
  categories:
    - Web Development
    - Programming
    - Open Source
  built_by: Christopher R. | Owner
  built_by_url: https://github.com/MrRobotjs/
  featured: false
- title: Birra Napoli
  main_url: http://www.birranapoli.it
  url: http://www.birranapoli.it
  built_by: Ribrain
  built_by_url: https://www.ribrainstudio.com
  featured: false
  description: >
    Birra Napoli official site
  categories:
    - Landing Page
    - Business
    - Food
- title: Satispay
  url: https://www.satispay.com
  main_url: https://www.satispay.com
  categories:
    - Business
    - Finance
    - Technology
  built_by: Satispay
  built_by_url: https://www.satispay.com
  featured: false
- title: The Movie Database - Gatsby
  url: https://tmdb.lekoarts.de
  main_url: https://tmdb.lekoarts.de
  source_url: https://github.com/LekoArts/gatsby-source-tmdb-example
  categories:
    - Open Source
    - Entertainment
    - Gallery
  featured: false
  built_by: LekoArts
  built_by_url: "https://github.com/LekoArts"
  description: >
    Source from The Movie Database (TMDb) API (v3) in Gatsby. This example is built with react-spring, React hooks and react-tabs and showcases the gatsby-source-tmdb plugin. It also has some client-only paths and uses gatsby-image.
- title: LANDR - Creative Tools for Musicians
  url: https://www.landr.com/
  main_url: https://www.landr.com/en/
  categories:
    - Music
    - Technology
    - Business
    - Entrepreneurship
    - Freelance
    - Marketing
    - Media
  featured: false
  built_by: LANDR
  built_by_url: https://twitter.com/landr_music
  description: >
    Marketing website built for LANDR. LANDR is a web application that provides tools for musicians to master their music (using artificial intelligence), collaborate with other musicians, and distribute their music to multiple platforms.
- title: ClinicJS
  url: https://clinicjs.org/
  main_url: https://clinicjs.org/
  categories:
    - Technology
    - Documentation
  featured: false
  built_by: NearForm
  built_by_url: "https://www.nearform.com/"
  description: >
    Tools to help diagnose and pinpoint Node.js performance issues.
- title: KOBIT
  main_url: "https://kobit.in"
  url: "https://kobit.in"
  description: Automated Google Analytics Report with everything you need and more
  featured: false
  categories:
    - Marketing
    - Blog
  built_by: mottox2
  built_by_url: "https://mottox2.com"
- title: Aleksander Hansson
  main_url: https://ahansson.com
  url: https://ahansson.com
  featured: false
  description: >
    Portfolio website for Aleksander Hansson
  categories:
    - Portfolio
    - Business
    - Freelance
    - Technology
    - Web Development
    - Consulting
  built_by: Aleksander Hansson
  built_by_url: https://www.linkedin.com/in/aleksanderhansson/
- title: Surfing Nosara
  main_url: "https://www.surfingnosara.com"
  url: "https://www.surfingnosara.com"
  description: Real estate, vacation, and surf report hub for Nosara, Costa Rica
  featured: false
  categories:
    - Business
    - Blog
    - Gallery
    - Marketing
  built_by: Desarol
  built_by_url: "https://www.desarol.com"
- title: Crispin Porter Bogusky
  url: https://cpbgroup.com/
  main_url: https://cpbgroup.com/
  description: >
    We solve the world’s toughest communications problems with the most quantifiably potent creative assets.
  categories:
    - Agency
    - Design
    - Marketing
  built_by: Crispin Porter Bogusky
  built_by_url: https://cpbgroup.com/
  featured: false
- title: graphene-python
  url: https://graphene-python.org
  main_url: https://graphene-python.org
  description: Graphene is a collaboratively funded project.Graphene-Python is a library for building GraphQL APIs in Python easily.
  categories:
    - Library
    - API
    - Documentation
  featured: false
- title: Engel & Völkers Ibiza Holiday Rentals
  main_url: "https://www.ev-ibiza.com/"
  url: "https://www.ev-ibiza.com/"
  featured: false
  built_by: Ventura Digitalagentur
  description: >
    Engel & Völkers, one of the most successful real estate agencies in the world, offers luxury holiday villas to rent in Ibiza.
  categories:
    - Travel
- title: Sylvain Hamann's personal website
  url: "https://shamann.fr"
  main_url: "https://shamann.fr"
  source_url: "https://github.com/sylvhama/shamann-gatsby/"
  description: >
    Sylvain Hamann, web developer from France
  categories:
    - Portfolio
    - Web Development
  built_by: Sylvain Hamann
  built_by_url: "https://twitter.com/sylvhama"
  featured: false
- title: Luca Crea's portfolio
  main_url: https://lcrea.github.io
  url: https://lcrea.github.io
  description: >
    Portfolio and personal website of Luca Crea, an Italian software engineer.
  categories:
    - Portfolio
  built_by: Luca Crea
  built_by_url: https://github.com/lcrea
  featured: false
- title: Escalade Sports
  main_url: "https://www.escaladesports.com/"
  url: "https://www.escaladesports.com/"
  categories:
    - eCommerce
    - Sports
  built_by: Escalade Sports
  built_by_url: "https://www.escaladesports.com/"
  featured: false
- title: Exposify
  main_url: "https://www.exposify.de/"
  url: "https://www.exposify.de/"
  description: >
    This is our German website built with Gatsby 2.0, Emotion and styled-system.
    Exposify is a proptech startup and builds technology for real estate businesses.
    We provide our customers with an elegant agent software in combination
    with beautifully designed and fast websites.
  categories:
    - Web Development
    - Real Estate
    - Agency
    - Marketing
  built_by: Exposify
  built_by_url: "https://www.exposify.de/"
  featured: false
- title: Steak Point
  main_url: https://www.steakpoint.at/
  url: https://www.steakpoint.at/
  description: >
    Steak Restaurant in Vienna, Austria (Wien, Österreich).
  categories:
    - Food
  built_by: Peter Kroyer
  built_by_url: https://www.peterkroyer.at/
  featured: false
- title: Takumon blog
  main_url: "https://takumon.com"
  url: "https://takumon.com"
  source_url: "https://github.com/Takumon/blog"
  description: Java Engineer's tech blog.
  featured: false
  categories:
    - Blog
  built_by: Takumon
  built_by_url: "https://twitter.com/inouetakumon"
- title: DayThirty
  main_url: "https://daythirty.com"
  url: "https://daythirty.com"
  description: DayThirty - ideas for the new year.
  featured: false
  categories:
    - Marketing
  built_by: Jack Oliver
  built_by_url: "https://twitter.com/mrjackolai"
- title: TheAgencyProject
  main_url: "https://theagencyproject.co"
  url: "https://theagencyproject.co"
  description: Agency model, without agency overhead.
  categories:
    - Agency
  built_by: JV-LA
  built_by_url: https://jv-la.com
- title: Karen Hou's portfolio
  main_url: https://www.karenhou.com/
  url: https://www.karenhou.com/
  categories:
    - Portfolio
  built_by: Karen H. Developer
  built_by_url: https://github.com/karenhou
  featured: false
- title: Jean Luc Ponty
  main_url: "https://ponty.com"
  url: "https://ponty.com"
  description: Official site for Jean Luc Ponty, French virtuoso violinist and jazz composer.
  featured: false
  categories:
    - Music
    - Entertainment
  built_by: Othermachines
  built_by_url: "https://othermachines.com"
- title: Rosewood Family Advisors
  main_url: "https://www.rfallp.com/"
  url: "https://www.rfallp.com/"
  description: Rosewood Family Advisors LLP (Palo Alto) provides a diverse range of family office services customized for ultra high net worth individuals.
  featured: false
  categories:
    - Finance
    - Business
  built_by: Othermachines
  built_by_url: "https://othermachines.com"
- title: Cole Walker's Portfolio
  main_url: "https://www.walkermakes.com"
  url: "https://www.walkermakes.com"
  source_url: "https://github.com/ColeWalker/portfolio"
  description: The portfolio of web developer Cole Walker, built with the help of Gatsby v2, React-Spring, and SASS.
  featured: false
  categories:
    - Portfolio
    - Web Development
  built_by: Cole Walker
  built_by_url: "https://www.walkermakes.com"
- title: Standing By Company
  main_url: "https://standingby.company"
  url: "https://standingby.company"
  description: A brand experience design company led by Scott Mackenzie and Trent Barton.
  featured: false
  categories:
    - Design
    - Web Development
  built_by: Standing By Company
  built_by_url: "https://standingby.company"
- title: Ashley Thouret
  main_url: "https://www.ashleythouret.com"
  url: "https://www.ashleythouret.com"
  description: Official website of Canadian soprano Ashley Thouret. Site designed by Stephen Bell.
  categories:
    - Portfolio
    - Music
  built_by: Michael Uloth
  built_by_url: "https://www.michaeluloth.com"
  featured: false
- title: The AZOOR Society
  main_url: "https://www.theazoorsociety.org"
  url: "https://www.theazoorsociety.org"
  description: The AZOOR Society is a UK-based charity committed to promoting awareness of Acute Zonal Occult Outer Retinopathy and assisting further research. Site designed by Stephen Bell.
  categories:
    - Community
    - Nonprofit
  built_by: Michael Uloth
  built_by_url: "https://www.michaeluloth.com"
  featured: false
- title: Gábor Fűzy pianist
  main_url: "https://pianobar.hu"
  url: "https://pianobar.hu"
  description: Gábor Fűzy pianist's official website built with Gatsby v2.
  categories:
    - Music
  built_by: Zoltán Bedi
  built_by_url: "https://github.com/B3zo0"
  featured: false
- title: Logicwind
  main_url: "https://logicwind.com"
  url: "https://logicwind.com"
  description: Website of Logicwind - JavaScript experts, Technology development agency & consulting.
  featured: false
  categories:
    - Portfolio
    - Agency
    - Web Development
    - Consulting
  built_by: Logicwind
  built_by_url: "https://www.logicwind.com"
- title: ContactBook.app
  main_url: "https://contactbook.app"
  url: "https://contactbook.app"
  description: Seamlessly share Contacts with G Suite team members
  featured: false
  categories:
    - Landing Page
    - Blog
  built_by: Logicwind
  built_by_url: "https://www.logicwind.com"
- title: Waterscapes
  main_url: "https://waterscap.es"
  url: "https://waterscap.es/lake-monteynard/"
  source_url: "https://github.com/gaelbillon/Waterscapes-Gatsby-site"
  description: Waterscap.es is a directory of bodies of water (creeks, ponds, waterfalls, lakes, etc) with information about each place such as how to get there, hike time, activities and photos and a map displayed with the Mapbox GL SJ npm package. It was developed with the goal of learning Gatsby. This website is based on the gatsby-contentful-starter and uses Contentful as CMS. It is hosted on Netlify. Hooks are setup with Bitbucket and Contentful to trigger a new build upon code or content changes. The data on Waterscap.es is a mix of original content and informations from the internets gathered and put together.
  categories:
    - Directory
    - Photography
    - Travel
  built_by: Gaël Billon
  built_by_url: "https://gaelbillon.com"
  featured: false
- title: Packrs
  url: "https://www.packrs.co/"
  main_url: "https://www.packrs.co/"
  description: >
    Packrs is a local delivery platform, one spot for all your daily requirements. On a single tap get everything you need at your doorstep.
  categories:
    - Marketing
    - Landing Page
    - Entrepreneurship
  built_by: Vipin Kumar Rawat
  built_by_url: "https://github.com/aesthytik"
  featured: false
- title: HyakuninIsshu
  main_url: "https://hyakuninanki.net"
  url: "https://hyakuninanki.net"
  source_url: "https://github.com/rei-m/web_hyakuninisshu"
  description: >
    HyakuninIsshu is a traditional Japanese card game.
  categories:
    - Education
    - Gallery
    - Entertainment
  built_by: Rei Matsushita
  built_by_url: "https://github.com/rei-m/"
  featured: false
- title: WQU Partners
  main_url: "https://partners.wqu.org/"
  url: "https://partners.wqu.org/"
  featured: false
  categories:
    - Marketing
    - Education
    - Landing Page
  built_by: Corey Ward
  built_by_url: "http://www.coreyward.me/"
- title: Federico Giacone
  url: "https://federico.giac.one/"
  main_url: "https://federico.giac.one"
  source_url: "https://github.com/leopuleo/federico.giac.one"
  description: >
    Digital portfolio for Italian Architect Federico Giacone.
  categories:
    - Portfolio
    - Gallery
  built_by: Leonardo Giacone
  built_by_url: "https://github.com/leopuleo"
  featured: false
- title: Station
  url: "https://getstation.com/"
  main_url: "https://getstation.com/"
  description: Station is the first smart browser for busy people. A single place for all of your web applications.
  categories:
    - Technology
    - Web Development
    - Productivity
  featured: false
- title: Vyron Vasileiadis
  url: "https://fedonman.com/"
  main_url: "https://fedonman.com"
  source_url: "https://github.com/fedonman/fedonman-website"
  description: Personal space of Vyron Vasileiadis aka fedonman, a Web & IoT Developer, Educator and Entrepreneur based in Athens, Greece.
  categories:
    - Portfolio
    - Technology
    - Web Development
    - Education
  built_by: Vyron Vasileiadis
  built_by_url: "https://github.com/fedonman"
- title: Fabien Champigny
  url: "https://www.champigny.name/"
  main_url: "https://www.champigny.name/"
  built_by_url: "https://www.champigny.name/"
  description: Fabien Champigny's personal blog. Entrepreneur, hacker and loves street photo.
  categories:
    - Blog
    - Gallery
    - Photography
    - Productivity
    - Entrepreneurship
  featured: false
- title: Alex Xie - Portfolio
  url: https://alexieyizhe.me/
  main_url: https://alexieyizhe.me/
  source_url: https://github.com/alexieyizhe/alexieyizhe.github.io
  description: >
    Personal website of Alex Yizhe Xie, a University of Waterloo Computer Science student and coding enthusiast.
  categories:
    - Blog
    - Portfolio
    - Web Development
  featured: false
- title: Equithon
  url: https://equithon.org/
  main_url: https://equithon.org/
  source_url: https://github.com/equithon/site-main/
  built_by: Alex Xie
  built_by_url: https://alexieyizhe.me/
  description: >
    Equithon is the largest social innovation hackathon in Waterloo, Canada. It was founded in 2016 to tackle social equity issues and create change.
  categories:
    - Education
    - Event
    - Learning
    - Open Source
    - Nonprofit
    - Technology
  featured: false
- title: Dale Blackburn - Portfolio
  url: https://dakebl.co.uk/
  main_url: https://dakebl.co.uk/
  source_url: https://github.com/dakebl/dakebl.co.uk
  description: >
    Dale Blackburn's personal website and blog.
  categories:
    - Blog
    - Portfolio
    - Web Development
  featured: false
- title: Portfolio of Anthony Wiktor
  url: https://www.anthonydesigner.com/
  main_url: https://www.anthonydesigner.com/
  description: >
    Anthony Wiktor is a Webby Award-Winning Creative Director and Digital Designer twice named Hot 100 by WebDesigner Magazine. Anthony has over a decade of award-winning experience in design and has worked on projects across a diverse set of industries — from entertainment to consumer products to hospitality to technology. Anthony is a frequent lecturer at USC’s Annenberg School for Communication & Journalism and serves on the board of AIGA Los Angeles.
  categories:
    - Portfolio
    - Marketing
  built_by: Maciej Leszczyński
  built_by_url: http://twitter.com/_maciej
  featured: false
- title: Frame.io Workflow Guide
  main_url: https://workflow.frame.io
  url: https://workflow.frame.io
  description: >
    The web’s most comprehensive post-production resource, written by pro filmmakers, for pro filmmakers. Always expanding, always free.
  categories:
    - Education
  built_by: Frame.io
  built_by_url: https://frame.io
  featured: false
- title: MarcySutton.com
  main_url: https://marcysutton.com
  url: https://marcysutton.com
  description: >
    The personal website of web developer and accessibility advocate Marcy Sutton.
  categories:
    - Blog
    - Accessibility
    - Video
    - Photography
  built_by: Marcy Sutton
  built_by_url: https://marcysutton.com
  featured: true
- title: Kepinski.me
  main_url: https://kepinski.me
  url: https://kepinski.me
  description: >
    The personal site of Antoni Kepinski, Node.js Developer.
  categories:
    - Portfolio
    - Open Source
  built_by: Antoni Kepinski
  built_by_url: https://kepinski.me
  featured: false
- title: WPGraphQL Docs
  main_url: https://docs.wpgraphql.com
  url: https://docs.wpgraphql.com
  description: >
    Documentation for WPGraphQL, a free open-source WordPress plugin that provides an extendable GraphQL schema and API for any WordPress site.
  categories:
    - API
    - Documentation
    - Technology
    - Web Development
    - WordPress
  built_by: WPGraphQL
  built_by_url: https://wpgraphql.com
  featured: false
- title: Shine Lawyers
  main_url: https://www.shine.com.au
  url: https://www.shine.com.au
  description: >
    Shine Lawyers is an Australian legal services website built with Gatsby v2, Elasticsearch, Isso, and Geolocation services.
  categories:
    - Business
    - Blog
- title: Parallel Polis Kosice
  url: https://www.paralelnapoliskosice.sk/
  main_url: https://www.paralelnapoliskosice.sk/
  source_url: https://github.com/ParalelnaPolisKE/paralelnapoliskosice.sk
  description: >
    Parallel Polis is a collective of people who want to live in a more opened world. We look for possibilities and technologies (Bitcoin, the blockchain, reputation systems and decentralized technologies in general) that open new ways, make processes easier and remove unnecessary barriers. We want to create an environment that aims at education, discovering and creating better systems for everybody who is interested in freedom and independence.
  categories:
    - Blog
    - Education
    - Technology
  built_by: Roman Vesely
  built_by_url: https://romanvesely.
  featured: false
- title: Unda Solutions
  url: https://unda.com.au
  main_url: https://unda.com.au
  description: >
    A custom web application development company in Perth, WA
  categories:
    - Business
    - Freelance
    - Web Development
    - Technology
  featured: false
- title: BIGBrave
  main_url: https://bigbrave.digital
  url: https://bigbrave.digital
  description: >
    BIGBrave is a strategic design firm. We partner with our clients, big and small, to design & create human-centered brands, products, services and systems that are simple, beautiful and easy to use.
  categories:
    - Agency
    - Web Development
    - Marketing
    - Technology
    - WordPress
  built_by: Francois Brill
  built_by_url: https://bigbrave.digital
  featured: false
- title: KegTracker
  main_url: https://www.kegtracker.co.za
  url: https://www.kegtracker.co.za
  description: >
    Keg Tracker is part of the Beverage Insights family and its sole aim is to provide you with the right data about your kegs to make better decisions. In today’s business landscape having the right information at your finger tips is crucial to the agility of your business.
  categories:
    - Food
    - Business
    - Technology
  built_by: Francois Brill
  built_by_url: https://bigbrave.digital
  featured: false
- title: Mike Nichols
  url: https://www.mikenichols.me
  main_url: https://www.mikenichols.me
  description: >
    Portfolio site of Mike Nichols, a UX designer and product development lead.
  categories:
    - Portfolio
    - Technology
    - Web Development
  built_by: Mike Nichols
  featured: false
- title: Steve Haid
  url: https://www.stevehaid.com
  main_url: https://www.stevehaid.com
  description: >
    Steve Haid is a real estate agent and Professional Financial Planner (PFP) who has been helping clients achieve their investment goals since 2006. Site designed by Stephen Bell.
  categories:
    - Marketing
    - Real Estate
  built_by: Michael Uloth
  built_by_url: "https://www.michaeluloth.com"
- title: Incremental - Loyalty, Rewards and Incentive Programs
  main_url: https://www.incremental.com.au
  url: https://www.incremental.com.au
  description: >
    Sydney-based digital agency specialising in loyalty, rewards and incentive programs. WordPress backend; Cloudinary, YouTube and Hubspot form integration; query data displayed as animated SVG graphs; video background in the header.
  categories:
    - Agency
    - Portfolio
    - WordPress
  built_by: Incremental
  built_by_url: https://www.incremental.com.au
  featured: false
- title: Technica11y
  main_url: https://www.technica11y.org
  url: https://www.technica11y.org
  description: >
    Discussing challenges in technical accessibility.
  categories:
    - Accessibility
    - Education
    - Video
  built_by: Tenon.io
  built_by_url: https://tenon.io
  featured: false
- title: Tenon-UI Documentation
  main_url: https://www.tenon-ui.info
  url: https://www.tenon-ui.info
  description: >
    Documentation site for Tenon-UI: Tenon.io's accessible components library.
  categories:
    - Accessibility
    - Documentation
    - Library
    - Web Development
  built_by: Tenon.io
  built_by_url: https://tenon.io
  featured: false
- title: Matthew Secrist
  main_url: https://www.matthewsecrist.net
  url: https://www.matthewsecrist.net
  source_url: https://github.com/matthewsecrist/v3
  description: >
    Matthew Secrist's personal portfolio using Gatsby, Prismic and Styled-Components.
  categories:
    - Portfolio
    - Technology
    - Web Development
  built_by: Matthew Secrist
  built_by_url: https://www.matthewsecrist.net
  featured: false
- title: Node.js Dev
  main_url: https://nodejs.dev
  url: https://nodejs.dev
  source_url: https://github.com/nodejs/nodejs.dev
  description: >
    Node.js Foundation Website.
  categories:
    - Documentation
    - Web Development
  built_by: Node.js Website Redesign Working Group
  built_by_url: https://github.com/nodejs/website-redesign
  featured: false
- title: Sheffielders
  main_url: https://sheffielders.org
  url: https://sheffielders.org
  source_url: https://github.com/davemullenjnr/sheffielders
  description: >
    A collective of businesses, creatives, and projects based in Sheffield, UK.
  categories:
    - Directory
  built_by: Dave Mullen Jnr
  built_by_url: https://davemullenjnr.co.uk
  featured: false
- title: Stealth Labs
  url: https://stealthlabs.io
  main_url: https://stealthlabs.io
  description: >
    We design and develop for the web, mobile and desktop
  categories:
    - Portfolio
    - Web Development
  built_by: Edvins Antonovs
  built_by_url: https://edvins.io
  featured: false
- title: Constanzia Yurashko
  main_url: https://www.constanziayurashko.com
  url: https://www.constanziayurashko.com
  description: >
    Exclusive women's ready-to-wear fashion by designer Constanzia Yurashko.
  categories:
    - Portfolio
  built_by: Maxim Andries
  featured: false
- title: The Tenon.io blog
  main_url: https://blog.tenon.io/
  url: https://blog.tenon.io/
  description: >
    The Tenon.io blog features articles on accessibility written by some of the industry's leading lights and includes news, guidance, and education.
  categories:
    - Accessibility
    - Blog
    - Education
  built_by: Tenon.io
  built_by_url: https://tenon.io
  featured: false
- title: Algolia
  url: https://algolia.com
  main_url: https://algolia.com
  description: >
    Algolia helps businesses across industries quickly create relevant, scalable, and lightning fast search and discovery experiences.
  categories:
    - Web Development
    - Technology
    - Open Source
    - Featured
  built_by: Algolia
  featured: true
- title: GVD Renovations
  url: https://www.gvdrenovationsinc.com/
  main_url: https://www.gvdrenovationsinc.com/
  description: >
    GVD Renovations is a home improvement contractor with a well known reputation as a professional, quality contractor in California.
  categories:
    - Business
  built_by: David Krasniy
  built_by_url: http://dkrasniy.com
  featured: false
- title: Styled System
  url: https://styled-system.com/
  main_url: https://styled-system.com/
  source_url: https://github.com/styled-system/styled-system/tree/master/docs
  description: >
    Style props for rapid UI development.
  categories:
    - Design System
  built_by: Brent Jackson
  built_by_url: https://jxnblk.com/
- title: Timehacker
  url: https://timehacker.app
  main_url: https://timehacker.app
  description: >
    Procrastination killer, automatic time tracking app to skyrocket your productivity
  categories:
    - Productivity
    - App
    - Technology
    - Marketing
    - Landing Page
  built_by: timehackers
  featured: false
- title: Little & Big
  main_url: "https://www.littleandbig.com.au/"
  url: "https://www.littleandbig.com.au/"
  description: >
    Little & Big exists with the aim to create Websites, Apps, E-commerce stores
    that are consistently unique and thoughtfully crafted, every time.
  categories:
    - Agency
    - Design
    - Web Development
    - Portfolio
  built_by: Little & Big
  built_by_url: "https://www.littleandbig.com.au/"
  featured: false
- title: Cat Knows
  main_url: "https://catnose99.com/"
  url: "https://catnose99.com/"
  description: >
    Personal blog built with Gatsby v2.
  categories:
    - Blog
    - Web Development
  built_by: CatNose
  built_by_url: "https://twitter.com/catnose99"
  featured: false
- title: just some dev
  url: https://www.iamdeveloper.com
  main_url: https://www.iamdeveloper.com
  source_url: https://github.com/nickytonline/www.iamdeveloper.com
  description: >
    Just some software developer writing things ✏️
  categories:
    - Blog
  built_by: Nick Taylor
  built_by_url: https://www.iamdeveloper.com
  featured: false
- title: Keziah Moselle Blog
  url: https://blog.keziahmoselle.fr/
  main_url: https://blog.keziahmoselle.fr/
  source_url: https://github.com/KeziahMoselle/blog.keziahmoselle.fr
  description: >
    ✍️ A place to share my thoughts.
  categories:
    - Blog
  built_by: Keziah Moselle
  built_by_url: https://keziahmoselle.fr/
- title: xfuture's blog
  url: https://www.xfuture-blog.com/
  main_url: https://www.xfuture-blog.com/
  source_url: https://github.com/xFuture603/xfuture-blog
  description: >
    A blog about Devops, Web development, and my insights as a systems engineer.
  categories:
    - Blog
  built_by: Daniel Uhlmann
  built_by_url: https://www.xfuture-blog.com/
- title: Mayne's Blog
  main_url: "https://gine.me/"
  url: "https://gine.me/page/1"
  source_url: "https://github.com/mayneyao/gine-blog"
  featured: false
  categories:
    - Blog
    - Web Development
- title: Bakedbird
  url: https://bakedbird.com
  main_url: https://bakedbird.com
  description: >
    Eleftherios Psitopoulos - A frontend developer from Greece ☕
  categories:
    - Portfolio
    - Blog
  built_by: Eleftherios Psitopoulos
  built_by_url: https://bakedbird.com
- title: Benjamin Lannon
  url: https://lannonbr.com
  main_url: https://lannonbr.com
  source_url: https://github.com/lannonbr/Portfolio-gatsby
  description: >
    Personal portfolio of Benjamin Lannon
  categories:
    - Portfolio
    - Web Development
  built_by: Benjamin Lannon
  built_by_url: https://lannonbr.com
  featured: false
- title: Aravind Balla
  url: https://aravindballa.com
  main_url: https://aravindballa.com
  source_url: https://github.com/aravindballa/website2017
  description: >
    Personal portfolio of Aravind Balla
  categories:
    - Portfolio
    - Blog
    - Web Development
  built_by: Aravind Balla
  built_by_url: https://aravindballa.com
- title: Kaleb McKelvey
  url: https://kalebmckelvey.com
  main_url: https://kalebmckelvey.com
  source_url: https://github.com/avatar-kaleb/kalebmckelvey-site
  description: >
    Personal portfolio of Kaleb McKelvey!
  categories:
    - Blog
    - Portfolio
  built_by: Kaleb McKelvey
  built_by_url: https://kalebmckelvey.com
  featured: false
- title: Michal Czaplinski
  url: https://czaplinski.io
  main_url: https://czaplinski.io
  source_url: https://github.com/michalczaplinski/michalczaplinski.github.io
  description: >
    Michal Czaplinski is a full-stack developer 🚀
  categories:
    - Portfolio
    - Web Development
  built_by: Michal Czaplinski mmczaplinski@gmail.com
  built_by_url: https://czaplinski.io
  featured: false
- title: Interactive Investor (ii)
  url: https://www.ii.co.uk
  main_url: https://www.ii.co.uk
  description: >
    Hybrid (static/dynamic) Gatsby web app for ii's free research, news and analysis, discussion and product marketing site.
  categories:
    - Business
    - Finance
    - Technology
  built_by: Interactive Investor (ii)
  built_by_url: https://www.ii.co.uk
  featured: false
- title: Weingut Goeschl
  url: https://www.weingut-goeschl.at/
  main_url: https://www.weingut-goeschl.at/
  description: >
    Weingut Goeschl is a family winery located in Gols, Burgenland in Austria (Österreich)
  categories:
    - eCommerce
    - Business
  built_by: Peter Kroyer
  built_by_url: https://www.peterkroyer.at/
  featured: false
- title: Hash Tech Guru
  url: https://hashtech.guru
  main_url: https://hashtech.guru
  description: >
    Software Development Training School and Tech Blog
  categories:
    - Blog
    - Education
  built_by: Htet Wai Yan Soe
  built_by_url: https://github.com/johnreginald
- title: AquaGruppen Vattenfilter
  url: https://aquagruppen.se
  main_url: https://aquagruppen.se/
  description: >
    Water filter and water treatment products in Sweden
  categories:
    - Business
    - Technology
  built_by: Johan Eliasson
  built_by_url: https://github.com/elitan
  featured: false
- title: Josef Aidt
  url: https://josefaidt.dev
  main_url: https://josefaidt.dev
  source_url: https://github.com/josefaidt/josefaidt.github.io
  description: >
    Personal website, blog, portfolio for Josef Aidt
  categories:
    - Portfolio
    - Blog
    - Web Development
  built_by: Josef Aidt
  built_by_url: https://twitter.com/garlicbred
- title: How To egghead
  main_url: https://howtoegghead.com/
  url: https://howtoegghead.com/
  source_url: https://github.com/eggheadio/how-to-egghead
  featured: false
  built_by: egghead.io
  built_by_url: https://egghead.io
  description: >
    How to become an egghead instructor or reviewer
  categories:
    - Documentation
    - Education
- title: Sherpalo Ventures
  main_url: "https://www.sherpalo.com/"
  url: "https://www.sherpalo.com/"
  featured: false
  categories:
    - Finance
    - Business
    - Technology
  built_by: Othermachines
  built_by_url: "https://othermachines.com"
- title: WrapCode
  url: https://www.wrapcode.com
  main_url: https://www.wrapcode.com
  description: >
    A full stack blog on Microsoft Azure, JavaScript, DevOps, AI and Bots.
  categories:
    - Blog
    - Technology
    - Web Development
  built_by: Rahul P
  built_by_url: https://twitter.com/_rahulpp
  featured: false
- title: Kirankumar Ambati's Portfolio
  url: https://www.kirankumarambati.me
  main_url: https://www.kirankumarambati.me
  description: >
    Personal website, blog, portfolio of Kirankumar Ambati
  categories:
    - Blog
    - Portfolio
    - Web Development
  built_by: Kirankumar Ambati
  built_by_url: https://github.com/kirankumarambati
  featured: false
- title: Mixkit by Envato
  url: https://mixkit.co
  main_url: https://mixkit.co
  description: >
    Extraordinary free HD videos
  categories:
    - Video
    - Design
    - Gallery
    - Video
  built_by: Envato
  built_by_url: https://github.com/envato
  featured: false
- title: Rou Hun Fan's portfolio
  main_url: https://flowen.me
  url: https://flowen.me
  source_url: https://github.com/flowen/flowen.me/tree/master/2019/v3
  description: >
    Portfolio of creative developer Rou Hun Fan. Built with Gatsby v2 &amp; Greensock drawSVG.
  categories:
    - Portfolio
  built_by: Rou Hun Fan Developer
  built_by_url: https://flowen.me
  featured: false
- title: chadly.net
  url: https://www.chadly.net
  main_url: https://www.chadly.net
  source_url: https://github.com/chadly/chadly.net
  description: >
    Personal tech blog by Chad Lee.
  categories:
    - Blog
    - Technology
    - Web Development
  built_by: Chad Lee
  built_by_url: https://github.com/chadly
  featured: false
- title: CivicSource
  url: https://www.civicsource.com
  main_url: https://www.civicsource.com
  description: >
    Online auction site to purchase tax-distressed properties from local taxing authorities.
  categories:
    - Real Estate
    - Government
  featured: false
- title: SpotYou
  main_url: "https://spotyou.joshglazer.com"
  url: "https://spotyou.joshglazer.com"
  source_url: "https://github.com/joshglazer/spotyou"
  description: >
    SpotYou allows you to watch your favorite music videos on Youtube based on your Spotify Preferences
  categories:
    - Entertainment
    - Music
  built_by: Josh Glazer
  built_by_url: https://linkedin.com/in/joshglazer/
  featured: false
- title: Hesam Kaveh's blog
  description: >
    A blog with great seo that using gatsby-source-wordpress to fetch posts from backend
  main_url: "https://hesamkaveh.com/"
  url: "https://hesamkaveh.com/"
  source_url: "https://github.com/hesamkaveh/sansi"
  featured: false
  categories:
    - Blog
    - WordPress
- title: Oliver Gomes Portfolio
  main_url: https://oliver-gomes.github.io/v4/
  url: https://oliver-gomes.github.io/v4/
  description: >
    As an artist and a web designer/developer, I wanted to find a way to present these two portfolios in a way that made sense.  I felt with new found power of speed, Gatsby helped keep my creativity intact with amazing response and versatility. I felt my butter smooth transition felt much better in user perspective and super happy with the power of Gatsby.
  categories:
    - Portfolio
    - Web Development
    - Blog
  built_by: Oliver Gomes
  built_by_url: https://github.com/oliver-gomes
  featured: false
- title: Patrik Szewczyk
  url: https://www.szewczyk.cz/
  main_url: https://www.szewczyk.cz/
  description: >
    Patrik Szewczyk – JavaScript, TypeScript, React, Node.js developer, Redux, Reason
  categories:
    - Portfolio
  built_by: Patrik Szewczyk
  built_by_url: https://linkedin.com/in/thepatriczek/
  featured: false
- title: Patrik Arvidsson's portfolio
  url: https://www.patrikarvidsson.com
  main_url: https://www.patrikarvidsson.com
  source_url: https://github.com/patrikarvidsson/portfolio-gatsby-contentful
  description: >
    Personal portfolio site of Swedish interaction designer Patrik Arvidsson. Built with Gatsby, Tailwind CSS, Emotion JS and Contentful.
  categories:
    - Blog
    - Design
    - Portfolio
    - Web Development
    - Technology
  built_by: Patrik Arvidsson
  built_by_url: https://www.patrikarvidsson.com
  featured: false
- title: Jacob Cofman's Blog
  description: >
    Personal blog / portfolio about Jacob Cofman.
  main_url: "https://jcofman.de/"
  url: "https://jcofman.de/"
  source_url: "https://github.com/JCofman/jc-website"
  featured: false
  categories:
    - Blog
    - Portfolio
- title: re-geo
  description: >
    re-geo is react based geo cities style component.
  main_url: "https://re-geo.netlify.com/"
  url: "https://re-geo.netlify.com/"
  source_url: "https://github.com/sadnessOjisan/re-geo-lp"
  categories:
    - Open Source
  built_by: sadnessOjisan
  built_by_url: https://twitter.com/sadnessOjisan
  featured: false
- title: Luis Cestou Portfolio
  description: >
    Portfolio of graphic + interactive designer Luis Cestou.
  main_url: "https://luiscestou.com"
  url: "https://luiscestou.com"
  source_url: "https://github.com/lcestou/luiscestou.com"
  built_by: Luis Cestou contact@luiscestou.com
  built_by_url: https://luiscestou.com
  featured: false
  categories:
    - Portfolio
    - Web Development
- title: Data Hackers
  url: https://datahackers.com.br/
  main_url: https://datahackers.com.br/
  description: >
    Official website for the biggest portuguese-speaking data science community. Makes use of several data sources such as podcasts from Anchor, messages from Slack, newsletters from MailChimp and blog posts from Medium. The unique visual design also had its hurdles and was quite fun to develop!
  categories:
    - Blog
    - Education
    - Podcast
    - Technology
  built_by: Kaordica
  built_by_url: https://kaordica.design
  featured: false
- title: TROMAQ
  url: https://www.tromaq.com/
  main_url: https://www.tromaq.com/
  description: >
    TROMAQ executes earthmoving services and rents heavy machinery for construction work. Even with the lack of good photography, their new site managed to pass a solid and trustworthy feeling to visitors during testing and they're already seeing the improvement in brand awareness, being the sole player with a modern website in their industry.
  categories:
    - Marketing
  built_by: Kaordica
  built_by_url: https://kaordica.design
  featured: false
- title: Novida Consulting
  url: https://www.novidaconsultoria.com.br
  main_url: https://www.novidaconsultoria.com.br
  description: >
    Novida’s goal was to position itself as a solid, exclusive and trustworthy brand for families looking for a safe financial future… We created a narrative and visual design that highlight their exclusivity.
  categories:
    - Marketing
  built_by: Kaordica
  built_by_url: https://kaordica.design
  featured: false
- title: We Are Clarks
  url: "https://www.weareclarks.com"
  main_url: "https://www.weareclarks.com"
  source_url: "https://github.com/abeaclark/weareclarks"
  description: >
    A family travel blog.
  categories:
    - Blog
    - Travel
  built_by: Abe Clark
  built_by_url: https://www.linkedin.com/in/abrahamclark/
  featured: false
- title: Guillaume Briday's Blog
  main_url: "https://guillaumebriday.fr/"
  url: "https://guillaumebriday.fr/"
  source_url: "https://github.com/guillaumebriday/guillaumebriday.fr"
  description: >
    My personal blog built with Gatsby and Tailwind CSS.
  categories:
    - Blog
    - Web Development
    - Technology
  built_by: Guillaume Briday
  built_by_url: https://guillaumebriday.fr/
  featured: false
- title: SEOmonitor
  main_url: "https://www.seomonitor.com"
  url: "https://www.seomonitor.com"
  description: >
    SEOmonitor is a suite of SEO tools dedicated to agencies.
  categories:
    - Blog
    - Portfolio
    - Agency
  built_by: Bejamas
  built_by_url: https://bejamas.io/
  featured: false
- title: Jean Regisser's Portfolio
  main_url: "https://jeanregisser.com/"
  url: "https://jeanregisser.com/"
  source_url: "https://github.com/jeanregisser/jeanregisser.com"
  featured: false
  description: >
    Portfolio of software engineer Jean Regisser.
  categories:
    - Portfolio
    - Mobile Development
  built_by: Jean Regisser
  built_by_url: "https://jeanregisser.com/"
- title: Axcept - Visual Screenshot Testing
  url: https://axcept.io
  main_url: https://axcept.io
  description: >
    Visual Testing for everyone
  categories:
    - Documentation
    - Web Development
  built_by: d:code:it
  built_by_url: https://dcodeit.com
  featured: false
- title: Chase Ohlson
  url: https://chaseohlson.com
  main_url: https://chaseohlson.com
  description: >
    Portfolio of frontend engineer & web developer Chase Ohlson.
  categories:
    - Portfolio
    - Web Development
  built_by: Chase Ohlson
  built_by_url: https://chaseohlson.com
  featured: false
- title: Zach Schnackel
  url: https://zslabs.com
  main_url: https://zslabs.com
  source_url: "https://github.com/zslabs/zslabs.com"
  description: >
    Portfolio site for UI/Motion Developer, Zach Schnackel.
  categories:
    - Portfolio
    - Web Development
  built_by: Zach Schnackel
  built_by_url: "https://zslabs.com"
- title: Gremlin
  url: https://www.gremlin.com
  main_url: https://www.gremlin.com
  description: >
    Gremlin's Failure as a Service finds weaknesses in your system before they cause problems.
  categories:
    - Marketing
- title: Headless.page
  main_url: https://headless.page/
  url: https://headless.page/
  description: >
    Headless.page is a directory of eCommerce sites featuring headless architecture, PWA features and / or the latest JavaScript technology.
  categories:
    - Directory
    - eCommerce
  built_by: Pilon
  built_by_url: https://pilon.io/
  featured: false
- title: Ouracademy
  main_url: https://our-academy.org/
  url: https://our-academy.org/
  source_url: "https://github.com/ouracademy/website"
  description: >
    Ouracademy is an organization that promoves the education in software development through blog posts & videos smiley.
  categories:
    - Open Source
    - Blog
    - Education
  built_by: Ouracademy
  built_by_url: https://github.com/ouracademy
  featured: false
- title: Tenon.io
  main_url: https://tenon.io
  url: https://tenon.io
  description: >
    Tenon.io is an accessibility tooling, services and consulting company.
  categories:
    - API
    - Accessibility
    - Business
    - Consulting
    - Technology
  built_by: Tenon.io
  built_by_url: https://tenon.io
  featured: false
- title: Projectival
  url: https://www.projectival.de/
  main_url: https://www.projectival.de/
  description: >
    Freelancer Online Marketing & Web Development in Cologne, Germany
  categories:
    - Freelance
    - Marketing
    - Web Development
    - Blog
    - Consulting
    - SEO
    - Business
  built_by: Sascha Klapetz
  built_by_url: https://www.projectival.de/
  featured: false
- title: Hetzner Online Community
  main_url: https://community.hetzner.com
  url: https://community.hetzner.com
  description: >
    Hetzner Online Community provides a free collection of high-quality tutorials, which are based on free and open source software, on a variety of topics such as development, system administration, and other web technology.
  categories:
    - Web Development
    - Technology
    - Programming
    - Open Source
    - Community
  built_by: Hetzner Online GmbH
  built_by_url: https://www.hetzner.com/
  featured: false
- title: AGYNAMIX
  url: https://www.agynamix.de/
  main_url: https://www.agynamix.de/
  source_url: https://github.com/tuhlmann/agynamix.de
  description: >
    Full Stack Java, Scala, Clojure, TypeScript, React Developer in Thalheim, Germany
  categories:
    - Freelance
    - Web Development
    - Programming
    - Blog
    - Consulting
    - Portfolio
    - Business
  built_by: Torsten Uhlmann
  built_by_url: https://www.agynamix.de/
  featured: false
- title: syracuse.io
  url: https://syracuse.io
  main_url: https://syracuse.io
  source_url: https://github.com/syracuseio/syracuseio/
  description: >
    Landing page for Syracuse NY Software Development Meetup Groups
  categories:
    - Community
  built_by: Benjamin Lannon
  built_by_url: https://lannonbr.com
- title: Render Documentation
  main_url: https://render.com/docs
  url: https://render.com/docs
  description: >
    Render is the easiest place to host your sites and apps. We use Gatsby for everything on https://render.com, including our documentation. The site is deployed on Render as well! We also have a guide to deploying Gatsby apps on Render: https://render.com/docs/deploy-gatsby.
  categories:
    - Web Development
    - Programming
    - Documentation
    - Technology
  built_by: Render Developers
  built_by_url: https://render.com
  featured: false
- title: prima
  url: https://www.prima.co
  main_url: https://www.prima.co
  description: >
    Discover industry-defining wellness content and trusted organic hemp CBD products safely supporting wellness, stress, mood, skin health, and balance.
  categories:
    - Blog
    - eCommerce
    - Education
  built_by: The Couch
  built_by_url: https://thecouch.nyc
- title: Gatsby Guides
  url: https://gatsbyguides.com/
  main_url: https://gatsbyguides.com/
  description: >
    Free tutorial course about using Gatsby with a CMS.
  categories:
    - Education
    - Documentation
    - Web Development
  built_by: Osio Labs
  built_by_url: https://osiolabs.com/
  featured: false
- title: Architude
  url: https://architudedesign.com
  main_url: https://architudedesign.com
  description: >
    筑冶 Architude International Design Consultants
  categories:
    - Design
    - Landing Page
    - Gallery
  built_by: Neo Nie
  built_by_url: https://github.com/nihgwu
  featured: false
- title: Arctica
  url: https://arctica.io
  main_url: https://arctica.io
  description: >
    Arctica specialises in purpose-built web sites and progressive web applications with user optimal experiences, tailored to meet the objectives of your business.
  categories:
    - Portfolio
    - Agency
    - Design
    - Web Development
  built_by: Arctica
  built_by_url: https://arctica.io
  featured: false
- title: Shard Ventures
  url: https://shard.vc
  main_url: https://shard.vc
  description: >
    Shard is building new online companies from scratch, partnering with other like-minded founders to start and invest in technology companies.
  categories:
    - Finance
    - Technology
    - Portfolio
  built_by: Arctica
  built_by_url: https://arctica.io
  featured: false
- title: David Brookes
  url: https://davidbrookes.me
  main_url: https://davidbrookes.me
  description: >
    Specialising in crafting stylish, high performance websites and applications that get results, using the latest cutting edge web development technologies.
  categories:
    - Portfolio
    - Freelance
    - Web Development
  built_by: Arctica
  built_by_url: https://arctica.io
  featured: false
- title: Dennis Morello
  url: https://morello.dev
  main_url: https://morello.dev
  source_url: https://gitlab.com/dennismorello/dev-blog
  description: >
    morello.dev is a development and techology blog written by Dennis Morello.
  categories:
    - Blog
    - Education
    - Web Development
    - Open Source
    - Technology
  built_by: Dennis Morello
  built_by_url: https://twitter.com/dennismorello
  featured: false
- title: BaseTable
  url: https://autodesk.github.io/react-base-table/
  main_url: https://autodesk.github.io/react-base-table/
  source_url: https://github.com/Autodesk/react-base-table
  description: >
    BaseTable is a react table component to display large data set with high performance and flexibility.
  categories:
    - Web Development
    - Documentation
    - Open Source
  built_by: Neo Nie
  built_by_url: https://github.com/nihgwu
  featured: false
- title: herper.io
  url: https://herper.io
  main_url: https://herper.io
  description: >
    Portfolio website for Jacob Herper - a Front End Web Developer with a passion for all things digital. I have more than 10 years experience working in web development.
  categories:
    - Portfolio
    - Web Development
    - Freelance
    - Design
    - SEO
  built_by: Jacob Herper
  built_by_url: https://github.com/jakeherp
  featured: false
- title: Artem Sapegin Photography
  description: >
    Photography portfolio and blog of Artem Sapegin, an award-losing photographer living in Berlin, Germany. Landscapes, cityscapes and dogs.
  main_url: "https://morning.photos/"
  url: "https://morning.photos/"
  source_url: "https://github.com/sapegin/morning.photos"
  categories:
    - Portfolio
    - Photography
  built_by: Artem Sapegin
  built_by_url: "https://github.com/sapegin"
- title: Pattyrn
  main_url: https://pattyrn.com
  url: https://pattyrn.com
  # optional: short paragraph describing the content and/or purpose of the site that will appear in the modal detail view and permalink views for your site
  description: >
    Pattyrn uses advanced machine learning AI to analyze the platform’s your teams use, making it easy to solve performance problems, reduce bottlenecks, and monitor culture health to optimize your ROI and help boost performance without causing burn out.
  categories:
    - Marketing
    - Technology
  built_by: Pattyrn
  built_by_url: https://twitter.com/Pattyrn4
  featured: false
- title: Intranet Italia Day
  main_url: https://www.intranetitaliaday.it/en
  url: https://www.intranetitaliaday.it/en
  description: >
    The Italian event dedicated to the digital workplace that focuses on planning, governance and company intranet management
  categories:
    - Event
    - Conference
  built_by: Ariadne Digital
  built_by_url: https://www.ariadnedigital.it
  featured: false
- title: Textually Stylo
  main_url: https://www.textually.net
  url: https://www.textually.net
  description: >
    Stylo Markdown writing App marketing/documentation website by Textually Inc.
  categories:
    - Marketing
    - Technology
    - Blog
    - Documentation
  built_by: Sébastien Hamel
  built_by_url: https://www.textually.net
  featured: false
- title: OneDeck
  main_url: https://www.onedeck.co
  url: https://www.onedeck.co
  description: >
    OneDeck is a simple yet powerful tool for creating and sharing your one-page investment summary in under 10 minutes.
  categories:
    - Finance
    - Technology
  built_by: William Neill
  built_by_url: https://twitter.com/williamneill
  featured: false
- title: Assortment
  main_url: https://assortment.io
  url: https://assortment.io
  description: >
    Assortment aims to provide detailed tutorials (and more) for developers of all skill levels within the Web Development Industry. Attempting to cut out the fluff and arm you with the facts.
  categories:
    - Blog
    - Web Development
  built_by: Luke Whitehouse
  built_by_url: https://twitter.com/_lukewh
  featured: false
- title: Mission42
  main_url: https://mission42.zauberware.com
  url: https://mission42.zauberware.com
  description: >
    A landing page for the mobile app Mission42. Mission42 wants to help you learn new skills.
  categories:
    - App
    - Learning
    - Education
    - Landing Page
  built_by: Philipp Siegmund, zauberware
  built_by_url: https://www.zauberware.com
- title: Altstadtdomizil Idstein
  main_url: http://www.altstadtdomizil-idstein.de/
  url: http://www.altstadtdomizil-idstein.de/
  description: >
    A landing page for a holiday apartment in Idstein, Germany.
  categories:
    - Landing Page
    - Travel
    - Real Estate
  built_by: Simon Franzen, zauberware
  built_by_url: https://www.zauberware.com
- title: Gerald Martinez Dev
  main_url: https://gmartinez.dev/
  url: https://gmartinez.dev/
  source_url: https://github.com/nephlin7/gmartinez.dev
  description: >
    Personal web site for show my skills and my works.
  categories:
    - Web Development
    - Portfolio
  built_by: Gerald Martinez
  built_by_url: https://twitter.com/GeraldM_92
  featured: false
- title: Becreatives
  main_url: "https://becreatives.com"
  url: "https://becreatives.com"
  featured: false
  description: >
    Digital software house. Enlights ideas. Think smart execute harder.
  categories:
    - Technology
    - Web Development
    - Agency
    - Marketing
  built_by: Becreatives
  built_by_url: "https://becreatives.com"
- title: Paul Clifton Photography
  main_url: https://paulcliftonphotography.com
  url: https://paulcliftonphotography.com
  featured: false
  description: >
    A full migration from WordPress to GatsbyJS and DatoCMS. Includes custom cropping on images as viewport changes size and also an infinity scroll that doesn't preload all of the results.
  categories:
    - Blog
    - Portfolio
    - Gallery
    - Photography
  built_by: Little Wolf Studio
  built_by_url: https://littlewolfstudio.co.uk
- title: Atte Juvonen - Blog
  url: https://www.attejuvonen.fi/
  main_url: https://www.attejuvonen.fi/
  source_url: https://github.com/baobabKoodaa/blog
  description: >
    Tech-oriented personal blog covering topics like AI, data, voting, game theory, infosec and software development.
  categories:
    - Blog
    - Data
    - JavaScript
    - Programming
    - Science
    - Security
    - Technology
    - Web Development
  featured: false
- title: Kibuk Construction
  url: https://kibukconstruction.com/
  main_url: https://kibukconstruction.com/
  description: >
    Kibuk Construction is a fully licensed and insured contractor specializing in Siding, Decks, Windows & Doors!
  categories:
    - Business
  built_by: David Krasniy
  built_by_url: http://dkrasniy.com
- title: RedCarpetUp
  main_url: https://www.redcarpetup.com
  url: https://www.redcarpetup.com/
  description: >
    RedCarpetUp's home page for a predominantly mobile-only customer base in India with major constraints on bandwidth availability
  categories:
    - Finance
  built_by: RedCarpet Dev Team
  built_by_url: https://www.redcarpetup.com
  featured: false
- title: talita traveler
  url: https://talitatraveler.com/
  main_url: https://talitatraveler.com/
  source_url: https://github.com/afuh/talitatraveler
  description: >
    Talita Traveler's personal blog.
  categories:
    - Blog
  built_by: Axel Fuhrmann
  built_by_url: https://axelfuhrmann.com/
  featured: false
- title: Pastelería el Progreso
  url: https://pasteleriaelprogreso.com/
  main_url: https://pasteleriaelprogreso.com/
  source_url: https://github.com/afuh/elprogreso
  description: >
    Famous bakery in Buenos Aires.
  categories:
    - Food
    - Gallery
  built_by: Axel Fuhrmann
  built_by_url: https://axelfuhrmann.com/
  featured: false
- title: Maitrik's Portfolio
  url: https://www.maitrikpatel.com/
  main_url: https://www.maitrikpatel.com/
  source_url: https://github.com/maitrikjpatel/portfolio
  description: >
    Portfolio of a Front-End Developer / UX Designer who designs and develops pixel perfect user interface, experiences and web applications.
  categories:
    - Portfolio
    - Blog
    - Design
    - Web Development
  built_by: Maitrik Patel
  built_by_url: https://www.maitrikpatel.com/
  featured: false
- title: PicPick
  url: https://picpick.app/
  main_url: https://picpick.app/
  description: >
    All-in-one Graphic Design Tool, Screen Capture Software, Image Editor, Color Picker, Pixel Ruler and More
  categories:
    - Productivity
    - App
    - Technology
  built_by: NGWIN
  built_by_url: https://picpick.app/
  featured: false
- title: Ste O'Neill
  main_url: https://www.steoneill.dev
  url: https://www.steoneill.dev
  description: >
    MVP of a portfolio site for a full stack UK based developer.
  categories:
    - Blog
    - Portfolio
  built_by: Ste O'Neill
  built_by_url: https://steoneill.dev
  featured: false
- title: Filipe Santos Correa's Portfolio
  description: >
    Filipe's Personal About Me / Portfolio.
  main_url: "https://filipesantoscorrea.com/"
  url: "https://filipesantoscorrea.com/"
  source_url: "https://github.com/Safi1012/filipesantoscorrea.com"
  featured: false
  categories:
    - Portfolio
- title: Progressive Massachusetts Legislator Scorecard
  main_url: https://scorecard.progressivemass.com
  url: https://scorecard.progressivemass.com
  featured: false
  source_url: https://github.com/progressivemass/legislator-scorecard
  description: >
    Learn about MA state legislators' voting records through a progressive lens
  categories:
    - Government
    - Education
  built_by: Alex Holachek
  built_by_url: "https://alex.holachek.com/"
- title: Jeff Wolff – Portfolio
  main_url: https://www.jeffwolff.net
  url: https://www.jeffwolff.net
  featured: false
  description: >
    A guy from San Diego who makes websites.
  categories:
    - Blog
    - Portfolio
    - Web Development
- title: Jp Valery – Portfolio
  main_url: https://jpvalery.photo
  url: https://jpvalery.photo
  featured: false
  description: >
    Self-taught photographer documenting spaces and people
  categories:
    - Portfolio
    - Photography
- title: Pantene
  main_url: https://pantene.com
  url: https://pantene.com
  featured: false
  description: >
    Pantene is a Swiss-created American brand of hair care products owned by Procter & Gamble
  categories:
    - Business
- title: Prevue
  main_url: https://www.prevue.io
  url: https://www.prevue.io
  featured: false
  description: >
    All in One Prototyping Tool For Vue Developers
  categories:
    - Open Source
    - Web Development
- title: Gold Medal Flour
  main_url: https://www.goldmedalflour.com
  url: https://www.goldmedalflour.com
  description: >
    Gold Medal Four is a brand of flour products owned by General Mills. The new site was built using Gatsby v2 with data sources from Wordpress and an internal recipe API, and features multifaceted recipe filtering and a modified version of Gatsby Image to support art direction images.
  categories:
    - Food
  built_by: General Mills Branded Sites Dev Team
  built_by_url: https://www.generalmills.com
  featured: false
- title: Fifth Gait Technologies
  main_url: https://5thgait.com
  url: https://5thgait.com
  featured: false
  description: >
    Fifth Gait is a small business in the defense and space industry that is run and owned by physicists and engineers that have worked together for decades. The site was built using Gatsby V2.
  categories:
    - Government
    - Science
    - Technology
  built_by: Jonathan Z. Fisher
  built_by_url: "https://jonzfisher.com"
- title: Sal's Pals
  main_url: https://www.sals-pals.net
  url: https://www.sals-pals.net
  featured: false
  description: >
    Sal's Pals is a professional dog walking and pet sitting service based in Westfield, NJ. New site built with gatsby v2.
  categories:
    - Business
- title: Zuyet Awarmatrip
  main_url: https://www.zuyetawarmatrip.com
  url: https://www.zuyetawarmatrip.com
  featured: false
  description: >
    Zuyet Awarmatrip is a subsidiary identity within the personal ecosystem of Zuyet Awarmatik, focusing on travel and photography.
  categories:
    - Travel
    - Photography
  built_by: Zuyet Awarmatik
- title: manuvel.be
  url: https://www.manuvel.be
  main_url: https://www.manuvel.be
  source_url: https://github.com/riencoertjens/manuvelsite
  description: >
    Cycling themed café coming this april in Sint Niklaas, Belgium. One page with funky css-grid and gatsby-image trickery!
  categories:
    - Food
  built_by: WEBhart
  built_by_url: https://www.web-hart.com
  featured: false
- title: WEBhart
  url: https://www.web-hart.com
  main_url: https://www.web-hart.com
  description: >
    Hi, I'm Rien (pronounced Reen) from Belgium but based in Girona, Spain. I'm an autodidact, committed to learning until the end of time.
  categories:
    - Portfolio
    - Design
    - Web Development
    - Freelance
  built_by: WEBhart
  built_by_url: https://www.web-hart.com
  featured: false
- title: nicdougall.com
  url: https://nicdougall.netlify.com/
  main_url: https://nicdougall.netlify.com/
  source_url: https://github.com/riencoertjens/nicdougall.com
  description: >
    Athlete website with Netlify CMS for blog content.
  categories:
    - Blog
  built_by: WEBhart
  built_by_url: https://www.web-hart.com
  featured: false
- title: het Groeiatelier
  url: https://www.hetgroeiatelier.be/
  main_url: https://www.hetgroeiatelier.be/
  description: >
    Workspace for talent development and logopedics. One page site with basic info and small calendar CMS.
  categories:
    - Marketing
  built_by: WEBhart
  built_by_url: https://www.web-hart.com
  featured: false
- title: Lebuin D'Haese
  url: https://www.lebuindhaese.be/
  main_url: https://www.lebuindhaese.be/
  description: >
    Artist portfolio website. Powered by a super simple Netlify CMS to easily add blog posts or new art pieces.
  categories:
    - Portfolio
    - Blog
  built_by: WEBhart
  built_by_url: https://www.web-hart.com
  featured: false
- title: Iefke Molenstra
  url: https://www.iefke.be/
  main_url: https://www.iefke.be/
  description: >
    Artist portfolio website. Powered by a super simple Netlify CMS to easily add blog posts or new art pieces.
  categories:
    - Portfolio
    - Blog
  built_by: WEBhart
  built_by_url: https://www.web-hart.com
  featured: false
- title: The Broomwagon
  url: https://www.thebroomwagongirona.com/
  main_url: https://www.thebroomwagongirona.com/
  description: >
    foodtruck style coffee by pro cyclist Robert Gesink. The site has a webshop with merchandise and coffee beans.
  categories:
    - eCommerce
  built_by: WEBhart
  built_by_url: https://www.web-hart.com
- title: Pella Windows and Doors
  main_url: https://www.pella.com
  url: https://www.pella.com
  featured: false
  description: >
    The Pella Corporation is a privately held window and door manufacturing
  categories:
    - Business
- title: tinney.dev
  url: https://tinney.dev
  main_url: https://tinney.dev
  source_url: https://github.com/cdtinney/tinney.dev
  description: >
    Personal portfolio/blog of Colin Tinney
  categories:
    - Blog
    - Portfolio
    - Open Source
  built_by: Colin Tinney
  built_by_url: https://tinney.dev
  featured: false
- title: Monkeywrench Books
  main_url: https://monkeywrenchbooks.org
  url: https://monkeywrenchbooks.org
  description: >
    Monkeywrench Books is an all-volunteer, collectively-run bookstore and event space in Austin, TX
  categories:
    - Business
    - Community
    - Education
  built_by: Monkeywrench Books
  built_by_url: https://monkeywrenchbooks.org
- title: DeepMay.io
  main_url: https://deepmay.io
  url: https://deepmay.io
  description: >
    DeepMay is an experimental new tech bootcamp in the mountains of North Carolina.
  categories:
    - Event
    - Community
    - Technology
    - Marketing
  built_by: DeepMay
  built_by_url: https://twitter.com/deepmay_io
  featured: false
- title: Liferay.Design
  main_url: https://liferay.design
  url: https://liferay.design
  source_url: https://github.com/liferay-design/liferay.design
  description: >
    Liferay.Design is home to some of the freshest open-source designers who love to share articles and other resources for the Design Community.
  categories:
    - Blog
    - Community
    - Design
    - Marketing
    - Open Source
    - Technology
    - User Experience
  built_by: Liferay Designers
  built_by_url: https://twitter.com/liferaydesign
  featured: false
- title: Front End Remote Jobs
  main_url: https://frontendremotejobs.com
  url: https://frontendremotejobs.com
  source_url: https://github.com/benjamingrobertson/remotefrontend
  description: >
    Front End Remote Jobs features fully remote jobs for front end developers.
  categories:
    - WordPress
    - Web Development
  built_by: Ben Robertson
  built_by_url: https://benrobertson.io
  featured: false
- title: Penrose Grand Del Mar
  main_url: https://penroseatthegrand.com
  url: https://penroseatthegrand.com
  description: >
    Penrose Grand Del Mar is a luxury housing project coming soon.
  categories:
    - Real Estate
    - Design
  built_by: Chase Ohlson
  built_by_url: https://chaseohlson.com
- title: JustGraphQL
  url: https://www.justgraphql.com/
  main_url: https://www.justgraphql.com/
  source_url: https://github.com/Novvum/justgraphql
  description: >
    JustGraphQL helps developers quickly search and filter through GraphQL resources, tools, and articles.
  categories:
    - Open Source
    - Web Development
    - Technology
  built_by: Novvum
  built_by_url: https://www.novvum.io/
  featured: false
- title: Peter Macinkovic Personal Blog
  url: https://peter.macinkovic.id.au/
  main_url: https://peter.macinkovic.id.au/
  source_url: https://github.com/inkovic/peter-macinkovic-static-site
  description: >
    Personal Website and Blog of eCommerce SEO Specilaist and Digital Marketer Peter Macinkovic.
  categories:
    - SEO
    - Marketing
    - Blog
  featured: false
- title: NH Hydraulikzylinder
  main_url: https://nh-hydraulikzylinder.com
  url: https://nh-hydraulikzylinder.com
  description: >
    High quality & high performance hydraulic cylinders manufactured in Austria based on the clients requirements
  categories:
    - Business
  built_by: MangoART
  built_by_url: https://www.mangoart.at
  featured: false
- title: Frauennetzwerk Linz-Land
  main_url: https://frauennetzwerk-linzland.net
  url: https://frauennetzwerk-linzland.net
  description: >
    Homepage for the local women's association providing support to people in need offline and online (Livechat integration)
  categories:
    - Nonprofit
  built_by: MangoART
  built_by_url: https://www.mangoart.at
  featured: false
- title: Mein Traktor
  main_url: http://www.mein-traktor.at/
  url: http://www.mein-traktor.at/
  description: >
    Homepage of a the main importer of SAME and Lamborghini Tractors in Austria with customer support area
  categories:
    - Business
    - App
  built_by: MangoART
  built_by_url: https://www.mangoart.at
  featured: false
- title: Lamborghini Traktoren
  main_url: https://lamborghini-traktor.at
  url: https://lamborghini-traktor.at
  description: >
    Lamborghini Tractors - Landing page for the brand in Austria
  categories:
    - Business
  built_by: MangoART
  built_by_url: https://www.mangoart.at
  featured: false
- title: Holly Lodge Community Centre - Highgate, London
  main_url: https://www.hlcchl.org/
  url: https://www.hlcchl.org/
  source_url: https://github.com/eugelogic/hlcchl-gatsby
  description: >
    The Holly Lodge Community Centre - Highgate, London has a shiny new website built with Gatsby v2 that makes important contributions towards a faster, more secure and environmentally friendly web for everyone.
  categories:
    - Community
    - Event
    - Nonprofit
  built_by: Eugene Molari Developer
  built_by_url: https://twitter.com/EugeneMolari
  featured: false
- title: blackcater's blog
  url: https://www.blackcater.win
  main_url: https://www.blackcater.win
  source_url: https://github.com/blackcater/blog
  description: >
    Blog like Medium, for person and team.
  categories:
    - Blog
    - Web Development
  built_by: blackcater
  built_by_url: https://github.com/blackcater
  featured: false
- title: Kenneth Kwakye-Gyamfi Portfolio Site
  url: https://www.kwakye-gyamfi.com
  main_url: https://www.kwakye-gyamfi.com
  source_url: https://github.com/cr05s19xx/cross-site
  description: >
    Personal portfolio site for Kenneth Kwakye-Gyamfi, a mobile and web full stack applications developer currently based in Accra, Ghana.
  categories:
    - SEO
    - Web Development
    - Open Source
    - Portfolio
  featured: false
- title: Gareth Weaver
  url: https://www.garethweaver.com/
  main_url: https://www.garethweaver.com/
  source_url: https://github.com/garethweaver/public-site-react
  description: >
    A personal portofolio of a London based frontend developer built with Gatsby 2, Redux and Sass
  categories:
    - Portfolio
    - Web Development
  built_by: Gareth Weaver
  built_by_url: https://twitter.com/garethdweaver
  featured: false
- title: Mailjet
  url: https://dev.mailjet.com/
  main_url: https://dev.mailjet.com/
  description: >
    Mailjet is an easy-to-use all-in-one e-mail platform.
  categories:
    - API
    - Documentation
  featured: false
- title: Peintagone
  url: https://www.peintagone.be/
  main_url: https://www.peintagone.be/
  description: >
    Peintagone is a superior quality paint brand with Belgian tones.
  categories:
    - Portfolio
    - Gallery
  built_by: Sebastien Crepin
  built_by_url: https://github.com/opeah
  featured: false
- title: Let's Do Dish!
  url: https://letsdodish.com
  main_url: https://letsdodish.com
  description: >
    A new recipe site for people who enjoy cooking great food in their home kitchen. Find some great meal ideas! Let's do dish!
  categories:
    - Blog
    - Food
  built_by: Connerra
  featured: false
- title: AWS Amplify Community
  url: https://amplify.aws/community/
  main_url: https://amplify.aws/community/
  source_url: https://github.com/aws-amplify/community
  description: >
    Amplify Community is a hub for developers building fullstack serverless applications with Amplify to easily access content (such as events, blog posts, videos, sample projects, and tutorials) created by other members of the Amplify community.
  categories:
    - Blog
    - Directory
    - Education
    - Technology
  built_by: Nikhil Swaminathan
  built_by_url: https://github.com/swaminator
  featured: false
- title: Cal State Monterey Bay
  url: https://csumb.edu
  main_url: https://csumb.edu
  source_url: https://github.com/csumb/csumb-gatsby
  description: >
    A website for the entire campus of California State University, Monterey Bay.
  categories:
    - Education
    - Government
  built_by: CSUMB Web Team
  built_by_url: https://csumb.edu/web/team
  featured: false
- title: BestPricingPages.com
  url: https://bestpricingpages.com
  main_url: https://bestpricingpages.com
  source_url: https://github.com/jpvalery/pricingpages/
  description: >
    A repository of the best pricing pages by the best companies. Built in less than a week.
    Inspired by RGE and since pricingpages.xyz no longer exists, I felt such a resource was missing and could be helpful to many people.
  categories:
    - Business
    - Community
    - Entrepreneurship
    - Open Source
    - Technology
  built_by: Jp Valery
  built_by_url: https://jpvalery.me
  featured: false
- title: Lendo Austria
  url: https://lendo.at
  main_url: https://lendo.at
  description: >
    A Comparison site for best private loan offer from banks in Austria.
  categories:
    - Business
    - Finance
  built_by: Lendo developers
  featured: false
- title: Visual Cloud FX
  url: https://visualcloudfx.com
  main_url: https://visualcloudfx.com
  source_url: https://github.com/jjcav84/visualcloudfx
  description: >
    Basic static site built with MDBootstrap, React, and Gatsby
  categories:
    - Consulting
    - Portfolio
  built_by: Jacob Cavazos
  built_by_url: https://jacobcavazos.com
- title: Matthew Miller (Me4502)
  url: https://matthewmiller.dev
  main_url: https://matthewmiller.dev
  description: >
    The personal site, blog and portfolio of Matthew Miller (Me4502)
  categories:
    - Blog
    - Programming
    - Technology
    - Portfolio
  built_by: Matthew Miller
  featured: false
- title: Årets Kontor
  url: https://aretskontor.newst.se
  main_url: https://aretskontor.newst.se
  description: >
    A swedish competition for "office of the year" in sweden with a focus on design. Built with MDBootstrap and Gatsby.
  categories:
    - Real Estate
    - Marketing
  built_by: Victor Björklund
  built_by_url: https://victorbjorklund.com
  featured: false
- title: Kyma
  url: https://kyma-project.io
  main_url: https://kyma-project.io
  source_url: https://github.com/kyma-project/website
  description: >
    This website holds overview, blog and documentation for Kyma open source project that is a Kubernates based application extensibility framework.
  categories:
    - Documentation
    - Blog
    - Technology
    - Open Source
  built_by: Kyma developers
  built_by_url: https://twitter.com/kymaproject
  featured: false
- title: Verso
  main_url: https://verso.digital
  url: https://verso.digital
  description: >
    Verso is a creative technology studio based in Singapore. Site built with Gatsby and Netlify.
  categories:
    - Agency
    - Consulting
    - Design
    - Technology
  built_by: Verso
  built_by_url: https://verso.digital
  featured: false
- title: Camilo Holguin
  url: https://camiloholguin.me
  main_url: https://camiloholguin.me
  source_url: https://github.com/camiloholguin/gatsby-portfolio
  description: >
    Portfolio site using GatsbyJS and Wordpress REST API.
  categories:
    - WordPress
    - Portfolio
    - Web Development
  built_by: Camilo Holguin
  built_by_url: https://camiloholguin.me
  featured: false
- title: Bennett Hardwick
  url: https://bennetthardwick.com
  main_url: https://bennetthardwick.com
  description: >
    The personal website and blog of Bennett Hardwick, an Australian software developer and human being.
  categories:
    - Blog
    - Programming
    - Technology
  source_url: https://github.com/bennetthardwick/website
  built_by: Bennett Hardwick
  built_by_url: https://bennetthardwick.com
  featured: false
- title: Sindhuka
  url: https://sindhuka.org/
  main_url: https://sindhuka.org/
  description: >
    Official website of the Sindhuka initiative, a sustainable farmers' network in Nepal.
  categories:
    - Business
    - Community
    - Government
    - Marketing
  source_url: https://github.com/Polcius/sindhuka-serif
  built_by: Pol Milian
  built_by_url: https://github.com/Polcius/
  featured: false
- title: ERS HCL Open Source Portal
  url: https://ers-hcl.github.io/
  main_url: https://ers-hcl.github.io/
  description: >
    Official site for ERS-HCL GitHub organizational site. This is a hybrid app with static and dynamic content, providing a details of the open source projects, initiatives, innovation ideas within ERS-HCL. It pulls data from various data sources including GitHub APIs, MDX based blog posts, excel files. It also hosts an ideas app that is based on Firebase.
  categories:
    - Open Source
    - Blog
    - Technology
    - Web Development
    - Community
    - Documentation
  source_url: https://github.com/ERS-HCL/gatsby-ershcl-app
  built_by: Tarun Kumar Sukhu
  built_by_url: https://github.com/tsukhu
- title: Sandbox
  url: https://www.sandboxneu.com/
  main_url: https://www.sandboxneu.com/
  source_url: https://github.com/sandboxneu/sandboxneu.com
  description: >
    Official website of Sandbox, a Northeastern University student group that builds software for researchers.
  categories:
    - Marketing
  built_by: Sandbox at Northeastern
  built_by_url: https://github.com/sandboxneu/
  featured: false
- title: Accessible App
  main_url: https://accessible-app.com
  url: https://accessible-app.com
  source_url: https://github.com/accessible-app/accessible-app_com
  description: >
    Learn how to build inclusive web applications and Single Page Apps in modern JavaScript frameworks. This project collects strategies, links, patterns and plugins for React, Vue and Angular.
  categories:
    - Accessibility
    - Web Development
    - JavaScript
  built_by: Marcus Herrmann
  built_by_url: https://marcus.io
  featured: false
- title: PygmalionPolymorph
  url: https://pygmalionpolymorph.com
  main_url: https://pygmalionpolymorph.com
  source_url: https://github.com/PygmalionPolymorph/portfolio
  description: >
    Portfolio of artist, musician and developer PygmalionPolymorph.
  categories:
    - Portfolio
    - Gallery
    - Music
    - Photography
    - Web Development
  built_by: PygmalionPolymorph
  built_by_url: https://pygmalionpolymorph.com
  featured: false
- title: Gonzalo Nuñez Photographer
  main_url: https://www.gonzalonunez.com
  url: https://www.gonzalonunez.com
  description: >
    Website for Cancun based destination wedding photographer Gonzalo Nuñez. Site built with GatsbyJS, WordPress API and Netlify.
  categories:
    - Photography
    - Portfolio
    - WordPress
  built_by: Miguel Mayo
  built_by_url: https://www.miguelmayo.com
  featured: false
- title: Element 84
  main_url: https://www.element84.com
  url: https://www.element84.com
  description: >
    A software development firm that designs and builds ambitious software products engineered for high scalability.
  categories:
    - Agency
    - Blog
    - Consulting
    - Portfolio
    - Programming
    - Science
    - Technology
    - Web Development
- title: Measures for Justice
  main_url: https://www.measuresforjustice.org
  url: https://www.measuresforjustice.org
  description: >
    Measures for Justice gathers criminal justice data at the county level and makes it available on a free public Data Portal. Site rebuilt from scratch with GatsbyJS.
  categories:
    - Nonprofit
    - Marketing
  featured: false
- title: Raconteur Agency
  main_url: https://www.raconteur.net/agency
  url: https://www.raconteur.net/agency
  description: >
    Raconteur Agency is a London-based content marketing agency for B2B brands. We have rebuilt their site with Gatsby v2 using their existing WordPress backend as the data source. By switching from WordPress to GatsbyJS we have achieved a 200%+ improvement in page load times and went from a Lighthouse performance score of 49 to 100.
  categories:
    - Agency
    - Marketing
    - WordPress
  built_by: Jacob Herper
  built_by_url: https://herper.io
  featured: false
- title: GreenOrbit
  main_url: https://greenorbit.com/
  url: https://greenorbit.com/
  description: >
    Cloud-based intranet software. Get your people going with everything you need, built in.
  categories:
    - Business
    - App
    - Productivity
    - Technology
  built_by: Effective Digital
  built_by_url: https://effective.digital/
- title: Purple11
  main_url: https://purple11.com/
  url: https://purple11.com/
  description: >
    Purple11 is a site for photography and photo retouching tips and tricks.
  categories:
    - Blog
    - Photography
  built_by: Sébastien Noël
  built_by_url: https://blkfuel.com/
  featured: false
- title: PerfReviews
  main_url: https://perf.reviews/
  url: https://perf.reviews/
  source_url: https://github.com/PerfReviews/PerfReviews
  description: >
    The best content about web performance in spanish language.
  categories:
    - Web Development
  built_by: Joan León & José M. Pérez
  built_by_url: https://perf.reviews/nosotros/
  featured: false
- title: Un Backend - Blog
  main_url: https://www.unbackend.pro/
  url: https://www.unbackend.pro/
  description: >
    The personal website and blog of Camilo Ramírez, a backend developer :).
  categories:
    - Blog
    - Programming
    - Technology
  source_url: https://github.com/camilortte/camilortte.github.com
  built_by: Camilo Ramírez
  built_by_url: https://www.unbackend.pro/about
  featured: false
- title: Hitesh Vaghasiya
  main_url: https://hiteshvaghasiya.com/
  url: https://hiteshvaghasiya.com/
  description: >
    This is Hitesh Vaghasiya's blog. This blog is help you an E-Commerce like Magento, Shopify, and BigCommece.
  categories:
    - Blog
    - Programming
    - Technology
    - Web Development
  built_by: Hitesh Vaghasiya
  built_by_url: https://hiteshvaghasiya.com/
  featured: false
- title: Aditus
  main_url: https://www.aditus.io
  url: https://www.aditus.io
  description: >
    Aditus is the accessibility tool for your team. We help teams build accessible websites and products.
  categories:
    - Accessibility
    - Education
  built_by: Aditus
  built_by_url: https://www.aditus.io
  featured: false
- title: Ultra Config
  main_url: https://ultraconfig.com.au/
  url: https://ultraconfig.com.au/ultra-config-generator/
  description: >
    Ultra Config Generator is a software application for Network Engineers to efficiently manage their network infrastructure.
  categories:
    - Blog
    - Technology
  built_by: Ultra Config
  built_by_url: https://ultraconfig.com.au/
  featured: false
- title: Malice
  main_url: https://malice.fr/
  url: https://malice.fr/
  description: >
    Malice is a cyber-training  platform for learning, validating and improving security related skills through simulated scenarios and challenges.
  categories:
    - Security
    - Technology
  built_by: Sysdream
  built_by_url: https://sysdream.com/
  featured: false
- title: Nash
  main_url: https://nash.io/
  url: https://nash.io/
  description: >
    Nash is a decentralized platform for trading, payment and other financial services. Our goal is to bring distributed finance to everyone by making blockchain technology fast and easy to use. We employ an off-chain engine to match trades rapidly, but never take control of customers’ assets. Our intuitive interface offers easy access to a range of trading, payment and investment functions.
  categories:
    - Portfolio
    - Security
    - Technology
  built_by: Andrej Gajdos
  built_by_url: https://andrejgajdos.com/
  featured: false
- title: Axel Fuhrmann
  url: https://axelfuhrmann.com
  main_url: https://axelfuhrmann.com
  source_url: https://github.com/afuh/axelfuhrmann.com
  description: >
    Personal portfolio.
  categories:
    - Portfolio
    - Freelance
    - Web Development
  featured: false
- title: Alaina Viau
  url: https://www.alainaviau.com
  main_url: https://www.alainaviau.com
  description: >
    Official website of Canadian opera director, creator, and producer Alaina Viau. Site designed by Stephen Bell.
  categories:
    - Portfolio
    - Music
  built_by: Michael Uloth
  built_by_url: "https://www.michaeluloth.com"
- title: Alison Moritz
  url: https://www.alisonmoritz.com
  main_url: https://www.alisonmoritz.com
  description: >
    Official website of American stage director Alison Moritz. Site designed by Stephen Bell.
  categories:
    - Portfolio
    - Music
  built_by: Michael Uloth
  built_by_url: "https://www.michaeluloth.com"
- title: Luke Secomb Digital
  url: https://lukesecomb.digital
  main_url: https://lukesecomb.digital
  source_url: https://github.com/lukethacoder/luke-secomb-simple
  description: >
    A simple portfolio site built using TypeScript, Markdown and React Spring.
  categories:
    - Portfolio
    - Web Development
  built_by: Luke Secomb
  built_by_url: https://lukesecomb.digital
  featured: false
- title: We are Brew
  url: https://www.wearebrew.co.uk
  main_url: https://www.wearebrew.co.uk
  description: >
    Official website for Brew, a Birmingham based Digital Marketing Agency.
  categories:
    - Portfolio
    - Web Development
    - Agency
    - Marketing
  built_by: Brew Digital
  built_by_url: https://www.wearebrew.co.uk
- title: Global City Data
  main_url: https://globalcitydata.com
  url: https://globalcitydata.com
  source_url: https://github.com/globalcitydata/globalcitydata
  description: >
    Global City Data is an open, easily browsable platform to showcase peer-reviewed urban datasets and models created by different research groups.
  categories:
    - Education
    - Open Source
  built_by: Rafi Barash
  built_by_url: https://rafibarash.com
  featured: false
- title: Submittable
  url: https://www.submittable.com
  main_url: https://www.submittable.com
  description: >
    Submissions made simple. Submittalbe is a cloud-based submissions manager that lets you accept, review, and make decisions on any kind of digital content.
  categories:
    - Technology
    - Marketing
  built_by: Genevieve Crow
  built_by_url: https://github.com/g-crow
- title: Appmantle
  main_url: https://appmantle.com
  url: https://appmantle.com
  description: >
    Appmantle is a new way of creating apps. A complete modern app that you build yourself quickly & easily, without programming knowledge.
  categories:
    - App
    - Marketing
    - Landing Page
    - Mobile Development
    - Technology
  built_by: Appmantle
  built_by_url: https://appmantle.com
  featured: false
- title: Acto
  main_url: https://www.acto.dk/
  url: https://www.acto.dk/
  description: >
    Tomorrows solutions - today. Acto is an innovative software engineering company, providing your business with high-quality, scalable and maintainable software solutions, to make your business shine.
  categories:
    - Agency
    - Technology
    - Web Development
    - Mobile Development
  built_by: Acto
  built_by_url: https://www.acto.dk/
- title: Gatsby GitHub Stats
  url: https://gatsby-github-stats.netlify.com
  main_url: https://gatsby-github-stats.netlify.com
  source_url: https://github.com/lannonbr/gatsby-github-stats/
  description: >
    Statistics Dashboard for Gatsby GitHub repository
  categories:
    - Data
  built_by: Benjamin Lannon
  built_by_url: https://lannonbr.com
  featured: false
- title: Graphic Intuitions
  url: https://www.graphicintuitions.com/
  main_url: https://www.graphicintuitions.com/
  description: >
    Digital marketing agency located in Morris, Manitoba.
  categories:
    - Agency
    - Web Development
    - Marketing
  featured: false
- title: Smooper
  url: https://www.smooper.com/
  main_url: https://www.smooper.com/
  description: >
    We connect you with digital marketing experts for 1 on 1 consultation sessions
  categories:
    - Marketing
    - Directory
  featured: false
- title: Lesley Barber
  url: https://www.lesleybarber.com/
  main_url: https://www.lesleybarber.com/
  description: >
    Official website of Canadian film composer Lesley Barber.
  categories:
    - Portfolio
    - Music
  built_by: Michael Uloth
  built_by_url: https://www.michaeluloth.com
- title: Timeline of Terror
  main_url: https://timelineofterror.org/
  url: https://timelineofterror.org/
  source_url: https://github.com/Symbitic/timeline-of-terror
  description: >
    Complete guide to the events of September 11, 2001.
  categories:
    - Directory
    - Government
  built_by: Alex Shaw
  built_by_url: https://github.com/Symbitic/
  featured: false
- title: Pill Club
  url: https://thepillclub.com
  main_url: https://thepillclub.com
  description: >
    Zero Copay With Insurance + Free Shipping + Bonus Gifts + Online Delivery – Birth Control Delivery and Prescription
  categories:
    - Marketing
    - Healthcare
  built_by: Pill Club
  built_by_url: https://thepillclub.com
- title: myweekinjs
  url: https://www.myweekinjs.com/
  main_url: https://www.myweekinjs.com/
  source_url: https://github.com/myweekinjs/public-website
  description: >
    Challenge to create and/or learn something new in JavaScript each week.
  categories:
    - Blog
  built_by: Adriaan Janse van Rensburg
  built_by_url: https://github.com/HurricaneInteractive/
  featured: false
- title: The Edit Suite
  main_url: https://www.theeditsuite.com.au/
  url: https://www.theeditsuite.com.au/
  source_url: https://thriveweb.com.au/portfolio/the-edit-suite/
  description: >-
    The Edit Suite is an award winning video production and photography company based out of our Mermaid Beach studio on the Gold Coast of Australia but we also have the ability to work mobile from any location.
  categories:
    - Photography
    - Marketing
  built_by: Thrive Team - Gold Coast
  built_by_url: https://thriveweb.com.au/
  featured: false
- title: CarineRoitfeld
  main_url: https://www.carineroitfeld.com/
  url: https://www.carineroitfeld.com/
  description: >
    Online shop for Carine Roitfeld parfume
  categories:
    - eCommerce
  built_by: Ask Phill
  built_by_url: https://askphill.com
- title: EngineHub.org
  url: https://enginehub.org
  main_url: https://enginehub.org
  source_url: https://github.com/EngineHub/enginehub-website
  description: >
    The landing pages for EngineHub, the organisation behind WorldEdit, WorldGuard, CraftBook, and more
  categories:
    - Landing Page
    - Technology
    - Open Source
  built_by: Matthew Miller
  built_by_url: https://matthewmiller.dev
- title: Goulburn Physiotherapy
  url: https://www.goulburnphysiotherapy.com.au/
  main_url: https://www.goulburnphysiotherapy.com.au/
  description: >
    Goulburn Physiotherapy is a leader in injury prevention, individual and community health, and workplace health solutions across Central Victoria.
  categories:
    - Blog
    - Healthcare
  built_by: KiwiSprout
  built_by_url: https://kiwisprout.nz/
  featured: false
- title: TomTom Traffic Index
  main_url: https://www.tomtom.com/en_gb/traffic-index/
  url: https://www.tomtom.com/en_gb/traffic-index/
  description: >
    The TomTom Traffic Index provides drivers, city planners, auto manufacturers and policy makers with unbiased statistics and information about congestion levels in 403 cities across 56 countries on 6 continents.
  categories:
    - Travel
    - Data
  built_by: TomTom
  built_by_url: https://tomtom.com
  featured: false
- title: PrintAWorld | A 3D Printing and Fabrication Company
  main_url: https://prtwd.com/
  url: https://prtwd.com/
  description: >
    PrintAWorld is a NYC based fabrication and manufacturing company that specializes in 3D printing, 3D scanning, CAD Design,
    laser cutting, and rapid prototyping. We help artists, agencies and engineers turn their ideas into its physical form.
  categories:
    - Business
  featured: false
- title: Asjas
  main_url: https://asjas.co.za
  url: https://asjas.co.za/blog
  source_url: https://github.com/Asjas/Personal-Webpage
  description: >
    This is a website built with Gatsby v2 that uses Netlify CMS and Gatsby-MDX as a blog (incl. portfolio page).
  categories:
    - Web Development
    - Blog
    - Portfolio
  built_by: A-J Roos
  built_by_url: https://twitter.com/_asjas
  featured: false
- title: Glug-Infinite
  main_url: https://gluginfinite.github.io
  url: https://gluginfinite.github.io
  source_url: https://github.com/crstnmac/glug
  description: >
    This is a website built with Gatsby v2 that is deployed on GitHub using GitHub Pages and Netlify.
  categories:
    - Web Development
    - Blog
    - Portfolio
    - Agency
  built_by: Criston Macarenhas
  built_by_url: https://github.com/crstnmac
  featured: false
- title: The State of CSS Survey
  main_url: https://stateofcss.com/
  url: https://stateofcss.com/
  source_url: https://github.com/StateOfJS/state-of-css-2019
  description: >
    Annual CSS survey, brother of The State of JS Survey.
  categories:
    - Web Development
  built_by: Sacha Greif & Contribs
  built_by_url: https://github.com/StateOfJS
  featured: false
- title: Bytom Blockchain
  url: https://bytom.io/
  main_url: https://bytom.io/
  source_url: https://github.com/bytomlabs/bytom.io
  description: >
    Embrace the New Era of Bytom Blockchain
  categories:
    - Finance
    - Open Source
    - Technology
  built_by: Bytom Foundation
  built_by_url: https://bytom.io/
  featured: false
- title: Oerol Festival
  url: https://www.oerol.nl/nl/
  main_url: https://www.oerol.nl/en/
  description: >
    Oerol is a cultural festival on the island of Terschelling in the Netherlands that is held annually in June.
    The ten-day festival is focused on live, public theatre as well as music and visual arts.
  categories:
    - Event
    - Entertainment
  built_by: Oberon
  built_by_url: https://oberon.nl/
  featured: false
- title: Libra
  main_url: "https://libra.org/"
  url: "https://libra.org/"
  description: Libra's mission is to enable a simple global currency and financial infrastructure that empowers billions of people.
  featured: false
  categories:
    - Open Source
    - Technology
    - Finance
- title: Riffy Blog
  main_url: https://blog.rayriffy.com/
  url: https://blog.rayriffy.com/
  source_url: https://github.com/rayriffy/rayriffy-blog
  description: >
    Riffy Blog is async based beautiful highly maintainable site built by using Gatsby v2 with SEO optimized.
  categories:
    - Web Development
    - Blog
    - Open Source
    - Technology
    - Music
    - SEO
  built_by: Phumrapee Limpianchop
  built_by_url: https://rayriffy.com/
  featured: false
- title: The Coffee Collective
  url: https://coffeecollective.dk
  main_url: https://coffeecollective.dk
  description: >
    The Coffee Collective website is a JAM-stack based, multilingual, multi currency website/shop selling coffee, related products and subscriptions.
  categories:
    - eCommerce
    - Food
  built_by: Remotely (Anders Hallundbæk)
  built_by_url: https://remotely.dk
  featured: false
- title: Leadership Development International
  url: https://ldi.global
  main_url: https://ldi.global
  description: >
    A DatoCMS-backed site for an education and training company based in the US, China and the UAE.
  categories:
    - Education
    - Nonprofit
  built_by: Grant Holle
  built_by_url: https://grantholle.com
  featured: false
- title: Canvas 1839
  main_url: "https://www.canvas1839.com/"
  url: "https://www.canvas1839.com/"
  description: >-
    Online store for Canvas 1839 products, including pharmacological-grade CBD oil and relief cream.
  categories:
    - eCommerce
    - Marketing
  built_by: Corey Ward
  built_by_url: "http://www.coreyward.me/"
- title: Sparkle Stories
  main_url: "https://app.sparklestories.com/"
  url: "https://app.sparklestories.com/"
  description: >-
    Sparkle Stories is a streaming audio platform for children with over 1,200 original audio stories.
  categories:
    - App
    - Education
  built_by: Corey Ward
  built_by_url: "http://www.coreyward.me/"
- title: nehalist.io
  main_url: https://nehalist.io
  url: https://nehalist.io
  source_url: https://github.com/nehalist/nehalist.io
  description: >
    nehalist.io is a blog about software development, technology and all that kind of geeky stuff.
  categories:
    - Blog
    - Web Development
    - Open Source
  built_by: Kevin Hirczy
  built_by_url: https://nehalist.io
  featured: false
- title: March and Ash
  main_url: https://marchandash.com/
  url: https://marchandash.com/
  description: >-
    March and Ash is a customer-focused, licensed cannabis dispensary located in Mission Valley.
  categories:
    - eCommerce
    - Business
    - Blog
  built_by: Blueyellow
  built_by_url: https://blueyellow.io/
  featured: false
- title: T Two Industries
  description: >
    T Two Industries is a manufacturing company specializing in building custom truck decks, truck bodies, and trailers.
  main_url: https://www.ttwo.ca
  url: https://www.ttwo.ca
  categories:
    - Business
  built_by: https://www.t2.ca
  built_by_url: https://www.t2.ca
  featured: false
- title: Cali's Finest Landscaping
  url: https://www.calisfinestlandscaping.com/
  main_url: https://www.calisfinestlandscaping.com/
  description: >
    A team of hard-working, quality-obsessed landscaping professionals looking to take dreams and transform them into reality.
  categories:
    - Business
  built_by: David Krasniy
  built_by_url: http://dkrasniy.com
  featured: false
- title: Vazco
  url: https://www.vazco.eu
  main_url: https://www.vazco.eu
  description: >
    Vazco works for clients from all around the world in future-proof technologies and help them build better products.
  categories:
    - Agency
    - Web Development
    - Blog
    - Business
    - Technology
  built_by: Vazco
  built_by_url: https://www.vazco.eu
  featured: false
- title: Major League Eating
  main_url: https://majorleagueeating.com
  url: https://majorleagueeating.com
  description: >
    Major League Eating is the professional competitive eating organization that runs the Nathan’s Famous Coney Island Hot Dog eating contest on July 4th, among other eating events.
  categories:
    - Entertainment
    - Sports
  built_by: Carmen Cincotti
  built_by_url: https://github.com/ccincotti3
  featured: false
- title: APIs You Won't Hate
  url: https://apisyouwonthate.com/blog
  main_url: https://apisyouwonthate.com
  source_url: http://github.com/apisyouwonthate/apisyouwonthate.com
  description: >
    API development is a topic very close to our hearts. APIs You Won't Hate is a team and community dedicated to learning, writing, sharing ideas and bettering understanding of API practices. Together we can erradicate APIs we hate.
  categories:
    - Blog
    - Education
    - eCommerce
    - API
    - Community
    - Learning
    - Open Source
    - Technology
    - Web Development
  built_by: Mike Bifulco
  built_by_url: https://github.com/mbifulco
  featured: false
- title: Sankarsan Kampa
  main_url: "https://traction.one"
  url: "https://traction.one"
  description: Full time programmer, part time gamer, exploring the details of programmable systems and how to stretch their capabilities.
  featured: false
  categories:
    - Portfolio
    - Freelance
- title: AwesomeDocs
  main_url: "https://awesomedocs.traction.one/"
  url: "https://awesomedocs.traction.one/install"
  source_url: "https://github.com/AwesomeDocs/website"
  description: An awesome documentation website generator!
  featured: false
  categories:
    - Open Source
    - Web Development
    - Technology
    - Documentation
  built_by: Sankarsan Kampa
  built_by_url: "https://traction.one"
- title: Prism Programming Language
  main_url: "https://prism.traction.one/"
  url: "https://prism.traction.one/"
  source_url: "https://github.com/PrismLang/website"
  description: Interpreted, high-level, programming language.
  featured: false
  categories:
    - Programming
    - Open Source
    - Technology
    - Documentation
  built_by: Sankarsan Kampa
  built_by_url: "https://traction.one"
- title: Arnondora
  main_url: "https://arnondora.in.th/"
  url: "https://arnondora.in.th/"
  source_url: "https://github.com/arnondora/arnondoraBlog"
  description: Arnondora is a personal blog by Arnon Puitrakul
  categories:
    - Blog
    - Programming
    - Technology
  built_by: Arnon Puitrakul
  built_by_url: "https://arnondora.in.th/"
  featured: false
- title: KingsDesign
  url: "https://www.kingsdesign.com.au/"
  main_url: "https://www.kingsdesign.com.au/"
  description: KingsDesign is a Hobart based web design and development company. KingsDesign creates, designs, measures and improves web based solutions for businesses and organisations across Australia.
  categories:
    - Agency
    - Technology
    - Portfolio
    - Consulting
    - User Experience
  built_by: KingsDesign
  built_by_url: "https://www.kingsdesign.com.au"
- title: EasyFloh | Easy Flows for all
  url: "https://www.easyfloh.com"
  main_url: "https://www.easyfloh.com"
  description: >
    EasyFloh is for creating simple flows for your organisation. An organisation
    can design own flows with own stages.
  categories:
    - Business
    - Landing Page
  built_by: Vikram Aroskar
  built_by_url: "https://medium.com/@vikramaroskar"
  featured: false
- title: Home Alarm Report
  url: https://homealarmreport.com/
  main_url: https://homealarmreport.com/
  description: >
    Home Alarm Report is dedicated to helping consumers make informed decisions
    about home security solutions. The site was easily migrated from a legacy WordPress
    installation and the dev team chose Gatsby for its site speed and SEO capabilities.
  categories:
    - Blog
    - Business
    - SEO
    - Technology
  built_by: Centerfield Media
  built_by_url: https://www.centerfield.com
- title: Just | FX for treasurers
  url: "https://www.gojust.com"
  main_url: "https://www.gojust.com"
  description: >
    Just provides a single centralized view of FX for corporate treasurers. See interbank market prices, and access transaction cost analysis.
  categories:
    - Finance
    - Technology
  built_by: Bejamas
  built_by_url: "https://bejamas.io/"
  featured: false
- title: Bureau for Good | Nonprofit branding, web and print communications
  url: "https://www.bureauforgood.com"
  main_url: "https://www.bureauforgood.com"
  description: >
    Bureau for Good helps nonprofits explain why they matter across digital & print media. Bureau for Good crafts purpose-driven identities, websites & print materials for changemakers.
  categories:
    - Nonprofit
    - Agency
    - Design
  built_by: Bejamas
  built_by_url: "https://bejamas.io/"
  featured: false
- title: Atelier Cartier Blumen
  url: "https://www.ateliercartier.ch"
  main_url: "https://www.ateliercartier.ch"
  description: >
    Im schönen Kreis 6 in Zürich kreiert Nicole Cartier Blumenkompositionen anhand Charaktereigenschaften oder Geschichten zur Person an. Für wen ist Dein Blumenstrauss gedacht? Einzigartige Floristik Blumensträusse, Blumenabos, Events, Shootings. Site designed by https://www.stolfo.co
  categories:
    - eCommerce
    - Design
  built_by: Bejamas
  built_by_url: "https://bejamas.io/"
  featured: false
- title: Veronym – Cloud Security Service Provider
  url: "https://www.veronym.com"
  main_url: "https://www.veronym.com"
  description: >
    Veronym is securing your digital transformation. A comprehensive Internet security solution for business. Stay safe no matter how, where and when you connect.
  categories:
    - Security
    - Technology
    - Business
  built_by: Bejamas
  built_by_url: "https://bejamas.io/"
  featured: false
- title: Devahoy
  url: "https://devahoy.com/"
  main_url: "https://devahoy.com/"
  description: >
    Devahoy is a personal blog written in Thai about software development.
  categories:
    - Blog
    - Programming
  built_by: Chai Phonbopit
  built_by_url: "https://github.com/phonbopit"
  featured: false
- title: Venus Lover
  url: https://venuslover.com
  main_url: https://venuslover.com
  description: >
    Venus Lover is a mobile app for iOS and Android so you can read your daily horoscope and have your natal chart, including the interpretation of the ascendant, planets, houses and aspects.
  categories:
    - App
    - Consulting
    - Education
    - Landing Page
- title: Write/Speak/Code
  url: https://www.writespeakcode.com/
  main_url: https://www.writespeakcode.com/
  description: >
    Write/Speak/Code is a non-profit on a mission to promote the visibility and leadership of technologists with marginalized genders through peer-led professional development.
  categories:
    - Community
    - Nonprofit
    - Open Source
    - Conference
  built_by: Nicola B.
  built_by_url: https://www.linkedin.com/in/nicola-b/
  featured: false
- title: Daniel Spajic
  url: https://danieljs.tech/
  main_url: https://danieljs.tech/
  source_url: https://github.com/dspacejs/portfolio
  description: >
    Passionate front-end developer with a deep, yet diverse skillset.
  categories:
    - Portfolio
    - Programming
    - Freelance
  built_by: Daniel Spajic
  featured: false
- title: Cosmotory
  url: https://cosmotory.netlify.com/
  main_url: https://cosmotory.netlify.com/
  description: >
    This is the educational blog containing various courses,learning materials from various authors from all over the world.
  categories:
    - Blog
    - Community
    - Nonprofit
    - Open Source
    - Education
  built_by: Hanishraj B Rao.
  built_by_url: https://hanishrao.netlify.com/
  featured: false
- title: Armorblox | Security Powered by Understanding
  url: https://www.armorblox.com
  main_url: https://www.armorblox.com
  description: >
    Armorblox is a venture-backed stealth cybersecurity startup, on a mission to build a game-changing enterprise security platform.
  categories:
    - Security
    - Technology
    - Business
  built_by: Bejamas
  built_by_url: https://bejamas.io
  featured: false
- title: Mojo
  url: https://www.mojo.is
  main_url: https://www.mojo.is/
  description: >
    We help companies create beautiful digital experiences
  categories:
    - Agency
    - Technology
    - Consulting
    - User Experience
    - Web Development
  featured: false
- title: Marcel Hauri
  url: https://marcelhauri.ch/
  main_url: https://marcelhauri.ch/
  description: >
    Marcel Hauri is an award-winning Magento developer and e-commerce specialist.
  categories:
    - Portfolio
    - Blog
    - Programming
    - Community
    - Open Source
    - eCommerce
  built_by: Marcel Hauri
  built_by_url: https://marcelhauri.ch
  featured: false
- title: Projektmanagementblog
  url: https://www.projektmanagementblog.de
  main_url: https://www.projektmanagementblog.de/
  source_url: https://github.com/StephanWeinhold/pmblog
  description: >
    Thoughts about modern project management. Built with Gatsby and Tachyons, based on Advanced Starter.
  categories:
    - Blog
  built_by: Stephan Weinhold
  built_by_url: https://stephanweinhold.com/
  featured: false
- title: Anthony Boyd Graphics
  url: https://www.anthonyboyd.graphics/
  main_url: https://www.anthonyboyd.graphics/
  description: >
    Free Graphic Design Resources by Anthony Boyd
  categories:
    - Portfolio
  built_by: Anthony Boyd
  built_by_url: https://www.anthonyboyd.com/
  featured: false
- title: Relocation Hero
  url: https://relocationhero.com
  main_url: https://relocationhero.com
  description: >
    Blog with FAQs related to Germany relocation. Built with Gatsby.
  categories:
    - Blog
    - Consulting
    - Community
  featured: false
- title: Zoe Rodriguez
  url: https://zoerodrgz.com
  main_url: https://zoerodrgz.com
  description: >
    Portfolio for Los Angeles-based designer Zoe Rodriguez. Built with Gatsby.
  categories:
    - Portfolio
    - Design
  built_by: Chase Ohlson
  built_by_url: https://chaseohlson.com
  featured: false
- title: TriActive USA
  url: https://triactiveusa.com
  main_url: https://triactiveusa.com
  description: >
    Website and blog for TriActive USA. Built with Gatsby.
  categories:
    - Landing Page
    - Business
  built_by: Chase Ohlson
  built_by_url: https://chaseohlson.com
- title: LaunchDarkly
  url: https://launchdarkly.com/
  main_url: https://launchdarkly.com/
  description: >
    LaunchDarkly is the feature management platform that software teams use to build better software, faster.
  categories:
    - Technology
    - Marketing
  built_by: LaunchDarkly
  built_by_url: https://launchdarkly.com/
  featured: false
- title: Arpit Goyal
  url: https://arpitgoyal.com
  main_url: https://arpitgoyal.com
  source_url: https://github.com/92arpitgoyal/ag-blog
  description: >
    Blog and portfolio website of a Front-end Developer turned Product Manager.
  categories:
    - Blog
    - Portfolio
    - Technology
    - User Experience
  built_by: Arpit Goyal
  built_by_url: https://twitter.com/_arpitgoyal
  featured: false
- title: Portfolio of Cole Townsend
  url: https://twnsnd.co
  main_url: https://twnsnd.co
  description: Portfolio of Cole Townsend, Product Designer
  categories:
    - Portfolio
    - User Experience
    - Web Development
    - Design
  built_by: Cole Townsend
  built_by_url: https://twitter.com/twnsndco
- title: Jana Desomer
  url: https://www.janadesomer.be/
  main_url: https://www.janadesomer.be/
  description: >
    I'm Jana, a digital product designer with coding skills, based in Belgium
  categories:
    - Portfolio
  built_by: Jana Desomer Designer/Developer
  built_by_url: https://www.janadesomer.be/
  featured: false
- title: Carbon8 Regenerative Agriculture
  url: https://www.carbon8.org.au/
  main_url: https://www.carbon8.org.au/
  description: >
    Carbon8 is a Not for Profit charity that supports Aussie farmers to transition to regenerative agriculture practices and rebuild the carbon (organic matter) in their soil from 1% to 8%.
  categories:
    - Nonprofit
    - eCommerce
  built_by: Little & Big
  built_by_url: "https://www.littleandbig.com.au/"
  featured: false
- title: Reactgo blog
  url: https://reactgo.com/
  main_url: https://reactgo.com/
  description: >
    It provides tutorials & articles about modern open source web technologies such as react,vuejs and gatsby.
  categories:
    - Blog
    - Education
    - Programming
    - Web Development
  built_by: Sai gowtham
  built_by_url: "https://twitter.com/saigowthamr"
  featured: false
- title: City Springs
  url: https://citysprings.com/
  main_url: https://citysprings.com/
  description: >
    Sandy Springs is a city built on creative thinking and determination. They captured a bold vision for a unified platform to bring together new and existing information systems. To get there, the Sandy Springs communications team partnered with Mediacurrent on a new Drupal 8 decoupled platform architecture with a Gatsbyjs front end to power both the City Springs website and its digital signage network. Now, the Sandy Springs team can create content once and publish it everywhere.
  categories:
    - Community
    - Government
  built_by: Mediacurrent
  built_by_url: https://www.mediacurrent.com
  featured: false
- title: Behalf
  url: https://www.behalf.no/
  main_url: https://www.behalf.no/
  description: >
    Behalf is Norwegian based digital design agency.
  categories:
    - Agency
    - Portfolio
    - Business
    - Consulting
    - Design
    - Design System
    - Marketing
    - Web Development
    - User Experience
  built_by: Behalf
  built_by_url: https://www.behalf.no/
  featured: false
- title: Saxenhammer & Co.
  url: https://saxenhammer-co.com/
  main_url: https://saxenhammer-co.com/
  description: >
    Saxenhammer & Co. is a leading boutique investment bank in Continental Europe. The firm’s strong track record is comprised of the execution of 200 successful transactions across all major industries.
  categories:
    - Consulting
    - Finance
    - Business
  built_by: Axel Fuhrmann
  built_by_url: https://axelfuhrmann.com/
  featured: false
- title: UltronEle
  url: http://ultronele.com
  main_url: https://runbytech.github.io/ueofcweb/
  source_url: https://github.com/runbytech/ueofcweb
  description: >
    UltronEle is a light, fast, simple yet interesting serverless e-learning CMS based on GatsbyJS. It aims to provide a easy-use product for tutors, teachers, instructors from all kinks of fields with near-zero efforts to setup their own authoring tool and content publish website.
  categories:
    - Education
    - Consulting
    - Landing Page
    - Web Development
    - Open Source
    - Learning
  built_by: RunbyTech
  built_by_url: http://runbytech.co
  featured: false
- title: Nick Selvaggio
  url: https://nickgs.com/
  main_url: https://nickgs.com/
  description: >
    The personal website of Nick Selvaggio. Long Island based web developer, teacher, and technologist.
  categories:
    - Consulting
    - Programming
    - Web Development
  featured: false
- title: Free & Open Source Gatsby Themes by LekoArts
  main_url: "https://themes.lekoarts.de"
  url: "https://themes.lekoarts.de"
  source_url: "https://github.com/LekoArts/gatsby-themes/tree/master/www"
  built_by: LekoArts
  built_by_url: "https://github.com/LekoArts"
  description: >-
    Get high-quality and customizable Gatsby themes to quickly bootstrap your website! Choose from many professionally created and impressive designs with a wide variety of features and customization options. Use Gatsby Themes to take your project to the next level and let you and your customers take advantage of the many benefits Gatsby has to offer.
  categories:
    - Open Source
    - Directory
    - Marketing
    - Landing Page
  featured: false
- title: Lars Roettig
  url: https://larsroettig.dev/
  main_url: https://larsroettig.dev/
  description: >
    Lars Roettig is a Magento Maintainer and e-commerce specialist. On his Blog, he writes Software Architecture and Magento Development.
  categories:
    - Portfolio
    - Blog
    - Programming
    - Community
    - Open Source
    - eCommerce
  built_by: Lars Roettig
  built_by_url: https://larsroettig.dev/
  featured: false
- title: Cade Kynaston
  url: https://cade.codes
  main_url: https://cade.codes
  source_url: https://github.com/cadekynaston/gatsby-portfolio
  description: >
    Cade Kynaston's Portfolio
  categories:
    - Portfolio
  built_by: Cade Kynaston
  built_by_url: https://github.com/cadekynaston
  featured: false
- title: Growable Meetups
  url: https://www.growable.io/
  main_url: https://www.growable.io/
  description: >
    Growable - Events to Accelerate your career in Tech. Made with <3 with Gatsby, React & Netlify by Talent Point in London.
  categories:
    - Event
    - Technology
    - Education
    - Community
    - Conference
  built_by: Talent Point
  built_by_url: https://github.com/talent-point/
  featured: false
- title: Fantastic Metropolis
  main_url: https://fantasticmetropolis.com
  url: https://fantasticmetropolis.com
  description: >
    Fantastic Metropolis ran between 2001 and 2006, highlighting the potential of literary science fiction and fantasy.
  categories:
    - Entertainment
  built_by: Luis Rodrigues
  built_by_url: https://goblindegook.com
  featured: false
- title: Simon Koelewijn
  main_url: https://simonkoelewijn.nl
  url: https://simonkoelewijn.nl
  description: >
    Personal blog of Simon Koelewijn, where he blogs about UX, analytics and web development (in Dutch). Made awesome and fast by using Gatsby 2.x (naturally) and gratefully using Netlify and Netlify CMS.
  categories:
    - Freelance
    - Blog
    - Web Development
    - User Experience
  built_by: Simon Koelewijn
  built_by_url: https://simonkoelewijn.nl
  featured: false
- title: Raconteur Careers
  main_url: https://careers.raconteur.net
  url: https://careers.raconteur.net
  description: >
    Raconteur is a London-based publishing house and content marketing agency. We have built this careers portal Gatsby v2 with TypeScript, Styled-Components, React-Spring and Contentful.
  categories:
    - Media
    - Marketing
    - Landing Page
  built_by: Jacob Herper
  built_by_url: https://herper.io
  featured: false
- title: Frankly Steve
  url: https://www.franklysteve.com/
  main_url: https://www.franklysteve.com/
  description: >
    Wedding photography with all the hugs, tears, kisses, smiles, laughter, banter, kids up trees, friends in hedges.
  categories:
    - Photography
    - Portfolio
  built_by: Little & Big
  built_by_url: "https://www.littleandbig.com.au/"
  featured: false
- title: Eventos orellana
  description: >-
    We are a company dedicated to providing personalized and professional advice
    for the elaboration and coordination of social and business events.
  main_url: "https://eventosorellana.com/"
  url: "https://eventosorellana.com/"
  featured: false
  categories:
    - Gallery
  built_by: Ramón Chancay
  built_by_url: "https://ramonchancay.me/"
- title: DIA Supermercados
  main_url: https://dia.com.br
  url: https://dia.com.br
  description: >-
    Brazilian retailer subsidiary, with more than 1,100 stores in Brazil, focusing on low prices and exclusive DIA Products.
  categories:
    - Business
  built_by: CloudDog
  built_by_url: https://clouddog.com.br
  featured: false
- title: AntdSite
  main_url: https://antdsite.yvescoding.org
  url: https://antdsite.yvescoding.org
  description: >-
    A static docs generator based on Ant Design and GatsbyJs.
  categories:
    - Documentation
  built_by: Yves Wang
  built_by_url: https://antdsite.yvescoding.org
- title: Fourpost
  url: https://www.fourpost.com
  main_url: https://www.fourpost.com
  description: >
    Fourpost is a shopping destination for today’s family that combines the best brands and experiences under one roof.
  categories:
    - Marketing
  built_by: Fourpost
  built_by_url: https://github.com/fourpost
  featured: false
- title: ReactStudy Blog
  url: https://elated-lewin-51cf0d.netlify.com
  main_url: https://elated-lewin-51cf0d.netlify.com
  description: >
    Belong to your own blog by gatsby
  categories:
    - Blog
  built_by: 97thjingba
  built_by_url: https://github.com/97thjingba
  featured: false
- title: George
  main_url: https://kind-mestorf-5a2bc0.netlify.com
  url: https://kind-mestorf-5a2bc0.netlify.com
  description: >
    shiny new web built with Gatsby
  categories:
    - Blog
    - Portfolio
    - Gallery
    - Landing Page
    - Design
    - Web Development
    - Open Source
    - Science
  built_by: George Davituri
  featured: false

- title: CEO amp
  main_url: https://www.ceoamp.com
  url: https://www.ceoamp.com
  description: >
    CEO amp is an executive training programme to amplify a CEO's voice in the media. This site was built with Gatsby v2, Styled-Components, TypeScript and React Spring.
  categories:
    - Consulting
    - Entrepreneurship
    - Marketing
    - Landing Page
  built_by: Jacob Herper
  built_by_url: https://herper.io
  featured: false
- title: QuantumBlack
  main_url: https://www.quantumblack.com/
  url: https://www.quantumblack.com/
  description: >
    We help companies use data to make distinctive, sustainable and significant improvements to their performance.
  categories:
    - Technology
    - Consulting
    - Data
    - Design
  built_by: Richard Westenra
  built_by_url: https://www.richardwestenra.com/
  featured: false
- title: Coffeeshop Creative
  url: https://www.coffeeshopcreative.ca
  main_url: https://www.coffeeshopcreative.ca
  description: >
    Marketing site for a Toronto web design and videography studio.
  categories:
    - Marketing
    - Agency
    - Design
    - Video
    - Web Development
  built_by: Michael Uloth
  built_by_url: https://www.michaeluloth.com
  featured: false
- title: Daily Hacker News
  url: https://dailyhn.com
  main_url: https://dailyhn.com
  description: >
    Daily Hacker News presents the top five stories from Hacker News daily.
  categories:
    - Entertainment
    - Design
    - Web Development
    - Technology
    - Science
  built_by: Joeri Smits
  built_by_url: https://joeri.dev
  featured: false
- title: Grüne Dresden
  main_url: https://ltw19dresden.de
  url: https://ltw19dresden.de
  description: >
    This site was built for the Green Party in Germany (Bündnis 90/Die Grünen) for their local election in Dresden, Saxony. The site was built with Gatsby v2 and Styled-Components.
  categories:
    - Government
    - Nonprofit
  built_by: Jacob Herper
  built_by_url: https://herper.io
- title: Gratsy
  url: https://gratsy.com/
  main_url: https://gratsy.com/
  description: >
    Gratsy: Feedback To Give Back
  categories:
    - Agency
    - Marketing
    - Landing Page
  built_by: Whalar
  built_by_url: https://whalar.com/
  featured: false
- title: deepThreads
  main_url: https://deepthreads.com
  url: https://deepthreads.com/
  description: >
    deepThreads is a shiny new website built with Gatsby v2.  We make art using deep learning along with print on demand providers to create some cool stuff!
  categories:
    - eCommerce
  built_by: Kyle Kitlinski
  built_by_url: http://github.com/k-kit
  featured: false
- title: Smoopit
  main_url: https://smoopit.com
  url: https://smoopit.com/
  description: >
    Smoopit helps you schedule meetings without the extra effort of checking your availability or back-and-forth emails.
  categories:
    - Business
    - Productivity
  built_by: Chandra Bhushan
  built_by_url: https://github.com/chandu2304
  featured: false
- title: Mill3 Studio
  main_url: https://mill3.studio/en/
  url: https://mill3.studio/en/
  description: >
    Our agency specializes in the analysis, strategy and development of digital products.
  categories:
    - Agency
    - Portfolio
  built_by: Mill3
  built_by_url: https://mill3.studio/en/
  featured: false
- title: Zellement
  main_url: https://www.zellement.com
  url: https://www.zellement.com
  description: >
    Online portfolio of Dan Farrow from Nottingham, UK.
  categories:
    - Portfolio
  built_by: Zellement
  built_by_url: https://www.zellement.com
  featured: false
- title: Fullstack HQ
  url: https://fullstackhq.com/
  main_url: https://fullstackhq.com/
  description: >
    Get immediate access to a battle-tested team of designers and developers on a pay-as-you-go monthly subscription.
  categories:
    - Agency
    - Consulting
    - Freelance
    - Marketing
    - Portfolio
    - Web Development
    - App
    - Business
    - Design
    - JavaScript
    - Technology
    - User Experience
    - Web Development
    - eCommerce
    - WordPress
  built_by: Fullstack HQ
  built_by_url: https://fullstackhq.com/
  featured: false
- title: Cantas
  main_url: https://www.cantas.co.jp
  url: https://www.cantas.co.jp
  description: >
    Cantas is digital marketing company in Japan.
  categories:
    - Business
    - Agency
  built_by: Cantas
  built_by_url: https://www.cantas.co.jp
  featured: false
- title: Sheringham Shantymen
  main_url: https://www.shantymen.com/
  url: https://www.shantymen.com/
  description: >
    The Sheringham Shantymen are a sea shanty singing group that raise money for the RNLI in the UK.
  categories:
    - Music
    - Community
    - Entertainment
    - Nonprofit
  built_by: Zellement
  built_by_url: https://www.zellement.com/
  featured: false
- title: WP Spark
  main_url: https://wpspark.io/
  url: https://wpspark.io/
  description: >
    Create blazing fast website with WordPress and our Gatsby themes.
  categories:
    - Agency
    - Community
    - Blog
    - WordPress
  built_by: wpspark
  built_by_url: https://wpspark.io/
- title: Ronald Langeveld
  description: >
    Ronald Langeveld's blog and Web Development portfolio website.
  main_url: "https://www.ronaldlangeveld.com"
  url: "https://www.ronaldlangeveld.com"
  categories:
    - Blog
    - Web Development
    - Freelance
    - Portfolio
    - Consulting
  featured: false
- title: Golfonaut
  description: >
    Golfonaut - Golf application for Apple Watch
  main_url: https://golfonaut.io
  url: https://golfonaut.io
  categories:
    - App
    - Sports
  featured: false
- title: Anton Sten - UX Lead/Design
  url: https://www.antonsten.com
  main_url: https://www.antonsten.com
  description: Anton Sten leads UX for design-driven companies.
  categories:
    - User Experience
    - Blog
    - Freelance
    - Portfolio
    - Consulting
    - Agency
    - Design
  featured: false
- title: Rashmi AP - Front-end Developer
  main_url: http://rashmiap.me
  url: http://rashmiap.me
  featured: false
  description: >
    Rashmi AP's Personal Portfolio Website
  source_url: https://github.com/rashmiap/personal-website-react
  categories:
    - Portfolio
    - Open Source
  built_by: Rashmi AP
  built_by_url: http://rashmiap.me
- title: OpenSourceRepos - Blogs for open source repositories
  main_url: https://opensourcerepos.com
  url: https://opensourcerepos.com
  featured: false
  description: >
    Open Source Repos is a blog site for explaining the architecture, code-walkthrough and key takeways for the github repository. Out main aim to is to help more developers contribute to open source projects.
  source_url: https://github.com/opensourcerepos/blogs
  categories:
    - Open Source
    - Design
    - Design System
    - Blog
  built_by: OpenSourceRepos Team
  built_by_url: https://opensourcerepos.com
- title: Sheelah Brennan - Front-End/UX Engineer
  main_url: https://sheelahb.com
  url: https://sheelahb.com
  featured: false
  description: >
    Sheelah Brennan's web development blog
  categories:
    - Blog
    - Web Development
    - Design
    - Freelance
    - Portfolio
  built_by: Sheelah Brennan
- title: Delinx.Digital - Web and Mobile Development Agency based in Sofia, Bulgaria
  main_url: https://delinx.digital
  url: https://delinx.digital/solutions
  description: >
    Delinx.digital is a software development oriented digital agency based in Sofia, Bulgaria. We develop bespoke software solutions using  WordPress, WooCommerce, Shopify, eCommerce, React.js, Node.js, PHP, Laravel and many other technologies.
  categories:
    - Agency
    - Web Development
    - Design
    - eCommerce
    - WordPress
  featured: false
- title: Cameron Nuckols - Articles, Book Notes, and More
  main_url: https://nucks.co
  url: https://nucks.co
  description: >
    This site hosts all of Cameron Nuckols's writing on entrepreneurship, startups, money, fitness, self-education, and self-improvement.
  categories:
    - Blog
    - Entrepreneurship
    - Business
    - Productivity
    - Technology
    - Marketing
  featured: false
- title: Hayato KAJIYAMA - Portfolio
  main_url: "https://hyakt.dev"
  url: "https://hyakt.dev"
  source_url: "https://github.com/hyakt/hyakt.github.io"
  featured: false
  categories:
    - Portfolio
- title: Skirtcraft - Unisex Skirts with Large Pockets
  main_url: https://skirtcraft.com
  url: https://skirtcraft.com/products
  source_url: https://github.com/jqrn/skirtcraft-web
  description: >
    Skirtcraft sells unisex skirts with large pockets, made in the USA. Site built with Typescript and styled-components, with Tumblr-sourced blog posts.
  categories:
    - eCommerce
    - Blog
  built_by: Joe Quarion
  built_by_url: https://github.com/jqrn
  featured: false
- title: Vermarc Sport
  main_url: https://www.vermarcsport.com/
  url: https://www.vermarcsport.com/
  description: >
    Vermarc Sport offers a wide range of cycle clothing, cycling jerseys, bib shorts, rain gear and accessories, as well for the summer, the mid-season (autumn / spring) and the winter.
  categories:
    - eCommerce
  built_by: BrikL
  built_by_url: https://github.com/Brikl
- title: Cole Ruche
  main_url: https://coleruche.com
  url: https://coleruche.com
  source_url: https://github.com/kingingcole/myblog
  description: >
    The personal website and blog for Emeruche "Cole" Ikenna, front-end web developer from Nigeria.
  categories:
    - Blog
    - Portfolio
  built_by: Emeruche "Cole" Ikenna
  built_by_url: https://twitter.com/cole_ruche
  featured: false
- title: Abhith Rajan - Coder, Blogger, Biker, Full Stack Developer
  main_url: https://www.abhith.net/
  url: https://www.abhith.net/
  source_url: https://github.com/Abhith/abhith.net
  description: >
    abhith.net is a portfolio website of Abhith Rajan, a full stack developer. Sharing blog posts, recommended videos, developer stories and services with the world through this site.
  categories:
    - Portfolio
    - Blog
    - Programming
    - Open Source
    - Technology
  built_by: Abhith Rajan
  built_by_url: https://github.com/Abhith
  featured: false
- title: Mr & Mrs Wilkinson
  url: https://thewilkinsons.netlify.com/
  main_url: https://thewilkinsons.netlify.com/
  source_url: https://github.com/davemullenjnr/the-wilkinsons
  description: >
    A one-page wedding photography showcase using Gatsby Image and featuring a lovely hero and intro section.
  categories:
    - Photography
  built_by: Dave Mullen Jnr
  built_by_url: https://davemullenjnr.co.uk
  featured: false
- title: Gopesh Gopinath - Full Stack Javascript Developer
  url: https://www.gopeshgopinath.com
  main_url: https://www.gopeshgopinath.com
  source_url: https://github.com/GopeshMedayil/gopeshgopinath.com
  description: >
    Gopesh Gopinath's Personal Portfolio Website
  categories:
    - Portfolio
    - Open Source
  built_by: Gopesh Gopinath
  built_by_url: https://www.gopeshgopinath.com
  featured: false
- title: Misael Taveras - FrontEnd Developer
  url: https://taverasmisael.com
  main_url: https://taverasmisael.com
  source_url: https://github.com/taverasmisael/taverasmisael
  description: >
    Personal site and bloging about learning FrontEnd web development in spanish.
  categories:
    - Portfolio
    - Open Source
    - Blog
    - JavaScript
    - Web Development
  built_by: Misael Taveras
  built_by_url: https://taverasmisael.com
  featured: false
- title: Le Reacteur
  url: https://www.lereacteur.io/
  main_url: https://www.lereacteur.io/
  description: >
    Le Reacteur is the first coding bootcamp dedicated to web and mobile apps development (iOS/Android). We offer intensive sessions to train students in a short time (10 weeks). Our goal is to pass on to our students in less than 3 months what they would have learned in 2 years. To achieve this ambitious challenge, our training is based on learning JavaScript (Node.js, Express, ReactJS, React Native).
  categories:
    - JavaScript
    - Learning
    - Mobile Development
    - Web Development
  built_by: Farid Safi
  built_by_url: https://twitter.com/FaridSafi
  featured: false
- title: Cinch
  url: https://www.cinch.co.uk
  main_url: https://www.cinch.co.uk
  description: >
    Cinch is a hub for car supermarkets and dealers to show off their stock. The site only lists second-hand cars that are seven years old or younger, with less than 70,000 miles on the clock.
  categories:
    - Entrepreneurship
    - Business
  built_by: Somo
  built_by_url: https://www.somoglobal.com
  featured: false
- title: Recetas El Universo
  description: >-
    Recipes and videos with the best of Ecuadorian cuisine.
    Collectable recipes from Diario El Universo.
  main_url: "https://recetas-eu.netlify.com/"
  url: "https://recetas-eu.netlify.com/"
  featured: false
  categories:
    - Blog
    - WordPress
    - Food
  built_by: Ramón Chancay
  built_by_url: "https://ramonchancay.me/"
- title: NuBrakes
  url: https://nubrakes.com/
  main_url: https://nubrakes.com/
  description: >
    NuBrakes is the mobile brake repair company that comes to you! We perform brake pad, caliper, and rotor replacement at your office, apartment or home!
  categories:
    - Business
    - Entrepreneurship
  featured: false
- title: Third and Grove
  url: https://www.thirdandgrove.com
  main_url: https://www.thirdandgrove.com
  source_url: https://github.com/thirdandgrove/tagd8_gatsby
  description: >
    A digital agency slaying the mundane one pixel at a time.
  categories:
    - Agency
    - Marketing
    - Open Source
    - Technology
  built_by: Third and Grove
  built_by_url: https://www.thirdandgrove.com
  featured: false
- title: Le Bikini
  url: https://lebikini.com
  main_url: https://lebikini.com
  description: >
    New website for Toulouse's most iconic concert hall.
  categories:
    - Music
  built_by: Antoine Rousseau
  built_by_url: https://antoine.rousseau.im
  featured: false
- title: Jimmy Truong's Portfolio
  url: https://jimmytruong.ca
  main_url: https://jimmytruong.ca
  description: >
    This porfolio is a complication of all projects done during my time at BCIT D3 (Digital Design and Development) program and after graduation.
  categories:
    - Portfolio
    - Web Development
  built_by: Jimmy Truong
  built_by_url: https://jimmytruong.ca
  featured: false
- title: Quick Stop Nicaragua
  main_url: https://quickstopnicaragua.com
  url: https://quickstopnicaragua.com
  description: >
    Convenience Store Website
  categories:
    - CMS:Contentful
    - Netlify
    - PWA
    - Food
  built_by: Gerald Martinez
  built_by_url: https://twitter.com/GeraldM_92
  featured: false
<<<<<<< HEAD
- title: XIEL
  main_url: https://xiel.dev
  url: https://xiel.dev
  source_url: https://github.com/xiel/xiel
  description: >
    I'm a freelance front-end developer from Berlin who creates digital experiences that everyone likes to use.
  categories:
    - Portfolio
    - Blog
  built_by: Felix Leupold
  built_by_url: https://twitter.com/xiel
=======
- title: Thoughts and Stuff
  main_url: http://thoughtsandstuff.com
  url: http://thoughtsandstuff.com
  source_url: https://github.com/robmarshall/gatsby-tns
  description: >
    A simple easy to read blog. Minimalistic, focusing on content over branding. Includes RSS feed.
  categories:
    - Accessibility
    - Blog
    - WordPress
  built_by: Robert Marshall
  built_by_url: https://robertmarshall.dev
>>>>>>> 25ba87e8
  featured: false<|MERGE_RESOLUTION|>--- conflicted
+++ resolved
@@ -7224,7 +7224,6 @@
   built_by: Gerald Martinez
   built_by_url: https://twitter.com/GeraldM_92
   featured: false
-<<<<<<< HEAD
 - title: XIEL
   main_url: https://xiel.dev
   url: https://xiel.dev
@@ -7236,7 +7235,7 @@
     - Blog
   built_by: Felix Leupold
   built_by_url: https://twitter.com/xiel
-=======
+  featured: false
 - title: Thoughts and Stuff
   main_url: http://thoughtsandstuff.com
   url: http://thoughtsandstuff.com
@@ -7249,5 +7248,4 @@
     - WordPress
   built_by: Robert Marshall
   built_by_url: https://robertmarshall.dev
->>>>>>> 25ba87e8
   featured: false