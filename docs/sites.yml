- title: ReactJS
  main_url: "https://reactjs.org/"
  url: "https://reactjs.org/"
  source_url: "https://github.com/reactjs/reactjs.org"
  featured: true
  categories:
    - Web Development
    - Featured
- title: Flamingo
  main_url: https://www.shopflamingo.com/
  url: https://www.shopflamingo.com/
  description: >
    Online shop for women's body care and hair removal products.
  categories:
    - eCommerce
    - Featured
  featured: true
- title: IDEO
  url: https://www.ideo.com
  main_url: https://www.ideo.com/
  description: >
    A Global design company committed to creating positive impact.
  categories:
    - Agency
    - Technology
    - Featured
    - Consulting
    - User Experience
  featured: true
- title: Airbnb Engineering & Data Science
  description: >
    Creative engineers and data scientists building a world where you can belong
    anywhere
  main_url: "https://airbnb.io/"
  url: "https://airbnb.io/"
  categories:
    - Blog
    - Gallery
    - Featured
  featured: true
- title: Impossible Foods
  main_url: "https://impossiblefoods.com/"
  url: "https://impossiblefoods.com/"
  categories:
    - Food
    - Featured
  featured: true
- title: Braun
  description: >
    Braun offers high performance hair removal and hair care products, including dryers, straighteners, shavers, and more.
  main_url: "https://ca.braun.com/en-ca"
  url: "https://ca.braun.com/en-ca"
  categories:
    - eCommerce
    - Featured
  featured: true
- title: NYC Pride 2019 | WorldPride NYC | Stonewall50
  main_url: "https://2019-worldpride-stonewall50.nycpride.org/"
  url: "https://2019-worldpride-stonewall50.nycpride.org/"
  featured: true
  description: >-
    Join us in 2019 for NYC Pride, as we welcome WorldPride and mark the 50th
    Anniversary of the Stonewall Uprising and a half-century of LGBTQ+
    liberation.
  categories:
    - Education
    - Marketing
    - Nonprofit
    - Featured
  built_by: Canvas United
  built_by_url: "https://www.canvasunited.com/"
- title: The State of European Tech
  main_url: "https://2017.stateofeuropeantech.com/"
  url: "https://2017.stateofeuropeantech.com/"
  featured: true
  categories:
    - Technology
    - Featured
  built_by: Studio Lovelock
  built_by_url: "http://www.studiolovelock.com/"
- title: Hopper
  main_url: "https://www.hopper.com/"
  url: "https://www.hopper.com/"
  built_by: Narative
  built_by_url: "https://www.narative.co/"
  featured: true
  categories:
    - Technology
    - App
    - Featured
- title: GM Capital One
  description: |
    Introducing the new online experience for your GM Rewards Credit Card
  main_url: "https://gm.capitalone.com/"
  url: "https://gm.capitalone.com/"
  categories:
    - Featured
  featured: true
- title: Theodora Warre
  main_url: "https://theodorawarre.eu"
  url: "https://theodorawarre.eu"
  description: >-
    E-commerce site for jewellery designer Theodora Warre, built using Gatsby + Shopify + Prismic + Matter.js
  categories:
    - eCommerce
    - Marketing
  built_by: Pierre Nel
  built_by_url: "https://pierre.io"
  featured: false
- title: Life Without Barriers | Foster Care
  main_url: "https://www.lwb.org.au/foster-care"
  url: "https://www.lwb.org.au/foster-care"
  featured: true
  description: >-
    We are urgently seeking foster carers all across Australia. Can you open
    your heart and your home to a child in need? There are different types of
    foster care that can suit you. We offer training and 24/7 support.
  categories:
    - Nonprofit
    - Education
    - Documentation
    - Marketing
    - Featured
  built_by: LWB Digital Team
  built_by_url: "https://twitter.com/LWBAustralia"
- title: Figma
  main_url: "https://www.figma.com/"
  url: "https://www.figma.com/"
  featured: true
  categories:
    - Marketing
    - Design
    - Featured
  built_by: Corey Ward
  built_by_url: "http://www.coreyward.me/"
- title: Bejamas - JAM Experts for hire
  main_url: "https://bejamas.io/"
  url: "https://bejamas.io/"
  featured: true
  description: >-
    We help agencies and companies with JAMStack tools. This includes web
    development using Static Site Generators, Headless CMS, CI / CD and CDN
    setup.
  categories:
    - Technology
    - Web Development
    - Agency
    - Marketing
    - Featured
  built_by: Bejamas
  built_by_url: "https://bejamas.io/"
- title: The State of JavaScript
  description: >
    Data from over 20,000 developers, asking them questions on topics ranging
    from frontend frameworks and state management, to build tools and testing
    libraries.
  main_url: "https://stateofjs.com/"
  url: "https://stateofjs.com/"
  source_url: "https://github.com/StateOfJS/StateOfJS"
  categories:
    - Data
    - JavaScript
    - Featured
  built_by: StateOfJS
  built_by_url: "https://github.com/StateOfJS/StateOfJS/graphs/contributors"
  featured: true
- title: DesignSystems.com
  main_url: "https://www.designsystems.com/"
  url: "https://www.designsystems.com/"
  description: |
    A resource for learning, creating and evangelizing design systems.
  categories:
    - Design
    - Blog
    - Technology
    - Featured
  built_by: Corey Ward
  built_by_url: "http://www.coreyward.me/"
  featured: true
- title: Timely
  main_url: "https://timelyapp.com/"
  url: "https://timelyapp.com/"
  description: |
    Fully automatic time tracking. For those who trade in time.
  categories:
    - Productivity
    - Featured
  built_by: Timm Stokke
  built_by_url: "https://timm.stokke.me"
  featured: true
- title: Snap Kit
  main_url: "https://kit.snapchat.com/"
  url: "https://kit.snapchat.com/"
  description: >
    Snap Kit lets developers integrate some of Snapchat’s best features across
    platforms.
  categories:
    - Technology
    - Documentation
    - Featured
  featured: true
- title: SendGrid
  main_url: "https://sendgrid.com/docs/"
  url: "https://sendgrid.com/docs/"
  description: >
    SendGrid delivers your transactional and marketing emails through the
    world's largest cloud-based email delivery platform.
  categories:
    - API
    - Technology
    - Documentation
    - Featured
  featured: true
- title: Kirsten Noelle
  main_url: "https://www.kirstennoelle.com/"
  url: "https://www.kirstennoelle.com/"
  featured: true
  description: >
    Digital portfolio for San Francisco Bay Area photographer Kirsten Noelle Wiemer.
  categories:
    - Photography
    - Portfolio
    - Featured
  built_by: Ryan Wiemer
  built_by_url: "https://www.ryanwiemer.com/"
- title: Cajun Bowfishing
  main_url: "https://cajunbowfishing.com/"
  url: "https://cajunbowfishing.com/"
  featured: false
  categories:
    - eCommerce
    - Sports
  built_by: Escalade Sports
  built_by_url: "https://www.escaladesports.com/"
- title: NEON
  main_url: "http://neonrated.com/"
  url: "http://neonrated.com/"
  featured: false
  categories:
    - Gallery
- title: GraphCMS
  main_url: "https://graphcms.com/"
  url: "https://graphcms.com/"
  featured: false
  categories:
    - Marketing
    - Technology
- title: Ghost Documentation
  main_url: https://docs.ghost.org/
  url: https://docs.ghost.org/
  source_url: "https://github.com/tryghost/docs"
  featured: false
  description: >-
    Ghost is an open source, professional publishing platform built on a modern Node.js technology stack — designed for teams who need power, flexibility and performance.
  categories:
    - Technology
    - Documentation
    - Open Source
  built_by: Ghost Foundation
  built_by_url: https://ghost.org/
- title: Nike - Just Do It
  main_url: "https://justdoit.nike.com/"
  url: "https://justdoit.nike.com/"
  featured: true
  categories:
    - eCommerce
    - Featured
- title: AirBnB Cereal
  main_url: "https://airbnb.design/cereal"
  url: "https://airbnb.design/cereal"
  featured: false
  categories:
    - Marketing
    - Design
- title: Cardiogram
  main_url: "https://cardiogr.am/"
  url: "https://cardiogr.am/"
  featured: false
  categories:
    - Marketing
    - Technology
- title: Hack Club
  main_url: "https://hackclub.com/"
  url: "https://hackclub.com/"
  source_url: "https://github.com/hackclub/site"
  featured: false
  categories:
    - Education
    - Web Development
- title: Matthias Jordan Portfolio
  main_url: "https://iammatthias.com/"
  url: "https://iammatthias.com/"
  source_url: "https://github.com/iammatthias/.com"
  description: >-
    Photography portfolio of content creator and digital marketer Matthias Jordan
  built_by: Matthias Jordan
  built_by_url: https://github.com/iammatthias
  featured: false
  categories:
    - Photography
    - Portfolio
    - Blog
    - Gallery
- title: Investment Calculator
  main_url: "https://investmentcalculator.io/"
  url: "https://investmentcalculator.io/"
  featured: false
  categories:
    - Education
    - Finance
- title: CSS Grid Playground by MozillaDev
  main_url: "https://mozilladevelopers.github.io/playground/"
  url: "https://mozilladevelopers.github.io/playground/"
  source_url: "https://github.com/MozillaDevelopers/playground"
  featured: false
  categories:
    - Education
    - Web Development
- title: Piotr Fedorczyk Portfolio
  built_by: Piotr Fedorczyk
  built_by_url: "https://piotrf.pl"
  categories:
    - Portfolio
    - Web Development
  description: >-
    Portfolio of Piotr Fedorczyk, a digital product designer and full-stack developer specializing in shaping, designing and building news and tools for news.
  featured: false
  main_url: "https://piotrf.pl/"
  url: "https://piotrf.pl/"
- title: unrealcpp
  main_url: "https://unrealcpp.com/"
  url: "https://unrealcpp.com/"
  source_url: "https://github.com/Harrison1/unrealcpp-com"
  featured: false
  categories:
    - Blog
    - Web Development
- title: Andy Slezak
  main_url: "https://www.aslezak.com/"
  url: "https://www.aslezak.com/"
  source_url: "https://github.com/amslezak"
  featured: false
  categories:
    - Web Development
    - Portfolio
- title: Deliveroo.Design
  main_url: "https://www.deliveroo.design/"
  url: "https://www.deliveroo.design/"
  featured: false
  categories:
    - Food
    - Marketing
- title: Dona Rita
  main_url: "https://www.donarita.co.uk/"
  url: "https://www.donarita.co.uk/"
  source_url: "https://github.com/peduarte/dona-rita-website"
  featured: false
  categories:
    - Food
    - Marketing
- title: Fröhlich ∧ Frei
  main_url: "https://www.froehlichundfrei.de/"
  url: "https://www.froehlichundfrei.de/"
  featured: false
  categories:
    - Web Development
    - Blog
    - Open Source
- title: How to GraphQL
  main_url: "https://www.howtographql.com/"
  url: "https://www.howtographql.com/"
  source_url: "https://github.com/howtographql/howtographql"
  featured: false
  categories:
    - Documentation
    - Web Development
    - Open Source
- title: OnCallogy
  main_url: "https://www.oncallogy.com/"
  url: "https://www.oncallogy.com/"
  featured: false
  categories:
    - Marketing
    - Healthcare
- title: Ryan Wiemer's Portfolio
  main_url: "https://www.ryanwiemer.com/"
  url: "https://www.ryanwiemer.com/knw-photography/"
  source_url: "https://github.com/ryanwiemer/rw"
  featured: false
  description: >
    Digital portfolio for Oakland, CA based account manager Ryan Wiemer.
  categories:
    - Portfolio
    - Web Development
    - Design
  built_by: Ryan Wiemer
  built_by_url: "https://www.ryanwiemer.com/"
- title: Ventura Digitalagentur Köln
  main_url: "https://www.ventura-digital.de/"
  url: "https://www.ventura-digital.de/"
  featured: false
  built_by: Ventura Digitalagentur
  categories:
    - Agency
    - Marketing
    - Featured
- title: Azer Koçulu
  main_url: "https://kodfabrik.com/"
  url: "https://kodfabrik.com/photography/"
  featured: false
  categories:
    - Portfolio
    - Photography
    - Web Development
- title: Damir.io
  main_url: "http://damir.io/"
  url: "http://damir.io/"
  source_url: "https://github.com/dvzrd/gatsby-sfiction"
  featured: false
  categories:
    - Blog
- title: Digital Psychology
  main_url: "http://digitalpsychology.io/"
  url: "http://digitalpsychology.io/"
  source_url: "https://github.com/danistefanovic/digitalpsychology.io"
  featured: false
  categories:
    - Education
    - Library
- title: Théâtres Parisiens
  main_url: "http://theatres-parisiens.fr/"
  url: "http://theatres-parisiens.fr/"
  source_url: "https://github.com/phacks/theatres-parisiens"
  featured: false
  categories:
    - Education
    - Entertainment
# - title: William Owen UK Portfolio / Blog
#   main_url: "http://william-owen.co.uk/"
#   url: "http://william-owen.co.uk/"
#   featured: false
#   description: >-
#     Over 20 years experience delivering customer-facing websites, internet-based
#     solutions and creative visual design for a wide range of companies and
#     organisations.
#   categories:
#     - Portfolio
#     - Blog
#   built_by: William Owen
#   built_by_url: "https://twitter.com/twilowen"
- title: A4 纸网
  main_url: "http://www.a4z.cn/"
  url: "http://www.a4z.cn/price"
  source_url: "https://github.com/hiooyUI/hiooyui.github.io"
  featured: false
  categories:
    - eCommerce
- title: Steve Meredith's Portfolio
  main_url: "http://www.stevemeredith.com/"
  url: "http://www.stevemeredith.com/"
  featured: false
  categories:
    - Portfolio
- title: API Platform
  main_url: "https://api-platform.com/"
  url: "https://api-platform.com/"
  source_url: "https://github.com/api-platform/website"
  featured: false
  categories:
    - Documentation
    - Web Development
    - Open Source
    - Library
- title: Artivest
  main_url: "https://artivest.co/"
  url: "https://artivest.co/what-we-do/for-advisors-and-investors/"
  featured: false
  categories:
    - Marketing
    - Blog
    - Documentation
    - Finance
- title: The Audacious Project
  main_url: "https://audaciousproject.org/"
  url: "https://audaciousproject.org/"
  featured: false
  categories:
    - Nonprofit
- title: Dustin Schau's Blog
  main_url: "https://blog.dustinschau.com/"
  url: "https://blog.dustinschau.com/"
  source_url: "https://github.com/dschau/blog"
  featured: false
  categories:
    - Blog
    - Web Development
- title: iContract Blog
  main_url: "https://blog.icontract.co.uk/"
  url: "http://blog.icontract.co.uk/"
  featured: false
  categories:
    - Blog
- title: BRIIM
  main_url: "https://bri.im/"
  url: "https://bri.im/"
  featured: false
  description: >-
    BRIIM is a movement to enable JavaScript enthusiasts and web developers in
    machine learning. Learn about artificial intelligence and data science, two
    fields which are governed by machine learning, in JavaScript. Take it right
    to your browser with WebGL.
  categories:
    - Education
    - Web Development
    - Technology
- title: Calpa's Blog
  main_url: "https://calpa.me/"
  url: "https://calpa.me/"
  source_url: "https://github.com/calpa/blog"
  featured: false
  categories:
    - Blog
    - Web Development
- title: Code Bushi
  main_url: "https://codebushi.com/"
  url: "https://codebushi.com/"
  featured: false
  description: >-
    Web development resources, trends, & techniques to elevate your coding
    journey.
  categories:
    - Web Development
    - Open Source
    - Blog
  built_by: Hunter Chang
  built_by_url: "https://hunterchang.com/"
- title: Daniel Hollcraft
  main_url: "https://danielhollcraft.com/"
  url: "https://danielhollcraft.com/"
  source_url: "https://github.com/danielbh/danielhollcraft.com"
  featured: false
  categories:
    - Web Development
    - Blog
    - Portfolio
- title: Darren Britton's Portfolio
  main_url: "https://darrenbritton.com/"
  url: "https://darrenbritton.com/"
  source_url: "https://github.com/darrenbritton/darrenbritton.github.io"
  featured: false
  categories:
    - Web Development
    - Portfolio
- title: Dave Lindberg Marketing & Design
  url: "https://davelindberg.com/"
  main_url: "https://davelindberg.com/"
  source_url: "https://github.com/Dave-Lindberg/dl-gatsby"
  featured: false
  description: >-
    My work revolves around solving problems for people in business, using
    integrated design and marketing strategies to improve sales, increase brand
    engagement, generate leads and achieve goals.
  categories:
    - Design
    - Marketing
    - Portfolio
- title: Dalbinaco's Website
  main_url: "https://dlbn.co/en/"
  url: "https://dlbn.co/en/"
  source_url: "https://github.com/dalbinaco/dlbn.co"
  featured: false
  categories:
    - Portfolio
    - Web Development
- title: mParticle's Documentation
  main_url: "https://docs.mparticle.com/"
  url: "https://docs.mparticle.com/"
  featured: false
  categories:
    - Web Development
    - Documentation
- title: Doopoll
  main_url: "https://doopoll.co/"
  url: "https://doopoll.co/"
  featured: false
  categories:
    - Marketing
    - Technology
- title: ERC dEX
  main_url: "https://ercdex.com/"
  url: "https://ercdex.com/aqueduct"
  featured: false
  categories:
    - Marketing
- title: Fabian Schultz' Portfolio
  main_url: "https://fabianschultz.com/"
  url: "https://fabianschultz.com/"
  source_url: "https://github.com/fabe/site"
  featured: false
  description: >-
    Hello, I’m Fabian — a product designer and developer based in Potsdam,
    Germany. I’ve been working both as a product designer and frontend developer
    for over 5 years now. I particularly enjoy working with companies that try
    to meet broad and unique user needs.
  categories:
    - Portfolio
    - Web Development
  built_by: Fabian Schultz
  built_by_url: "https://fabianschultz.com/"
- title: CalState House Manager
  description: >
    Home service membership that offers proactive and on-demand maintenance for
    homeowners
  main_url: "https://housemanager.calstate.aaa.com/"
  url: "https://housemanager.calstate.aaa.com/"
  categories:
    - Marketing
- title: The freeCodeCamp Guide
  main_url: "https://guide.freecodecamp.org/"
  url: "https://guide.freecodecamp.org/"
  source_url: "https://github.com/freeCodeCamp/guide"
  featured: false
  categories:
    - Web Development
    - Documentation
- title: High School Hackathons
  main_url: "https://hackathons.hackclub.com/"
  url: "https://hackathons.hackclub.com/"
  source_url: "https://github.com/hackclub/hackathons"
  featured: false
  categories:
    - Education
    - Web Development
- title: Hapticmedia
  main_url: "https://hapticmedia.fr/en/"
  url: "https://hapticmedia.fr/en/"
  featured: false
  categories:
    - Agency
- title: heml.io
  main_url: "https://heml.io/"
  url: "https://heml.io/"
  source_url: "https://github.com/SparkPost/heml.io"
  featured: false
  categories:
    - Documentation
    - Web Development
    - Open Source
- title: Juliette Pretot's Portfolio
  main_url: "https://juliette.sh/"
  url: "https://juliette.sh/"
  featured: false
  categories:
    - Web Development
    - Portfolio
    - Blog
- title: Kris Hedstrom's Portfolio
  main_url: "https://k-create.com/"
  url: "https://k-create.com/portfolio/"
  source_url: "https://github.com/kristofferh/kristoffer"
  featured: false
  description: >-
    Hey. I’m Kris. I’m an interactive designer / developer. I grew up in Umeå,
    in northern Sweden, but I now live in Brooklyn, NY. I am currently enjoying
    a hybrid Art Director + Lead Product Engineer role at a small startup called
    Nomad Health. Before that, I was a Product (Engineering) Manager at Tumblr.
    Before that, I worked at agencies. Before that, I was a baby. I like to
    design things, and then I like to build those things. I occasionally take on
    freelance projects. Feel free to get in touch if you have an interesting
    project that you want to collaborate on. Or if you just want to say hello,
    that’s cool too.
  categories:
    - Portfolio
  built_by: Kris Hedstrom
  built_by_url: "https://k-create.com/"
- title: knpw.rs
  main_url: "https://knpw.rs/"
  url: "https://knpw.rs/"
  source_url: "https://github.com/knpwrs/knpw.rs"
  featured: false
  categories:
    - Blog
    - Web Development
- title: Kostas Bariotis' Blog
  main_url: "https://kostasbariotis.com/"
  url: "https://kostasbariotis.com/"
  source_url: "https://github.com/kbariotis/kostasbariotis.com"
  featured: false
  categories:
    - Blog
    - Portfolio
    - Web Development
- title: LaserTime Clinic
  main_url: "https://lasertime.ru/"
  url: "https://lasertime.ru/"
  source_url: "https://github.com/oleglegun/lasertime"
  featured: false
  categories:
    - Marketing
- title: Jason Lengstorf
  main_url: "https://lengstorf.com"
  url: "https://lengstorf.com"
  source_url: "https://github.com/jlengstorf/lengstorf.com"
  featured: false
  categories:
    - Blog
  built_by: Jason Lengstorf
  built_by_url: "https://github.com/jlengstorf"
- title: Mannequin.io
  main_url: "https://mannequin.io/"
  url: "https://mannequin.io/"
  source_url: "https://github.com/LastCallMedia/Mannequin/tree/master/site"
  featured: false
  categories:
    - Open Source
    - Web Development
    - Documentation
- title: manu.ninja
  main_url: "https://manu.ninja/"
  url: "https://manu.ninja/"
  source_url: "https://github.com/Lorti/manu.ninja"
  featured: false
  description: >-
    manu.ninja is the personal blog of Manuel Wieser, where he talks about
    frontend development, games and digital art
  categories:
    - Blog
    - Technology
    - Web Development
- title: Fabric
  main_url: "https://meetfabric.com/"
  url: "https://meetfabric.com/"
  featured: false
  categories:
    - Marketing
- title: Nexit
  main_url: "https://nexit.sk/"
  url: "https://nexit.sk/references"
  featured: false
  categories:
    - Web Development
- title: Open FDA
  description: >
    Provides APIs and raw download access to a number of high-value, high
    priority and scalable structured datasets, including adverse events, drug
    product labeling, and recall enforcement reports.
  main_url: "https://open.fda.gov/"
  url: "https://open.fda.gov/"
  source_url: "https://github.com/FDA/open.fda.gov"
  featured: false
  categories:
    - Government
    - Open Source
    - Web Development
    - API
    - Data
- title: NYC Planning Labs (New York City Department of City Planning)
  main_url: "https://planninglabs.nyc/"
  url: "https://planninglabs.nyc/about/"
  source_url: "https://github.com/NYCPlanning/"
  featured: false
  description: >-
    We work with New York City's Urban Planners to deliver impactful, modern
    technology tools.
  categories:
    - Open Source
    - Government
- title: Pravdomil
  main_url: "https://pravdomil.com/"
  url: "https://pravdomil.com/"
  source_url: "https://github.com/pravdomil/pravdomil.com"
  featured: false
  description: >-
    I’ve been working both as a product designer and frontend developer for over
    5 years now. I particularly enjoy working with companies that try to meet
    broad and unique user needs.
  categories:
    - Portfolio
- title: Preston Richey Portfolio / Blog
  main_url: "https://prestonrichey.com/"
  url: "https://prestonrichey.com/"
  source_url: "https://github.com/prichey/prestonrichey.com"
  featured: false
  categories:
    - Web Development
    - Portfolio
    - Blog
- title: Landing page of Put.io
  main_url: "https://put.io/"
  url: "https://put.io/"
  featured: false
  categories:
    - eCommerce
    - Technology
- title: The Rick and Morty API
  main_url: "https://rickandmortyapi.com/"
  url: "https://rickandmortyapi.com/"
  built_by: Axel Fuhrmann
  built_by_url: "https://axelfuhrmann.com/"
  featured: false
  categories:
    - Web Development
    - Entertainment
    - Documentation
    - Open Source
    - API
- title: Santa Compañía Creativa
  main_url: "https://santacc.es/"
  url: "https://santacc.es/"
  source_url: "https://github.com/DesarrolloWebSantaCC/santacc-web"
  featured: false
  categories:
    - Agency
- title: Sean Coker's Blog
  main_url: "https://sean.is/"
  url: "https://sean.is/"
  featured: false
  categories:
    - Blog
    - Portfolio
    - Web Development
- title: Several Levels
  main_url: "https://severallevels.io/"
  url: "https://severallevels.io/"
  source_url: "https://github.com/Harrison1/several-levels"
  featured: false
  categories:
    - Agency
    - Web Development
- title: Simply
  main_url: "https://simply.co.za/"
  url: "https://simply.co.za/"
  featured: false
  categories:
    - Marketing
- title: Storybook
  main_url: "https://storybook.js.org/"
  url: "https://storybook.js.org/"
  source_url: "https://github.com/storybooks/storybook"
  featured: false
  categories:
    - Web Development
    - Open Source
- title: Vibert Thio's Portfolio
  main_url: "https://vibertthio.com/portfolio/"
  url: "https://vibertthio.com/portfolio/projects/"
  source_url: "https://github.com/vibertthio/portfolio"
  featured: false
  categories:
    - Portfolio
    - Web Development
- title: VisitGemer
  main_url: "https://visitgemer.sk/"
  url: "https://visitgemer.sk/"
  featured: false
  categories:
    - Marketing
- title: Bricolage.io
  main_url: "https://www.bricolage.io/"
  url: "https://www.bricolage.io/"
  source_url: "https://github.com/KyleAMathews/blog"
  featured: false
  categories:
    - Blog
- title: Charles Pinnix Website
  main_url: "https://www.charlespinnix.com/"
  url: "https://www.charlespinnix.com/"
  featured: false
  description: >-
    I’m a senior frontend engineer with 8 years of experience building websites
    and web applications. I’m interested in leading creative, multidisciplinary
    engineering teams. I’m a creative technologist, merging photography, art,
    and design into engineering and visa versa. I take a pragmatic,
    product-oriented approach to development, allowing me to see the big picture
    and ensuring quality products are completed on time. I have a passion for
    modern frontend JavaScript frameworks such as React and Vue, and I have
    substantial experience on the backend with an interest in Node and
    container based deployment with Docker and AWS.
  categories:
    - Portfolio
    - Web Development
- title: Charlie Harrington's Blog
  main_url: "https://www.charlieharrington.com/"
  url: "https://www.charlieharrington.com/"
  source_url: "https://github.com/whatrocks/blog"
  featured: false
  categories:
    - Blog
    - Web Development
    - Music
- title: Gabriel Adorf's Portfolio
  main_url: "https://www.gabrieladorf.com/"
  url: "https://www.gabrieladorf.com/"
  source_url: "https://github.com/gabdorf/gabriel-adorf-portfolio"
  featured: false
  categories:
    - Portfolio
    - Web Development
- title: greglobinski.com
  main_url: "https://www.greglobinski.com/"
  url: "https://www.greglobinski.com/"
  source_url: "https://github.com/greglobinski/www.greglobinski.com"
  featured: false
  categories:
    - Portfolio
    - Web Development
- title: I am Putra
  main_url: "https://www.iamputra.com/"
  url: "https://www.iamputra.com/"
  featured: false
  categories:
    - Portfolio
    - Web Development
    - Blog
- title: In Sowerby Bridge
  main_url: "https://www.insowerbybridge.co.uk/"
  url: "https://www.insowerbybridge.co.uk/"
  featured: false
  categories:
    - Marketing
    - Government
- title: JavaScript Stuff
  main_url: "https://www.javascriptstuff.com/"
  url: "https://www.javascriptstuff.com/"
  featured: false
  categories:
    - Education
    - Web Development
    - Library
- title: Ledgy
  main_url: "https://www.ledgy.com/"
  url: "https://github.com/morloy/ledgy.com"
  featured: false
  categories:
    - Marketing
    - Finance
- title: Alec Lomas's Portfolio / Blog
  main_url: "https://www.lowmess.com/"
  url: "https://www.lowmess.com/"
  source_url: "https://github.com/lowmess/lowmess"
  featured: false
  categories:
    - Web Development
    - Blog
    - Portfolio
- title: Michele Mazzucco's Portfolio
  main_url: "https://www.michelemazzucco.it/"
  url: "https://www.michelemazzucco.it/"
  source_url: "https://github.com/michelemazzucco/michelemazzucco.it"
  featured: false
  categories:
    - Portfolio
- title: Orbit FM Podcasts
  main_url: "https://www.orbit.fm/"
  url: "https://www.orbit.fm/"
  source_url: "https://github.com/agarrharr/orbit.fm"
  featured: false
  categories:
    - Podcast
- title: Prosecco Springs
  main_url: "https://www.proseccosprings.com/"
  url: "https://www.proseccosprings.com/"
  featured: false
  categories:
    - Food
    - Blog
    - Marketing
- title: Verious
  main_url: "https://www.verious.io/"
  url: "https://www.verious.io/"
  source_url: "https://github.com/cpinnix/verious"
  featured: false
  categories:
    - Web Development
- title: Yisela
  main_url: "https://www.yisela.com/"
  url: "https://www.yisela.com/tetris-against-trauma-gaming-as-therapy/"
  featured: false
  categories:
    - Blog
- title: YouFoundRon.com
  main_url: "https://www.youfoundron.com/"
  url: "https://www.youfoundron.com/"
  source_url: "https://github.com/rongierlach/yfr-dot-com"
  featured: false
  categories:
    - Portfolio
    - Web Development
    - Blog
- title: yerevancoder
  main_url: "https://yerevancoder.com/"
  url: "https://forum.yerevancoder.com/categories"
  source_url: "https://github.com/yerevancoder/yerevancoder.github.io"
  featured: false
  categories:
    - Blog
    - Web Development
- title: Ease
  main_url: "https://www.ease.com/"
  url: "https://www.ease.com/"
  featured: false
  categories:
    - Marketing
    - Healthcare
- title: Policygenius
  main_url: "https://www.policygenius.com/"
  url: "https://www.policygenius.com/"
  featured: false
  categories:
    - Marketing
    - Healthcare
- title: Moteefe
  main_url: "http://www.moteefe.com/"
  url: "http://www.moteefe.com/"
  featured: false
  categories:
    - Marketing
    - Agency
    - Technology
- title: Athelas
  main_url: "http://www.athelas.com/"
  url: "http://www.athelas.com/"
  featured: false
  categories:
    - Marketing
    - Healthcare
- title: Pathwright
  main_url: "http://www.pathwright.com/"
  url: "http://www.pathwright.com/"
  featured: false
  categories:
    - Marketing
    - Education
- title: Lucid
  main_url: "https://www.golucid.co/"
  url: "https://www.golucid.co/"
  featured: false
  categories:
    - Marketing
    - Technology
- title: Bench
  main_url: "http://www.bench.co/"
  url: "http://www.bench.co/"
  featured: false
  categories:
    - Marketing
- title: Union Plus Credit Card
  main_url: "http://www.unionpluscard.com"
  url: "https://unionplus.capitalone.com/"
  featured: false
  categories:
    - Marketing
    - Finance
- title: Gin Lane
  main_url: "http://www.ginlane.com/"
  url: "https://www.ginlane.com/"
  featured: false
  categories:
    - Web Development
    - Agency
- title: Marmelab
  main_url: "https://marmelab.com/en/"
  url: "https://marmelab.com/en/"
  featured: false
  categories:
    - Web Development
    - Agency
- title: Dovetail
  main_url: "https://dovetailapp.com/"
  url: "https://dovetailapp.com/"
  featured: false
  categories:
    - Marketing
    - Technology
- title: Yuuniworks Portfolio / Blog
  main_url: "https://www.yuuniworks.com/"
  url: "https://www.yuuniworks.com/"
  source_url: "https://github.com/junkboy0315/yuuni-web"
  featured: false
  categories:
    - Portfolio
    - Web Development
    - Blog
- title: The Bastion Bot
  main_url: "https://bastionbot.org/"
  url: "https://bastionbot.org/"
  source_url: "https://github.com/TheBastionBot/Bastion-Website"
  description: Give awesome perks to your Discord server!
  featured: false
  categories:
    - Open Source
    - Technology
    - Documentation
    - Community
  built_by: Sankarsan Kampa
  built_by_url: "https://traction.one"
- title: Smakosh
  main_url: "https://smakosh.com/"
  url: "https://smakosh.com/"
  source_url: "https://github.com/smakosh/smakosh.com"
  featured: false
  categories:
    - Portfolio
    - Web Development
# - title: Philipp Czernitzki - Blog/Website
#   main_url: "http://philippczernitzki.me/"
#   url: "http://philippczernitzki.me/"
#   featured: false
#   categories:
#     - Portfolio
#     - Web Development
#     - Blog
- title: WebGazer
  main_url: "https://www.webgazer.io/"
  url: "https://www.webgazer.io/"
  featured: false
  categories:
    - Marketing
    - Web Development
    - Technology
- title: Joe Seifi's Blog
  main_url: "http://seifi.org/"
  url: "http://seifi.org/"
  featured: false
  categories:
    - Portfolio
    - Web Development
    - Blog
- title: LekoArts — Graphic Designer & Front-End Developer
  main_url: "https://www.lekoarts.de"
  url: "https://www.lekoarts.de"
  source_url: "https://github.com/LekoArts/portfolio"
  featured: false
  built_by: LekoArts
  built_by_url: "https://github.com/LekoArts"
  description: >-
    Hi, I'm Lennart — a self-taught and passionate graphic/web designer &
    frontend developer based in Darmstadt, Germany. I love it to realize complex
    projects in a creative manner and face new challenges. Since 6 years I do
    graphic design, my love for frontend development came up 3 years ago. I
    enjoy acquiring new skills and cementing this knowledge by writing blogposts
    and creating tutorials.
  categories:
    - Portfolio
    - Blog
    - Design
    - Web Development
    - Freelance
    - Open Source
- title: 杨二小的博客
  main_url: "https://blog.yangerxiao.com/"
  url: "https://blog.yangerxiao.com/"
  source_url: "https://github.com/zerosoul/blog.yangerxiao.com"
  featured: false
  categories:
    - Blog
    - Portfolio
- title: MOTTO x MOTTO
  main_url: "https://mottox2.com"
  url: "https://mottox2.com"
  source_url: "https://github.com/mottox2/website"
  description: Web developer / UI Designer in Tokyo Japan.
  featured: false
  categories:
    - Blog
    - Portfolio
  built_by: mottox2
  built_by_url: "https://mottox2.com"
- title: Pride of the Meadows
  main_url: "https://www.prideofthemeadows.com/"
  url: "https://www.prideofthemeadows.com/"
  featured: false
  categories:
    - eCommerce
    - Food
    - Blog
  built_by: Caldera Digital
  built_by_url: https://www.calderadigital.com/
- title: Michael Uloth
  main_url: "https://www.michaeluloth.com"
  url: "https://www.michaeluloth.com"
  featured: false
  description: Michael Uloth is a web developer, opera singer, and the creator of Up and Running Tutorials.
  categories:
    - Portfolio
    - Web Development
    - Music
  built_by: Michael Uloth
  built_by_url: "https://www.michaeluloth.com"
- title: Spacetime
  main_url: "https://www.heyspacetime.com/"
  url: "https://www.heyspacetime.com/"
  featured: false
  description: >-
    Spacetime is a Dallas-based digital experience agency specializing in web,
    app, startup, and digital experience creation.
  categories:
    - Marketing
    - Portfolio
    - Agency
  built_by: Spacetime
  built_by_url: "https://www.heyspacetime.com/"
- title: Eric Jinks
  main_url: "https://ericjinks.com/"
  url: "https://ericjinks.com/"
  featured: false
  description: "Software engineer / web developer from the Gold Coast, Australia."
  categories:
    - Portfolio
    - Blog
    - Web Development
    - Technology
  built_by: Eric Jinks
  built_by_url: "https://ericjinks.com/"
- title: GaiAma - We are wildlife
  main_url: "https://www.gaiama.org/"
  url: "https://www.gaiama.org/"
  featured: false
  description: >-
    We founded the GaiAma conservation organization to protect wildlife in Perú
    and to create an example of a permaculture neighborhood, living
    symbiotically with the forest - because reforestation is just the beginning
  categories:
    - Nonprofit
    - Marketing
    - Blog
  source_url: "https://github.com/GaiAma/gaiama.org"
  built_by: GaiAma
  built_by_url: "https://www.gaiama.org/"
- title: Healthcare Logic
  main_url: "https://www.healthcarelogic.com/"
  url: "https://www.healthcarelogic.com/"
  featured: false
  description: >-
    Revolutionary technology that empowers clinical and managerial leaders to
    collaborate with clarity.
  categories:
    - Marketing
    - Healthcare
    - Technology
  built_by: Thrive
  built_by_url: "https://thriveweb.com.au/"
- title: Papergov
  main_url: "https://papergov.com/"
  url: "https://papergov.com/"
  featured: false
  description: Manage all your government services in a single place
  categories:
    - Directory
    - Government
    - Technology
  source_url: "https://github.com/WeOpenly/localgov.fyi"
  built_by: Openly Technologies
  built_by_url: "https://papergov.com/about/"
- title: Kata.ai Documentation
  main_url: "https://docs.kata.ai/"
  url: "https://docs.kata.ai/"
  source_url: "https://github.com/kata-ai/kata-platform-docs"
  featured: false
  description: >-
    Documentation website for the Kata Platform, an all-in-one platform for
    building chatbots using AI technologies.
  categories:
    - Documentation
    - Technology
- title: goalgetters
  main_url: "https://goalgetters.space/"
  url: "https://goalgetters.space/"
  featured: false
  description: >-
    goalgetters is a source of inspiration for people who want to change their
    career. We offer articles, success stories and expert interviews on how to
    find a new passion and how to implement change.
  categories:
    - Blog
    - Education
  built_by: "Stephanie Langers (content), Adrian Wenke (development)"
  built_by_url: "https://twitter.com/AdrianWenke"
- title: Zensum
  main_url: "https://zensum.se/"
  url: "https://zensum.se/"
  featured: false
  description: >-
    Borrow money quickly and safely through Zensum. We compare Sweden's leading
    banks and credit institutions. Choose from multiple offers and lower your
    monthly cost. [Translated from Swedish]
  categories:
    - Technology
    - Finance
    - Marketing
  built_by: Bejamas
  built_by_url: "https://bejamas.io/"
- title: StatusHub - Easy to use Hosted Status Page Service
  main_url: "https://statushub.com/"
  url: "https://statushub.com/"
  featured: false
  description: >-
    Set up your very own service status page in minutes with StatusHub. Allow
    customers to subscribe to be updated automatically.
  categories:
    - Technology
    - Marketing
  built_by: Bejamas
  built_by_url: "https://bejamas.io/"
- title: Matthias Kretschmann Portfolio
  main_url: "https://matthiaskretschmann.com/"
  url: "https://matthiaskretschmann.com/"
  source_url: "https://github.com/kremalicious/portfolio"
  featured: false
  description: Portfolio of designer & developer Matthias Kretschmann.
  categories:
    - Portfolio
    - Web Development
  built_by: Matthias Kretschmann
  built_by_url: "https://matthiaskretschmann.com/"
- title: Iron Cove Solutions
  main_url: "https://ironcovesolutions.com/"
  url: "https://ironcovesolutions.com/"
  description: >-
    Iron Cove Solutions is a cloud based consulting firm. We help companies
    deliver a return on cloud usage by applying best practices
  categories:
    - Technology
    - Web Development
  built_by: Iron Cove Solutions
  built_by_url: "https://ironcovesolutions.com/"
  featured: false
- title: Moetez Chaabene Portfolio / Blog
  main_url: "https://moetez.me/"
  url: "https://moetez.me/"
  source_url: "https://github.com/moetezch/moetez.me"
  featured: false
  description: Portfolio of Moetez Chaabene
  categories:
    - Portfolio
    - Web Development
    - Blog
  built_by: Moetez Chaabene
  built_by_url: "https://twitter.com/moetezch"
- title: Nikita
  description: >-
    Automation of system deployments in Node.js for applications and
    infrastructures.
  main_url: "https://nikita.js.org/"
  url: "https://nikita.js.org/"
  source_url: "https://github.com/adaltas/node-nikita"
  categories:
    - Documentation
    - Open Source
    - Technology
  built_by: Adaltas
  built_by_url: "https://www.adaltas.com"
  featured: false
- title: Gourav Sood Blog & Portfolio
  main_url: "https://www.gouravsood.com/"
  url: "https://www.gouravsood.com/"
  featured: false
  categories:
    - Blog
    - Portfolio
  built_by: Gourav Sood
  built_by_url: "https://www.gouravsood.com/"
- title: Jonas Tebbe Portfolio
  description: |
    Hey, I’m Jonas and I create digital products.
  main_url: "https://jonastebbe.com"
  url: "https://jonastebbe.com"
  categories:
    - Portfolio
  built_by: Jonas Tebbe
  built_by_url: "http://twitter.com/jonastebbe"
  featured: false
- title: Parker Sarsfield Portfolio
  description: |
    I'm Parker, a software engineer and sneakerhead.
  main_url: "https://parkersarsfield.com"
  url: "https://parkersarsfield.com"
  categories:
    - Blog
    - Portfolio
  built_by: Parker Sarsfield
  built_by_url: "https://parkersarsfield.com"
- title: Frontend web development with Greg
  description: |
    JavaScript, GatsbyJS, ReactJS, CSS in JS... Let's learn some stuff together.
  main_url: "https://dev.greglobinski.com"
  url: "https://dev.greglobinski.com"
  categories:
    - Blog
    - Web Development
  built_by: Greg Lobinski
  built_by_url: "https://github.com/greglobinski"
- title: Insomnia
  description: |
    Desktop HTTP and GraphQL client for developers
  main_url: "https://insomnia.rest/"
  url: "https://insomnia.rest/"
  categories:
    - Blog
  built_by: Gregory Schier
  built_by_url: "https://schier.co"
  featured: false
- title: Timeline Theme Portfolio
  description: |
    I'm Aman Mittal, a software developer.
  main_url: "https://amanhimself.dev/"
  url: "https://amanhimself.dev/"
  categories:
    - Web Development
    - Portfolio
  built_by: Aman Mittal
  built_by_url: "https://amanhimself.dev/"
- title: Ocean artUp
  description: >
    Science outreach site built using styled-components and Contentful. It
    presents the research project "Ocean artUp" funded by an Advanced Grant of
    the European Research Council to explore the possible benefits of artificial
    uplift of nutrient-rich deep water to the ocean’s sunlit surface layer.
  main_url: "https://ocean-artup.eu"
  url: "https://ocean-artup.eu"
  source_url: "https://github.com/janosh/ocean-artup"
  categories:
    - Science
    - Education
    - Blog
  built_by: Janosh Riebesell
  built_by_url: "https://janosh.io"
  featured: false
- title: Ryan Fitzgerald
  description: |
    Personal portfolio and blog for Ryan Fitzgerald
  main_url: "https://ryanfitzgerald.ca/"
  url: "https://ryanfitzgerald.ca/"
  categories:
    - Web Development
    - Portfolio
  built_by: Ryan Fitzgerald
  built_by_url: "https://github.com/RyanFitzgerald"
  featured: false
- title: Kaizen
  description: |
    Content Marketing, PR & SEO Agency in London
  main_url: "https://www.kaizen.co.uk/"
  url: "https://www.kaizen.co.uk/"
  categories:
    - Agency
    - Blog
    - Design
    - Web Development
    - SEO
  built_by: Bogdan Stanciu
  built_by_url: "https://github.com/b0gd4n"
  featured: false
- title: HackerOne Platform Documentation
  description: |
    HackerOne's Product Documentation Center!
  url: "https://docs.hackerone.com/"
  main_url: "https://docs.hackerone.com/"
  categories:
    - Documentation
    - Security
  featured: false
- title: Mux Video
  description: |
    API to video hosting and streaming
  main_url: "https://mux.com/"
  url: "https://mux.com/"
  categories:
    - Video
    - API
  featured: false
- title: Swapcard
  description: >
    The easiest way for event organizers to instantly connect people, build a
    community of attendees and exhibitors, and increase revenue over time
  main_url: "https://www.swapcard.com/"
  url: "https://www.swapcard.com/"
  categories:
    - Event
    - Community
    - Marketing
  built_by: Swapcard
  built_by_url: "https://www.swapcard.com/"
  featured: false
- title: Kalix
  description: >
    Kalix is perfect for healthcare professionals starting out in private
    practice, to those with an established clinic.
  main_url: "https://www.kalixhealth.com/"
  url: "https://www.kalixhealth.com/"
  categories:
    - Healthcare
  featured: false
- title: Hubba
  description: |
    Buy wholesale products from thousands of independent, verified Brands.
  main_url: "https://join.hubba.com/"
  url: "https://join.hubba.com/"
  categories:
    - eCommerce
  featured: false
- title: HyperPlay
  description: |
    In Asean's 1st Ever LOL Esports X Music Festival
  main_url: "https://hyperplay.leagueoflegends.com/"
  url: "https://hyperplay.leagueoflegends.com/"
  categories:
    - Music
  featured: false
- title: Bad Credit Loans
  description: |
    Get the funds you need, from $250-$5,000
  main_url: "https://www.creditloan.com/"
  url: "https://www.creditloan.com/"
  categories:
    - Finance
  featured: false
- title: Financial Center
  description: >
    Member-owned, not-for-profit, co-operative whose members receive financial
    benefits in the form of lower loan rates, higher savings rates, and lower
    fees than banks.
  main_url: "https://fcfcu.com/"
  url: "https://fcfcu.com/"
  categories:
    - Finance
    - Nonprofit
    - Business
    - Education
  built_by: "https://fcfcu.com/"
  built_by_url: "https://fcfcu.com/"
  featured: false
- title: Office of Institutional Research and Assessment
  description: |
    Good Data, Good Decisions
  main_url: "http://oira.ua.edu/"
  url: "http://oira.ua.edu/"
  categories:
    - Data
  featured: false
- title: The Telegraph Premium
  description: |
    Exclusive stories from award-winning journalists
  main_url: "https://premium.telegraph.co.uk/"
  url: "https://premium.telegraph.co.uk/"
  categories:
    - Media
  featured: false
- title: html2canvas
  description: |
    Screenshots with JavaScript
  main_url: "http://html2canvas.hertzen.com/"
  url: "http://html2canvas.hertzen.com/"
  source_url: "https://github.com/niklasvh/html2canvas/tree/master/www"
  categories:
    - JavaScript
    - Documentation
  built_by: Niklas von Hertzen
  built_by_url: "http://hertzen.com/"
  featured: false
- title: Dato CMS
  description: |
    The API-based CMS your editors will love
  main_url: "https://www.datocms.com/"
  url: "https://www.datocms.com/"
  categories:
    - API
  featured: false
- title: Half Electronics
  description: |
    Personal website
  main_url: "https://www.halfelectronic.com/"
  url: "https://www.halfelectronic.com/"
  categories:
    - Blog
  built_by: Fernando Poumian
  built_by_url: "https://github.com/fpoumian/halfelectronic.com"
  featured: false
- title: Frithir Software Development
  main_url: "https://frithir.com/"
  url: "https://frithir.com/"
  featured: false
  description: "I DRINK COFFEE, WRITE CODE AND IMPROVE MY DEVELOPMENT SKILLS EVERY DAY."
  categories:
    - Design
    - Web Development
  built_by: Frithir
  built_by_url: "https://Frithir.com/"
- title: Unow
  main_url: "https://www.unow.fr/"
  url: "https://www.unow.fr/"
  categories:
    - Education
    - Marketing
  featured: false
- title: Peter Hironaka
  description: |
    Freelance Web Developer based in Los Angeles.
  main_url: "https://peterhironaka.com/"
  url: "https://peterhironaka.com/"
  categories:
    - Portfolio
    - Web Development
  built_by: Peter Hironaka
  built_by_url: "https://github.com/PHironaka"
  featured: false
- title: Michael McQuade
  description: |
    Personal website and blog for Michael McQuade
  main_url: "https://giraffesyo.io"
  url: "https://giraffesyo.io"
  categories:
    - Blog
  built_by: Michael McQuade
  built_by_url: "https://github.com/giraffesyo"
  featured: false
- title: Haacht Brewery
  description: |
    Corporate website for Haacht Brewery. Designed and Developed by Gafas.
  main_url: "https://haacht.com/en/"
  url: "https://haacht.com"
  categories:
    - Marketing
  built_by: Gafas
  built_by_url: "https://gafas.be"
  featured: false
- title: StoutLabs
  description: |
    Portfolio of Daniel Stout, freelance developer in East Tennessee.
  main_url: "https://www.stoutlabs.com/"
  url: "https://www.stoutlabs.com/"
  categories:
    - Web Development
    - Portfolio
  built_by: Daniel Stout
  built_by_url: "https://github.com/stoutlabs"
  featured: false
- title: Chicago Ticket Outcomes By Neighborhood
  description: |
    ProPublica data visualization of traffic ticket court outcomes
  categories:
    - Media
    - Nonprofit
  url: >-
    https://projects.propublica.org/graphics/il/il-city-sticker-tickets-maps/ticket-status/?initialWidth=782
  main_url: >-
    https://projects.propublica.org/graphics/il/il-city-sticker-tickets-maps/ticket-status/?initialWidth=782
  built_by: David Eads
  built_by_url: "https://github.com/eads"
  featured: false
- title: Chicago South Side Traffic Ticketing rates
  description: |
    ProPublica data visualization of traffic ticket rates by community
  main_url: >-
    https://projects.propublica.org/graphics/il/il-city-sticker-tickets-maps/ticket-rate/?initialWidth=782
  url: >-
    https://projects.propublica.org/graphics/il/il-city-sticker-tickets-maps/ticket-rate/?initialWidth=782
  categories:
    - Media
    - Nonprofit
  built_by: David Eads
  built_by_url: "https://github.com/eads"
  featured: false
- title: Otsimo
  description: >
    Otsimo is a special education application for children with autism, down
    syndrome and other developmental disabilities.
  main_url: "https://otsimo.com/en/"
  url: "https://otsimo.com/en/"
  categories:
    - Blog
    - Education
  featured: false
- title: Matt Bagni Portfolio 2018
  description: >
    Mostly the result of playing with Gatsby and learning about react and
    graphql. Using the screenshot plugin to showcase the work done for my
    company in the last 2 years, and a good amount of other experiments.
  main_url: "https://mattbag.github.io"
  url: "https://mattbag.github.io"
  categories:
    - Portfolio
  featured: false
- title: Lisa Ye's Blog
  description: |
    Simple blog/portofolio for a fashion designer. Gatsby_v2 + Netlify cms
  main_url: "https://lisaye.netlify.com/"
  url: "https://lisaye.netlify.com/"
  categories:
    - Blog
    - Portfolio
  featured: false
- title: Artem Sapegin
  description: >
    Little homepage of Artem Sapegin, a frontend developer, passionate
    photographer, coffee drinker and crazy dogs’ owner.
  main_url: "https://sapegin.me/"
  url: "https://sapegin.me/"
  categories:
    - Portfolio
    - Open Source
    - Web Development
  built_by: Artem Sapegin
  built_by_url: "https://github.com/sapegin"
  featured: false
- title: SparkPost Developers
  main_url: "https://developers.sparkpost.com/"
  url: "https://developers.sparkpost.com/"
  source_url: "https://github.com/SparkPost/developers.sparkpost.com"
  categories:
    - Documentation
    - API
  featured: false
- title: Malik Browne Portfolio 2018
  description: >
    The portfolio blog of Malik Browne, a full-stack engineer, foodie, and avid
    blogger/YouTuber.
  main_url: "https://www.malikbrowne.com/about"
  url: "https://www.malikbrowne.com"
  categories:
    - Blog
    - Portfolio
  built_by: Malik Browne
  built_by_url: "https://twitter.com/milkstarz"
  featured: false
- title: Novatics
  description: |
    Digital products that inspire and make a difference
  main_url: "https://www.novatics.com.br"
  url: "https://www.novatics.com.br"
  categories:
    - Portfolio
    - Technology
    - Web Development
  built_by: Novatics
  built_by_url: "https://github.com/Novatics"
  featured: false
- title: Max McKinney
  description: >
    I’m a developer and designer with a focus in web technologies. I build cars
    on the side.
  main_url: "https://maxmckinney.com/"
  url: "https://maxmckinney.com/"
  categories:
    - Portfolio
    - Web Development
    - Design
  built_by: Max McKinney
  featured: false
- title: Stickyard
  description: |
    Make your React component sticky the easy way
  main_url: "https://nihgwu.github.io/stickyard/"
  url: "https://nihgwu.github.io/stickyard/"
  source_url: "https://github.com/nihgwu/stickyard/tree/master/website"
  categories:
    - Web Development
  built_by: Neo Nie
  featured: false
- title: Agata Milik
  description: |
    Website of a Polish psychologist/psychotherapist based in Gdańsk, Poland.
  main_url: "https://agatamilik.pl"
  url: "https://agatamilik.pl"
  categories:
    - Marketing
    - Healthcare
  built_by: Piotr Fedorczyk
  built_by_url: "https://piotrf.pl"
  featured: false
- title: WebPurple
  main_url: "https://www.webpurple.net/"
  url: "https://www.webpurple.net/"
  source_url: "https://github.com/WebPurple/site"
  description: >-
    Site of local (Russia, Ryazan) frontend community. Main purpose is to show
    info about meetups and keep blog.
  categories:
    - Nonprofit
    - Web Development
    - Community
    - Blog
    - Open Source
  built_by: Nikita Kirsanov
  built_by_url: "https://twitter.com/kitos_kirsanov"
  featured: false
- title: Papertrail.io
  description: |
    Inspection Management for the 21st Century
  main_url: "https://www.papertrail.io/"
  url: "https://www.papertrail.io/"
  categories:
    - Marketing
    - Technology
  built_by: Papertrail.io
  built_by_url: "https://www.papertrail.io"
  featured: false
- title: Matt Ferderer
  main_url: "https://mattferderer.com"
  url: "https://mattferderer.com"
  source_url: "https://github.com/mattferderer/gatsbyblog"
  description: >
    {titleofthesite} is a blog built with Gatsby that discusses web related tech
    such as JavaScript, .NET, Blazor & security.
  categories:
    - Blog
    - Web Development
  built_by: Matt Ferderer
  built_by_url: "https://twitter.com/mattferderer"
  featured: false
- title: Sahyadri Open Source Community
  main_url: "https://sosc.org.in"
  url: "https://sosc.org.in"
  source_url: "https://github.com/haxzie/sosc-website"
  description: >
    Official website of Sahyadri Open Source Community for community blog, event
    details and members info.
  categories:
    - Blog
    - Community
    - Open Source
  built_by: Musthaq Ahamad
  built_by_url: "https://github.com/haxzie"
  featured: false
- title: Tech Confessions
  main_url: "https://confessions.tech"
  url: "https://confessions.tech"
  source_url: "https://github.com/JonathanSpeek/tech-confessions"
  description: "A guilt-free place for us to confess our tech sins \U0001F64F\n"
  categories:
    - Community
    - Open Source
  built_by: Jonathan Speek
  built_by_url: "https://speek.design"
  featured: false
- title: Thibault Maekelbergh
  main_url: "https://thibmaek.com"
  url: "https://thibmaek.com"
  source_url: "https://github.com/thibmaek/thibmaek.github.io"
  description: |
    A nice blog about development, Raspberry Pi, plants and probably records.
  categories:
    - Blog
    - Open Source
  built_by: Thibault Maekelbergh
  built_by_url: "https://twitter.com/thibmaek"
  featured: false
- title: LearnReact.design
  main_url: "https://learnreact.design"
  url: "https://learnreact.design"
  description: >
    React Essentials For Designers: A React course tailored for product
    designers, ux designers, ui designers.
  categories:
    - Blog
  built_by: Linton Ye
  built_by_url: "https://twitter.com/lintonye"
- title: Mega House Creative
  main_url: "https://www.megahousecreative.com/"
  url: "https://www.megahousecreative.com/"
  description: >
    Mega House Creative is a digital agency that provides unique goal-oriented
    web marketing solutions.
  categories:
    - Marketing
    - Agency
  built_by: Daniel Robinson
  featured: false
- title: Tobie Marier Robitaille - csc
  main_url: "https://tobiemarierrobitaille.com/"
  url: "https://tobiemarierrobitaille.com/en/"
  description: |
    Portfolio site for director of photography Tobie Marier Robitaille
  categories:
    - Portfolio
    - Gallery
  built_by: Mill3 Studio
  built_by_url: "https://mill3.studio/en/"
  featured: false
- title: Bestvideogame.deals
  main_url: "https://bestvideogame.deals/"
  url: "https://bestvideogame.deals/"
  description: |
    Video game comparison website for the UK, build with GatsbyJS.
  categories:
    - eCommerce
  built_by: Koen Kamphuis
  built_by_url: "https://koenkamphuis.com/"
  featured: false
- title: Mahipat's Portfolio
  main_url: "https://mojaave.com/"
  url: "https://mojaave.com"
  source_url: "https://github.com/mhjadav/mojaave"
  description: >
    mojaave.com is Mahipat's portfolio, I have developed it using Gatsby v2 and
    Bootstrap, To get in touch with people looking for full-stack developer.
  categories:
    - Portfolio
    - Web Development
  built_by: Mahipat Jadav
  built_by_url: "https://mojaave.com/"
  featured: false
- title: Insights
  main_url: "https://justaskusers.com/"
  url: "https://justaskusers.com/"
  description: >
    Insights helps user experience (UX) researchers conduct their research and
    make sense of the findings.
  categories:
    - User Experience
    - Design
  built_by: Just Ask Users
  built_by_url: "https://justaskusers.com/"
  featured: false
- title: Tensiq
  main_url: "https://tensiq.com"
  url: "https://tensiq.com"
  source_url: "https://github.com/Tensiq/tensiq-site"
  description: >
    Tensiq is an e-Residency startup, that provides development in cutting-edge
    technology while delivering secure, resilient, performant solutions.
  categories:
    - Web Development
    - Mobile Development
    - Agency
    - Open Source
  built_by: Jens
  built_by_url: "https://github.com/arrkiin"
  featured: false
- title: Mintfort
  main_url: "https://mintfort.com/"
  url: "https://mintfort.com/"
  source_url: "https://github.com/MintFort/mintfort.com"
  description: >
    Mintfort, the first crypto-friendly bank account. Store and manage assets on
    the blockchain.
  categories:
    - Technology
    - Finance
  built_by: Axel Fuhrmann
  built_by_url: "https://axelfuhrmann.com/"
  featured: false
- title: React Native Explorer
  main_url: "https://react-native-explorer.firebaseapp.com"
  url: "https://react-native-explorer.firebaseapp.com"
  description: |
    Explorer React Native packages and examples effortlessly.
  categories:
    - Education
  featured: false
- title: 500Tech
  main_url: "https://500tech.com/"
  url: "https://500tech.com/"
  featured: false
  categories:
    - Web Development
    - Agency
    - Open Source
- title: eworld
  main_url: "http://eworld.herokuapp.com/"
  url: "http://eworld.herokuapp.com/"
  featured: false
  categories:
    - eCommerce
    - Technology
- title: It's a Date
  description: >
    It's a Date is a dating app that actually involves dating.
  main_url: "https://www.itsadate.app/"
  url: "https://www.itsadate.app/"
  featured: false
  categories:
    - App
    - Blog
- title: Node.js HBase
  description: >
    Asynchronous HBase client for NodeJs using REST.
  main_url: https://hbase.js.org/
  url: https://hbase.js.org/
  source_url: "https://github.com/adaltas/node-hbase"
  categories:
    - Documentation
    - Open Source
    - Technology
  built_by: David Worms
  built_by_url: http://www.adaltas.com
  featured: false
- title: Peter Kroyer - Web Design / Web Development
  main_url: https://www.peterkroyer.at/en/
  url: https://www.peterkroyer.at/en/
  description: >
    Freelance web designer / web developer based in Vienna, Austria (Wien, Österreich).
  categories:
    - Agency
    - Web Development
    - Design
    - Portfolio
    - Freelance
  built_by: Peter Kroyer
  built_by_url: https://www.peterkroyer.at/
  featured: false
- title: Geddski
  main_url: https://gedd.ski
  url: https://gedd.ski
  description: >
    frontend mastery blog - level up your UI game.
  categories:
    - Web Development
    - Education
    - Productivity
    - User Experience
  built_by: Dave Geddes
  built_by_url: https://twitter.com/geddski
  featured: false
- title: Rung
  main_url: "https://rung.com.br/"
  url: "https://rung.com.br/"
  description: >
    Rung alerts you about the exceptionalities of your personal and professional life.
  categories:
    - API
    - Technology
    - Travel
  featured: false
- title: Mokkapps
  main_url: "https://www.mokkapps.de/"
  url: "https://www.mokkapps.de/"
  source_url: "https://github.com/mokkapps/website"
  description: >
    Portfolio website from Michael Hoffmann. Passionate software developer with focus on web-based technologies.
  categories:
    - Blog
    - Portfolio
    - Web Development
    - Mobile Development
  featured: false
- title: Premier Octet
  main_url: "https://www.premieroctet.com/"
  url: "https://www.premieroctet.com/"
  description: >
    Premier Octet is a React-based agency
  categories:
    - Agency
    - Web Development
    - Mobile Development
  featured: false
- title: Thorium
  main_url: "https://www.thoriumsim.com/"
  url: "https://www.thoriumsim.com/"
  source_url: "https://github.com/thorium-sim/thoriumsim.com"
  description: >
    Thorium - Open-source Starship Simulator Controls for Live Action Role Play
  built_by: Alex Anderson
  built_by_url: https://twitter.com/ralex1993
  categories:
    - Blog
    - Portfolio
    - Documentation
    - Marketing
    - Education
    - Entertainment
    - Open Source
    - Web Development
  featured: false
- title: Cameron Maske
  main_url: "https://www.cameronmaske.com/"
  url: "https://www.cameronmaske.com/courses/introduction-to-pytest/"
  source_url: "https://github.com/cameronmaske/cameronmaske.com-v2"
  description: >
    The homepage of Cameron Maske, a freelance full-stack developer, who is currently working on a free pytest video course
  categories:
    - Education
    - Video
    - Portfolio
    - Freelance
  featured: false
- title: Studenten bilden Schüler
  description: >
    Studenten bilden Schüler e.V. is a German student-run nonprofit initiative that aims to
    contribute to more equal educational opportunities by providing free tutoring to refugees
    and children from underprivileged families. The site is built on Gatsby v2, styled-components
    and Contentful. It supports Google Analytics, fluid typography and Algolia search.
  main_url: "https://studenten-bilden-schueler.de"
  url: "https://studenten-bilden-schueler.de"
  source_url: "https://github.com/StudentenBildenSchueler/homepage"
  categories:
    - Education
    - Nonprofit
    - Blog
  built_by: Janosh Riebesell
  built_by_url: "https://janosh.io"
  featured: false
- title: Mike's Remote List
  main_url: "https://www.mikesremotelist.com"
  url: "https://www.mikesremotelist.com"
  description: >
    A list of remote jobs, updated throughout the day. Built on Gatsby v1 and powered by Contentful, Google Sheets, string and sticky tape.
  categories:
    - Marketing
  featured: false
- title: Madvoid
  main_url: "https://madvoid.com/"
  url: "https://madvoid.com/screenshot/"
  featured: false
  description: >
    Madvoid is a team of expert developers dedicated to creating simple, clear, usable and blazing fast web and mobile apps.
    We are coders that help companies and agencies to create social & interactive experiences.
    This includes full-stack development using React, WebGL, Static Site Generators, Ruby On Rails, Phoenix, GraphQL, Chatbots, CI / CD, Docker and more!
  categories:
    - Portfolio
    - Technology
    - Web Development
    - Agency
    - Marketing
  built_by: Jean-Paul Bonnetouche
  built_by_url: https://twitter.com/_jpb
- title: MOMNOTEBOOK.COM
  description: >
    Sharing knowledge and experiences that make childhood and motherhood rich, vibrant and healthy.
  main_url: "https://momnotebook.com/"
  url: "https://momnotebook.com/"
  featured: false
  built_by: Aleksander Hansson
  built_by_url: https://www.linkedin.com/in/aleksanderhansson/
  categories:
    - Blog
- title: Pirate Studios
  description: >
    Reinventing music studios with 24/7 self service rehearsal, DJ & production rooms available around the world.
  main_url: "https://www.piratestudios.co"
  url: "https://www.piratestudios.co"
  featured: false
  built_by: The Pirate Studios team
  built_by_url: https://github.com/piratestudios/
  categories:
    - Music
- title: Aurora EOS
  main_url: "https://www.auroraeos.com/"
  url: "https://www.auroraeos.com/"
  featured: false
  categories:
    - Finance
    - Marketing
    - Blog
  built_by: Corey Ward
  built_by_url: "http://www.coreyward.me/"
- title: MadeComfy
  main_url: "https://madecomfy.com.au/"
  url: "https://madecomfy.com.au/"
  description: >
    Short term rental management startup, using Contentful + Gatsby + CicleCI
  featured: false
  categories:
    - Travel
  built_by: Lucas Vilela
  built_by_url: "https://madecomfy.com.au/"
- title: Tiger Facility Services
  description: >
    Tiger Facility Services combines facility management expertise with state of the art software to offer a sustainable and customer oriented cleaning and facility service.
  main_url: https://www.tigerfacilityservices.com/de-en/
  url: https://www.tigerfacilityservices.com/de-en/
  featured: false
  categories:
    - Marketing
- title: "Luciano Mammino's blog"
  description: >
    Tech & programming blog of Luciano Mammino a.k.a. "loige", Full-Stack Web Developer and International Speaker
  main_url: https://loige.co
  url: https://loige.co
  featured: false
  categories:
    - Blog
    - Web Development
  built_by: Luciano Mammino
  built_by_url: https://loige.co
- title: Wire • Secure collaboration platform
  description: >
    Corporate website of Wire, an open source, end-to-end encrypted collaboration platform
  main_url: "https://wire.com"
  url: "https://wire.com"
  featured: false
  categories:
    - Open Source
    - Productivity
    - Technology
    - Blog
    - App
  built_by: Wire team
  built_by_url: "https://github.com/orgs/wireapp/people"
- title: J. Patrick Raftery
  main_url: "https://www.jpatrickraftery.com"
  url: "https://www.jpatrickraftery.com"
  description: J. Patrick Raftery is an opera singer and voice teacher based in Vancouver, BC.
  categories:
    - Portfolio
    - Music
  built_by: Michael Uloth
  built_by_url: "https://www.michaeluloth.com"
  featured: false
- title: Aria Umezawa
  main_url: "https://www.ariaumezawa.com"
  url: "https://www.ariaumezawa.com"
  description: Aria Umezawa is a director, producer, and writer currently based in San Francisco. Site designed by Stephen Bell.
  categories:
    - Portfolio
    - Music
    - Entertainment
  built_by: Michael Uloth
  built_by_url: "https://www.michaeluloth.com"
  featured: false
- title: Pomegranate Opera
  main_url: "https://www.pomegranateopera.com"
  url: "https://www.pomegranateopera.com"
  description: Pomegranate Opera is a lesbian opera written by Amanda Hale & Kye Marshall. Site designed by Stephen Bell.
  categories:
    - Gallery
    - Music
  built_by: Michael Uloth
  built_by_url: "https://www.michaeluloth.com"
  featured: false
- title: Daniel Cabena
  main_url: "https://www.danielcabena.com"
  url: "https://www.danielcabena.com"
  description: Daniel Cabena is a Canadian countertenor highly regarded in both Canada and Europe for prize-winning performances ranging from baroque to contemporary repertoire. Site designed by Stephen Bell.
  categories:
    - Portfolio
    - Music
  built_by: Michael Uloth
  built_by_url: "https://www.michaeluloth.com"
  featured: false
- title: Artist.Center
  main_url: "https://artistcenter.netlify.com"
  url: "https://artistcenter.netlify.com"
  description: The marketing page for Artist.Center, a soon-to-launch platform designed to connect opera singers to opera companies. Site designed by Stephen Bell.
  categories:
    - Music
  built_by: Michael Uloth
  built_by_url: "https://www.michaeluloth.com"
  featured: false
- title: DG Volo & Company
  main_url: "https://www.dgvolo.com"
  url: "https://www.dgvolo.com"
  description: DG Volo & Company is a Toronto-based investment consultancy. Site designed by Stephen Bell.
  categories:
    - Finance
  built_by: Michael Uloth
  built_by_url: "https://www.michaeluloth.com"
  featured: false
- title: Shawna Lucey
  main_url: "https://www.shawnalucey.com"
  url: "https://www.shawnalucey.com"
  description: Shawna Lucey is an American theater and opera director based in New York City. Site designed by Stephen Bell.
  categories:
    - Portfolio
    - Music
    - Entertainment
  built_by: Michael Uloth
  built_by_url: "https://www.michaeluloth.com"
  featured: false
- title: Leyan Lo
  main_url: https://www.leyanlo.com
  url: https://www.leyanlo.com
  description: >
    Leyan Lo’s personal website
  categories:
    - Portfolio
  built_by: Leyan Lo
  built_by_url: https://www.leyanlo.com
  featured: false
- title: Hawaii National Bank
  url: https://hawaiinational.bank
  main_url: https://hawaiinational.bank
  description: Hawaii National Bank's highly personalized service has helped loyal customers & locally owned businesses achieve their financial dreams for over 50 years.
  categories:
    - Finance
  built_by: Wall-to-Wall Studios
  built_by_url: https://walltowall.com
  featured: false
- title: Coletiv
  url: https://coletiv.com
  main_url: https://coletiv.com
  description: Coletiv teams up with companies of all sizes to design, develop & launch digital products for iOS, Android & the Web.
  categories:
    - Technology
    - Agency
    - Web Development
  built_by: Coletiv
  built_by_url: https://coletiv.com
  featured: false
- title: janosh.io
  description: >
    Personal blog and portfolio of Janosh Riebesell. The site is built with Gatsby v2 and designed
    entirely with styled-components v4. Much of the layout was achieved with CSS grid. It supports
    Google Analytics, fluid typography and Algolia search.
  main_url: "https://janosh.io"
  url: "https://janosh.io"
  source_url: "https://github.com/janosh/janosh.io"
  categories:
    - Portfolio
    - Blog
    - Science
    - Photography
    - Travel
  built_by: Janosh Riebesell
  built_by_url: "https://janosh.io"
  featured: false
- title: Gatsby Manor
  description: >
    We build themes for gatsby. We have themes for all projects including personal,
    portfolio, ecommerce, landing pages and more. We also run an in-house
    web dev and design studio. If you cannot find what you want, we can build it for you!
    Email us at gatsbymanor@gmail.com with questions.
  main_url: "https://www.gatsbymanor.com"
  url: "https://www.gatsbymanor.com"
  source_url: "https://github.com/gatsbymanor"
  categories:
    - Web Development
    - Agency
    - Technology
    - Freelance
  built_by: Steven Natera
  built_by_url: "https://stevennatera.com"
- title: Ema Suriano's Portfolio
  main_url: https://emasuriano.com/
  url: https://emasuriano.com/
  source_url: https://github.com/EmaSuriano/emasuriano.github.io
  description: >
    Ema Suriano's portfolio to display information about him, his projects and what he's writing about.
  categories:
    - Portfolio
    - Technology
    - Web Development
  built_by: Ema Suriano
  built_by_url: https://emasuriano.com/
  featured: false
- title: Luan Orlandi
  main_url: https://luanorlandi.github.io
  url: https://luanorlandi.github.io
  source_url: https://github.com/luanorlandi/luanorlandi.github.io
  description: >
    Luan Orlandi's personal website. Brazilian web developer, enthusiast in React and Gatsby.
  categories:
    - Blog
    - Portfolio
    - Web Development
  built_by: Luan Orlandi
  built_by_url: https://github.com/luanorlandi
- title: Mobius Labs
  main_url: https://mobius.ml
  url: https://mobius.ml
  description: >
    Mobius Labs landing page, a Start-up working on Computer Vision
  categories:
    - Landing Page
    - Marketing
    - Technology
  built_by: sktt
  built_by_url: https://github.com/sktt
- title: EZAgrar
  main_url: https://www.ezagrar.at/en/
  url: https://www.ezagrar.at/en/
  description: >
    EZAgrar.at is the homepage of the biggest agricultural machinery dealership in Austria. In total 8 pages will be built for this client reusing a lot of components between them.
  categories:
    - eCommerce
    - Marketing
  built_by: MangoART
  built_by_url: https://www.mangoart.at
  featured: false
- title: OAsome blog
  main_url: https://oasome.blog/
  url: https://oasome.blog/
  source_url: https://github.com/oorestisime/oasome
  description: >
    Paris-based Cypriot adventurers. A and O. Lovers of life and travel. Want to get a glimpse of the OAsome world?
  categories:
    - Blog
    - Photography
    - Travel
  built_by: Orestis Ioannou
  featured: false
- title: Brittany Chiang
  main_url: https://brittanychiang.com/
  url: https://brittanychiang.com/
  source_url: https://github.com/bchiang7/v4
  description: >
    Personal website and portfolio of Brittany Chiang built with Gatsby v2
  categories:
    - Portfolio
  built_by: Brittany Chiang
  built_by_url: https://github.com/bchiang7
  featured: false
- title: Fitekran
  description: >
    One of the most visited Turkish blogs about health, sports and healthy lifestyle, that has been rebuilt with Gatsby v2 using WordPress.
  main_url: "https://www.fitekran.com"
  url: "https://www.fitekran.com"
  categories:
    - Science
    - Healthcare
    - Blog
  built_by: Burak Tokak
  built_by_url: "https://www.buraktokak.com"
- title: Serverless
  main_url: https://serverless.com
  url: https://serverless.com
  source_url: https://github.com/serverless/site
  description: >
    Serverless.com – Build web, mobile and IoT applications with serverless architectures using AWS Lambda, Azure Functions, Google CloudFunctions & more!
  categories:
    - Technology
    - Web Development
  built_by: Codebrahma
  built_by_url: https://codebrahma.com
  featured: false
- title: Dive Bell
  main_url: https://divebell.band/
  url: https://divebell.band/
  description: >
    Simple site for a band to list shows dates and videos (499 on lighthouse)
  categories:
    - Music
  built_by: Matt Bagni
  built_by_url: https://mattbag.github.io
  featured: false
- title: Mayer Media Co.
  main_url: https://mayermediaco.com/
  url: https://mayermediaco.com/
  description: >
    Freelance Web Development and Digital Marketing
  categories:
    - Web Development
    - Marketing
    - Blog
  source_url: https://github.com/MayerMediaCo/MayerMediaCo2.0
  built_by: Danny Mayer
  built_by_url: https://twitter.com/mayermediaco
  featured: false
- title: Jan Czizikow Portfolio
  main_url: https://www.janczizikow.com/
  url: https://www.janczizikow.com/
  source_url: https://github.com/janczizikow/janczizikow-portfolio
  description: >
    Simple personal portfolio site built with Gatsby
  categories:
    - Portfolio
    - Freelance
    - Web Development
  built_by: Jan Czizikow
  built_by_url: https://github.com/janczizikow
- title: Carbon Design Systems
  main_url: http://www.carbondesignsystem.com/
  url: http://www.carbondesignsystem.com/
  description: >
    The Carbon Design System is integrating the new IBM Design Ethos and Language. It represents a completely fresh approach to the design of all things at IBM.
  categories:
    - Design System
    - Documentation
  built_by: IBM
  built_by_url: https://www.ibm.com/
  featured: false
- title: Mozilla Mixed Reality
  main_url: https://mixedreality.mozilla.org/
  url: https://mixedreality.mozilla.org/
  description: >
    Virtual Reality for the free and open Web.
  categories:
    - Open Source
  built_by: Mozilla
  built_by_url: https://www.mozilla.org/
  featured: false
- title: Uniform Hudl Design System
  main_url: http://uniform.hudl.com/
  url: http://uniform.hudl.com/
  description: >
    A single design system to ensure every interface feels like Hudl. From the colors we use to the size of our buttons and what those buttons say, Uniform has you covered. Check the guidelines, copy the code and get to building.
  categories:
    - Design System
    - Open Source
    - Design
  built_by: Hudl
  built_by_url: https://www.hudl.com/
- title: Subtle UI
  main_url: "https://subtle-ui.netlify.com/"
  url: "https://subtle-ui.netlify.com/"
  source_url: "https://github.com/ryanwiemer/subtle-ui"
  description: >
    A collection of clever yet understated user interactions found on the web.
  categories:
    - Web Development
    - Open Source
    - User Experience
  built_by: Ryan Wiemer
  built_by_url: "https://www.ryanwiemer.com/"
  featured: false
- title: developer.bitcoin.com
  main_url: "https://developer.bitcoin.com/"
  url: "https://developer.bitcoin.com/"
  description: >
    Bitbox based bitcoin.com developer platform and resources.
  categories:
    - Finance
  featured: false
- title: Barmej
  main_url: "https://app.barmej.com/"
  url: "https://app.barmej.com/"
  description: >
    An interactive platform to learn different programming languages in Arabic for FREE
  categories:
    - Education
    - Programming
    - Learning
  built_by: Obytes
  built_by_url: "https://www.obytes.com/"
  featured: false
- title: Vote Save America
  main_url: "https://votesaveamerica.com"
  url: "https://votesaveamerica.com"
  description: >
    Be a voter. Save America.
  categories:
    - Education
    - Government
  featured: false
  built_by: Jeremy E. Miller
  built_by_url: "https://jeremyemiller.com/"
- title: Emergence
  main_url: https://emcap.com/
  url: https://emcap.com/
  description: >
    Emergence is a top enterprise cloud venture capital firm. We fund early stage ventures focusing on enterprise & SaaS applications. Emergence is one of the top VC firms in Silicon Valley.
  categories:
    - Marketing
    - Blog
  built_by: Upstatement
  built_by_url: https://www.upstatement.com/
  featured: false
- title: FPVtips
  main_url: https://fpvtips.com
  url: https://fpvtips.com
  source_url: https://github.com/jumpalottahigh/fpvtips
  description: >
    FPVtips is all about bringing racing drone pilots closer together, and getting more people into the hobby!
  categories:
    - Community
    - Education
  built_by: Georgi Yanev
  built_by_url: https://twitter.com/jumpalottahigh
  featured: false
- title: Georgi Yanev
  main_url: https://blog.georgi-yanev.com/
  url: https://blog.georgi-yanev.com/
  source_url: https://github.com/jumpalottahigh/blog.georgi-yanev.com
  description: >
    I write articles about FPV quads (building and flying), web development, smart home automation, life-long learning and other topics from my personal experience.
  categories:
    - Blog
  built_by: Georgi Yanev
  built_by_url: https://twitter.com/jumpalottahigh
  featured: false
- title: Bear Archery
  main_url: "https://beararchery.com/"
  url: "https://beararchery.com/"
  categories:
    - eCommerce
    - Sports
  built_by: Escalade Sports
  built_by_url: "https://www.escaladesports.com/"
  featured: false
- title: "attn:"
  main_url: "https://www.attn.com/"
  url: "https://www.attn.com/"
  categories:
    - Media
    - Entertainment
  built_by: "attn:"
  built_by_url: "https://www.attn.com/"
  featured: false
- title: Mirror Conf
  description: >
    Mirror Conf is a conference designed to empower designers and frontend developers who have a thirst for knowledge and want to broaden their horizons.
  main_url: "https://www.mirrorconf.com/"
  url: "https://www.mirrorconf.com/"
  categories:
    - Conference
    - Design
    - Web Development
  featured: false
- title: Startarium
  main_url: https://www.startarium.ro
  url: https://www.startarium.ro
  description: >
    Free entrepreneurship educational portal with more than 20000 users, hundreds of resources, crowdfunding, mentoring and investor pitching events facilitated.
  categories:
    - Education
    - Nonprofit
    - Entrepreneurship
  built_by: Cezar Neaga
  built_by_url: https://twitter.com/cezarneaga
  featured: false
- title: Microlink
  main_url: https://microlink.io/
  url: https://microlink.io/
  description: >
    Extract structured data from any website.
  categories:
    - Web Development
    - API
  built_by: Kiko Beats
  built_by_url: https://kikobeats.com/
  featured: false
- title: Markets.com
  main_url: "https://www.markets.com/"
  url: "https://www.markets.com/"
  featured: false
  categories:
    - Finance
- title: Kevin Legrand
  url: "https://k-legrand.com"
  main_url: "https://k-legrand.com"
  source_url: "https://github.com/Manoz/k-legrand.com"
  description: >
    Personal website and blog built with love with Gatsby v2
  categories:
    - Blog
    - Portfolio
    - Web Development
  built_by: Kevin Legrand
  built_by_url: https://k-legrand.com
  featured: false
- title: David James Portfolio
  main_url: https://dfjames.com/
  url: https://dfjames.com/
  source_url: https://github.com/daviddeejjames/dfjames-gatsby
  description: >
    Portfolio Site using GatsbyJS and headless WordPress
  categories:
    - WordPress
    - Portfolio
    - Blog
  built_by: David James
  built_by_url: https://twitter.com/daviddeejjames
- title: Hypertext Candy
  url: https://www.hypertextcandy.com/
  main_url: https://www.hypertextcandy.com/
  description: >
    Blog about web development. Laravel, Vue.js, etc.
  categories:
    - Blog
    - Web Development
  built_by: Masahiro Harada
  built_by_url: https://twitter.com/_Masahiro_H_
  featured: false
- title: "Maxence Poutord's blog"
  description: >
    Tech & programming blog of Maxence Poutord, Software Engineer, Serial Traveler and Public Speaker
  main_url: https://www.maxpou.fr
  url: https://www.maxpou.fr
  featured: false
  categories:
    - Blog
    - Web Development
  built_by: Maxence Poutord
  built_by_url: https://www.maxpou.fr
- title: "The Noted Project"
  url: https://thenotedproject.org
  main_url: https://thenotedproject.org
  source_url: https://github.com/ianbusko/the-noted-project
  description: >
    Website to showcase the ethnomusicology research for The Noted Project.
  categories:
    - Portfolio
    - Education
    - Gallery
  built_by: Ian Busko
  built_by_url: https://github.com/ianbusko
  featured: false
- title: People For Bikes
  url: "https://2017.peopleforbikes.org/"
  main_url: "https://2017.peopleforbikes.org/"
  categories:
    - Community
    - Sports
    - Gallery
    - Nonprofit
  built_by: PeopleForBikes
  built_by_url: "https://peopleforbikes.org/about-us/who-we-are/staff/"
  featured: false
- title: Wide Eye
  description: >
    Creative agency specializing in interactive design, web development, and digital communications.
  url: https://wideeye.co/
  main_url: https://wideeye.co/
  categories:
    - Design
    - Web Development
  built_by: Wide Eye
  built_by_url: https://wideeye.co/about-us/
  featured: false
- title: CodeSandbox
  description: >
    CodeSandbox is an online editor that helps you create web applications, from prototype to deployment.
  url: https://codesandbox.io/
  main_url: https://codesandbox.io/
  categories:
    - Web Development
  featured: false
- title: Marvel
  description: >
    The all-in-one platform powering design.
  url: https://marvelapp.com/
  main_url: https://marvelapp.com/
  categories:
    - Design
  featured: false
- title: Designcode.io
  description: >
    Learn to design and code React apps.
  url: https://designcode.io
  main_url: https://designcode.io
  categories:
    - Learning
  featured: false
- title: Happy Design
  description: >
    The Brand and Product Team Behind Happy Money
  url: https://design.happymoney.com/
  main_url: https://design.happymoney.com/
  categories:
    - Design
    - Finance
- title: Weihnachtsmarkt.ms
  description: >
    Explore the christmas market in Münster (Westf).
  url: https://weihnachtsmarkt.ms/
  main_url: https://weihnachtsmarkt.ms/
  source_url: https://github.com/codeformuenster/weihnachtsmarkt
  categories:
    - Gallery
    - Food
  built_by: "Code for Münster during #MSHACK18"
  featured: false
- title: Code Championship
  description: >
    Competitive coding competitions for students from 3rd to 8th grade. Code is Sport.
  url: https://www.codechampionship.com
  main_url: https://www.codechampionship.com
  categories:
    - Learning
    - Education
    - Sports
  built_by: Abamath LLC
  built_by_url: https://www.abamath.com
  featured: false
- title: Wieden+Kennedy
  description: >
    Wieden+Kennedy is an independent, global creative company.
  categories:
    - Technology
    - Web Development
    - Agency
    - Marketing
  url: https://www.wk.com
  main_url: https://www.wk.com
  built_by: Wieden Kennedy
  built_by_url: https://www.wk.com/about/
  featured: false
- title: Testing JavaScript
  description: >
    This course will teach you the fundamentals of testing your JavaScript applications using eslint, Flow, Jest, and Cypress.
  url: https://testingjavascript.com/
  main_url: https://testingjavascript.com/
  categories:
    - Learning
    - Education
    - JavaScript
  built_by: Kent C. Dodds
  built_by_url: https://kentcdodds.com/
  featured: false
- title: Use Hooks
  description: >
    One new React Hook recipe every day.
  url: https://usehooks.com/
  main_url: https://usehooks.com/
  categories:
    - Learning
  built_by: Gabe Ragland
  built_by_url: https://twitter.com/gabe_ragland
  featured: false
- title: Ambassador
  url: https://www.getambassador.io
  main_url: https://www.getambassador.io
  description: >
    Open source, Kubernetes-native API Gateway for microservices built on Envoy.
  categories:
    - Open Source
    - Documentation
    - Technology
  built_by: Datawire
  built_by_url: https://www.datawire.io
  featured: false
- title: Clubhouse
  main_url: https://clubhouse.io
  url: https://clubhouse.io
  description: >
    The intuitive and powerful project management platform loved by software teams of all sizes. Built with Gatsby v2 and Prismic
  categories:
    - Technology
    - Blog
    - Productivity
    - Community
    - Design
    - Open Source
  built_by: Ueno.
  built_by_url: https://ueno.co
  featured: false
- title: Asian Art Collection
  url: http://artmuseum.princeton.edu/asian-art/
  main_url: http://artmuseum.princeton.edu/asian-art/
  description: >
    Princeton University has a branch dealing with state of art.They have showcased ore than 6,000 works of Asian art are presented alongside ongoing curatorial and scholarly research
  categories:
    - Marketing
  featured: false
- title: QHacks
  url: https://qhacks.io
  main_url: https://qhacks.io
  source_url: https://github.com/qhacks/qhacks-website
  description: >
    QHacks is Queen’s University’s annual hackathon! QHacks was founded in 2016 with a mission to advocate and incubate the tech community at Queen’s University and throughout Canada.
  categories:
    - Education
    - Technology
    - Podcast
  featured: false
- title: Tyler McGinnis
  url: https://tylermcginnis.com/
  main_url: https://tylermcginnis.com/
  description: >
    The linear, course based approach to learning web technologies.
  categories:
    - Education
    - Technology
    - Podcast
    - Web Development
  featured: false
- title: a11y with Lindsey
  url: https://www.a11ywithlindsey.com/
  main_url: https://www.a11ywithlindsey.com/
  source_url: https://github.com/lkopacz/a11y-with-lindsey
  description: >
    To help developers navigate accessibility jargon, write better code, and to empower them to make their Internet, Everyone's Internet.
  categories:
    - Education
    - Blog
    - Technology
  built_by: Lindsey Kopacz
  built_by_url: https://twitter.com/littlekope0903
  featured: false
- title: DEKEMA
  url: https://www.dekema.com/
  main_url: https://www.dekema.com/
  description: >
    Worldclass crafting: Furnace, fervor, fulfillment. Delivering highest demand for future craftsmanship. Built using Gatsby v2 and Prismic.
  categories:
    - Healthcare
    - Science
    - Technology
  built_by: Crisp Studio
  built_by_url: https://crisp.studio
  featured: false
- title: Ramón Chancay
  description: >-
    Front-end / Back-end Developer in Guayaquil Ecuador.
    Currently at Everymundo, previously at El Universo.
    I enjoy teaching and sharing what I know.
    I give professional advice to developers and companies.
    My wife and my children are everything in my life.
  main_url: "https://ramonchancay.me/"
  url: "https://ramonchancay.me/"
  source_url: "https://github.com/devrchancay/personal-site"
  featured: false
  categories:
    - Blog
    - Technology
    - Web Development
  built_by: Ramón Chancay
  built_by_url: "https://ramonchancay.me/"
- title: BELLHOPS
  main_url: https://www.getbellhops.com/
  url: https://www.getbellhops.com/
  description: >-
    Whether you’re moving someplace new or just want to complete a few projects around your current home, BellHops can arrange the moving services you need—at simple, straightforward rates.
  categories:
    - Business
  built_by: Bellhops, Inc.
  built_by_url: https://www.getbellhops.com/
  featured: false
- title: Acclimate Consulting
  main_url: https://www.acclimate.io/
  url: https://www.acclimate.io/
  description: >-
    Acclimate is a consulting firm that puts organizations back in control with data-driven strategies and full-stack applications.
  categories:
    - Technology
    - Consulting
  built_by: Andrew Wilson
  built_by_url: https://github.com/andwilson
  featured: false
- title: Flyright
  url: https://flyright.co/
  main_url: https://flyright.co/
  description: >-
    Flyright curates everything you need for international travel in one tidy place 💜
  categories:
    - Technology
    - App
  built_by: Ty Hopp
  built_by_url: https://github.com/tyhopp
  featured: false
- title: Vets Who Code
  url: https://vetswhocode.io/
  main_url: https://vetswhocode.io/
  description: >-
    VetsWhoCode is a non-profit organization dedicated to training military veterans & giving them the skills they need transition into tech careers.
  categories:
    - Technology
    - Nonprofit
  featured: false
- title: Patreon Blog
  url: https://blog.patreon.com/
  main_url: https://blog.patreon.com/
  description: >-
    Official blog of Patreon.com
  categories:
    - Blog
  featured: false
- title: Full Beaker
  url: https://fullbeaker.com/
  main_url: https://fullbeaker.com/
  description: >-
    Full Beaker provides independent advice online about careers and home ownership, and connect anyone who asks with companies that can help them.
  categories:
    - Consulting
  featured: false
- title: Citywide Holdup
  url: https://citywideholdup.org/
  main_url: https://citywideholdup.org/
  description: >-
    Citywide Holdup is an annual fundraising event held around early November in the city of Austin, TX hosted by the Texas Wranglers benefitting Easter Seals of Central Texas, a non-profit organization that provides exceptional services, education, outreach and advocacy so that people with disabilities can live, learn, work and play in our communities.
  categories:
    - Nonprofit
    - Event
  built_by: Cameron Rison
  built_by_url: https://github.com/killakam3084
  featured: false
- title: Dawn Labs
  url: https://dawnlabs.io
  main_url: https://dawnlabs.io
  description: >-
    Thoughtful products for inspired teams. With a holistic approach to engineering and design, we partner with startups and enterprises to build for the digital era.
  categories:
    - Technology
    - Agency
    - Web Development
  featured: false
- title: COOP by Ryder
  url: https://coop.com/
  main_url: https://coop.com/
  description: >
    COOP is a platform that connects fleet managers that have idle vehicles to businesses that are looking to rent vehicles. COOP simplifies the process and paperwork required to safely share vehicles between business owners.
  categories:
    - Marketing
  built_by: Crispin Porter Bogusky
  built_by_url: http://www.cpbgroup.com/
  featured: false
- title: Domino's Paving for Pizza
  url: https://www.pavingforpizza.com/
  main_url: https://www.pavingforpizza.com/
  description: >
    Nominate your town for a chance to have your rough drive home from Domino's fixed to pizza perfection.
  categories:
    - Marketing
  built_by: Crispin Porter Bogusky
  built_by_url: http://www.cpbgroup.com/
  featured: false
- title: Propapanda
  url: https://propapanda.eu/
  main_url: https://propapanda.eu/
  description: >
    Is a creative production house based in Tallinn, Estonia. We produce music videos, commercials, films and campaigns – from scratch to finish.
  categories:
    - Video
    - Portfolio
    - Agency
    - Media
  built_by: Henry Kehlmann
  built_by_url: https://github.com/madhenry/
  featured: false
- title: JAMstack.paris
  url: https://jamstack.paris/
  main_url: https://jamstack.paris/
  source_url: https://github.com/JAMstack-paris/jamstack.paris
  description: >
    JAMstack-focused, bi-monthly meetup in Paris
  categories:
    - Web Development
  built_by: Matthieu Auger & Nicolas Goutay
  built_by_url: https://github.com/JAMstack-paris
  featured: false
- title: DexWallet - The only Wallet you need by Dexlab
  main_url: "https://www.dexwallet.io/"
  url: "https://www.dexwallet.io/"
  source_url: "https://github.com/dexlab-io/DexWallet-website"
  featured: false
  description: >-
    DexWallet is a secure, multi-chain, mobile wallet with an upcoming one-click exchange for mobile.
  categories:
    - App
    - Open Source
  built_by: DexLab
  built_by_url: "https://github.com/dexlab-io"
- title: Kings Valley Paving
  url: https://kingsvalleypaving.com
  main_url: https://kingsvalleypaving.com
  description: >
    Kings Valley Paving is an asphalt, paving and concrete company serving the commercial, residential and industrial sectors in the Greater Toronto Area. Site designed by Stephen Bell.
  categories:
    - Marketing
  built_by: Michael Uloth
  built_by_url: https://www.michaeluloth.com
  featured: false
- title: Peter Barrett
  url: https://www.peterbarrett.ca
  main_url: https://www.peterbarrett.ca
  description: >
    Peter Barrett is a Canadian baritone from Newfoundland and Labrador who performs opera and concert repertoire in Canada, the U.S. and around the world. Site designed by Stephen Bell.
  categories:
    - Portfolio
    - Music
  built_by: Michael Uloth
  built_by_url: https://www.michaeluloth.com
  featured: false
- title: NARCAN
  main_url: https://www.narcan.com
  url: https://www.narcan.com
  description: >
    NARCAN Nasal Spray is the first and only FDA-approved nasal form of naloxone for the emergency treatment of a known or suspected opioid overdose.
  categories:
    - Healthcare
  built_by: NARCAN
  built_by_url: https://www.narcan.com
  featured: false
- title: Ritual
  main_url: https://ritual.com
  url: https://ritual.com
  description: >
    Ritual started with a simple question, what exactly is in women's multivitamins? This is the story of what happened when our founder Kat started searching for answers — the story of Ritual.
  categories:
    - Healthcare
  built_by: Ritual
  built_by_url: https://ritual.com
  featured: false
- title: Truebill
  main_url: https://www.truebill.com
  url: https://www.truebill.com
  description: >
    Truebill empowers you to take control of your money.
  categories:
    - Finance
  built_by: Truebill
  built_by_url: https://www.truebill.com
  featured: false
- title: Smartling
  main_url: https://www.smartling.com
  url: https://www.smartling.com
  description: >
    Smartling enables you to automate, manage, and professionally translate content so that you can do more with less.
  categories:
    - Marketing
  built_by: Smartling
  built_by_url: https://www.smartling.com
  featured: false
- title: Clear
  main_url: https://www.clearme.com
  url: https://www.clearme.com
  description: >
    At clear, we’re working toward a future where you are your ID, enabling you to lead an unstoppable life.
  categories:
    - Security
  built_by: Clear
  built_by_url: https://www.clearme.com
  featured: false
- title: VS Code Rocks
  main_url: "https://vscode.rocks"
  url: "https://vscode.rocks"
  source_url: "https://github.com/lannonbr/vscode-rocks"
  featured: false
  description: >
    VS Code Rocks is a place for weekly news on the newest features and updates to Visual Studio Code as well as trending extensions and neat tricks to continually improve your VS Code skills.
  categories:
    - Open Source
    - Blog
    - Web Development
  built_by: Benjamin Lannon
  built_by_url: "https://github.com/lannonbr"
- title: Particle
  main_url: "https://www.particle.io"
  url: "https://www.particle.io"
  featured: false
  description: Particle is a fully-integrated IoT platform that offers everything you need to deploy an IoT product.
  categories:
    - Marketing
- title: freeCodeCamp curriculum
  main_url: "https://learn.freecodecamp.org"
  url: "https://learn.freecodecamp.org"
  featured: false
  description: Learn to code with free online courses, programming projects, and interview preparation for developer jobs.
  categories:
    - Web Development
    - Learning
- title: Tandem
  main_url: "https://www.tandem.co.uk"
  url: "https://www.tandem.co.uk"
  description: >
    We're on a mission to free you of money misery. Our app, card and savings account are designed to help you spend less time worrying about money and more time enjoying life.
  categories:
    - Finance
    - App
  built_by: Tandem
  built_by_url: https://github.com/tandembank
  featured: false
- title: Monbanquet.fr
  main_url: "https://monbanquet.fr"
  url: "https://monbanquet.fr"
  description: >
    Give your corporate events the food and quality it deserves, thanks to the know-how of the best local artisans.
  categories:
    - eCommerce
    - Food
    - Event
  built_by: Monbanquet.fr
  built_by_url: https://github.com/monbanquet
  featured: false
- title: The Leaky Cauldron Blog
  url: https://theleakycauldronblog.com
  main_url: https://theleakycauldronblog.com
  source_url: https://github.com/v4iv/theleakycauldronblog
  description: >
    A Brew of Awesomeness with a Pinch of Magic...
  categories:
    - Blog
  built_by: Vaibhav Sharma
  built_by_url: https://github.com/v4iv
  featured: false
- title: Wild Drop Surf Camp
  main_url: "https://wilddropsurfcamp.com"
  url: "https://wilddropsurfcamp.com"
  description: >
    Welcome to Portugal's best kept secret and be amazed with our nature. Here you can explore, surf, taste the world's best gastronomy and wine, feel the North Canyon's power with the biggest waves in the world and so many other amazing things. Find us, discover yourself!
  categories:
    - Travel
  built_by: Samuel Fialho
  built_by_url: https://samuelfialho.com
  featured: false
- title: JoinUp HR chatbot
  url: https://www.joinup.io
  main_url: https://www.joinup.io
  description: Custom HR chatbot for better candidate experience
  categories:
    - App
    - Technology
  featured: false
- title: JDCastro Web Design & Development
  main_url: https://jacobdcastro.com
  url: https://jacobdcastro.com
  source_url: https://github.com/jacobdcastro/personal-site
  featured: false
  description: >
    A small business site for freelance web designer and developer Jacob D. Castro. Includes professional blog, contact forms, and soon-to-come portfolio of sites for clients. Need a new website or an extra developer to share the workload? Feel free to check out the website!
  categories:
    - Blog
    - Portfolio
    - Business
    - Freelance
  built_by: Jacob D. Castro
  built_by_url: https://twitter.com/jacobdcastro
- title: Gatsby Tutorials
  main_url: https://www.gatsbytutorials.com
  url: https://www.gatsbytutorials.com
  source_url: https://github.com/ooloth/gatsby-tutorials
  featured: false
  description: >
    Gatsby Tutorials is a community-updated list of video, audio and written tutorials to help you learn GatsbyJS.
  categories:
    - Web Development
    - Education
    - Open Source
  built_by: Michael Uloth
  built_by_url: "https://www.michaeluloth.com"
- title: Up & Running Tutorials
  main_url: https://www.upandrunningtutorials.com
  url: https://www.upandrunningtutorials.com
  featured: false
  description: >
    Free coding tutorials for web developers. Get your web development career up and running by learning to build better, faster websites.
  categories:
    - Web Development
    - Education
  built_by: Michael Uloth
  built_by_url: "https://www.michaeluloth.com"
- title: Grooovinger
  url: https://www.grooovinger.com
  main_url: https://www.grooovinger.com
  description: >
    Martin Grubinger, a web developer from Austria
  categories:
    - Portfolio
    - Web Development
  built_by: Martin Grubinger
  built_by_url: https://www.grooovinger.com
  featured: false
- title: LXDX - the Crypto Derivatives Exchange
  main_url: https://www.lxdx.co/
  url: https://www.lxdx.co/
  description: >
    LXDX is the world's fastest crypto exchange. Our mission is to bring innovative financial products to retail crypto investors, providing access to the same speed and scalability that institutional investors already depend on us to deliver each and every day.
  categories:
    - Marketing
    - Finance
  built_by: Corey Ward
  built_by_url: http://www.coreyward.me/
  featured: false
- title: Kyle McDonald
  url: https://kylemcd.com
  main_url: https://kylemcd.com
  source_url: https://github.com/kylemcd/personal-site-react
  description: >
    Personal site + blog for Kyle McDonald
  categories:
    - Blog
  built_by: Kyle McDonald
  built_by_url: https://kylemcd.com
  featured: false
- title: VSCode Power User Course
  main_url: https://VSCode.pro
  url: https://VSCode.pro
  description: >
    After 10 years with Sublime, I switched to VSCode. Love it. Spent 1000+ hours building a premium video course to help you switch today. 200+ power user tips & tricks turn you into a VSCode.pro
  categories:
    - Education
    - Learning
    - eCommerce
    - Marketing
    - Technology
    - Web Development
  built_by: Ahmad Awais
  built_by_url: https://twitter.com/MrAhmadAwais/
  featured: false
- title: Thijs Koerselman Portfolio
  main_url: https://www.vauxlab.com
  url: https://www.vauxlab.com
  featured: false
  description: >
    Portfolio of Thijs Koerselman. A freelance software engineer, full-stack web developer and sound designer.
  categories:
    - Portfolio
    - Business
    - Freelance
    - Technology
    - Web Development
    - Music
- title: Ad Hoc Homework
  main_url: https://homework.adhoc.team
  url: https://homework.adhoc.team
  description: >
    Ad Hoc builds government digital services that are fast, efficient, and usable by everyone. Ad Hoc Homework is a collection of coding and design challenges for candidates applying to our open positions.
  categories:
    - Web Development
    - Government
    - Healthcare
    - Programming
  built_by_url: https://adhoc.team
  featured: false
- title: Birra Napoli
  main_url: http://www.birranapoli.it
  url: http://www.birranapoli.it
  built_by: Ribrain
  built_by_url: https://www.ribrainstudio.com
  featured: false
  description: >
    Birra Napoli official site
  categories:
    - Landing Page
    - Business
    - Food
- title: Satispay
  url: https://www.satispay.com
  main_url: https://www.satispay.com
  categories:
    - Business
    - Finance
    - Technology
  built_by: Satispay
  built_by_url: https://www.satispay.com
  featured: false
- title: The Movie Database - Gatsby
  url: https://tmdb.lekoarts.de
  main_url: https://tmdb.lekoarts.de
  source_url: https://github.com/LekoArts/gatsby-source-tmdb-example
  categories:
    - Open Source
    - Entertainment
    - Gallery
  featured: false
  built_by: LekoArts
  built_by_url: "https://github.com/LekoArts"
  description: >
    Source from The Movie Database (TMDb) API (v3) in Gatsby. This example is built with react-spring, React hooks and react-tabs and showcases the gatsby-source-tmdb plugin. It also has some client-only paths and uses gatsby-image.
- title: LANDR - Creative Tools for Musicians
  url: https://www.landr.com/
  main_url: https://www.landr.com/en/
  categories:
    - Music
    - Technology
    - Business
    - Entrepreneurship
    - Freelance
    - Marketing
    - Media
  featured: false
  built_by: LANDR
  built_by_url: https://twitter.com/landr_music
  description: >
    Marketing website built for LANDR. LANDR is a web application that provides tools for musicians to master their music (using artificial intelligence), collaborate with other musicians, and distribute their music to multiple platforms.
- title: ClinicJS
  url: https://clinicjs.org/
  main_url: https://clinicjs.org/
  categories:
    - Technology
    - Documentation
  featured: false
  built_by: NearForm
  built_by_url: "https://www.nearform.com/"
  description: >
    Tools to help diagnose and pinpoint Node.js performance issues.
- title: KOBIT
  main_url: "https://kobit.in"
  url: "https://kobit.in"
  description: Automated Google Analytics Report with everything you need and more
  featured: false
  categories:
    - Marketing
    - Blog
  built_by: mottox2
  built_by_url: "https://mottox2.com"
- title: Aleksander Hansson
  main_url: https://ahansson.com
  url: https://ahansson.com
  featured: false
  description: >
    Portfolio website for Aleksander Hansson
  categories:
    - Portfolio
    - Business
    - Freelance
    - Technology
    - Web Development
    - Consulting
  built_by: Aleksander Hansson
  built_by_url: https://www.linkedin.com/in/aleksanderhansson/
- title: Surfing Nosara
  main_url: "https://www.surfingnosara.com"
  url: "https://www.surfingnosara.com"
  description: Real estate, vacation, and surf report hub for Nosara, Costa Rica
  featured: false
  categories:
    - Business
    - Blog
    - Gallery
    - Marketing
  built_by: Desarol
  built_by_url: "https://www.desarol.com"
- title: Crispin Porter Bogusky
  url: https://cpbgroup.com/
  main_url: https://cpbgroup.com/
  description: >
    We solve the world’s toughest communications problems with the most quantifiably potent creative assets.
  categories:
    - Agency
    - Design
    - Marketing
  built_by: Crispin Porter Bogusky
  built_by_url: https://cpbgroup.com/
  featured: false
- title: graphene-python
  url: https://graphene-python.org
  main_url: https://graphene-python.org
  description: Graphene is a collaboratively funded project.Graphene-Python is a library for building GraphQL APIs in Python easily.
  categories:
    - Library
    - API
    - Documentation
  featured: false
- title: Engel & Völkers Ibiza Holiday Rentals
  main_url: "https://www.ev-ibiza.com/"
  url: "https://www.ev-ibiza.com/"
  featured: false
  built_by: Ventura Digitalagentur
  description: >
    Engel & Völkers, one of the most successful real estate agencies in the world, offers luxury holiday villas to rent in Ibiza.
  categories:
    - Travel
- title: Sylvain Hamann's personal website
  url: "https://shamann.fr"
  main_url: "https://shamann.fr"
  source_url: "https://github.com/sylvhama/shamann-gatsby/"
  description: >
    Sylvain Hamann, web developer from France
  categories:
    - Portfolio
    - Web Development
  built_by: Sylvain Hamann
  built_by_url: "https://twitter.com/sylvhama"
  featured: false
- title: Luca Crea's portfolio
  main_url: https://lcrea.github.io
  url: https://lcrea.github.io
  description: >
    Portfolio and personal website of Luca Crea, an Italian software engineer.
  categories:
    - Portfolio
  built_by: Luca Crea
  built_by_url: https://github.com/lcrea
  featured: false
- title: Escalade Sports
  main_url: "https://www.escaladesports.com/"
  url: "https://www.escaladesports.com/"
  categories:
    - eCommerce
    - Sports
  built_by: Escalade Sports
  built_by_url: "https://www.escaladesports.com/"
  featured: false
- title: Exposify
  main_url: "https://www.exposify.de/"
  url: "https://www.exposify.de/"
  description: >
    This is our German website built with Gatsby 2.0, Emotion and styled-system.
    Exposify is a proptech startup and builds technology for real estate businesses.
    We provide our customers with an elegant agent software in combination
    with beautifully designed and fast websites.
  categories:
    - Web Development
    - Real Estate
    - Agency
    - Marketing
  built_by: Exposify
  built_by_url: "https://www.exposify.de/"
  featured: false
- title: Steak Point
  main_url: https://www.steakpoint.at/
  url: https://www.steakpoint.at/
  description: >
    Steak Restaurant in Vienna, Austria (Wien, Österreich).
  categories:
    - Food
  built_by: Peter Kroyer
  built_by_url: https://www.peterkroyer.at/
  featured: false
- title: Takumon blog
  main_url: "https://takumon.com"
  url: "https://takumon.com"
  source_url: "https://github.com/Takumon/blog"
  description: Java Engineer's tech blog.
  featured: false
  categories:
    - Blog
  built_by: Takumon
  built_by_url: "https://twitter.com/inouetakumon"
- title: DayThirty
  main_url: "https://daythirty.com"
  url: "https://daythirty.com"
  description: DayThirty - ideas for the new year.
  featured: false
  categories:
    - Marketing
  built_by: Jack Oliver
  built_by_url: "https://twitter.com/mrjackolai"
- title: TheAgencyProject
  main_url: "https://theagencyproject.co"
  url: "https://theagencyproject.co"
  description: Agency model, without agency overhead.
  categories:
    - Agency
  built_by: JV-LA
  built_by_url: https://jv-la.com
- title: Karen Hou's portfolio
  main_url: https://www.karenhou.com/
  url: https://www.karenhou.com/
  categories:
    - Portfolio
  built_by: Karen H. Developer
  built_by_url: https://github.com/karenhou
  featured: false
- title: Jean Luc Ponty
  main_url: "https://ponty.com"
  url: "https://ponty.com"
  description: Official site for Jean Luc Ponty, French virtuoso violinist and jazz composer.
  featured: false
  categories:
    - Music
    - Entertainment
  built_by: Othermachines
  built_by_url: "https://othermachines.com"
- title: Rosewood Family Advisors
  main_url: "https://www.rfallp.com/"
  url: "https://www.rfallp.com/"
  description: Rosewood Family Advisors LLP (Palo Alto) provides a diverse range of family office services customized for ultra high net worth individuals.
  featured: false
  categories:
    - Finance
    - Business
  built_by: Othermachines
  built_by_url: "https://othermachines.com"
- title: Cole Walker's Portfolio
  main_url: "https://www.walkermakes.com"
  url: "https://www.walkermakes.com"
  source_url: "https://github.com/ColeWalker/portfolio"
  description: The portfolio of web developer Cole Walker, built with the help of Gatsby v2, React-Spring, and SASS.
  featured: false
  categories:
    - Portfolio
    - Web Development
  built_by: Cole Walker
  built_by_url: "https://www.walkermakes.com"
- title: Standing By Company
  main_url: "https://standingby.company"
  url: "https://standingby.company"
  description: A brand experience design company led by Scott Mackenzie and Trent Barton.
  featured: false
  categories:
    - Design
    - Web Development
  built_by: Standing By Company
  built_by_url: "https://standingby.company"
- title: Ashley Thouret
  main_url: "https://www.ashleythouret.com"
  url: "https://www.ashleythouret.com"
  description: Official website of Canadian soprano Ashley Thouret. Site designed by Stephen Bell.
  categories:
    - Portfolio
    - Music
  built_by: Michael Uloth
  built_by_url: "https://www.michaeluloth.com"
  featured: false
- title: The AZOOR Society
  main_url: "https://www.theazoorsociety.org"
  url: "https://www.theazoorsociety.org"
  description: The AZOOR Society is a UK-based charity committed to promoting awareness of Acute Zonal Occult Outer Retinopathy and assisting further research. Site designed by Stephen Bell.
  categories:
    - Community
    - Nonprofit
  built_by: Michael Uloth
  built_by_url: "https://www.michaeluloth.com"
  featured: false
- title: Gábor Fűzy pianist
  main_url: "https://pianobar.hu"
  url: "https://pianobar.hu"
  description: Gábor Fűzy pianist's official website built with Gatsby v2.
  categories:
    - Music
  built_by: Zoltán Bedi
  built_by_url: "https://github.com/B3zo0"
  featured: false
- title: Logicwind
  main_url: "https://logicwind.com"
  url: "https://logicwind.com"
  description: Website of Logicwind - JavaScript experts, Technology development agency & consulting.
  featured: false
  categories:
    - Portfolio
    - Agency
    - Web Development
    - Consulting
  built_by: Logicwind
  built_by_url: "https://www.logicwind.com"
- title: ContactBook.app
  main_url: "https://contactbook.app"
  url: "https://contactbook.app"
  description: Seamlessly share Contacts with G Suite team members
  featured: false
  categories:
    - Landing Page
    - Blog
  built_by: Logicwind
  built_by_url: "https://www.logicwind.com"
- title: Waterscapes
  main_url: "https://waterscap.es"
  url: "https://waterscap.es/lake-monteynard/"
  source_url: "https://github.com/gaelbillon/Waterscapes-Gatsby-site"
  description: Waterscap.es is a directory of bodies of water (creeks, ponds, waterfalls, lakes, etc) with information about each place such as how to get there, hike time, activities and photos and a map displayed with the Mapbox GL SJ npm package. It was developed with the goal of learning Gatsby. This website is based on the gatsby-contentful-starter and uses Contentful as CMS. It is hosted on Netlify. Hooks are setup with Bitbucket and Contentful to trigger a new build upon code or content changes. The data on Waterscap.es is a mix of original content and informations from the internets gathered and put together.
  categories:
    - Directory
    - Photography
    - Travel
  built_by: Gaël Billon
  built_by_url: "https://gaelbillon.com"
  featured: false
- title: Packrs
  url: "https://www.packrs.co/"
  main_url: "https://www.packrs.co/"
  description: >
    Packrs is a local delivery platform, one spot for all your daily requirements. On a single tap get everything you need at your doorstep.
  categories:
    - Marketing
    - Landing Page
    - Entrepreneurship
  built_by: Vipin Kumar Rawat
  built_by_url: "https://github.com/aesthytik"
  featured: false
- title: HyakuninIsshu
  main_url: "https://hyakuninanki.net"
  url: "https://hyakuninanki.net"
  source_url: "https://github.com/rei-m/web_hyakuninisshu"
  description: >
    HyakuninIsshu is a traditional Japanese card game.
  categories:
    - Education
    - Gallery
    - Entertainment
  built_by: Rei Matsushita
  built_by_url: "https://github.com/rei-m/"
  featured: false
- title: WQU Partners
  main_url: "https://partners.wqu.org/"
  url: "https://partners.wqu.org/"
  featured: false
  categories:
    - Marketing
    - Education
    - Landing Page
  built_by: Corey Ward
  built_by_url: "http://www.coreyward.me/"
- title: Federico Giacone
  url: "https://federico.giac.one/"
  main_url: "https://federico.giac.one"
  source_url: "https://github.com/leopuleo/federico.giac.one"
  description: >
    Digital portfolio for Italian Architect Federico Giacone.
  categories:
    - Portfolio
    - Gallery
  built_by: Leonardo Giacone
  built_by_url: "https://github.com/leopuleo"
  featured: false
- title: Station
  url: "https://getstation.com/"
  main_url: "https://getstation.com/"
  description: Station is the first smart browser for busy people. A single place for all of your web applications.
  categories:
    - Technology
    - Web Development
    - Productivity
  featured: false
- title: Vyron Vasileiadis
  url: "https://fedonman.com/"
  main_url: "https://fedonman.com"
  source_url: "https://github.com/fedonman/fedonman-website"
  description: Personal space of Vyron Vasileiadis aka fedonman, a Web & IoT Developer, Educator and Entrepreneur based in Athens, Greece.
  categories:
    - Portfolio
    - Technology
    - Web Development
    - Education
  built_by: Vyron Vasileiadis
  built_by_url: "https://github.com/fedonman"
- title: Fabien Champigny
  url: "https://www.champigny.name/"
  main_url: "https://www.champigny.name/"
  built_by_url: "https://www.champigny.name/"
  description: Fabien Champigny's personal blog. Entrepreneur, hacker and loves street photo.
  categories:
    - Blog
    - Gallery
    - Photography
    - Productivity
    - Entrepreneurship
  featured: false
- title: Alex Xie - Portfolio
  url: https://alexieyizhe.me/
  main_url: https://alexieyizhe.me/
  source_url: https://github.com/alexieyizhe/alexieyizhe.github.io
  description: >
    Personal website of Alex Yizhe Xie, a University of Waterloo Computer Science student and coding enthusiast.
  categories:
    - Blog
    - Portfolio
    - Web Development
  featured: false
- title: Equithon
  url: https://equithon.org/
  main_url: https://equithon.org/
  source_url: https://github.com/equithon/site-main/
  built_by: Alex Xie
  built_by_url: https://alexieyizhe.me/
  description: >
    Equithon is the largest social innovation hackathon in Waterloo, Canada. It was founded in 2016 to tackle social equity issues and create change.
  categories:
    - Education
    - Event
    - Learning
    - Open Source
    - Nonprofit
    - Technology
  featured: false
- title: Dale Blackburn - Portfolio
  url: https://dakebl.co.uk/
  main_url: https://dakebl.co.uk/
  description: >
    Dale Blackburn's personal website and blog.
  categories:
    - Blog
    - Portfolio
    - Web Development
  featured: false
- title: Portfolio of Anthony Wiktor
  url: https://www.anthonydesigner.com/
  main_url: https://www.anthonydesigner.com/
  description: >
    Anthony Wiktor is a Webby Award-Winning Creative Director and Digital Designer twice named Hot 100 by WebDesigner Magazine. Anthony has over a decade of award-winning experience in design and has worked on projects across a diverse set of industries — from entertainment to consumer products to hospitality to technology. Anthony is a frequent lecturer at USC’s Annenberg School for Communication & Journalism and serves on the board of AIGA Los Angeles.
  categories:
    - Portfolio
    - Marketing
  built_by: Maciej Leszczyński
  built_by_url: http://twitter.com/_maciej
  featured: false
- title: Frame.io Workflow Guide
  main_url: https://workflow.frame.io
  url: https://workflow.frame.io
  description: >
    The web’s most comprehensive post-production resource, written by pro filmmakers, for pro filmmakers. Always expanding, always free.
  categories:
    - Education
  built_by: Frame.io
  built_by_url: https://frame.io
  featured: false
- title: MarcySutton.com
  main_url: https://marcysutton.com
  url: https://marcysutton.com
  description: >
    The personal website of web developer and accessibility advocate Marcy Sutton.
  categories:
    - Blog
    - Accessibility
    - Video
    - Photography
  built_by: Marcy Sutton
  built_by_url: https://marcysutton.com
  featured: true
- title: Kepinski.me
  main_url: https://kepinski.me
  url: https://kepinski.me
  description: >
    The personal site of Antoni Kepinski, Node.js Developer.
  categories:
    - Portfolio
    - Open Source
  built_by: Antoni Kepinski
  built_by_url: https://kepinski.me
  featured: false
- title: WPGraphQL Docs
  main_url: https://docs.wpgraphql.com
  url: https://docs.wpgraphql.com
  description: >
    Documentation for WPGraphQL, a free open-source WordPress plugin that provides an extendable GraphQL schema and API for any WordPress site.
  categories:
    - API
    - Documentation
    - Technology
    - Web Development
    - WordPress
  built_by: WPGraphQL
  built_by_url: https://wpgraphql.com
  featured: false
- title: Shine Lawyers
  main_url: https://www.shine.com.au
  url: https://www.shine.com.au
  description: >
    Shine Lawyers is an Australian legal services website built with Gatsby v2, Elasticsearch, Isso, and Geolocation services.
  categories:
    - Business
    - Blog
- title: Parallel Polis Kosice
  url: https://www.paralelnapoliskosice.sk/
  main_url: https://www.paralelnapoliskosice.sk/
  source_url: https://github.com/ParalelnaPolisKE/paralelnapoliskosice.sk
  description: >
    Parallel Polis is a collective of people who want to live in a more opened world. We look for possibilities and technologies (Bitcoin, the blockchain, reputation systems and decentralized technologies in general) that open new ways, make processes easier and remove unnecessary barriers. We want to create an environment that aims at education, discovering and creating better systems for everybody who is interested in freedom and independence.
  categories:
    - Blog
    - Education
    - Technology
  built_by: Roman Vesely
  built_by_url: https://romanvesely.
  featured: false
- title: Unda Solutions
  url: https://unda.com.au
  main_url: https://unda.com.au
  description: >
    A custom web application development company in Perth, WA
  categories:
    - Business
    - Freelance
    - Web Development
    - Technology
  featured: false
- title: BIGBrave
  main_url: https://bigbrave.digital
  url: https://bigbrave.digital
  description: >
    BIGBrave is a strategic design firm. We partner with our clients, big and small, to design & create human-centered brands, products, services and systems that are simple, beautiful and easy to use.
  categories:
    - Agency
    - Web Development
    - Marketing
    - Technology
    - WordPress
  built_by: Francois Brill | BIGBrave
  built_by_url: https://bigbrave.digital
  featured: false
- title: 5th Avenue Properties
  main_url: https://5thavenue.co.za
  url: https://5thavenue.co.za
  description: >
    5th Avenue Properties specializes in the leasing and sales of office space and industrial property. BIGBrave built the website in Gatsby with data from an API server (CRM) for all the property and consultant data, and WordPress for all the website content data and case studies. All forms on the website was also directly integrated into the CRM system to ensure no leads are lost. People cannot stop commenting on the speed of the site and the property search.
  categories:
    - Technology
    - WordPress
    - API
  built_by: Russel Povey and Francois Brill | BIGBrave
  built_by_url: https://bigbrave.digital
  featured: false
- title: Intsha Consulting
  main_url: https://intsha.co.za
  url: https://intsha.co.za
  description: >
    Intsha is a bespoke Human Resources consultancy firm offering expert Recruitment and Talent Management services in today's competitive marketplace. BIGBrave helped Intsha design and develop a bespoke online presense helping them stand out from the crowd.
  categories:
    - Consulting
    - Marketing
    - WordPress
  built_by: Evan Janovsky | BIGBrave
  built_by_url: https://bigbrave.digital
  featured: false
- title: MHW Law
  main_url: https://mhwlaw.ca
  url: https://mhwlaw.ca
  description: >
    MHW is a full service law firm that has offered legal representation and advice to clients locally and throughout British Columbia since 1984. BIGBrave helped MHW bring their website into the 21st century by offering the best and latest Gatsby site to help them stand our from the crowd.
  categories:
    - Law
    - Marketing
    - WordPress
  built_by: Evan Janovsky and Francois Brill | BIGBrave
  built_by_url: https://bigbrave.digital
  featured: false
- title: KegTracker
  main_url: https://www.kegtracker.co.za
  url: https://www.kegtracker.co.za
  description: >
    Keg Tracker is part of the Beverage Insights family and its sole aim is to provide you with the right data about your kegs to make better decisions. In today’s business landscape having the right information at your finger tips is crucial to the agility of your business.
  categories:
    - Food
    - Business
    - Technology
  built_by: Francois Brill | BIGBrave
  built_by_url: https://bigbrave.digital
  featured: false
- title: Mike Nichols
  url: https://www.mikenichols.me
  main_url: https://www.mikenichols.me
  description: >
    Portfolio site of Mike Nichols, a UX designer and product development lead.
  categories:
    - Portfolio
    - Technology
    - Web Development
  built_by: Mike Nichols
  featured: false
- title: Steve Haid
  url: https://www.stevehaid.com
  main_url: https://www.stevehaid.com
  description: >
    Steve Haid is a real estate agent and Professional Financial Planner (PFP) who has been helping clients achieve their investment goals since 2006. Site designed by Stephen Bell.
  categories:
    - Marketing
    - Real Estate
  built_by: Michael Uloth
  built_by_url: "https://www.michaeluloth.com"
- title: Incremental - Loyalty, Rewards and Incentive Programs
  main_url: https://www.incremental.com.au
  url: https://www.incremental.com.au
  description: >
    Sydney-based digital agency specialising in loyalty, rewards and incentive programs. WordPress backend; Cloudinary, YouTube and Hubspot form integration; query data displayed as animated SVG graphs; video background in the header.
  categories:
    - Agency
    - Portfolio
    - WordPress
  built_by: Incremental
  built_by_url: https://www.incremental.com.au
  featured: false
- title: Technica11y
  main_url: https://www.technica11y.org
  url: https://www.technica11y.org
  description: >
    Discussing challenges in technical accessibility.
  categories:
    - Accessibility
    - Education
    - Video
  built_by: Tenon.io
  built_by_url: https://tenon.io
  featured: false
- title: Tenon-UI Documentation
  main_url: https://www.tenon-ui.info
  url: https://www.tenon-ui.info
  description: >
    Documentation site for Tenon-UI: Tenon.io's accessible components library.
  categories:
    - Accessibility
    - Documentation
    - Library
    - Web Development
  built_by: Tenon.io
  built_by_url: https://tenon.io
  featured: false
- title: Matthew Secrist
  main_url: https://www.matthewsecrist.net
  url: https://www.matthewsecrist.net
  source_url: https://github.com/matthewsecrist/v3
  description: >
    Matthew Secrist's personal portfolio using Gatsby, Prismic and Styled-Components.
  categories:
    - Portfolio
    - Technology
    - Web Development
  built_by: Matthew Secrist
  built_by_url: https://www.matthewsecrist.net
  featured: false
- title: Node.js Dev
  main_url: https://nodejs.dev
  url: https://nodejs.dev
  source_url: https://github.com/nodejs/nodejs.dev
  description: >
    Node.js Foundation Website.
  categories:
    - Documentation
    - Web Development
  built_by: Node.js Website Redesign Working Group
  built_by_url: https://github.com/nodejs/website-redesign
  featured: false
- title: Sheffielders
  main_url: https://sheffielders.org
  url: https://sheffielders.org
  source_url: https://github.com/davemullenjnr/sheffielders
  description: >
    A collective of businesses, creatives, and projects based in Sheffield, UK.
  categories:
    - Directory
  built_by: Dave Mullen Jnr
  built_by_url: https://davemullenjnr.co.uk
  featured: false
- title: Stealth Labs
  url: https://stealthlabs.io
  main_url: https://stealthlabs.io
  description: >
    We design and develop for the web, mobile and desktop
  categories:
    - Portfolio
    - Web Development
  built_by: Edvins Antonovs
  built_by_url: https://edvins.io
  featured: false
- title: Constanzia Yurashko
  main_url: https://www.constanziayurashko.com
  url: https://www.constanziayurashko.com
  description: >
    Exclusive women's ready-to-wear fashion by designer Constanzia Yurashko.
  categories:
    - Portfolio
  built_by: Maxim Andries
  featured: false
- title: Algolia
  url: https://algolia.com
  main_url: https://algolia.com
  description: >
    Algolia helps businesses across industries quickly create relevant, scalable, and lightning fast search and discovery experiences.
  categories:
    - Web Development
    - Technology
    - Open Source
    - Featured
  built_by: Algolia
  featured: true
- title: GVD Renovations
  url: https://www.gvdrenovationsinc.com/
  main_url: https://www.gvdrenovationsinc.com/
  description: >
    GVD Renovations is a home improvement contractor with a well known reputation as a professional, quality contractor in California.
  categories:
    - Business
  built_by: David Krasniy
  built_by_url: http://dkrasniy.com
  featured: false
- title: Styled System
  url: https://styled-system.com/
  main_url: https://styled-system.com/
  source_url: https://github.com/styled-system/styled-system/tree/master/docs
  description: >
    Style props for rapid UI development.
  categories:
    - Design System
  built_by: Brent Jackson
  built_by_url: https://jxnblk.com/
- title: Timehacker
  url: https://timehacker.app
  main_url: https://timehacker.app
  description: >
    Procrastination killer, automatic time tracking app to skyrocket your productivity
  categories:
    - Productivity
    - App
    - Technology
    - Marketing
    - Landing Page
  built_by: timehackers
  featured: false
- title: Little & Big
  main_url: "https://www.littleandbig.com.au/"
  url: "https://www.littleandbig.com.au/"
  description: >
    Little & Big exists with the aim to create Websites, Apps, E-commerce stores
    that are consistently unique and thoughtfully crafted, every time.
  categories:
    - Agency
    - Design
    - Web Development
    - Portfolio
  built_by: Little & Big
  built_by_url: "https://www.littleandbig.com.au/"
  featured: false
- title: Cat Knows
  main_url: "https://catnose99.com/"
  url: "https://catnose99.com/"
  description: >
    Personal blog built with Gatsby v2.
  categories:
    - Blog
    - Web Development
  built_by: CatNose
  built_by_url: "https://twitter.com/catnose99"
  featured: false
- title: just some dev
  url: https://www.iamdeveloper.com
  main_url: https://www.iamdeveloper.com
  source_url: https://github.com/nickytonline/www.iamdeveloper.com
  description: >
    Just some software developer writing things ✏️
  categories:
    - Blog
  built_by: Nick Taylor
  built_by_url: https://www.iamdeveloper.com
  featured: false
- title: Keziah Moselle Blog
  url: https://blog.keziahmoselle.fr/
  main_url: https://blog.keziahmoselle.fr/
  source_url: https://github.com/KeziahMoselle/blog.keziahmoselle.fr
  description: >
    ✍️ A place to share my thoughts.
  categories:
    - Blog
  built_by: Keziah Moselle
  built_by_url: https://keziahmoselle.fr/
- title: xfuture's blog
  url: https://www.xfuture-blog.com/
  main_url: https://www.xfuture-blog.com/
  source_url: https://github.com/xFuture603/xfuture-blog
  description: >
    A blog about Devops, Web development, and my insights as a systems engineer.
  categories:
    - Blog
  built_by: Daniel Uhlmann
  built_by_url: https://www.xfuture-blog.com/
- title: Mayne's Blog
  main_url: "https://gine.me/"
  url: "https://gine.me/page/1"
  source_url: "https://github.com/mayneyao/gine-blog"
  featured: false
  categories:
    - Blog
    - Web Development
- title: Bakedbird
  url: https://bakedbird.com
  main_url: https://bakedbird.com
  description: >
    Eleftherios Psitopoulos - A frontend developer from Greece ☕
  categories:
    - Portfolio
    - Blog
  built_by: Eleftherios Psitopoulos
  built_by_url: https://bakedbird.com
- title: Benjamin Lannon
  url: https://lannonbr.com
  main_url: https://lannonbr.com
  source_url: https://github.com/lannonbr/Portfolio-gatsby
  description: >
    Personal portfolio of Benjamin Lannon
  categories:
    - Portfolio
    - Web Development
  built_by: Benjamin Lannon
  built_by_url: https://lannonbr.com
  featured: false
- title: Aravind Balla
  url: https://aravindballa.com
  main_url: https://aravindballa.com
  source_url: https://github.com/aravindballa/website2017
  description: >
    Personal portfolio of Aravind Balla
  categories:
    - Portfolio
    - Blog
    - Web Development
  built_by: Aravind Balla
  built_by_url: https://aravindballa.com
- title: Kaleb McKelvey
  url: https://kalebmckelvey.com
  main_url: https://kalebmckelvey.com
  source_url: https://github.com/avatar-kaleb/kalebmckelvey-site
  description: >
    Personal portfolio of Kaleb McKelvey!
  categories:
    - Blog
    - Portfolio
  built_by: Kaleb McKelvey
  built_by_url: https://kalebmckelvey.com
  featured: false
- title: Michal Czaplinski
  url: https://czaplinski.io
  main_url: https://czaplinski.io
  source_url: https://github.com/michalczaplinski/michalczaplinski.github.io
  description: >
    Michal Czaplinski is a full-stack developer 🚀
  categories:
    - Portfolio
    - Web Development
  built_by: Michal Czaplinski mmczaplinski@gmail.com
  built_by_url: https://czaplinski.io
  featured: false
- title: Interactive Investor (ii)
  url: https://www.ii.co.uk
  main_url: https://www.ii.co.uk
  description: >
    Hybrid (static/dynamic) Gatsby web app for ii's free research, news and analysis, discussion and product marketing site.
  categories:
    - Business
    - Finance
    - Technology
  built_by: Interactive Investor (ii)
  built_by_url: https://www.ii.co.uk
  featured: false
- title: Weingut Goeschl
  url: https://www.weingut-goeschl.at/
  main_url: https://www.weingut-goeschl.at/
  description: >
    Weingut Goeschl is a family winery located in Gols, Burgenland in Austria (Österreich)
  categories:
    - eCommerce
    - Business
  built_by: Peter Kroyer
  built_by_url: https://www.peterkroyer.at/
  featured: false
- title: Hash Tech Guru
  url: https://hashtech.guru
  main_url: https://hashtech.guru
  description: >
    Software Development Training School and Tech Blog
  categories:
    - Blog
    - Education
  built_by: Htet Wai Yan Soe
  built_by_url: https://github.com/johnreginald
- title: AquaGruppen Vattenfilter
  url: https://aquagruppen.se
  main_url: https://aquagruppen.se/
  description: >
    Water filter and water treatment products in Sweden
  categories:
    - Business
    - Technology
  built_by: Johan Eliasson
  built_by_url: https://github.com/elitan
  featured: false
- title: Josef Aidt
  url: https://josefaidt.dev
  main_url: https://josefaidt.dev
  source_url: https://github.com/josefaidt/josefaidt.github.io
  description: >
    Personal website, blog, portfolio for Josef Aidt
  categories:
    - Portfolio
    - Blog
    - Web Development
  built_by: Josef Aidt
  built_by_url: https://twitter.com/garlicbred
- title: How To egghead
  main_url: https://howtoegghead.com/
  url: https://howtoegghead.com/
  source_url: https://github.com/eggheadio/how-to-egghead
  featured: false
  built_by: egghead.io
  built_by_url: https://egghead.io
  description: >
    How to become an egghead instructor or reviewer
  categories:
    - Documentation
    - Education
- title: Sherpalo Ventures
  main_url: "https://www.sherpalo.com/"
  url: "https://www.sherpalo.com/"
  featured: false
  categories:
    - Finance
    - Business
    - Technology
  built_by: Othermachines
  built_by_url: "https://othermachines.com"
- title: WrapCode
  url: https://www.wrapcode.com
  main_url: https://www.wrapcode.com
  description: >
    A full stack blog on Microsoft Azure, JavaScript, DevOps, AI and Bots.
  categories:
    - Blog
    - Technology
    - Web Development
  built_by: Rahul P
  built_by_url: https://twitter.com/_rahulpp
  featured: false
- title: Kirankumar Ambati's Portfolio
  url: https://www.kirankumarambati.me
  main_url: https://www.kirankumarambati.me
  description: >
    Personal website, blog, portfolio of Kirankumar Ambati
  categories:
    - Blog
    - Portfolio
    - Web Development
  built_by: Kirankumar Ambati
  built_by_url: https://github.com/kirankumarambati
  featured: false
- title: Rou Hun Fan's portfolio
  main_url: https://flowen.me
  url: https://flowen.me
  description: >
    Portfolio of creative developer Rou Hun Fan. Built with Gatsby v2 &amp; Greensock drawSVG.
  categories:
    - Portfolio
  built_by: Rou Hun Fan Developer
  built_by_url: https://flowen.me
  featured: false
- title: chadly.net
  url: https://www.chadly.net
  main_url: https://www.chadly.net
  source_url: https://github.com/chadly/chadly.net
  description: >
    Personal tech blog by Chad Lee.
  categories:
    - Blog
    - Technology
    - Web Development
  built_by: Chad Lee
  built_by_url: https://github.com/chadly
  featured: false
- title: CivicSource
  url: https://www.civicsource.com
  main_url: https://www.civicsource.com
  description: >
    Online auction site to purchase tax-distressed properties from local taxing authorities.
  categories:
    - Real Estate
    - Government
  featured: false
- title: SpotYou
  main_url: "https://spotyou.joshglazer.com"
  url: "https://spotyou.joshglazer.com"
  source_url: "https://github.com/joshglazer/spotyou"
  description: >
    SpotYou allows you to watch your favorite music videos on Youtube based on your Spotify Preferences
  categories:
    - Entertainment
    - Music
  built_by: Josh Glazer
  built_by_url: https://linkedin.com/in/joshglazer/
  featured: false
- title: Hesam Kaveh's blog
  description: >
    A blog with great seo that using gatsby-source-wordpress to fetch posts from backend
  main_url: "https://hesamkaveh.com/"
  url: "https://hesamkaveh.com/"
  source_url: "https://github.com/hesamkaveh/sansi"
  featured: false
  categories:
    - Blog
    - WordPress
- title: Oliver Gomes Portfolio
  main_url: https://oliver-gomes.github.io/v4/
  url: https://oliver-gomes.github.io/v4/
  description: >
    As an artist and a web designer/developer, I wanted to find a way to present these two portfolios in a way that made sense.  I felt with new found power of speed, Gatsby helped keep my creativity intact with amazing response and versatility. I felt my butter smooth transition felt much better in user perspective and super happy with the power of Gatsby.
  categories:
    - Portfolio
    - Web Development
    - Blog
  built_by: Oliver Gomes
  built_by_url: https://github.com/oliver-gomes
  featured: false
- title: Patrik Szewczyk
  url: https://www.szewczyk.cz/
  main_url: https://www.szewczyk.cz/
  description: >
    Patrik Szewczyk – JavaScript, TypeScript, React, Node.js developer, Redux, Reason
  categories:
    - Portfolio
  built_by: Patrik Szewczyk
  built_by_url: https://linkedin.com/in/thepatriczek/
  featured: false
- title: Patrik Arvidsson's portfolio
  url: https://www.patrikarvidsson.com
  main_url: https://www.patrikarvidsson.com
  source_url: https://github.com/patrikarvidsson/portfolio-gatsby-contentful
  description: >
    Personal portfolio site of Swedish interaction designer Patrik Arvidsson. Built with Gatsby, Tailwind CSS, Emotion JS and Contentful.
  categories:
    - Blog
    - Design
    - Portfolio
    - Web Development
    - Technology
  built_by: Patrik Arvidsson
  built_by_url: https://www.patrikarvidsson.com
  featured: false
- title: Jacob Cofman's Blog
  description: >
    Personal blog / portfolio about Jacob Cofman.
  main_url: "https://jcofman.de/"
  url: "https://jcofman.de/"
  source_url: "https://github.com/JCofman/jc-website"
  featured: false
  categories:
    - Blog
    - Portfolio
- title: re-geo
  description: >
    re-geo is react based geo cities style component.
  main_url: "https://re-geo.netlify.com/"
  url: "https://re-geo.netlify.com/"
  source_url: "https://github.com/sadnessOjisan/re-geo-lp"
  categories:
    - Open Source
  built_by: sadnessOjisan
  built_by_url: https://twitter.com/sadnessOjisan
  featured: false
- title: Luis Cestou Portfolio
  description: >
    Portfolio of graphic + interactive designer Luis Cestou.
  main_url: "https://luiscestou.com"
  url: "https://luiscestou.com"
  source_url: "https://github.com/lcestou/luiscestou.com"
  built_by: Luis Cestou contact@luiscestou.com
  built_by_url: https://luiscestou.com
  featured: false
  categories:
    - Portfolio
    - Web Development
- title: Data Hackers
  url: https://datahackers.com.br/
  main_url: https://datahackers.com.br/
  description: >
    Official website for the biggest portuguese-speaking data science community. Makes use of several data sources such as podcasts from Anchor, messages from Slack, newsletters from MailChimp and blog posts from Medium. The unique visual design also had its hurdles and was quite fun to develop!
  categories:
    - Blog
    - Education
    - Podcast
    - Technology
  built_by: Kaordica
  built_by_url: https://kaordica.design
  featured: false
- title: TROMAQ
  url: https://www.tromaq.com/
  main_url: https://www.tromaq.com/
  description: >
    TROMAQ executes earthmoving services and rents heavy machinery for construction work. Even with the lack of good photography, their new site managed to pass a solid and trustworthy feeling to visitors during testing and they're already seeing the improvement in brand awareness, being the sole player with a modern website in their industry.
  categories:
    - Marketing
  built_by: Kaordica
  built_by_url: https://kaordica.design
  featured: false
- title: Novida Consulting
  url: https://www.novidaconsultoria.com.br
  main_url: https://www.novidaconsultoria.com.br
  description: >
    Novida’s goal was to position itself as a solid, exclusive and trustworthy brand for families looking for a safe financial future… We created a narrative and visual design that highlight their exclusivity.
  categories:
    - Marketing
  built_by: Kaordica
  built_by_url: https://kaordica.design
  featured: false
- title: We Are Clarks
  url: "https://www.weareclarks.com"
  main_url: "https://www.weareclarks.com"
  source_url: "https://github.com/abeaclark/weareclarks"
  description: >
    A family travel blog.
  categories:
    - Blog
    - Travel
  built_by: Abe Clark
  built_by_url: https://www.linkedin.com/in/abrahamclark/
  featured: false
- title: Guillaume Briday's Blog
  main_url: "https://guillaumebriday.fr/"
  url: "https://guillaumebriday.fr/"
  source_url: "https://github.com/guillaumebriday/guillaumebriday.fr"
  description: >
    My personal blog built with Gatsby and Tailwind CSS.
  categories:
    - Blog
    - Web Development
    - Technology
  built_by: Guillaume Briday
  built_by_url: https://guillaumebriday.fr/
  featured: false
- title: SEOmonitor
  main_url: "https://www.seomonitor.com"
  url: "https://www.seomonitor.com"
  description: >
    SEOmonitor is a suite of SEO tools dedicated to agencies.
  categories:
    - Blog
    - Portfolio
    - Agency
  built_by: Bejamas
  built_by_url: https://bejamas.io/
  featured: false
- title: Jean Regisser's Portfolio
  main_url: "https://jeanregisser.com/"
  url: "https://jeanregisser.com/"
  source_url: "https://github.com/jeanregisser/jeanregisser.com"
  featured: false
  description: >
    Portfolio of software engineer Jean Regisser.
  categories:
    - Portfolio
    - Mobile Development
  built_by: Jean Regisser
  built_by_url: "https://jeanregisser.com/"
- title: Axcept - Visual Screenshot Testing
  url: https://axcept.io
  main_url: https://axcept.io
  description: >
    Visual Testing for everyone
  categories:
    - Documentation
    - Web Development
  built_by: d:code:it
  built_by_url: https://dcodeit.com
  featured: false
- title: Chase Ohlson
  url: https://chaseohlson.com
  main_url: https://chaseohlson.com
  description: >
    Portfolio of frontend engineer & web developer Chase Ohlson.
  categories:
    - Portfolio
    - Web Development
  built_by: Chase Ohlson
  built_by_url: https://chaseohlson.com
  featured: false
- title: Zach Schnackel
  url: https://zslabs.com
  main_url: https://zslabs.com
  source_url: "https://github.com/zslabs/zslabs.com"
  description: >
    Portfolio site for UI/Motion Developer, Zach Schnackel.
  categories:
    - Portfolio
    - Web Development
  built_by: Zach Schnackel
  built_by_url: "https://zslabs.com"
- title: Gremlin
  url: https://www.gremlin.com
  main_url: https://www.gremlin.com
  description: >
    Gremlin's Failure as a Service finds weaknesses in your system before they cause problems.
  categories:
    - Marketing
- title: Headless.page
  main_url: https://headless.page/
  url: https://headless.page/
  description: >
    Headless.page is a directory of eCommerce sites featuring headless architecture, PWA features and / or the latest JavaScript technology.
  categories:
    - Directory
    - eCommerce
  built_by: Pilon
  built_by_url: https://pilon.io/
  featured: false
- title: Ouracademy
  main_url: https://our-academy.org/
  url: https://our-academy.org/
  source_url: "https://github.com/ouracademy/website"
  description: >
    Ouracademy is an organization that promoves the education in software development through blog posts & videos smiley.
  categories:
    - Open Source
    - Blog
    - Education
  built_by: Ouracademy
  built_by_url: https://github.com/ouracademy
  featured: false
- title: Tenon.io
  main_url: https://tenon.io
  url: https://tenon.io
  description: >
    Tenon.io is an accessibility tooling, services and consulting company.
  categories:
    - API
    - Accessibility
    - Business
    - Consulting
    - Technology
  built_by: Tenon.io
  built_by_url: https://tenon.io
  featured: false
- title: Projectival
  url: https://www.projectival.de/
  main_url: https://www.projectival.de/
  description: >
    Freelancer Online Marketing & Web Development in Cologne, Germany
  categories:
    - Freelance
    - Marketing
    - Web Development
    - Blog
    - Consulting
    - SEO
    - Business
  built_by: Sascha Klapetz
  built_by_url: https://www.projectival.de/
  featured: false
- title: Hetzner Online Community
  main_url: https://community.hetzner.com
  url: https://community.hetzner.com
  description: >
    Hetzner Online Community provides a free collection of high-quality tutorials, which are based on free and open source software, on a variety of topics such as development, system administration, and other web technology.
  categories:
    - Web Development
    - Technology
    - Programming
    - Open Source
    - Community
  built_by: Hetzner Online GmbH
  built_by_url: https://www.hetzner.com/
  featured: false
- title: AGYNAMIX
  url: https://www.agynamix.de/
  main_url: https://www.agynamix.de/
  source_url: https://github.com/tuhlmann/agynamix.de
  description: >
    Full Stack Java, Scala, Clojure, TypeScript, React Developer in Thalheim, Germany
  categories:
    - Freelance
    - Web Development
    - Programming
    - Blog
    - Consulting
    - Portfolio
    - Business
  built_by: Torsten Uhlmann
  built_by_url: https://www.agynamix.de/
  featured: false
- title: syracuse.io
  url: https://syracuse.io
  main_url: https://syracuse.io
  source_url: https://github.com/syracuseio/syracuseio/
  description: >
    Landing page for Syracuse NY Software Development Meetup Groups
  categories:
    - Community
  built_by: Benjamin Lannon
  built_by_url: https://lannonbr.com
- title: Render Documentation
  main_url: https://render.com/docs
  url: https://render.com/docs
  description: >
    Render is the easiest place to host your sites and apps. We use Gatsby for everything on https://render.com, including our documentation. The site is deployed on Render as well! We also have a guide to deploying Gatsby apps on Render: https://render.com/docs/deploy-gatsby.
  categories:
    - Web Development
    - Programming
    - Documentation
    - Technology
  built_by: Render Developers
  built_by_url: https://render.com
  featured: false
- title: prima
  url: https://www.prima.co
  main_url: https://www.prima.co
  description: >
    Discover industry-defining wellness content and trusted organic hemp CBD products safely supporting wellness, stress, mood, skin health, and balance.
  categories:
    - Blog
    - eCommerce
    - Education
  built_by: The Couch
  built_by_url: https://thecouch.nyc
- title: Gatsby Guides
  url: https://gatsbyguides.com/
  main_url: https://gatsbyguides.com/
  description: >
    Free tutorial course about using Gatsby with a CMS.
  categories:
    - Education
    - Documentation
    - Web Development
  built_by: Osio Labs
  built_by_url: https://osiolabs.com/
  featured: false
- title: Architude
  url: https://architudedesign.com
  main_url: https://architudedesign.com
  description: >
    筑冶 Architude International Design Consultants
  categories:
    - Design
    - Landing Page
    - Gallery
  built_by: Neo Nie
  built_by_url: https://github.com/nihgwu
  featured: false
- title: Arctica
  url: https://arctica.io
  main_url: https://arctica.io
  description: >
    Arctica specialises in purpose-built web sites and progressive web applications with user optimal experiences, tailored to meet the objectives of your business.
  categories:
    - Portfolio
    - Agency
    - Design
    - Web Development
  built_by: Arctica
  built_by_url: https://arctica.io
  featured: false
- title: Shard Ventures
  url: https://shard.vc
  main_url: https://shard.vc
  description: >
    Shard is building new online companies from scratch, partnering with other like-minded founders to start and invest in technology companies.
  categories:
    - Finance
    - Technology
    - Portfolio
  built_by: Arctica
  built_by_url: https://arctica.io
  featured: false
- title: David Brookes
  url: https://davidbrookes.me
  main_url: https://davidbrookes.me
  description: >
    Specialising in crafting stylish, high performance websites and applications that get results, using the latest cutting edge web development technologies.
  categories:
    - Portfolio
    - Freelance
    - Web Development
  built_by: Arctica
  built_by_url: https://arctica.io
  featured: false
- title: Dennis Morello
  url: https://morello.dev
  main_url: https://morello.dev
  source_url: https://gitlab.com/dennismorello/dev-blog
  description: >
    morello.dev is a development and techology blog written by Dennis Morello.
  categories:
    - Blog
    - Education
    - Web Development
    - Open Source
    - Technology
  built_by: Dennis Morello
  built_by_url: https://twitter.com/dennismorello
  featured: false
- title: BaseTable
  url: https://autodesk.github.io/react-base-table/
  main_url: https://autodesk.github.io/react-base-table/
  source_url: https://github.com/Autodesk/react-base-table
  description: >
    BaseTable is a react table component to display large data set with high performance and flexibility.
  categories:
    - Web Development
    - Documentation
    - Open Source
  built_by: Neo Nie
  built_by_url: https://github.com/nihgwu
  featured: false
- title: herper.io
  url: https://herper.io
  main_url: https://herper.io
  description: >
    Portfolio website for Jacob Herper - a Front End Web Developer with a passion for all things digital. I have more than 10 years experience working in web development.
  categories:
    - Portfolio
    - Web Development
    - Freelance
    - Design
    - SEO
  built_by: Jacob Herper
  built_by_url: https://github.com/jakeherp
  featured: false
- title: Artem Sapegin Photography
  description: >
    Photography portfolio and blog of Artem Sapegin, an award-losing photographer living in Berlin, Germany. Landscapes, cityscapes and dogs.
  main_url: "https://morning.photos/"
  url: "https://morning.photos/"
  source_url: "https://github.com/sapegin/morning.photos"
  categories:
    - Portfolio
    - Photography
  built_by: Artem Sapegin
  built_by_url: "https://github.com/sapegin"
- title: Pattyrn
  main_url: https://pattyrn.com
  url: https://pattyrn.com
  # optional: short paragraph describing the content and/or purpose of the site that will appear in the modal detail view and permalink views for your site
  description: >
    Pattyrn uses advanced machine learning AI to analyze the platform’s your teams use, making it easy to solve performance problems, reduce bottlenecks, and monitor culture health to optimize your ROI and help boost performance without causing burn out.
  categories:
    - Marketing
    - Technology
  built_by: Pattyrn
  built_by_url: https://twitter.com/Pattyrn4
  featured: false
- title: Intranet Italia Day
  main_url: https://www.intranetitaliaday.it/en
  url: https://www.intranetitaliaday.it/en
  description: >
    The Italian event dedicated to the digital workplace that focuses on planning, governance and company intranet management
  categories:
    - Event
    - Conference
  built_by: Ariadne Digital
  built_by_url: https://www.ariadnedigital.it
  featured: false
- title: Textually Stylo
  main_url: https://www.textually.net
  url: https://www.textually.net
  description: >
    Stylo Markdown writing App marketing/documentation website by Textually Inc.
  categories:
    - Marketing
    - Technology
    - Blog
    - Documentation
  built_by: Sébastien Hamel
  built_by_url: https://www.textually.net
  featured: false
- title: OneDeck
  main_url: https://www.onedeck.co
  url: https://www.onedeck.co
  description: >
    OneDeck is a simple yet powerful tool for creating and sharing your one-page investment summary in under 10 minutes.
  categories:
    - Finance
    - Technology
  built_by: William Neill
  built_by_url: https://twitter.com/williamneill
  featured: false
- title: Assortment
  main_url: https://assortment.io
  url: https://assortment.io
  description: >
    Assortment aims to provide detailed tutorials (and more) for developers of all skill levels within the Web Development Industry. Attempting to cut out the fluff and arm you with the facts.
  categories:
    - Blog
    - Web Development
  built_by: Luke Whitehouse
  built_by_url: https://twitter.com/_lukewh
  featured: false
- title: Mission42
  main_url: https://mission42.zauberware.com
  url: https://mission42.zauberware.com
  description: >
    A landing page for the mobile app Mission42. Mission42 wants to help you learn new skills.
  categories:
    - App
    - Learning
    - Education
    - Landing Page
  built_by: Philipp Siegmund, zauberware
  built_by_url: https://www.zauberware.com
- title: Altstadtdomizil Idstein
  main_url: http://www.altstadtdomizil-idstein.de/
  url: http://www.altstadtdomizil-idstein.de/
  description: >
    A landing page for a holiday apartment in Idstein, Germany.
  categories:
    - Landing Page
    - Travel
    - Real Estate
  built_by: Simon Franzen, zauberware
  built_by_url: https://www.zauberware.com
- title: Gerald Martinez Dev
  main_url: https://gmartinez.dev/
  url: https://gmartinez.dev/
  source_url: https://github.com/nephlin7/gmartinez.dev
  description: >
    Personal web site for show my skills and my works.
  categories:
    - Web Development
    - Portfolio
  built_by: Gerald Martinez
  built_by_url: https://twitter.com/GeraldM_92
  featured: false
- title: Becreatives
  main_url: "https://becreatives.com"
  url: "https://becreatives.com"
  featured: false
  description: >
    Digital software house. Enlights ideas. Think smart execute harder.
  categories:
    - Technology
    - Web Development
    - Agency
    - Marketing
  built_by: Becreatives
  built_by_url: "https://becreatives.com"
- title: Paul Clifton Photography
  main_url: https://paulcliftonphotography.com
  url: https://paulcliftonphotography.com
  featured: false
  description: >
    A full migration from WordPress to GatsbyJS and DatoCMS. Includes custom cropping on images as viewport changes size and also an infinity scroll that doesn't preload all of the results.
  categories:
    - Blog
    - Portfolio
    - Gallery
    - Photography
  built_by: Little Wolf Studio
  built_by_url: https://littlewolfstudio.co.uk
- title: Atte Juvonen - Blog
  url: https://www.attejuvonen.fi/
  main_url: https://www.attejuvonen.fi/
  source_url: https://github.com/baobabKoodaa/blog
  description: >
    Tech-oriented personal blog covering topics like AI, data, voting, game theory, infosec and software development.
  categories:
    - Blog
    - Data
    - JavaScript
    - Programming
    - Science
    - Security
    - Technology
    - Web Development
  featured: false
- title: Kibuk Construction
  url: https://kibukconstruction.com/
  main_url: https://kibukconstruction.com/
  description: >
    Kibuk Construction is a fully licensed and insured contractor specializing in Siding, Decks, Windows & Doors!
  categories:
    - Business
  built_by: David Krasniy
  built_by_url: http://dkrasniy.com
- title: RedCarpetUp
  main_url: https://www.redcarpetup.com
  url: https://www.redcarpetup.com/
  description: >
    RedCarpetUp's home page for a predominantly mobile-only customer base in India with major constraints on bandwidth availability
  categories:
    - Finance
  built_by: RedCarpet Dev Team
  built_by_url: https://www.redcarpetup.com
  featured: false
- title: talita traveler
  url: https://talitatraveler.com/
  main_url: https://talitatraveler.com/
  source_url: https://github.com/afuh/talitatraveler
  description: >
    Talita Traveler's personal blog.
  categories:
    - Blog
  built_by: Axel Fuhrmann
  built_by_url: https://axelfuhrmann.com/
  featured: false
- title: Pastelería el Progreso
  url: https://pasteleriaelprogreso.com/
  main_url: https://pasteleriaelprogreso.com/
  source_url: https://github.com/afuh/elprogreso
  description: >
    Famous bakery in Buenos Aires.
  categories:
    - Food
    - Gallery
  built_by: Axel Fuhrmann
  built_by_url: https://axelfuhrmann.com/
  featured: false
- title: Maitrik's Portfolio
  url: https://www.maitrikpatel.com/
  main_url: https://www.maitrikpatel.com/
  source_url: https://github.com/maitrikjpatel/portfolio
  description: >
    Portfolio of a Front-End Developer / UX Designer who designs and develops pixel perfect user interface, experiences and web applications.
  categories:
    - Portfolio
    - Blog
    - Design
    - Web Development
  built_by: Maitrik Patel
  built_by_url: https://www.maitrikpatel.com/
  featured: false
- title: PicPick
  url: https://picpick.app/
  main_url: https://picpick.app/
  description: >
    All-in-one Graphic Design Tool, Screen Capture Software, Image Editor, Color Picker, Pixel Ruler and More
  categories:
    - Productivity
    - App
    - Technology
  built_by: NGWIN
  built_by_url: https://picpick.app/
  featured: false
- title: Ste O'Neill
  main_url: https://www.steoneill.dev
  url: https://www.steoneill.dev
  description: >
    MVP of a portfolio site for a full stack UK based developer.
  categories:
    - Blog
    - Portfolio
  built_by: Ste O'Neill
  built_by_url: https://steoneill.dev
  featured: false
- title: Filipe Santos Correa's Portfolio
  description: >
    Filipe's Personal About Me / Portfolio.
  main_url: "https://filipesantoscorrea.com/"
  url: "https://filipesantoscorrea.com/"
  source_url: "https://github.com/Safi1012/filipesantoscorrea.com"
  featured: false
  categories:
    - Portfolio
- title: Progressive Massachusetts Legislator Scorecard
  main_url: https://scorecard.progressivemass.com
  url: https://scorecard.progressivemass.com
  featured: false
  source_url: https://github.com/progressivemass/legislator-scorecard
  description: >
    Learn about MA state legislators' voting records through a progressive lens
  categories:
    - Government
    - Education
  built_by: Alex Holachek
  built_by_url: "https://alex.holachek.com/"
- title: Jeff Wolff – Portfolio
  main_url: https://www.jeffwolff.net
  url: https://www.jeffwolff.net
  featured: false
  description: >
    A guy from San Diego who makes websites.
  categories:
    - Blog
    - Portfolio
    - Web Development
- title: Jp Valery – Portfolio
  main_url: https://jpvalery.photo
  url: https://jpvalery.photo
  featured: false
  description: >
    Self-taught photographer documenting spaces and people
  categories:
    - Portfolio
    - Photography
- title: Prevue
  main_url: https://www.prevue.io
  url: https://www.prevue.io
  featured: false
  description: >
    All in One Prototyping Tool For Vue Developers
  categories:
    - Open Source
    - Web Development
- title: Gold Medal Flour
  main_url: https://www.goldmedalflour.com
  url: https://www.goldmedalflour.com
  description: >
    Gold Medal Four is a brand of flour products owned by General Mills. The new site was built using Gatsby v2 with data sources from WordPress and an internal recipe API, and features multifaceted recipe filtering and a modified version of Gatsby Image to support art direction images.
  categories:
    - Food
  built_by: General Mills Branded Sites Dev Team
  built_by_url: https://www.generalmills.com
  featured: false
- title: Fifth Gait Technologies
  main_url: https://5thgait.com
  url: https://5thgait.com
  featured: false
  description: >
    Fifth Gait is a small business in the defense and space industry that is run and owned by physicists and engineers that have worked together for decades. The site was built using Gatsby V2.
  categories:
    - Government
    - Science
    - Technology
  built_by: Jonathan Z. Fisher
  built_by_url: "https://jonzfisher.com"
- title: Sal's Pals
  main_url: https://www.sals-pals.net
  url: https://www.sals-pals.net
  featured: false
  description: >
    Sal's Pals is a professional dog walking and pet sitting service based in Westfield, NJ. New site built with gatsby v2.
  categories:
    - Business
- title: Zuyet Awarmatrip
  main_url: https://www.zuyetawarmatrip.com
  url: https://www.zuyetawarmatrip.com
  featured: false
  description: >
    Zuyet Awarmatrip is a subsidiary identity within the personal ecosystem of Zuyet Awarmatik, focusing on travel and photography.
  categories:
    - Travel
    - Photography
  built_by: Zuyet Awarmatik
- title: manuvel.be
  url: https://www.manuvel.be
  main_url: https://www.manuvel.be
  source_url: https://github.com/riencoertjens/manuvelsite
  description: >
    Cycling themed café coming this april in Sint Niklaas, Belgium. One page with funky css-grid and gatsby-image trickery!
  categories:
    - Food
  built_by: WEBhart
  built_by_url: https://www.web-hart.com
  featured: false
- title: WEBhart
  url: https://www.web-hart.com
  main_url: https://www.web-hart.com
  description: >
    Hi, I'm Rien (pronounced Reen) from Belgium but based in Girona, Spain. I'm an autodidact, committed to learning until the end of time.
  categories:
    - Portfolio
    - Design
    - Web Development
    - Freelance
  built_by: WEBhart
  built_by_url: https://www.web-hart.com
  featured: false
- title: nicdougall.com
  url: https://nicdougall.netlify.com/
  main_url: https://nicdougall.netlify.com/
  source_url: https://github.com/riencoertjens/nicdougall.com
  description: >
    Athlete website with Netlify CMS for blog content.
  categories:
    - Blog
  built_by: WEBhart
  built_by_url: https://www.web-hart.com
  featured: false
- title: het Groeiatelier
  url: https://www.hetgroeiatelier.be/
  main_url: https://www.hetgroeiatelier.be/
  description: >
    Workspace for talent development and logopedics. One page site with basic info and small calendar CMS.
  categories:
    - Marketing
  built_by: WEBhart
  built_by_url: https://www.web-hart.com
  featured: false
- title: Lebuin D'Haese
  url: https://www.lebuindhaese.be/
  main_url: https://www.lebuindhaese.be/
  description: >
    Artist portfolio website. Powered by a super simple Netlify CMS to easily add blog posts or new art pieces.
  categories:
    - Portfolio
    - Blog
  built_by: WEBhart
  built_by_url: https://www.web-hart.com
  featured: false
- title: Iefke Molenstra
  url: https://www.iefke.be/
  main_url: https://www.iefke.be/
  description: >
    Artist portfolio website. Powered by a super simple Netlify CMS to easily add blog posts or new art pieces.
  categories:
    - Portfolio
    - Blog
  built_by: WEBhart
  built_by_url: https://www.web-hart.com
  featured: false
- title: The Broomwagon
  url: https://www.thebroomwagongirona.com/
  main_url: https://www.thebroomwagongirona.com/
  description: >
    foodtruck style coffee by pro cyclist Robert Gesink. The site has a webshop with merchandise and coffee beans.
  categories:
    - eCommerce
  built_by: WEBhart
  built_by_url: https://www.web-hart.com
- title: Pella Windows and Doors
  main_url: https://www.pella.com
  url: https://www.pella.com
  featured: false
  description: >
    The Pella Corporation is a privately held window and door manufacturing
  categories:
    - Business
- title: tinney.dev
  url: https://tinney.dev
  main_url: https://tinney.dev
  source_url: https://github.com/cdtinney/tinney.dev
  description: >
    Personal portfolio/blog of Colin Tinney
  categories:
    - Blog
    - Portfolio
    - Open Source
  built_by: Colin Tinney
  built_by_url: https://tinney.dev
  featured: false
- title: Monkeywrench Books
  main_url: https://monkeywrenchbooks.org
  url: https://monkeywrenchbooks.org
  description: >
    Monkeywrench Books is an all-volunteer, collectively-run bookstore and event space in Austin, TX
  categories:
    - Business
    - Community
    - Education
  built_by: Monkeywrench Books
  built_by_url: https://monkeywrenchbooks.org
- title: DeepMay.io
  main_url: https://deepmay.io
  url: https://deepmay.io
  description: >
    DeepMay is an experimental new tech bootcamp in the mountains of North Carolina.
  categories:
    - Event
    - Community
    - Technology
    - Marketing
  built_by: DeepMay
  built_by_url: https://twitter.com/deepmay_io
  featured: false
- title: Liferay.Design
  main_url: https://liferay.design
  url: https://liferay.design
  source_url: https://github.com/liferay-design/liferay.design
  description: >
    Liferay.Design is home to some of the freshest open-source designers who love to share articles and other resources for the Design Community.
  categories:
    - Blog
    - Community
    - Design
    - Marketing
    - Open Source
    - Technology
    - User Experience
  built_by: Liferay Designers
  built_by_url: https://twitter.com/liferaydesign
  featured: false
- title: Front End Remote Jobs
  main_url: https://frontendremotejobs.com
  url: https://frontendremotejobs.com
  source_url: https://github.com/benjamingrobertson/remotefrontend
  description: >
    Front End Remote Jobs features fully remote jobs for front end developers.
  categories:
    - WordPress
    - Web Development
  built_by: Ben Robertson
  built_by_url: https://benrobertson.io
  featured: false
- title: Penrose Grand Del Mar
  main_url: https://penroseatthegrand.com
  url: https://penroseatthegrand.com
  description: >
    Penrose Grand Del Mar is a luxury housing project coming soon.
  categories:
    - Real Estate
    - Design
  built_by: Chase Ohlson
  built_by_url: https://chaseohlson.com
- title: JustGraphQL
  url: https://www.justgraphql.com/
  main_url: https://www.justgraphql.com/
  source_url: https://github.com/Novvum/justgraphql
  description: >
    JustGraphQL helps developers quickly search and filter through GraphQL resources, tools, and articles.
  categories:
    - Open Source
    - Web Development
    - Technology
  built_by: Novvum
  built_by_url: https://www.novvum.io/
  featured: false
- title: Peter Macinkovic Personal Blog
  url: https://peter.macinkovic.id.au/
  main_url: https://peter.macinkovic.id.au/
  source_url: https://github.com/inkovic/peter-macinkovic-static-site
  description: >
    Personal Website and Blog of eCommerce SEO Specilaist and Digital Marketer Peter Macinkovic.
  categories:
    - SEO
    - Marketing
    - Blog
  featured: false
- title: NH Hydraulikzylinder
  main_url: https://nh-hydraulikzylinder.com
  url: https://nh-hydraulikzylinder.com
  description: >
    High quality & high performance hydraulic cylinders manufactured in Austria based on the clients requirements
  categories:
    - Business
  built_by: MangoART
  built_by_url: https://www.mangoart.at
  featured: false
- title: Frauennetzwerk Linz-Land
  main_url: https://frauennetzwerk-linzland.net
  url: https://frauennetzwerk-linzland.net
  description: >
    Homepage for the local women's association providing support to people in need offline and online (Livechat integration)
  categories:
    - Nonprofit
  built_by: MangoART
  built_by_url: https://www.mangoart.at
  featured: false
- title: Mein Traktor
  main_url: http://www.mein-traktor.at/
  url: http://www.mein-traktor.at/
  description: >
    Homepage of a the main importer of SAME and Lamborghini Tractors in Austria with customer support area
  categories:
    - Business
    - App
  built_by: MangoART
  built_by_url: https://www.mangoart.at
  featured: false
- title: Lamborghini Traktoren
  main_url: https://lamborghini-traktor.at
  url: https://lamborghini-traktor.at
  description: >
    Lamborghini Tractors - Landing page for the brand in Austria
  categories:
    - Business
  built_by: MangoART
  built_by_url: https://www.mangoart.at
  featured: false
- title: Holly Lodge Community Centre - Highgate, London
  main_url: https://www.hlcchl.org/
  url: https://www.hlcchl.org/
  source_url: https://github.com/eugelogic/hlcchl-gatsby
  description: >
    The Holly Lodge Community Centre - Highgate, London has a shiny new website built with Gatsby v2 that makes important contributions towards a faster, more secure and environmentally friendly web for everyone.
  categories:
    - Community
    - Event
    - Nonprofit
  built_by: Eugene Molari Developer
  built_by_url: https://twitter.com/EugeneMolari
  featured: false
- title: blackcater's blog
  url: https://www.blackcater.win
  main_url: https://www.blackcater.win
  source_url: https://github.com/blackcater/blog
  description: >
    Blog like Medium, for person and team.
  categories:
    - Blog
    - Web Development
  built_by: blackcater
  built_by_url: https://github.com/blackcater
  featured: false
- title: Kenneth Kwakye-Gyamfi Portfolio Site
  url: https://www.kwakye-gyamfi.com
  main_url: https://www.kwakye-gyamfi.com
  source_url: https://github.com/cr05s19xx/cross-site
  description: >
    Personal portfolio site for Kenneth Kwakye-Gyamfi, a mobile and web full stack applications developer currently based in Accra, Ghana.
  categories:
    - SEO
    - Web Development
    - Open Source
    - Portfolio
  featured: false
- title: Gareth Weaver
  url: https://www.garethweaver.com/
  main_url: https://www.garethweaver.com/
  source_url: https://github.com/garethweaver/public-site-react
  description: >
    A personal portofolio of a London based frontend developer built with Gatsby 2, Redux and Sass
  categories:
    - Portfolio
    - Web Development
  built_by: Gareth Weaver
  built_by_url: https://twitter.com/garethdweaver
  featured: false
- title: Mailjet
  url: https://dev.mailjet.com/
  main_url: https://dev.mailjet.com/
  description: >
    Mailjet is an easy-to-use all-in-one e-mail platform.
  categories:
    - API
    - Documentation
  featured: false
- title: Peintagone
  url: https://www.peintagone.be/
  main_url: https://www.peintagone.be/
  description: >
    Peintagone is a superior quality paint brand with Belgian tones.
  categories:
    - Portfolio
    - Gallery
  built_by: Sebastien Crepin
  built_by_url: https://github.com/opeah
  featured: false
- title: Let's Do Dish!
  url: https://letsdodish.com
  main_url: https://letsdodish.com
  description: >
    A new recipe site for people who enjoy cooking great food in their home kitchen. Find some great meal ideas! Let's do dish!
  categories:
    - Blog
    - Food
  built_by: Connerra
  featured: false
- title: AWS Amplify Community
  url: https://amplify.aws/community/
  main_url: https://amplify.aws/community/
  source_url: https://github.com/aws-amplify/community
  description: >
    Amplify Community is a hub for developers building fullstack serverless applications with Amplify to easily access content (such as events, blog posts, videos, sample projects, and tutorials) created by other members of the Amplify community.
  categories:
    - Blog
    - Directory
    - Education
    - Technology
  built_by: Nikhil Swaminathan
  built_by_url: https://github.com/swaminator
  featured: false
- title: Cal State Monterey Bay
  url: https://csumb.edu
  main_url: https://csumb.edu
  source_url: https://github.com/csumb/csumb-gatsby
  description: >
    A website for the entire campus of California State University, Monterey Bay.
  categories:
    - Education
    - Government
  built_by: CSUMB Web Team
  built_by_url: https://csumb.edu/web/team
  featured: false
- title: BestPricingPages.com
  url: https://bestpricingpages.com
  main_url: https://bestpricingpages.com
  source_url: https://github.com/jpvalery/pricingpages/
  description: >
    A repository of the best pricing pages by the best companies. Built in less than a week.
    Inspired by RGE and since pricingpages.xyz no longer exists, I felt such a resource was missing and could be helpful to many people.
  categories:
    - Business
    - Community
    - Entrepreneurship
    - Open Source
    - Technology
  built_by: Jp Valery
  built_by_url: https://jpvalery.me
  featured: false
- title: Lendo Austria
  url: https://lendo.at
  main_url: https://lendo.at
  description: >
    A Comparison site for best private loan offer from banks in Austria.
  categories:
    - Business
    - Finance
  built_by: Lendo developers
  featured: false
- title: Visual Cloud FX
  url: https://visualcloudfx.com
  main_url: https://visualcloudfx.com
  source_url: https://github.com/jjcav84/visualcloudfx
  description: >
    Basic static site built with MDBootstrap, React, and Gatsby
  categories:
    - Consulting
    - Portfolio
  built_by: Jacob Cavazos
  built_by_url: https://jacobcavazos.com
- title: Matthew Miller (Me4502)
  url: https://matthewmiller.dev
  main_url: https://matthewmiller.dev
  description: >
    The personal site, blog and portfolio of Matthew Miller (Me4502)
  categories:
    - Blog
    - Programming
    - Technology
    - Portfolio
  built_by: Matthew Miller
  featured: false
- title: Årets Kontor
  url: https://aretskontor.newst.se
  main_url: https://aretskontor.newst.se
  description: >
    A swedish competition for "office of the year" in sweden with a focus on design. Built with MDBootstrap and Gatsby.
  categories:
    - Real Estate
    - Marketing
  built_by: Victor Björklund
  built_by_url: https://victorbjorklund.com
  featured: false
- title: Kyma
  url: https://kyma-project.io
  main_url: https://kyma-project.io
  source_url: https://github.com/kyma-project/website
  description: >
    This website holds overview, blog and documentation for Kyma open source project that is a Kubernates based application extensibility framework.
  categories:
    - Documentation
    - Blog
    - Technology
    - Open Source
  built_by: Kyma developers
  built_by_url: https://twitter.com/kymaproject
  featured: false
- title: Verso
  main_url: https://verso.digital
  url: https://verso.digital
  description: >
    Verso is a creative technology studio based in Singapore. Site built with Gatsby and Netlify.
  categories:
    - Agency
    - Consulting
    - Design
    - Technology
  built_by: Verso
  built_by_url: https://verso.digital
  featured: false
- title: Camilo Holguin
  url: https://camiloholguin.me
  main_url: https://camiloholguin.me
  source_url: https://github.com/camiloholguin/gatsby-portfolio
  description: >
    Portfolio site using GatsbyJS and WordPress REST API.
  categories:
    - WordPress
    - Portfolio
    - Web Development
  built_by: Camilo Holguin
  built_by_url: https://camiloholguin.me
  featured: false
- title: Bennett Hardwick
  url: https://bennetthardwick.com
  main_url: https://bennetthardwick.com
  description: >
    The personal website and blog of Bennett Hardwick, an Australian software developer and human being.
  categories:
    - Blog
    - Programming
    - Technology
  source_url: https://github.com/bennetthardwick/website
  built_by: Bennett Hardwick
  built_by_url: https://bennetthardwick.com
  featured: false
- title: Sindhuka
  url: https://sindhuka.org/
  main_url: https://sindhuka.org/
  description: >
    Official website of the Sindhuka initiative, a sustainable farmers' network in Nepal.
  categories:
    - Business
    - Community
    - Government
    - Marketing
  source_url: https://github.com/Polcius/sindhuka-serif
  built_by: Pol Milian
  built_by_url: https://github.com/Polcius/
  featured: false
- title: ERS HCL Open Source Portal
  url: https://ers-hcl.github.io/
  main_url: https://ers-hcl.github.io/
  description: >
    Official site for ERS-HCL GitHub organizational site. This is a hybrid app with static and dynamic content, providing a details of the open source projects, initiatives, innovation ideas within ERS-HCL. It pulls data from various data sources including GitHub APIs, MDX based blog posts, excel files. It also hosts an ideas app that is based on Firebase.
  categories:
    - Open Source
    - Blog
    - Technology
    - Web Development
    - Community
    - Documentation
  source_url: https://github.com/ERS-HCL/gatsby-ershcl-app
  built_by: Tarun Kumar Sukhu
  built_by_url: https://github.com/tsukhu
- title: Sandbox
  url: https://www.sandboxneu.com/
  main_url: https://www.sandboxneu.com/
  source_url: https://github.com/sandboxneu/sandboxneu.com
  description: >
    Official website of Sandbox, a Northeastern University student group that builds software for researchers.
  categories:
    - Marketing
  built_by: Sandbox at Northeastern
  built_by_url: https://github.com/sandboxneu/
  featured: false
- title: Accessible App
  main_url: https://accessible-app.com
  url: https://accessible-app.com
  source_url: https://github.com/accessible-app/accessible-app_com
  description: >
    Learn how to build inclusive web applications and Single Page Apps in modern JavaScript frameworks. This project collects strategies, links, patterns and plugins for React, Vue and Angular.
  categories:
    - Accessibility
    - Web Development
    - JavaScript
  built_by: Marcus Herrmann
  built_by_url: https://marcus.io
  featured: false
- title: PygmalionPolymorph
  url: https://pygmalionpolymorph.com
  main_url: https://pygmalionpolymorph.com
  source_url: https://github.com/PygmalionPolymorph/portfolio
  description: >
    Portfolio of artist, musician and developer PygmalionPolymorph.
  categories:
    - Portfolio
    - Gallery
    - Music
    - Photography
    - Web Development
  built_by: PygmalionPolymorph
  built_by_url: https://pygmalionpolymorph.com
  featured: false
- title: Gonzalo Nuñez Photographer
  main_url: https://www.gonzalonunez.com
  url: https://www.gonzalonunez.com
  description: >
    Website for Cancun based destination wedding photographer Gonzalo Nuñez. Site built with GatsbyJS, WordPress API and Netlify.
  categories:
    - Photography
    - Portfolio
    - WordPress
  built_by: Miguel Mayo
  built_by_url: https://www.miguelmayo.com
  featured: false
- title: Element 84
  main_url: https://www.element84.com
  url: https://www.element84.com
  description: >
    Element 84 is software engineering and design firm that helps companies and government agencies solve problems using remote sensing, life sciences, and transportation data in the cloud.
  categories:
    - Agency
    - Blog
    - Business
    - Consulting
    - Data
    - Design
    - Government
    - Portfolio
    - Programming
    - Science
    - Technology
    - User Experience
    - Web Development
- title: Measures for Justice
  main_url: https://www.measuresforjustice.org
  url: https://www.measuresforjustice.org
  description: >
    Measures for Justice gathers criminal justice data at the county level and makes it available on a free public Data Portal. Site rebuilt from scratch with GatsbyJS.
  categories:
    - Nonprofit
    - Marketing
  featured: false
- title: Raconteur Agency
  main_url: https://www.raconteur.net/agency
  url: https://www.raconteur.net/agency
  description: >
    Raconteur Agency is a London-based content marketing agency for B2B brands. We have rebuilt their site with Gatsby v2 using their existing WordPress backend as the data source. By switching from WordPress to GatsbyJS we have achieved a 200%+ improvement in page load times and went from a Lighthouse performance score of 49 to 100.
  categories:
    - Agency
    - Marketing
    - WordPress
  built_by: Jacob Herper
  built_by_url: https://herper.io
  featured: false
- title: GreenOrbit
  main_url: https://greenorbit.com/
  url: https://greenorbit.com/
  description: >
    Cloud-based intranet software. Get your people going with everything you need, built in.
  categories:
    - Business
    - App
    - Productivity
    - Technology
  built_by: Effective Digital
  built_by_url: https://effective.digital/
- title: Purple11
  main_url: https://purple11.com/
  url: https://purple11.com/
  description: >
    Purple11 is a site for photography and photo retouching tips and tricks.
  categories:
    - Blog
    - Photography
  built_by: Sébastien Noël
  built_by_url: https://blkfuel.com/
  featured: false
- title: PerfReviews
  main_url: https://perf.reviews/
  url: https://perf.reviews/
  source_url: https://github.com/PerfReviews/PerfReviews
  description: >
    The best content about web performance in spanish language.
  categories:
    - Web Development
  built_by: Joan León & José M. Pérez
  built_by_url: https://perf.reviews/nosotros/
  featured: false
- title: Un Backend - Blog
  main_url: https://www.unbackend.pro/
  url: https://www.unbackend.pro/
  description: >
    The personal website and blog of Camilo Ramírez, a backend developer :).
  categories:
    - Blog
    - Programming
    - Technology
  source_url: https://github.com/camilortte/camilortte.github.com
  built_by: Camilo Ramírez
  built_by_url: https://www.unbackend.pro/about
  featured: false
- title: Hitesh Vaghasiya
  main_url: https://hiteshvaghasiya.com/
  url: https://hiteshvaghasiya.com/
  description: >
    This is Hitesh Vaghasiya's blog. This blog is help you an E-Commerce like Magento, Shopify, and BigCommece.
  categories:
    - Blog
    - Programming
    - Technology
    - Web Development
  built_by: Hitesh Vaghasiya
  built_by_url: https://hiteshvaghasiya.com/
  featured: false
- title: Aditus
  main_url: https://www.aditus.io
  url: https://www.aditus.io
  description: >
    Aditus is the accessibility tool for your team. We help teams build accessible websites and products.
  categories:
    - Accessibility
    - Education
  built_by: Aditus
  built_by_url: https://www.aditus.io
  featured: false
- title: Ultra Config
  main_url: https://ultraconfig.com.au/
  url: https://ultraconfig.com.au/ultra-config-generator/
  description: >
    Ultra Config Generator is a software application for Network Engineers to efficiently manage their network infrastructure.
  categories:
    - Blog
    - Technology
  built_by: Ultra Config
  built_by_url: https://ultraconfig.com.au/
  featured: false
- title: Malice
  main_url: https://malice.fr/
  url: https://malice.fr/
  description: >
    Malice is a cyber-training  platform for learning, validating and improving security related skills through simulated scenarios and challenges.
  categories:
    - Security
    - Technology
  built_by: Sysdream
  built_by_url: https://sysdream.com/
  featured: false
- title: Nash
  main_url: https://nash.io/
  url: https://nash.io/
  description: >
    Nash is a decentralized platform for trading, payment and other financial services. Our goal is to bring distributed finance to everyone by making blockchain technology fast and easy to use. We employ an off-chain engine to match trades rapidly, but never take control of customers’ assets. Our intuitive interface offers easy access to a range of trading, payment and investment functions.
  categories:
    - Portfolio
    - Security
    - Technology
  built_by: Andrej Gajdos
  built_by_url: https://andrejgajdos.com/
  featured: false
- title: Axel Fuhrmann
  url: https://axelfuhrmann.com
  main_url: https://axelfuhrmann.com
  source_url: https://github.com/afuh/axelfuhrmann.com
  description: >
    Personal portfolio.
  categories:
    - Portfolio
    - Freelance
    - Web Development
  featured: false
- title: Alaina Viau
  url: https://www.alainaviau.com
  main_url: https://www.alainaviau.com
  description: >
    Official website of Canadian opera director, creator, and producer Alaina Viau. Site designed by Stephen Bell.
  categories:
    - Portfolio
    - Music
  built_by: Michael Uloth
  built_by_url: "https://www.michaeluloth.com"
- title: Alison Moritz
  url: https://www.alisonmoritz.com
  main_url: https://www.alisonmoritz.com
  description: >
    Official website of American stage director Alison Moritz. Site designed by Stephen Bell.
  categories:
    - Portfolio
    - Music
  built_by: Michael Uloth
  built_by_url: "https://www.michaeluloth.com"
- title: Luke Secomb Digital
  url: https://lukesecomb.digital
  main_url: https://lukesecomb.digital
  source_url: https://github.com/lukethacoder/luke-secomb-simple
  description: >
    A simple portfolio site built using TypeScript, Markdown and React Spring.
  categories:
    - Portfolio
    - Web Development
  built_by: Luke Secomb
  built_by_url: https://lukesecomb.digital
  featured: false
- title: We are Brew
  url: https://www.wearebrew.co.uk
  main_url: https://www.wearebrew.co.uk
  description: >
    Official website for Brew, a Birmingham based Digital Marketing Agency.
  categories:
    - Portfolio
    - Web Development
    - Agency
    - Marketing
  built_by: Brew Digital
  built_by_url: https://www.wearebrew.co.uk
- title: Global City Data
  main_url: https://globalcitydata.com
  url: https://globalcitydata.com
  source_url: https://github.com/globalcitydata/globalcitydata
  description: >
    Global City Data is an open, easily browsable platform to showcase peer-reviewed urban datasets and models created by different research groups.
  categories:
    - Education
    - Open Source
  built_by: Rafi Barash
  built_by_url: https://rafibarash.com
  featured: false
- title: Submittable
  url: https://www.submittable.com
  main_url: https://www.submittable.com
  description: >
    Submissions made simple. Submittalbe is a cloud-based submissions manager that lets you accept, review, and make decisions on any kind of digital content.
  categories:
    - Technology
    - Marketing
  built_by: Genevieve Crow
  built_by_url: https://github.com/g-crow
- title: Appmantle
  main_url: https://appmantle.com
  url: https://appmantle.com
  description: >
    Appmantle is a new way of creating apps. A complete modern app that you build yourself quickly & easily, without programming knowledge.
  categories:
    - App
    - Marketing
    - Landing Page
    - Mobile Development
    - Technology
  built_by: Appmantle
  built_by_url: https://appmantle.com
  featured: false
- title: Acto
  main_url: https://www.acto.dk/
  url: https://www.acto.dk/
  description: >
    Tomorrows solutions - today. Acto is an innovative software engineering company, providing your business with high-quality, scalable and maintainable software solutions, to make your business shine.
  categories:
    - Agency
    - Technology
    - Web Development
    - Mobile Development
  built_by: Acto
  built_by_url: https://www.acto.dk/
- title: Gatsby GitHub Stats
  url: https://gatsby-github-stats.netlify.com
  main_url: https://gatsby-github-stats.netlify.com
  source_url: https://github.com/lannonbr/gatsby-github-stats/
  description: >
    Statistics Dashboard for Gatsby GitHub repository
  categories:
    - Data
  built_by: Benjamin Lannon
  built_by_url: https://lannonbr.com
  featured: false
- title: Graphic Intuitions
  url: https://www.graphicintuitions.com/
  main_url: https://www.graphicintuitions.com/
  description: >
    Digital marketing agency located in Morris, Manitoba.
  categories:
    - Agency
    - Web Development
    - Marketing
  featured: false
- title: Smooper
  url: https://www.smooper.com/
  main_url: https://www.smooper.com/
  description: >
    We connect you with digital marketing experts for 1 on 1 consultation sessions
  categories:
    - Marketing
    - Directory
  featured: false
- title: Lesley Barber
  url: https://www.lesleybarber.com/
  main_url: https://www.lesleybarber.com/
  description: >
    Official website of Canadian film composer Lesley Barber.
  categories:
    - Portfolio
    - Music
  built_by: Michael Uloth
  built_by_url: https://www.michaeluloth.com
- title: Timeline of Terror
  main_url: https://timelineofterror.org/
  url: https://timelineofterror.org/
  source_url: https://github.com/Symbitic/timeline-of-terror
  description: >
    Complete guide to the events of September 11, 2001.
  categories:
    - Directory
    - Government
  built_by: Alex Shaw
  built_by_url: https://github.com/Symbitic/
  featured: false
- title: Pill Club
  url: https://thepillclub.com
  main_url: https://thepillclub.com
  description: >
    Zero Copay With Insurance + Free Shipping + Bonus Gifts + Online Delivery – Birth Control Delivery and Prescription
  categories:
    - Marketing
    - Healthcare
  built_by: Pill Club
  built_by_url: https://thepillclub.com
- title: myweekinjs
  url: https://www.myweekinjs.com/
  main_url: https://www.myweekinjs.com/
  source_url: https://github.com/myweekinjs/public-website
  description: >
    Challenge to create and/or learn something new in JavaScript each week.
  categories:
    - Blog
  built_by: Adriaan Janse van Rensburg
  built_by_url: https://github.com/HurricaneInteractive/
  featured: false
- title: The Edit Suite
  main_url: https://www.theeditsuite.com.au/
  url: https://www.theeditsuite.com.au/
  source_url: https://thriveweb.com.au/portfolio/the-edit-suite/
  description: >-
    The Edit Suite is an award winning video production and photography company based out of our Mermaid Beach studio on the Gold Coast of Australia but we also have the ability to work mobile from any location.
  categories:
    - Photography
    - Marketing
  built_by: Thrive Team - Gold Coast
  built_by_url: https://thriveweb.com.au/
  featured: false
- title: CarineRoitfeld
  main_url: https://www.carineroitfeld.com/
  url: https://www.carineroitfeld.com/
  description: >
    Online shop for Carine Roitfeld parfume
  categories:
    - eCommerce
  built_by: Ask Phill
  built_by_url: https://askphill.com
- title: EngineHub.org
  url: https://enginehub.org
  main_url: https://enginehub.org
  source_url: https://github.com/EngineHub/enginehub-website
  description: >
    The landing pages for EngineHub, the organisation behind WorldEdit, WorldGuard, CraftBook, and more
  categories:
    - Landing Page
    - Technology
    - Open Source
  built_by: Matthew Miller
  built_by_url: https://matthewmiller.dev
- title: Goulburn Physiotherapy
  url: https://www.goulburnphysiotherapy.com.au/
  main_url: https://www.goulburnphysiotherapy.com.au/
  description: >
    Goulburn Physiotherapy is a leader in injury prevention, individual and community health, and workplace health solutions across Central Victoria.
  categories:
    - Blog
    - Healthcare
  built_by: KiwiSprout
  built_by_url: https://kiwisprout.nz/
  featured: false
- title: TomTom Traffic Index
  main_url: https://www.tomtom.com/en_gb/traffic-index/
  url: https://www.tomtom.com/en_gb/traffic-index/
  description: >
    The TomTom Traffic Index provides drivers, city planners, auto manufacturers and policy makers with unbiased statistics and information about congestion levels in 403 cities across 56 countries on 6 continents.
  categories:
    - Travel
    - Data
  built_by: TomTom
  built_by_url: https://tomtom.com
  featured: false
- title: PrintAWorld | A 3D Printing and Fabrication Company
  main_url: https://prtwd.com/
  url: https://prtwd.com/
  description: >
    PrintAWorld is a NYC based fabrication and manufacturing company that specializes in 3D printing, 3D scanning, CAD Design,
    laser cutting, and rapid prototyping. We help artists, agencies and engineers turn their ideas into its physical form.
  categories:
    - Business
  featured: false
- title: Asjas
  main_url: https://asjas.co.za
  url: https://asjas.co.za/blog
  source_url: https://github.com/Asjas/Personal-Webpage
  description: >
    This is a website built with Gatsby v2 that uses Netlify CMS and Gatsby-MDX as a blog (incl. portfolio page).
  categories:
    - Web Development
    - Blog
    - Portfolio
  built_by: A-J Roos
  built_by_url: https://twitter.com/_asjas
  featured: false
- title: Glug-Infinite
  main_url: https://gluginfinite.github.io
  url: https://gluginfinite.github.io
  source_url: https://github.com/crstnmac/glug
  description: >
    This is a website built with Gatsby v2 that is deployed on GitHub using GitHub Pages and Netlify.
  categories:
    - Web Development
    - Blog
    - Portfolio
    - Agency
  built_by: Criston Macarenhas
  built_by_url: https://github.com/crstnmac
  featured: false
- title: The State of CSS Survey
  main_url: https://stateofcss.com/
  url: https://stateofcss.com/
  source_url: https://github.com/StateOfJS/state-of-css-2019
  description: >
    Annual CSS survey, brother of The State of JS Survey.
  categories:
    - Web Development
  built_by: Sacha Greif & Contribs
  built_by_url: https://github.com/StateOfJS
  featured: false
- title: Bytom Blockchain
  url: https://bytom.io/
  main_url: https://bytom.io/
  source_url: https://github.com/bytomlabs/bytom.io
  description: >
    Embrace the New Era of Bytom Blockchain
  categories:
    - Finance
    - Open Source
    - Technology
  built_by: Bytom Foundation
  built_by_url: https://bytom.io/
  featured: false
- title: Oerol Festival
  url: https://www.oerol.nl/nl/
  main_url: https://www.oerol.nl/en/
  description: >
    Oerol is a cultural festival on the island of Terschelling in the Netherlands that is held annually in June.
    The ten-day festival is focused on live, public theatre as well as music and visual arts.
  categories:
    - Event
    - Entertainment
  built_by: Oberon
  built_by_url: https://oberon.nl/
  featured: false
- title: Libra
  main_url: "https://libra.org/"
  url: "https://libra.org/"
  description: Libra's mission is to enable a simple global currency and financial infrastructure that empowers billions of people.
  featured: false
  categories:
    - Open Source
    - Technology
    - Finance
- title: Riffy Blog
  main_url: https://blog.rayriffy.com/
  url: https://blog.rayriffy.com/
  source_url: https://github.com/rayriffy/rayriffy-blog
  description: >
    Riffy Blog is async based beautiful highly maintainable site built by using Gatsby v2 with SEO optimized.
  categories:
    - Web Development
    - Blog
    - Open Source
    - Technology
    - Music
    - SEO
  built_by: Phumrapee Limpianchop
  built_by_url: https://rayriffy.com/
  featured: false
- title: The Coffee Collective
  url: https://coffeecollective.dk
  main_url: https://coffeecollective.dk
  description: >
    The Coffee Collective website is a JAM-stack based, multilingual, multi currency website/shop selling coffee, related products and subscriptions.
  categories:
    - eCommerce
    - Food
  built_by: Remotely (Anders Hallundbæk)
  built_by_url: https://remotely.dk
  featured: false
- title: Leadership Development International
  url: https://ldi.global
  main_url: https://ldi.global
  description: >
    A DatoCMS-backed site for an education and training company based in the US, China and the UAE.
  categories:
    - Education
    - Nonprofit
  built_by: Grant Holle
  built_by_url: https://grantholle.com
  featured: false
- title: Canvas 1839
  main_url: "https://www.canvas1839.com/"
  url: "https://www.canvas1839.com/"
  description: >-
    Online store for Canvas 1839 products, including pharmacological-grade CBD oil and relief cream.
  categories:
    - eCommerce
    - Marketing
  built_by: Corey Ward
  built_by_url: "http://www.coreyward.me/"
- title: Sparkle Stories
  main_url: "https://app.sparklestories.com/"
  url: "https://app.sparklestories.com/"
  description: >-
    Sparkle Stories is a streaming audio platform for children with over 1,200 original audio stories.
  categories:
    - App
    - Education
  built_by: Corey Ward
  built_by_url: "http://www.coreyward.me/"
- title: nehalist.io
  main_url: https://nehalist.io
  url: https://nehalist.io
  description: >
    nehalist.io is a blog about software development, technology and all that kind of geeky stuff.
  categories:
    - Blog
    - Web Development
    - Open Source
  built_by: Kevin Hirczy
  built_by_url: https://nehalist.io
  featured: false
- title: March and Ash
  main_url: https://marchandash.com/
  url: https://marchandash.com/
  description: >-
    March and Ash is a customer-focused, licensed cannabis dispensary located in Mission Valley.
  categories:
    - eCommerce
    - Business
    - Blog
  built_by: Blueyellow
  built_by_url: https://blueyellow.io/
  featured: false
- title: T Two Industries
  description: >
    T Two Industries is a manufacturing company specializing in building custom truck decks, truck bodies, and trailers.
  main_url: https://www.ttwo.ca
  url: https://www.ttwo.ca
  categories:
    - Business
  built_by: https://www.t2.ca
  built_by_url: https://www.t2.ca
  featured: false
- title: Cali's Finest Landscaping
  url: https://www.calisfinestlandscaping.com/
  main_url: https://www.calisfinestlandscaping.com/
  description: >
    A team of hard-working, quality-obsessed landscaping professionals looking to take dreams and transform them into reality.
  categories:
    - Business
  built_by: David Krasniy
  built_by_url: http://dkrasniy.com
  featured: false
- title: Vazco
  url: https://www.vazco.eu
  main_url: https://www.vazco.eu
  description: >
    Vazco works for clients from all around the world in future-proof technologies and help them build better products.
  categories:
    - Agency
    - Web Development
    - Blog
    - Business
    - Technology
  built_by: Vazco
  built_by_url: https://www.vazco.eu
  featured: false
- title: Major League Eating
  main_url: https://majorleagueeating.com
  url: https://majorleagueeating.com
  description: >
    Major League Eating is the professional competitive eating organization that runs the Nathan’s Famous Coney Island Hot Dog eating contest on July 4th, among other eating events.
  categories:
    - Entertainment
    - Sports
  built_by: Carmen Cincotti
  built_by_url: https://github.com/ccincotti3
  featured: false
- title: APIs You Won't Hate
  url: https://apisyouwonthate.com/blog
  main_url: https://apisyouwonthate.com
  source_url: http://github.com/apisyouwonthate/apisyouwonthate.com
  description: >
    API development is a topic very close to our hearts. APIs You Won't Hate is a team and community dedicated to learning, writing, sharing ideas and bettering understanding of API practices. Together we can erradicate APIs we hate.
  categories:
    - Blog
    - Education
    - eCommerce
    - API
    - Community
    - Learning
    - Open Source
    - Technology
    - Web Development
  built_by: Mike Bifulco
  built_by_url: https://github.com/mbifulco
  featured: false
- title: Sankarsan Kampa
  main_url: "https://traction.one"
  url: "https://traction.one"
  description: Full time programmer, part time gamer, exploring the details of programmable systems and how to stretch their capabilities.
  featured: false
  categories:
    - Portfolio
    - Freelance
- title: AwesomeDocs
  main_url: "https://awesomedocs.traction.one/"
  url: "https://awesomedocs.traction.one/install"
  source_url: "https://github.com/AwesomeDocs/website"
  description: An awesome documentation website generator!
  featured: false
  categories:
    - Open Source
    - Web Development
    - Technology
    - Documentation
  built_by: Sankarsan Kampa
  built_by_url: "https://traction.one"
- title: Prism Programming Language
  main_url: "https://prism.traction.one/"
  url: "https://prism.traction.one/"
  source_url: "https://github.com/PrismLang/website"
  description: Interpreted, high-level, programming language.
  featured: false
  categories:
    - Programming
    - Open Source
    - Technology
    - Documentation
  built_by: Sankarsan Kampa
  built_by_url: "https://traction.one"
- title: Arnondora
  main_url: "https://arnondora.in.th/"
  url: "https://arnondora.in.th/"
  source_url: "https://github.com/arnondora/arnondoraBlog"
  description: Arnondora is a personal blog by Arnon Puitrakul
  categories:
    - Blog
    - Programming
    - Technology
  built_by: Arnon Puitrakul
  built_by_url: "https://arnondora.in.th/"
  featured: false
- title: KingsDesign
  url: "https://www.kingsdesign.com.au/"
  main_url: "https://www.kingsdesign.com.au/"
  description: KingsDesign is a Hobart based web design and development company. KingsDesign creates, designs, measures and improves web based solutions for businesses and organisations across Australia.
  categories:
    - Agency
    - Technology
    - Portfolio
    - Consulting
    - User Experience
  built_by: KingsDesign
  built_by_url: "https://www.kingsdesign.com.au"
- title: EasyFloh | Easy Flows for all
  url: "https://www.easyfloh.com"
  main_url: "https://www.easyfloh.com"
  description: >
    EasyFloh is for creating simple flows for your organisation. An organisation
    can design own flows with own stages.
  categories:
    - Business
    - Landing Page
  built_by: Vikram Aroskar
  built_by_url: "https://medium.com/@vikramaroskar"
  featured: false
- title: Home Alarm Report
  url: https://homealarmreport.com/
  main_url: https://homealarmreport.com/
  description: >
    Home Alarm Report is dedicated to helping consumers make informed decisions
    about home security solutions. The site was easily migrated from a legacy WordPress
    installation and the dev team chose Gatsby for its site speed and SEO capabilities.
  categories:
    - Blog
    - Business
    - SEO
    - Technology
  built_by: Centerfield Media
  built_by_url: https://www.centerfield.com
- title: Just | FX for treasurers
  url: "https://www.gojust.com"
  main_url: "https://www.gojust.com"
  description: >
    Just provides a single centralized view of FX for corporate treasurers. See interbank market prices, and access transaction cost analysis.
  categories:
    - Finance
    - Technology
  built_by: Bejamas
  built_by_url: "https://bejamas.io/"
  featured: false
- title: Bureau for Good | Nonprofit branding, web and print communications
  url: "https://www.bureauforgood.com"
  main_url: "https://www.bureauforgood.com"
  description: >
    Bureau for Good helps nonprofits explain why they matter across digital & print media. Bureau for Good crafts purpose-driven identities, websites & print materials for changemakers.
  categories:
    - Nonprofit
    - Agency
    - Design
  built_by: Bejamas
  built_by_url: "https://bejamas.io/"
  featured: false
- title: Atelier Cartier Blumen
  url: "https://www.ateliercartier.ch"
  main_url: "https://www.ateliercartier.ch"
  description: >
    Im schönen Kreis 6 in Zürich kreiert Nicole Cartier Blumenkompositionen anhand Charaktereigenschaften oder Geschichten zur Person an. Für wen ist Dein Blumenstrauss gedacht? Einzigartige Floristik Blumensträusse, Blumenabos, Events, Shootings. Site designed by https://www.stolfo.co
  categories:
    - eCommerce
    - Design
  built_by: Bejamas
  built_by_url: "https://bejamas.io/"
  featured: false
- title: Veronym – Cloud Security Service Provider
  url: "https://www.veronym.com"
  main_url: "https://www.veronym.com"
  description: >
    Veronym is securing your digital transformation. A comprehensive Internet security solution for business. Stay safe no matter how, where and when you connect.
  categories:
    - Security
    - Technology
    - Business
  built_by: Bejamas
  built_by_url: "https://bejamas.io/"
  featured: false
- title: Devahoy
  url: "https://devahoy.com/"
  main_url: "https://devahoy.com/"
  description: >
    Devahoy is a personal blog written in Thai about software development.
  categories:
    - Blog
    - Programming
  built_by: Chai Phonbopit
  built_by_url: "https://github.com/phonbopit"
  featured: false
- title: Venus Lover
  url: https://venuslover.com
  main_url: https://venuslover.com
  description: >
    Venus Lover is a mobile app for iOS and Android so you can read your daily horoscope and have your natal chart, including the interpretation of the ascendant, planets, houses and aspects.
  categories:
    - App
    - Consulting
    - Education
    - Landing Page
- title: Write/Speak/Code
  url: https://www.writespeakcode.com/
  main_url: https://www.writespeakcode.com/
  description: >
    Write/Speak/Code is a non-profit on a mission to promote the visibility and leadership of technologists with marginalized genders through peer-led professional development.
  categories:
    - Community
    - Nonprofit
    - Open Source
    - Conference
  built_by: Nicola B.
  built_by_url: https://www.linkedin.com/in/nicola-b/
  featured: false
- title: Daniel Spajic
  url: https://danieljs.tech/
  main_url: https://danieljs.tech/
  source_url: https://github.com/dspacejs/portfolio
  description: >
    Passionate front-end developer with a deep, yet diverse skillset.
  categories:
    - Portfolio
    - Programming
    - Freelance
  built_by: Daniel Spajic
  featured: false
- title: Cosmotory
  url: https://cosmotory.netlify.com/
  main_url: https://cosmotory.netlify.com/
  description: >
    This is the educational blog containing various courses,learning materials from various authors from all over the world.
  categories:
    - Blog
    - Community
    - Nonprofit
    - Open Source
    - Education
  built_by: Hanishraj B Rao.
  built_by_url: https://hanishrao.netlify.com/
  featured: false
- title: Armorblox | Security Powered by Understanding
  url: https://www.armorblox.com
  main_url: https://www.armorblox.com
  description: >
    Armorblox is a venture-backed stealth cybersecurity startup, on a mission to build a game-changing enterprise security platform.
  categories:
    - Security
    - Technology
    - Business
  built_by: Bejamas
  built_by_url: https://bejamas.io
  featured: false
- title: Mojo
  url: https://www.mojo.is
  main_url: https://www.mojo.is/
  description: >
    We help companies create beautiful digital experiences
  categories:
    - Agency
    - Technology
    - Consulting
    - User Experience
    - Web Development
  featured: false
- title: Marcel Hauri
  url: https://marcelhauri.ch/
  main_url: https://marcelhauri.ch/
  description: >
    Marcel Hauri is an award-winning Magento developer and e-commerce specialist.
  categories:
    - Portfolio
    - Blog
    - Programming
    - Community
    - Open Source
    - eCommerce
  built_by: Marcel Hauri
  built_by_url: https://marcelhauri.ch
  featured: false
- title: Projektmanagementblog
  url: https://www.projektmanagementblog.de
  main_url: https://www.projektmanagementblog.de/
  source_url: https://github.com/StephanWeinhold/pmblog
  description: >
    Thoughts about modern project management. Built with Gatsby and Tachyons, based on Advanced Starter.
  categories:
    - Blog
  built_by: Stephan Weinhold
  built_by_url: https://stephanweinhold.com/
  featured: false
- title: Anthony Boyd Graphics
  url: https://www.anthonyboyd.graphics/
  main_url: https://www.anthonyboyd.graphics/
  description: >
    Free Graphic Design Resources by Anthony Boyd
  categories:
    - Portfolio
  built_by: Anthony Boyd
  built_by_url: https://www.anthonyboyd.com/
  featured: false
- title: Relocation Hero
  url: https://relocationhero.com
  main_url: https://relocationhero.com
  description: >
    Blog with FAQs related to Germany relocation. Built with Gatsby.
  categories:
    - Blog
    - Consulting
    - Community
  featured: false
- title: Zoe Rodriguez
  url: https://zoerodrgz.com
  main_url: https://zoerodrgz.com
  description: >
    Portfolio for Los Angeles-based designer Zoe Rodriguez. Built with Gatsby.
  categories:
    - Portfolio
    - Design
  built_by: Chase Ohlson
  built_by_url: https://chaseohlson.com
  featured: false
- title: TriActive USA
  url: https://triactiveusa.com
  main_url: https://triactiveusa.com
  description: >
    Website and blog for TriActive USA. Built with Gatsby.
  categories:
    - Landing Page
    - Business
  built_by: Chase Ohlson
  built_by_url: https://chaseohlson.com
- title: LaunchDarkly
  url: https://launchdarkly.com/
  main_url: https://launchdarkly.com/
  description: >
    LaunchDarkly is the feature management platform that software teams use to build better software, faster.
  categories:
    - Technology
    - Marketing
  built_by: LaunchDarkly
  built_by_url: https://launchdarkly.com/
  featured: false
- title: Arpit Goyal
  url: https://arpitgoyal.com
  main_url: https://arpitgoyal.com
  source_url: https://github.com/92arpitgoyal/ag-blog
  description: >
    Blog and portfolio website of a Front-end Developer turned Product Manager.
  categories:
    - Blog
    - Portfolio
    - Technology
    - User Experience
  built_by: Arpit Goyal
  built_by_url: https://twitter.com/_arpitgoyal
  featured: false
- title: Portfolio of Cole Townsend
  url: https://twnsnd.co
  main_url: https://twnsnd.co
  description: Portfolio of Cole Townsend, Product Designer
  categories:
    - Portfolio
    - User Experience
    - Web Development
    - Design
  built_by: Cole Townsend
  built_by_url: https://twitter.com/twnsndco
- title: Jana Desomer
  url: https://www.janadesomer.be/
  main_url: https://www.janadesomer.be/
  description: >
    I'm Jana, a digital product designer with coding skills, based in Belgium
  categories:
    - Portfolio
  built_by: Jana Desomer Designer/Developer
  built_by_url: https://www.janadesomer.be/
  featured: false
- title: Carbon8 Regenerative Agriculture
  url: https://www.carbon8.org.au/
  main_url: https://www.carbon8.org.au/
  description: >
    Carbon8 is a Not for Profit charity that supports Aussie farmers to transition to regenerative agriculture practices and rebuild the carbon (organic matter) in their soil from 1% to 8%.
  categories:
    - Nonprofit
    - eCommerce
  built_by: Little & Big
  built_by_url: "https://www.littleandbig.com.au/"
  featured: false
- title: Reactgo blog
  url: https://reactgo.com/
  main_url: https://reactgo.com/
  description: >
    It provides tutorials & articles about modern open source web technologies such as react,vuejs and gatsby.
  categories:
    - Blog
    - Education
    - Programming
    - Web Development
  built_by: Sai gowtham
  built_by_url: "https://twitter.com/saigowthamr"
  featured: false
- title: City Springs
  url: https://citysprings.com/
  main_url: https://citysprings.com/
  description: >
    Sandy Springs is a city built on creative thinking and determination. They captured a bold vision for a unified platform to bring together new and existing information systems. To get there, the Sandy Springs communications team partnered with Mediacurrent on a new Drupal 8 decoupled platform architecture with a Gatsbyjs front end to power both the City Springs website and its digital signage network. Now, the Sandy Springs team can create content once and publish it everywhere.
  categories:
    - Community
    - Government
  built_by: Mediacurrent
  built_by_url: https://www.mediacurrent.com
  featured: false
- title: Behalf
  url: https://www.behalf.no/
  main_url: https://www.behalf.no/
  description: >
    Behalf is Norwegian based digital design agency.
  categories:
    - Agency
    - Portfolio
    - Business
    - Consulting
    - Design
    - Design System
    - Marketing
    - Web Development
    - User Experience
  built_by: Behalf
  built_by_url: https://www.behalf.no/
  featured: false
- title: Saxenhammer & Co.
  url: https://saxenhammer-co.com/
  main_url: https://saxenhammer-co.com/
  description: >
    Saxenhammer & Co. is a leading boutique investment bank in Continental Europe. The firm’s strong track record is comprised of the execution of 200 successful transactions across all major industries.
  categories:
    - Consulting
    - Finance
    - Business
  built_by: Axel Fuhrmann
  built_by_url: https://axelfuhrmann.com/
  featured: false
- title: UltronEle
  url: http://ultronele.com
  main_url: https://runbytech.github.io/ueofcweb/
  source_url: https://github.com/runbytech/ueofcweb
  description: >
    UltronEle is a light, fast, simple yet interesting serverless e-learning CMS based on GatsbyJS. It aims to provide a easy-use product for tutors, teachers, instructors from all kinks of fields with near-zero efforts to setup their own authoring tool and content publish website.
  categories:
    - Education
    - Consulting
    - Landing Page
    - Web Development
    - Open Source
    - Learning
  built_by: RunbyTech
  built_by_url: http://runbytech.co
  featured: false
- title: Nick Selvaggio
  url: https://nickgs.com/
  main_url: https://nickgs.com/
  description: >
    The personal website of Nick Selvaggio. Long Island based web developer, teacher, and technologist.
  categories:
    - Consulting
    - Programming
    - Web Development
  featured: false
- title: Free & Open Source Gatsby Themes by LekoArts
  main_url: "https://themes.lekoarts.de"
  url: "https://themes.lekoarts.de"
  source_url: "https://github.com/LekoArts/gatsby-themes/tree/master/www"
  built_by: LekoArts
  built_by_url: "https://github.com/LekoArts"
  description: >-
    Get high-quality and customizable Gatsby themes to quickly bootstrap your website! Choose from many professionally created and impressive designs with a wide variety of features and customization options. Use Gatsby Themes to take your project to the next level and let you and your customers take advantage of the many benefits Gatsby has to offer.
  categories:
    - Open Source
    - Directory
    - Marketing
    - Landing Page
  featured: false
- title: Lars Roettig
  url: https://larsroettig.dev/
  main_url: https://larsroettig.dev/
  description: >
    Lars Roettig is a Magento Maintainer and e-commerce specialist. On his Blog, he writes Software Architecture and Magento Development.
  categories:
    - Portfolio
    - Blog
    - Programming
    - Community
    - Open Source
    - eCommerce
  built_by: Lars Roettig
  built_by_url: https://larsroettig.dev/
  featured: false
- title: Cade Kynaston
  url: https://cade.codes
  main_url: https://cade.codes
  source_url: https://github.com/cadekynaston/gatsby-portfolio
  description: >
    Cade Kynaston's Portfolio
  categories:
    - Portfolio
  built_by: Cade Kynaston
  built_by_url: https://github.com/cadekynaston
  featured: false
- title: Growable Meetups
  url: https://www.growable.io/
  main_url: https://www.growable.io/
  description: >
    Growable - Events to Accelerate your career in Tech. Made with <3 with Gatsby, React & Netlify by Talent Point in London.
  categories:
    - Event
    - Technology
    - Education
    - Community
    - Conference
  built_by: Talent Point
  built_by_url: https://github.com/talent-point/
  featured: false
- title: Fantastic Metropolis
  main_url: https://fantasticmetropolis.com
  url: https://fantasticmetropolis.com
  description: >
    Fantastic Metropolis ran between 2001 and 2006, highlighting the potential of literary science fiction and fantasy.
  categories:
    - Entertainment
  built_by: Luis Rodrigues
  built_by_url: https://goblindegook.com
  featured: false
- title: Simon Koelewijn
  main_url: https://simonkoelewijn.nl
  url: https://simonkoelewijn.nl
  description: >
    Personal blog of Simon Koelewijn, where he blogs about UX, analytics and web development (in Dutch). Made awesome and fast by using Gatsby 2.x (naturally) and gratefully using Netlify and Netlify CMS.
  categories:
    - Freelance
    - Blog
    - Web Development
    - User Experience
  built_by: Simon Koelewijn
  built_by_url: https://simonkoelewijn.nl
  featured: false
- title: Raconteur Careers
  main_url: https://careers.raconteur.net
  url: https://careers.raconteur.net
  description: >
    Raconteur is a London-based publishing house and content marketing agency. We have built this careers portal Gatsby v2 with TypeScript, Styled-Components, React-Spring and Contentful.
  categories:
    - Media
    - Marketing
    - Landing Page
  built_by: Jacob Herper
  built_by_url: https://herper.io
  featured: false
- title: Frankly Steve
  url: https://www.franklysteve.com/
  main_url: https://www.franklysteve.com/
  description: >
    Wedding photography with all the hugs, tears, kisses, smiles, laughter, banter, kids up trees, friends in hedges.
  categories:
    - Photography
    - Portfolio
  built_by: Little & Big
  built_by_url: "https://www.littleandbig.com.au/"
  featured: false
- title: Eventos orellana
  description: >-
    We are a company dedicated to providing personalized and professional advice
    for the elaboration and coordination of social and business events.
  main_url: "https://eventosorellana.com/"
  url: "https://eventosorellana.com/"
  featured: false
  categories:
    - Gallery
  built_by: Ramón Chancay
  built_by_url: "https://ramonchancay.me/"
- title: DIA Supermercados
  main_url: https://dia.com.br
  url: https://dia.com.br
  description: >-
    Brazilian retailer subsidiary, with more than 1,100 stores in Brazil, focusing on low prices and exclusive DIA Products.
  categories:
    - Business
  built_by: CloudDog
  built_by_url: https://clouddog.com.br
  featured: false
- title: AntdSite
  main_url: https://antdsite.yvescoding.org
  url: https://antdsite.yvescoding.org
  description: >-
    A static docs generator based on Ant Design and GatsbyJs.
  categories:
    - Documentation
  built_by: Yves Wang
  built_by_url: https://antdsite.yvescoding.org
- title: Fourpost
  url: https://www.fourpost.com
  main_url: https://www.fourpost.com
  description: >
    Fourpost is a shopping destination for today’s family that combines the best brands and experiences under one roof.
  categories:
    - Marketing
  built_by: Fourpost
  built_by_url: https://github.com/fourpost
  featured: false
- title: ReactStudy Blog
  url: https://elated-lewin-51cf0d.netlify.com
  main_url: https://elated-lewin-51cf0d.netlify.com
  description: >
    Belong to your own blog by gatsby
  categories:
    - Blog
  built_by: 97thjingba
  built_by_url: https://github.com/97thjingba
  featured: false
- title: George
  main_url: https://kind-mestorf-5a2bc0.netlify.com
  url: https://kind-mestorf-5a2bc0.netlify.com
  description: >
    shiny new web built with Gatsby
  categories:
    - Blog
    - Portfolio
    - Gallery
    - Landing Page
    - Design
    - Web Development
    - Open Source
    - Science
  built_by: George Davituri
  featured: false

- title: CEO amp
  main_url: https://www.ceoamp.com
  url: https://www.ceoamp.com
  description: >
    CEO amp is an executive training programme to amplify a CEO's voice in the media. This site was built with Gatsby v2, Styled-Components, TypeScript and React Spring.
  categories:
    - Consulting
    - Entrepreneurship
    - Marketing
    - Landing Page
  built_by: Jacob Herper
  built_by_url: https://herper.io
  featured: false
- title: QuantumBlack
  main_url: https://www.quantumblack.com/
  url: https://www.quantumblack.com/
  description: >
    We help companies use data to make distinctive, sustainable and significant improvements to their performance.
  categories:
    - Technology
    - Consulting
    - Data
    - Design
  built_by: Richard Westenra
  built_by_url: https://www.richardwestenra.com/
  featured: false
- title: Coffeeshop Creative
  url: https://www.coffeeshopcreative.ca
  main_url: https://www.coffeeshopcreative.ca
  description: >
    Marketing site for a Toronto web design and videography studio.
  categories:
    - Marketing
    - Agency
    - Design
    - Video
    - Web Development
  built_by: Michael Uloth
  built_by_url: https://www.michaeluloth.com
  featured: false
- title: Daily Hacker News
  url: https://dailyhn.com
  main_url: https://dailyhn.com
  description: >
    Daily Hacker News presents the top five stories from Hacker News daily.
  categories:
    - Entertainment
    - Design
    - Web Development
    - Technology
    - Science
  built_by: Joeri Smits
  built_by_url: https://joeri.dev
  featured: false
- title: Grüne Dresden
  main_url: https://ltw19dresden.de
  url: https://ltw19dresden.de
  description: >
    This site was built for the Green Party in Germany (Bündnis 90/Die Grünen) for their local election in Dresden, Saxony. The site was built with Gatsby v2 and Styled-Components.
  categories:
    - Government
    - Nonprofit
  built_by: Jacob Herper
  built_by_url: https://herper.io
- title: Gratsy
  url: https://gratsy.com/
  main_url: https://gratsy.com/
  description: >
    Gratsy: Feedback To Give Back
  categories:
    - Agency
    - Marketing
    - Landing Page
  built_by: Whalar
  built_by_url: https://whalar.com/
  featured: false
- title: deepThreads
  main_url: https://deepthreads.com
  url: https://deepthreads.com/
  description: >
    deepThreads is a shiny new website built with Gatsby v2.  We make art using deep learning along with print on demand providers to create some cool stuff!
  categories:
    - eCommerce
  built_by: Kyle Kitlinski
  built_by_url: http://github.com/k-kit
  featured: false
- title: Smoopit
  main_url: https://smoopit.com
  url: https://smoopit.com/
  description: >
    Smoopit helps you schedule meetings without the extra effort of checking your availability or back-and-forth emails.
  categories:
    - Business
    - Productivity
  built_by: Chandra Bhushan
  built_by_url: https://github.com/chandu2304
  featured: false
- title: Mill3 Studio
  main_url: https://mill3.studio/en/
  url: https://mill3.studio/en/
  description: >
    Our agency specializes in the analysis, strategy and development of digital products.
  categories:
    - Agency
    - Portfolio
  built_by: Mill3
  built_by_url: https://mill3.studio/en/
  featured: false
- title: Zellement
  main_url: https://www.zellement.com
  url: https://www.zellement.com
  description: >
    Online portfolio of Dan Farrow from Nottingham, UK.
  categories:
    - Portfolio
  built_by: Zellement
  built_by_url: https://www.zellement.com
  featured: false
- title: Fullstack HQ
  url: https://fullstackhq.com/
  main_url: https://fullstackhq.com/
  description: >
    Get immediate access to a battle-tested team of designers and developers on a pay-as-you-go monthly subscription.
  categories:
    - Agency
    - Consulting
    - Freelance
    - Marketing
    - Portfolio
    - Web Development
    - App
    - Business
    - Design
    - JavaScript
    - Technology
    - User Experience
    - Web Development
    - eCommerce
    - WordPress
  built_by: Fullstack HQ
  built_by_url: https://fullstackhq.com/
  featured: false
- title: Cantas
  main_url: https://www.cantas.co.jp
  url: https://www.cantas.co.jp
  description: >
    Cantas is digital marketing company in Japan.
  categories:
    - Business
    - Agency
  built_by: Cantas
  built_by_url: https://www.cantas.co.jp
  featured: false
- title: Sheringham Shantymen
  main_url: https://www.shantymen.com/
  url: https://www.shantymen.com/
  description: >
    The Sheringham Shantymen are a sea shanty singing group that raise money for the RNLI in the UK.
  categories:
    - Music
    - Community
    - Entertainment
    - Nonprofit
  built_by: Zellement
  built_by_url: https://www.zellement.com/
  featured: false
- title: WP Spark
  main_url: https://wpspark.io/
  url: https://wpspark.io/
  description: >
    Create blazing fast website with WordPress and our Gatsby themes.
  categories:
    - Agency
    - Community
    - Blog
    - WordPress
  built_by: wpspark
  built_by_url: https://wpspark.io/
- title: Ronald Langeveld
  description: >
    Ronald Langeveld's blog and Web Development portfolio website.
  main_url: "https://www.ronaldlangeveld.com"
  url: "https://www.ronaldlangeveld.com"
  categories:
    - Blog
    - Web Development
    - Freelance
    - Portfolio
    - Consulting
  featured: false
- title: Golfonaut
  description: >
    Golfonaut - Golf application for Apple Watch
  main_url: https://golfonaut.io
  url: https://golfonaut.io
  categories:
    - App
    - Sports
  featured: false
- title: Anton Sten - UX Lead/Design
  url: https://www.antonsten.com
  main_url: https://www.antonsten.com
  description: Anton Sten leads UX for design-driven companies.
  categories:
    - User Experience
    - Blog
    - Freelance
    - Portfolio
    - Consulting
    - Agency
    - Design
  featured: false
- title: Rashmi AP - Front-end Developer
  main_url: http://rashmiap.me
  url: http://rashmiap.me
  featured: false
  description: >
    Rashmi AP's Personal Portfolio Website
  source_url: https://github.com/rashmiap/personal-website-react
  categories:
    - Portfolio
    - Open Source
  built_by: Rashmi AP
  built_by_url: http://rashmiap.me
- title: OpenSourceRepos - Blogs for open source repositories
  main_url: https://opensourcerepos.com
  url: https://opensourcerepos.com
  featured: false
  description: >
    Open Source Repos is a blog site for explaining the architecture, code-walkthrough and key takeways for the GitHub repository. Out main aim to is to help more developers contribute to open source projects.
  source_url: https://github.com/opensourcerepos/blogs
  categories:
    - Open Source
    - Design
    - Design System
    - Blog
  built_by: OpenSourceRepos Team
  built_by_url: https://opensourcerepos.com
- title: Sheelah Brennan - Front-End/UX Engineer
  main_url: https://sheelahb.com
  url: https://sheelahb.com
  featured: false
  description: >
    Sheelah Brennan's web development blog
  categories:
    - Blog
    - Web Development
    - Design
    - Freelance
    - Portfolio
  built_by: Sheelah Brennan
- title: Delinx.Digital - Web and Mobile Development Agency based in Sofia, Bulgaria
  main_url: https://delinx.digital
  url: https://delinx.digital/solutions
  description: >
    Delinx.digital is a software development oriented digital agency based in Sofia, Bulgaria. We develop bespoke software solutions using  WordPress, WooCommerce, Shopify, eCommerce, React.js, Node.js, PHP, Laravel and many other technologies.
  categories:
    - Agency
    - Web Development
    - Design
    - eCommerce
    - WordPress
  featured: false
- title: Cameron Nuckols - Articles, Book Notes, and More
  main_url: https://nucks.co
  url: https://nucks.co
  description: >
    This site hosts all of Cameron Nuckols's writing on entrepreneurship, startups, money, fitness, self-education, and self-improvement.
  categories:
    - Blog
    - Entrepreneurship
    - Business
    - Productivity
    - Technology
    - Marketing
  featured: false
- title: Hayato KAJIYAMA - Portfolio
  main_url: "https://hyakt.dev"
  url: "https://hyakt.dev"
  source_url: "https://github.com/hyakt/hyakt.github.io"
  featured: false
  categories:
    - Portfolio
- title: Skirtcraft - Unisex Skirts with Large Pockets
  main_url: https://skirtcraft.com
  url: https://skirtcraft.com/products
  source_url: https://github.com/jqrn/skirtcraft-web
  description: >
    Skirtcraft sells unisex skirts with large pockets, made in the USA. Site built with TypeScript and styled-components, with Tumblr-sourced blog posts.
  categories:
    - eCommerce
    - Blog
  built_by: Joe Quarion
  built_by_url: https://github.com/jqrn
  featured: false
- title: Vermarc Sport
  main_url: https://www.vermarcsport.com/
  url: https://www.vermarcsport.com/
  description: >
    Vermarc Sport offers a wide range of cycle clothing, cycling jerseys, bib shorts, rain gear and accessories, as well for the summer, the mid-season (autumn / spring) and the winter.
  categories:
    - eCommerce
  built_by: BrikL
  built_by_url: https://github.com/Brikl
- title: Cole Ruche
  main_url: https://coleruche.com
  url: https://coleruche.com
  source_url: https://github.com/kingingcole/myblog
  description: >
    The personal website and blog for Emeruche "Cole" Ikenna, front-end web developer from Nigeria.
  categories:
    - Blog
    - Portfolio
  built_by: Emeruche "Cole" Ikenna
  built_by_url: https://twitter.com/cole_ruche
  featured: false
- title: Abhith Rajan - Coder, Blogger, Biker, Full Stack Developer
  main_url: https://www.abhith.net/
  url: https://www.abhith.net/
  source_url: https://github.com/Abhith/abhith.net
  description: >
    abhith.net is a portfolio website of Abhith Rajan, a full stack developer. Sharing blog posts, recommended videos, developer stories and services with the world through this site.
  categories:
    - Portfolio
    - Blog
    - Programming
    - Open Source
    - Technology
  built_by: Abhith Rajan
  built_by_url: https://github.com/Abhith
  featured: false
- title: Mr & Mrs Wilkinson
  url: https://thewilkinsons.netlify.com/
  main_url: https://thewilkinsons.netlify.com/
  source_url: https://github.com/davemullenjnr/the-wilkinsons
  description: >
    A one-page wedding photography showcase using Gatsby Image and featuring a lovely hero and intro section.
  categories:
    - Photography
  built_by: Dave Mullen Jnr
  built_by_url: https://davemullenjnr.co.uk
  featured: false
- title: Gopesh Gopinath - Full Stack JavaScript Developer
  url: https://www.gopeshgopinath.com
  main_url: https://www.gopeshgopinath.com
  source_url: https://github.com/GopeshMedayil/gopeshgopinath.com
  description: >
    Gopesh Gopinath's Personal Portfolio Website
  categories:
    - Portfolio
    - Open Source
  built_by: Gopesh Gopinath
  built_by_url: https://www.gopeshgopinath.com
  featured: false
- title: Misael Taveras - FrontEnd Developer
  url: https://taverasmisael.com
  main_url: https://taverasmisael.com
  source_url: https://github.com/taverasmisael/taverasmisael
  description: >
    Personal site and bloging about learning FrontEnd web development in spanish.
  categories:
    - Portfolio
    - Open Source
    - Blog
    - JavaScript
    - Web Development
  built_by: Misael Taveras
  built_by_url: https://taverasmisael.com
  featured: false
- title: Le Reacteur
  url: https://www.lereacteur.io/
  main_url: https://www.lereacteur.io/
  description: >
    Le Reacteur is the first coding bootcamp dedicated to web and mobile apps development (iOS/Android). We offer intensive sessions to train students in a short time (10 weeks). Our goal is to pass on to our students in less than 3 months what they would have learned in 2 years. To achieve this ambitious challenge, our training is based on learning JavaScript (Node.js, Express, ReactJS, React Native).
  categories:
    - JavaScript
    - Learning
    - Mobile Development
    - Web Development
  built_by: Farid Safi
  built_by_url: https://twitter.com/FaridSafi
  featured: false
- title: Cinch
  url: https://www.cinch.co.uk
  main_url: https://www.cinch.co.uk
  description: >
    Cinch is a hub for car supermarkets and dealers to show off their stock. The site only lists second-hand cars that are seven years old or younger, with less than 70,000 miles on the clock.
  categories:
    - Entrepreneurship
    - Business
  built_by: Somo
  built_by_url: https://www.somoglobal.com
  featured: false
- title: Recetas El Universo
  description: >-
    Recipes and videos with the best of Ecuadorian cuisine.
    Collectable recipes from Diario El Universo.
  main_url: "https://recetas-eu.netlify.com/"
  url: "https://recetas-eu.netlify.com/"
  featured: false
  categories:
    - Blog
    - WordPress
    - Food
  built_by: Ramón Chancay
  built_by_url: "https://ramonchancay.me/"
- title: NuBrakes
  url: https://nubrakes.com/
  main_url: https://nubrakes.com/
  description: >
    NuBrakes is the mobile brake repair company that comes to you! We perform brake pad, caliper, and rotor replacement at your office, apartment or home!
  categories:
    - Business
    - Entrepreneurship
  featured: false
- title: Third and Grove
  url: https://www.thirdandgrove.com
  main_url: https://www.thirdandgrove.com
  source_url: https://github.com/thirdandgrove/tagd8_gatsby
  description: >
    A digital agency slaying the mundane one pixel at a time.
  categories:
    - Agency
    - Marketing
    - Open Source
    - Technology
  built_by: Third and Grove
  built_by_url: https://www.thirdandgrove.com
  featured: false
- title: Le Bikini
  url: https://lebikini.com
  main_url: https://lebikini.com
  description: >
    New website for Toulouse's most iconic concert hall.
  categories:
    - Music
  built_by: Antoine Rousseau
  built_by_url: https://antoine.rousseau.im
  featured: false
- title: Jimmy Truong's Portfolio
  url: https://jimmytruong.ca
  main_url: https://jimmytruong.ca
  description: >
    This porfolio is a complication of all projects done during my time at BCIT D3 (Digital Design and Development) program and after graduation.
  categories:
    - Portfolio
    - Web Development
  built_by: Jimmy Truong
  built_by_url: https://jimmytruong.ca
  featured: false
- title: Quick Stop Nicaragua
  main_url: https://quickstopnicaragua.com
  url: https://quickstopnicaragua.com
  description: >
    Convenience Store Website
  categories:
    - Food
  built_by: Gerald Martinez
  built_by_url: https://twitter.com/GeraldM_92
  featured: false
- title: XIEL
  main_url: https://xiel.dev
  url: https://xiel.dev
  source_url: https://github.com/xiel/xiel
  description: >
    I'm a freelance front-end developer from Berlin who creates digital experiences that everyone likes to use.
  categories:
    - Portfolio
    - Blog
  built_by: Felix Leupold
  built_by_url: https://twitter.com/xiel
  featured: false
- title: Nicaragua Best Guides
  main_url: https://www.nicaraguasbestguides.com
  url: https://www.nicaraguasbestguides.com
  description: >
    Full-Service Tour Operator and Destination Management Company (DMC)
  categories:
    - Agency
    - Travel
  built_by: Gerald Martinez
  built_by_url: https://twitter.com/GeraldM_92
  featured: false
- title: Thoughts and Stuff
  main_url: http://thoughtsandstuff.com
  url: http://thoughtsandstuff.com
  source_url: https://github.com/robmarshall/gatsby-tns
  description: >
    A simple easy to read blog. Minimalistic, focusing on content over branding. Includes RSS feed.
  categories:
    - Accessibility
    - Blog
    - WordPress
  built_by: Robert Marshall
  built_by_url: https://robertmarshall.dev
  featured: false
- title: Tracli
  url: https://tracli.rootvan.com/
  main_url: https://tracli.rootvan.com/
  source_url: https://github.com/ridvankaradag/tracli-landing
  description: >
    A command line app that tracks your time
  categories:
    - Productivity
    - Technology
    - Landing Page
  built_by: Ridvan Karadag
  built_by_url: http://www.rootvan.com
  featured: false
- title: spon.io
  url: https://www.spon.io
  main_url: https://www.spon.io
  source_url: https://github.com/magicspon/spon.io
  description: >
    Portfolio for frontend web developer, based in Bristol UK
  categories:
    - Portfolio
  built_by: Dave Stockley
  built_by_url: https://www.spon.io
  featured: false
- title: BBS
  url: https://big-boss-studio.com
  main_url: https://big-boss-studio.com
  description: >
    For 11 years, we help great brands in their digital transformation, offering all our expertise for their needs. Technical consulting, UX, design, technical integration and maintenance.
  categories:
    - Agency
    - JavaScript
    - Web Development
  built_by: BBS
  built_by_url: https://big-boss-studio.com
  featured: false
- title: Appes - Meant to evolve
  main_url: https://appes.co
  url: https://appes.co
  description: >
    Appes is all about apps and evolution. We help companies to build mobile and
    web products.
  categories:
    - Agency
    - Mobile Development
    - Web Development
    - Technology
  built_by: Appes
  built_by_url: https://appes.co
  featured: false
- title: Intern
  url: https://intern.imedadel.me
  main_url: https://intern.imedadel.me
  description: >
    Intern is a job board for getting internships in tech, design, marketing, and more. It's built entirely with Gatsby.
  categories:
    - Directory
    - Technology
  built_by: Imed Adel
  built_by_url: https://imedadel.me
  featured: false
- title: Global Citizen Foundation
  main_url: https://www.globalcitizenfoundation.org
  url: https://www.globalcitizenfoundation.org
  description: >
    In the digital economy, we are Global Citizens and the currency is Personal Data
  categories:
    - Nonprofit
  built_by: The Delta Studio
  built_by_url: https://www.thedelta.io
  featured: false
- title: GatsbyFinds
  main_url: https://gatsbyfinds.netlify.com
  url: https://gatsbyfinds.netlify.com
  source_url: https://github.com/bvlktech/GatsbyFinds
  description: >
    GatsbyFinds is a website built ontop of Gatsby v2 by providing developers with a showcase of all the lastest projects made with the beloved GatsbyJS.
  categories:
    - Portfolio
    - Gallery
  built_by: Bvlktech
  built_by_url: https://twitter.com/bvlktech
  featured: false
- title: AFEX Commodities Exchange
  main_url: https://afexnigeria.com
  url: https://afexnigeria.com
  description: >
    AFEX Nigeria strives to transform Nigerian agriculture by creating more bargaining power to smallholder farmers, access to information, and secure storage.
  categories:
    - Blog
    - Business
    - Finance
    - Food
    - WordPress
  built_by: Mayowa Falade
  built_by_url: http://mayowafalade.com
  featured: false
- title: VIA Data
  main_url: https://viadata.io
  url: https://viadata.io
  description: >
    The future of data management
  categories:
    - Data
  built_by: The Delta Studio
  built_by_url: https://www.thedelta.io
  featured: false
- title: Front End Day Event Website
  main_url: https://frontend-day.com/
  url: https://frontend-day.com/
  description: >
    Performant landing page for a front end workshops recurring event / conference.
  categories:
    - Event
    - Conference
    - Web Development
    - Technology
  built_by: Pagepro
  built_by_url: https://pagepro.co
  featured: false
- title: Mutual
  main_url: https://www.madebymutual.com
  url: https://www.madebymutual.com
  description: >
    Mutual is a web design and development agency. Our new website is powered by Gatsby and Craft CMS.
  categories:
    - Blog
    - Portfolio
    - Agency
    - Design
    - Web Development
  built_by: Mutual
  built_by_url: https://twitter.com/madebymutual
  featured: false
- title: Surge 3
  main_url: https://surge3.com
  url: https://surge3.com/
  description: >
    We’re Surge 3 - a premier web development agency. Our company centers around the principles of quality, speed, and service! We are founded using the latest in web technologies and are dedicated to using those exact tools to help our customers achieve their goals.
  categories:
    - Portfolio
    - Blog
    - Agency
    - Web Development
    - Marketing
  built_by: Dillon Browne
  built_by_url: https://dillonbrowne.com
- title: Adaltas
  main_url: https://www.adaltas.com
  url: https://www.adaltas.com
  description: >
    Adaltas is a team of consultants with a focus on Open Source, Big Data and Cloud Computing based in France, Canada and Morocco.
  categories:
    - Consulting
    - Data
    - Design System
    - Programming
    - Learning
  built_by: Adaltas
  built_by_url: https://www.adaltas.com
- title: Themis Attorneys
  main_url: https://themis-attorneys.com
  url: https://themis-attorneys.com
  description: >
    Themis Attorneys is Chennai based lawyers. Their new complete website is made using Gatsby.
  categories:
    - Agency
    - Consulting
    - Portfolio
    - Law
  built_by: Merbin J Anselm
  built_by_url: https://anselm.in
- title: Runlet
  main_url: https://runlet.app
  url: https://runlet.app
  source_url: https://github.com/runletapp/runlet
  description: >
    Runlet is a cloud-based job manager that offers device synchronization and reliable message delivery in a network of connected devices even after connectivity issues. Available for ARM, Linux, Mac and Windows.
  categories:
    - App
    - Landing Page
    - Productivity
    - Technology
  built_by: Vandre Leal
  built_by_url: https://vandreleal.github.io
  featured: false
- title: tiaan.dev
  main_url: https://tiaan.dev
  url: https://tiaan.dev
  featured: false
  categories:
    - Blog
    - Portfolio
    - Web Development
- title: Praveen Bisht
  main_url: https://www.prvnbist.com/
  url: https://www.prvnbist.com/
  source_url: https://github.com/prvnbist/portfolio
  categories:
    - Portfolio
    - Blog
  built_by: Praveen Bisht
  built_by_url: https://www.prvnbist.com/
  featured: false
- title: Jeff Mills The Outer Limits x NTS Radio
  url: https://www.nts.live/projects/jeff-mills-the-outer-limits/
  main_url: https://www.nts.live/projects/jeff-mills-the-outer-limits/
  source_url: https://github.com/ntslive/the-outer-limits
  description: >
    NTS Radio created a minisite for Jeff Mills' 6 part radio series The Outer Limits, including original music production and imagery curated from the NASA online image archive.
  categories:
    - Music
    - Gallery
    - Science
    - Entertainment
  built_by: NTS Radio
  built_by_url: https://www.nts.live
  featured: false
- title: BALAJIRAO676
  main_url: https://thebalajiraoecommerce.netlify.com/
  url: https://thebalajiraoecommerce.netlify.com/
  featured: false
  categories:
    - Blog
    - eCommerce
    - Web Development
- title: Mentimeter
  url: https://www.mentimeter.com/
  main_url: https://www.mentimeter.com/
  categories:
    - Business
  featured: false
- title: HYFN
  url: https://hyfn.com/
  main_url: https://hyfn.com/
  categories:
    - Business
  featured: false
- title: Mozilla India
  main_url: https://mozillaindia.org/
  url: https://mozillaindia.org/
  categories:
    - Open Source
  featured: false
- title: Primer Labs
  main_url: https://www.primerlabs.io
  url: https://www.primerlabs.io
  featured: false
  categories:
    - Education
    - Learning
- title: AJ on Purr-fect Solutions
  url: https://ajonp.com
  main_url: https://ajonp.com
  description: >
    A Community of developers, creating resources for all to use!
  categories:
    - Education
    - Learning
    - Programming
    - Web Development
    - API
    - Blog
    - SEO
  built_by: AJonP
  built_by_url: http://ajonp.com/authors/alex-patterson
- title: blog.kwst.site
  main_url: https://blog.kwst.site
  url: https://blog.kwst.site
  description: A blog of frontend engineer working in Fukuoka
  source_url: https://github.com/SatoshiKawabata/blog
  featured: false
  categories:
    - Blog
    - Technology
    - Web Development
    - JavaScript
- title: Run Leeds
  main_url: http://www.runleeds.co.uk
  url: http://www.runleeds.co.uk
  description: >
    Community running site based in Leeds,UK. Aiming to support those going through a life crisis.
  categories:
    - Accessibility
    - Blog
    - Community
    - Nonprofit
    - Sports
    - WordPress
  built_by: Robert Marshall
  built_by_url: https://www.robertmarshall.dev
- title: Arvind Kumar
  main_url: https://arvind.io
  url: https://arvind.io
  source_url: https://github.com/EnKrypt/arvind.io
  built_by: Arvind Kumar
  built_by_url: "https://arvind.io/"
  description: >
    A blog about writing code, making music and studying the skies.
  featured: false
  categories:
    - Blog
    - Music
    - Technology
- title: GlobalMoney
  url: https://global24.ua
  main_url: https://global24.ua
  description: >
    Provide payment solution for SMB, eWallet GlobalMoney
  categories:
    - Business
    - Finance
    - Technology
  built_by: NodeArt
  built_by_url: https://NodeArt.io
- title: Women's and Girls' Emergency Centre
  url: https://www.wagec.org.au/
  main_url: https://www.wagec.org.au/
  description: >
    Specialist homelessness service for women and families escaping domestic violence. Based in Redfern, Sydney, Australia.
  categories:
    - Nonprofit
    - Community
  built_by: Little & Big
  built_by_url: "https://www.littleandbig.com.au/"
  featured: false
- title: Guus van de Wal | Drupal Front-end specialist
  url: https://guusvandewal.nl
  main_url: https://guusvandewal.nl
  description: >
    Decoupled portfolio site for guusvandewal.nl, a Drupal and ReactJS front-end developer and designer.
  categories:
    - Open Source
    - Web Development
    - Design
    - Blog
    - Freelance
  built_by: Guus van de Wal
  featured: false
- title: Pixelize Web Design Gold Coast | Web Design and SEO
  url: https://www.pixelize.com.au/
  main_url: https://www.pixelize.com.au/
  description: >
    Pixelize is a tight knit group of professional web developers, graphic designers, and content creators that work together to create high performing, blazing fast, beautiful websites with a strong focus on SEO.
  categories:
    - Agency
    - Web Development
    - Marketing
    - SEO
    - Design
    - Portfolio
    - Blog
  built_by: Pixelize
  built_by_url: https://www.pixelize.com.au
  featured: false
- title: VS Code GitHub Stats
  url: https://vscode-github-stats.netlify.com
  main_url: https://vscode-github-stats.netlify.com
  source_url: https://github.com/lannonbr/vscode-github-stats/
  description: >
    Statistics Dashboard for VS Code GitHub repository
  categories:
    - Data
  built_by: Benjamin Lannon
  built_by_url: https://lannonbr.com
  featured: false
- title: MetaProjection
  main_url: https://www.metaprojection.ca
  url: https://www.metaprojection.ca
  source_url: https://github.com/rosslh/metaprojection
  description: >
    MetaProjection is a website that aggregates multiple Canadian federal electoral projections in order to provide an overview of how the election is playing out, both federally and by district.
  categories:
    - Government
    - Data
    - Open Source
  built_by: Ross Hill
  built_by_url: https://rosshill.ca
  featured: false
- title: Tamarisc VC
  url: https://www.tamarisc.vc
  main_url: https://www.tamarisc.vc
  description: >
    Tamarisc invests in and helps build companies that improve the human habitat through innovating at the intersection of real estate, health, and technology.
  categories:
    - Business
    - Technology
  built_by: Peter Hironaka
  built_by_url: "https://peterhironaka.com"
  featured: false
- title: Roman Kravets
  description: >
    Portfolio of Roman Kravets. Web Developer, HTML & CSS Coder.
  main_url: "https://romkravets.netlify.com/"
  url: "https://romkravets.netlify.com/"
  categories:
    - Portfolio
    - Open Source
    - Web Development
    - Blog
  built_by: Roman Kravets
  built_by_url: "https://github.com/romkravets/dev-page"
  featured: false
- title: Phil Tietjen Portfolio
  url: https://www.philtietjen.dev/
  main_url: https://www.philtietjen.dev/
  source_url: https://github.com/Phizzard/phil-portfolio
  description: >
    Portfolio of Phil Tietjen using Gatsby, TailwindCSS, and Emotion/styled
  categories:
    - Portfolio
    - Open Source
    - Web Development
  built_by: Phil Tietjen
  built_by_url: https://github.com/Phizzard
  featured: false
- title: Gatsby Bomb
  description: >
    A fan made version of the website Giantbomb, fully static and powered by Gatsby JS and the GiantBomb API.
  main_url: "https://gatsbybomb.netlify.com"
  url: "https://gatsbybomb.netlify.com"
  categories:
    - App
    - Entertainment
    - Media
    - Video
  built_by: Phil Tietjen
  built_by_url: "https://github.com/Phizzard"
  featured: false
- title: Divyanshu Maithani
  main_url: https://divyanshu013.dev
  url: https://divyanshu013.dev
  source_url: https://github.com/divyanshu013/blog
  description: >
    Personal blog of Divyanshu Maithani. Life, music, code and things in between...
  categories:
    - Blog
    - JavaScript
    - Open Source
    - Music
    - Programming
    - Technology
    - Web Development
  built_by: Divyanshu Maithani
  built_by_url: https://twitter.com/divyanshu013
- title: TFE Energy
  main_url: https://tfe.energy
  url: https://tfe.energy
  source_url: https://gitlab.com/marcfehrmedia/2019-07-03-tfe-energy
  description: >
    TFE Energy believes in the future. Their new website is programmed with Gatsby, Scrollmagic, Contentful, Cloudify.
  categories:
    - Technology
    - Consulting
    - Video
    - Business
  built_by: Marc Fehr
  built_by_url: https:/www.marcfehr.media
- title: AtomBuild
  url: https://atombuild.github.io/
  main_url: https://atombuild.github.io/
  source_url: https://github.com/AtomBuild/atombuild.github.io
  description: >
    Landing page for the AtomBuild project, offering a curation of Atom packages associated with the project.
  categories:
    - Directory
    - Landing Page
    - Open Source
    - Programming
    - Technology
  built_by: Kepler Sticka-Jones
  built_by_url: https://keplersj.com/
  featured: false
- title: Josh Pensky
  main_url: https://joshpensky.com
  url: https://joshpensky.com
  description: >
    Josh Pensky is an interactive developer based in Boston. He designs and builds refreshing web experiences, packed to the punch with delightful interactions.
  categories:
    - Portfolio
    - Web Development
    - Design
    - SEO
  built_by: Josh Pensky
  built_by_url: https://github.com/joshpensky
  featured: false
- title: AtomLinter
  url: https://atomlinter.github.io/
  main_url: https://atomlinter.github.io/
  source_url: https://github.com/AtomLinter/atomlinter.github.io
  description: >
    Landing page for the AtomLinter project, offering a curation of Atom packages associated with the project.
  categories:
    - Directory
    - Landing Page
    - Open Source
    - Programming
    - Technology
  built_by: Kepler Sticka-Jones
  built_by_url: https://keplersj.com/
  featured: false
- title: Dashbouquet
  url: https://dashbouquet.com/
  main_url: https://dashbouquet.com/
  categories:
    - Agency
    - Blog
    - Business
    - Mobile Development
    - Portfolio
    - Web Development
  built_by: Dashbouquet team
  featured: false
- title: rathes.me
  url: https://rathes.me/
  main_url: https://rathes.me/
  source_url: https://github.com/rathesDot/rathes.me
  description: >
    The Portfolio Website of Rathes Sachchithananthan
  categories:
    - Blog
    - Portfolio
    - Web Development
  built_by: Rathes Sachchithananthan
  built_by_url: https://rathes.me/
- title: viviGuides - Your travel guides
  url: https://vivitravels.com/en/guides/
  main_url: https://vivitravels.com/en/guides/
  description: >
    viviGuides is viviTravels' blog: here you will find travel tips, useful information about the cities and the best guides for your next vacation.
  categories:
    - Travel
    - Blog
  built_by: Kframe Interactive SA
  built_by_url: https://kframeinteractive.com/
  featured: false
- title: KNC Blog
  main_url: https://nagakonada.com
  url: https://nagakonada.com/
  description: >
    Nagakonada is my blogging and portfolio site where I list my projects, experience, capabilities and the blog mostly talks about technical and personal writings.
  categories:
    - Blog
    - Web Development
    - Portfolio
  built_by: Konada, Naga Chaitanya
  built_by_url: https://github.com/ChaituKNag
  featured: false
- title: Vishal Nakum
  url: https://nakum.tech/
  main_url: https://nakum.tech/
  source_url: https://github.com/vishalnakum011/contentful
  description: >
    Portfolio of Vishal Nakum. Made with Gatsby, Contentful. Deployed on Netlify.
  categories:
    - Portfolio
    - Blog
  built_by: Amol Tangade
  built_by_url: https://amoltangade.me/
- title: Sagar Hani Portfolio
  url: http://sagarhani.in/
  main_url: http://sagarhani.in/
  source_url: https://github.com/sagarhani
  description: >
    Sagar Hani is a Software Developer & an Open Source Enthusiast. He blogs about JavaScript, Open Source and his Life experiences.
  categories:
    - Portfolio
    - Blog
    - Web Development
    - Open Source
    - Technology
    - Programming
    - JavaScript
  built_by: Sagar Hani
  built_by_url: http://sagarhani.in/about
- title: Arturo Alviar's Portfolio
  main_url: "https://arturoalviar.com"
  url: "https://arturoalviar.com"
  source_url: "https://github.com/arturoalviar/portfolio"
  categories:
    - Portfolio
    - Open Source
    - Web Development
  built_by: Arturo Alviar
  built_by_url: "https://github.com/arturoalviar"
  featured: false
- title: Pearly
  url: https://www.pearlyplan.com
  main_url: https://www.pearlyplan.com
  description: >
    Dental Membership Growth Platform
  categories:
    - Technology
    - Healthcare
    - App
  built_by: Sean Emmer and Jeff Cole
- title: MarceloNM
  url: https://marcelonm.com
  main_url: https://marcelonm.com
  description: >
    Personal landing page and blog for MarceloNM, a frontend developer based in Brazil.
  categories:
    - Blog
    - JavaScript
    - Landing Page
    - Programming
    - Web Development
  built_by: Marcelo Nascimento Menezes
  built_by_url: https://github.com/mrcelo
  featured: false
- title: Open Source Galaxy
  main_url: https://www.opensourcegalaxy.com
  url: https://www.opensourcegalaxy.com
  description: >
    Explore the Open Source Galaxy and help other earthlings by contributing to open source.
  categories:
    - Open Source
    - Programming
    - Web Development
  built_by: Justin Juno
  built_by_url: https://www.justinjuno.dev
  featured: false
- title: enBonnet Blog
  url: https://enbonnet.me/
  main_url: https://enbonnet.me/
  source_url: https://github.com/enbonnet
  description: >
    Hola, este es mi sitio personal, estare escribiendo sobre JavaScript, Frontend y Tecnologia que utilice en mi dia a dia.
  categories:
    - Portfolio
    - Blog
    - Web Development
    - Technology
    - Programming
    - JavaScript
  built_by: Ender Bonnet
  built_by_url: https://enbonnet.me/
- title: Edenspiekermann
  url: "https://www.edenspiekermann.com/eu/"
  main_url: "https://www.edenspiekermann.com/eu/"
  description: >
    Hello. We are Edenspiekermann, an independent global creative agency.
  categories:
    - Featured
    - Agency
    - Design
    - Portfolio
  featured: true
- title: IBM Design
  url: "https://www.ibm.com/design/"
  main_url: "https://www.ibm.com/design/"
  description: >
    At IBM, our design philosophy is to help guide people so they can do their best work. Our human-centered design practices help us deliver on that goal.
  categories:
    - Featured
    - Design
    - Technology
    - Web Development
  built_by: IBM
  featured: true
- title: We Do Plugins
  url: https://wedoplugins.com
  main_url: https://wedoplugins.com
  description: >
    Free & premium WordPress plugins development studio from Wroclaw, Poland.
  categories:
    - Portfolio
    - Agency
    - Open Source
    - Web Development
  built_by: We Do Plugins
  built_by_url: https://wedoplugins.com
- title: Mevish Aslam, business coach
  url: "https://mevishaslam.com/"
  main_url: "https://mevishaslam.com/"
  description: >
    Mevish Aslam helps women build a life they love and coaches women to launch and grow businesses.
  categories:
    - Business
    - Consulting
    - Entrepreneurship
    - Freelance
    - Marketing
    - Portfolio
  built_by: Rou Hun Fan
  built_by_url: "https://flowen.me"
  featured: false
- title: Principles of wealth
  url: "https://principlesofwealth.net"
  main_url: "https://principlesofwealth.net"
  source_url: "https://github.com/flowen/principlesofwealth"
  description: >
    Principles of wealth. How to get rich without being lucky, a summary of Naval Ravikant's tweets and podcast.`
  categories:
    - Business
    - Consulting
    - Education
    - Entrepreneurship
    - Finance
    - Learning
    - Marketing
    - Media
    - Nonprofit
    - Productivity
    - Science
  built_by: Rou Hun Fan
  built_by_url: "https://flowen.me"
  featured: false
- title: North X South
  main_url: https://northxsouth.co
  url: https://northxsouth.co
  description: >
    We work with small businesses and non-profits to develop their brands, build an online identity, create stellar designs, and give a voice to their causes.
  categories:
    - Agency
    - Consulting
    - Business
    - Design
    - Web Development
  built_by: North X South
  built_by_url: https://northxsouth.co
- title: Plenty of Fish
  main_url: https://www.pof.com/
  url: https://pof.com
  description: >
    Plenty of Fish is one of the world's largest dating platforms.
  categories:
    - Community
  featured: true
- title: Bitcoin
  main_url: https://www.bitcoin.com/
  url: https://bitcoin.com
  description: >
    One of the largest crypto-currency platforms in the world.
  categories:
    - Technology
    - Finance
  featured: true
- title: Frame.io
  main_url: https://www.frame.io/
  url: https://frame.io
  description: >
    Frame.io is a cloud-based video collaboration platform that allows its users to easily work on media projects together
  categories:
    - Technology
    - Entertainment
    - Media
  featured: true
- title: Sainsbury’s Homepage
  main_url: https://www.sainsburys.co.uk/
  url: https://www.sainsburys.co.uk
  description: >
    Sainsbury’s is an almost 150 year old supermarket chain in the United Kingdom.
  categories:
    - eCommerce
    - Food
  featured: true
- title: Haxzie, Portfolio and Blog
  url: "https://haxzie.com/"
  main_url: "https://haxzie.com/"
  source_url: "https://github.com/haxzie/haxzie.com"
  description: >
    Haxzie.com is the portfolio and personal blog of Musthaq Ahamad, UX Engineer and Visual Designer
  categories:
    - Blog
    - Portfolio
  built_by: Musthaq Ahamad
  built_by_url: "https://haxzie.com"
  featured: false
- title: GBT
  url: "https://yangmuzi.com/"
  main_url: "https://yangmuzi.com/"
  source_url: "https://github.com/yangnianbing/blog-by-gatsby"
  description: >
    It is a basic Gatsby site project
  categories:
    - Blog
    - Portfolio
  built_by: yangnianbing
  featured: false
- title: Robin Wieruch's Blog
  url: "https://www.robinwieruch.de/"
  main_url: "https://www.robinwieruch.de/"
  categories:
    - Blog
    - Education
  featured: false
- title: Roger Ramos Development Journal
  url: "https://rogerramos.me/"
  main_url: "https://rogerramos.me/"
  source_url: "https://github.com/rogerramosme/rogerramos.me/"
  description: >
    Personal development journal made with Netlify CMS
  categories:
    - Blog
  built_by: Roger Ramos
  built_by_url: https://rogerramos.me/
  featured: false
- title: Global Adviser Alpha
  main_url: "https://globaladviseralpha.com"
  url: "https://globaladviseralpha.com"
  description: >
    Lead by David Haintz, Global Adviser Alpha transforms advice business into world class firms.
  categories:
    - Business
    - Blog
    - Finance
  built_by: Handsome Creative
  built_by_url: https://www.hellohandsome.com.au
  featured: false
- title: Alcamine
  url: https://alcamine.com/
  main_url: https://alcamine.com/
  description: >
    Never apply to another job online and receive tons of tech jobs in your inbox everyday — all while keeping your information private.
  categories:
    - Blog
    - Technology
  built_by: Caldera Digital
  built_by_url: https://www.calderadigital.com/
  featured: false
- title: Caldera Digital
  url: https://www.calderadigital.com/
  main_url: https://www.calderadigital.com/
  source_url: https://github.com/caldera-digital/platform
  description: >
    Caldera is a product and application development agency that uses innovative technology to bring your vision, brand, and identity to life through user centered design.
  categories:
    - Blog
    - User Experience
    - Consulting
  built_by: Caldera Digital
  built_by_url: https://www.calderadigital.com/
  featured: false
- title: Keycodes
  url: https://www.keycodes.dev
  main_url: https://www.keycodes.dev
  source_url: https://github.com/justinjunodev/keycodes.dev
  description: >
    A developer resource for getting keyboard key codes.
  categories:
    - Programming
    - Productivity
    - Open Source
    - Web Development
  built_by: Justin Juno
  built_by_url: https://www.justinjuno.dev
  featured: false
- title: Utah Pumpkins
  url: https://www.utahpumpkins.com/
  main_url: https://www.utahpumpkins.com/
  source_url: https://github.com/cadekynaston/utah-pumpkins
  description: >
    An awesome pumpkin gallery built using Gatsby and Contentful.
  categories:
    - Gallery
    - Blog
    - Photography
  built_by: Cade Kynaston
  built_by_url: https://cade.codes
- title: diff001a's blog
  main_url: https://diff001a.netlify.com/
  url: https://diff001a.netlify.com/
  description: >
    This is diff001a's blog which contains blogs realted to programming.
  categories:
    - Blog
  built_by: diff001a
- title: Rockwong Blog
  main_url: http://rockwong.com/blog/
  url: http://rockwong.com/blog/
  description: >
    Rockwong is a techncal blog containing content realted to various web technologies.
  categories:
    - Technology
    - Education
    - Blog
- title: RegexGuide
  main_url: "https://regex.guide"
  url: "https://regex.guide/playground"
  source_url: "https://github.com/pacdiv/regex.guide"
  description: >
    The easiest way to learn regular expressions! The RegexGuide is a playground helping developers to discover regular expressions. Trying it is adopting regular expressions!
  categories:
    - App
    - Education
    - JavaScript
    - Nonprofit
    - Open Source
    - Programming
    - Technology
    - Web Development
  built_by: Loïc J.
  built_by_url: https://growthnotes.dev
- title: re:store
  url: https://www.visitrestore.com
  main_url: https://www.visitrestore.com
  description: >
    This is your chance to discover, connect, and shop beyond your feed and get to know the who, how, and why behind your favorite products.
  categories:
    - Marketing
  built_by: The Couch
  built_by_url: https://thecouch.nyc
  featured: false
- title: Bululu Eventos
  url: https://bululueventos.cl/
  main_url: https://bululueventos.cl/
  source_url: https://github.com/enBonnet/bululu-front
  description: >
    Sitio de organizadores de eventos
  categories:
    - Marketing
  built_by: Ender Bonnet
  built_by_url: https://enbonnet.me/
- title: MyPrograming Steps
  main_url: https://mysteps.netlify.com/
  url: https://mysteps.netlify.com/
  description: >
    FrontEnd Tutorial Information
  featured: false
  categories:
    - Blog
    - Portfolio
  source_url: https://github.com/IoT-Arduino/Gatsby-MySteps
  built_by: Maruo
  built_by_url: https://twitter.com/DengenT
- title: Brent Runs Marathons
  main_url: https://www.brentrunsmarathons.com/
  url: https://www.brentrunsmarathons.com/
  source_url: https://github.com/bingr001/brentrunsmarathonsv2
  description: >
    Brent Runs Marathons is about the training and race experience for the Comrades Ultra Marathon
  categories:
    - Blog
  built_by: Brent Ingram
  built_by_url: https://www.brentjingram.com/
  featured: false
- title: Pedro LaTorre
  main_url: https://www.pedrolatorre.com/
  url: https://www.pedrolatorre.com/
  source_url: https://github.com/bingr001/pedro-latorre-site
  description: >
    A really awesome website built for the motivational speaker Pedro LaTorre
  categories:
    - Blog
  built_by: Brent Ingram
  built_by_url: https://www.brentjingram.com/
  featured: false
- title: Veryben
  main_url: https://veryben.com/
  url: https://veryben.com/
  description: >
    be water my friend
  categories:
    - Blog
  built_by: anikijiang
  built_by_url: https://twitter.com/anikijiang
  featured: false
- title: kentarom's portfolio
  main_url: https://kentarom.com/
  url: https://kentarom.com/
  source_url: https://github.com/kentaro-m/portfolio-gatsby
  description: >
    The portfolio of kentarom, frontend developer. This site shows recent activities about him.
  categories:
    - Portfolio
    - Technology
    - Web Development
  built_by: kentarom
  built_by_url: https://twitter.com/_kentaro_m
  featured: false
- title: MotionThat
  main_url: "https://motionthat.com.au"
  url: "https://motionthat.com.au"
  description: >
    MotionThat was created to fill a void in Tabletop Product shooting, whereby the need for consistency, repetition and flexibility was required to eliminate the many variables and inaccuracies that slow the filming process down.
  categories:
    - Entertainment
    - Food
    - Media
    - Gallery
  built_by: Handsome Creative
  built_by_url: https://www.hellohandsome.com.au
  featured: false
- title: TEN ALPHAS
  main_url: "https://tenalphas.com.au"
  url: "https://tenalphas.com.au"
  description: >
    TEN ALPHAS is a content production company based in Sydney and Wollongong, telling stories through moving image and beautiful design.
  categories:
    - Media
    - Entertainment
    - Video
  built_by: Handsome Creative
  built_by_url: https://www.hellohandsome.com.au
  featured: false
- title: SalesGP
  main_url: "https://salesgp.io"
  url: "https://salesgp.io"
  description: >
    SalesGP is a specialist Sales and Operations partner offering expert skill-sets and decades of experience to companies entering the Australia, NZ (ANZ) and South East Asian (SEA) markets.
  categories:
    - Business
    - Marketing
    - Consulting
  built_by: Handsome Creative
  built_by_url: https://www.hellohandsome.com.au
  featured: false
- title: Source Separation Systems
  main_url: "https://sourceseparationsystems.com.au"
  url: "https://sourceseparationsystems.com.au"
  description: >
    Innovative waste diversion products, designed to connect Australians to a more sustainable world.
  categories:
    - Business
  built_by: Handsome Creative
  built_by_url: https://www.hellohandsome.com.au
- title: Fuzzy String Matching
  main_url: https://fuzzy-string-matching.netlify.com
  url: https://fuzzy-string-matching.netlify.com
  source_url: https://github.com/jdemieville/fuzzyStringMatching
  description: >
    This site is built to assess the performance of various approximate string matching algorithms aka fuzzy string searching.
  categories:
    - JavaScript
    - Learning
    - Programming
  built_by: Jennifer Demieville
  built_by_url: https://demieville-codes.herokuapp.com/portfolio
  featured: false
- title: Open Techiz
  main_url: "https://www.opentechiz.com/"
  url: "https://www.opentechiz.com/"
  featured: false
  description: >
    An agile software development company in Vietnam, providing wide range service from ecommerce development, mobile development, automation testing and cloud deployment with kubernets
  categories:
    - Web Development
    - Mobile Development
    - Technology
  built_by: Open Techiz
  built_by_url: "https://www.opentechiz.com/"
- title: Leave Me Alone
  url: https://leavemealone.app
  main_url: https://leavemealone.app
  description: >
    Leave Me Alone helps you unsubscribe from unwanted emails easily. It's built with Gatsby v2.
  categories:
    - Landing Page
    - Productivity
  built_by: James Ivings
  built_by_url: https://squarecat.io
  featured: false
- title: Oberion
  main_url: https://oberion.io
  url: https://oberion.io
  description: >
    Oberion analyzes your gaming library and gives you personal recommendations based on what you play
  categories:
    - Entertainment
    - Media
  built_by: Thomas Uta
  built_by_url: https://twitter.com/ThomasJanUta
  featured: false
- title: Lusta Hair
  url: https://www.lustahair.com
  main_url: https://www.lustahair.com
  description: >
    Luxury 100% Remy Human Hair Toppers. The perfect solution for volume, coverage and style. Online retailer based in Australia.
  categories:
    - eCommerce
  built_by: Jason Di Benedetto
  built_by_url: https://jason.dibenedetto.fyi
  featured: false
<<<<<<< HEAD
- title: Mieke Frouws
  url: https://www.miekefrouws.nl
  main_url: https://www.miekefrouws.nl
  description: >
    Mieke Frouws is a freelance primary school theater teacher based in the Netherlands.
  categories:
    - Freelance
    - Education
  built_by: Laurens Kling
  built_by_url: https://www.goedideemedia.nl
=======
- title: Really Fast Sites
  url: https://reallyfastsites.com
  main_url: https://reallyfastsites.com
  description: >
    Really Fast Sites showcases websites that have a speed score of 85 or higher on Google's Page Speed Insights for both mobile and desktop, along with some of the platforms and technologies those sites use.
  categories:
    - Web Development
    - Programming
  built_by: Peter Brady
  built_by_url: https://www.peterbrady.co.uk
>>>>>>> 4e2fe45b
  featured: false<|MERGE_RESOLUTION|>--- conflicted
+++ resolved
@@ -8323,8 +8323,18 @@
   built_by: Jason Di Benedetto
   built_by_url: https://jason.dibenedetto.fyi
   featured: false
-<<<<<<< HEAD
-- title: Mieke Frouws
+- title: Really Fast Sites
+  url: https://reallyfastsites.com
+  main_url: https://reallyfastsites.com
+  description: >
+    Really Fast Sites showcases websites that have a speed score of 85 or higher on Google's Page Speed Insights for both mobile and desktop, along with some of the platforms and technologies those sites use.
+  categories:
+    - Web Development
+    - Programming
+  built_by: Peter Brady
+  built_by_url: https://www.peterbrady.co.uk
+  featured: false
+ - title: Mieke Frouws
   url: https://www.miekefrouws.nl
   main_url: https://www.miekefrouws.nl
   description: >
@@ -8334,16 +8344,4 @@
     - Education
   built_by: Laurens Kling
   built_by_url: https://www.goedideemedia.nl
-=======
-- title: Really Fast Sites
-  url: https://reallyfastsites.com
-  main_url: https://reallyfastsites.com
-  description: >
-    Really Fast Sites showcases websites that have a speed score of 85 or higher on Google's Page Speed Insights for both mobile and desktop, along with some of the platforms and technologies those sites use.
-  categories:
-    - Web Development
-    - Programming
-  built_by: Peter Brady
-  built_by_url: https://www.peterbrady.co.uk
->>>>>>> 4e2fe45b
   featured: false