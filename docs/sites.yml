- title: ReactJS
  main_url: "https://reactjs.org/"
  url: "https://reactjs.org/"
  source_url: "https://github.com/reactjs/reactjs.org"
  featured: true
  categories:
    - Web Development
    - Featured
- title: Stitch Fix
  main_url: "https://www.stitchfix.com/"
  url: "https://www.stitchfix.com/"
  description: >
    Stitch Fix is an online styling service that delivers a truly personalized
    shopping experience.
  categories:
    - eCommerce
    - Fashion
    - Featured
  featured: true
- title: Flamingo
  main_url: https://www.shopflamingo.com/
  url: https://www.shopflamingo.com/
  description: >
    Online shop for women's body care and hair removal products.
  categories:
    - eCommerce
    - Beauty
    - Featured
  featured: true
- title: Airbnb Engineering & Data Science
  description: >
    Creative engineers and data scientists building a world where you can belong
    anywhere
  main_url: "https://airbnb.io/"
  url: "https://airbnb.io/"
  categories:
    - Blog
    - Gallery
    - Featured
  featured: true
- title: Impossible Foods
  main_url: "https://impossiblefoods.com/"
  url: "https://impossiblefoods.com/"
  categories:
    - Food
    - Featured
  featured: true
- title: Braun
  description: >
    Braun offers high performance hair removal and hair care products, including dryers, straighteners, shavers, and more.
  main_url: "https://ca.braun.com/en-ca"
  url: "https://ca.braun.com/en-ca"
  categories:
    - eCommerce
    - Featured
  featured: true
- title: NYC Pride 2019 | WorldPride NYC | Stonewall50
  main_url: "https://2019-worldpride-stonewall50.nycpride.org/"
  url: "https://2019-worldpride-stonewall50.nycpride.org/"
  featured: true
  description: >-
    Join us in 2019 for NYC Pride, as we welcome WorldPride and mark the 50th
    Anniversary of the Stonewall Uprising and a half-century of LGBTQ+
    liberation.
  categories:
    - Education
    - Marketing
    - Nonprofit
    - Featured
  built_by: Canvas United
  built_by_url: "https://www.canvasunited.com/"
- title: The State of European Tech
  main_url: "https://2017.stateofeuropeantech.com/"
  url: "https://2017.stateofeuropeantech.com/"
  featured: true
  categories:
    - Technology
    - Featured
  built_by: Studio Lovelock
  built_by_url: "http://www.studiolovelock.com/"
- title: Hopper
  main_url: "https://www.hopper.com/"
  url: "https://www.hopper.com/"
  built_by: Narative
  built_by_url: "https://www.narative.co/"
  featured: true
  categories:
    - Technology
    - App
    - Featured
- title: GM Capital One
  description: |
    Introducing the new online experience for your GM Rewards Credit Card
  main_url: "https://gm.capitalone.com/"
  url: "https://gm.capitalone.com/"
  categories:
    - Credit Card
    - Featured
  featured: true
- title: Life Without Barriers | Foster Care
  main_url: "https://www.lwb.org.au/foster-care"
  url: "https://www.lwb.org.au/foster-care"
  featured: true
  description: >-
    We are urgently seeking foster carers all across Australia. Can you open
    your heart and your home to a child in need? There are different types of
    foster care that can suit you. We offer training and 24/7 support.
  categories:
    - Nonprofit
    - Education
    - Documentation
    - Marketing
    - Featured
  built_by: LWB Digital Team
  built_by_url: "https://twitter.com/LWBAustralia"
- title: Figma
  main_url: "https://www.figma.com/"
  url: "https://www.figma.com/"
  featured: true
  categories:
    - Marketing
    - Design
    - Featured
  built_by: Corey Ward
  built_by_url: "http://www.coreyward.me/"
- title: Bejamas - JAM Experts for hire
  main_url: "https://bejamas.io/"
  url: "https://bejamas.io/"
  featured: true
  description: >-
    We help agencies and companies with JAMStack tools. This includes web
    development using Static Site Generators, Headless CMS, CI / CD and CDN
    setup.
  categories:
    - Technology
    - Web Development
    - Agency
    - Marketing
    - Featured
  built_by: Bejamas
  built_by_url: "https://bejamas.io/"
- title: The State of JavaScript
  description: >
    Data from over 20,000 developers, asking them questions on topics ranging
    from front-end frameworks and state management, to build tools and testing
    libraries.
  main_url: "https://stateofjs.com/"
  url: "https://stateofjs.com/"
  source_url: "https://github.com/StateOfJS/StateOfJS"
  categories:
    - Data
    - JavaScript
    - Featured
  built_by: StateOfJS
  built_by_url: "https://github.com/StateOfJS/StateOfJS/graphs/contributors"
  featured: true
- title: DesignSystems.com
  main_url: "https://www.designsystems.com/"
  url: "https://www.designsystems.com/"
  description: |
    A resource for learning, creating and evangelizing design systems.
  categories:
    - Design
    - Blog
    - Technology
    - Featured
  built_by: Corey Ward
  built_by_url: "http://www.coreyward.me/"
  featured: true
- title: Timely
  main_url: "https://timelyapp.com/"
  url: "https://timelyapp.com/"
  description: |
    Fully automatic time tracking. For those who trade in time.
  categories:
    - Productivity
    - Featured
  built_by: Timm Stokke
  built_by_url: "https://timm.stokke.me"
  featured: true
- title: Snap Kit
  main_url: "https://kit.snapchat.com/"
  url: "https://kit.snapchat.com/"
  description: >
    Snap Kit lets developers integrate some of Snapchat’s best features across
    platforms.
  categories:
    - Technology
    - Documentation
    - Featured
  featured: true
- title: SendGrid
  main_url: "https://sendgrid.com/docs/"
  url: "https://sendgrid.com/docs/"
  description: >
    SendGrid delivers your transactional and marketing emails through the
    world's largest cloud-based email delivery platform.
  categories:
    - API
    - Technology
    - Documentation
    - Featured
  featured: true
- title: KNW Photography
  main_url: "https://www.knw.io/"
  url: "https://www.knw.io/galleries/"
  featured: true
  description: >
    Digital portfolio for San Francisco Bay Area photographer Kirsten Wiemer.
  categories:
    - Photography
    - Portfolio
    - Featured
  built_by: Ryan Wiemer
  built_by_url: "https://www.ryanwiemer.com/"
- title: Cajun Bowfishing
  main_url: "https://cajunbowfishing.com/"
  url: "https://cajunbowfishing.com/"
  featured: false
  categories:
    - eCommerce
    - Sports
  built_by: Escalade Sports
  built_by_url: "https://www.escaladesports.com/"
- title: NEON
  main_url: "http://neonrated.com/"
  url: "http://neonrated.com/"
  featured: false
  categories:
    - Gallery
    - Cinema
- title: Slite
  main_url: "https://slite.com/"
  url: "https://slite.com/"
  featured: false
  categories:
    - Marketing
    - Technology
- title: GraphCMS
  main_url: "https://graphcms.com/"
  url: "https://graphcms.com/"
  featured: false
  categories:
    - Marketing
    - Technology
- title: Bottender Docs
  main_url: "https://bottender.js.org/"
  url: "https://bottender.js.org/"
  source_url: "https://github.com/bottenderjs/bottenderjs.github.io"
  featured: false
  categories:
    - Documentation
    - Web Development
    - Open Source
- title: Nike - Just Do It
  main_url: "https://justdoit.nike.com/"
  url: "https://justdoit.nike.com/"
  featured: true
  categories:
    - eCommerce
    - Featured
- title: AirBnB Cereal
  main_url: "https://airbnb.design/cereal"
  url: "https://airbnb.design/cereal"
  featured: false
  categories:
    - Marketing
    - Design
- title: Cardiogram
  main_url: "https://cardiogr.am/"
  url: "https://cardiogr.am/"
  featured: false
  categories:
    - Marketing
    - Technology
- title: Etcetera Design
  main_url: "https://etcetera.design/"
  url: "https://etcetera.design/"
  source_url: "https://github.com/etceteradesign/website"
  featured: false
  categories:
    - Portfolio
- title: Hack Club
  main_url: "https://hackclub.com/"
  url: "https://hackclub.com/"
  source_url: "https://github.com/hackclub/site"
  featured: false
  categories:
    - Education
    - Web Development
- title: Matthias Jordan Portfolio
  main_url: "https://iammatthias.com/"
  url: "https://iammatthias.com/"
  source_url: "https://github.com/iammatthias/net"
  description: >-
    Photography portfolio and blog built using Contentful + Netlify + Gatsby V2.
  built_by: Matthias Jordan
  built_by_url: https://github.com/iammatthias
  featured: false
  categories:
    - Photography
    - Portfolio
- title: Investment Calculator
  main_url: "https://investmentcalculator.io/"
  url: "https://investmentcalculator.io/"
  featured: false
  categories:
    - Education
    - Finance
- title: CSS Grid Playground by MozillaDev
  main_url: "https://mozilladevelopers.github.io/playground/"
  url: "https://mozilladevelopers.github.io/playground/"
  source_url: "https://github.com/MozillaDevelopers/playground"
  featured: false
  categories:
    - Education
    - Web Development
- title: Piotr Fedorczyk Portfolio
  built_by: Piotr Fedorczyk
  built_by_url: "https://piotrf.pl"
  categories:
    - Portfolio
    - Web Development
  description: >-
    Portfolio of Piotr Fedorczyk, a digital product designer and full-stack developer specializing in shaping, designing and building news and tools for news.
  featured: false
  main_url: "https://piotrf.pl/"
  url: "https://piotrf.pl/"
- title: unrealcpp
  main_url: "https://unrealcpp.com/"
  url: "https://unrealcpp.com/"
  source_url: "https://github.com/Harrison1/unrealcpp-com"
  featured: false
  categories:
    - Blog
    - Web Development
- title: Andy Slezak
  main_url: "https://www.aslezak.com/"
  url: "https://www.aslezak.com/"
  source_url: "https://github.com/amslezak"
  featured: false
  categories:
    - Web Development
    - Portfolio
- title: Deliveroo.Design
  main_url: "https://www.deliveroo.design/"
  url: "https://www.deliveroo.design/"
  featured: false
  categories:
    - Food
    - Marketing
- title: Dona Rita
  main_url: "https://www.donarita.co.uk/"
  url: "https://www.donarita.co.uk/"
  source_url: "https://github.com/peduarte/dona-rita-website"
  featured: false
  categories:
    - Food
    - Marketing
- title: Fröhlich ∧ Frei
  main_url: "https://www.froehlichundfrei.de/"
  url: "https://www.froehlichundfrei.de/"
  featured: false
  categories:
    - Web Development
    - Blog
    - Open Source
- title: How to GraphQL
  main_url: "https://www.howtographql.com/"
  url: "https://www.howtographql.com/"
  source_url: "https://github.com/howtographql/howtographql"
  featured: false
  categories:
    - Documentation
    - Web Development
    - Open Source
- title: OnCallogy
  main_url: "https://www.oncallogy.com/"
  url: "https://www.oncallogy.com/"
  featured: false
  categories:
    - Marketing
    - Healthcare
- title: Ryan Wiemer's Portfolio
  main_url: "https://www.ryanwiemer.com/"
  url: "https://www.ryanwiemer.com/knw-photography/"
  source_url: "https://github.com/ryanwiemer/rw"
  featured: false
  description: >
    Digital portfolio for Oakland, CA based account manager Ryan Wiemer.
  categories:
    - Portfolio
    - Web Development
    - Design
  built_by: Ryan Wiemer
  built_by_url: "https://www.ryanwiemer.com/"
- title: Ventura Digitalagentur Köln
  main_url: "https://www.ventura-digital.de/"
  url: "https://www.ventura-digital.de/"
  featured: false
  built_by: Ventura Digitalagentur
  categories:
    - Agency
    - Marketing
    - Featured
- title: Azer Koçulu
  main_url: "http://azer.bike/"
  url: "http://azer.bike/photography"
  featured: false
  categories:
    - Portfolio
    - Photography
    - Web Development
- title: Damir.io
  main_url: "http://damir.io/"
  url: "http://damir.io/"
  source_url: "https://github.com/dvzrd/gatsby-sfiction"
  featured: false
  categories:
    - Fiction
- title: Digital Psychology
  main_url: "http://digitalpsychology.io/"
  url: "http://digitalpsychology.io/"
  source_url: "https://github.com/danistefanovic/digitalpsychology.io"
  featured: false
  categories:
    - Education
    - Library
- title: GRANDstack
  main_url: "http://grandstack.io/"
  url: "http://grandstack.io/"
  featured: false
  categories:
    - Open Source
    - Web Development
- title: Théâtres Parisiens
  main_url: "http://theatres-parisiens.fr/"
  url: "http://theatres-parisiens.fr/"
  source_url: "https://github.com/phacks/theatres-parisiens"
  featured: false
  categories:
    - Education
    - Entertainment
- title: William Owen UK Portfolio / Blog
  main_url: "http://william-owen.co.uk/"
  url: "http://william-owen.co.uk/"
  featured: false
  description: >-
    Over 20 years experience delivering customer-facing websites, internet-based
    solutions and creative visual design for a wide range of companies and
    organisations.
  categories:
    - Portfolio
    - Blog
  built_by: William Owen
  built_by_url: "https://twitter.com/twilowen"
- title: A4 纸网
  main_url: "http://www.a4z.cn/"
  url: "http://www.a4z.cn/price"
  source_url: "https://github.com/hiooyUI/hiooyui.github.io"
  featured: false
  categories:
    - eCommerce
- title: Steve Meredith's Portfolio
  main_url: "http://www.stevemeredith.com/"
  url: "http://www.stevemeredith.com/"
  featured: false
  categories:
    - Portfolio
- title: API Platform
  main_url: "https://api-platform.com/"
  url: "https://api-platform.com/"
  source_url: "https://github.com/api-platform/website"
  featured: false
  categories:
    - Documentation
    - Web Development
    - Open Source
    - Library
- title: Artivest
  main_url: "https://artivest.co/"
  url: "https://artivest.co/what-we-do/for-advisors-and-investors/"
  featured: false
  categories:
    - Marketing
    - Blog
    - Documentation
    - Finance
- title: The Audacious Project
  main_url: "https://audaciousproject.org/"
  url: "https://audaciousproject.org/"
  featured: false
  categories:
    - Nonprofit
- title: Dustin Schau's Blog
  main_url: "https://blog.dustinschau.com/"
  url: "https://blog.dustinschau.com/"
  source_url: "https://github.com/dschau/blog"
  featured: false
  categories:
    - Blog
    - Web Development
- title: FloydHub's Blog
  main_url: "https://blog.floydhub.com/"
  url: "https://blog.floydhub.com/"
  featured: false
  categories:
    - Technology
    - Blog
- title: iContract Blog
  main_url: "https://blog.icontract.co.uk/"
  url: "http://blog.icontract.co.uk/"
  featured: false
  categories:
    - Blog
- title: BRIIM
  main_url: "https://bri.im/"
  url: "https://bri.im/"
  featured: false
  description: >-
    BRIIM is a movement to enable JavaScript enthusiasts and web developers in
    machine learning. Learn about artificial intelligence and data science, two
    fields which are governed by machine learning, in JavaScript. Take it right
    to your browser with WebGL.
  categories:
    - Education
    - Web Development
    - Technology
- title: Caddy Smells Like Trees
  main_url: "https://caddysmellsliketrees.ru"
  url: "https://caddysmellsliketrees.ru/en"
  source_url: "https://github.com/podabed/caddysmellsliketrees.github.io"
  description: >-
    We play soul-searching songs for every day. They are merging in our forests
    in such a way that it is difficult to separate them from each other, and
    between them bellow bold deer poems.
  categories:
    - Music
    - Gallery
  built_by: Dmitrij Podabed, Alexander Nikitin
  built_by_url: https://podabed.org
  featured: false
- title: Calpa's Blog
  main_url: "https://calpa.me/"
  url: "https://calpa.me/"
  source_url: "https://github.com/calpa/blog"
  featured: false
  categories:
    - Blog
    - Web Development
- title: Chocolate Free
  main_url: "https://chocolate-free.com/"
  url: "https://chocolate-free.com/"
  source_url: "https://github.com/Khaledgarbaya/chocolate-free-website"
  featured: false
  description: "A full time foodie \U0001F60D a forever Parisian \"patisserie\" lover and \U0001F382 \U0001F369 \U0001F370 \U0001F36A explorer and finally an under construction #foodblogger #foodblog"
  categories:
    - Blog
    - Food
- title: Code Bushi
  main_url: "https://codebushi.com/"
  url: "https://codebushi.com/"
  featured: false
  description: >-
    Web development resources, trends, & techniques to elevate your coding
    journey.
  categories:
    - Web Development
    - Open Source
    - Blog
  built_by: Hunter Chang
  built_by_url: "https://hunterchang.com/"
- title: Daniel Hollcraft
  main_url: "https://danielhollcraft.com/"
  url: "https://danielhollcraft.com/"
  source_url: "https://github.com/danielbh/danielhollcraft.com"
  featured: false
  categories:
    - Web Development
    - Blog
    - Portfolio
- title: Darren Britton's Portfolio
  main_url: "https://darrenbritton.com/"
  url: "https://darrenbritton.com/"
  source_url: "https://github.com/darrenbritton/darrenbritton.github.io"
  featured: false
  categories:
    - Web Development
    - Portfolio
- title: Dave Lindberg Marketing & Design
  url: "https://davelindberg.com/"
  main_url: "https://davelindberg.com/"
  source_url: "https://github.com/Dave-Lindberg/dl-gatsby"
  featured: false
  description: >-
    My work revolves around solving problems for people in business, using
    integrated design and marketing strategies to improve sales, increase brand
    engagement, generate leads and achieve goals.
  categories:
    - Design
    - Featured
    - Marketing
    - SEO
    - Portfolio
- title: Design Systems Weekly
  main_url: "https://designsystems.email/"
  url: "https://designsystems.email/"
  featured: false
  categories:
    - Education
    - Web Development
- title: Dalbinaco's Website
  main_url: "https://dlbn.co/en/"
  url: "https://dlbn.co/en/"
  source_url: "https://github.com/dalbinaco/dlbn.co"
  featured: false
  categories:
    - Portfolio
    - Web Development
- title: mParticle's Documentation
  main_url: "https://docs.mparticle.com/"
  url: "https://docs.mparticle.com/"
  featured: false
  categories:
    - Web Development
    - Documentation
- title: Doopoll
  main_url: "https://doopoll.co/"
  url: "https://doopoll.co/"
  featured: false
  categories:
    - Marketing
    - Technology
- title: ERC dEX
  main_url: "https://ercdex.com/"
  url: "https://ercdex.com/aqueduct"
  featured: false
  categories:
    - Marketing
- title: Fabian Schultz' Portfolio
  main_url: "https://fabianschultz.com/"
  url: "https://fabianschultz.com/"
  source_url: "https://github.com/fabe/site"
  featured: false
  description: >-
    Hello, I’m Fabian — a product designer and developer based in Potsdam,
    Germany. I’ve been working both as a product designer and frontend developer
    for over 5 years now. I particularly enjoy working with companies that try
    to meet broad and unique user needs.
  categories:
    - Portfolio
    - Web Development
  built_by: Fabian Schultz
  built_by_url: "https://fabianschultz.com/"
- title: Formidable
  main_url: "https://formidable.com/"
  url: "https://formidable.com/"
  featured: false
  categories:
    - Web Development
    - Agency
    - Open Source
- title: CalState House Manager
  description: >
    Home service membership that offers proactive and on-demand maintenance for
    homeowners
  main_url: "https://housemanager.calstate.aaa.com/"
  url: "https://housemanager.calstate.aaa.com/"
  categories:
    - Insurance
- title: The freeCodeCamp Guide
  main_url: "https://guide.freecodecamp.org/"
  url: "https://guide.freecodecamp.org/"
  source_url: "https://github.com/freeCodeCamp/guide"
  featured: false
  categories:
    - Web Development
    - Documentation
- title: High School Hackathons
  main_url: "https://hackathons.hackclub.com/"
  url: "https://hackathons.hackclub.com/"
  source_url: "https://github.com/hackclub/hackathons"
  featured: false
  categories:
    - Education
    - Web Development
- title: Hapticmedia
  main_url: "https://hapticmedia.fr/en/"
  url: "https://hapticmedia.fr/en/"
  featured: false
  categories:
    - Agency
- title: heml.io
  main_url: "https://heml.io/"
  url: "https://heml.io/"
  source_url: "https://github.com/SparkPost/heml.io"
  featured: false
  categories:
    - Documentation
    - Web Development
    - Open Source
- title: Juliette Pretot's Portfolio
  main_url: "https://juliette.sh/"
  url: "https://juliette.sh/"
  featured: false
  categories:
    - Web Development
    - Portfolio
    - Blog
- title: Kris Hedstrom's Portfolio
  main_url: "https://k-create.com/"
  url: "https://k-create.com/portfolio/"
  source_url: "https://github.com/kristofferh/kristoffer"
  featured: false
  description: >-
    Hey. I’m Kris. I’m an interactive designer / developer. I grew up in Umeå,
    in northern Sweden, but I now live in Brooklyn, NY. I am currently enjoying
    a hybrid Art Director + Lead Product Engineer role at a small startup called
    Nomad Health. Before that, I was a Product (Engineering) Manager at Tumblr.
    Before that, I worked at agencies. Before that, I was a baby. I like to
    design things, and then I like to build those things. I occasionally take on
    freelance projects. Feel free to get in touch if you have an interesting
    project that you want to collaborate on. Or if you just want to say hello,
    that’s cool too.
  categories:
    - Portfolio
  built_by: Kris Hedstrom
  built_by_url: "https://k-create.com/"
- title: knpw.rs
  main_url: "https://knpw.rs/"
  url: "https://knpw.rs/"
  source_url: "https://github.com/knpwrs/knpw.rs"
  featured: false
  categories:
    - Blog
    - Web Development
- title: Kostas Bariotis' Blog
  main_url: "https://kostasbariotis.com/"
  url: "https://kostasbariotis.com/"
  source_url: "https://github.com/kbariotis/kostasbariotis.com"
  featured: false
  categories:
    - Blog
    - Portfolio
    - Web Development
- title: LaserTime Clinic
  main_url: "https://lasertime.ru/"
  url: "https://lasertime.ru/"
  source_url: "https://github.com/oleglegun/lasertime"
  featured: false
  categories:
    - Marketing
- title: Jason Lengstorf
  main_url: "https://lengstorf.com"
  url: "https://lengstorf.com"
  source_url: "https://github.com/jlengstorf/lengstorf.com"
  featured: false
  categories:
    - Blog
  built_by: Jason Lengstorf
  built_by_url: "https://github.com/jlengstorf"
- title: Mannequin.io
  main_url: "https://mannequin.io/"
  url: "https://mannequin.io/"
  source_url: "https://github.com/LastCallMedia/Mannequin/tree/master/site"
  featured: false
  categories:
    - Open Source
    - Web Development
    - Documentation
- title: manu.ninja
  main_url: "https://manu.ninja/"
  url: "https://manu.ninja/"
  source_url: "https://github.com/Lorti/manu.ninja"
  featured: false
  description: >-
    manu.ninja is the personal blog of Manuel Wieser, where he talks about
    front-end development, games and digital art
  categories:
    - Blog
    - Technology
    - Web Development
- title: Fabric
  main_url: "https://meetfabric.com/"
  url: "https://meetfabric.com/"
  featured: false
  categories:
    - Marketing
    - Insurance
- title: Nexit
  main_url: "https://nexit.sk/"
  url: "https://nexit.sk/references"
  featured: false
  categories:
    - Web Development
- title: Nortcast
  main_url: "https://nortcast.com/"
  url: "https://nortcast.com/"
  featured: false
  categories:
    - Technology
    - Entertainment
    - Podcast
- title: Open FDA
  description: >
    Provides APIs and raw download access to a number of high-value, high
    priority and scalable structured datasets, including adverse events, drug
    product labeling, and recall enforcement reports.
  main_url: "https://open.fda.gov/"
  url: "https://open.fda.gov/"
  source_url: "https://github.com/FDA/open.fda.gov"
  featured: false
  categories:
    - Government
    - Open Source
    - Web Development
    - API
    - Data
- title: NYC Planning Labs (New York City Department of City Planning)
  main_url: "https://planninglabs.nyc/"
  url: "https://planninglabs.nyc/about/"
  source_url: "https://github.com/NYCPlanning/"
  featured: false
  description: >-
    We work with New York City's Urban Planners to deliver impactful, modern
    technology tools.
  categories:
    - Open Source
    - Government
- title: Pravdomil
  main_url: "https://pravdomil.com/"
  url: "https://pravdomil.com/"
  source_url: "https://github.com/pravdomil/pravdomil.com"
  featured: false
  description: >-
    I’ve been working both as a product designer and frontend developer for over
    5 years now. I particularly enjoy working with companies that try to meet
    broad and unique user needs.
  categories:
    - Portfolio
- title: Preston Richey Portfolio / Blog
  main_url: "https://prestonrichey.com/"
  url: "https://prestonrichey.com/"
  source_url: "https://github.com/prichey/prestonrichey.com"
  featured: false
  categories:
    - Web Development
    - Portfolio
    - Blog
- title: Landing page of Put.io
  main_url: "https://put.io/"
  url: "https://put.io/"
  featured: false
  categories:
    - eCommerce
    - Technology
- title: The Rick and Morty API
  main_url: "https://rickandmortyapi.com/"
  url: "https://rickandmortyapi.com/"
  built_by: Axel Fuhrmann
  built_by_url: "https://axelfuhrmann.com/"
  featured: false
  categories:
    - Web Development
    - Entertainment
    - Documentation
    - Open Source
    - API
- title: Santa Compañía Creativa
  main_url: "https://santacc.es/"
  url: "https://santacc.es/"
  source_url: "https://github.com/DesarrolloWebSantaCC/santacc-web"
  featured: false
  categories:
    - Agency
- title: Sean Coker's Blog
  main_url: "https://sean.is/"
  url: "https://sean.is/"
  featured: false
  categories:
    - Blog
    - Portfolio
    - Web Development
- title: Segment's Blog
  main_url: "https://segment.com/blog/"
  url: "https://segment.com/blog/"
  featured: false
  categories:
    - Web Development
    - Blog
- title: Several Levels
  main_url: "https://severallevels.io/"
  url: "https://severallevels.io/"
  source_url: "https://github.com/Harrison1/several-levels"
  featured: false
  categories:
    - Agency
    - Web Development
- title: Simply
  main_url: "https://simply.co.za/"
  url: "https://simply.co.za/"
  featured: false
  categories:
    - Marketing
    - Insurance
- title: Storybook
  main_url: "https://storybook.js.org/"
  url: "https://storybook.js.org/"
  source_url: "https://github.com/storybooks/storybook"
  featured: false
  categories:
    - Web Development
    - Open Source
- title: Vibert Thio's Portfolio
  main_url: "https://vibertthio.com/portfolio/"
  url: "https://vibertthio.com/portfolio/projects/"
  source_url: "https://github.com/vibertthio/portfolio"
  featured: false
  categories:
    - Portfolio
    - Web Development
- title: VisitGemer
  main_url: "https://visitgemer.sk/"
  url: "https://visitgemer.sk/"
  featured: false
  categories:
    - Marketing
- title: Beach Hut Poole
  main_url: "https://www.beachhutpoole.co.uk/"
  url: "https://www.beachhutpoole.co.uk/"
  featured: false
  categories:
    - Travel
    - Marketing
- title: Bricolage.io
  main_url: "https://www.bricolage.io/"
  url: "https://www.bricolage.io/"
  source_url: "https://github.com/KyleAMathews/blog"
  featured: false
  categories:
    - Blog
- title: Charles Pinnix Website
  main_url: "https://www.charlespinnix.com/"
  url: "https://www.charlespinnix.com/"
  featured: false
  description: >-
    I’m a senior front end engineer with 8 years of experience building websites
    and web applications. I’m interested in leading creative, multidisciplinary
    engineering teams. I’m a creative technologist, merging photography, art,
    and design into engineering and visa versa. I take a pragmatic,
    product-oriented approach to development, allowing me to see the big picture
    and ensuring quality products are completed on time. I have a passion for
    modern front end JavaScript frameworks such as React and Vue, and I have
    substantial experience on the back end with an interest in Node and
    container based deployment with Docker and AWS.
  categories:
    - Portfolio
    - Web Development
- title: Charlie Harrington's Blog
  main_url: "https://www.charlieharrington.com/"
  url: "https://www.charlieharrington.com/"
  source_url: "https://github.com/whatrocks/blog"
  featured: false
  categories:
    - Blog
    - Web Development
    - Music
- title: Developer Ecosystem
  main_url: "https://www.developerecosystem.com/"
  url: "https://www.developerecosystem.com/"
  featured: false
  categories:
    - Blog
    - Web Development
- title: Gabriel Adorf's Portfolio
  main_url: "https://www.gabrieladorf.com/"
  url: "https://www.gabrieladorf.com/"
  source_url: "https://github.com/gabdorf/gabriel-adorf-portfolio"
  featured: false
  categories:
    - Portfolio
    - Web Development
- title: greglobinski.com
  main_url: "https://www.greglobinski.com/"
  url: "https://www.greglobinski.com/"
  source_url: "https://github.com/greglobinski/www.greglobinski.com"
  featured: false
  categories:
    - Portfolio
    - Web Development
- title: I am Putra
  main_url: "https://www.iamputra.com/"
  url: "https://www.iamputra.com/"
  featured: false
  categories:
    - Portfolio
    - Web Development
    - Blog
- title: In Sowerby Bridge
  main_url: "https://www.insowerbybridge.co.uk/"
  url: "https://www.insowerbybridge.co.uk/"
  featured: false
  categories:
    - Marketing
    - Government
- title: JavaScript Stuff
  main_url: "https://www.javascriptstuff.com/"
  url: "https://www.javascriptstuff.com/"
  featured: false
  categories:
    - Education
    - Web Development
    - Library
- title: Ledgy
  main_url: "https://www.ledgy.com/"
  url: "https://github.com/morloy/ledgy.com"
  featured: false
  categories:
    - Marketing
    - Finance
- title: Alec Lomas's Portfolio / Blog
  main_url: "https://www.lowmess.com/"
  url: "https://www.lowmess.com/"
  source_url: "https://github.com/lowmess/lowmess"
  featured: false
  categories:
    - Web Development
    - Blog
    - Portfolio
- title: Michele Mazzucco's Portfolio
  main_url: "https://www.michelemazzucco.it/"
  url: "https://www.michelemazzucco.it/"
  source_url: "https://github.com/michelemazzucco/michelemazzucco.it"
  featured: false
  categories:
    - Portfolio
- title: Orbit FM Podcasts
  main_url: "https://www.orbit.fm/"
  url: "https://www.orbit.fm/"
  source_url: "https://github.com/agarrharr/orbit.fm"
  featured: false
  categories:
    - Podcast
- title: Prosecco Springs
  main_url: "https://www.proseccosprings.com/"
  url: "https://www.proseccosprings.com/"
  featured: false
  categories:
    - Food
    - Blog
    - Marketing
- title: Verious
  main_url: "https://www.verious.io/"
  url: "https://www.verious.io/"
  source_url: "https://github.com/cpinnix/verious"
  featured: false
  categories:
    - Web Development
- title: Whittle School
  main_url: "https://www.whittleschool.org/en/"
  url: "https://www.whittleschool.org/en/"
  featured: false
  categories:
    - Education
- title: Yisela
  main_url: "https://www.yisela.com/"
  url: "https://www.yisela.com/tetris-against-trauma-gaming-as-therapy/"
  featured: false
  categories:
    - Blog
- title: YouFoundRon.com
  main_url: "https://www.youfoundron.com/"
  url: "https://www.youfoundron.com/"
  source_url: "https://github.com/rongierlach/yfr-dot-com"
  featured: false
  categories:
    - Portfolio
    - Web Development
    - Blog
- title: yerevancoder
  main_url: "https://yerevancoder.com/"
  url: "https://forum.yerevancoder.com/categories"
  source_url: "https://github.com/yerevancoder/yerevancoder.github.io"
  featured: false
  categories:
    - Blog
    - Web Development
- title: EaseCentral
  main_url: "https://www.easecentral.com/"
  url: "https://www.easecentral.com/"
  featured: false
  categories:
    - Marketing
    - Healthcare
- title: Policygenius
  main_url: "https://www.policygenius.com/"
  url: "https://www.policygenius.com/"
  featured: false
  categories:
    - Marketing
    - Healthcare
- title: Moteefe
  main_url: "http://www.moteefe.com/"
  url: "http://www.moteefe.com/"
  featured: false
  categories:
    - Marketing
    - Agency
    - Technology
- title: Athelas
  main_url: "http://www.athelas.com/"
  url: "http://www.athelas.com/"
  featured: false
  categories:
    - Marketing
    - Healthcare
- title: Pathwright
  main_url: "http://www.pathwright.com/"
  url: "http://www.pathwright.com/"
  featured: false
  categories:
    - Marketing
    - Education
- title: pi-top
  main_url: "http://www.pi-top.com/"
  url: "http://www.pi-top.com/"
  featured: false
  categories:
    - Marketing
    - Web Development
    - Technology
    - eCommerce
- title: Troops
  main_url: "http://www.troops.ai/"
  url: "http://www.troops.ai/"
  featured: false
  categories:
    - Marketing
    - Technology
- title: ClearBrain
  main_url: "https://clearbrain.com/"
  url: "https://clearbrain.com/"
  featured: false
  categories:
    - Marketing
    - Technology
- title: Lucid
  main_url: "https://www.golucid.co/"
  url: "https://www.golucid.co/"
  featured: false
  categories:
    - Marketing
    - Technology
- title: Bench
  main_url: "http://www.bench.co/"
  url: "http://www.bench.co/"
  featured: false
  categories:
    - Marketing
- title: Union Plus Credit Card
  main_url: "http://www.unionpluscard.com"
  url: "https://unionplus.capitalone.com/"
  featured: false
  categories:
    - Marketing
    - Finance
- title: Gin Lane
  main_url: "http://www.ginlane.com/"
  url: "https://www.ginlane.com/"
  featured: false
  categories:
    - Web Development
    - Agency
- title: Marmelab
  main_url: "https://marmelab.com/en/"
  url: "https://marmelab.com/en/"
  featured: false
  categories:
    - Web Development
    - Agency
- title: Fusion Media Group
  main_url: "http://thefmg.com/"
  url: "http://thefmg.com/"
  featured: false
  categories:
    - Entertainment
    - News
- title: Cool Hunting
  main_url: "http://www.coolhunting.com/"
  url: "http://www.coolhunting.com/"
  featured: false
  categories:
    - Magazine
- title: Dovetail
  main_url: "https://dovetailapp.com/"
  url: "https://dovetailapp.com/"
  featured: false
  categories:
    - Marketing
    - Technology
- title: GraphQL College
  main_url: "https://www.graphql.college/"
  url: "https://www.graphql.college/"
  source_url: "https://github.com/GraphQLCollege/graphql-college"
  featured: false
  categories:
    - Web Development
    - Education
- title: F1 Vision
  main_url: "https://www.f1vision.com/"
  url: "https://www.f1vision.com/"
  featured: false
  categories:
    - Marketing
    - Entertainment
    - Technology
    - eCommerce
- title: Yuuniworks Portfolio / Blog
  main_url: "https://www.yuuniworks.com/"
  url: "https://www.yuuniworks.com/"
  source_url: "https://github.com/junkboy0315/yuuni-web"
  featured: false
  categories:
    - Portfolio
    - Web Development
    - Blog
- title: The Bastion Bot
  main_url: "https://bastionbot.org/"
  url: "https://bastionbot.org/"
  source_url: "https://github.com/TheBastionBot/Bastion-Website"
  description: Give awesome perks to your Discord server!
  featured: false
  categories:
    - Open Source
    - Technology
    - Documentation
    - Bot
    - Community
  built_by: Sankarsan Kampa
  built_by_url: "https://sankarsankampa.com"
- title: Smakosh
  main_url: "https://smakosh.com/"
  url: "https://smakosh.com/"
  source_url: "https://github.com/smakosh/smakosh.com"
  featured: false
  categories:
    - Portfolio
    - Web Development
- title: Philipp Czernitzki - Blog/Website
  main_url: "http://philippczernitzki.me/"
  url: "http://philippczernitzki.me/"
  featured: false
  categories:
    - Portfolio
    - Web Development
    - Blog
- title: WebGazer
  main_url: "https://www.webgazer.io/"
  url: "https://www.webgazer.io/"
  featured: false
  categories:
    - Marketing
    - Web Development
    - Technology
- title: Joe Seifi's Blog
  main_url: "http://seifi.org/"
  url: "http://seifi.org/"
  featured: false
  categories:
    - Portfolio
    - Web Development
    - Blog

- title: LekoArts
  main_url: "https://www.lekoarts.de"
  url: "https://www.lekoarts.de"
  source_url: "https://github.com/LeKoArts/portfolio"
  featured: false
  built_by: LekoArts
  built_by_url: "https://github.com/LeKoArts"
  description: >-
    Hi, I'm Lennart — a self-taught and passionate graphic/web designer &
    frontend developer based in Darmstadt, Germany. I love it to realize complex
    projects in a creative manner and face new challenges. Since 6 years I do
    graphic design, my love for frontend development came up 3 years ago. I
    enjoy acquiring new skills and cementing this knowledge by writing blogposts
    and creating tutorials.
  categories:
    - Portfolio
    - Blog
    - Design
    - Web Development
    - Freelance
- title: 杨二小的博客
  main_url: "https://blog.yangerxiao.com/"
  url: "https://blog.yangerxiao.com/"
  source_url: "https://github.com/zerosoul/blog.yangerxiao.com"
  featured: false
  categories:
    - Blog
    - Portfolio
- title: mottox2 blog
  main_url: "https://mottox2.com"
  url: "https://mottox2.com"
  featured: false
  categories:
    - Blog
    - Portfolio
- title: Pride of the Meadows
  main_url: "https://www.prideofthemeadows.com/"
  url: "https://www.prideofthemeadows.com/"
  featured: false
  categories:
    - eCommerce
    - Food
    - Blog
- title: Michael Uloth
  main_url: "https://www.michaeluloth.com"
  url: "https://www.michaeluloth.com"
  featured: false
  description: Michael Uloth is an opera singer and web developer based in Toronto.
  categories:
    - Portfolio
    - Music
    - Web Development
  built_by: Michael Uloth
  built_by_url: "https://www.michaeluloth.com"
- title: Spacetime
  main_url: "https://www.heyspacetime.com/"
  url: "https://www.heyspacetime.com/"
  featured: false
  description: >-
    Spacetime is a Dallas-based digital experience agency specializing in web,
    app, startup, and digital experience creation.
  categories:
    - Marketing
    - Portfolio
    - Agency
    - Featured
  built_by: Spacetime
  built_by_url: "https://www.heyspacetime.com/"
- title: Eric Jinks
  main_url: "https://ericjinks.com/"
  url: "https://ericjinks.com/"
  featured: false
  description: "Software engineer / web developer from the Gold Coast, Australia."
  categories:
    - Portfolio
    - Blog
    - Web Development
    - Technology
  built_by: Eric Jinks
  built_by_url: "https://ericjinks.com/"
- title: GaiAma - We are wildlife
  main_url: "https://www.gaiama.org/"
  url: "https://www.gaiama.org/"
  featured: false
  description: >-
    We founded the GaiAma conservation organization to protect wildlife in Perú
    and to create an example of a permaculture neighborhood, living
    symbiotically with the forest - because reforestation is just the beginning
  categories:
    - Nonprofit
    - Marketing
    - Blog
  source_url: "https://github.com/GaiAma/gaiama.org"
  built_by: GaiAma
  built_by_url: "https://www.gaiama.org/"
- title: Healthcare Logic
  main_url: "https://www.healthcarelogic.com/"
  url: "https://www.healthcarelogic.com/"
  featured: false
  description: >-
    Revolutionary technology that empowers clinical and managerial leaders to
    collaborate with clarity.
  categories:
    - Marketing
    - Healthcare
    - Technology
  built_by: Thrive
  built_by_url: "https://thriveweb.com.au/"
- title: Localgov.fyi
  main_url: "https://localgov.fyi/"
  url: "https://localgov.fyi/"
  featured: false
  description: Finding local government services made easier.
  categories:
    - Directory
    - Government
    - Technology
  source_url: "https://github.com/WeOpenly/localgov.fyi"
  built_by: Openly
  built_by_url: "https://weopenly.com/"
- title: Kata.ai Documentation
  main_url: "https://docs.kata.ai/"
  url: "https://docs.kata.ai/"
  source_url: "https://github.com/kata-ai/kata-platform-docs"
  featured: false
  description: >-
    Documentation website for the Kata Platform, an all-in-one platform for
    building chatbots using AI technologies.
  categories:
    - Documentation
    - Technology
- title: goalgetters
  main_url: "https://goalgetters.space/"
  url: "https://goalgetters.space/"
  featured: false
  description: >-
    goalgetters is a source of inspiration for people who want to change their
    career. We offer articles, success stories and expert interviews on how to
    find a new passion and how to implement change.
  categories:
    - Blog
    - Education
    - Personal Development
  built_by: "Stephanie Langers (content), Adrian Wenke (development)"
  built_by_url: "https://twitter.com/AdrianWenke"
- title: Zensum
  main_url: "https://zensum.se/"
  url: "https://zensum.se/"
  featured: false
  description: >-
    Borrow money quickly and safely through Zensum. We compare Sweden's leading
    banks and credit institutions. Choose from multiple offers and lower your
    monthly cost. [Translated from Swedish]
  categories:
    - Technology
    - Finance
    - Marketing
  built_by: Bejamas.io
  built_by_url: "https://bejamas.io/"
- title: StatusHub - Easy to use Hosted Status Page Service
  main_url: "https://statushub.com/"
  url: "https://statushub.com/"
  featured: false
  description: >-
    Set up your very own service status page in minutes with StatusHub. Allow
    customers to subscribe to be updated automatically.
  categories:
    - Technology
    - Marketing
  built_by: Bejamas.io
  built_by_url: "https://bejamas.io/"
- title: Matthias Kretschmann Portfolio
  main_url: "https://matthiaskretschmann.com/"
  url: "https://matthiaskretschmann.com/"
  source_url: "https://github.com/kremalicious/portfolio"
  featured: false
  description: Portfolio of designer & developer Matthias Kretschmann.
  categories:
    - Portfolio
    - Web Development
  built_by: Matthias Kretschmann
  built_by_url: "https://matthiaskretschmann.com/"
- title: Iron Cove Solutions
  main_url: "https://ironcovesolutions.com/"
  url: "https://ironcovesolutions.com/"
  description: >-
    Iron Cove Solutions is a cloud based consulting firm. We help companies
    deliver a return on cloud usage by applying best practices
  categories:
    - Technology
    - Web Development
  built_by: Iron Cove Solutions
  built_by_url: "https://ironcovesolutions.com/"
  featured: false
- title: Eventos orellana
  description: >-
    Somos una empresa dedicada a brindar asesoría personalizada y profesional
    para la elaboración y coordinación de eventos sociales y empresariales.
  main_url: "https://eventosorellana.com/"
  url: "https://eventosorellana.com/"
  featured: false
  categories:
    - Gallery
  built_by: Codedebug
  built_by_url: "https://codedebug.co/"
- title: Moetez Chaabene Portfolio / Blog
  main_url: "https://moetez.me/"
  url: "https://moetez.me/"
  source_url: "https://github.com/moetezch/moetez.me"
  featured: false
  description: Portfolio of Moetez Chaabene
  categories:
    - Portfolio
    - Web Development
    - Blog
  built_by: Moetez Chaabene
  built_by_url: "https://twitter.com/moetezch"
- title: Nikita
  description: >-
    Automation of system deployments in Node.js for applications and
    infrastructures.
  main_url: "https://nikita.js.org/"
  url: "https://nikita.js.org/"
  source_url: "https://github.com/adaltas/node-nikita"
  categories:
    - Documentation
    - Open Source
    - Technology
  built_by: David Worms
  built_by_url: "http://www.adaltas.com"
  featured: false
- title: Gourav Sood Blog & Portfolio
  main_url: "https://www.gouravsood.com/"
  url: "https://www.gouravsood.com/"
  featured: false
  categories:
    - Blog
    - Portfolio
  built_by: Gourav Sood
  built_by_url: "https://www.gouravsood.com/"
- title: Jonas Tebbe Portfolio
  description: |
    Hey, I’m Jonas and I create digital products.
  main_url: "https://jonastebbe.com"
  url: "https://jonastebbe.com"
  categories:
    - Portfolio
  built_by: Jonas Tebbe
  built_by_url: "http://twitter.com/jonastebbe"
  featured: false
- title: Parker Sarsfield Portfolio
  description: |
    I'm Parker, a software engineer and sneakerhead.
  main_url: "https://parkersarsfield.com"
  url: "https://parkersarsfield.com"
  categories:
    - Blog
    - Portfolio
  built_by: Parker Sarsfield
  built_by_url: "https://parkersarsfield.com"
- title: Front-end web development with Greg
  description: |
    JavaScript, GatsbyJS, ReactJS, CSS in JS... Let's learn some stuff together.
  main_url: "https://dev.greglobinski.com"
  url: "https://dev.greglobinski.com"
  categories:
    - Blog
    - Web Development
  built_by: Greg Lobinski
  built_by_url: "https://github.com/greglobinski"
- title: Insomnia
  description: |
    Desktop HTTP and GraphQL client for developers
  main_url: "https://insomnia.rest/"
  url: "https://insomnia.rest/"
  categories:
    - Blog
  built_by: Gregory Schier
  built_by_url: "https://schier.co"
  featured: false
- title: Timeline Theme Portfolio
  description: |
    I'm Aman Mittal, a software developer.
  main_url: "http://www.amanhimself.me/"
  url: "http://www.amanhimself.me/"
  categories:
    - Web Development
    - Portfolio
  built_by: Aman Mittal
  built_by_url: "http://www.amanhimself.me/"
- title: Ocean artUp
  description: >
    Science outreach site built using styled-components and Contentful. It
    presents the research project "Ocean artUp" funded by an Advanced Grant of
    the European Research Council to explore the possible benefits of artificial
    uplift of nutrient-rich deep water to the ocean’s sunlit surface layer.
  main_url: "https://ocean-artup.eu"
  url: "https://ocean-artup.eu"
  source_url: "https://github.com/janosh/ocean-artup"
  categories:
    - Science
    - Education
    - Blog
  built_by: Janosh Riebesell
  built_by_url: "https://janosh.io"
  featured: false
- title: Ryan Fitzgerald
  description: |
    Personal portfolio and blog for Ryan Fitzgerald
  main_url: "https://ryanfitzgerald.ca/"
  url: "https://ryanfitzgerald.ca/"
  categories:
    - Web Development
    - Portfolio
  built_by: Ryan Fitzgerald
  built_by_url: "https://github.com/RyanFitzgerald"
  featured: false
- title: Kaizen
  description: |
    Content Marketing, PR & SEO Agency in London
  main_url: "https://www.kaizen.co.uk/"
  url: "https://www.kaizen.co.uk/"
  categories:
    - Agency
    - Blog
    - Design
    - Web Development
    - SEO
  built_by: Bogdan Stanciu
  built_by_url: "https://github.com/b0gd4n"
  featured: false
- title: HackerOne Platform Documentation
  description: |
    HackerOne's Product Documentation Center!
  url: "https://docs.hackerone.com/"
  main_url: "https://docs.hackerone.com/"
  categories:
    - Documentation
    - Security
  featured: false
- title: Patreon Partners
  description: |
    Resources and products to help you do more with Patreon.
  url: "https://partners.patreon.com/"
  main_url: "https://partners.patreon.com/"
  categories:
    - Directory
  featured: false
- title: Bureau Of Meteorology (beta)
  description: |
    Help shape the future of Bureau services
  url: "https://beta.bom.gov.au/"
  main_url: "https://beta.bom.gov.au/"
  categories:
    - Meteorology
  featured: false
- title: Curbside
  description: |
    Connecting Stores with Mobile Customers
  main_url: "https://curbside.com/"
  url: "https://curbside.com/"
  categories:
    - Mobile Commerce
  featured: false
- title: Mux Video
  description: |
    API to video hosting and streaming
  main_url: "https://mux.com/"
  url: "https://mux.com/"
  categories:
    - Video
    - Hosting
    - Streaming
    - API
  featured: false
- title: Swapcard
  description: >
    The easiest way for event organizers to instantly connect people, build a
    community of attendees and exhibitors, and increase revenue over time
  main_url: "https://www.swapcard.com/"
  url: "https://www.swapcard.com/"
  categories:
    - Event
    - Community
    - Personal Training
    - Marketing
  built_by: Swapcard
  built_by_url: "https://www.swapcard.com/"
  featured: false
- title: Kalix
  description: >
    Kalix is perfect for healthcare professionals starting out in private
    practice, to those with an established clinic.
  main_url: "https://www.kalixhealth.com/"
  url: "https://www.kalixhealth.com/"
  categories:
    - Healthcare
  featured: false
- title: Hubba
  description: |
    Buy wholesale products from thousands of independent, verified Brands.
  main_url: "https://join.hubba.com/"
  url: "https://join.hubba.com/"
  categories:
    - eCommerce
  featured: false
- title: HyperPlay
  description: |
    In Asean's 1st Ever LOL Esports X Music Festival
  main_url: "https://hyperplay.leagueoflegends.com/"
  url: "https://hyperplay.leagueoflegends.com/"
  categories:
    - Video Games
    - Music
  featured: false
- title: Bad Credit Loans
  description: |
    Get the funds you need, from $250-$5,000
  main_url: "https://www.creditloan.com/"
  url: "https://www.creditloan.com/"
  categories:
    - Loans
    - Credits
  featured: false
- title: Financial Center
  description: >
    Member-owned, not-for-profit, co-operative whose members receive financial
    benefits in the form of lower loan rates, higher savings rates, and lower
    fees than banks.
  main_url: "https://fcfcu.com/"
  url: "https://fcfcu.com/"
  categories:
    - Loans
    - Finance
    - Nonprofit
    - Banking
    - Business
    - Education
  built_by: "https://fcfcu.com/"
  built_by_url: "https://fcfcu.com/"
  featured: false
- title: Office of Institutional Research and Assessment
  description: |
    Good Data, Good Decisions
  main_url: "http://oira.ua.edu/"
  url: "http://oira.ua.edu/"
  categories:
    - Data
  featured: false
- title: Trintellix
  description: |
    It may help make a difference for your depression (MDD).
  main_url: "https://us.trintellix.com/"
  url: "https://us.trintellix.com/"
  categories:
    - Health & Wellness
  featured: false
- title: The Telegraph Premium
  description: |
    Exclusive stories from award-winning journalists
  main_url: "https://premium.telegraph.co.uk/"
  url: "https://premium.telegraph.co.uk/"
  categories:
    - Newspaper
  featured: false
- title: html2canvas
  description: |
    Screenshots with JavaScript
  main_url: "http://html2canvas.hertzen.com/"
  url: "http://html2canvas.hertzen.com/"
  source_url: "https://github.com/niklasvh/html2canvas/tree/master/www"
  categories:
    - JavaScript
    - Documentation
  built_by: Niklas von Hertzen
  built_by_url: "http://hertzen.com/"
  featured: false
- title: Dato CMS
  description: |
    The API-based CMS your editors will love
  main_url: "https://www.datocms.com/"
  url: "https://www.datocms.com/"
  categories:
    - CMS
    - API
  featured: false
- title: Half Electronics
  description: |
    Personal website
  main_url: "https://www.halfelectronic.com/"
  url: "https://www.halfelectronic.com/"
  categories:
    - Blog
    - Electronics
  built_by: Fernando Poumian
  built_by_url: "https://github.com/fpoumian/halfelectronic.com"
  featured: false
- title: Frithir Software Development
  main_url: "https://frithir.com/"
  url: "https://frithir.com/"
  featured: false
  description: "I DRINK COFFEE, WRITE CODE AND IMPROVE MY DEVELOPMENT SKILLS EVERY DAY."
  categories:
    - Design
    - Web Development
  built_by: Frithir
  built_by_url: "https://Frithir.com/"
- title: Unow
  main_url: "https://www.unow.fr/"
  url: "https://www.unow.fr/"
  categories:
    - Education
    - Marketing
  featured: false
- title: Peter Hironaka
  description: |
    Freelance Web Developer based in Los Angeles.
  main_url: "https://peterhironaka.com/"
  url: "https://peterhironaka.com/"
  categories:
    - Portfolio
    - Web Development
  built_by: Peter Hironaka
  built_by_url: "https://github.com/PHironaka"
  featured: false
- title: Michael McQuade
  description: |
    Personal website and blog for Michael McQuade
  main_url: "https://giraffesyo.io"
  url: "https://giraffesyo.io"
  categories:
    - Blog
  built_by: Michael McQuade
  built_by_url: "https://github.com/giraffesyo"
  featured: false
- title: Haacht Brewery
  description: |
    Corporate website for Haacht Brewery. Designed and Developed by Gafas.
  main_url: "https://haacht.com/en/"
  url: "https://haacht.com"
  categories:
    - Brewery
  built_by: Gafas
  built_by_url: "https://gafas.be"
  featured: false
- title: StoutLabs
  description: |
    Portfolio of Daniel Stout, freelance developer in East Tennessee.
  main_url: "https://www.stoutlabs.com/"
  url: "https://www.stoutlabs.com/"
  categories:
    - Web Development
    - Portfolio
  built_by: Daniel Stout
  built_by_url: "https://github.com/stoutlabs"
  featured: false
- title: Chicago Ticket Outcomes By Neighborhood
  description: |
    ProPublica data visualization of traffic ticket court outcomes
  categories:
    - News
    - Nonprofit
    - Visualization
  url: >-
    https://projects.propublica.org/graphics/il/il-city-sticker-tickets-maps/ticket-status/?initialWidth=782
  main_url: >-
    https://projects.propublica.org/graphics/il/il-city-sticker-tickets-maps/ticket-status/?initialWidth=782
  built_by: David Eads
  built_by_url: "https://github.com/eads"
  featured: false
- title: Chicago South Side Traffic Ticketing rates
  description: |
    ProPublica data visualization of traffic ticket rates by community
  main_url: >-
    https://projects.propublica.org/graphics/il/il-city-sticker-tickets-maps/ticket-rate/?initialWidth=782
  url: >-
    https://projects.propublica.org/graphics/il/il-city-sticker-tickets-maps/ticket-rate/?initialWidth=782
  categories:
    - News
    - Nonprofit
    - Visualization
  built_by: David Eads
  built_by_url: "https://github.com/eads"
  featured: false
- title: Otsimo
  description: >
    Otsimo is a special education application for children with autism, down
    syndrome and other developmental disabilities.
  main_url: "https://otsimo.com/en/"
  url: "https://otsimo.com/en/"
  categories:
    - Blog
    - Education
  featured: false
- title: Matt Bagni Portfolio 2018
  description: >
    Mostly the result of playing with Gatsby and learning about react and
    graphql. Using the screenshot plugin to showcase the work done for my
    company in the last 2 years, and a good amount of other experiments.
  main_url: "https://mattbag.github.io"
  url: "https://mattbag.github.io"
  categories:
    - Portfolio
  featured: false
- title: Lisa Ye's Blog
  description: |
    Simple blog/portofolio for a fashion designer. Gatsby_v2 + Netlify cms
  main_url: "https://lisaye.netlify.com/"
  url: "https://lisaye.netlify.com/"
  categories:
    - Blog
    - Portfolio
    - Fashion
  featured: false
- title: Lifestone Church
  main_url: "https://www.lifestonechurch.net/"
  url: "https://www.lifestonechurch.net/"
  source_url: "https://github.com/lifestonechurch/lifestonechurch.net"
  featured: false
  categories:
    - Marketing
    - Nonprofit
- title: Artem Sapegin
  description: >
    Little homepage of Artem Sapegin, a frontend developer, passionate
    photographer, coffee drinker and crazy dogs’ owner.
  main_url: "https://sapegin.me/"
  url: "https://sapegin.me/"
  categories:
    - Portfolio
    - Open Source
    - Web Development
  built_by: Artem Sapegin
  built_by_url: "https://github.com/sapegin"
  featured: false
- title: SparkPost Developers
  main_url: "https://developers.sparkpost.com/"
  url: "https://developers.sparkpost.com/"
  source_url: "https://github.com/SparkPost/developers.sparkpost.com"
  categories:
    - Documentation
    - API
  featured: false
- title: Malik Browne Portfolio 2018
  description: >
    The portfolio blog of Malik Browne, a full stack engineer, foodie, and avid
    blogger/YouTuber.
  main_url: "https://www.malikbrowne.com/about"
  url: "https://www.malikbrowne.com"
  categories:
    - Blog
    - Portfolio
  built_by: Malik Browne
  built_by_url: "https://twitter.com/milkstarz"
  featured: false
- title: Novatics
  description: |
    Digital products that inspire and make a difference
  main_url: "https://www.novatics.com.br"
  url: "https://www.novatics.com.br"
  categories:
    - Portfolio
    - Technology
    - Web Development
  built_by: Novatics
  built_by_url: "https://github.com/Novatics"
  featured: false
- title: I migliori by Vivigratis
  description: >
    Product review website
  main_url: "https://imigliori.vivigratis.com/"
  url: "https://imigliori.vivigratis.com/"
  categories:
    - Blog
    - Travel
    - Technology
    - Health & Wellness
    - Fashion
  built_by: Kframe Interactive SA
  built_by_url: http://kframeinteractive.com
  featured: false
- title: Max McKinney
  description: >
    I’m a developer and designer with a focus in web technologies. I build cars
    on the side.
  main_url: "https://maxmckinney.com/"
  url: "https://maxmckinney.com/"
  categories:
    - Portfolio
    - Web Development
    - Design
  built_by: Max McKinney
  featured: false
- title: Stickyard
  description: |
    Make your React component sticky the easy way
  main_url: "https://nihgwu.github.io/stickyard/"
  url: "https://nihgwu.github.io/stickyard/"
  source_url: "https://github.com/nihgwu/stickyard/tree/master/website"
  categories:
    - Web Development
  built_by: Neo Nie
  featured: false
- title: Agata Milik
  description: |
    Website of a Polish psychologist/psychotherapist based in Gdańsk, Poland.
  main_url: "https://agatamilik.pl"
  url: "https://agatamilik.pl"
  categories:
    - Marketing
    - Healthcare
  built_by: Piotr Fedorczyk
  built_by_url: "https://piotrf.pl"
  featured: false
- title: WebPurple
  main_url: "https://www.webpurple.net/"
  url: "https://www.webpurple.net/"
  source_url: "https://github.com/WebPurple/site"
  description: >-
    Site of local (Russia, Ryazan) frontend community. Main purpose is to show
    info about meetups and keep blog.
  categories:
    - Nonprofit
    - Web Development
    - Community
    - Blog
    - Open Source
  built_by: Nikita Kirsanov
  built_by_url: "https://twitter.com/kitos_kirsanov"
  featured: false
- title: Papertrail.io
  description: |
    Inspection Management for the 21st Century
  main_url: "https://www.papertrail.io/"
  url: "https://www.papertrail.io/"
  categories:
    - Marketing
    - Technology
  built_by: Papertrail.io
  built_by_url: "https://www.papertrail.io"
  featured: false
- title: Matt Ferderer
  main_url: "https://mattferderer.com"
  url: "https://mattferderer.com"
  source_url: "https://github.com/mattferderer/gatsbyblog"
  description: >
    {titleofthesite} is a blog built with Gatsby that discusses web related tech
    such as JavaScript, .NET, Blazor & security.
  categories:
    - Blog
    - Web Development
  built_by: Matt Ferderer
  built_by_url: "https://twitter.com/mattferderer"
  featured: false
- title: Sahyadri Open Source Community
  main_url: "https://sosc.org.in"
  url: "https://sosc.org.in"
  source_url: "https://github.com/haxzie/sosc-website"
  description: >
    Official website of Sahyadri Open Source Community for community blog, event
    details and members info.
  categories:
    - Blog
    - Community
    - Open Source
  built_by: Musthaq Ahamad
  built_by_url: "https://github.com/haxzie"
  featured: false
- title: Tech Confessions
  main_url: "https://confessions.tech"
  url: "https://confessions.tech"
  source_url: "https://github.com/JonathanSpeek/tech-confessions"
  description: "A guilt-free place for us to confess our tech sins \U0001F64F\n"
  categories:
    - Community
    - Open Source
  built_by: Jonathan Speek
  built_by_url: "https://speek.design"
  featured: false
- title: Thibault Maekelbergh
  main_url: "https://thibmaek.com"
  url: "https://thibmaek.com"
  source_url: "https://github.com/thibmaek/thibmaek.github.io"
  description: |
    A nice blog about development, Raspberry Pi, plants and probably records.
  categories:
    - Blog
    - Open Source
  built_by: Thibault Maekelbergh
  built_by_url: "https://twitter.com/thibmaek"
  featured: false
- title: LearnReact.design
  main_url: "https://learnreact.design"
  url: "https://learnreact.design"
  description: >
    React Essentials For Designers: A React course tailored for product
    designers, ux designers, ui designers.
  categories:
    - Blog
  built_by: Linton Ye
  built_by_url: "https://twitter.com/lintonye"
- title: Devol’s Dance
  main_url: "https://www.devolsdance.com/"
  url: "https://www.devolsdance.com/"
  description: >
    Devol’s Dance is an invite-only, one-day event celebrating industrial
    robotics, AI, and automation.
  categories:
    - Marketing
    - Technology
  built_by: Corey Ward
  built_by_url: "http://www.coreyward.me/"
  featured: false
- title: Mega House Creative
  main_url: "https://www.megahousecreative.com/"
  url: "https://www.megahousecreative.com/"
  description: >
    Mega House Creative is a digital agency that provides unique goal-oriented
    web marketing solutions.
  categories:
    - Marketing
    - Agency
  built_by: Daniel Robinson
  featured: false
- title: Tobie Marier Robitaille - csc
  main_url: "https://tobiemarierrobitaille.com/"
  url: "https://tobiemarierrobitaille.com/en/"
  description: |
    Portfolio site for director of photography Tobie Marier Robitaille
  categories:
    - Portfolio
    - Gallery
  built_by: Mill3 Studio
  built_by_url: "https://mill3.studio/en/"
  featured: false
- title: Bestvideogame.deals
  main_url: "https://bestvideogame.deals/"
  url: "https://bestvideogame.deals/"
  description: |
    Video game comparison website for the UK, build with GatsbyJS.
  categories:
    - eCommerce
    - Video Games
  built_by: Koen Kamphuis
  built_by_url: "https://koenkamphuis.com/"
  featured: false
- title: Mahipat's Portfolio
  main_url: "https://mojaave.com/"
  url: "https://mojaave.com"
  source_url: "https://github.com/mhjadav/mojaave"
  description: >
    mojaave.com is Mahipat's portfolio, I have developed it using Gatsby v2 and
    Bootstrap, To get in touch with people looking for full stack developer.
  categories:
    - Portfolio
    - Web Development
  built_by: Mahipat Jadav
  built_by_url: "https://mojaave.com/"
  featured: false
- title: Cmsbased
  main_url: "https://www.cmsbased.net"
  url: "https://www.cmsbased.net"
  description: >
    Cmsbased is providing automation tools and design resources for Web Hosting
    and IT services industry.
  categories:
    - Technology
    - Design
  featured: false
- title: Traffic Design Biennale 2018
  main_url: "https://trafficdesign.pl"
  url: "http://trafficdesign.pl/pl/ficzery/2018-biennale/"
  description: |
    Mini site for 2018 edition of Traffic Design’s Biennale
  categories:
    - Nonprofit
    - Gallery
  built_by: Piotr Fedorczyk
  built_by_url: "https://piotrf.pl"
  featured: false
- title: Insights
  main_url: "https://justaskusers.com/"
  url: "https://justaskusers.com/"
  description: >
    Insights helps user experience (UX) researchers conduct their research and
    make sense of the findings.
  categories:
    - User Experience
    - Design
  built_by: Just Ask Users
  built_by_url: "https://justaskusers.com/"
  featured: false
- title: Tensiq
  main_url: "https://tensiq.com"
  url: "https://tensiq.com"
  source_url: "https://github.com/Tensiq/tensiq-site"
  description: >
    Tensiq is an e-Residency startup, that provides development in cutting-edge
    technology while delivering secure, resilient, performant solutions.
  categories:
    - Game Development
    - Web Development
    - Mobile Development
    - Agency
    - Open Source
  built_by: Jens
  built_by_url: "https://github.com/arrkiin"
  featured: false
- title: Mintfort
  main_url: "https://mintfort.com/"
  url: "https://mintfort.com/"
  source_url: "https://github.com/MintFort/mintfort.com"
  description: >
    Mintfort, the first crypto-friendly bank account. Store and manage assets on
    the blockchain.
  categories:
    - Technology
    - Bank
  built_by: Axel Fuhrmann
  built_by_url: "https://axelfuhrmann.com/"
  featured: false
- title: React Native Explorer
  main_url: "https://react-native-explorer.firebaseapp.com"
  url: "https://react-native-explorer.firebaseapp.com"
  description: |
    Explorer React Native packages and examples effortlessly.
  categories:
    - React Native
  featured: false
- title: 500Tech
  main_url: "https://500tech.com/"
  url: "https://500tech.com/"
  featured: false
  categories:
    - Web Development
    - Agency
    - Open Source
- title: eworld
  main_url: "http://eworld.herokuapp.com/"
  url: "http://eworld.herokuapp.com/"
  featured: false
  categories:
    - eCommerce
    - Technology
- title: It's a Date
  description: >
    It's a Date is a dating app that actually involves dating.
  main_url: "https://www.itsadate.app/"
  url: "https://www.itsadate.app/"
  featured: false
  categories:
    - App
    - Blog
- title: Node.js HBase
  description: >
    Asynchronous HBase client for NodeJs using REST.
  main_url: https://hbase.js.org/
  url: https://hbase.js.org/
  source_url: "https://github.com/adaltas/node-hbase"
  categories:
    - Documentation
    - Open Source
    - Technology
  built_by: David Worms
  built_by_url: http://www.adaltas.com
  featured: false
- title: Peter Kroyer - Web Design / Web Development
  main_url: https://www.peterkroyer.at/en/
  url: https://www.peterkroyer.at/en/
  description: >
    Freelance web designer / web developer based in Vienna, Austria.
  categories:
    - Agency
    - Web Development
    - Design
    - Portfolio
  built_by: Peter Kroyer
  built_by_url: https://www.peterkroyer.at/
  featured: false
- title: Geddski
  main_url: https://gedd.ski
  url: https://gedd.ski
  description: >
    Frontend mastery blog - level up your UI game.
  categories:
    - Web Development
    - Education
    - Productivity
    - User Experience
  built_by: Dave Geddes
  built_by_url: https://twitter.com/geddski
  featured: false
- title: Rung
  main_url: "https://rung.com.br/"
  url: "https://rung.com.br/"
  description: >
    Rung alerts you about the exceptionalities of your personal and professional life.
  categories:
    - API
    - Technology
    - Travel
    - Bot
  featured: false
- title: Mokkapps
  main_url: "https://www.mokkapps.de/"
  url: "https://www.mokkapps.de/"
  source_url: "https://github.com/mokkapps/website"
  description: >
    Portfolio website from Michael Hoffmann. Passionate software developer with focus on web-based technologies.
  categories:
    - Blog
    - Portfolio
    - Web Development
    - Mobile Development
  featured: false
- title: Premier Octet
  main_url: "https://www.premieroctet.com/"
  url: "https://www.premieroctet.com/"
  description: >
    Premier Octet is a React-based agency
  categories:
    - Agency
    - Web Development
    - Mobile Development
    - React Native
  featured: false
- title: Thorium
  main_url: "https://www.thoriumsim.com/"
  url: "https://www.thoriumsim.com/"
  source_url: "https://github.com/thorium-sim/thoriumsim.com"
  description: >
    Thorium - Open-source Starship Simulator Controls for Live Action Role Play
  built_by: Alex Anderson
  built_by_url: https://twitter.com/ralex1993
  categories:
    - Blog
    - Portfolio
    - Documentation
    - Marketing
    - Education
    - Entertainment
    - Open Source
    - Web Development
  featured: false
- title: Cameron Maske
  main_url: "https://www.cameronmaske.com/"
  url: "https://www.cameronmaske.com/courses/introduction-to-pytest/"
  source_url: "https://github.com/cameronmaske/cameronmaske.com-v2"
  description: >
    The homepage of Cameron Maske, a freelance full stack developer, who is currently working on a free pytest video course
  categories:
    - Education
    - Video
    - Portfolio
    - Freelance
  featured: false
- title: Studenten bilden Schüler
  description: >
    Studenten bilden Schüler e.V. is a German student-run nonprofit initiative that aims to
    contribute to more equal educational opportunities by providing free tutoring to refugees
    and children from underprivileged families. The site is built on Gatsby v2, styled-components
    and Contentful. It supports Google Analytics, fluid typography and Algolia search.
  main_url: "https://studenten-bilden-schueler.de"
  url: "https://studenten-bilden-schueler.de"
  source_url: "https://github.com/StudentenBildenSchueler/homepage"
  categories:
    - Education
    - Nonprofit
    - Blog
  built_by: Janosh Riebesell
  built_by_url: "https://janosh.io"
  featured: false
- title: Joseph Chambers
  main_url: "https://joseph.michael-chambers.com/"
  url: "https://joseph.michael-chambers.com/"
  description: >
    The homepage of Joseph Chambers, a freelance full stack developer, who is currently looking for work.
  categories:
    - Portfolio
    - Freelance
    - Web Development
  built_by: Joseph Chambers
  built_by_url: https://twitter.com/imcodingideas
  featured: false
- title: Mike's Remote List
  main_url: "https://www.mikesremotelist.com"
  url: "https://www.mikesremotelist.com"
  description: >
    A list of remote jobs, updated throughout the day. Built on Gatsby v1 and powered by Contentful, Google Sheets, string and sticky tape.
  categories:
    - Job Board
  featured: false
- title: Madvoid
  main_url: "https://madvoid.com/"
  url: "https://madvoid.com/screenshot/"
  featured: false
  description: >
    Madvoid is a team of expert developers dedicated to creating simple, clear, usable and blazing fast web and mobile apps.
    We are coders that help companies and agencies to create social & interactive experiences.
    This includes full stack development using React, WebGL, Static Site Generators, Ruby On Rails, Phoenix, GraphQL, Chatbots, CI / CD, Docker and more!
  categories:
    - Portfolio
    - Technology
    - Web Development
    - Agency
    - Marketing
  built_by: Jean-Paul Bonnetouche
  built_by_url: https://twitter.com/_jpb
- title: MOMNOTEBOOK.COM
  description: >
    Sharing knowledge and experiences that make childhood and motherhood rich, vibrant and healthy.
  main_url: "https://momnotebook.com/"
  url: "https://momnotebook.com/"
  featured: false
  built_by: Aleksander Hansson
  built_by_url: https://www.linkedin.com/in/aleksanderhansson/
  categories:
    - Blog
- title: Pirate Studios
  description: >
    Reinventing music studios with 24/7 self service rehearsal, DJ & production rooms available around the world.
  main_url: "https://www.piratestudios.co"
  url: "https://www.piratestudios.co"
  featured: false
  built_by: The Pirate Studios team
  built_by_url: https://github.com/piratestudios/
  categories:
    - Music
- title: Aurora EOS
  main_url: "https://www.auroraeos.com/"
  url: "https://www.auroraeos.com/"
  featured: false
  categories:
    - Blockchain
    - Marketing
    - Blog
  built_by: Corey Ward
  built_by_url: "http://www.coreyward.me/"
- title: MadeComfy
  main_url: "https://madecomfy.com.au/"
  url: "https://madecomfy.com.au/"
  description: >
    Short term rental management startup, using Contentful + Gatsby + CicleCI
  featured: false
  categories:
    - Travel
  built_by: Lucas Vilela
  built_by_url: "https://madecomfy.com.au/"
- title: How To Book Cheap Flights
  description: >
    A travel blog built with Gatsby and adopting the AMP technology.
  main_url: "https://howtobookcheapflights.com"
  url: "https://howtobookcheapflights.com"
  source_url: "https://github.com/flaviolivolsi/howtobookcheapflights"
  featured: false
  categories:
    - Travel
    - Blog
  built_by: Flavio Li Volsi
  built_by_url: "http://github.com/flaviolivolsi"
- title: Tiger Facility Services
  description: >
    Tiger Facility Services combines facility management expertise with state of the art software to offer a sustainable and customer oriented cleaning and facility service.
  main_url: https://www.tigerfacilityservices.com/de-en/
  url: https://www.tigerfacilityservices.com/de-en/
  featured: false
  categories:
    - B2B Services
- title: "Luciano Mammino's blog"
  description: >
    Tech & programming blog of Luciano Mammino a.k.a. "loige", Fullstack Web Developer and International Speaker
  main_url: https://loige.co
  url: https://loige.co
  featured: false
  categories:
    - Blog
    - Web Development
  built_by: Luciano Mammino
  built_by_url: https://loige.co
- title: Wire • Secure collaboration platform
  description: >
    Corporate website of Wire, an open source, end-to-end encrypted collaboration platform
  main_url: "https://wire.com"
  url: "https://wire.com"
  featured: false
  categories:
    - Open Source
    - Productivity
    - Technology
    - Blog
    - App
  built_by: Wire team
  built_by_url: "https://github.com/orgs/wireapp/people"
- title: J. Patrick Raftery
  main_url: "https://www.jpatrickraftery.com"
  url: "https://www.jpatrickraftery.com"
  description: J. Patrick Raftery is an opera singer and voice teacher based in Vancouver, BC.
  categories:
    - Portfolio
    - Music
  built_by: Michael Uloth
  built_by_url: "https://www.michaeluloth.com"
  featured: false
- title: Aria Umezawa
  main_url: "https://www.ariaumezawa.com"
  url: "https://www.ariaumezawa.com"
  description: Aria Umezawa is a director, producer, and writer currently based in San Francisco.
  categories:
    - Portfolio
    - Music
    - Entertainment
  built_by: Michael Uloth
  built_by_url: "https://www.michaeluloth.com"
  featured: false
- title: Pomegranate Opera
  main_url: "https://www.pomegranateopera.com"
  url: "https://www.pomegranateopera.com"
  description: Pomegranate Opera is a lesbian opera written by Amanda Hale & Kye Marshall.
  categories:
    - Gallery
    - Music
  built_by: Michael Uloth
  built_by_url: "https://www.michaeluloth.com"
  featured: false
- title: Daniel Cabena
  main_url: "https://www.danielcabena.com"
  url: "https://www.danielcabena.com"
  description: Daniel Cabena is a Canadian countertenor highly regarded in both Canada and Europe for prize-winning performances ranging from baroque to contemporary repertoire.
  categories:
    - Portfolio
    - Music
  built_by: Michael Uloth
  built_by_url: "https://www.michaeluloth.com"
  featured: false
- title: Artist.Center
  main_url: "https://artistcenter.netlify.com"
  url: "https://artistcenter.netlify.com"
  description: The marketing page for Artist.Center, a soon-to-launch platform designed to connect opera singers to opera companies.
  categories:
    - Music
  built_by: Michael Uloth
  built_by_url: "https://www.michaeluloth.com"
  featured: false
- title: DG Volo & Company
  main_url: "https://www.dgvolo.com"
  url: "https://www.dgvolo.com"
  description: DG Volo & Company is a Toronto-based investment consultancy.
  categories:
    - Finance
  built_by: Michael Uloth
  built_by_url: "https://www.michaeluloth.com"
  featured: false
- title: Shawna Lucey
  main_url: "https://www.shawnalucey.com"
  url: "https://www.shawnalucey.com"
  description: Shawna Lucey is an American theater and opera director based in New York City.
  categories:
    - Portfolio
    - Music
    - Entertainment
  built_by: Michael Uloth
  built_by_url: "https://www.michaeluloth.com"
  featured: false
- title: Leyan Lo
  main_url: https://www.leyanlo.com
  url: https://www.leyanlo.com
  description: >
    Leyan Lo’s personal website
  categories:
    - Portfolio
  built_by: Leyan Lo
  built_by_url: https://www.leyanlo.com
  featured: false
- title: Hawaii National Bank
  url: https://hawaiinational.bank
  main_url: https://hawaiinational.bank
  description: Hawaii National Bank's highly personalized service has helped loyal customers & locally owned businesses achieve their financial dreams for over 50 years.
  categories:
    - Bank
  built_by: Wall-to-Wall Studios
  built_by_url: https://walltowall.com
  featured: false
- title: Coletiv
  url: https://coletiv.com
  main_url: https://coletiv.com
  description: Coletiv teams up with companies of all sizes to design, develop & launch digital products for iOS, Android & the Web.
  categories:
    - Technology
    - Agency
    - Web Development
  built_by: Coletiv
  built_by_url: https://coletiv.com
  featured: false
- title: janosh.io
  description: >
    Personal blog and portfolio of Janosh Riebesell. The site is built with Gatsby v2 and designed
    entirely with styled-components v4. Much of the layout was achieved with CSS grid. It supports
    Google Analytics, fluid typography and Algolia search.
  main_url: "https://janosh.io"
  url: "https://janosh.io"
  source_url: "https://github.com/janosh/janosh.io"
  categories:
    - Portfolio
    - Blog
    - Science
    - Photography
    - Travel
  built_by: Janosh Riebesell
  built_by_url: "https://janosh.io"
  featured: false
- title: Gatsby Manor
  description: >
    We build themes for gatsby. We have themes for all projects including personal,
    portfolio, ecommerce, landing pages and more. We also run an in-house
    web dev and design studio. If you cannot find what you want, we can build it for you!
    Email us at gatsbymanor@gmail.com with questions.
  main_url: "https://www.gatsbymanor.com"
  url: "https://www.gatsbymanor.com"
  source_url: "https://github.com/gatsbymanor"
  categories:
    - Web Development
    - Themes
    - Agency
    - Technology
    - Freelance
  built_by: Steven Natera
  built_by_url: "https://stevennatera.com"
- title: Ema Suriano's Portfolio
  main_url: https://emasuriano.com/
  url: https://emasuriano.com/
  source_url: https://github.com/EmaSuriano/emasuriano.github.io
  description: >
    Ema Suriano's portfolio to display information about him, his projects and what he's writing about.
  categories:
    - Portfolio
    - Technology
    - Web Development
  built_by: Ema Suriano
  built_by_url: https://emasuriano.com/
  featured: false
- title: Luan Orlandi
  main_url: https://luanorlandi.github.io
  url: https://luanorlandi.github.io
  source_url: https://github.com/luanorlandi/luanorlandi.github.io
  description: >
    Luan Orlandi's personal website. Brazilian web developer, enthusiast in React and Gatsby.
  categories:
    - Blog
    - Portfolio
    - Web Development
  built_by: Luan Orlandi
  built_by_url: https://github.com/luanorlandi
- title: Mobius Labs
  main_url: https://mobius.ml
  url: https://mobius.ml
  description: >
    Mobius Labs landing page, a Start-up working on Computer Vision
  categories:
    - Landing page
    - Marketing
    - Technology
    - AI
  built_by: sktt
  built_by_url: https://github.com/sktt
- title: EZAgrar
  main_url: https://www.ezagrar.at/en/
  url: https://www.ezagrar.at/en/
  description: >
    EZAgrar.at is the homepage of the biggest agricultural machinery dealership in Austria. In total 8 pages will be built for this client reusing a lot of components between them.
  categories:
    - eCommerce
    - Marketing
    - Multilingual
  built_by: MangoART
  built_by_url: https://www.mangoart.at
  featured: false
- title: OAsome blog
  main_url: https://oasome.blog/
  url: https://oasome.blog/
  source_url: https://github.com/oorestisime/oasome
  description: >
    Paris-based Cypriot adventurers. A and O. Lovers of life and travel. Want to get a glimpse of the OAsome world?
  categories:
    - Blog
    - Photography
    - Travel
  built_by: Orestis Ioannou
  featured: false
- title: Brittany Chiang
  main_url: https://brittanychiang.com/
  url: https://brittanychiang.com/
  source_url: https://github.com/bchiang7/v4
  description: >
    Personal website and portfolio of Brittany Chiang built with Gatsby v2
  categories:
    - Portfolio
  built_by: Brittany Chiang
  built_by_url: https://github.com/bchiang7
  featured: false
- title: Fitekran
  description: >
    One of the most visited Turkish blog about health, sports and healthy lifestyle, that has been rebuilt with Gatsby v2 using Wordpress.
  main_url: "https://www.fitekran.com"
  url: "https://www.fitekran.com"
  categories:
    - Science
    - Healthcare
    - Blog
  built_by: Burak Tokak
  built_by_url: "https://www.buraktokak.com"
- title: Serverless
  main_url: https://serverless.com
  url: https://serverless.com
  source_url: https://github.com/serverless/site
  description: >
    Serverless.com – Build web, mobile and IoT applications with serverless architectures using AWS Lambda, Azure Functions, Google CloudFunctions & more!
  categories:
    - Technology
    - Web Development
  built_by: Codebrahma
  built_by_url: https://codebrahma.com
  featured: false
- title: Dive Bell
  main_url: https://divebell.band/
  url: https://divebell.band/
  description: >
    Simple site for a band to list shows dates and videos (499 on lighthouse)
  categories:
    - Music
  built_by: Matt Bagni
  built_by_url: https://mattbag.github.io
  featured: false
- title: Mayer Media Co.
  main_url: https://mayermediaco.com/
  url: https://mayermediaco.com/
  description: >
    Freelance Web Development and Digital Marketing
  categories:
    - Web Development
    - Marketing
    - Blog
  source_url: https://github.com/MayerMediaCo/MayerMediaCo2.0
  built_by: Danny Mayer
  built_by_url: https://twitter.com/mayermediaco
  featured: false
- title: Jan Czizikow Portfolio
  main_url: https://www.janczizikow.com/
  url: https://www.janczizikow.com/
  source_url: https://github.com/janczizikow/janczizikow-portfolio
  description: >
    Simple personal portfolio site built with Gatsby
  categories:
    - Portfolio
    - Freelance
    - Web Development
  built_by: Jan Czizikow
  built_by_url: https://github.com/janczizikow
- title: Carbon Design Systems
  main_url: http://www.carbondesignsystem.com/
  url: http://www.carbondesignsystem.com/
  description: >
    The Carbon Design System is integrating the new IBM Design Ethos and Language. It represents a completely fresh approach to the design of all things at IBM.
  categories:
    - Design System
    - Documentation
  built_by: IBM
  built_by_url: https://www.ibm.com/
  featured: false
- title: Retirement Community
  main_url: https://retirementcommunity.fastcompany.com/
  url: https://retirementcommunity.fastcompany.com/
  description: >
    Bye Bye Funny Business, Pete Holmes and Jamie Lee enter retirement
  categories:
    - Entertainment
    - Retirement
    - Education
  built_by: FastCompany
  built_by_url: https://www.fastcompany.com/
  featured: false
- title: McDonald's Design System
  main_url: https://design.mcdonalds.com/
  url: https://design.mcdonalds.com/
  description: >
    McDonald's Design System
  categories:
    - Design
    - Design System
  built_by: McDonald's
  built_by_url: https://www.mcdonalds.com/us/en-us.html
  featured: false
- title: Mozilla Mixed Reality
  main_url: https://mixedreality.mozilla.org/
  url: https://mixedreality.mozilla.org/
  description: >
    Virtual Reality for the free and open Web.
  categories:
    - Virtual Reality
    - Open Source
  built_by: Mozilla
  built_by_url: https://www.mozilla.org/
  featured: false
- title: Uniform Hudl Design System
  main_url: http://uniform.hudl.com/
  url: http://uniform.hudl.com/
  description: >
    A single design system to ensure every interface feels like Hudl. From the colors we use to the size of our buttons and what those buttons say, Uniform has you covered. Check the guidelines, copy the code and get to building.
  categories:
    - Design System
    - Open Source
    - Design
  built_by: Hudl
  built_by_url: https://www.hudl.com/
- title: Subtle UI
  main_url: "https://subtle-ui.netlify.com/"
  url: "https://subtle-ui.netlify.com/"
  source_url: "https://github.com/ryanwiemer/subtle-ui"
  description: >
    A collection of clever yet understated user interactions found on the web.
  categories:
    - Web Development
    - Open Source
    - User Experience
  built_by: Ryan Wiemer
  built_by_url: "https://www.ryanwiemer.com/"
  featured: false
- title: developer.bitcoin.com
  main_url: "https://www.bitcoin.com/"
  url: "https://developer.bitcoin.com/"
  description: >
    Bitbox based bitcoin.com developer platform and resources.
  categories:
    - Blockchain
  featured: false
- title: Barmej
  main_url: "https://app.barmej.com/"
  url: "https://app.barmej.com/"
  description: >
    An interactive platform to learn different programming languages in Arabic for FREE
  categories:
    - Education
    - Programming
    - Learning
  built_by: Obytes
  built_by_url: "https://www.obytes.com/"
  featured: false
- title: Vote Save America
  main_url: "https://votesaveamerica.com"
  url: "https://votesaveamerica.com"
  description: >
    Be a voter. Save America.
  categories:
    - Education
    - Government
  featured: false
  built_by: Jeremy E. Miller
  built_by_url: "https://jeremyemiller.com/"
- title: Emergence
  main_url: https://emcap.com/
  url: https://emcap.com/
  description: >
    Emergence is a top enterprise cloud venture capital firm. We fund early stage ventures focusing on enterprise & SaaS applications. Emergence is one of the top VC firms in Silicon Valley.
  categories:
    - Marketing
    - Blog
  built_by: Upstatement
  built_by_url: https://www.upstatement.com/
  featured: false
- title: FPVtips
  main_url: https://fpvtips.com
  url: https://fpvtips.com
  source_url: https://github.com/jumpalottahigh/fpvtips
  description: >
    FPVtips is all about bringing racing drone pilots closer together, and getting more people into the hobby!
  categories:
    - Community
    - Education
    - Drones
  built_by: Georgi Yanev
  built_by_url: https://twitter.com/jumpalottahigh
  featured: false
- title: Georgi Yanev
  main_url: https://blog.georgi-yanev.com/
  url: https://blog.georgi-yanev.com/
  source_url: https://github.com/jumpalottahigh/blog.georgi-yanev.com
  description: >
    I write articles about FPV quads (building and flying), web development, smart home automation, life-long learning and other topics from my personal experience.
  categories:
    - Blog
    - Electronics
    - Drones
  built_by: Georgi Yanev
  built_by_url: https://twitter.com/jumpalottahigh
  featured: false
- title: Bear Archery
  main_url: "https://beararchery.com/"
  url: "https://beararchery.com/"
  categories:
    - eCommerce
    - Sports
  built_by: Escalade Sports
  built_by_url: "https://www.escaladesports.com/"
  featured: false
- title: "attn:"
  main_url: "https://www.attn.com/"
  url: "https://www.attn.com/"
  categories:
    - Media
    - Entertainment
  built_by: "attn:"
  built_by_url: "https://www.attn.com/"
  featured: false
- title: Mirror Conf
  description: >
    Mirror Conf is a conference designed to empower designers and front-end developers who have a thirst for knowledge and want to broaden their horizons.
  main_url: "https://www.mirrorconf.com/"
  url: "https://www.mirrorconf.com/"
  categories:
    - Conference
    - Design
    - Frontend
  featured: false
- title: Startarium
  main_url: https://www.startarium.ro
  url: https://www.startarium.ro
  description: >
    Free entrepreneurship educational portal with more than 20000 users, hundreds of resources, crowdfunding, mentoring and investor pitching events facilitated.
  categories:
    - Education
    - Crowdfunding
    - Nonprofit
    - Entrepreneurship
  built_by: Cezar Neaga
  built_by_url: https://twitter.com/cezarneaga
  featured: false
- title: Microlink
  main_url: https://microlink.io/
  url: https://microlink.io/
  description: >
    Extract structured data from any website.
  categories:
    - Web Development
    - API
    - SDK
  built_by: Kiko Beats
  built_by_url: https://kikobeats.com/
  featured: false
- title: Markets.com
  main_url: "https://www.markets.com/"
  url: "https://www.markets.com/"
  featured: false
  categories:
    - Finance
- title: Kevin Legrand
  url: "https://k-legrand.com"
  main_url: "https://k-legrand.com"
  source_url: "https://github.com/Manoz/k-legrand.com"
  description: >
    Personal website and blog built with love with Gatsby v2
  categories:
    - Blog
    - Portfolio
    - Web Development
  built_by: Kevin Legrand
  built_by_url: https://k-legrand.com
  featured: false
- title: David James Portfolio
  main_url: https://dfjames.com/
  url: https://dfjames.com/
  source_url: https://github.com/daviddeejjames/dfjames-gatsby
  description: >
    Portfolio Site using GatsbyJS and headless WordPress
  categories:
    - WordPress
    - Portfolio
    - Blog
  built_by: David James
  built_by_url: https://twitter.com/daviddeejjames
- title: Hypertext Candy
  url: https://www.hypertextcandy.com/
  main_url: https://www.hypertextcandy.com/
  description: >
    Blog about web development. Laravel, Vue.js, etc.
  categories:
    - Blog
    - Web Development
  built_by: Masahiro Harada
  built_by_url: https://twitter.com/_Masahiro_H_
  featured: false
- title: "Maxence Poutord's blog"
  description: >
    Tech & programming blog of Maxence Poutord, Software Engineer, Serial Traveler and Public Speaker
  main_url: https://www.maxpou.fr
  url: https://www.maxpou.fr
  featured: false
  categories:
    - Blog
    - Web Development
  built_by: Maxence Poutord
  built_by_url: https://www.maxpou.fr
- title: "Dante Calderón"
  description: >
    Personal Website and Blog of Dante Calderón
  main_url: https://dantecalderon.com/
  url: https://dantecalderon.com/
  source_url: https://github.com/dantehemerson/dantecalderon.com
  featured: false
  categories:
    - Blog
    - Portfolio
    - Web Development
    - Open Source
    - Technology
    - Education
  built_by: Dante Calderón
  built_by_url: https://github.com/dantehemerson
- title: "The Noted Project"
  url: https://thenotedproject.org
  main_url: https://thenotedproject.org
  source_url: https://github.com/ianbusko/the-noted-project
  description: >
    Website to showcase the ethnomusicology research for The Noted Project.
  categories:
    - Portfolio
    - Education
    - Gallery
  built_by: Ian Busko
  built_by_url: https://github.com/ianbusko
  featured: false
- title: "LANDR"
  url: https://www.landr.com/
  main_url: https://www.landr.com/
  description: >
    LANDR is the place to create, master and sell your music.
  categories:
    - AI
    - Business
    - Entrepreneurship
    - Freelance
    - Marketing
    - Media
    - Music
  built_by: LANDR
  built_by_url: https://twitter.com/landr_music
  featured: false
- title: Got Milk
  main_url: "https://www.gotmilk.com/"
  url: "https://www.gotmilk.com/"
  featured: false
  categories:
    - Food
    - Miscellaneous
- title: People For Bikes
  url: "https://2017.peopleforbikes.org/"
  main_url: "https://2017.peopleforbikes.org/"
  categories:
    - Community
    - Sport
    - Gallery
    - Nonprofit
  built_by: PeopleForBikes
  built_by_url: "https://peopleforbikes.org/about-us/who-we-are/staff/"
  featured: false
- title: Wide Eye
  description: >
    Creative agency specializing in interactive design, web development, and digital communications.
  url: https://wideeye.co/
  main_url: https://wideeye.co/
  categories:
    - Design
    - Web Development
  built_by: Wide Eye
  built_by_url: https://wideeye.co/about-us/
  featured: false
- title: Guster
  description: >
    American alternative rock band from Boston, Massachusetts.
  url: http://guster.com/
  main_url: http://guster.com/
  categories:
    - Music
  featured: false
- title: CodeSandbox
  description: >
    CodeSandbox is an online editor that helps you create web applications, from prototype to deployment.
  url: https://codesandbox.io/
  main_url: https://codesandbox.io/
  categories:
    - Web Development
  featured: false
- title: Marvel
  description: >
    The all-in-one platform powering design.
  url: https://marvelapp.com/
  main_url: https://marvelapp.com/
  categories:
    - Design
  featured: false
- title: Designcode.io
  description: >
    Learn to design and code React apps.
  url: https://designcode.io
  main_url: https://designcode.io
  categories:
    - Learning
  featured: false
- title: Happy Design
  description: >
    The Brand and Product Team Behind Happy Money
  url: https://design.happymoney.com/
  main_url: https://design.happymoney.com/
  categories:
    - Design
    - Finance
- title: Weihnachtsmarkt.ms
  description: >
    Explore the christmas market in Münster (Westf).
  url: https://weihnachtsmarkt.ms/
  main_url: https://weihnachtsmarkt.ms/
  source_url: https://github.com/codeformuenster/weihnachtsmarkt
  categories:
    - Gallery
    - Food
  built_by: "Code for Münster during #MSHACK18"
  featured: false
- title: Code Championship
  description: >
    Competitive coding competitions for students from 3rd to 8th grade. Code is Sport.
  url: https://www.codechampionship.com
  main_url: https://www.codechampionship.com
  categories:
    - Learning
    - Education
    - Sport
  built_by: Abamath LLC
  built_by_url: https://www.abamath.com
  featured: false
- title: Wieden+Kennedy
  description: >
    Wieden+Kennedy is an independent, global creative company.
  categories:
    - Technology
    - Web Development
    - Agency
    - Marketing
  url: https://www.wk.com
  main_url: https://www.wk.com
  built_by: Wieden Kennedy
  built_by_url: https://www.wk.com/about/
  featured: false
- title: Testing JavaScript
  description: >
    This course will teach you the fundamentals of testing your JavaScript applications using eslint, Flow, Jest, and Cypress.
  url: https://testingjavascript.com/
  main_url: https://testingjavascript.com/
  categories:
    - Learning
    - Education
    - Testing
    - JavaScript
  built_by: Kent C. Dodds
  built_by_url: https://kentcdodds.com/
  featured: false
- title: Use Hooks
  description: >
    One new React Hook recipe every day.
  url: https://usehooks.com/
  main_url: https://usehooks.com/
  categories:
    - Learning
    - Tips
    - React
  built_by: Gabe Ragland
  built_by_url: https://twitter.com/gabe_ragland
  featured: false
- title: Ambassador
  url: https://www.getambassador.io
  main_url: https://www.getambassador.io
  description: >
    Open source, Kubernetes-native API Gateway for microservices built on Envoy.
  categories:
    - Open Source
    - Documentation
    - Technology
  built_by: Datawire
  built_by_url: https://www.datawire.io
  featured: false
- title: Clubhouse
  main_url: https://clubhouse.io
  url: https://clubhouse.io
  description: >
    The intuitive and powerful project management platform loved by software teams of all sizes. Built with Gatsby v2 and Prismic
  categories:
    - Technology
    - Project Management
    - Blog
    - Productivity
    - B2B Services
    - Community
    - Design
    - Open Source
  built_by: Ueno.
  built_by_url: https://ueno.co
  featured: false
- title: Asian Art Collection
  url: http://artmuseum.princeton.edu/asian-art/
  main_url: http://artmuseum.princeton.edu/asian-art/
  description: >
    Princeton University has a branch dealing with state of art.They have showcased ore than 6,000 works of Asian art are presented alongside ongoing curatorial and scholarly research
  categories:
    - Art
    - History
    - Models
  featured: false
- title: QHacks
  url: https://qhacks.io
  main_url: https://qhacks.io
  source_url: https://github.com/qhacks/qhacks-website
  description: >
    QHacks is Queen’s University’s annual hackathon! QHacks was founded in 2016 with a mission to advocate and incubate the tech community at Queen’s University and throughout Canada.
  categories:
    - Hackathon
    - Education
    - Technology
    - Podcast
  featured: false
<<<<<<< HEAD
- title: Tyler McGinnis 
  url: https://tylermcginnis.com/
  main_url: https://tylermcginnis.com/
  description: >
    The linear, course based approach to learning web technologies. 
  categories:
    - Education
    - Technology
    - Podcast
    - Web Development
  featured: false
=======
- title: a11y with Lindsey
  url: https://www.a11ywithlindsey.com/
  main_url: https://www.a11ywithlindsey.com/
  source_url: https://github.com/lkopacz/a11y-with-lindsey
  description: >
    To help developers navigate accessibility jargon, write better code, and to empower them to make their Internet, Everyone's Internet.
  categories:
    - Education
    - Blog
    - Technology
  built_by: Lindsey Kopacz
  built_by_url: https://twitter.com/littlekope0903
  featured: false
- title: DEKEMA
  url: https://www.dekema.com/
  main_url: https://www.dekema.com/
  description: >
    Worldclass crafting: Furnace, fervor, fullfilment. Delivering highest demand for future craftsmanship. Built using Gatsby v2 and Prismic.
  categories:
    - Healthcare
    - Science
    - Technology
  built_by: Crisp Studio
  built_by_url: https://crisp.studio
  featured: false
- title: FOX Circus
  main_url: "https://www.foxcircus.it/"
  url: "https://www.foxcircus.it/"
  categories:
    - Event
    - Conference
    - Entertainment
  built_by: Kframe Interactive SA
  built_by_url: http://kframeinteractive.com
  featured: false
- title: Ramón Chancay
  description: >-
    Front-end / Back-end Developer in Guayaquil Ecuador.
    Currently at Everymundo, previously at El Universo.
    I enjoy teaching and sharing what I know.
    I give professional advice to developers and companies.
    My wife and my children are everything in my life.
  main_url: "https://ramonchancay.me/"
  url: "https://ramonchancay.me/"
  source_url: "https://github.com/devrchancay/personal-site"
  featured: false
  categories:
    - Blog
    - Technology
    - Web Development
  built_by: Codedebug
  built_by_url: "https://codedebug.co/"
>>>>>>> 8a122537
<|MERGE_RESOLUTION|>--- conflicted
+++ resolved
@@ -3197,19 +3197,17 @@
     - Technology
     - Podcast
   featured: false
-<<<<<<< HEAD
-- title: Tyler McGinnis 
+- title: Tyler McGinnis
   url: https://tylermcginnis.com/
   main_url: https://tylermcginnis.com/
   description: >
-    The linear, course based approach to learning web technologies. 
+    The linear, course based approach to learning web technologies.
   categories:
     - Education
     - Technology
     - Podcast
     - Web Development
   featured: false
-=======
 - title: a11y with Lindsey
   url: https://www.a11ywithlindsey.com/
   main_url: https://www.a11ywithlindsey.com/
@@ -3261,5 +3259,4 @@
     - Technology
     - Web Development
   built_by: Codedebug
-  built_by_url: "https://codedebug.co/"
->>>>>>> 8a122537
+  built_by_url: "https://codedebug.co/"