--- conflicted
+++ resolved
@@ -10354,7 +10354,6 @@
   built_by: Masatoshi Nishiguchi
   built_by_url: https://mnishiguchi.com
   featured: false
-<<<<<<< HEAD
 - title: WhileNext
   url: https://whilenext.com
   main_url: https://whilenext.com
@@ -10367,7 +10366,6 @@
     - Web Development
   built_by: Masoud Karimi
   built_by_url: https://github.com/masoudkarimif
-=======
 - title: Jamify.me
   description: >
     We build websites & PWAs with JAMstack. Delivering faster, more secure web.
@@ -10387,5 +10385,4 @@
     - Community
   built_by: Andrew Louis
   built_by_url: https://hyfen.net
->>>>>>> 41f1cc5e
   featured: false