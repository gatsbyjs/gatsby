- title: ReactJS
  main_url: "https://reactjs.org/"
  url: "https://reactjs.org/"
  source_url: "https://github.com/reactjs/reactjs.org"
  featured: true
  categories:
    - Web Development
    - Featured
- title: Flamingo
  main_url: https://www.shopflamingo.com/
  url: https://www.shopflamingo.com/
  description: >
    Online shop for women's body care and hair removal products.
  categories:
    - eCommerce
    - Featured
  featured: true
- title: IDEO
  url: https://www.ideo.com
  main_url: https://www.ideo.com/
  description: >
    A Global design company committed to creating positive impact.
  categories:
    - Agency
    - Technology
    - Featured
    - Consulting
    - User Experience
  featured: true
- title: Airbnb Engineering & Data Science
  description: >
    Creative engineers and data scientists building a world where you can belong
    anywhere
  main_url: "https://airbnb.io/"
  url: "https://airbnb.io/"
  categories:
    - Blog
    - Gallery
    - Featured
  featured: true
- title: Impossible Foods
  main_url: "https://impossiblefoods.com/"
  url: "https://impossiblefoods.com/"
  categories:
    - Food
    - Featured
  featured: true
- title: Braun
  description: >
    Braun offers high performance hair removal and hair care products, including dryers, straighteners, shavers, and more.
  main_url: "https://ca.braun.com/en-ca"
  url: "https://ca.braun.com/en-ca"
  categories:
    - eCommerce
    - Featured
  featured: true
- title: NYC Pride 2019 | WorldPride NYC | Stonewall50
  main_url: "https://2019-worldpride-stonewall50.nycpride.org/"
  url: "https://2019-worldpride-stonewall50.nycpride.org/"
  featured: true
  description: >-
    Join us in 2019 for NYC Pride, as we welcome WorldPride and mark the 50th
    Anniversary of the Stonewall Uprising and a half-century of LGBTQ+
    liberation.
  categories:
    - Education
    - Marketing
    - Nonprofit
    - Featured
  built_by: Canvas United
  built_by_url: "https://www.canvasunited.com/"
- title: The State of European Tech
  main_url: "https://2017.stateofeuropeantech.com/"
  url: "https://2017.stateofeuropeantech.com/"
  featured: true
  categories:
    - Technology
    - Featured
  built_by: Studio Lovelock
  built_by_url: "http://www.studiolovelock.com/"
- title: Hopper
  main_url: "https://www.hopper.com/"
  url: "https://www.hopper.com/"
  built_by: Narative
  built_by_url: "https://www.narative.co/"
  featured: true
  categories:
    - Technology
    - App
    - Featured
- title: GM Capital One
  description: |
    Introducing the new online experience for your GM Rewards Credit Card
  main_url: "https://gm.capitalone.com/"
  url: "https://gm.capitalone.com/"
  categories:
    - Featured
  featured: true
- title: Theodora Warre
  main_url: "https://theodorawarre.eu"
  url: "https://theodorawarre.eu"
  description: >-
    E-commerce site for jewellery designer Theodora Warre, built using Gatsby + Shopify + Prismic + Matter.js
  categories:
    - eCommerce
    - Marketing
  built_by: Pierre Nel
  built_by_url: "https://pierre.io"
  featured: false
- title: Life Without Barriers | Foster Care
  main_url: "https://www.lwb.org.au/foster-care"
  url: "https://www.lwb.org.au/foster-care"
  featured: true
  description: >-
    We are urgently seeking foster carers all across Australia. Can you open
    your heart and your home to a child in need? There are different types of
    foster care that can suit you. We offer training and 24/7 support.
  categories:
    - Nonprofit
    - Education
    - Documentation
    - Marketing
    - Featured
  built_by: LWB Digital Team
  built_by_url: "https://twitter.com/LWBAustralia"
- title: Figma
  main_url: "https://www.figma.com/"
  url: "https://www.figma.com/"
  featured: true
  categories:
    - Marketing
    - Design
    - Featured
  built_by: Corey Ward
  built_by_url: "http://www.coreyward.me/"
- title: Bejamas - JAM Experts for hire
  main_url: "https://bejamas.io/"
  url: "https://bejamas.io/"
  featured: true
  description: >-
    We help agencies and companies with JAMStack tools. This includes web
    development using Static Site Generators, Headless CMS, CI / CD and CDN
    setup.
  categories:
    - Technology
    - Web Development
    - Agency
    - Marketing
    - Featured
  built_by: Bejamas
  built_by_url: "https://bejamas.io/"
- title: The State of JavaScript
  description: >
    Data from over 20,000 developers, asking them questions on topics ranging
    from frontend frameworks and state management, to build tools and testing
    libraries.
  main_url: "https://stateofjs.com/"
  url: "https://stateofjs.com/"
  source_url: "https://github.com/StateOfJS/StateOfJS"
  categories:
    - Data
    - JavaScript
    - Featured
  built_by: StateOfJS
  built_by_url: "https://github.com/StateOfJS/StateOfJS/graphs/contributors"
  featured: true
- title: DesignSystems.com
  main_url: "https://www.designsystems.com/"
  url: "https://www.designsystems.com/"
  description: |
    A resource for learning, creating and evangelizing design systems.
  categories:
    - Design
    - Blog
    - Technology
    - Featured
  built_by: Corey Ward
  built_by_url: "http://www.coreyward.me/"
  featured: true
- title: Timely
  main_url: "https://timelyapp.com/"
  url: "https://timelyapp.com/"
  description: |
    Fully automatic time tracking. For those who trade in time.
  categories:
    - Productivity
    - Featured
  built_by: Timm Stokke
  built_by_url: "https://timm.stokke.me"
  featured: true
- title: Snap Kit
  main_url: "https://kit.snapchat.com/"
  url: "https://kit.snapchat.com/"
  description: >
    Snap Kit lets developers integrate some of Snapchat’s best features across
    platforms.
  categories:
    - Technology
    - Documentation
    - Featured
  featured: true
- title: SendGrid
  main_url: "https://sendgrid.com/docs/"
  url: "https://sendgrid.com/docs/"
  description: >
    SendGrid delivers your transactional and marketing emails through the
    world's largest cloud-based email delivery platform.
  categories:
    - API
    - Technology
    - Documentation
    - Featured
  featured: true
- title: Kirsten Noelle
  main_url: "https://www.kirstennoelle.com/"
  url: "https://www.kirstennoelle.com/"
  featured: true
  description: >
    Digital portfolio for San Francisco Bay Area photographer Kirsten Noelle Wiemer.
  categories:
    - Photography
    - Portfolio
    - Featured
  built_by: Ryan Wiemer
  built_by_url: "https://www.ryanwiemer.com/"
- title: Cajun Bowfishing
  main_url: "https://cajunbowfishing.com/"
  url: "https://cajunbowfishing.com/"
  featured: false
  categories:
    - eCommerce
    - Sports
  built_by: Escalade Sports
  built_by_url: "https://www.escaladesports.com/"
- title: NEON
  main_url: "http://neonrated.com/"
  url: "http://neonrated.com/"
  featured: false
  categories:
    - Gallery
- title: GraphCMS
  main_url: "https://graphcms.com/"
  url: "https://graphcms.com/"
  featured: false
  categories:
    - Marketing
    - Technology
- title: Ghost Documentation
  main_url: https://docs.ghost.org/
  url: https://docs.ghost.org/
  source_url: "https://github.com/tryghost/docs"
  featured: false
  description: >-
    Ghost is an open source, professional publishing platform built on a modern Node.js technology stack — designed for teams who need power, flexibility and performance.
  categories:
    - Technology
    - Documentation
    - Open Source
  built_by: Ghost Foundation
  built_by_url: https://ghost.org/
- title: Nike - Just Do It
  main_url: "https://justdoit.nike.com/"
  url: "https://justdoit.nike.com/"
  featured: true
  categories:
    - eCommerce
    - Featured
- title: AirBnB Cereal
  main_url: "https://airbnb.design/cereal"
  url: "https://airbnb.design/cereal"
  featured: false
  categories:
    - Marketing
    - Design
- title: Cardiogram
  main_url: "https://cardiogr.am/"
  url: "https://cardiogr.am/"
  featured: false
  categories:
    - Marketing
    - Technology
- title: Hack Club
  main_url: "https://hackclub.com/"
  url: "https://hackclub.com/"
  source_url: "https://github.com/hackclub/site"
  featured: false
  categories:
    - Education
    - Web Development
- title: Matthias Jordan Portfolio
  main_url: "https://iammatthias.com/"
  url: "https://iammatthias.com/"
  source_url: "https://github.com/iammatthias/.com"
  description: >-
    Photography portfolio of content creator and digital marketer Matthias Jordan
  built_by: Matthias Jordan
  built_by_url: https://github.com/iammatthias
  featured: false
  categories:
    - Photography
    - Portfolio
    - Blog
    - Gallery
- title: Investment Calculator
  main_url: "https://investmentcalculator.io/"
  url: "https://investmentcalculator.io/"
  featured: false
  categories:
    - Education
    - Finance
- title: CSS Grid Playground by MozillaDev
  main_url: "https://mozilladevelopers.github.io/playground/"
  url: "https://mozilladevelopers.github.io/playground/"
  source_url: "https://github.com/MozillaDevelopers/playground"
  featured: false
  categories:
    - Education
    - Web Development
- title: Piotr Fedorczyk Portfolio
  built_by: Piotr Fedorczyk
  built_by_url: "https://piotrf.pl"
  categories:
    - Portfolio
    - Web Development
  description: >-
    Portfolio of Piotr Fedorczyk, a digital product designer and full-stack developer specializing in shaping, designing and building news and tools for news.
  featured: false
  main_url: "https://piotrf.pl/"
  url: "https://piotrf.pl/"
- title: unrealcpp
  main_url: "https://unrealcpp.com/"
  url: "https://unrealcpp.com/"
  source_url: "https://github.com/Harrison1/unrealcpp-com"
  featured: false
  categories:
    - Blog
    - Web Development
- title: Andy Slezak
  main_url: "https://www.aslezak.com/"
  url: "https://www.aslezak.com/"
  source_url: "https://github.com/amslezak"
  featured: false
  categories:
    - Web Development
    - Portfolio
- title: Deliveroo.Design
  main_url: "https://www.deliveroo.design/"
  url: "https://www.deliveroo.design/"
  featured: false
  categories:
    - Food
    - Marketing
- title: Dona Rita
  main_url: "https://www.donarita.co.uk/"
  url: "https://www.donarita.co.uk/"
  source_url: "https://github.com/peduarte/dona-rita-website"
  featured: false
  categories:
    - Food
    - Marketing
- title: Fröhlich ∧ Frei
  main_url: "https://www.froehlichundfrei.de/"
  url: "https://www.froehlichundfrei.de/"
  featured: false
  categories:
    - Web Development
    - Blog
    - Open Source
- title: How to GraphQL
  main_url: "https://www.howtographql.com/"
  url: "https://www.howtographql.com/"
  source_url: "https://github.com/howtographql/howtographql"
  featured: false
  categories:
    - Documentation
    - Web Development
    - Open Source
- title: OnCallogy
  main_url: "https://www.oncallogy.com/"
  url: "https://www.oncallogy.com/"
  featured: false
  categories:
    - Marketing
    - Healthcare
- title: Ryan Wiemer's Portfolio
  main_url: "https://www.ryanwiemer.com/"
  url: "https://www.ryanwiemer.com/knw-photography/"
  source_url: "https://github.com/ryanwiemer/rw"
  featured: false
  description: >
    Digital portfolio for Oakland, CA based account manager Ryan Wiemer.
  categories:
    - Portfolio
    - Web Development
    - Design
  built_by: Ryan Wiemer
  built_by_url: "https://www.ryanwiemer.com/"
- title: Ventura Digitalagentur Köln
  main_url: "https://www.ventura-digital.de/"
  url: "https://www.ventura-digital.de/"
  featured: false
  built_by: Ventura Digitalagentur
  categories:
    - Agency
    - Marketing
    - Featured
- title: Azer Koçulu
  main_url: "https://kodfabrik.com/"
  url: "https://kodfabrik.com/photography/"
  featured: false
  categories:
    - Portfolio
    - Photography
    - Web Development
- title: Damir.io
  main_url: "http://damir.io/"
  url: "http://damir.io/"
  source_url: "https://github.com/dvzrd/gatsby-sfiction"
  featured: false
  categories:
    - Blog
- title: Digital Psychology
  main_url: "http://digitalpsychology.io/"
  url: "http://digitalpsychology.io/"
  source_url: "https://github.com/danistefanovic/digitalpsychology.io"
  featured: false
  categories:
    - Education
    - Library
- title: Théâtres Parisiens
  main_url: "http://theatres-parisiens.fr/"
  url: "http://theatres-parisiens.fr/"
  source_url: "https://github.com/phacks/theatres-parisiens"
  featured: false
  categories:
    - Education
    - Entertainment
# - title: William Owen UK Portfolio / Blog
#   main_url: "http://william-owen.co.uk/"
#   url: "http://william-owen.co.uk/"
#   featured: false
#   description: >-
#     Over 20 years experience delivering customer-facing websites, internet-based
#     solutions and creative visual design for a wide range of companies and
#     organisations.
#   categories:
#     - Portfolio
#     - Blog
#   built_by: William Owen
#   built_by_url: "https://twitter.com/twilowen"
- title: A4 纸网
  main_url: "http://www.a4z.cn/"
  url: "http://www.a4z.cn/price"
  source_url: "https://github.com/hiooyUI/hiooyui.github.io"
  featured: false
  categories:
    - eCommerce
- title: Steve Meredith's Portfolio
  main_url: "http://www.stevemeredith.com/"
  url: "http://www.stevemeredith.com/"
  featured: false
  categories:
    - Portfolio
- title: API Platform
  main_url: "https://api-platform.com/"
  url: "https://api-platform.com/"
  source_url: "https://github.com/api-platform/website"
  featured: false
  categories:
    - Documentation
    - Web Development
    - Open Source
    - Library
- title: Artivest
  main_url: "https://artivest.co/"
  url: "https://artivest.co/what-we-do/for-advisors-and-investors/"
  featured: false
  categories:
    - Marketing
    - Blog
    - Documentation
    - Finance
- title: The Audacious Project
  main_url: "https://audaciousproject.org/"
  url: "https://audaciousproject.org/"
  featured: false
  categories:
    - Nonprofit
- title: Dustin Schau's Blog
  main_url: "https://blog.dustinschau.com/"
  url: "https://blog.dustinschau.com/"
  source_url: "https://github.com/dschau/blog"
  featured: false
  categories:
    - Blog
    - Web Development
- title: iContract Blog
  main_url: "https://blog.icontract.co.uk/"
  url: "http://blog.icontract.co.uk/"
  featured: false
  categories:
    - Blog
- title: BRIIM
  main_url: "https://bri.im/"
  url: "https://bri.im/"
  featured: false
  description: >-
    BRIIM is a movement to enable JavaScript enthusiasts and web developers in
    machine learning. Learn about artificial intelligence and data science, two
    fields which are governed by machine learning, in JavaScript. Take it right
    to your browser with WebGL.
  categories:
    - Education
    - Web Development
    - Technology
- title: Calpa's Blog
  main_url: "https://calpa.me/"
  url: "https://calpa.me/"
  source_url: "https://github.com/calpa/blog"
  featured: false
  categories:
    - Blog
    - Web Development
- title: Code Bushi
  main_url: "https://codebushi.com/"
  url: "https://codebushi.com/"
  featured: false
  description: >-
    Web development resources, trends, & techniques to elevate your coding
    journey.
  categories:
    - Web Development
    - Open Source
    - Blog
  built_by: Hunter Chang
  built_by_url: "https://hunterchang.com/"
- title: Daniel Hollcraft
  main_url: "https://danielhollcraft.com/"
  url: "https://danielhollcraft.com/"
  source_url: "https://github.com/danielbh/danielhollcraft.com"
  featured: false
  categories:
    - Web Development
    - Blog
    - Portfolio
- title: Darren Britton's Portfolio
  main_url: "https://darrenbritton.com/"
  url: "https://darrenbritton.com/"
  source_url: "https://github.com/darrenbritton/darrenbritton.github.io"
  featured: false
  categories:
    - Web Development
    - Portfolio
- title: Dave Lindberg Marketing & Design
  url: "https://davelindberg.com/"
  main_url: "https://davelindberg.com/"
  source_url: "https://github.com/Dave-Lindberg/dl-gatsby"
  featured: false
  description: >-
    My work revolves around solving problems for people in business, using
    integrated design and marketing strategies to improve sales, increase brand
    engagement, generate leads and achieve goals.
  categories:
    - Design
    - Marketing
    - Portfolio
- title: Dalbinaco's Website
  main_url: "https://dlbn.co/en/"
  url: "https://dlbn.co/en/"
  source_url: "https://github.com/dalbinaco/dlbn.co"
  featured: false
  categories:
    - Portfolio
    - Web Development
- title: mParticle's Documentation
  main_url: "https://docs.mparticle.com/"
  url: "https://docs.mparticle.com/"
  featured: false
  categories:
    - Web Development
    - Documentation
- title: Doopoll
  main_url: "https://doopoll.co/"
  url: "https://doopoll.co/"
  featured: false
  categories:
    - Marketing
    - Technology
- title: ERC dEX
  main_url: "https://ercdex.com/"
  url: "https://ercdex.com/aqueduct"
  featured: false
  categories:
    - Marketing
- title: Fabian Schultz' Portfolio
  main_url: "https://fabianschultz.com/"
  url: "https://fabianschultz.com/"
  source_url: "https://github.com/fabe/site"
  featured: false
  description: >-
    Hello, I’m Fabian — a product designer and developer based in Potsdam,
    Germany. I’ve been working both as a product designer and frontend developer
    for over 5 years now. I particularly enjoy working with companies that try
    to meet broad and unique user needs.
  categories:
    - Portfolio
    - Web Development
  built_by: Fabian Schultz
  built_by_url: "https://fabianschultz.com/"
- title: CalState House Manager
  description: >
    Home service membership that offers proactive and on-demand maintenance for
    homeowners
  main_url: "https://housemanager.calstate.aaa.com/"
  url: "https://housemanager.calstate.aaa.com/"
  categories:
    - Marketing
- title: The freeCodeCamp Guide
  main_url: "https://guide.freecodecamp.org/"
  url: "https://guide.freecodecamp.org/"
  source_url: "https://github.com/freeCodeCamp/guide"
  featured: false
  categories:
    - Web Development
    - Documentation
- title: High School Hackathons
  main_url: "https://hackathons.hackclub.com/"
  url: "https://hackathons.hackclub.com/"
  source_url: "https://github.com/hackclub/hackathons"
  featured: false
  categories:
    - Education
    - Web Development
- title: Hapticmedia
  main_url: "https://hapticmedia.fr/en/"
  url: "https://hapticmedia.fr/en/"
  featured: false
  categories:
    - Agency
- title: heml.io
  main_url: "https://heml.io/"
  url: "https://heml.io/"
  source_url: "https://github.com/SparkPost/heml.io"
  featured: false
  categories:
    - Documentation
    - Web Development
    - Open Source
- title: Juliette Pretot's Portfolio
  main_url: "https://juliette.sh/"
  url: "https://juliette.sh/"
  featured: false
  categories:
    - Web Development
    - Portfolio
    - Blog
- title: Kris Hedstrom's Portfolio
  main_url: "https://k-create.com/"
  url: "https://k-create.com/portfolio/"
  source_url: "https://github.com/kristofferh/kristoffer"
  featured: false
  description: >-
    Hey. I’m Kris. I’m an interactive designer / developer. I grew up in Umeå,
    in northern Sweden, but I now live in Brooklyn, NY. I am currently enjoying
    a hybrid Art Director + Lead Product Engineer role at a small startup called
    Nomad Health. Before that, I was a Product (Engineering) Manager at Tumblr.
    Before that, I worked at agencies. Before that, I was a baby. I like to
    design things, and then I like to build those things. I occasionally take on
    freelance projects. Feel free to get in touch if you have an interesting
    project that you want to collaborate on. Or if you just want to say hello,
    that’s cool too.
  categories:
    - Portfolio
  built_by: Kris Hedstrom
  built_by_url: "https://k-create.com/"
- title: knpw.rs
  main_url: "https://knpw.rs/"
  url: "https://knpw.rs/"
  source_url: "https://github.com/knpwrs/knpw.rs"
  featured: false
  categories:
    - Blog
    - Web Development
- title: Kostas Bariotis' Blog
  main_url: "https://kostasbariotis.com/"
  url: "https://kostasbariotis.com/"
  source_url: "https://github.com/kbariotis/kostasbariotis.com"
  featured: false
  categories:
    - Blog
    - Portfolio
    - Web Development
- title: LaserTime Clinic
  main_url: "https://lasertime.ru/"
  url: "https://lasertime.ru/"
  source_url: "https://github.com/oleglegun/lasertime"
  featured: false
  categories:
    - Marketing
- title: Jason Lengstorf
  main_url: "https://lengstorf.com"
  url: "https://lengstorf.com"
  source_url: "https://github.com/jlengstorf/lengstorf.com"
  featured: false
  categories:
    - Blog
  built_by: Jason Lengstorf
  built_by_url: "https://github.com/jlengstorf"
- title: Mannequin.io
  main_url: "https://mannequin.io/"
  url: "https://mannequin.io/"
  source_url: "https://github.com/LastCallMedia/Mannequin/tree/master/site"
  featured: false
  categories:
    - Open Source
    - Web Development
    - Documentation
- title: manu.ninja
  main_url: "https://manu.ninja/"
  url: "https://manu.ninja/"
  source_url: "https://github.com/Lorti/manu.ninja"
  featured: false
  description: >-
    manu.ninja is the personal blog of Manuel Wieser, where he talks about
    frontend development, games and digital art
  categories:
    - Blog
    - Technology
    - Web Development
- title: Fabric
  main_url: "https://meetfabric.com/"
  url: "https://meetfabric.com/"
  featured: false
  categories:
    - Marketing
- title: Nexit
  main_url: "https://nexit.sk/"
  url: "https://nexit.sk/references"
  featured: false
  categories:
    - Web Development
- title: Open FDA
  description: >
    Provides APIs and raw download access to a number of high-value, high
    priority and scalable structured datasets, including adverse events, drug
    product labeling, and recall enforcement reports.
  main_url: "https://open.fda.gov/"
  url: "https://open.fda.gov/"
  source_url: "https://github.com/FDA/open.fda.gov"
  featured: false
  categories:
    - Government
    - Open Source
    - Web Development
    - API
    - Data
- title: NYC Planning Labs (New York City Department of City Planning)
  main_url: "https://planninglabs.nyc/"
  url: "https://planninglabs.nyc/about/"
  source_url: "https://github.com/NYCPlanning/"
  featured: false
  description: >-
    We work with New York City's Urban Planners to deliver impactful, modern
    technology tools.
  categories:
    - Open Source
    - Government
- title: Pravdomil
  main_url: "https://pravdomil.com/"
  url: "https://pravdomil.com/"
  source_url: "https://github.com/pravdomil/pravdomil.com"
  featured: false
  description: >-
    I’ve been working both as a product designer and frontend developer for over
    5 years now. I particularly enjoy working with companies that try to meet
    broad and unique user needs.
  categories:
    - Portfolio
- title: Preston Richey Portfolio / Blog
  main_url: "https://prestonrichey.com/"
  url: "https://prestonrichey.com/"
  source_url: "https://github.com/prichey/prestonrichey.com"
  featured: false
  categories:
    - Web Development
    - Portfolio
    - Blog
- title: Landing page of Put.io
  main_url: "https://put.io/"
  url: "https://put.io/"
  featured: false
  categories:
    - eCommerce
    - Technology
- title: The Rick and Morty API
  main_url: "https://rickandmortyapi.com/"
  url: "https://rickandmortyapi.com/"
  built_by: Axel Fuhrmann
  built_by_url: "https://axelfuhrmann.com/"
  featured: false
  categories:
    - Web Development
    - Entertainment
    - Documentation
    - Open Source
    - API
- title: Santa Compañía Creativa
  main_url: "https://santacc.es/"
  url: "https://santacc.es/"
  source_url: "https://github.com/DesarrolloWebSantaCC/santacc-web"
  featured: false
  categories:
    - Agency
- title: Sean Coker's Blog
  main_url: "https://sean.is/"
  url: "https://sean.is/"
  featured: false
  categories:
    - Blog
    - Portfolio
    - Web Development
- title: Several Levels
  main_url: "https://severallevels.io/"
  url: "https://severallevels.io/"
  source_url: "https://github.com/Harrison1/several-levels"
  featured: false
  categories:
    - Agency
    - Web Development
- title: Simply
  main_url: "https://simply.co.za/"
  url: "https://simply.co.za/"
  featured: false
  categories:
    - Marketing
- title: Storybook
  main_url: "https://storybook.js.org/"
  url: "https://storybook.js.org/"
  source_url: "https://github.com/storybooks/storybook"
  featured: false
  categories:
    - Web Development
    - Open Source
- title: Vibert Thio's Portfolio
  main_url: "https://vibertthio.com/portfolio/"
  url: "https://vibertthio.com/portfolio/projects/"
  source_url: "https://github.com/vibertthio/portfolio"
  featured: false
  categories:
    - Portfolio
    - Web Development
- title: VisitGemer
  main_url: "https://visitgemer.sk/"
  url: "https://visitgemer.sk/"
  featured: false
  categories:
    - Marketing
- title: Bricolage.io
  main_url: "https://www.bricolage.io/"
  url: "https://www.bricolage.io/"
  source_url: "https://github.com/KyleAMathews/blog"
  featured: false
  categories:
    - Blog
- title: Charles Pinnix Website
  main_url: "https://www.charlespinnix.com/"
  url: "https://www.charlespinnix.com/"
  featured: false
  description: >-
    I’m a senior frontend engineer with 8 years of experience building websites
    and web applications. I’m interested in leading creative, multidisciplinary
    engineering teams. I’m a creative technologist, merging photography, art,
    and design into engineering and visa versa. I take a pragmatic,
    product-oriented approach to development, allowing me to see the big picture
    and ensuring quality products are completed on time. I have a passion for
    modern frontend JavaScript frameworks such as React and Vue, and I have
    substantial experience on the backend with an interest in Node and
    container based deployment with Docker and AWS.
  categories:
    - Portfolio
    - Web Development
- title: Charlie Harrington's Blog
  main_url: "https://www.charlieharrington.com/"
  url: "https://www.charlieharrington.com/"
  source_url: "https://github.com/whatrocks/blog"
  featured: false
  categories:
    - Blog
    - Web Development
    - Music
- title: Gabriel Adorf's Portfolio
  main_url: "https://www.gabrieladorf.com/"
  url: "https://www.gabrieladorf.com/"
  source_url: "https://github.com/gabdorf/gabriel-adorf-portfolio"
  featured: false
  categories:
    - Portfolio
    - Web Development
- title: greglobinski.com
  main_url: "https://www.greglobinski.com/"
  url: "https://www.greglobinski.com/"
  source_url: "https://github.com/greglobinski/www.greglobinski.com"
  featured: false
  categories:
    - Portfolio
    - Web Development
- title: I am Putra
  main_url: "https://www.iamputra.com/"
  url: "https://www.iamputra.com/"
  featured: false
  categories:
    - Portfolio
    - Web Development
    - Blog
- title: In Sowerby Bridge
  main_url: "https://www.insowerbybridge.co.uk/"
  url: "https://www.insowerbybridge.co.uk/"
  featured: false
  categories:
    - Marketing
    - Government
- title: JavaScript Stuff
  main_url: "https://www.javascriptstuff.com/"
  url: "https://www.javascriptstuff.com/"
  featured: false
  categories:
    - Education
    - Web Development
    - Library
- title: Ledgy
  main_url: "https://www.ledgy.com/"
  url: "https://github.com/morloy/ledgy.com"
  featured: false
  categories:
    - Marketing
    - Finance
- title: Alec Lomas's Portfolio / Blog
  main_url: "https://www.lowmess.com/"
  url: "https://www.lowmess.com/"
  source_url: "https://github.com/lowmess/lowmess"
  featured: false
  categories:
    - Web Development
    - Blog
    - Portfolio
- title: Michele Mazzucco's Portfolio
  main_url: "https://www.michelemazzucco.it/"
  url: "https://www.michelemazzucco.it/"
  source_url: "https://github.com/michelemazzucco/michelemazzucco.it"
  featured: false
  categories:
    - Portfolio
- title: Orbit FM Podcasts
  main_url: "https://www.orbit.fm/"
  url: "https://www.orbit.fm/"
  source_url: "https://github.com/agarrharr/orbit.fm"
  featured: false
  categories:
    - Podcast
- title: Prosecco Springs
  main_url: "https://www.proseccosprings.com/"
  url: "https://www.proseccosprings.com/"
  featured: false
  categories:
    - Food
    - Blog
    - Marketing
- title: Verious
  main_url: "https://www.verious.io/"
  url: "https://www.verious.io/"
  source_url: "https://github.com/cpinnix/verious"
  featured: false
  categories:
    - Web Development
- title: Yisela
  main_url: "https://www.yisela.com/"
  url: "https://www.yisela.com/tetris-against-trauma-gaming-as-therapy/"
  featured: false
  categories:
    - Blog
- title: YouFoundRon.com
  main_url: "https://www.youfoundron.com/"
  url: "https://www.youfoundron.com/"
  source_url: "https://github.com/rongierlach/yfr-dot-com"
  featured: false
  categories:
    - Portfolio
    - Web Development
    - Blog
- title: yerevancoder
  main_url: "https://yerevancoder.com/"
  url: "https://forum.yerevancoder.com/categories"
  source_url: "https://github.com/yerevancoder/yerevancoder.github.io"
  featured: false
  categories:
    - Blog
    - Web Development
- title: Ease
  main_url: "https://www.ease.com/"
  url: "https://www.ease.com/"
  featured: false
  categories:
    - Marketing
    - Healthcare
- title: Policygenius
  main_url: "https://www.policygenius.com/"
  url: "https://www.policygenius.com/"
  featured: false
  categories:
    - Marketing
    - Healthcare
- title: Moteefe
  main_url: "http://www.moteefe.com/"
  url: "http://www.moteefe.com/"
  featured: false
  categories:
    - Marketing
    - Agency
    - Technology
- title: Athelas
  main_url: "http://www.athelas.com/"
  url: "http://www.athelas.com/"
  featured: false
  categories:
    - Marketing
    - Healthcare
- title: Pathwright
  main_url: "http://www.pathwright.com/"
  url: "http://www.pathwright.com/"
  featured: false
  categories:
    - Marketing
    - Education
- title: Lucid
  main_url: "https://www.golucid.co/"
  url: "https://www.golucid.co/"
  featured: false
  categories:
    - Marketing
    - Technology
- title: Bench
  main_url: "http://www.bench.co/"
  url: "http://www.bench.co/"
  featured: false
  categories:
    - Marketing
- title: Union Plus Credit Card
  main_url: "http://www.unionpluscard.com"
  url: "https://unionplus.capitalone.com/"
  featured: false
  categories:
    - Marketing
    - Finance
- title: Gin Lane
  main_url: "http://www.ginlane.com/"
  url: "https://www.ginlane.com/"
  featured: false
  categories:
    - Web Development
    - Agency
- title: Marmelab
  main_url: "https://marmelab.com/en/"
  url: "https://marmelab.com/en/"
  featured: false
  categories:
    - Web Development
    - Agency
- title: Dovetail
  main_url: "https://dovetailapp.com/"
  url: "https://dovetailapp.com/"
  featured: false
  categories:
    - Marketing
    - Technology
- title: Yuuniworks Portfolio / Blog
  main_url: "https://www.yuuniworks.com/"
  url: "https://www.yuuniworks.com/"
  source_url: "https://github.com/junkboy0315/yuuni-web"
  featured: false
  categories:
    - Portfolio
    - Web Development
    - Blog
- title: The Bastion Bot
  main_url: "https://bastionbot.org/"
  url: "https://bastionbot.org/"
  source_url: "https://github.com/TheBastionBot/Bastion-Website"
  description: Give awesome perks to your Discord server!
  featured: false
  categories:
    - Open Source
    - Technology
    - Documentation
    - Community
  built_by: Sankarsan Kampa
  built_by_url: "https://traction.one"
- title: Smakosh
  main_url: "https://smakosh.com/"
  url: "https://smakosh.com/"
  source_url: "https://github.com/smakosh/smakosh.com"
  featured: false
  categories:
    - Portfolio
    - Web Development
# - title: Philipp Czernitzki - Blog/Website
#   main_url: "http://philippczernitzki.me/"
#   url: "http://philippczernitzki.me/"
#   featured: false
#   categories:
#     - Portfolio
#     - Web Development
#     - Blog
- title: WebGazer
  main_url: "https://www.webgazer.io/"
  url: "https://www.webgazer.io/"
  featured: false
  categories:
    - Marketing
    - Web Development
    - Technology
- title: Joe Seifi's Blog
  main_url: "http://seifi.org/"
  url: "http://seifi.org/"
  featured: false
  categories:
    - Portfolio
    - Web Development
    - Blog
- title: LekoArts — Graphic Designer & Front-End Developer
  main_url: "https://www.lekoarts.de"
  url: "https://www.lekoarts.de"
  source_url: "https://github.com/LekoArts/portfolio"
  featured: false
  built_by: LekoArts
  built_by_url: "https://github.com/LekoArts"
  description: >-
    Hi, I'm Lennart — a self-taught and passionate graphic/web designer &
    frontend developer based in Darmstadt, Germany. I love it to realize complex
    projects in a creative manner and face new challenges. Since 6 years I do
    graphic design, my love for frontend development came up 3 years ago. I
    enjoy acquiring new skills and cementing this knowledge by writing blogposts
    and creating tutorials.
  categories:
    - Portfolio
    - Blog
    - Design
    - Web Development
    - Freelance
    - Open Source
- title: 杨二小的博客
  main_url: "https://blog.yangerxiao.com/"
  url: "https://blog.yangerxiao.com/"
  source_url: "https://github.com/zerosoul/blog.yangerxiao.com"
  featured: false
  categories:
    - Blog
    - Portfolio
- title: MOTTO x MOTTO
  main_url: "https://mottox2.com"
  url: "https://mottox2.com"
  source_url: "https://github.com/mottox2/website"
  description: Web developer / UI Designer in Tokyo Japan.
  featured: false
  categories:
    - Blog
    - Portfolio
  built_by: mottox2
  built_by_url: "https://mottox2.com"
- title: Pride of the Meadows
  main_url: "https://www.prideofthemeadows.com/"
  url: "https://www.prideofthemeadows.com/"
  featured: false
  categories:
    - eCommerce
    - Food
    - Blog
  built_by: Caldera Digital
  built_by_url: https://www.calderadigital.com/
- title: Michael Uloth
  main_url: "https://www.michaeluloth.com"
  url: "https://www.michaeluloth.com"
  featured: false
  description: Michael Uloth is a web developer, opera singer, and the creator of Up and Running Tutorials.
  categories:
    - Portfolio
    - Web Development
    - Music
  built_by: Michael Uloth
  built_by_url: "https://www.michaeluloth.com"
- title: Spacetime
  main_url: "https://www.heyspacetime.com/"
  url: "https://www.heyspacetime.com/"
  featured: false
  description: >-
    Spacetime is a Dallas-based digital experience agency specializing in web,
    app, startup, and digital experience creation.
  categories:
    - Marketing
    - Portfolio
    - Agency
  built_by: Spacetime
  built_by_url: "https://www.heyspacetime.com/"
- title: Eric Jinks
  main_url: "https://ericjinks.com/"
  url: "https://ericjinks.com/"
  featured: false
  description: "Software engineer / web developer from the Gold Coast, Australia."
  categories:
    - Portfolio
    - Blog
    - Web Development
    - Technology
  built_by: Eric Jinks
  built_by_url: "https://ericjinks.com/"
- title: GaiAma - We are wildlife
  main_url: "https://www.gaiama.org/"
  url: "https://www.gaiama.org/"
  featured: false
  description: >-
    We founded the GaiAma conservation organization to protect wildlife in Perú
    and to create an example of a permaculture neighborhood, living
    symbiotically with the forest - because reforestation is just the beginning
  categories:
    - Nonprofit
    - Marketing
    - Blog
  source_url: "https://github.com/GaiAma/gaiama.org"
  built_by: GaiAma
  built_by_url: "https://www.gaiama.org/"
- title: Healthcare Logic
  main_url: "https://www.healthcarelogic.com/"
  url: "https://www.healthcarelogic.com/"
  featured: false
  description: >-
    Revolutionary technology that empowers clinical and managerial leaders to
    collaborate with clarity.
  categories:
    - Marketing
    - Healthcare
    - Technology
  built_by: Thrive
  built_by_url: "https://thriveweb.com.au/"
- title: Papergov
  main_url: "https://papergov.com/"
  url: "https://papergov.com/"
  featured: false
  description: Manage all your government services in a single place
  categories:
    - Directory
    - Government
    - Technology
  source_url: "https://github.com/WeOpenly/localgov.fyi"
  built_by: Openly Technologies
  built_by_url: "https://papergov.com/about/"
- title: Kata.ai Documentation
  main_url: "https://docs.kata.ai/"
  url: "https://docs.kata.ai/"
  source_url: "https://github.com/kata-ai/kata-platform-docs"
  featured: false
  description: >-
    Documentation website for the Kata Platform, an all-in-one platform for
    building chatbots using AI technologies.
  categories:
    - Documentation
    - Technology
- title: goalgetters
  main_url: "https://goalgetters.space/"
  url: "https://goalgetters.space/"
  featured: false
  description: >-
    goalgetters is a source of inspiration for people who want to change their
    career. We offer articles, success stories and expert interviews on how to
    find a new passion and how to implement change.
  categories:
    - Blog
    - Education
  built_by: "Stephanie Langers (content), Adrian Wenke (development)"
  built_by_url: "https://twitter.com/AdrianWenke"
- title: Zensum
  main_url: "https://zensum.se/"
  url: "https://zensum.se/"
  featured: false
  description: >-
    Borrow money quickly and safely through Zensum. We compare Sweden's leading
    banks and credit institutions. Choose from multiple offers and lower your
    monthly cost. [Translated from Swedish]
  categories:
    - Technology
    - Finance
    - Marketing
  built_by: Bejamas
  built_by_url: "https://bejamas.io/"
- title: StatusHub - Easy to use Hosted Status Page Service
  main_url: "https://statushub.com/"
  url: "https://statushub.com/"
  featured: false
  description: >-
    Set up your very own service status page in minutes with StatusHub. Allow
    customers to subscribe to be updated automatically.
  categories:
    - Technology
    - Marketing
  built_by: Bejamas
  built_by_url: "https://bejamas.io/"
- title: Matthias Kretschmann Portfolio
  main_url: "https://matthiaskretschmann.com/"
  url: "https://matthiaskretschmann.com/"
  source_url: "https://github.com/kremalicious/portfolio"
  featured: false
  description: Portfolio of designer & developer Matthias Kretschmann.
  categories:
    - Portfolio
    - Web Development
  built_by: Matthias Kretschmann
  built_by_url: "https://matthiaskretschmann.com/"
- title: Iron Cove Solutions
  main_url: "https://ironcovesolutions.com/"
  url: "https://ironcovesolutions.com/"
  description: >-
    Iron Cove Solutions is a cloud based consulting firm. We help companies
    deliver a return on cloud usage by applying best practices
  categories:
    - Technology
    - Web Development
  built_by: Iron Cove Solutions
  built_by_url: "https://ironcovesolutions.com/"
  featured: false
- title: Moetez Chaabene Portfolio / Blog
  main_url: "https://moetez.me/"
  url: "https://moetez.me/"
  source_url: "https://github.com/moetezch/moetez.me"
  featured: false
  description: Portfolio of Moetez Chaabene
  categories:
    - Portfolio
    - Web Development
    - Blog
  built_by: Moetez Chaabene
  built_by_url: "https://twitter.com/moetezch"
- title: Nikita
  description: >-
    Automation of system deployments in Node.js for applications and
    infrastructures.
  main_url: "https://nikita.js.org/"
  url: "https://nikita.js.org/"
  source_url: "https://github.com/adaltas/node-nikita"
  categories:
    - Documentation
    - Open Source
    - Technology
  built_by: Adaltas
  built_by_url: "https://www.adaltas.com"
  featured: false
- title: Gourav Sood Blog & Portfolio
  main_url: "https://www.gouravsood.com/"
  url: "https://www.gouravsood.com/"
  featured: false
  categories:
    - Blog
    - Portfolio
  built_by: Gourav Sood
  built_by_url: "https://www.gouravsood.com/"
- title: Jonas Tebbe Portfolio
  description: |
    Hey, I’m Jonas and I create digital products.
  main_url: "https://jonastebbe.com"
  url: "https://jonastebbe.com"
  categories:
    - Portfolio
  built_by: Jonas Tebbe
  built_by_url: "http://twitter.com/jonastebbe"
  featured: false
- title: Parker Sarsfield Portfolio
  description: |
    I'm Parker, a software engineer and sneakerhead.
  main_url: "https://parkersarsfield.com"
  url: "https://parkersarsfield.com"
  categories:
    - Blog
    - Portfolio
  built_by: Parker Sarsfield
  built_by_url: "https://parkersarsfield.com"
- title: Frontend web development with Greg
  description: |
    JavaScript, GatsbyJS, ReactJS, CSS in JS... Let's learn some stuff together.
  main_url: "https://dev.greglobinski.com"
  url: "https://dev.greglobinski.com"
  categories:
    - Blog
    - Web Development
  built_by: Greg Lobinski
  built_by_url: "https://github.com/greglobinski"
- title: Insomnia
  description: |
    Desktop HTTP and GraphQL client for developers
  main_url: "https://insomnia.rest/"
  url: "https://insomnia.rest/"
  categories:
    - Blog
  built_by: Gregory Schier
  built_by_url: "https://schier.co"
  featured: false
- title: Timeline Theme Portfolio
  description: |
    I'm Aman Mittal, a software developer.
  main_url: "https://amanhimself.dev/"
  url: "https://amanhimself.dev/"
  categories:
    - Web Development
    - Portfolio
  built_by: Aman Mittal
  built_by_url: "https://amanhimself.dev/"
- title: Ocean artUp
  description: >
    Science outreach site built using styled-components and Contentful. It
    presents the research project "Ocean artUp" funded by an Advanced Grant of
    the European Research Council to explore the possible benefits of artificial
    uplift of nutrient-rich deep water to the ocean’s sunlit surface layer.
  main_url: "https://ocean-artup.eu"
  url: "https://ocean-artup.eu"
  source_url: "https://github.com/janosh/ocean-artup"
  categories:
    - Science
    - Education
    - Blog
  built_by: Janosh Riebesell
  built_by_url: "https://janosh.io"
  featured: false
- title: Ryan Fitzgerald
  description: |
    Personal portfolio and blog for Ryan Fitzgerald
  main_url: "https://ryanfitzgerald.ca/"
  url: "https://ryanfitzgerald.ca/"
  categories:
    - Web Development
    - Portfolio
  built_by: Ryan Fitzgerald
  built_by_url: "https://github.com/RyanFitzgerald"
  featured: false
- title: Kaizen
  description: |
    Content Marketing, PR & SEO Agency in London
  main_url: "https://www.kaizen.co.uk/"
  url: "https://www.kaizen.co.uk/"
  categories:
    - Agency
    - Blog
    - Design
    - Web Development
    - SEO
  built_by: Bogdan Stanciu
  built_by_url: "https://github.com/b0gd4n"
  featured: false
- title: HackerOne Platform Documentation
  description: |
    HackerOne's Product Documentation Center!
  url: "https://docs.hackerone.com/"
  main_url: "https://docs.hackerone.com/"
  categories:
    - Documentation
    - Security
  featured: false
- title: Mux Video
  description: |
    API to video hosting and streaming
  main_url: "https://mux.com/"
  url: "https://mux.com/"
  categories:
    - Video
    - API
  featured: false
- title: Swapcard
  description: >
    The easiest way for event organizers to instantly connect people, build a
    community of attendees and exhibitors, and increase revenue over time
  main_url: "https://www.swapcard.com/"
  url: "https://www.swapcard.com/"
  categories:
    - Event
    - Community
    - Marketing
  built_by: Swapcard
  built_by_url: "https://www.swapcard.com/"
  featured: false
- title: Kalix
  description: >
    Kalix is perfect for healthcare professionals starting out in private
    practice, to those with an established clinic.
  main_url: "https://www.kalixhealth.com/"
  url: "https://www.kalixhealth.com/"
  categories:
    - Healthcare
  featured: false
- title: Hubba
  description: |
    Buy wholesale products from thousands of independent, verified Brands.
  main_url: "https://join.hubba.com/"
  url: "https://join.hubba.com/"
  categories:
    - eCommerce
  featured: false
- title: HyperPlay
  description: |
    In Asean's 1st Ever LOL Esports X Music Festival
  main_url: "https://hyperplay.leagueoflegends.com/"
  url: "https://hyperplay.leagueoflegends.com/"
  categories:
    - Music
  featured: false
- title: Bad Credit Loans
  description: |
    Get the funds you need, from $250-$5,000
  main_url: "https://www.creditloan.com/"
  url: "https://www.creditloan.com/"
  categories:
    - Finance
  featured: false
- title: Financial Center
  description: >
    Member-owned, not-for-profit, co-operative whose members receive financial
    benefits in the form of lower loan rates, higher savings rates, and lower
    fees than banks.
  main_url: "https://fcfcu.com/"
  url: "https://fcfcu.com/"
  categories:
    - Finance
    - Nonprofit
    - Business
    - Education
  built_by: "https://fcfcu.com/"
  built_by_url: "https://fcfcu.com/"
  featured: false
- title: Office of Institutional Research and Assessment
  description: |
    Good Data, Good Decisions
  main_url: "http://oira.ua.edu/"
  url: "http://oira.ua.edu/"
  categories:
    - Data
  featured: false
- title: The Telegraph Premium
  description: |
    Exclusive stories from award-winning journalists
  main_url: "https://premium.telegraph.co.uk/"
  url: "https://premium.telegraph.co.uk/"
  categories:
    - Media
  featured: false
- title: html2canvas
  description: |
    Screenshots with JavaScript
  main_url: "http://html2canvas.hertzen.com/"
  url: "http://html2canvas.hertzen.com/"
  source_url: "https://github.com/niklasvh/html2canvas/tree/master/www"
  categories:
    - JavaScript
    - Documentation
  built_by: Niklas von Hertzen
  built_by_url: "http://hertzen.com/"
  featured: false
- title: Dato CMS
  description: |
    The API-based CMS your editors will love
  main_url: "https://www.datocms.com/"
  url: "https://www.datocms.com/"
  categories:
    - API
  featured: false
- title: Half Electronics
  description: |
    Personal website
  main_url: "https://www.halfelectronic.com/"
  url: "https://www.halfelectronic.com/"
  categories:
    - Blog
  built_by: Fernando Poumian
  built_by_url: "https://github.com/fpoumian/halfelectronic.com"
  featured: false
- title: Frithir Software Development
  main_url: "https://frithir.com/"
  url: "https://frithir.com/"
  featured: false
  description: "I DRINK COFFEE, WRITE CODE AND IMPROVE MY DEVELOPMENT SKILLS EVERY DAY."
  categories:
    - Design
    - Web Development
  built_by: Frithir
  built_by_url: "https://Frithir.com/"
- title: Unow
  main_url: "https://www.unow.fr/"
  url: "https://www.unow.fr/"
  categories:
    - Education
    - Marketing
  featured: false
- title: Peter Hironaka
  description: |
    Freelance Web Developer based in Los Angeles.
  main_url: "https://peterhironaka.com/"
  url: "https://peterhironaka.com/"
  categories:
    - Portfolio
    - Web Development
  built_by: Peter Hironaka
  built_by_url: "https://github.com/PHironaka"
  featured: false
- title: Michael McQuade
  description: |
    Personal website and blog for Michael McQuade
  main_url: "https://giraffesyo.io"
  url: "https://giraffesyo.io"
  categories:
    - Blog
  built_by: Michael McQuade
  built_by_url: "https://github.com/giraffesyo"
  featured: false
- title: Haacht Brewery
  description: |
    Corporate website for Haacht Brewery. Designed and Developed by Gafas.
  main_url: "https://haacht.com/en/"
  url: "https://haacht.com"
  categories:
    - Marketing
  built_by: Gafas
  built_by_url: "https://gafas.be"
  featured: false
- title: StoutLabs
  description: |
    Portfolio of Daniel Stout, freelance developer in East Tennessee.
  main_url: "https://www.stoutlabs.com/"
  url: "https://www.stoutlabs.com/"
  categories:
    - Web Development
    - Portfolio
  built_by: Daniel Stout
  built_by_url: "https://github.com/stoutlabs"
  featured: false
- title: Chicago Ticket Outcomes By Neighborhood
  description: |
    ProPublica data visualization of traffic ticket court outcomes
  categories:
    - Media
    - Nonprofit
  url: >-
    https://projects.propublica.org/graphics/il/il-city-sticker-tickets-maps/ticket-status/?initialWidth=782
  main_url: >-
    https://projects.propublica.org/graphics/il/il-city-sticker-tickets-maps/ticket-status/?initialWidth=782
  built_by: David Eads
  built_by_url: "https://github.com/eads"
  featured: false
- title: Chicago South Side Traffic Ticketing rates
  description: |
    ProPublica data visualization of traffic ticket rates by community
  main_url: >-
    https://projects.propublica.org/graphics/il/il-city-sticker-tickets-maps/ticket-rate/?initialWidth=782
  url: >-
    https://projects.propublica.org/graphics/il/il-city-sticker-tickets-maps/ticket-rate/?initialWidth=782
  categories:
    - Media
    - Nonprofit
  built_by: David Eads
  built_by_url: "https://github.com/eads"
  featured: false
- title: Otsimo
  description: >
    Otsimo is a special education application for children with autism, down
    syndrome and other developmental disabilities.
  main_url: "https://otsimo.com/en/"
  url: "https://otsimo.com/en/"
  categories:
    - Blog
    - Education
  featured: false
- title: Matt Bagni Portfolio 2018
  description: >
    Mostly the result of playing with Gatsby and learning about react and
    graphql. Using the screenshot plugin to showcase the work done for my
    company in the last 2 years, and a good amount of other experiments.
  main_url: "https://mattbag.github.io"
  url: "https://mattbag.github.io"
  categories:
    - Portfolio
  featured: false
- title: Lisa Ye's Blog
  description: |
    Simple blog/portofolio for a fashion designer. Gatsby_v2 + Netlify cms
  main_url: "https://lisaye.netlify.com/"
  url: "https://lisaye.netlify.com/"
  categories:
    - Blog
    - Portfolio
  featured: false
- title: Artem Sapegin
  description: >
    Little homepage of Artem Sapegin, a frontend developer, passionate
    photographer, coffee drinker and crazy dogs’ owner.
  main_url: "https://sapegin.me/"
  url: "https://sapegin.me/"
  categories:
    - Portfolio
    - Open Source
    - Web Development
  built_by: Artem Sapegin
  built_by_url: "https://github.com/sapegin"
  featured: false
- title: SparkPost Developers
  main_url: "https://developers.sparkpost.com/"
  url: "https://developers.sparkpost.com/"
  source_url: "https://github.com/SparkPost/developers.sparkpost.com"
  categories:
    - Documentation
    - API
  featured: false
- title: Malik Browne Portfolio 2018
  description: >
    The portfolio blog of Malik Browne, a full-stack engineer, foodie, and avid
    blogger/YouTuber.
  main_url: "https://www.malikbrowne.com/about"
  url: "https://www.malikbrowne.com"
  categories:
    - Blog
    - Portfolio
  built_by: Malik Browne
  built_by_url: "https://twitter.com/milkstarz"
  featured: false
- title: Novatics
  description: |
    Digital products that inspire and make a difference
  main_url: "https://www.novatics.com.br"
  url: "https://www.novatics.com.br"
  categories:
    - Portfolio
    - Technology
    - Web Development
  built_by: Novatics
  built_by_url: "https://github.com/Novatics"
  featured: false
- title: Max McKinney
  description: >
    I’m a developer and designer with a focus in web technologies. I build cars
    on the side.
  main_url: "https://maxmckinney.com/"
  url: "https://maxmckinney.com/"
  categories:
    - Portfolio
    - Web Development
    - Design
  built_by: Max McKinney
  featured: false
- title: Stickyard
  description: |
    Make your React component sticky the easy way
  main_url: "https://nihgwu.github.io/stickyard/"
  url: "https://nihgwu.github.io/stickyard/"
  source_url: "https://github.com/nihgwu/stickyard/tree/master/website"
  categories:
    - Web Development
  built_by: Neo Nie
  featured: false
- title: Agata Milik
  description: |
    Website of a Polish psychologist/psychotherapist based in Gdańsk, Poland.
  main_url: "https://agatamilik.pl"
  url: "https://agatamilik.pl"
  categories:
    - Marketing
    - Healthcare
  built_by: Piotr Fedorczyk
  built_by_url: "https://piotrf.pl"
  featured: false
- title: WebPurple
  main_url: "https://www.webpurple.net/"
  url: "https://www.webpurple.net/"
  source_url: "https://github.com/WebPurple/site"
  description: >-
    Site of local (Russia, Ryazan) frontend community. Main purpose is to show
    info about meetups and keep blog.
  categories:
    - Nonprofit
    - Web Development
    - Community
    - Blog
    - Open Source
  built_by: Nikita Kirsanov
  built_by_url: "https://twitter.com/kitos_kirsanov"
  featured: false
- title: Papertrail.io
  description: |
    Inspection Management for the 21st Century
  main_url: "https://www.papertrail.io/"
  url: "https://www.papertrail.io/"
  categories:
    - Marketing
    - Technology
  built_by: Papertrail.io
  built_by_url: "https://www.papertrail.io"
  featured: false
- title: Matt Ferderer
  main_url: "https://mattferderer.com"
  url: "https://mattferderer.com"
  source_url: "https://github.com/mattferderer/gatsbyblog"
  description: >
    {titleofthesite} is a blog built with Gatsby that discusses web related tech
    such as JavaScript, .NET, Blazor & security.
  categories:
    - Blog
    - Web Development
  built_by: Matt Ferderer
  built_by_url: "https://twitter.com/mattferderer"
  featured: false
- title: Sahyadri Open Source Community
  main_url: "https://sosc.org.in"
  url: "https://sosc.org.in"
  source_url: "https://github.com/haxzie/sosc-website"
  description: >
    Official website of Sahyadri Open Source Community for community blog, event
    details and members info.
  categories:
    - Blog
    - Community
    - Open Source
  built_by: Musthaq Ahamad
  built_by_url: "https://github.com/haxzie"
  featured: false
- title: Tech Confessions
  main_url: "https://confessions.tech"
  url: "https://confessions.tech"
  source_url: "https://github.com/JonathanSpeek/tech-confessions"
  description: "A guilt-free place for us to confess our tech sins \U0001F64F\n"
  categories:
    - Community
    - Open Source
  built_by: Jonathan Speek
  built_by_url: "https://speek.design"
  featured: false
- title: Thibault Maekelbergh
  main_url: "https://thibmaek.com"
  url: "https://thibmaek.com"
  source_url: "https://github.com/thibmaek/thibmaek.github.io"
  description: |
    A nice blog about development, Raspberry Pi, plants and probably records.
  categories:
    - Blog
    - Open Source
  built_by: Thibault Maekelbergh
  built_by_url: "https://twitter.com/thibmaek"
  featured: false
- title: LearnReact.design
  main_url: "https://learnreact.design"
  url: "https://learnreact.design"
  description: >
    React Essentials For Designers: A React course tailored for product
    designers, ux designers, ui designers.
  categories:
    - Blog
  built_by: Linton Ye
  built_by_url: "https://twitter.com/lintonye"
- title: Mega House Creative
  main_url: "https://www.megahousecreative.com/"
  url: "https://www.megahousecreative.com/"
  description: >
    Mega House Creative is a digital agency that provides unique goal-oriented
    web marketing solutions.
  categories:
    - Marketing
    - Agency
  built_by: Daniel Robinson
  featured: false
- title: Tobie Marier Robitaille - csc
  main_url: "https://tobiemarierrobitaille.com/"
  url: "https://tobiemarierrobitaille.com/en/"
  description: |
    Portfolio site for director of photography Tobie Marier Robitaille
  categories:
    - Portfolio
    - Gallery
  built_by: Mill3 Studio
  built_by_url: "https://mill3.studio/en/"
  featured: false
- title: Bestvideogame.deals
  main_url: "https://bestvideogame.deals/"
  url: "https://bestvideogame.deals/"
  description: |
    Video game comparison website for the UK, build with GatsbyJS.
  categories:
    - eCommerce
  built_by: Koen Kamphuis
  built_by_url: "https://koenkamphuis.com/"
  featured: false
- title: Mahipat's Portfolio
  main_url: "https://mojaave.com/"
  url: "https://mojaave.com"
  source_url: "https://github.com/mhjadav/mojaave"
  description: >
    mojaave.com is Mahipat's portfolio, I have developed it using Gatsby v2 and
    Bootstrap, To get in touch with people looking for full-stack developer.
  categories:
    - Portfolio
    - Web Development
  built_by: Mahipat Jadav
  built_by_url: "https://mojaave.com/"
  featured: false
- title: Insights
  main_url: "https://justaskusers.com/"
  url: "https://justaskusers.com/"
  description: >
    Insights helps user experience (UX) researchers conduct their research and
    make sense of the findings.
  categories:
    - User Experience
    - Design
  built_by: Just Ask Users
  built_by_url: "https://justaskusers.com/"
  featured: false
- title: Tensiq
  main_url: "https://tensiq.com"
  url: "https://tensiq.com"
  source_url: "https://github.com/Tensiq/tensiq-site"
  description: >
    Tensiq is an e-Residency startup, that provides development in cutting-edge
    technology while delivering secure, resilient, performant solutions.
  categories:
    - Web Development
    - Mobile Development
    - Agency
    - Open Source
  built_by: Jens
  built_by_url: "https://github.com/arrkiin"
  featured: false
- title: Mintfort
  main_url: "https://mintfort.com/"
  url: "https://mintfort.com/"
  source_url: "https://github.com/MintFort/mintfort.com"
  description: >
    Mintfort, the first crypto-friendly bank account. Store and manage assets on
    the blockchain.
  categories:
    - Technology
    - Finance
  built_by: Axel Fuhrmann
  built_by_url: "https://axelfuhrmann.com/"
  featured: false
- title: React Native Explorer
  main_url: "https://react-native-explorer.firebaseapp.com"
  url: "https://react-native-explorer.firebaseapp.com"
  description: |
    Explorer React Native packages and examples effortlessly.
  categories:
    - Education
  featured: false
- title: 500Tech
  main_url: "https://500tech.com/"
  url: "https://500tech.com/"
  featured: false
  categories:
    - Web Development
    - Agency
    - Open Source
- title: eworld
  main_url: "http://eworld.herokuapp.com/"
  url: "http://eworld.herokuapp.com/"
  featured: false
  categories:
    - eCommerce
    - Technology
- title: It's a Date
  description: >
    It's a Date is a dating app that actually involves dating.
  main_url: "https://www.itsadate.app/"
  url: "https://www.itsadate.app/"
  featured: false
  categories:
    - App
    - Blog
- title: Node.js HBase
  description: >
    Asynchronous HBase client for NodeJs using REST.
  main_url: https://hbase.js.org/
  url: https://hbase.js.org/
  source_url: "https://github.com/adaltas/node-hbase"
  categories:
    - Documentation
    - Open Source
    - Technology
  built_by: David Worms
  built_by_url: http://www.adaltas.com
  featured: false
- title: Peter Kroyer - Web Design / Web Development
  main_url: https://www.peterkroyer.at/en/
  url: https://www.peterkroyer.at/en/
  description: >
    Freelance web designer / web developer based in Vienna, Austria (Wien, Österreich).
  categories:
    - Agency
    - Web Development
    - Design
    - Portfolio
    - Freelance
  built_by: Peter Kroyer
  built_by_url: https://www.peterkroyer.at/
  featured: false
- title: Geddski
  main_url: https://gedd.ski
  url: https://gedd.ski
  description: >
    frontend mastery blog - level up your UI game.
  categories:
    - Web Development
    - Education
    - Productivity
    - User Experience
  built_by: Dave Geddes
  built_by_url: https://twitter.com/geddski
  featured: false
- title: Rung
  main_url: "https://rung.com.br/"
  url: "https://rung.com.br/"
  description: >
    Rung alerts you about the exceptionalities of your personal and professional life.
  categories:
    - API
    - Technology
    - Travel
  featured: false
- title: Mokkapps
  main_url: "https://www.mokkapps.de/"
  url: "https://www.mokkapps.de/"
  source_url: "https://github.com/mokkapps/website"
  description: >
    Portfolio website from Michael Hoffmann. Passionate software developer with focus on web-based technologies.
  categories:
    - Blog
    - Portfolio
    - Web Development
    - Mobile Development
  featured: false
- title: Premier Octet
  main_url: "https://www.premieroctet.com/"
  url: "https://www.premieroctet.com/"
  description: >
    Premier Octet is a React-based agency
  categories:
    - Agency
    - Web Development
    - Mobile Development
  featured: false
- title: Thorium
  main_url: "https://www.thoriumsim.com/"
  url: "https://www.thoriumsim.com/"
  source_url: "https://github.com/thorium-sim/thoriumsim.com"
  description: >
    Thorium - Open-source Starship Simulator Controls for Live Action Role Play
  built_by: Alex Anderson
  built_by_url: https://twitter.com/ralex1993
  categories:
    - Blog
    - Portfolio
    - Documentation
    - Marketing
    - Education
    - Entertainment
    - Open Source
    - Web Development
  featured: false
- title: Cameron Maske
  main_url: "https://www.cameronmaske.com/"
  url: "https://www.cameronmaske.com/courses/introduction-to-pytest/"
  source_url: "https://github.com/cameronmaske/cameronmaske.com-v2"
  description: >
    The homepage of Cameron Maske, a freelance full-stack developer, who is currently working on a free pytest video course
  categories:
    - Education
    - Video
    - Portfolio
    - Freelance
  featured: false
- title: Studenten bilden Schüler
  description: >
    Studenten bilden Schüler e.V. is a German student-run nonprofit initiative that aims to
    contribute to more equal educational opportunities by providing free tutoring to refugees
    and children from underprivileged families. The site is built on Gatsby v2, styled-components
    and Contentful. It supports Google Analytics, fluid typography and Algolia search.
  main_url: "https://studenten-bilden-schueler.de"
  url: "https://studenten-bilden-schueler.de"
  source_url: "https://github.com/StudentenBildenSchueler/homepage"
  categories:
    - Education
    - Nonprofit
    - Blog
  built_by: Janosh Riebesell
  built_by_url: "https://janosh.io"
  featured: false
- title: Mike's Remote List
  main_url: "https://www.mikesremotelist.com"
  url: "https://www.mikesremotelist.com"
  description: >
    A list of remote jobs, updated throughout the day. Built on Gatsby v1 and powered by Contentful, Google Sheets, string and sticky tape.
  categories:
    - Marketing
  featured: false
- title: Madvoid
  main_url: "https://madvoid.com/"
  url: "https://madvoid.com/screenshot/"
  featured: false
  description: >
    Madvoid is a team of expert developers dedicated to creating simple, clear, usable and blazing fast web and mobile apps.
    We are coders that help companies and agencies to create social & interactive experiences.
    This includes full-stack development using React, WebGL, Static Site Generators, Ruby On Rails, Phoenix, GraphQL, Chatbots, CI / CD, Docker and more!
  categories:
    - Portfolio
    - Technology
    - Web Development
    - Agency
    - Marketing
  built_by: Jean-Paul Bonnetouche
  built_by_url: https://twitter.com/_jpb
- title: MOMNOTEBOOK.COM
  description: >
    Sharing knowledge and experiences that make childhood and motherhood rich, vibrant and healthy.
  main_url: "https://momnotebook.com/"
  url: "https://momnotebook.com/"
  featured: false
  built_by: Aleksander Hansson
  built_by_url: https://www.linkedin.com/in/aleksanderhansson/
  categories:
    - Blog
- title: Pirate Studios
  description: >
    Reinventing music studios with 24/7 self service rehearsal, DJ & production rooms available around the world.
  main_url: "https://www.piratestudios.co"
  url: "https://www.piratestudios.co"
  featured: false
  built_by: The Pirate Studios team
  built_by_url: https://github.com/piratestudios/
  categories:
    - Music
- title: Aurora EOS
  main_url: "https://www.auroraeos.com/"
  url: "https://www.auroraeos.com/"
  featured: false
  categories:
    - Finance
    - Marketing
    - Blog
  built_by: Corey Ward
  built_by_url: "http://www.coreyward.me/"
- title: MadeComfy
  main_url: "https://madecomfy.com.au/"
  url: "https://madecomfy.com.au/"
  description: >
    Short term rental management startup, using Contentful + Gatsby + CicleCI
  featured: false
  categories:
    - Travel
  built_by: Lucas Vilela
  built_by_url: "https://madecomfy.com.au/"
- title: Tiger Facility Services
  description: >
    Tiger Facility Services combines facility management expertise with state of the art software to offer a sustainable and customer oriented cleaning and facility service.
  main_url: https://www.tigerfacilityservices.com/de-en/
  url: https://www.tigerfacilityservices.com/de-en/
  featured: false
  categories:
    - Marketing
- title: "Luciano Mammino's blog"
  description: >
    Tech & programming blog of Luciano Mammino a.k.a. "loige", Full-Stack Web Developer and International Speaker
  main_url: https://loige.co
  url: https://loige.co
  featured: false
  categories:
    - Blog
    - Web Development
  built_by: Luciano Mammino
  built_by_url: https://loige.co
- title: Wire • Secure collaboration platform
  description: >
    Corporate website of Wire, an open source, end-to-end encrypted collaboration platform
  main_url: "https://wire.com"
  url: "https://wire.com"
  featured: false
  categories:
    - Open Source
    - Productivity
    - Technology
    - Blog
    - App
  built_by: Wire team
  built_by_url: "https://github.com/orgs/wireapp/people"
- title: J. Patrick Raftery
  main_url: "https://www.jpatrickraftery.com"
  url: "https://www.jpatrickraftery.com"
  description: J. Patrick Raftery is an opera singer and voice teacher based in Vancouver, BC.
  categories:
    - Portfolio
    - Music
  built_by: Michael Uloth
  built_by_url: "https://www.michaeluloth.com"
  featured: false
- title: Aria Umezawa
  main_url: "https://www.ariaumezawa.com"
  url: "https://www.ariaumezawa.com"
  description: Aria Umezawa is a director, producer, and writer currently based in San Francisco. Site designed by Stephen Bell.
  categories:
    - Portfolio
    - Music
    - Entertainment
  built_by: Michael Uloth
  built_by_url: "https://www.michaeluloth.com"
  featured: false
- title: Pomegranate Opera
  main_url: "https://www.pomegranateopera.com"
  url: "https://www.pomegranateopera.com"
  description: Pomegranate Opera is a lesbian opera written by Amanda Hale & Kye Marshall. Site designed by Stephen Bell.
  categories:
    - Gallery
    - Music
  built_by: Michael Uloth
  built_by_url: "https://www.michaeluloth.com"
  featured: false
- title: Daniel Cabena
  main_url: "https://www.danielcabena.com"
  url: "https://www.danielcabena.com"
  description: Daniel Cabena is a Canadian countertenor highly regarded in both Canada and Europe for prize-winning performances ranging from baroque to contemporary repertoire. Site designed by Stephen Bell.
  categories:
    - Portfolio
    - Music
  built_by: Michael Uloth
  built_by_url: "https://www.michaeluloth.com"
  featured: false
- title: Artist.Center
  main_url: "https://artistcenter.netlify.com"
  url: "https://artistcenter.netlify.com"
  description: The marketing page for Artist.Center, a soon-to-launch platform designed to connect opera singers to opera companies. Site designed by Stephen Bell.
  categories:
    - Music
  built_by: Michael Uloth
  built_by_url: "https://www.michaeluloth.com"
  featured: false
- title: DG Volo & Company
  main_url: "https://www.dgvolo.com"
  url: "https://www.dgvolo.com"
  description: DG Volo & Company is a Toronto-based investment consultancy. Site designed by Stephen Bell.
  categories:
    - Finance
  built_by: Michael Uloth
  built_by_url: "https://www.michaeluloth.com"
  featured: false
- title: Shawna Lucey
  main_url: "https://www.shawnalucey.com"
  url: "https://www.shawnalucey.com"
  description: Shawna Lucey is an American theater and opera director based in New York City. Site designed by Stephen Bell.
  categories:
    - Portfolio
    - Music
    - Entertainment
  built_by: Michael Uloth
  built_by_url: "https://www.michaeluloth.com"
  featured: false
- title: Leyan Lo
  main_url: https://www.leyanlo.com
  url: https://www.leyanlo.com
  description: >
    Leyan Lo’s personal website
  categories:
    - Portfolio
  built_by: Leyan Lo
  built_by_url: https://www.leyanlo.com
  featured: false
- title: Hawaii National Bank
  url: https://hawaiinational.bank
  main_url: https://hawaiinational.bank
  description: Hawaii National Bank's highly personalized service has helped loyal customers & locally owned businesses achieve their financial dreams for over 50 years.
  categories:
    - Finance
  built_by: Wall-to-Wall Studios
  built_by_url: https://walltowall.com
  featured: false
- title: Coletiv
  url: https://coletiv.com
  main_url: https://coletiv.com
  description: Coletiv teams up with companies of all sizes to design, develop & launch digital products for iOS, Android & the Web.
  categories:
    - Technology
    - Agency
    - Web Development
  built_by: Coletiv
  built_by_url: https://coletiv.com
  featured: false
- title: janosh.io
  description: >
    Personal blog and portfolio of Janosh Riebesell. The site is built with Gatsby v2 and designed
    entirely with styled-components v4. Much of the layout was achieved with CSS grid. It supports
    Google Analytics, fluid typography and Algolia search.
  main_url: "https://janosh.io"
  url: "https://janosh.io"
  source_url: "https://github.com/janosh/janosh.io"
  categories:
    - Portfolio
    - Blog
    - Science
    - Photography
    - Travel
  built_by: Janosh Riebesell
  built_by_url: "https://janosh.io"
  featured: false
- title: Gatsby Manor
  description: >
    We build themes for gatsby. We have themes for all projects including personal,
    portfolio, ecommerce, landing pages and more. We also run an in-house
    web dev and design studio. If you cannot find what you want, we can build it for you!
    Email us at gatsbymanor@gmail.com with questions.
  main_url: "https://www.gatsbymanor.com"
  url: "https://www.gatsbymanor.com"
  source_url: "https://github.com/gatsbymanor"
  categories:
    - Web Development
    - Agency
    - Technology
    - Freelance
  built_by: Steven Natera
  built_by_url: "https://stevennatera.com"
- title: Ema Suriano's Portfolio
  main_url: https://emasuriano.com/
  url: https://emasuriano.com/
  source_url: https://github.com/EmaSuriano/emasuriano.github.io
  description: >
    Ema Suriano's portfolio to display information about him, his projects and what he's writing about.
  categories:
    - Portfolio
    - Technology
    - Web Development
  built_by: Ema Suriano
  built_by_url: https://emasuriano.com/
  featured: false
- title: Luan Orlandi
  main_url: https://luanorlandi.github.io
  url: https://luanorlandi.github.io
  source_url: https://github.com/luanorlandi/luanorlandi.github.io
  description: >
    Luan Orlandi's personal website. Brazilian web developer, enthusiast in React and Gatsby.
  categories:
    - Blog
    - Portfolio
    - Web Development
  built_by: Luan Orlandi
  built_by_url: https://github.com/luanorlandi
- title: Mobius Labs
  main_url: https://mobius.ml
  url: https://mobius.ml
  description: >
    Mobius Labs landing page, a Start-up working on Computer Vision
  categories:
    - Landing Page
    - Marketing
    - Technology
  built_by: sktt
  built_by_url: https://github.com/sktt
- title: EZAgrar
  main_url: https://www.ezagrar.at/en/
  url: https://www.ezagrar.at/en/
  description: >
    EZAgrar.at is the homepage of the biggest agricultural machinery dealership in Austria. In total 8 pages will be built for this client reusing a lot of components between them.
  categories:
    - eCommerce
    - Marketing
  built_by: MangoART
  built_by_url: https://www.mangoart.at
  featured: false
- title: OAsome blog
  main_url: https://oasome.blog/
  url: https://oasome.blog/
  source_url: https://github.com/oorestisime/oasome
  description: >
    Paris-based Cypriot adventurers. A and O. Lovers of life and travel. Want to get a glimpse of the OAsome world?
  categories:
    - Blog
    - Photography
    - Travel
  built_by: Orestis Ioannou
  featured: false
- title: Brittany Chiang
  main_url: https://brittanychiang.com/
  url: https://brittanychiang.com/
  source_url: https://github.com/bchiang7/v4
  description: >
    Personal website and portfolio of Brittany Chiang built with Gatsby v2
  categories:
    - Portfolio
  built_by: Brittany Chiang
  built_by_url: https://github.com/bchiang7
  featured: false
- title: Fitekran
  description: >
    One of the most visited Turkish blogs about health, sports and healthy lifestyle, that has been rebuilt with Gatsby v2 using WordPress.
  main_url: "https://www.fitekran.com"
  url: "https://www.fitekran.com"
  categories:
    - Science
    - Healthcare
    - Blog
  built_by: Burak Tokak
  built_by_url: "https://www.buraktokak.com"
- title: Serverless
  main_url: https://serverless.com
  url: https://serverless.com
  source_url: https://github.com/serverless/site
  description: >
    Serverless.com – Build web, mobile and IoT applications with serverless architectures using AWS Lambda, Azure Functions, Google CloudFunctions & more!
  categories:
    - Technology
    - Web Development
  built_by: Codebrahma
  built_by_url: https://codebrahma.com
  featured: false
- title: Dive Bell
  main_url: https://divebell.band/
  url: https://divebell.band/
  description: >
    Simple site for a band to list shows dates and videos (499 on lighthouse)
  categories:
    - Music
  built_by: Matt Bagni
  built_by_url: https://mattbag.github.io
  featured: false
- title: Mayer Media Co.
  main_url: https://mayermediaco.com/
  url: https://mayermediaco.com/
  description: >
    Freelance Web Development and Digital Marketing
  categories:
    - Web Development
    - Marketing
    - Blog
  source_url: https://github.com/MayerMediaCo/MayerMediaCo2.0
  built_by: Danny Mayer
  built_by_url: https://twitter.com/mayermediaco
  featured: false
- title: Jan Czizikow Portfolio
  main_url: https://www.janczizikow.com/
  url: https://www.janczizikow.com/
  source_url: https://github.com/janczizikow/janczizikow-portfolio
  description: >
    Simple personal portfolio site built with Gatsby
  categories:
    - Portfolio
    - Freelance
    - Web Development
  built_by: Jan Czizikow
  built_by_url: https://github.com/janczizikow
- title: Carbon Design Systems
  main_url: http://www.carbondesignsystem.com/
  url: http://www.carbondesignsystem.com/
  description: >
    The Carbon Design System is integrating the new IBM Design Ethos and Language. It represents a completely fresh approach to the design of all things at IBM.
  categories:
    - Design System
    - Documentation
  built_by: IBM
  built_by_url: https://www.ibm.com/
  featured: false
- title: Mozilla Mixed Reality
  main_url: https://mixedreality.mozilla.org/
  url: https://mixedreality.mozilla.org/
  description: >
    Virtual Reality for the free and open Web.
  categories:
    - Open Source
  built_by: Mozilla
  built_by_url: https://www.mozilla.org/
  featured: false
- title: Uniform Hudl Design System
  main_url: http://uniform.hudl.com/
  url: http://uniform.hudl.com/
  description: >
    A single design system to ensure every interface feels like Hudl. From the colors we use to the size of our buttons and what those buttons say, Uniform has you covered. Check the guidelines, copy the code and get to building.
  categories:
    - Design System
    - Open Source
    - Design
  built_by: Hudl
  built_by_url: https://www.hudl.com/
- title: Subtle UI
  main_url: "https://subtle-ui.netlify.com/"
  url: "https://subtle-ui.netlify.com/"
  source_url: "https://github.com/ryanwiemer/subtle-ui"
  description: >
    A collection of clever yet understated user interactions found on the web.
  categories:
    - Web Development
    - Open Source
    - User Experience
  built_by: Ryan Wiemer
  built_by_url: "https://www.ryanwiemer.com/"
  featured: false
- title: developer.bitcoin.com
  main_url: "https://developer.bitcoin.com/"
  url: "https://developer.bitcoin.com/"
  description: >
    Bitbox based bitcoin.com developer platform and resources.
  categories:
    - Finance
  featured: false
- title: Barmej
  main_url: "https://app.barmej.com/"
  url: "https://app.barmej.com/"
  description: >
    An interactive platform to learn different programming languages in Arabic for FREE
  categories:
    - Education
    - Programming
    - Learning
  built_by: Obytes
  built_by_url: "https://www.obytes.com/"
  featured: false
- title: Vote Save America
  main_url: "https://votesaveamerica.com"
  url: "https://votesaveamerica.com"
  description: >
    Be a voter. Save America.
  categories:
    - Education
    - Government
  featured: false
  built_by: Jeremy E. Miller
  built_by_url: "https://jeremyemiller.com/"
- title: Emergence
  main_url: https://emcap.com/
  url: https://emcap.com/
  description: >
    Emergence is a top enterprise cloud venture capital firm. We fund early stage ventures focusing on enterprise & SaaS applications. Emergence is one of the top VC firms in Silicon Valley.
  categories:
    - Marketing
    - Blog
  built_by: Upstatement
  built_by_url: https://www.upstatement.com/
  featured: false
- title: FPVtips
  main_url: https://fpvtips.com
  url: https://fpvtips.com
  source_url: https://github.com/jumpalottahigh/fpvtips
  description: >
    FPVtips is all about bringing racing drone pilots closer together, and getting more people into the hobby!
  categories:
    - Community
    - Education
  built_by: Georgi Yanev
  built_by_url: https://twitter.com/jumpalottahigh
  featured: false
- title: Georgi Yanev
  main_url: https://blog.georgi-yanev.com/
  url: https://blog.georgi-yanev.com/
  source_url: https://github.com/jumpalottahigh/blog.georgi-yanev.com
  description: >
    I write articles about FPV quads (building and flying), web development, smart home automation, life-long learning and other topics from my personal experience.
  categories:
    - Blog
  built_by: Georgi Yanev
  built_by_url: https://twitter.com/jumpalottahigh
  featured: false
- title: Bear Archery
  main_url: "https://beararchery.com/"
  url: "https://beararchery.com/"
  categories:
    - eCommerce
    - Sports
  built_by: Escalade Sports
  built_by_url: "https://www.escaladesports.com/"
  featured: false
- title: "attn:"
  main_url: "https://www.attn.com/"
  url: "https://www.attn.com/"
  categories:
    - Media
    - Entertainment
  built_by: "attn:"
  built_by_url: "https://www.attn.com/"
  featured: false
- title: Mirror Conf
  description: >
    Mirror Conf is a conference designed to empower designers and frontend developers who have a thirst for knowledge and want to broaden their horizons.
  main_url: "https://www.mirrorconf.com/"
  url: "https://www.mirrorconf.com/"
  categories:
    - Conference
    - Design
    - Web Development
  featured: false
- title: Startarium
  main_url: https://www.startarium.ro
  url: https://www.startarium.ro
  description: >
    Free entrepreneurship educational portal with more than 20000 users, hundreds of resources, crowdfunding, mentoring and investor pitching events facilitated.
  categories:
    - Education
    - Nonprofit
    - Entrepreneurship
  built_by: Cezar Neaga
  built_by_url: https://twitter.com/cezarneaga
  featured: false
- title: Microlink
  main_url: https://microlink.io/
  url: https://microlink.io/
  description: >
    Extract structured data from any website.
  categories:
    - Web Development
    - API
  built_by: Kiko Beats
  built_by_url: https://kikobeats.com/
  featured: false
- title: Markets.com
  main_url: "https://www.markets.com/"
  url: "https://www.markets.com/"
  featured: false
  categories:
    - Finance
- title: Kevin Legrand
  url: "https://k-legrand.com"
  main_url: "https://k-legrand.com"
  source_url: "https://github.com/Manoz/k-legrand.com"
  description: >
    Personal website and blog built with love with Gatsby v2
  categories:
    - Blog
    - Portfolio
    - Web Development
  built_by: Kevin Legrand
  built_by_url: https://k-legrand.com
  featured: false
- title: David James Portfolio
  main_url: https://dfjames.com/
  url: https://dfjames.com/
  source_url: https://github.com/daviddeejjames/dfjames-gatsby
  description: >
    Portfolio Site using GatsbyJS and headless WordPress
  categories:
    - WordPress
    - Portfolio
    - Blog
  built_by: David James
  built_by_url: https://twitter.com/daviddeejjames
- title: Hypertext Candy
  url: https://www.hypertextcandy.com/
  main_url: https://www.hypertextcandy.com/
  description: >
    Blog about web development. Laravel, Vue.js, etc.
  categories:
    - Blog
    - Web Development
  built_by: Masahiro Harada
  built_by_url: https://twitter.com/_Masahiro_H_
  featured: false
- title: "Maxence Poutord's blog"
  description: >
    Tech & programming blog of Maxence Poutord, Software Engineer, Serial Traveler and Public Speaker
  main_url: https://www.maxpou.fr
  url: https://www.maxpou.fr
  featured: false
  categories:
    - Blog
    - Web Development
  built_by: Maxence Poutord
  built_by_url: https://www.maxpou.fr
- title: "The Noted Project"
  url: https://thenotedproject.org
  main_url: https://thenotedproject.org
  source_url: https://github.com/ianbusko/the-noted-project
  description: >
    Website to showcase the ethnomusicology research for The Noted Project.
  categories:
    - Portfolio
    - Education
    - Gallery
  built_by: Ian Busko
  built_by_url: https://github.com/ianbusko
  featured: false
- title: People For Bikes
  url: "https://2017.peopleforbikes.org/"
  main_url: "https://2017.peopleforbikes.org/"
  categories:
    - Community
    - Sports
    - Gallery
    - Nonprofit
  built_by: PeopleForBikes
  built_by_url: "https://peopleforbikes.org/about-us/who-we-are/staff/"
  featured: false
- title: Wide Eye
  description: >
    Creative agency specializing in interactive design, web development, and digital communications.
  url: https://wideeye.co/
  main_url: https://wideeye.co/
  categories:
    - Design
    - Web Development
  built_by: Wide Eye
  built_by_url: https://wideeye.co/about-us/
  featured: false
- title: CodeSandbox
  description: >
    CodeSandbox is an online editor that helps you create web applications, from prototype to deployment.
  url: https://codesandbox.io/
  main_url: https://codesandbox.io/
  categories:
    - Web Development
  featured: false
- title: Marvel
  description: >
    The all-in-one platform powering design.
  url: https://marvelapp.com/
  main_url: https://marvelapp.com/
  categories:
    - Design
  featured: false
- title: Designcode.io
  description: >
    Learn to design and code React apps.
  url: https://designcode.io
  main_url: https://designcode.io
  categories:
    - Learning
  featured: false
- title: Happy Design
  description: >
    The Brand and Product Team Behind Happy Money
  url: https://design.happymoney.com/
  main_url: https://design.happymoney.com/
  categories:
    - Design
    - Finance
- title: Weihnachtsmarkt.ms
  description: >
    Explore the christmas market in Münster (Westf).
  url: https://weihnachtsmarkt.ms/
  main_url: https://weihnachtsmarkt.ms/
  source_url: https://github.com/codeformuenster/weihnachtsmarkt
  categories:
    - Gallery
    - Food
  built_by: "Code for Münster during #MSHACK18"
  featured: false
- title: Code Championship
  description: >
    Competitive coding competitions for students from 3rd to 8th grade. Code is Sport.
  url: https://www.codechampionship.com
  main_url: https://www.codechampionship.com
  categories:
    - Learning
    - Education
    - Sports
  built_by: Abamath LLC
  built_by_url: https://www.abamath.com
  featured: false
- title: Wieden+Kennedy
  description: >
    Wieden+Kennedy is an independent, global creative company.
  categories:
    - Technology
    - Web Development
    - Agency
    - Marketing
  url: https://www.wk.com
  main_url: https://www.wk.com
  built_by: Wieden Kennedy
  built_by_url: https://www.wk.com/about/
  featured: false
- title: Testing JavaScript
  description: >
    This course will teach you the fundamentals of testing your JavaScript applications using eslint, Flow, Jest, and Cypress.
  url: https://testingjavascript.com/
  main_url: https://testingjavascript.com/
  categories:
    - Learning
    - Education
    - JavaScript
  built_by: Kent C. Dodds
  built_by_url: https://kentcdodds.com/
  featured: false
- title: Use Hooks
  description: >
    One new React Hook recipe every day.
  url: https://usehooks.com/
  main_url: https://usehooks.com/
  categories:
    - Learning
  built_by: Gabe Ragland
  built_by_url: https://twitter.com/gabe_ragland
  featured: false
- title: Ambassador
  url: https://www.getambassador.io
  main_url: https://www.getambassador.io
  description: >
    Open source, Kubernetes-native API Gateway for microservices built on Envoy.
  categories:
    - Open Source
    - Documentation
    - Technology
  built_by: Datawire
  built_by_url: https://www.datawire.io
  featured: false
- title: Clubhouse
  main_url: https://clubhouse.io
  url: https://clubhouse.io
  description: >
    The intuitive and powerful project management platform loved by software teams of all sizes. Built with Gatsby v2 and Prismic
  categories:
    - Technology
    - Blog
    - Productivity
    - Community
    - Design
    - Open Source
  built_by: Ueno.
  built_by_url: https://ueno.co
  featured: false
- title: Asian Art Collection
  url: http://artmuseum.princeton.edu/asian-art/
  main_url: http://artmuseum.princeton.edu/asian-art/
  description: >
    Princeton University has a branch dealing with state of art.They have showcased ore than 6,000 works of Asian art are presented alongside ongoing curatorial and scholarly research
  categories:
    - Marketing
  featured: false
- title: QHacks
  url: https://qhacks.io
  main_url: https://qhacks.io
  source_url: https://github.com/qhacks/qhacks-website
  description: >
    QHacks is Queen’s University’s annual hackathon! QHacks was founded in 2016 with a mission to advocate and incubate the tech community at Queen’s University and throughout Canada.
  categories:
    - Education
    - Technology
    - Podcast
  featured: false
- title: Tyler McGinnis
  url: https://tylermcginnis.com/
  main_url: https://tylermcginnis.com/
  description: >
    The linear, course based approach to learning web technologies.
  categories:
    - Education
    - Technology
    - Podcast
    - Web Development
  featured: false
- title: a11y with Lindsey
  url: https://www.a11ywithlindsey.com/
  main_url: https://www.a11ywithlindsey.com/
  source_url: https://github.com/lkopacz/a11y-with-lindsey
  description: >
    To help developers navigate accessibility jargon, write better code, and to empower them to make their Internet, Everyone's Internet.
  categories:
    - Education
    - Blog
    - Technology
  built_by: Lindsey Kopacz
  built_by_url: https://twitter.com/littlekope0903
  featured: false
- title: DEKEMA
  url: https://www.dekema.com/
  main_url: https://www.dekema.com/
  description: >
    Worldclass crafting: Furnace, fervor, fulfillment. Delivering highest demand for future craftsmanship. Built using Gatsby v2 and Prismic.
  categories:
    - Healthcare
    - Science
    - Technology
  built_by: Crisp Studio
  built_by_url: https://crisp.studio
  featured: false
- title: Ramón Chancay
  description: >-
    Front-end / Back-end Developer in Guayaquil Ecuador.
    Currently at Everymundo, previously at El Universo.
    I enjoy teaching and sharing what I know.
    I give professional advice to developers and companies.
    My wife and my children are everything in my life.
  main_url: "https://ramonchancay.me/"
  url: "https://ramonchancay.me/"
  source_url: "https://github.com/devrchancay/personal-site"
  featured: false
  categories:
    - Blog
    - Technology
    - Web Development
  built_by: Ramón Chancay
  built_by_url: "https://ramonchancay.me/"
- title: BELLHOPS
  main_url: https://www.getbellhops.com/
  url: https://www.getbellhops.com/
  description: >-
    Whether you’re moving someplace new or just want to complete a few projects around your current home, BellHops can arrange the moving services you need—at simple, straightforward rates.
  categories:
    - Business
  built_by: Bellhops, Inc.
  built_by_url: https://www.getbellhops.com/
  featured: false
- title: Acclimate Consulting
  main_url: https://www.acclimate.io/
  url: https://www.acclimate.io/
  description: >-
    Acclimate is a consulting firm that puts organizations back in control with data-driven strategies and full-stack applications.
  categories:
    - Technology
    - Consulting
  built_by: Andrew Wilson
  built_by_url: https://github.com/andwilson
  featured: false
- title: Flyright
  url: https://flyright.co/
  main_url: https://flyright.co/
  description: >-
    Flyright curates everything you need for international travel in one tidy place 💜
  categories:
    - Technology
    - App
  built_by: Ty Hopp
  built_by_url: https://github.com/tyhopp
  featured: false
- title: Vets Who Code
  url: https://vetswhocode.io/
  main_url: https://vetswhocode.io/
  description: >-
    VetsWhoCode is a non-profit organization dedicated to training military veterans & giving them the skills they need transition into tech careers.
  categories:
    - Technology
    - Nonprofit
  featured: false
- title: Patreon Blog
  url: https://blog.patreon.com/
  main_url: https://blog.patreon.com/
  description: >-
    Official blog of Patreon.com
  categories:
    - Blog
  featured: false
- title: Full Beaker
  url: https://fullbeaker.com/
  main_url: https://fullbeaker.com/
  description: >-
    Full Beaker provides independent advice online about careers and home ownership, and connect anyone who asks with companies that can help them.
  categories:
    - Consulting
  featured: false
- title: Citywide Holdup
  url: https://citywideholdup.org/
  main_url: https://citywideholdup.org/
  description: >-
    Citywide Holdup is an annual fundraising event held around early November in the city of Austin, TX hosted by the Texas Wranglers benefitting Easter Seals of Central Texas, a non-profit organization that provides exceptional services, education, outreach and advocacy so that people with disabilities can live, learn, work and play in our communities.
  categories:
    - Nonprofit
    - Event
  built_by: Cameron Rison
  built_by_url: https://github.com/killakam3084
  featured: false
- title: Dawn Labs
  url: https://dawnlabs.io
  main_url: https://dawnlabs.io
  description: >-
    Thoughtful products for inspired teams. With a holistic approach to engineering and design, we partner with startups and enterprises to build for the digital era.
  categories:
    - Technology
    - Agency
    - Web Development
  featured: false
- title: COOP by Ryder
  url: https://coop.com/
  main_url: https://coop.com/
  description: >
    COOP is a platform that connects fleet managers that have idle vehicles to businesses that are looking to rent vehicles. COOP simplifies the process and paperwork required to safely share vehicles between business owners.
  categories:
    - Marketing
  built_by: Crispin Porter Bogusky
  built_by_url: http://www.cpbgroup.com/
  featured: false
- title: Domino's Paving for Pizza
  url: https://www.pavingforpizza.com/
  main_url: https://www.pavingforpizza.com/
  description: >
    Nominate your town for a chance to have your rough drive home from Domino's fixed to pizza perfection.
  categories:
    - Marketing
  built_by: Crispin Porter Bogusky
  built_by_url: http://www.cpbgroup.com/
  featured: false
- title: Propapanda
  url: https://propapanda.eu/
  main_url: https://propapanda.eu/
  description: >
    Is a creative production house based in Tallinn, Estonia. We produce music videos, commercials, films and campaigns – from scratch to finish.
  categories:
    - Video
    - Portfolio
    - Agency
    - Media
  built_by: Henry Kehlmann
  built_by_url: https://github.com/madhenry/
  featured: false
- title: JAMstack.paris
  url: https://jamstack.paris/
  main_url: https://jamstack.paris/
  source_url: https://github.com/JAMstack-paris/jamstack.paris
  description: >
    JAMstack-focused, bi-monthly meetup in Paris
  categories:
    - Web Development
  built_by: Matthieu Auger & Nicolas Goutay
  built_by_url: https://github.com/JAMstack-paris
  featured: false
- title: DexWallet - The only Wallet you need by Dexlab
  main_url: "https://www.dexwallet.io/"
  url: "https://www.dexwallet.io/"
  source_url: "https://github.com/dexlab-io/DexWallet-website"
  featured: false
  description: >-
    DexWallet is a secure, multi-chain, mobile wallet with an upcoming one-click exchange for mobile.
  categories:
    - App
    - Open Source
  built_by: DexLab
  built_by_url: "https://github.com/dexlab-io"
- title: Kings Valley Paving
  url: https://kingsvalleypaving.com
  main_url: https://kingsvalleypaving.com
  description: >
    Kings Valley Paving is an asphalt, paving and concrete company serving the commercial, residential and industrial sectors in the Greater Toronto Area. Site designed by Stephen Bell.
  categories:
    - Marketing
  built_by: Michael Uloth
  built_by_url: https://www.michaeluloth.com
  featured: false
- title: Peter Barrett
  url: https://www.peterbarrett.ca
  main_url: https://www.peterbarrett.ca
  description: >
    Peter Barrett is a Canadian baritone from Newfoundland and Labrador who performs opera and concert repertoire in Canada, the U.S. and around the world. Site designed by Stephen Bell.
  categories:
    - Portfolio
    - Music
  built_by: Michael Uloth
  built_by_url: https://www.michaeluloth.com
  featured: false
- title: NARCAN
  main_url: https://www.narcan.com
  url: https://www.narcan.com
  description: >
    NARCAN Nasal Spray is the first and only FDA-approved nasal form of naloxone for the emergency treatment of a known or suspected opioid overdose.
  categories:
    - Healthcare
  built_by: NARCAN
  built_by_url: https://www.narcan.com
  featured: false
- title: Ritual
  main_url: https://ritual.com
  url: https://ritual.com
  description: >
    Ritual started with a simple question, what exactly is in women's multivitamins? This is the story of what happened when our founder Kat started searching for answers — the story of Ritual.
  categories:
    - Healthcare
  built_by: Ritual
  built_by_url: https://ritual.com
  featured: false
- title: Truebill
  main_url: https://www.truebill.com
  url: https://www.truebill.com
  description: >
    Truebill empowers you to take control of your money.
  categories:
    - Finance
  built_by: Truebill
  built_by_url: https://www.truebill.com
  featured: false
- title: Smartling
  main_url: https://www.smartling.com
  url: https://www.smartling.com
  description: >
    Smartling enables you to automate, manage, and professionally translate content so that you can do more with less.
  categories:
    - Marketing
  built_by: Smartling
  built_by_url: https://www.smartling.com
  featured: false
- title: Clear
  main_url: https://www.clearme.com
  url: https://www.clearme.com
  description: >
    At clear, we’re working toward a future where you are your ID, enabling you to lead an unstoppable life.
  categories:
    - Security
  built_by: Clear
  built_by_url: https://www.clearme.com
  featured: false
- title: VS Code Rocks
  main_url: "https://vscode.rocks"
  url: "https://vscode.rocks"
  source_url: "https://github.com/lannonbr/vscode-rocks"
  featured: false
  description: >
    VS Code Rocks is a place for weekly news on the newest features and updates to Visual Studio Code as well as trending extensions and neat tricks to continually improve your VS Code skills.
  categories:
    - Open Source
    - Blog
    - Web Development
  built_by: Benjamin Lannon
  built_by_url: "https://github.com/lannonbr"
- title: Particle
  main_url: "https://www.particle.io"
  url: "https://www.particle.io"
  featured: false
  description: Particle is a fully-integrated IoT platform that offers everything you need to deploy an IoT product.
  categories:
    - Marketing
- title: freeCodeCamp curriculum
  main_url: "https://learn.freecodecamp.org"
  url: "https://learn.freecodecamp.org"
  featured: false
  description: Learn to code with free online courses, programming projects, and interview preparation for developer jobs.
  categories:
    - Web Development
    - Learning
- title: Tandem
  main_url: "https://www.tandem.co.uk"
  url: "https://www.tandem.co.uk"
  description: >
    We're on a mission to free you of money misery. Our app, card and savings account are designed to help you spend less time worrying about money and more time enjoying life.
  categories:
    - Finance
    - App
  built_by: Tandem
  built_by_url: https://github.com/tandembank
  featured: false
- title: Monbanquet.fr
  main_url: "https://monbanquet.fr"
  url: "https://monbanquet.fr"
  description: >
    Give your corporate events the food and quality it deserves, thanks to the know-how of the best local artisans.
  categories:
    - eCommerce
    - Food
    - Event
  built_by: Monbanquet.fr
  built_by_url: https://github.com/monbanquet
  featured: false
- title: The Leaky Cauldron Blog
  url: https://theleakycauldronblog.com
  main_url: https://theleakycauldronblog.com
  source_url: https://github.com/v4iv/theleakycauldronblog
  description: >
    A Brew of Awesomeness with a Pinch of Magic...
  categories:
    - Blog
  built_by: Vaibhav Sharma
  built_by_url: https://github.com/v4iv
  featured: false
- title: Wild Drop Surf Camp
  main_url: "https://wilddropsurfcamp.com"
  url: "https://wilddropsurfcamp.com"
  description: >
    Welcome to Portugal's best kept secret and be amazed with our nature. Here you can explore, surf, taste the world's best gastronomy and wine, feel the North Canyon's power with the biggest waves in the world and so many other amazing things. Find us, discover yourself!
  categories:
    - Travel
  built_by: Samuel Fialho
  built_by_url: https://samuelfialho.com
  featured: false
- title: JoinUp HR chatbot
  url: https://www.joinup.io
  main_url: https://www.joinup.io
  description: Custom HR chatbot for better candidate experience
  categories:
    - App
    - Technology
  featured: false
- title: JDCastro Web Design & Development
  main_url: https://jacobdcastro.com
  url: https://jacobdcastro.com
  source_url: https://github.com/jacobdcastro/personal-site
  featured: false
  description: >
    A small business site for freelance web designer and developer Jacob D. Castro. Includes professional blog, contact forms, and soon-to-come portfolio of sites for clients. Need a new website or an extra developer to share the workload? Feel free to check out the website!
  categories:
    - Blog
    - Portfolio
    - Business
    - Freelance
  built_by: Jacob D. Castro
  built_by_url: https://twitter.com/jacobdcastro
- title: Gatsby Tutorials
  main_url: https://www.gatsbytutorials.com
  url: https://www.gatsbytutorials.com
  source_url: https://github.com/ooloth/gatsby-tutorials
  featured: false
  description: >
    Gatsby Tutorials is a community-updated list of video, audio and written tutorials to help you learn GatsbyJS.
  categories:
    - Web Development
    - Education
    - Open Source
  built_by: Michael Uloth
  built_by_url: "https://www.michaeluloth.com"
- title: Up & Running Tutorials
  main_url: https://www.upandrunningtutorials.com
  url: https://www.upandrunningtutorials.com
  featured: false
  description: >
    Free coding tutorials for web developers. Get your web development career up and running by learning to build better, faster websites.
  categories:
    - Web Development
    - Education
  built_by: Michael Uloth
  built_by_url: "https://www.michaeluloth.com"
- title: Grooovinger
  url: https://www.grooovinger.com
  main_url: https://www.grooovinger.com
  description: >
    Martin Grubinger, a web developer from Austria
  categories:
    - Portfolio
    - Web Development
  built_by: Martin Grubinger
  built_by_url: https://www.grooovinger.com
  featured: false
- title: LXDX - the Crypto Derivatives Exchange
  main_url: https://www.lxdx.co/
  url: https://www.lxdx.co/
  description: >
    LXDX is the world's fastest crypto exchange. Our mission is to bring innovative financial products to retail crypto investors, providing access to the same speed and scalability that institutional investors already depend on us to deliver each and every day.
  categories:
    - Marketing
    - Finance
  built_by: Corey Ward
  built_by_url: http://www.coreyward.me/
  featured: false
- title: Kyle McDonald
  url: https://kylemcd.com
  main_url: https://kylemcd.com
  source_url: https://github.com/kylemcd/personal-site-react
  description: >
    Personal site + blog for Kyle McDonald
  categories:
    - Blog
  built_by: Kyle McDonald
  built_by_url: https://kylemcd.com
  featured: false
- title: VSCode Power User Course
  main_url: https://VSCode.pro
  url: https://VSCode.pro
  description: >
    After 10 years with Sublime, I switched to VSCode. Love it. Spent 1000+ hours building a premium video course to help you switch today. 200+ power user tips & tricks turn you into a VSCode.pro
  categories:
    - Education
    - Learning
    - eCommerce
    - Marketing
    - Technology
    - Web Development
  built_by: Ahmad Awais
  built_by_url: https://twitter.com/MrAhmadAwais/
  featured: false
- title: Thijs Koerselman Portfolio
  main_url: https://www.vauxlab.com
  url: https://www.vauxlab.com
  featured: false
  description: >
    Portfolio of Thijs Koerselman. A freelance software engineer, full-stack web developer and sound designer.
  categories:
    - Portfolio
    - Business
    - Freelance
    - Technology
    - Web Development
    - Music
- title: Ad Hoc Homework
  main_url: https://homework.adhoc.team
  url: https://homework.adhoc.team
  description: >
    Ad Hoc builds government digital services that are fast, efficient, and usable by everyone. Ad Hoc Homework is a collection of coding and design challenges for candidates applying to our open positions.
  categories:
    - Web Development
    - Government
    - Healthcare
    - Programming
  built_by_url: https://adhoc.team
  featured: false
- title: Birra Napoli
  main_url: http://www.birranapoli.it
  url: http://www.birranapoli.it
  built_by: Ribrain
  built_by_url: https://www.ribrainstudio.com
  featured: false
  description: >
    Birra Napoli official site
  categories:
    - Landing Page
    - Business
    - Food
- title: Satispay
  url: https://www.satispay.com
  main_url: https://www.satispay.com
  categories:
    - Business
    - Finance
    - Technology
  built_by: Satispay
  built_by_url: https://www.satispay.com
  featured: false
- title: The Movie Database - Gatsby
  url: https://tmdb.lekoarts.de
  main_url: https://tmdb.lekoarts.de
  source_url: https://github.com/LekoArts/gatsby-source-tmdb-example
  categories:
    - Open Source
    - Entertainment
    - Gallery
  featured: false
  built_by: LekoArts
  built_by_url: "https://github.com/LekoArts"
  description: >
    Source from The Movie Database (TMDb) API (v3) in Gatsby. This example is built with react-spring, React hooks and react-tabs and showcases the gatsby-source-tmdb plugin. It also has some client-only paths and uses gatsby-image.
- title: LANDR - Creative Tools for Musicians
  url: https://www.landr.com/
  main_url: https://www.landr.com/en/
  categories:
    - Music
    - Technology
    - Business
    - Entrepreneurship
    - Freelance
    - Marketing
    - Media
  featured: false
  built_by: LANDR
  built_by_url: https://twitter.com/landr_music
  description: >
    Marketing website built for LANDR. LANDR is a web application that provides tools for musicians to master their music (using artificial intelligence), collaborate with other musicians, and distribute their music to multiple platforms.
- title: ClinicJS
  url: https://clinicjs.org/
  main_url: https://clinicjs.org/
  categories:
    - Technology
    - Documentation
  featured: false
  built_by: NearForm
  built_by_url: "https://www.nearform.com/"
  description: >
    Tools to help diagnose and pinpoint Node.js performance issues.
- title: KOBIT
  main_url: "https://kobit.in"
  url: "https://kobit.in"
  description: Automated Google Analytics Report with everything you need and more
  featured: false
  categories:
    - Marketing
    - Blog
  built_by: mottox2
  built_by_url: "https://mottox2.com"
- title: Aleksander Hansson
  main_url: https://ahansson.com
  url: https://ahansson.com
  featured: false
  description: >
    Portfolio website for Aleksander Hansson
  categories:
    - Portfolio
    - Business
    - Freelance
    - Technology
    - Web Development
    - Consulting
  built_by: Aleksander Hansson
  built_by_url: https://www.linkedin.com/in/aleksanderhansson/
- title: Surfing Nosara
  main_url: "https://www.surfingnosara.com"
  url: "https://www.surfingnosara.com"
  description: Real estate, vacation, and surf report hub for Nosara, Costa Rica
  featured: false
  categories:
    - Business
    - Blog
    - Gallery
    - Marketing
  built_by: Desarol
  built_by_url: "https://www.desarol.com"
- title: Crispin Porter Bogusky
  url: https://cpbgroup.com/
  main_url: https://cpbgroup.com/
  description: >
    We solve the world’s toughest communications problems with the most quantifiably potent creative assets.
  categories:
    - Agency
    - Design
    - Marketing
  built_by: Crispin Porter Bogusky
  built_by_url: https://cpbgroup.com/
  featured: false
- title: graphene-python
  url: https://graphene-python.org
  main_url: https://graphene-python.org
  description: Graphene is a collaboratively funded project.Graphene-Python is a library for building GraphQL APIs in Python easily.
  categories:
    - Library
    - API
    - Documentation
  featured: false
- title: Engel & Völkers Ibiza Holiday Rentals
  main_url: "https://www.ev-ibiza.com/"
  url: "https://www.ev-ibiza.com/"
  featured: false
  built_by: Ventura Digitalagentur
  description: >
    Engel & Völkers, one of the most successful real estate agencies in the world, offers luxury holiday villas to rent in Ibiza.
  categories:
    - Travel
- title: Sylvain Hamann's personal website
  url: "https://shamann.fr"
  main_url: "https://shamann.fr"
  source_url: "https://github.com/sylvhama/shamann-gatsby/"
  description: >
    Sylvain Hamann, web developer from France
  categories:
    - Portfolio
    - Web Development
  built_by: Sylvain Hamann
  built_by_url: "https://twitter.com/sylvhama"
  featured: false
- title: Luca Crea's portfolio
  main_url: https://lcrea.github.io
  url: https://lcrea.github.io
  description: >
    Portfolio and personal website of Luca Crea, an Italian software engineer.
  categories:
    - Portfolio
  built_by: Luca Crea
  built_by_url: https://github.com/lcrea
  featured: false
- title: Escalade Sports
  main_url: "https://www.escaladesports.com/"
  url: "https://www.escaladesports.com/"
  categories:
    - eCommerce
    - Sports
  built_by: Escalade Sports
  built_by_url: "https://www.escaladesports.com/"
  featured: false
- title: Exposify
  main_url: "https://www.exposify.de/"
  url: "https://www.exposify.de/"
  description: >
    This is our German website built with Gatsby 2.0, Emotion and styled-system.
    Exposify is a proptech startup and builds technology for real estate businesses.
    We provide our customers with an elegant agent software in combination
    with beautifully designed and fast websites.
  categories:
    - Web Development
    - Real Estate
    - Agency
    - Marketing
  built_by: Exposify
  built_by_url: "https://www.exposify.de/"
  featured: false
- title: Steak Point
  main_url: https://www.steakpoint.at/
  url: https://www.steakpoint.at/
  description: >
    Steak Restaurant in Vienna, Austria (Wien, Österreich).
  categories:
    - Food
  built_by: Peter Kroyer
  built_by_url: https://www.peterkroyer.at/
  featured: false
- title: Takumon blog
  main_url: "https://takumon.com"
  url: "https://takumon.com"
  source_url: "https://github.com/Takumon/blog"
  description: Java Engineer's tech blog.
  featured: false
  categories:
    - Blog
  built_by: Takumon
  built_by_url: "https://twitter.com/inouetakumon"
- title: DayThirty
  main_url: "https://daythirty.com"
  url: "https://daythirty.com"
  description: DayThirty - ideas for the new year.
  featured: false
  categories:
    - Marketing
  built_by: Jack Oliver
  built_by_url: "https://twitter.com/mrjackolai"
- title: TheAgencyProject
  main_url: "https://theagencyproject.co"
  url: "https://theagencyproject.co"
  description: Agency model, without agency overhead.
  categories:
    - Agency
  built_by: JV-LA
  built_by_url: https://jv-la.com
- title: Karen Hou's portfolio
  main_url: https://www.karenhou.com/
  url: https://www.karenhou.com/
  categories:
    - Portfolio
  built_by: Karen H. Developer
  built_by_url: https://github.com/karenhou
  featured: false
- title: Jean Luc Ponty
  main_url: "https://ponty.com"
  url: "https://ponty.com"
  description: Official site for Jean Luc Ponty, French virtuoso violinist and jazz composer.
  featured: false
  categories:
    - Music
    - Entertainment
  built_by: Othermachines
  built_by_url: "https://othermachines.com"
- title: Rosewood Family Advisors
  main_url: "https://www.rfallp.com/"
  url: "https://www.rfallp.com/"
  description: Rosewood Family Advisors LLP (Palo Alto) provides a diverse range of family office services customized for ultra high net worth individuals.
  featured: false
  categories:
    - Finance
    - Business
  built_by: Othermachines
  built_by_url: "https://othermachines.com"
- title: Cole Walker's Portfolio
  main_url: "https://www.walkermakes.com"
  url: "https://www.walkermakes.com"
  source_url: "https://github.com/ColeWalker/portfolio"
  description: The portfolio of web developer Cole Walker, built with the help of Gatsby v2, React-Spring, and SASS.
  featured: false
  categories:
    - Portfolio
    - Web Development
  built_by: Cole Walker
  built_by_url: "https://www.walkermakes.com"
- title: Standing By Company
  main_url: "https://standingby.company"
  url: "https://standingby.company"
  description: A brand experience design company led by Scott Mackenzie and Trent Barton.
  featured: false
  categories:
    - Design
    - Web Development
  built_by: Standing By Company
  built_by_url: "https://standingby.company"
- title: Ashley Thouret
  main_url: "https://www.ashleythouret.com"
  url: "https://www.ashleythouret.com"
  description: Official website of Canadian soprano Ashley Thouret. Site designed by Stephen Bell.
  categories:
    - Portfolio
    - Music
  built_by: Michael Uloth
  built_by_url: "https://www.michaeluloth.com"
  featured: false
- title: The AZOOR Society
  main_url: "https://www.theazoorsociety.org"
  url: "https://www.theazoorsociety.org"
  description: The AZOOR Society is a UK-based charity committed to promoting awareness of Acute Zonal Occult Outer Retinopathy and assisting further research. Site designed by Stephen Bell.
  categories:
    - Community
    - Nonprofit
  built_by: Michael Uloth
  built_by_url: "https://www.michaeluloth.com"
  featured: false
- title: Gábor Fűzy pianist
  main_url: "https://pianobar.hu"
  url: "https://pianobar.hu"
  description: Gábor Fűzy pianist's official website built with Gatsby v2.
  categories:
    - Music
  built_by: Zoltán Bedi
  built_by_url: "https://github.com/B3zo0"
  featured: false
- title: Logicwind
  main_url: "https://logicwind.com"
  url: "https://logicwind.com"
  description: Website of Logicwind - JavaScript experts, Technology development agency & consulting.
  featured: false
  categories:
    - Portfolio
    - Agency
    - Web Development
    - Consulting
  built_by: Logicwind
  built_by_url: "https://www.logicwind.com"
- title: ContactBook.app
  main_url: "https://contactbook.app"
  url: "https://contactbook.app"
  description: Seamlessly share Contacts with G Suite team members
  featured: false
  categories:
    - Landing Page
    - Blog
  built_by: Logicwind
  built_by_url: "https://www.logicwind.com"
- title: Waterscapes
  main_url: "https://waterscap.es"
  url: "https://waterscap.es/lake-monteynard/"
  source_url: "https://github.com/gaelbillon/Waterscapes-Gatsby-site"
  description: Waterscap.es is a directory of bodies of water (creeks, ponds, waterfalls, lakes, etc) with information about each place such as how to get there, hike time, activities and photos and a map displayed with the Mapbox GL SJ npm package. It was developed with the goal of learning Gatsby. This website is based on the gatsby-contentful-starter and uses Contentful as CMS. It is hosted on Netlify. Hooks are setup with Bitbucket and Contentful to trigger a new build upon code or content changes. The data on Waterscap.es is a mix of original content and informations from the internets gathered and put together.
  categories:
    - Directory
    - Photography
    - Travel
  built_by: Gaël Billon
  built_by_url: "https://gaelbillon.com"
  featured: false
- title: Packrs
  url: "https://www.packrs.co/"
  main_url: "https://www.packrs.co/"
  description: >
    Packrs is a local delivery platform, one spot for all your daily requirements. On a single tap get everything you need at your doorstep.
  categories:
    - Marketing
    - Landing Page
    - Entrepreneurship
  built_by: Vipin Kumar Rawat
  built_by_url: "https://github.com/aesthytik"
  featured: false
- title: HyakuninIsshu
  main_url: "https://hyakuninanki.net"
  url: "https://hyakuninanki.net"
  source_url: "https://github.com/rei-m/web_hyakuninisshu"
  description: >
    HyakuninIsshu is a traditional Japanese card game.
  categories:
    - Education
    - Gallery
    - Entertainment
  built_by: Rei Matsushita
  built_by_url: "https://github.com/rei-m/"
  featured: false
- title: WQU Partners
  main_url: "https://partners.wqu.org/"
  url: "https://partners.wqu.org/"
  featured: false
  categories:
    - Marketing
    - Education
    - Landing Page
  built_by: Corey Ward
  built_by_url: "http://www.coreyward.me/"
- title: Federico Giacone
  url: "https://federico.giac.one/"
  main_url: "https://federico.giac.one"
  source_url: "https://github.com/leopuleo/federico.giac.one"
  description: >
    Digital portfolio for Italian Architect Federico Giacone.
  categories:
    - Portfolio
    - Gallery
  built_by: Leonardo Giacone
  built_by_url: "https://github.com/leopuleo"
  featured: false
- title: Station
  url: "https://getstation.com/"
  main_url: "https://getstation.com/"
  description: Station is the first smart browser for busy people. A single place for all of your web applications.
  categories:
    - Technology
    - Web Development
    - Productivity
  featured: false
- title: Vyron Vasileiadis
  url: "https://fedonman.com/"
  main_url: "https://fedonman.com"
  source_url: "https://github.com/fedonman/fedonman-website"
  description: Personal space of Vyron Vasileiadis aka fedonman, a Web & IoT Developer, Educator and Entrepreneur based in Athens, Greece.
  categories:
    - Portfolio
    - Technology
    - Web Development
    - Education
  built_by: Vyron Vasileiadis
  built_by_url: "https://github.com/fedonman"
- title: Fabien Champigny
  url: "https://www.champigny.name/"
  main_url: "https://www.champigny.name/"
  built_by_url: "https://www.champigny.name/"
  description: Fabien Champigny's personal blog. Entrepreneur, hacker and loves street photo.
  categories:
    - Blog
    - Gallery
    - Photography
    - Productivity
    - Entrepreneurship
  featured: false
- title: Alex Xie - Portfolio
  url: https://alexieyizhe.me/
  main_url: https://alexieyizhe.me/
  source_url: https://github.com/alexieyizhe/alexieyizhe.github.io
  description: >
    Personal website of Alex Yizhe Xie, a University of Waterloo Computer Science student and coding enthusiast.
  categories:
    - Blog
    - Portfolio
    - Web Development
  featured: false
- title: Equithon
  url: https://equithon.org/
  main_url: https://equithon.org/
  source_url: https://github.com/equithon/site-main/
  built_by: Alex Xie
  built_by_url: https://alexieyizhe.me/
  description: >
    Equithon is the largest social innovation hackathon in Waterloo, Canada. It was founded in 2016 to tackle social equity issues and create change.
  categories:
    - Education
    - Event
    - Learning
    - Open Source
    - Nonprofit
    - Technology
  featured: false
- title: Dale Blackburn - Portfolio
  url: https://dakebl.co.uk/
  main_url: https://dakebl.co.uk/
  description: >
    Dale Blackburn's personal website and blog.
  categories:
    - Blog
    - Portfolio
    - Web Development
  featured: false
- title: Portfolio of Anthony Wiktor
  url: https://www.anthonydesigner.com/
  main_url: https://www.anthonydesigner.com/
  description: >
    Anthony Wiktor is a Webby Award-Winning Creative Director and Digital Designer twice named Hot 100 by WebDesigner Magazine. Anthony has over a decade of award-winning experience in design and has worked on projects across a diverse set of industries — from entertainment to consumer products to hospitality to technology. Anthony is a frequent lecturer at USC’s Annenberg School for Communication & Journalism and serves on the board of AIGA Los Angeles.
  categories:
    - Portfolio
    - Marketing
  built_by: Maciej Leszczyński
  built_by_url: http://twitter.com/_maciej
  featured: false
- title: Frame.io Workflow Guide
  main_url: https://workflow.frame.io
  url: https://workflow.frame.io
  description: >
    The web’s most comprehensive post-production resource, written by pro filmmakers, for pro filmmakers. Always expanding, always free.
  categories:
    - Education
  built_by: Frame.io
  built_by_url: https://frame.io
  featured: false
- title: MarcySutton.com
  main_url: https://marcysutton.com
  url: https://marcysutton.com
  description: >
    The personal website of web developer and accessibility advocate Marcy Sutton.
  categories:
    - Blog
    - Accessibility
    - Video
    - Photography
  built_by: Marcy Sutton
  built_by_url: https://marcysutton.com
  featured: true
- title: Kepinski.me
  main_url: https://kepinski.me
  url: https://kepinski.me
  description: >
    The personal site of Antoni Kepinski, Node.js Developer.
  categories:
    - Portfolio
    - Open Source
  built_by: Antoni Kepinski
  built_by_url: https://kepinski.me
  featured: false
- title: WPGraphQL Docs
  main_url: https://docs.wpgraphql.com
  url: https://docs.wpgraphql.com
  description: >
    Documentation for WPGraphQL, a free open-source WordPress plugin that provides an extendable GraphQL schema and API for any WordPress site.
  categories:
    - API
    - Documentation
    - Technology
    - Web Development
    - WordPress
  built_by: WPGraphQL
  built_by_url: https://wpgraphql.com
  featured: false
- title: Shine Lawyers
  main_url: https://www.shine.com.au
  url: https://www.shine.com.au
  description: >
    Shine Lawyers is an Australian legal services website built with Gatsby v2, Elasticsearch, Isso, and Geolocation services.
  categories:
    - Business
    - Blog
- title: Parallel Polis Kosice
  url: https://www.paralelnapoliskosice.sk/
  main_url: https://www.paralelnapoliskosice.sk/
  source_url: https://github.com/ParalelnaPolisKE/paralelnapoliskosice.sk
  description: >
    Parallel Polis is a collective of people who want to live in a more opened world. We look for possibilities and technologies (Bitcoin, the blockchain, reputation systems and decentralized technologies in general) that open new ways, make processes easier and remove unnecessary barriers. We want to create an environment that aims at education, discovering and creating better systems for everybody who is interested in freedom and independence.
  categories:
    - Blog
    - Education
    - Technology
  built_by: Roman Vesely
  built_by_url: https://romanvesely.
  featured: false
- title: Unda Solutions
  url: https://unda.com.au
  main_url: https://unda.com.au
  description: >
    A custom web application development company in Perth, WA
  categories:
    - Business
    - Freelance
    - Web Development
    - Technology
  featured: false
- title: BIGBrave
  main_url: https://bigbrave.digital
  url: https://bigbrave.digital
  description: >
    BIGBrave is a strategic design firm. We partner with our clients, big and small, to design & create human-centered brands, products, services and systems that are simple, beautiful and easy to use.
  categories:
    - Agency
    - Web Development
    - Marketing
    - Technology
    - WordPress
  built_by: Francois Brill | BIGBrave
  built_by_url: https://bigbrave.digital
  featured: false
- title: 5th Avenue Properties
  main_url: https://5thavenue.co.za
  url: https://5thavenue.co.za
  description: >
    5th Avenue Properties specializes in the leasing and sales of office space and industrial property. BIGBrave built the website in Gatsby with data from an API server (CRM) for all the property and consultant data, and WordPress for all the website content data and case studies. All forms on the website was also directly integrated into the CRM system to ensure no leads are lost. People cannot stop commenting on the speed of the site and the property search.
  categories:
    - Technology
    - WordPress
    - API
  built_by: Russel Povey and Francois Brill | BIGBrave
  built_by_url: https://bigbrave.digital
  featured: false
- title: Intsha Consulting
  main_url: https://intsha.co.za
  url: https://intsha.co.za
  description: >
    Intsha is a bespoke Human Resources consultancy firm offering expert Recruitment and Talent Management services in today's competitive marketplace. BIGBrave helped Intsha design and develop a bespoke online presense helping them stand out from the crowd.
  categories:
    - Consulting
    - Marketing
    - WordPress
  built_by: Evan Janovsky | BIGBrave
  built_by_url: https://bigbrave.digital
  featured: false
- title: MHW Law
  main_url: https://mhwlaw.ca
  url: https://mhwlaw.ca
  description: >
    MHW is a full service law firm that has offered legal representation and advice to clients locally and throughout British Columbia since 1984. BIGBrave helped MHW bring their website into the 21st century by offering the best and latest Gatsby site to help them stand our from the crowd.
  categories:
    - Law
    - Marketing
    - WordPress
  built_by: Evan Janovsky and Francois Brill | BIGBrave
  built_by_url: https://bigbrave.digital
  featured: false
- title: KegTracker
  main_url: https://www.kegtracker.co.za
  url: https://www.kegtracker.co.za
  description: >
    Keg Tracker is part of the Beverage Insights family and its sole aim is to provide you with the right data about your kegs to make better decisions. In today’s business landscape having the right information at your finger tips is crucial to the agility of your business.
  categories:
    - Food
    - Business
    - Technology
  built_by: Francois Brill | BIGBrave
  built_by_url: https://bigbrave.digital
  featured: false
- title: Mike Nichols
  url: https://www.mikenichols.me
  main_url: https://www.mikenichols.me
  description: >
    Portfolio site of Mike Nichols, a UX designer and product development lead.
  categories:
    - Portfolio
    - Technology
    - Web Development
  built_by: Mike Nichols
  featured: false
- title: Steve Haid
  url: https://www.stevehaid.com
  main_url: https://www.stevehaid.com
  description: >
    Steve Haid is a real estate agent and Professional Financial Planner (PFP) who has been helping clients achieve their investment goals since 2006. Site designed by Stephen Bell.
  categories:
    - Marketing
    - Real Estate
  built_by: Michael Uloth
  built_by_url: "https://www.michaeluloth.com"
- title: Incremental - Loyalty, Rewards and Incentive Programs
  main_url: https://www.incremental.com.au
  url: https://www.incremental.com.au
  description: >
    Sydney-based digital agency specialising in loyalty, rewards and incentive programs. WordPress backend; Cloudinary, YouTube and Hubspot form integration; query data displayed as animated SVG graphs; video background in the header.
  categories:
    - Agency
    - Portfolio
    - WordPress
  built_by: Incremental
  built_by_url: https://www.incremental.com.au
  featured: false
- title: Technica11y
  main_url: https://www.technica11y.org
  url: https://www.technica11y.org
  description: >
    Discussing challenges in technical accessibility.
  categories:
    - Accessibility
    - Education
    - Video
  built_by: Tenon.io
  built_by_url: https://tenon.io
  featured: false
- title: Tenon-UI Documentation
  main_url: https://www.tenon-ui.info
  url: https://www.tenon-ui.info
  description: >
    Documentation site for Tenon-UI: Tenon.io's accessible components library.
  categories:
    - Accessibility
    - Documentation
    - Library
    - Web Development
  built_by: Tenon.io
  built_by_url: https://tenon.io
  featured: false
- title: Matthew Secrist
  main_url: https://www.matthewsecrist.net
  url: https://www.matthewsecrist.net
  source_url: https://github.com/matthewsecrist/v3
  description: >
    Matthew Secrist's personal portfolio using Gatsby, Prismic and Styled-Components.
  categories:
    - Portfolio
    - Technology
    - Web Development
  built_by: Matthew Secrist
  built_by_url: https://www.matthewsecrist.net
  featured: false
- title: Node.js Dev
  main_url: https://nodejs.dev
  url: https://nodejs.dev
  source_url: https://github.com/nodejs/nodejs.dev
  description: >
    Node.js Foundation Website.
  categories:
    - Documentation
    - Web Development
  built_by: Node.js Website Redesign Working Group
  built_by_url: https://github.com/nodejs/website-redesign
  featured: false
- title: Sheffielders
  main_url: https://sheffielders.org
  url: https://sheffielders.org
  source_url: https://github.com/davemullenjnr/sheffielders
  description: >
    A collective of businesses, creatives, and projects based in Sheffield, UK.
  categories:
    - Directory
  built_by: Dave Mullen Jnr
  built_by_url: https://davemullenjnr.co.uk
  featured: false
- title: Stealth Labs
  url: https://stealthlabs.io
  main_url: https://stealthlabs.io
  description: >
    We design and develop for the web, mobile and desktop
  categories:
    - Portfolio
    - Web Development
  built_by: Edvins Antonovs
  built_by_url: https://edvins.io
  featured: false
- title: Constanzia Yurashko
  main_url: https://www.constanziayurashko.com
  url: https://www.constanziayurashko.com
  description: >
    Exclusive women's ready-to-wear fashion by designer Constanzia Yurashko.
  categories:
    - Portfolio
  built_by: Maxim Andries
  featured: false
- title: Algolia
  url: https://algolia.com
  main_url: https://algolia.com
  description: >
    Algolia helps businesses across industries quickly create relevant, scalable, and lightning fast search and discovery experiences.
  categories:
    - Web Development
    - Technology
    - Open Source
    - Featured
  built_by: Algolia
  featured: true
- title: GVD Renovations
  url: https://www.gvdrenovationsinc.com/
  main_url: https://www.gvdrenovationsinc.com/
  description: >
    GVD Renovations is a home improvement contractor with a well known reputation as a professional, quality contractor in California.
  categories:
    - Business
  built_by: David Krasniy
  built_by_url: http://dkrasniy.com
  featured: false
- title: Styled System
  url: https://styled-system.com/
  main_url: https://styled-system.com/
  source_url: https://github.com/styled-system/styled-system/tree/master/docs
  description: >
    Style props for rapid UI development.
  categories:
    - Design System
  built_by: Brent Jackson
  built_by_url: https://jxnblk.com/
- title: Timehacker
  url: https://timehacker.app
  main_url: https://timehacker.app
  description: >
    Procrastination killer, automatic time tracking app to skyrocket your productivity
  categories:
    - Productivity
    - App
    - Technology
    - Marketing
    - Landing Page
  built_by: timehackers
  featured: false
- title: Little & Big
  main_url: "https://www.littleandbig.com.au/"
  url: "https://www.littleandbig.com.au/"
  description: >
    Little & Big exists with the aim to create Websites, Apps, E-commerce stores
    that are consistently unique and thoughtfully crafted, every time.
  categories:
    - Agency
    - Design
    - Web Development
    - Portfolio
  built_by: Little & Big
  built_by_url: "https://www.littleandbig.com.au/"
  featured: false
- title: Cat Knows
  main_url: "https://catnose99.com/"
  url: "https://catnose99.com/"
  description: >
    Personal blog built with Gatsby v2.
  categories:
    - Blog
    - Web Development
  built_by: CatNose
  built_by_url: "https://twitter.com/catnose99"
  featured: false
- title: just some dev
  url: https://www.iamdeveloper.com
  main_url: https://www.iamdeveloper.com
  source_url: https://github.com/nickytonline/www.iamdeveloper.com
  description: >
    Just some software developer writing things ✏️
  categories:
    - Blog
  built_by: Nick Taylor
  built_by_url: https://www.iamdeveloper.com
  featured: false
- title: Keziah Moselle Blog
  url: https://blog.keziahmoselle.fr/
  main_url: https://blog.keziahmoselle.fr/
  source_url: https://github.com/KeziahMoselle/blog.keziahmoselle.fr
  description: >
    ✍️ A place to share my thoughts.
  categories:
    - Blog
  built_by: Keziah Moselle
  built_by_url: https://keziahmoselle.fr/
- title: xfuture's blog
  url: https://www.xfuture-blog.com/
  main_url: https://www.xfuture-blog.com/
  source_url: https://github.com/xFuture603/xfuture-blog
  description: >
    A blog about Devops, Web development, and my insights as a systems engineer.
  categories:
    - Blog
  built_by: Daniel Uhlmann
  built_by_url: https://www.xfuture-blog.com/
- title: Mayne's Blog
  main_url: "https://gine.me/"
  url: "https://gine.me/page/1"
  source_url: "https://github.com/mayneyao/gine-blog"
  featured: false
  categories:
    - Blog
    - Web Development
- title: Bakedbird
  url: https://bakedbird.com
  main_url: https://bakedbird.com
  description: >
    Eleftherios Psitopoulos - A frontend developer from Greece ☕
  categories:
    - Portfolio
    - Blog
  built_by: Eleftherios Psitopoulos
  built_by_url: https://bakedbird.com
- title: Benjamin Lannon
  url: https://lannonbr.com
  main_url: https://lannonbr.com
  source_url: https://github.com/lannonbr/Portfolio-gatsby
  description: >
    Personal portfolio of Benjamin Lannon
  categories:
    - Portfolio
    - Web Development
  built_by: Benjamin Lannon
  built_by_url: https://lannonbr.com
  featured: false
- title: Aravind Balla
  url: https://aravindballa.com
  main_url: https://aravindballa.com
  source_url: https://github.com/aravindballa/website2017
  description: >
    Personal portfolio of Aravind Balla
  categories:
    - Portfolio
    - Blog
    - Web Development
  built_by: Aravind Balla
  built_by_url: https://aravindballa.com
- title: Kaleb McKelvey
  url: https://kalebmckelvey.com
  main_url: https://kalebmckelvey.com
  source_url: https://github.com/avatar-kaleb/kalebmckelvey-site
  description: >
    Personal portfolio of Kaleb McKelvey!
  categories:
    - Blog
    - Portfolio
  built_by: Kaleb McKelvey
  built_by_url: https://kalebmckelvey.com
  featured: false
- title: Michal Czaplinski
  url: https://czaplinski.io
  main_url: https://czaplinski.io
  source_url: https://github.com/michalczaplinski/michalczaplinski.github.io
  description: >
    Michal Czaplinski is a full-stack developer 🚀
  categories:
    - Portfolio
    - Web Development
  built_by: Michal Czaplinski mmczaplinski@gmail.com
  built_by_url: https://czaplinski.io
  featured: false
- title: Interactive Investor (ii)
  url: https://www.ii.co.uk
  main_url: https://www.ii.co.uk
  description: >
    Hybrid (static/dynamic) Gatsby web app for ii's free research, news and analysis, discussion and product marketing site.
  categories:
    - Business
    - Finance
    - Technology
  built_by: Interactive Investor (ii)
  built_by_url: https://www.ii.co.uk
  featured: false
- title: Weingut Goeschl
  url: https://www.weingut-goeschl.at/
  main_url: https://www.weingut-goeschl.at/
  description: >
    Weingut Goeschl is a family winery located in Gols, Burgenland in Austria (Österreich)
  categories:
    - eCommerce
    - Business
  built_by: Peter Kroyer
  built_by_url: https://www.peterkroyer.at/
  featured: false
- title: Hash Tech Guru
  url: https://hashtech.guru
  main_url: https://hashtech.guru
  description: >
    Software Development Training School and Tech Blog
  categories:
    - Blog
    - Education
  built_by: Htet Wai Yan Soe
  built_by_url: https://github.com/johnreginald
- title: AquaGruppen Vattenfilter
  url: https://aquagruppen.se
  main_url: https://aquagruppen.se/
  description: >
    Water filter and water treatment products in Sweden
  categories:
    - Business
    - Technology
  built_by: Johan Eliasson
  built_by_url: https://github.com/elitan
  featured: false
- title: Josef Aidt
  url: https://josefaidt.dev
  main_url: https://josefaidt.dev
  source_url: https://github.com/josefaidt/josefaidt.github.io
  description: >
    Personal website, blog, portfolio for Josef Aidt
  categories:
    - Portfolio
    - Blog
    - Web Development
  built_by: Josef Aidt
  built_by_url: https://twitter.com/garlicbred
- title: How To egghead
  main_url: https://howtoegghead.com/
  url: https://howtoegghead.com/
  source_url: https://github.com/eggheadio/how-to-egghead
  featured: false
  built_by: egghead.io
  built_by_url: https://egghead.io
  description: >
    How to become an egghead instructor or reviewer
  categories:
    - Documentation
    - Education
- title: Sherpalo Ventures
  main_url: "https://www.sherpalo.com/"
  url: "https://www.sherpalo.com/"
  featured: false
  categories:
    - Finance
    - Business
    - Technology
  built_by: Othermachines
  built_by_url: "https://othermachines.com"
- title: WrapCode
  url: https://www.wrapcode.com
  main_url: https://www.wrapcode.com
  description: >
    A full stack blog on Microsoft Azure, JavaScript, DevOps, AI and Bots.
  categories:
    - Blog
    - Technology
    - Web Development
  built_by: Rahul P
  built_by_url: https://twitter.com/_rahulpp
  featured: false
- title: Kirankumar Ambati's Portfolio
  url: https://www.kirankumarambati.me
  main_url: https://www.kirankumarambati.me
  description: >
    Personal website, blog, portfolio of Kirankumar Ambati
  categories:
    - Blog
    - Portfolio
    - Web Development
  built_by: Kirankumar Ambati
  built_by_url: https://github.com/kirankumarambati
  featured: false
- title: Rou Hun Fan's portfolio
  main_url: https://flowen.me
  url: https://flowen.me
  description: >
    Portfolio of creative developer Rou Hun Fan. Built with Gatsby v2 &amp; Greensock drawSVG.
  categories:
    - Portfolio
  built_by: Rou Hun Fan Developer
  built_by_url: https://flowen.me
  featured: false
- title: chadly.net
  url: https://www.chadly.net
  main_url: https://www.chadly.net
  source_url: https://github.com/chadly/chadly.net
  description: >
    Personal tech blog by Chad Lee.
  categories:
    - Blog
    - Technology
    - Web Development
  built_by: Chad Lee
  built_by_url: https://github.com/chadly
  featured: false
- title: CivicSource
  url: https://www.civicsource.com
  main_url: https://www.civicsource.com
  description: >
    Online auction site to purchase tax-distressed properties from local taxing authorities.
  categories:
    - Real Estate
    - Government
  featured: false
- title: SpotYou
  main_url: "https://spotyou.joshglazer.com"
  url: "https://spotyou.joshglazer.com"
  source_url: "https://github.com/joshglazer/spotyou"
  description: >
    SpotYou allows you to watch your favorite music videos on Youtube based on your Spotify Preferences
  categories:
    - Entertainment
    - Music
  built_by: Josh Glazer
  built_by_url: https://linkedin.com/in/joshglazer/
  featured: false
- title: Hesam Kaveh's blog
  description: >
    A blog with great seo that using gatsby-source-wordpress to fetch posts from backend
  main_url: "https://hesamkaveh.com/"
  url: "https://hesamkaveh.com/"
  source_url: "https://github.com/hesamkaveh/sansi"
  featured: false
  categories:
    - Blog
    - WordPress
- title: Oliver Gomes Portfolio
  main_url: https://oliver-gomes.github.io/v4/
  url: https://oliver-gomes.github.io/v4/
  description: >
    As an artist and a web designer/developer, I wanted to find a way to present these two portfolios in a way that made sense.  I felt with new found power of speed, Gatsby helped keep my creativity intact with amazing response and versatility. I felt my butter smooth transition felt much better in user perspective and super happy with the power of Gatsby.
  categories:
    - Portfolio
    - Web Development
    - Blog
  built_by: Oliver Gomes
  built_by_url: https://github.com/oliver-gomes
  featured: false
- title: Patrik Szewczyk
  url: https://www.szewczyk.cz/
  main_url: https://www.szewczyk.cz/
  description: >
    Patrik Szewczyk – JavaScript, TypeScript, React, Node.js developer, Redux, Reason
  categories:
    - Portfolio
  built_by: Patrik Szewczyk
  built_by_url: https://linkedin.com/in/thepatriczek/
  featured: false
- title: Patrik Arvidsson's portfolio
  url: https://www.patrikarvidsson.com
  main_url: https://www.patrikarvidsson.com
  source_url: https://github.com/patrikarvidsson/portfolio-gatsby-contentful
  description: >
    Personal portfolio site of Swedish interaction designer Patrik Arvidsson. Built with Gatsby, Tailwind CSS, Emotion JS and Contentful.
  categories:
    - Blog
    - Design
    - Portfolio
    - Web Development
    - Technology
  built_by: Patrik Arvidsson
  built_by_url: https://www.patrikarvidsson.com
  featured: false
- title: Jacob Cofman's Blog
  description: >
    Personal blog / portfolio about Jacob Cofman.
  main_url: "https://jcofman.de/"
  url: "https://jcofman.de/"
  source_url: "https://github.com/JCofman/jc-website"
  featured: false
  categories:
    - Blog
    - Portfolio
- title: re-geo
  description: >
    re-geo is react based geo cities style component.
  main_url: "https://re-geo.netlify.com/"
  url: "https://re-geo.netlify.com/"
  source_url: "https://github.com/sadnessOjisan/re-geo-lp"
  categories:
    - Open Source
  built_by: sadnessOjisan
  built_by_url: https://twitter.com/sadnessOjisan
  featured: false
- title: Luis Cestou Portfolio
  description: >
    Portfolio of graphic + interactive designer Luis Cestou.
  main_url: "https://luiscestou.com"
  url: "https://luiscestou.com"
  source_url: "https://github.com/lcestou/luiscestou.com"
  built_by: Luis Cestou contact@luiscestou.com
  built_by_url: https://luiscestou.com
  featured: false
  categories:
    - Portfolio
    - Web Development
- title: Data Hackers
  url: https://datahackers.com.br/
  main_url: https://datahackers.com.br/
  description: >
    Official website for the biggest portuguese-speaking data science community. Makes use of several data sources such as podcasts from Anchor, messages from Slack, newsletters from MailChimp and blog posts from Medium. The unique visual design also had its hurdles and was quite fun to develop!
  categories:
    - Blog
    - Education
    - Podcast
    - Technology
  built_by: Kaordica
  built_by_url: https://kaordica.design
  featured: false
- title: TROMAQ
  url: https://www.tromaq.com/
  main_url: https://www.tromaq.com/
  description: >
    TROMAQ executes earthmoving services and rents heavy machinery for construction work. Even with the lack of good photography, their new site managed to pass a solid and trustworthy feeling to visitors during testing and they're already seeing the improvement in brand awareness, being the sole player with a modern website in their industry.
  categories:
    - Marketing
  built_by: Kaordica
  built_by_url: https://kaordica.design
  featured: false
- title: Novida Consulting
  url: https://www.novidaconsultoria.com.br
  main_url: https://www.novidaconsultoria.com.br
  description: >
    Novida’s goal was to position itself as a solid, exclusive and trustworthy brand for families looking for a safe financial future… We created a narrative and visual design that highlight their exclusivity.
  categories:
    - Marketing
  built_by: Kaordica
  built_by_url: https://kaordica.design
  featured: false
- title: We Are Clarks
  url: "https://www.weareclarks.com"
  main_url: "https://www.weareclarks.com"
  source_url: "https://github.com/abeaclark/weareclarks"
  description: >
    A family travel blog.
  categories:
    - Blog
    - Travel
  built_by: Abe Clark
  built_by_url: https://www.linkedin.com/in/abrahamclark/
  featured: false
- title: Guillaume Briday's Blog
  main_url: "https://guillaumebriday.fr/"
  url: "https://guillaumebriday.fr/"
  source_url: "https://github.com/guillaumebriday/guillaumebriday.fr"
  description: >
    My personal blog built with Gatsby and Tailwind CSS.
  categories:
    - Blog
    - Web Development
    - Technology
  built_by: Guillaume Briday
  built_by_url: https://guillaumebriday.fr/
  featured: false
- title: SEOmonitor
  main_url: "https://www.seomonitor.com"
  url: "https://www.seomonitor.com"
  description: >
    SEOmonitor is a suite of SEO tools dedicated to agencies.
  categories:
    - Blog
    - Portfolio
    - Agency
  built_by: Bejamas
  built_by_url: https://bejamas.io/
  featured: false
- title: Jean Regisser's Portfolio
  main_url: "https://jeanregisser.com/"
  url: "https://jeanregisser.com/"
  source_url: "https://github.com/jeanregisser/jeanregisser.com"
  featured: false
  description: >
    Portfolio of software engineer Jean Regisser.
  categories:
    - Portfolio
    - Mobile Development
  built_by: Jean Regisser
  built_by_url: "https://jeanregisser.com/"
- title: Axcept - Visual Screenshot Testing
  url: https://axcept.io
  main_url: https://axcept.io
  description: >
    Visual Testing for everyone
  categories:
    - Documentation
    - Web Development
  built_by: d:code:it
  built_by_url: https://dcodeit.com
  featured: false
- title: Chase Ohlson
  url: https://chaseohlson.com
  main_url: https://chaseohlson.com
  description: >
    Portfolio of frontend engineer & web developer Chase Ohlson.
  categories:
    - Portfolio
    - Web Development
  built_by: Chase Ohlson
  built_by_url: https://chaseohlson.com
  featured: false
- title: Zach Schnackel
  url: https://zslabs.com
  main_url: https://zslabs.com
  source_url: "https://github.com/zslabs/zslabs.com"
  description: >
    Portfolio site for UI/Motion Developer, Zach Schnackel.
  categories:
    - Portfolio
    - Web Development
  built_by: Zach Schnackel
  built_by_url: "https://zslabs.com"
- title: Gremlin
  url: https://www.gremlin.com
  main_url: https://www.gremlin.com
  description: >
    Gremlin's Failure as a Service finds weaknesses in your system before they cause problems.
  categories:
    - Marketing
- title: Headless.page
  main_url: https://headless.page/
  url: https://headless.page/
  description: >
    Headless.page is a directory of eCommerce sites featuring headless architecture, PWA features and / or the latest JavaScript technology.
  categories:
    - Directory
    - eCommerce
  built_by: Subscribe Pro
  built_by_url: https://www.subscribepro.com/
  featured: false
- title: Ouracademy
  main_url: https://our-academy.org/
  url: https://our-academy.org/
  source_url: "https://github.com/ouracademy/website"
  description: >
    Ouracademy is an organization that promoves the education in software development through blog posts & videos smiley.
  categories:
    - Open Source
    - Blog
    - Education
  built_by: Ouracademy
  built_by_url: https://github.com/ouracademy
  featured: false
- title: Tenon.io
  main_url: https://tenon.io
  url: https://tenon.io
  description: >
    Tenon.io is an accessibility tooling, services and consulting company.
  categories:
    - API
    - Accessibility
    - Business
    - Consulting
    - Technology
  built_by: Tenon.io
  built_by_url: https://tenon.io
  featured: false
- title: Projectival
  url: https://www.projectival.de/
  main_url: https://www.projectival.de/
  description: >
    Freelancer Online Marketing & Web Development in Cologne, Germany
  categories:
    - Freelance
    - Marketing
    - Web Development
    - Blog
    - Consulting
    - SEO
    - Business
  built_by: Sascha Klapetz
  built_by_url: https://www.projectival.de/
  featured: false
- title: Hetzner Online Community
  main_url: https://community.hetzner.com
  url: https://community.hetzner.com
  description: >
    Hetzner Online Community provides a free collection of high-quality tutorials, which are based on free and open source software, on a variety of topics such as development, system administration, and other web technology.
  categories:
    - Web Development
    - Technology
    - Programming
    - Open Source
    - Community
  built_by: Hetzner Online GmbH
  built_by_url: https://www.hetzner.com/
  featured: false
- title: AGYNAMIX
  url: https://www.agynamix.de/
  main_url: https://www.agynamix.de/
  source_url: https://github.com/tuhlmann/agynamix.de
  description: >
    Full Stack Java, Scala, Clojure, TypeScript, React Developer in Thalheim, Germany
  categories:
    - Freelance
    - Web Development
    - Programming
    - Blog
    - Consulting
    - Portfolio
    - Business
  built_by: Torsten Uhlmann
  built_by_url: https://www.agynamix.de/
  featured: false
- title: syracuse.io
  url: https://syracuse.io
  main_url: https://syracuse.io
  source_url: https://github.com/syracuseio/syracuseio/
  description: >
    Landing page for Syracuse NY Software Development Meetup Groups
  categories:
    - Community
  built_by: Benjamin Lannon
  built_by_url: https://lannonbr.com
- title: Render Documentation
  main_url: https://render.com/docs
  url: https://render.com/docs
  description: >
    Render is the easiest place to host your sites and apps. We use Gatsby for everything on https://render.com, including our documentation. The site is deployed on Render as well! We also have a guide to deploying Gatsby apps on Render: https://render.com/docs/deploy-gatsby.
  categories:
    - Web Development
    - Programming
    - Documentation
    - Technology
  built_by: Render Developers
  built_by_url: https://render.com
  featured: false
- title: prima
  url: https://www.prima.co
  main_url: https://www.prima.co
  description: >
    Discover industry-defining wellness content and trusted organic hemp CBD products safely supporting wellness, stress, mood, skin health, and balance.
  categories:
    - Blog
    - eCommerce
    - Education
  built_by: The Couch
  built_by_url: https://thecouch.nyc
- title: Gatsby Guides
  url: https://gatsbyguides.com/
  main_url: https://gatsbyguides.com/
  description: >
    Free tutorial course about using Gatsby with a CMS.
  categories:
    - Education
    - Documentation
    - Web Development
  built_by: Osio Labs
  built_by_url: https://osiolabs.com/
  featured: false
- title: Architude
  url: https://architudedesign.com
  main_url: https://architudedesign.com
  description: >
    筑冶 Architude International Design Consultants
  categories:
    - Design
    - Landing Page
    - Gallery
  built_by: Neo Nie
  built_by_url: https://github.com/nihgwu
  featured: false
- title: Arctica
  url: https://arctica.io
  main_url: https://arctica.io
  description: >
    Arctica specialises in purpose-built web sites and progressive web applications with user optimal experiences, tailored to meet the objectives of your business.
  categories:
    - Portfolio
    - Agency
    - Design
    - Web Development
  built_by: Arctica
  built_by_url: https://arctica.io
  featured: false
- title: Shard Ventures
  url: https://shard.vc
  main_url: https://shard.vc
  description: >
    Shard is building new online companies from scratch, partnering with other like-minded founders to start and invest in technology companies.
  categories:
    - Finance
    - Technology
    - Portfolio
  built_by: Arctica
  built_by_url: https://arctica.io
  featured: false
- title: David Brookes
  url: https://davidbrookes.me
  main_url: https://davidbrookes.me
  description: >
    Specialising in crafting stylish, high performance websites and applications that get results, using the latest cutting edge web development technologies.
  categories:
    - Portfolio
    - Freelance
    - Web Development
  built_by: Arctica
  built_by_url: https://arctica.io
  featured: false
- title: Dennis Morello
  url: https://morello.dev
  main_url: https://morello.dev
  source_url: https://gitlab.com/dennismorello/dev-blog
  description: >
    morello.dev is a development and techology blog written by Dennis Morello.
  categories:
    - Blog
    - Education
    - Web Development
    - Open Source
    - Technology
  built_by: Dennis Morello
  built_by_url: https://twitter.com/dennismorello
  featured: false
- title: BaseTable
  url: https://autodesk.github.io/react-base-table/
  main_url: https://autodesk.github.io/react-base-table/
  source_url: https://github.com/Autodesk/react-base-table
  description: >
    BaseTable is a react table component to display large data set with high performance and flexibility.
  categories:
    - Web Development
    - Documentation
    - Open Source
  built_by: Neo Nie
  built_by_url: https://github.com/nihgwu
  featured: false
- title: herper.io
  url: https://herper.io
  main_url: https://herper.io
  description: >
    Portfolio website for Jacob Herper - a Front End Web Developer with a passion for all things digital. I have more than 10 years experience working in web development.
  categories:
    - Portfolio
    - Web Development
    - Freelance
    - Design
    - SEO
  built_by: Jacob Herper
  built_by_url: https://github.com/jakeherp
  featured: false
- title: Artem Sapegin Photography
  description: >
    Photography portfolio and blog of Artem Sapegin, an award-losing photographer living in Berlin, Germany. Landscapes, cityscapes and dogs.
  main_url: "https://morning.photos/"
  url: "https://morning.photos/"
  source_url: "https://github.com/sapegin/morning.photos"
  categories:
    - Portfolio
    - Photography
  built_by: Artem Sapegin
  built_by_url: "https://github.com/sapegin"
- title: Pattyrn
  main_url: https://pattyrn.com
  url: https://pattyrn.com
  # optional: short paragraph describing the content and/or purpose of the site that will appear in the modal detail view and permalink views for your site
  description: >
    Pattyrn uses advanced machine learning AI to analyze the platform’s your teams use, making it easy to solve performance problems, reduce bottlenecks, and monitor culture health to optimize your ROI and help boost performance without causing burn out.
  categories:
    - Marketing
    - Technology
  built_by: Pattyrn
  built_by_url: https://twitter.com/Pattyrn4
  featured: false
- title: Intranet Italia Day
  main_url: https://www.intranetitaliaday.it/en
  url: https://www.intranetitaliaday.it/en
  description: >
    The Italian event dedicated to the digital workplace that focuses on planning, governance and company intranet management
  categories:
    - Event
    - Conference
  built_by: Ariadne Digital
  built_by_url: https://www.ariadnedigital.it
  featured: false
- title: Textually Stylo
  main_url: https://www.textually.net
  url: https://www.textually.net
  description: >
    Stylo Markdown writing App marketing/documentation website by Textually Inc.
  categories:
    - Marketing
    - Technology
    - Blog
    - Documentation
  built_by: Sébastien Hamel
  built_by_url: https://www.textually.net
  featured: false
- title: OneDeck
  main_url: https://www.onedeck.co
  url: https://www.onedeck.co
  description: >
    OneDeck is a simple yet powerful tool for creating and sharing your one-page investment summary in under 10 minutes.
  categories:
    - Finance
    - Technology
  built_by: William Neill
  built_by_url: https://twitter.com/williamneill
  featured: false
- title: Assortment
  main_url: https://assortment.io
  url: https://assortment.io
  description: >
    Assortment aims to provide detailed tutorials (and more) for developers of all skill levels within the Web Development Industry. Attempting to cut out the fluff and arm you with the facts.
  categories:
    - Blog
    - Web Development
  built_by: Luke Whitehouse
  built_by_url: https://twitter.com/_lukewh
  featured: false
- title: Mission42
  main_url: https://mission42.zauberware.com
  url: https://mission42.zauberware.com
  description: >
    A landing page for the mobile app Mission42. Mission42 wants to help you learn new skills.
  categories:
    - App
    - Learning
    - Education
    - Landing Page
  built_by: Philipp Siegmund, zauberware
  built_by_url: https://www.zauberware.com
- title: Altstadtdomizil Idstein
  main_url: http://www.altstadtdomizil-idstein.de/
  url: http://www.altstadtdomizil-idstein.de/
  description: >
    A landing page for a holiday apartment in Idstein, Germany.
  categories:
    - Landing Page
    - Travel
    - Real Estate
  built_by: Simon Franzen, zauberware
  built_by_url: https://www.zauberware.com
- title: Gerald Martinez Dev
  main_url: https://gmartinez.dev/
  url: https://gmartinez.dev/
  source_url: https://github.com/nephlin7/gmartinez.dev
  description: >
    Personal web site for show my skills and my works.
  categories:
    - Web Development
    - Portfolio
  built_by: Gerald Martinez
  built_by_url: https://twitter.com/GeraldM_92
  featured: false
- title: Becreatives
  main_url: "https://becreatives.com"
  url: "https://becreatives.com"
  featured: false
  description: >
    Digital software house. Enlights ideas. Think smart execute harder.
  categories:
    - Technology
    - Web Development
    - Agency
    - Marketing
  built_by: Becreatives
  built_by_url: "https://becreatives.com"
- title: Paul Clifton Photography
  main_url: https://paulcliftonphotography.com
  url: https://paulcliftonphotography.com
  featured: false
  description: >
    A full migration from WordPress to GatsbyJS and DatoCMS. Includes custom cropping on images as viewport changes size and also an infinity scroll that doesn't preload all of the results.
  categories:
    - Blog
    - Portfolio
    - Gallery
    - Photography
  built_by: Little Wolf Studio
  built_by_url: https://littlewolfstudio.co.uk
- title: Atte Juvonen - Blog
  url: https://www.attejuvonen.fi/
  main_url: https://www.attejuvonen.fi/
  source_url: https://github.com/baobabKoodaa/blog
  description: >
    Tech-oriented personal blog covering topics like AI, data, voting, game theory, infosec and software development.
  categories:
    - Blog
    - Data
    - JavaScript
    - Programming
    - Science
    - Security
    - Technology
    - Web Development
  featured: false
- title: Kibuk Construction
  url: https://kibukconstruction.com/
  main_url: https://kibukconstruction.com/
  description: >
    Kibuk Construction is a fully licensed and insured contractor specializing in Siding, Decks, Windows & Doors!
  categories:
    - Business
  built_by: David Krasniy
  built_by_url: http://dkrasniy.com
- title: RedCarpetUp
  main_url: https://www.redcarpetup.com
  url: https://www.redcarpetup.com/
  description: >
    RedCarpetUp's home page for a predominantly mobile-only customer base in India with major constraints on bandwidth availability
  categories:
    - Finance
  built_by: RedCarpet Dev Team
  built_by_url: https://www.redcarpetup.com
  featured: false
- title: talita traveler
  url: https://talitatraveler.com/
  main_url: https://talitatraveler.com/
  source_url: https://github.com/afuh/talitatraveler
  description: >
    Talita Traveler's personal blog.
  categories:
    - Blog
  built_by: Axel Fuhrmann
  built_by_url: https://axelfuhrmann.com/
  featured: false
- title: Pastelería el Progreso
  url: https://pasteleriaelprogreso.com/
  main_url: https://pasteleriaelprogreso.com/
  source_url: https://github.com/afuh/elprogreso
  description: >
    Famous bakery in Buenos Aires.
  categories:
    - Food
    - Gallery
  built_by: Axel Fuhrmann
  built_by_url: https://axelfuhrmann.com/
  featured: false
- title: Maitrik's Portfolio
  url: https://www.maitrikpatel.com/
  main_url: https://www.maitrikpatel.com/
  source_url: https://github.com/maitrikjpatel/portfolio
  description: >
    Portfolio of a Front-End Developer / UX Designer who designs and develops pixel perfect user interface, experiences and web applications.
  categories:
    - Portfolio
    - Blog
    - Design
    - Web Development
  built_by: Maitrik Patel
  built_by_url: https://www.maitrikpatel.com/
  featured: false
- title: PicPick
  url: https://picpick.app/
  main_url: https://picpick.app/
  description: >
    All-in-one Graphic Design Tool, Screen Capture Software, Image Editor, Color Picker, Pixel Ruler and More
  categories:
    - Productivity
    - App
    - Technology
  built_by: NGWIN
  built_by_url: https://picpick.app/
  featured: false
- title: Ste O'Neill
  main_url: https://www.steoneill.dev
  url: https://www.steoneill.dev
  description: >
    MVP of a portfolio site for a full stack UK based developer.
  categories:
    - Blog
    - Portfolio
  built_by: Ste O'Neill
  built_by_url: https://steoneill.dev
  featured: false
- title: Filipe Santos Correa's Portfolio
  description: >
    Filipe's Personal About Me / Portfolio.
  main_url: "https://filipesantoscorrea.com/"
  url: "https://filipesantoscorrea.com/"
  source_url: "https://github.com/Safi1012/filipesantoscorrea.com"
  featured: false
  categories:
    - Portfolio
- title: Progressive Massachusetts Legislator Scorecard
  main_url: https://scorecard.progressivemass.com
  url: https://scorecard.progressivemass.com
  featured: false
  source_url: https://github.com/progressivemass/legislator-scorecard
  description: >
    Learn about MA state legislators' voting records through a progressive lens
  categories:
    - Government
    - Education
  built_by: Alex Holachek
  built_by_url: "https://alex.holachek.com/"
- title: Jeff Wolff – Portfolio
  main_url: https://www.jeffwolff.net
  url: https://www.jeffwolff.net
  featured: false
  description: >
    A guy from San Diego who makes websites.
  categories:
    - Blog
    - Portfolio
    - Web Development
- title: Jp Valery – Portfolio
  main_url: https://jpvalery.photo
  url: https://jpvalery.photo
  featured: false
  description: >
    Self-taught photographer documenting spaces and people
  categories:
    - Portfolio
    - Photography
- title: Prevue
  main_url: https://www.prevue.io
  url: https://www.prevue.io
  featured: false
  description: >
    All in One Prototyping Tool For Vue Developers
  categories:
    - Open Source
    - Web Development
- title: Gold Medal Flour
  main_url: https://www.goldmedalflour.com
  url: https://www.goldmedalflour.com
  description: >
    Gold Medal Four is a brand of flour products owned by General Mills. The new site was built using Gatsby v2 with data sources from WordPress and an internal recipe API, and features multifaceted recipe filtering and a modified version of Gatsby Image to support art direction images.
  categories:
    - Food
  built_by: General Mills Branded Sites Dev Team
  built_by_url: https://www.generalmills.com
  featured: false
- title: Fifth Gait Technologies
  main_url: https://5thgait.com
  url: https://5thgait.com
  featured: false
  description: >
    Fifth Gait is a small business in the defense and space industry that is run and owned by physicists and engineers that have worked together for decades. The site was built using Gatsby V2.
  categories:
    - Government
    - Science
    - Technology
  built_by: Jonathan Z. Fisher
  built_by_url: "https://jonzfisher.com"
- title: Sal's Pals
  main_url: https://www.sals-pals.net
  url: https://www.sals-pals.net
  featured: false
  description: >
    Sal's Pals is a professional dog walking and pet sitting service based in Westfield, NJ. New site built with gatsby v2.
  categories:
    - Business
- title: Zuyet Awarmatrip
  main_url: https://www.zuyetawarmatrip.com
  url: https://www.zuyetawarmatrip.com
  featured: false
  description: >
    Zuyet Awarmatrip is a subsidiary identity within the personal ecosystem of Zuyet Awarmatik, focusing on travel and photography.
  categories:
    - Travel
    - Photography
  built_by: Zuyet Awarmatik
- title: manuvel.be
  url: https://www.manuvel.be
  main_url: https://www.manuvel.be
  source_url: https://github.com/riencoertjens/manuvelsite
  description: >
    Cycling themed café coming this april in Sint Niklaas, Belgium. One page with funky css-grid and gatsby-image trickery!
  categories:
    - Food
  built_by: WEBhart
  built_by_url: https://www.web-hart.com
  featured: false
- title: WEBhart
  url: https://www.web-hart.com
  main_url: https://www.web-hart.com
  description: >
    Hi, I'm Rien (pronounced Reen) from Belgium but based in Girona, Spain. I'm an autodidact, committed to learning until the end of time.
  categories:
    - Portfolio
    - Design
    - Web Development
    - Freelance
  built_by: WEBhart
  built_by_url: https://www.web-hart.com
  featured: false
- title: nicdougall.com
  url: https://nicdougall.netlify.com/
  main_url: https://nicdougall.netlify.com/
  source_url: https://github.com/riencoertjens/nicdougall.com
  description: >
    Athlete website with Netlify CMS for blog content.
  categories:
    - Blog
  built_by: WEBhart
  built_by_url: https://www.web-hart.com
  featured: false
- title: het Groeiatelier
  url: https://www.hetgroeiatelier.be/
  main_url: https://www.hetgroeiatelier.be/
  description: >
    Workspace for talent development and logopedics. One page site with basic info and small calendar CMS.
  categories:
    - Marketing
  built_by: WEBhart
  built_by_url: https://www.web-hart.com
  featured: false
- title: Lebuin D'Haese
  url: https://www.lebuindhaese.be/
  main_url: https://www.lebuindhaese.be/
  description: >
    Artist portfolio website. Powered by a super simple Netlify CMS to easily add blog posts or new art pieces.
  categories:
    - Portfolio
    - Blog
  built_by: WEBhart
  built_by_url: https://www.web-hart.com
  featured: false
- title: Iefke Molenstra
  url: https://www.iefke.be/
  main_url: https://www.iefke.be/
  description: >
    Artist portfolio website. Powered by a super simple Netlify CMS to easily add blog posts or new art pieces.
  categories:
    - Portfolio
    - Blog
  built_by: WEBhart
  built_by_url: https://www.web-hart.com
  featured: false
- title: The Broomwagon
  url: https://www.thebroomwagongirona.com/
  main_url: https://www.thebroomwagongirona.com/
  description: >
    foodtruck style coffee by pro cyclist Robert Gesink. The site has a webshop with merchandise and coffee beans.
  categories:
    - eCommerce
  built_by: WEBhart
  built_by_url: https://www.web-hart.com
- title: Pella Windows and Doors
  main_url: https://www.pella.com
  url: https://www.pella.com
  featured: false
  description: >
    The Pella Corporation is a privately held window and door manufacturing
  categories:
    - Business
- title: tinney.dev
  url: https://tinney.dev
  main_url: https://tinney.dev
  source_url: https://github.com/cdtinney/tinney.dev
  description: >
    Personal portfolio/blog of Colin Tinney
  categories:
    - Blog
    - Portfolio
    - Open Source
  built_by: Colin Tinney
  built_by_url: https://tinney.dev
  featured: false
- title: Monkeywrench Books
  main_url: https://monkeywrenchbooks.org
  url: https://monkeywrenchbooks.org
  description: >
    Monkeywrench Books is an all-volunteer, collectively-run bookstore and event space in Austin, TX
  categories:
    - Business
    - Community
    - Education
  built_by: Monkeywrench Books
  built_by_url: https://monkeywrenchbooks.org
- title: DeepMay.io
  main_url: https://deepmay.io
  url: https://deepmay.io
  description: >
    DeepMay is an experimental new tech bootcamp in the mountains of North Carolina.
  categories:
    - Event
    - Community
    - Technology
    - Marketing
  built_by: DeepMay
  built_by_url: https://twitter.com/deepmay_io
  featured: false
- title: Liferay.Design
  main_url: https://liferay.design
  url: https://liferay.design
  source_url: https://github.com/liferay-design/liferay.design
  description: >
    Liferay.Design is home to some of the freshest open-source designers who love to share articles and other resources for the Design Community.
  categories:
    - Blog
    - Community
    - Design
    - Marketing
    - Open Source
    - Technology
    - User Experience
  built_by: Liferay Designers
  built_by_url: https://twitter.com/liferaydesign
  featured: false
- title: Front End Remote Jobs
  main_url: https://frontendremotejobs.com
  url: https://frontendremotejobs.com
  source_url: https://github.com/benjamingrobertson/remotefrontend
  description: >
    Front End Remote Jobs features fully remote jobs for front end developers.
  categories:
    - WordPress
    - Web Development
  built_by: Ben Robertson
  built_by_url: https://benrobertson.io
  featured: false
- title: Penrose Grand Del Mar
  main_url: https://penroseatthegrand.com
  url: https://penroseatthegrand.com
  description: >
    Penrose Grand Del Mar is a luxury housing project coming soon.
  categories:
    - Real Estate
    - Design
  built_by: Chase Ohlson
  built_by_url: https://chaseohlson.com
- title: JustGraphQL
  url: https://www.justgraphql.com/
  main_url: https://www.justgraphql.com/
  source_url: https://github.com/Novvum/justgraphql
  description: >
    JustGraphQL helps developers quickly search and filter through GraphQL resources, tools, and articles.
  categories:
    - Open Source
    - Web Development
    - Technology
  built_by: Novvum
  built_by_url: https://www.novvum.io/
  featured: false
- title: Peter Macinkovic Personal Blog
  url: https://peter.macinkovic.id.au/
  main_url: https://peter.macinkovic.id.au/
  source_url: https://github.com/inkovic/peter-macinkovic-static-site
  description: >
    Personal Website and Blog of eCommerce SEO Specilaist and Digital Marketer Peter Macinkovic.
  categories:
    - SEO
    - Marketing
    - Blog
  featured: false
- title: NH Hydraulikzylinder
  main_url: https://nh-hydraulikzylinder.com
  url: https://nh-hydraulikzylinder.com
  description: >
    High quality & high performance hydraulic cylinders manufactured in Austria based on the clients requirements
  categories:
    - Business
  built_by: MangoART
  built_by_url: https://www.mangoart.at
  featured: false
- title: Frauennetzwerk Linz-Land
  main_url: https://frauennetzwerk-linzland.net
  url: https://frauennetzwerk-linzland.net
  description: >
    Homepage for the local women's association providing support to people in need offline and online (Livechat integration)
  categories:
    - Nonprofit
  built_by: MangoART
  built_by_url: https://www.mangoart.at
  featured: false
- title: Mein Traktor
  main_url: http://www.mein-traktor.at/
  url: http://www.mein-traktor.at/
  description: >
    Homepage of a the main importer of SAME and Lamborghini Tractors in Austria with customer support area
  categories:
    - Business
    - App
  built_by: MangoART
  built_by_url: https://www.mangoart.at
  featured: false
- title: Lamborghini Traktoren
  main_url: https://lamborghini-traktor.at
  url: https://lamborghini-traktor.at
  description: >
    Lamborghini Tractors - Landing page for the brand in Austria
  categories:
    - Business
  built_by: MangoART
  built_by_url: https://www.mangoart.at
  featured: false
- title: Holly Lodge Community Centre - Highgate, London
  main_url: https://www.hlcchl.org/
  url: https://www.hlcchl.org/
  source_url: https://github.com/eugelogic/hlcchl-gatsby
  description: >
    The Holly Lodge Community Centre - Highgate, London has a shiny new website built with Gatsby v2 that makes important contributions towards a faster, more secure and environmentally friendly web for everyone.
  categories:
    - Community
    - Event
    - Nonprofit
  built_by: Eugene Molari Developer
  built_by_url: https://twitter.com/EugeneMolari
  featured: false
- title: blackcater's blog
  url: https://www.blackcater.win
  main_url: https://www.blackcater.win
  source_url: https://github.com/blackcater/blog
  description: >
    Blog like Medium, for person and team.
  categories:
    - Blog
    - Web Development
  built_by: blackcater
  built_by_url: https://github.com/blackcater
  featured: false
- title: Kenneth Kwakye-Gyamfi Portfolio Site
  url: https://www.kwakye-gyamfi.com
  main_url: https://www.kwakye-gyamfi.com
  source_url: https://github.com/cr05s19xx/cross-site
  description: >
    Personal portfolio site for Kenneth Kwakye-Gyamfi, a mobile and web full stack applications developer currently based in Accra, Ghana.
  categories:
    - SEO
    - Web Development
    - Open Source
    - Portfolio
  featured: false
- title: Gareth Weaver
  url: https://www.garethweaver.com/
  main_url: https://www.garethweaver.com/
  source_url: https://github.com/garethweaver/public-site-react
  description: >
    A personal portofolio of a London based frontend developer built with Gatsby 2, Redux and Sass
  categories:
    - Portfolio
    - Web Development
  built_by: Gareth Weaver
  built_by_url: https://twitter.com/garethdweaver
  featured: false
- title: Mailjet
  url: https://dev.mailjet.com/
  main_url: https://dev.mailjet.com/
  description: >
    Mailjet is an easy-to-use all-in-one e-mail platform.
  categories:
    - API
    - Documentation
  featured: false
- title: Peintagone
  url: https://www.peintagone.be/
  main_url: https://www.peintagone.be/
  description: >
    Peintagone is a superior quality paint brand with Belgian tones.
  categories:
    - Portfolio
    - Gallery
  built_by: Sebastien Crepin
  built_by_url: https://github.com/opeah
  featured: false
- title: Let's Do Dish!
  url: https://letsdodish.com
  main_url: https://letsdodish.com
  description: >
    A new recipe site for people who enjoy cooking great food in their home kitchen. Find some great meal ideas! Let's do dish!
  categories:
    - Blog
    - Food
  built_by: Connerra
  featured: false
- title: AWS Amplify Community
  url: https://amplify.aws/community/
  main_url: https://amplify.aws/community/
  source_url: https://github.com/aws-amplify/community
  description: >
    Amplify Community is a hub for developers building fullstack serverless applications with Amplify to easily access content (such as events, blog posts, videos, sample projects, and tutorials) created by other members of the Amplify community.
  categories:
    - Blog
    - Directory
    - Education
    - Technology
  built_by: Nikhil Swaminathan
  built_by_url: https://github.com/swaminator
  featured: false
- title: Cal State Monterey Bay
  url: https://csumb.edu
  main_url: https://csumb.edu
  source_url: https://github.com/csumb/csumb-gatsby
  description: >
    A website for the entire campus of California State University, Monterey Bay.
  categories:
    - Education
    - Government
  built_by: CSUMB Web Team
  built_by_url: https://csumb.edu/web/team
  featured: false
- title: BestPricingPages.com
  url: https://bestpricingpages.com
  main_url: https://bestpricingpages.com
  source_url: https://github.com/jpvalery/pricingpages/
  description: >
    A repository of the best pricing pages by the best companies. Built in less than a week.
    Inspired by RGE and since pricingpages.xyz no longer exists, I felt such a resource was missing and could be helpful to many people.
  categories:
    - Business
    - Community
    - Entrepreneurship
    - Open Source
    - Technology
  built_by: Jp Valery
  built_by_url: https://jpvalery.me
  featured: false
- title: Lendo Austria
  url: https://lendo.at
  main_url: https://lendo.at
  description: >
    A Comparison site for best private loan offer from banks in Austria.
  categories:
    - Business
    - Finance
  built_by: Lendo developers
  featured: false
- title: Visual Cloud FX
  url: https://visualcloudfx.com
  main_url: https://visualcloudfx.com
  source_url: https://github.com/jjcav84/visualcloudfx
  description: >
    Basic static site built with MDBootstrap, React, and Gatsby
  categories:
    - Consulting
    - Portfolio
  built_by: Jacob Cavazos
  built_by_url: https://jacobcavazos.com
- title: Matthew Miller (Me4502)
  url: https://matthewmiller.dev
  main_url: https://matthewmiller.dev
  description: >
    The personal site, blog and portfolio of Matthew Miller (Me4502)
  categories:
    - Blog
    - Programming
    - Technology
    - Portfolio
  built_by: Matthew Miller
  featured: false
- title: Årets Kontor
  url: https://aretskontor.newst.se
  main_url: https://aretskontor.newst.se
  description: >
    A swedish competition for "office of the year" in sweden with a focus on design. Built with MDBootstrap and Gatsby.
  categories:
    - Real Estate
    - Marketing
  built_by: Victor Björklund
  built_by_url: https://victorbjorklund.com
  featured: false
- title: Kyma
  url: https://kyma-project.io
  main_url: https://kyma-project.io
  source_url: https://github.com/kyma-project/website
  description: >
    This website holds overview, blog and documentation for Kyma open source project that is a Kubernates based application extensibility framework.
  categories:
    - Documentation
    - Blog
    - Technology
    - Open Source
  built_by: Kyma developers
  built_by_url: https://twitter.com/kymaproject
  featured: false
- title: Verso
  main_url: https://verso.digital
  url: https://verso.digital
  description: >
    Verso is a creative technology studio based in Singapore. Site built with Gatsby and Netlify.
  categories:
    - Agency
    - Consulting
    - Design
    - Technology
  built_by: Verso
  built_by_url: https://verso.digital
  featured: false
- title: Camilo Holguin
  url: https://camiloholguin.me
  main_url: https://camiloholguin.me
  source_url: https://github.com/camiloholguin/gatsby-portfolio
  description: >
    Portfolio site using GatsbyJS and WordPress REST API.
  categories:
    - WordPress
    - Portfolio
    - Web Development
  built_by: Camilo Holguin
  built_by_url: https://camiloholguin.me
  featured: false
- title: Bennett Hardwick
  url: https://bennetthardwick.com
  main_url: https://bennetthardwick.com
  description: >
    The personal website and blog of Bennett Hardwick, an Australian software developer and human being.
  categories:
    - Blog
    - Programming
    - Technology
  source_url: https://github.com/bennetthardwick/website
  built_by: Bennett Hardwick
  built_by_url: https://bennetthardwick.com
  featured: false
- title: Sindhuka
  url: https://sindhuka.org/
  main_url: https://sindhuka.org/
  description: >
    Official website of the Sindhuka initiative, a sustainable farmers' network in Nepal.
  categories:
    - Business
    - Community
    - Government
    - Marketing
  source_url: https://github.com/Polcius/sindhuka-serif
  built_by: Pol Milian
  built_by_url: https://github.com/Polcius/
  featured: false
- title: ERS HCL Open Source Portal
  url: https://ers-hcl.github.io/
  main_url: https://ers-hcl.github.io/
  description: >
    Official site for ERS-HCL GitHub organizational site. This is a hybrid app with static and dynamic content, providing a details of the open source projects, initiatives, innovation ideas within ERS-HCL. It pulls data from various data sources including GitHub APIs, MDX based blog posts, excel files. It also hosts an ideas app that is based on Firebase.
  categories:
    - Open Source
    - Blog
    - Technology
    - Web Development
    - Community
    - Documentation
  source_url: https://github.com/ERS-HCL/gatsby-ershcl-app
  built_by: Tarun Kumar Sukhu
  built_by_url: https://github.com/tsukhu
- title: Sandbox
  url: https://www.sandboxneu.com/
  main_url: https://www.sandboxneu.com/
  source_url: https://github.com/sandboxneu/sandboxneu.com
  description: >
    Official website of Sandbox, a Northeastern University student group that builds software for researchers.
  categories:
    - Marketing
  built_by: Sandbox at Northeastern
  built_by_url: https://github.com/sandboxneu/
  featured: false
- title: Accessible App
  main_url: https://accessible-app.com
  url: https://accessible-app.com
  source_url: https://github.com/accessible-app/accessible-app_com
  description: >
    Learn how to build inclusive web applications and Single Page Apps in modern JavaScript frameworks. This project collects strategies, links, patterns and plugins for React, Vue and Angular.
  categories:
    - Accessibility
    - Web Development
    - JavaScript
  built_by: Marcus Herrmann
  built_by_url: https://marcus.io
  featured: false
- title: PygmalionPolymorph
  url: https://pygmalionpolymorph.com
  main_url: https://pygmalionpolymorph.com
  source_url: https://github.com/PygmalionPolymorph/portfolio
  description: >
    Portfolio of artist, musician and developer PygmalionPolymorph.
  categories:
    - Portfolio
    - Gallery
    - Music
    - Photography
    - Web Development
  built_by: PygmalionPolymorph
  built_by_url: https://pygmalionpolymorph.com
  featured: false
- title: Gonzalo Nuñez Photographer
  main_url: https://www.gonzalonunez.com
  url: https://www.gonzalonunez.com
  description: >
    Website for Cancun based destination wedding photographer Gonzalo Nuñez. Site built with GatsbyJS, WordPress API and Netlify.
  categories:
    - Photography
    - Portfolio
    - WordPress
  built_by: Miguel Mayo
  built_by_url: https://www.miguelmayo.com
  featured: false
- title: Element 84
  main_url: https://www.element84.com
  url: https://www.element84.com
  description: >
    Element 84 is software engineering and design firm that helps companies and government agencies solve problems using remote sensing, life sciences, and transportation data in the cloud.
  categories:
    - Agency
    - Blog
    - Business
    - Consulting
    - Data
    - Design
    - Government
    - Portfolio
    - Programming
    - Science
    - Technology
    - User Experience
    - Web Development
- title: Measures for Justice
  main_url: https://www.measuresforjustice.org
  url: https://www.measuresforjustice.org
  description: >
    Measures for Justice gathers criminal justice data at the county level and makes it available on a free public Data Portal. Site rebuilt from scratch with GatsbyJS.
  categories:
    - Nonprofit
    - Marketing
  featured: false
- title: Raconteur Agency
  main_url: https://www.raconteur.net/agency
  url: https://www.raconteur.net/agency
  description: >
    Raconteur Agency is a London-based content marketing agency for B2B brands. We have rebuilt their site with Gatsby v2 using their existing WordPress backend as the data source. By switching from WordPress to GatsbyJS we have achieved a 200%+ improvement in page load times and went from a Lighthouse performance score of 49 to 100.
  categories:
    - Agency
    - Marketing
    - WordPress
  built_by: Jacob Herper
  built_by_url: https://herper.io
  featured: false
- title: GreenOrbit
  main_url: https://greenorbit.com/
  url: https://greenorbit.com/
  description: >
    Cloud-based intranet software. Get your people going with everything you need, built in.
  categories:
    - Business
    - App
    - Productivity
    - Technology
  built_by: Effective Digital
  built_by_url: https://effective.digital/
- title: Purple11
  main_url: https://purple11.com/
  url: https://purple11.com/
  description: >
    Purple11 is a site for photography and photo retouching tips and tricks.
  categories:
    - Blog
    - Photography
  built_by: Sébastien Noël
  built_by_url: https://blkfuel.com/
  featured: false
- title: PerfReviews
  main_url: https://perf.reviews/
  url: https://perf.reviews/
  source_url: https://github.com/PerfReviews/PerfReviews
  description: >
    The best content about web performance in spanish language.
  categories:
    - Web Development
  built_by: Joan León & José M. Pérez
  built_by_url: https://perf.reviews/nosotros/
  featured: false
- title: Un Backend - Blog
  main_url: https://www.unbackend.pro/
  url: https://www.unbackend.pro/
  description: >
    The personal website and blog of Camilo Ramírez, a backend developer :).
  categories:
    - Blog
    - Programming
    - Technology
  source_url: https://github.com/camilortte/camilortte.github.com
  built_by: Camilo Ramírez
  built_by_url: https://www.unbackend.pro/about
  featured: false
- title: Hitesh Vaghasiya
  main_url: https://hiteshvaghasiya.com/
  url: https://hiteshvaghasiya.com/
  description: >
    This is Hitesh Vaghasiya's blog. This blog is help you an E-Commerce like Magento, Shopify, and BigCommece.
  categories:
    - Blog
    - Programming
    - Technology
    - Web Development
  built_by: Hitesh Vaghasiya
  built_by_url: https://hiteshvaghasiya.com/
  featured: false
- title: Aditus
  main_url: https://www.aditus.io
  url: https://www.aditus.io
  description: >
    Aditus is the accessibility tool for your team. We help teams build accessible websites and products.
  categories:
    - Accessibility
    - Education
  built_by: Aditus
  built_by_url: https://www.aditus.io
  featured: false
- title: Ultra Config
  main_url: https://ultraconfig.com.au/
  url: https://ultraconfig.com.au/ultra-config-generator/
  description: >
    Ultra Config Generator is a software application for Network Engineers to efficiently manage their network infrastructure.
  categories:
    - Blog
    - Technology
  built_by: Ultra Config
  built_by_url: https://ultraconfig.com.au/
  featured: false
- title: Malice
  main_url: https://malice.fr/
  url: https://malice.fr/
  description: >
    Malice is a cyber-training  platform for learning, validating and improving security related skills through simulated scenarios and challenges.
  categories:
    - Security
    - Technology
  built_by: Sysdream
  built_by_url: https://sysdream.com/
  featured: false
- title: Nash
  main_url: https://nash.io/
  url: https://nash.io/
  description: >
    Nash is a decentralized platform for trading, payment and other financial services. Our goal is to bring distributed finance to everyone by making blockchain technology fast and easy to use. We employ an off-chain engine to match trades rapidly, but never take control of customers’ assets. Our intuitive interface offers easy access to a range of trading, payment and investment functions.
  categories:
    - Portfolio
    - Security
    - Technology
  built_by: Andrej Gajdos
  built_by_url: https://andrejgajdos.com/
  featured: false
- title: Axel Fuhrmann
  url: https://axelfuhrmann.com
  main_url: https://axelfuhrmann.com
  source_url: https://github.com/afuh/axelfuhrmann.com
  description: >
    Personal portfolio.
  categories:
    - Portfolio
    - Freelance
    - Web Development
  featured: false
- title: Alaina Viau
  url: https://www.alainaviau.com
  main_url: https://www.alainaviau.com
  description: >
    Official website of Canadian opera director, creator, and producer Alaina Viau. Site designed by Stephen Bell.
  categories:
    - Portfolio
    - Music
  built_by: Michael Uloth
  built_by_url: "https://www.michaeluloth.com"
- title: Alison Moritz
  url: https://www.alisonmoritz.com
  main_url: https://www.alisonmoritz.com
  description: >
    Official website of American stage director Alison Moritz. Site designed by Stephen Bell.
  categories:
    - Portfolio
    - Music
  built_by: Michael Uloth
  built_by_url: "https://www.michaeluloth.com"
- title: Luke Secomb Digital
  url: https://lukesecomb.digital
  main_url: https://lukesecomb.digital
  source_url: https://github.com/lukethacoder/luke-secomb-simple
  description: >
    A simple portfolio site built using TypeScript, Markdown and React Spring.
  categories:
    - Portfolio
    - Web Development
  built_by: Luke Secomb
  built_by_url: https://lukesecomb.digital
  featured: false
- title: We are Brew
  url: https://www.wearebrew.co.uk
  main_url: https://www.wearebrew.co.uk
  description: >
    Official website for Brew, a Birmingham based Digital Marketing Agency.
  categories:
    - Portfolio
    - Web Development
    - Agency
    - Marketing
  built_by: Brew Digital
  built_by_url: https://www.wearebrew.co.uk
- title: Global City Data
  main_url: https://globalcitydata.com
  url: https://globalcitydata.com
  source_url: https://github.com/globalcitydata/globalcitydata
  description: >
    Global City Data is an open, easily browsable platform to showcase peer-reviewed urban datasets and models created by different research groups.
  categories:
    - Education
    - Open Source
  built_by: Rafi Barash
  built_by_url: https://rafibarash.com
  featured: false
- title: Submittable
  url: https://www.submittable.com
  main_url: https://www.submittable.com
  description: >
    Submissions made simple. Submittalbe is a cloud-based submissions manager that lets you accept, review, and make decisions on any kind of digital content.
  categories:
    - Technology
    - Marketing
  built_by: Genevieve Crow
  built_by_url: https://github.com/g-crow
- title: Appmantle
  main_url: https://appmantle.com
  url: https://appmantle.com
  description: >
    Appmantle is a new way of creating apps. A complete modern app that you build yourself quickly & easily, without programming knowledge.
  categories:
    - App
    - Marketing
    - Landing Page
    - Mobile Development
    - Technology
  built_by: Appmantle
  built_by_url: https://appmantle.com
  featured: false
- title: Acto
  main_url: https://www.acto.dk/
  url: https://www.acto.dk/
  description: >
    Tomorrows solutions - today. Acto is an innovative software engineering company, providing your business with high-quality, scalable and maintainable software solutions, to make your business shine.
  categories:
    - Agency
    - Technology
    - Web Development
    - Mobile Development
  built_by: Acto
  built_by_url: https://www.acto.dk/
- title: Gatsby GitHub Stats
  url: https://gatsby-github-stats.netlify.com
  main_url: https://gatsby-github-stats.netlify.com
  source_url: https://github.com/lannonbr/gatsby-github-stats/
  description: >
    Statistics Dashboard for Gatsby GitHub repository
  categories:
    - Data
  built_by: Benjamin Lannon
  built_by_url: https://lannonbr.com
  featured: false
- title: Graphic Intuitions
  url: https://www.graphicintuitions.com/
  main_url: https://www.graphicintuitions.com/
  description: >
    Digital marketing agency located in Morris, Manitoba.
  categories:
    - Agency
    - Web Development
    - Marketing
  featured: false
- title: Smooper
  url: https://www.smooper.com/
  main_url: https://www.smooper.com/
  description: >
    We connect you with digital marketing experts for 1 on 1 consultation sessions
  categories:
    - Marketing
    - Directory
  featured: false
- title: Lesley Barber
  url: https://www.lesleybarber.com/
  main_url: https://www.lesleybarber.com/
  description: >
    Official website of Canadian film composer Lesley Barber.
  categories:
    - Portfolio
    - Music
  built_by: Michael Uloth
  built_by_url: https://www.michaeluloth.com
- title: Timeline of Terror
  main_url: https://timelineofterror.org/
  url: https://timelineofterror.org/
  source_url: https://github.com/Symbitic/timeline-of-terror
  description: >
    Complete guide to the events of September 11, 2001.
  categories:
    - Directory
    - Government
  built_by: Alex Shaw
  built_by_url: https://github.com/Symbitic/
  featured: false
- title: Pill Club
  url: https://thepillclub.com
  main_url: https://thepillclub.com
  description: >
    Zero Copay With Insurance + Free Shipping + Bonus Gifts + Online Delivery – Birth Control Delivery and Prescription
  categories:
    - Marketing
    - Healthcare
  built_by: Pill Club
  built_by_url: https://thepillclub.com
- title: myweekinjs
  url: https://www.myweekinjs.com/
  main_url: https://www.myweekinjs.com/
  source_url: https://github.com/myweekinjs/public-website
  description: >
    Challenge to create and/or learn something new in JavaScript each week.
  categories:
    - Blog
  built_by: Adriaan Janse van Rensburg
  built_by_url: https://github.com/HurricaneInteractive/
  featured: false
- title: The Edit Suite
  main_url: https://www.theeditsuite.com.au/
  url: https://www.theeditsuite.com.au/
  source_url: https://thriveweb.com.au/portfolio/the-edit-suite/
  description: >-
    The Edit Suite is an award winning video production and photography company based out of our Mermaid Beach studio on the Gold Coast of Australia but we also have the ability to work mobile from any location.
  categories:
    - Photography
    - Marketing
  built_by: Thrive Team - Gold Coast
  built_by_url: https://thriveweb.com.au/
  featured: false
- title: CarineRoitfeld
  main_url: https://www.carineroitfeld.com/
  url: https://www.carineroitfeld.com/
  description: >
    Online shop for Carine Roitfeld parfume
  categories:
    - eCommerce
  built_by: Ask Phill
  built_by_url: https://askphill.com
- title: EngineHub.org
  url: https://enginehub.org
  main_url: https://enginehub.org
  source_url: https://github.com/EngineHub/enginehub-website
  description: >
    The landing pages for EngineHub, the organisation behind WorldEdit, WorldGuard, CraftBook, and more
  categories:
    - Landing Page
    - Technology
    - Open Source
  built_by: Matthew Miller
  built_by_url: https://matthewmiller.dev
- title: Goulburn Physiotherapy
  url: https://www.goulburnphysiotherapy.com.au/
  main_url: https://www.goulburnphysiotherapy.com.au/
  description: >
    Goulburn Physiotherapy is a leader in injury prevention, individual and community health, and workplace health solutions across Central Victoria.
  categories:
    - Blog
    - Healthcare
  built_by: KiwiSprout
  built_by_url: https://kiwisprout.nz/
  featured: false
- title: TomTom Traffic Index
  main_url: https://www.tomtom.com/en_gb/traffic-index/
  url: https://www.tomtom.com/en_gb/traffic-index/
  description: >
    The TomTom Traffic Index provides drivers, city planners, auto manufacturers and policy makers with unbiased statistics and information about congestion levels in 403 cities across 56 countries on 6 continents.
  categories:
    - Travel
    - Data
  built_by: TomTom
  built_by_url: https://tomtom.com
  featured: false
- title: PrintAWorld | A 3D Printing and Fabrication Company
  main_url: https://prtwd.com/
  url: https://prtwd.com/
  description: >
    PrintAWorld is a NYC based fabrication and manufacturing company that specializes in 3D printing, 3D scanning, CAD Design,
    laser cutting, and rapid prototyping. We help artists, agencies and engineers turn their ideas into its physical form.
  categories:
    - Business
  featured: false
- title: Asjas
  main_url: https://asjas.co.za
  url: https://asjas.co.za/blog
  source_url: https://github.com/Asjas/Personal-Webpage
  description: >
    This is a website built with Gatsby v2 that uses Netlify CMS and Gatsby-MDX as a blog (incl. portfolio page).
  categories:
    - Web Development
    - Blog
    - Portfolio
  built_by: A-J Roos
  built_by_url: https://twitter.com/_asjas
  featured: false
- title: Glug-Infinite
  main_url: https://gluginfinite.github.io
  url: https://gluginfinite.github.io
  source_url: https://github.com/crstnmac/glug
  description: >
    This is a website built with Gatsby v2 that is deployed on GitHub using GitHub Pages and Netlify.
  categories:
    - Web Development
    - Blog
    - Portfolio
    - Agency
  built_by: Criston Macarenhas
  built_by_url: https://github.com/crstnmac
  featured: false
- title: The State of CSS Survey
  main_url: https://stateofcss.com/
  url: https://stateofcss.com/
  source_url: https://github.com/StateOfJS/state-of-css-2019
  description: >
    Annual CSS survey, brother of The State of JS Survey.
  categories:
    - Web Development
  built_by: Sacha Greif & Contribs
  built_by_url: https://github.com/StateOfJS
  featured: false
- title: Bytom Blockchain
  url: https://bytom.io/
  main_url: https://bytom.io/
  source_url: https://github.com/bytomlabs/bytom.io
  description: >
    Embrace the New Era of Bytom Blockchain
  categories:
    - Finance
    - Open Source
    - Technology
  built_by: Bytom Foundation
  built_by_url: https://bytom.io/
  featured: false
- title: Oerol Festival
  url: https://www.oerol.nl/nl/
  main_url: https://www.oerol.nl/en/
  description: >
    Oerol is a cultural festival on the island of Terschelling in the Netherlands that is held annually in June.
    The ten-day festival is focused on live, public theatre as well as music and visual arts.
  categories:
    - Event
    - Entertainment
  built_by: Oberon
  built_by_url: https://oberon.nl/
  featured: false
- title: Libra
  main_url: "https://libra.org/"
  url: "https://libra.org/"
  description: Libra's mission is to enable a simple global currency and financial infrastructure that empowers billions of people.
  featured: false
  categories:
    - Open Source
    - Technology
    - Finance
- title: Riffy Blog
  main_url: https://blog.rayriffy.com/
  url: https://blog.rayriffy.com/
  source_url: https://github.com/rayriffy/rayriffy-blog
  description: >
    Riffy Blog is async based beautiful highly maintainable site built by using Gatsby v2 with SEO optimized.
  categories:
    - Web Development
    - Blog
    - Open Source
    - Technology
    - Music
    - SEO
  built_by: Phumrapee Limpianchop
  built_by_url: https://rayriffy.com/
  featured: false
- title: The Coffee Collective
  url: https://coffeecollective.dk
  main_url: https://coffeecollective.dk
  description: >
    The Coffee Collective website is a JAM-stack based, multilingual, multi currency website/shop selling coffee, related products and subscriptions.
  categories:
    - eCommerce
    - Food
  built_by: Remotely (Anders Hallundbæk)
  built_by_url: https://remotely.dk
  featured: false
- title: Leadership Development International
  url: https://ldi.global
  main_url: https://ldi.global
  description: >
    A DatoCMS-backed site for an education and training company based in the US, China and the UAE.
  categories:
    - Education
    - Nonprofit
  built_by: Grant Holle
  built_by_url: https://grantholle.com
  featured: false
- title: Canvas 1839
  main_url: "https://www.canvas1839.com/"
  url: "https://www.canvas1839.com/"
  description: >-
    Online store for Canvas 1839 products, including pharmacological-grade CBD oil and relief cream.
  categories:
    - eCommerce
    - Marketing
  built_by: Corey Ward
  built_by_url: "http://www.coreyward.me/"
- title: Sparkle Stories
  main_url: "https://app.sparklestories.com/"
  url: "https://app.sparklestories.com/"
  description: >-
    Sparkle Stories is a streaming audio platform for children with over 1,200 original audio stories.
  categories:
    - App
    - Education
  built_by: Corey Ward
  built_by_url: "http://www.coreyward.me/"
- title: nehalist.io
  main_url: https://nehalist.io
  url: https://nehalist.io
  description: >
    nehalist.io is a blog about software development, technology and all that kind of geeky stuff.
  categories:
    - Blog
    - Web Development
    - Open Source
  built_by: Kevin Hirczy
  built_by_url: https://nehalist.io
  featured: false
- title: March and Ash
  main_url: https://marchandash.com/
  url: https://marchandash.com/
  description: >-
    March and Ash is a customer-focused, licensed cannabis dispensary located in Mission Valley.
  categories:
    - eCommerce
    - Business
    - Blog
  built_by: Blueyellow
  built_by_url: https://blueyellow.io/
  featured: false
- title: T Two Industries
  description: >
    T Two Industries is a manufacturing company specializing in building custom truck decks, truck bodies, and trailers.
  main_url: https://www.ttwo.ca
  url: https://www.ttwo.ca
  categories:
    - Business
  built_by: https://www.t2.ca
  built_by_url: https://www.t2.ca
  featured: false
- title: Cali's Finest Landscaping
  url: https://www.calisfinestlandscaping.com/
  main_url: https://www.calisfinestlandscaping.com/
  description: >
    A team of hard-working, quality-obsessed landscaping professionals looking to take dreams and transform them into reality.
  categories:
    - Business
  built_by: David Krasniy
  built_by_url: http://dkrasniy.com
  featured: false
- title: Vazco
  url: https://www.vazco.eu
  main_url: https://www.vazco.eu
  description: >
    Vazco works for clients from all around the world in future-proof technologies and help them build better products.
  categories:
    - Agency
    - Web Development
    - Blog
    - Business
    - Technology
  built_by: Vazco
  built_by_url: https://www.vazco.eu
  featured: false
- title: Major League Eating
  main_url: https://majorleagueeating.com
  url: https://majorleagueeating.com
  description: >
    Major League Eating is the professional competitive eating organization that runs the Nathan’s Famous Coney Island Hot Dog eating contest on July 4th, among other eating events.
  categories:
    - Entertainment
    - Sports
  built_by: Carmen Cincotti
  built_by_url: https://github.com/ccincotti3
  featured: false
- title: APIs You Won't Hate
  url: https://apisyouwonthate.com/blog
  main_url: https://apisyouwonthate.com
  source_url: http://github.com/apisyouwonthate/apisyouwonthate.com
  description: >
    API development is a topic very close to our hearts. APIs You Won't Hate is a team and community dedicated to learning, writing, sharing ideas and bettering understanding of API practices. Together we can erradicate APIs we hate.
  categories:
    - Blog
    - Education
    - eCommerce
    - API
    - Community
    - Learning
    - Open Source
    - Technology
    - Web Development
  built_by: Mike Bifulco
  built_by_url: https://github.com/mbifulco
  featured: false
- title: Sankarsan Kampa
  main_url: "https://traction.one"
  url: "https://traction.one"
  description: Full time programmer, part time gamer, exploring the details of programmable systems and how to stretch their capabilities.
  featured: false
  categories:
    - Portfolio
    - Freelance
- title: AwesomeDocs
  main_url: "https://awesomedocs.traction.one/"
  url: "https://awesomedocs.traction.one/install"
  source_url: "https://github.com/AwesomeDocs/website"
  description: An awesome documentation website generator!
  featured: false
  categories:
    - Open Source
    - Web Development
    - Technology
    - Documentation
  built_by: Sankarsan Kampa
  built_by_url: "https://traction.one"
- title: Prism Programming Language
  main_url: "https://prism.traction.one/"
  url: "https://prism.traction.one/"
  source_url: "https://github.com/PrismLang/website"
  description: Interpreted, high-level, programming language.
  featured: false
  categories:
    - Programming
    - Open Source
    - Technology
    - Documentation
  built_by: Sankarsan Kampa
  built_by_url: "https://traction.one"
- title: Arnondora
  main_url: "https://arnondora.in.th/"
  url: "https://arnondora.in.th/"
  source_url: "https://github.com/arnondora/arnondoraBlog"
  description: Arnondora is a personal blog by Arnon Puitrakul
  categories:
    - Blog
    - Programming
    - Technology
  built_by: Arnon Puitrakul
  built_by_url: "https://arnondora.in.th/"
  featured: false
- title: KingsDesign
  url: "https://www.kingsdesign.com.au/"
  main_url: "https://www.kingsdesign.com.au/"
  description: KingsDesign is a Hobart based web design and development company. KingsDesign creates, designs, measures and improves web based solutions for businesses and organisations across Australia.
  categories:
    - Agency
    - Technology
    - Portfolio
    - Consulting
    - User Experience
  built_by: KingsDesign
  built_by_url: "https://www.kingsdesign.com.au"
- title: EasyFloh | Easy Flows for all
  url: "https://www.easyfloh.com"
  main_url: "https://www.easyfloh.com"
  description: >
    EasyFloh is for creating simple flows for your organisation. An organisation
    can design own flows with own stages.
  categories:
    - Business
    - Landing Page
  built_by: Vikram Aroskar
  built_by_url: "https://medium.com/@vikramaroskar"
  featured: false
- title: Home Alarm Report
  url: https://homealarmreport.com/
  main_url: https://homealarmreport.com/
  description: >
    Home Alarm Report is dedicated to helping consumers make informed decisions
    about home security solutions. The site was easily migrated from a legacy WordPress
    installation and the dev team chose Gatsby for its site speed and SEO capabilities.
  categories:
    - Blog
    - Business
    - SEO
    - Technology
  built_by: Centerfield Media
  built_by_url: https://www.centerfield.com
- title: Just | FX for treasurers
  url: "https://www.gojust.com"
  main_url: "https://www.gojust.com"
  description: >
    Just provides a single centralized view of FX for corporate treasurers. See interbank market prices, and access transaction cost analysis.
  categories:
    - Finance
    - Technology
  built_by: Bejamas
  built_by_url: "https://bejamas.io/"
  featured: false
- title: Bureau for Good | Nonprofit branding, web and print communications
  url: "https://www.bureauforgood.com"
  main_url: "https://www.bureauforgood.com"
  description: >
    Bureau for Good helps nonprofits explain why they matter across digital & print media. Bureau for Good crafts purpose-driven identities, websites & print materials for changemakers.
  categories:
    - Nonprofit
    - Agency
    - Design
  built_by: Bejamas
  built_by_url: "https://bejamas.io/"
  featured: false
- title: Atelier Cartier Blumen
  url: "https://www.ateliercartier.ch"
  main_url: "https://www.ateliercartier.ch"
  description: >
    Im schönen Kreis 6 in Zürich kreiert Nicole Cartier Blumenkompositionen anhand Charaktereigenschaften oder Geschichten zur Person an. Für wen ist Dein Blumenstrauss gedacht? Einzigartige Floristik Blumensträusse, Blumenabos, Events, Shootings. Site designed by https://www.stolfo.co
  categories:
    - eCommerce
    - Design
  built_by: Bejamas
  built_by_url: "https://bejamas.io/"
  featured: false
- title: Veronym – Cloud Security Service Provider
  url: "https://www.veronym.com"
  main_url: "https://www.veronym.com"
  description: >
    Veronym is securing your digital transformation. A comprehensive Internet security solution for business. Stay safe no matter how, where and when you connect.
  categories:
    - Security
    - Technology
    - Business
  built_by: Bejamas
  built_by_url: "https://bejamas.io/"
  featured: false
- title: Devahoy
  url: "https://devahoy.com/"
  main_url: "https://devahoy.com/"
  description: >
    Devahoy is a personal blog written in Thai about software development.
  categories:
    - Blog
    - Programming
  built_by: Chai Phonbopit
  built_by_url: "https://github.com/phonbopit"
  featured: false
- title: Venus Lover
  url: https://venuslover.com
  main_url: https://venuslover.com
  description: >
    Venus Lover is a mobile app for iOS and Android so you can read your daily horoscope and have your natal chart, including the interpretation of the ascendant, planets, houses and aspects.
  categories:
    - App
    - Consulting
    - Education
    - Landing Page
- title: Write/Speak/Code
  url: https://www.writespeakcode.com/
  main_url: https://www.writespeakcode.com/
  description: >
    Write/Speak/Code is a non-profit on a mission to promote the visibility and leadership of technologists with marginalized genders through peer-led professional development.
  categories:
    - Community
    - Nonprofit
    - Open Source
    - Conference
  built_by: Nicola B.
  built_by_url: https://www.linkedin.com/in/nicola-b/
  featured: false
- title: Daniel Spajic
  url: https://danieljs.tech/
  main_url: https://danieljs.tech/
  source_url: https://github.com/dspacejs/portfolio
  description: >
    Passionate front-end developer with a deep, yet diverse skillset.
  categories:
    - Portfolio
    - Programming
    - Freelance
  built_by: Daniel Spajic
  featured: false
- title: Cosmotory
  url: https://cosmotory.netlify.com/
  main_url: https://cosmotory.netlify.com/
  description: >
    This is the educational blog containing various courses,learning materials from various authors from all over the world.
  categories:
    - Blog
    - Community
    - Nonprofit
    - Open Source
    - Education
  built_by: Hanishraj B Rao.
  built_by_url: https://hanishrao.netlify.com/
  featured: false
- title: Armorblox | Security Powered by Understanding
  url: https://www.armorblox.com
  main_url: https://www.armorblox.com
  description: >
    Armorblox is a venture-backed stealth cybersecurity startup, on a mission to build a game-changing enterprise security platform.
  categories:
    - Security
    - Technology
    - Business
  built_by: Bejamas
  built_by_url: https://bejamas.io
  featured: false
- title: Mojo
  url: https://www.mojo.is
  main_url: https://www.mojo.is/
  description: >
    We help companies create beautiful digital experiences
  categories:
    - Agency
    - Technology
    - Consulting
    - User Experience
    - Web Development
  featured: false
- title: Marcel Hauri
  url: https://marcelhauri.ch/
  main_url: https://marcelhauri.ch/
  description: >
    Marcel Hauri is an award-winning Magento developer and e-commerce specialist.
  categories:
    - Portfolio
    - Blog
    - Programming
    - Community
    - Open Source
    - eCommerce
  built_by: Marcel Hauri
  built_by_url: https://marcelhauri.ch
  featured: false
- title: Projektmanagementblog
  url: https://www.projektmanagementblog.de
  main_url: https://www.projektmanagementblog.de/
  source_url: https://github.com/StephanWeinhold/pmblog
  description: >
    Thoughts about modern project management. Built with Gatsby and Tachyons, based on Advanced Starter.
  categories:
    - Blog
  built_by: Stephan Weinhold
  built_by_url: https://stephanweinhold.com/
  featured: false
- title: Anthony Boyd Graphics
  url: https://www.anthonyboyd.graphics/
  main_url: https://www.anthonyboyd.graphics/
  description: >
    Free Graphic Design Resources by Anthony Boyd
  categories:
    - Portfolio
  built_by: Anthony Boyd
  built_by_url: https://www.anthonyboyd.com/
  featured: false
- title: Relocation Hero
  url: https://relocationhero.com
  main_url: https://relocationhero.com
  description: >
    Blog with FAQs related to Germany relocation. Built with Gatsby.
  categories:
    - Blog
    - Consulting
    - Community
  featured: false
- title: Zoe Rodriguez
  url: https://zoerodrgz.com
  main_url: https://zoerodrgz.com
  description: >
    Portfolio for Los Angeles-based designer Zoe Rodriguez. Built with Gatsby.
  categories:
    - Portfolio
    - Design
  built_by: Chase Ohlson
  built_by_url: https://chaseohlson.com
  featured: false
- title: TriActive USA
  url: https://triactiveusa.com
  main_url: https://triactiveusa.com
  description: >
    Website and blog for TriActive USA. Built with Gatsby.
  categories:
    - Landing Page
    - Business
  built_by: Chase Ohlson
  built_by_url: https://chaseohlson.com
- title: LaunchDarkly
  url: https://launchdarkly.com/
  main_url: https://launchdarkly.com/
  description: >
    LaunchDarkly is the feature management platform that software teams use to build better software, faster.
  categories:
    - Technology
    - Marketing
  built_by: LaunchDarkly
  built_by_url: https://launchdarkly.com/
  featured: false
- title: Arpit Goyal
  url: https://arpitgoyal.com
  main_url: https://arpitgoyal.com
  source_url: https://github.com/92arpitgoyal/ag-blog
  description: >
    Blog and portfolio website of a Front-end Developer turned Product Manager.
  categories:
    - Blog
    - Portfolio
    - Technology
    - User Experience
  built_by: Arpit Goyal
  built_by_url: https://twitter.com/_arpitgoyal
  featured: false
- title: Portfolio of Cole Townsend
  url: https://twnsnd.co
  main_url: https://twnsnd.co
  description: Portfolio of Cole Townsend, Product Designer
  categories:
    - Portfolio
    - User Experience
    - Web Development
    - Design
  built_by: Cole Townsend
  built_by_url: https://twitter.com/twnsndco
- title: Jana Desomer
  url: https://www.janadesomer.be/
  main_url: https://www.janadesomer.be/
  description: >
    I'm Jana, a digital product designer with coding skills, based in Belgium
  categories:
    - Portfolio
  built_by: Jana Desomer Designer/Developer
  built_by_url: https://www.janadesomer.be/
  featured: false
- title: Carbon8 Regenerative Agriculture
  url: https://www.carbon8.org.au/
  main_url: https://www.carbon8.org.au/
  description: >
    Carbon8 is a Not for Profit charity that supports Aussie farmers to transition to regenerative agriculture practices and rebuild the carbon (organic matter) in their soil from 1% to 8%.
  categories:
    - Nonprofit
    - eCommerce
  built_by: Little & Big
  built_by_url: "https://www.littleandbig.com.au/"
  featured: false
- title: Reactgo blog
  url: https://reactgo.com/
  main_url: https://reactgo.com/
  description: >
    It provides tutorials & articles about modern open source web technologies such as react,vuejs and gatsby.
  categories:
    - Blog
    - Education
    - Programming
    - Web Development
  built_by: Sai gowtham
  built_by_url: "https://twitter.com/saigowthamr"
  featured: false
- title: City Springs
  url: https://citysprings.com/
  main_url: https://citysprings.com/
  description: >
    Sandy Springs is a city built on creative thinking and determination. They captured a bold vision for a unified platform to bring together new and existing information systems. To get there, the Sandy Springs communications team partnered with Mediacurrent on a new Drupal 8 decoupled platform architecture with a Gatsbyjs front end to power both the City Springs website and its digital signage network. Now, the Sandy Springs team can create content once and publish it everywhere.
  categories:
    - Community
    - Government
  built_by: Mediacurrent
  built_by_url: https://www.mediacurrent.com
  featured: false
- title: Behalf
  url: https://www.behalf.no/
  main_url: https://www.behalf.no/
  description: >
    Behalf is Norwegian based digital design agency.
  categories:
    - Agency
    - Portfolio
    - Business
    - Consulting
    - Design
    - Design System
    - Marketing
    - Web Development
    - User Experience
  built_by: Behalf
  built_by_url: https://www.behalf.no/
  featured: false
- title: Saxenhammer & Co.
  url: https://saxenhammer-co.com/
  main_url: https://saxenhammer-co.com/
  description: >
    Saxenhammer & Co. is a leading boutique investment bank in Continental Europe. The firm’s strong track record is comprised of the execution of 200 successful transactions across all major industries.
  categories:
    - Consulting
    - Finance
    - Business
  built_by: Axel Fuhrmann
  built_by_url: https://axelfuhrmann.com/
  featured: false
- title: UltronEle
  url: http://ultronele.com
  main_url: https://runbytech.github.io/ueofcweb/
  source_url: https://github.com/runbytech/ueofcweb
  description: >
    UltronEle is a light, fast, simple yet interesting serverless e-learning CMS based on GatsbyJS. It aims to provide a easy-use product for tutors, teachers, instructors from all kinks of fields with near-zero efforts to setup their own authoring tool and content publish website.
  categories:
    - Education
    - Consulting
    - Landing Page
    - Web Development
    - Open Source
    - Learning
  built_by: RunbyTech
  built_by_url: http://runbytech.co
  featured: false
- title: Nick Selvaggio
  url: https://nickgs.com/
  main_url: https://nickgs.com/
  description: >
    The personal website of Nick Selvaggio. Long Island based web developer, teacher, and technologist.
  categories:
    - Consulting
    - Programming
    - Web Development
  featured: false
- title: Free & Open Source Gatsby Themes by LekoArts
  main_url: "https://themes.lekoarts.de"
  url: "https://themes.lekoarts.de"
  source_url: "https://github.com/LekoArts/gatsby-themes/tree/master/www"
  built_by: LekoArts
  built_by_url: "https://github.com/LekoArts"
  description: >-
    Get high-quality and customizable Gatsby themes to quickly bootstrap your website! Choose from many professionally created and impressive designs with a wide variety of features and customization options. Use Gatsby Themes to take your project to the next level and let you and your customers take advantage of the many benefits Gatsby has to offer.
  categories:
    - Open Source
    - Directory
    - Marketing
    - Landing Page
  featured: false
- title: Lars Roettig
  url: https://larsroettig.dev/
  main_url: https://larsroettig.dev/
  description: >
    Lars Roettig is a Magento Maintainer and e-commerce specialist. On his Blog, he writes Software Architecture and Magento Development.
  categories:
    - Portfolio
    - Blog
    - Programming
    - Community
    - Open Source
    - eCommerce
  built_by: Lars Roettig
  built_by_url: https://larsroettig.dev/
  featured: false
- title: Cade Kynaston
  url: https://cade.codes
  main_url: https://cade.codes
  source_url: https://github.com/cadekynaston/gatsby-portfolio
  description: >
    Cade Kynaston's Portfolio
  categories:
    - Portfolio
  built_by: Cade Kynaston
  built_by_url: https://github.com/cadekynaston
  featured: false
- title: Growable Meetups
  url: https://www.growable.io/
  main_url: https://www.growable.io/
  description: >
    Growable - Events to Accelerate your career in Tech. Made with <3 with Gatsby, React & Netlify by Talent Point in London.
  categories:
    - Event
    - Technology
    - Education
    - Community
    - Conference
  built_by: Talent Point
  built_by_url: https://github.com/talent-point/
  featured: false
- title: Fantastic Metropolis
  main_url: https://fantasticmetropolis.com
  url: https://fantasticmetropolis.com
  description: >
    Fantastic Metropolis ran between 2001 and 2006, highlighting the potential of literary science fiction and fantasy.
  categories:
    - Entertainment
  built_by: Luis Rodrigues
  built_by_url: https://goblindegook.com
  featured: false
- title: Simon Koelewijn
  main_url: https://simonkoelewijn.nl
  url: https://simonkoelewijn.nl
  description: >
    Personal blog of Simon Koelewijn, where he blogs about UX, analytics and web development (in Dutch). Made awesome and fast by using Gatsby 2.x (naturally) and gratefully using Netlify and Netlify CMS.
  categories:
    - Freelance
    - Blog
    - Web Development
    - User Experience
  built_by: Simon Koelewijn
  built_by_url: https://simonkoelewijn.nl
  featured: false
- title: Raconteur Careers
  main_url: https://careers.raconteur.net
  url: https://careers.raconteur.net
  description: >
    Raconteur is a London-based publishing house and content marketing agency. We have built this careers portal Gatsby v2 with TypeScript, Styled-Components, React-Spring and Contentful.
  categories:
    - Media
    - Marketing
    - Landing Page
  built_by: Jacob Herper
  built_by_url: https://herper.io
  featured: false
- title: Frankly Steve
  url: https://www.franklysteve.com/
  main_url: https://www.franklysteve.com/
  description: >
    Wedding photography with all the hugs, tears, kisses, smiles, laughter, banter, kids up trees, friends in hedges.
  categories:
    - Photography
    - Portfolio
  built_by: Little & Big
  built_by_url: "https://www.littleandbig.com.au/"
  featured: false
- title: Eventos orellana
  description: >-
    We are a company dedicated to providing personalized and professional advice
    for the elaboration and coordination of social and business events.
  main_url: "https://eventosorellana.com/"
  url: "https://eventosorellana.com/"
  featured: false
  categories:
    - Gallery
  built_by: Ramón Chancay
  built_by_url: "https://ramonchancay.me/"
- title: DIA Supermercados
  main_url: https://dia.com.br
  url: https://dia.com.br
  description: >-
    Brazilian retailer subsidiary, with more than 1,100 stores in Brazil, focusing on low prices and exclusive DIA Products.
  categories:
    - Business
  built_by: CloudDog
  built_by_url: https://clouddog.com.br
  featured: false
- title: AntdSite
  main_url: https://antdsite.yvescoding.org
  url: https://antdsite.yvescoding.org
  description: >-
    A static docs generator based on Ant Design and GatsbyJs.
  categories:
    - Documentation
  built_by: Yves Wang
  built_by_url: https://antdsite.yvescoding.org
- title: AntV
  main_url: https://antv.vision
  url: https://antv.vision
  description: >-
    AntV is a new generation of data visualization technique from Ant Financial
  categories:
    - Documentation
  built_by: afc163
  built_by_url: https://github.com/afc163
- title: Fourpost
  url: https://www.fourpost.com
  main_url: https://www.fourpost.com
  description: >
    Fourpost is a shopping destination for today’s family that combines the best brands and experiences under one roof.
  categories:
    - Marketing
  built_by: Fourpost
  built_by_url: https://github.com/fourpost
  featured: false
- title: ReactStudy Blog
  url: https://elated-lewin-51cf0d.netlify.com
  main_url: https://elated-lewin-51cf0d.netlify.com
  description: >
    Belong to your own blog by gatsby
  categories:
    - Blog
  built_by: 97thjingba
  built_by_url: https://github.com/97thjingba
  featured: false
- title: George
  main_url: https://kind-mestorf-5a2bc0.netlify.com
  url: https://kind-mestorf-5a2bc0.netlify.com
  description: >
    shiny new web built with Gatsby
  categories:
    - Blog
    - Portfolio
    - Gallery
    - Landing Page
    - Design
    - Web Development
    - Open Source
    - Science
  built_by: George Davituri
  featured: false

- title: CEO amp
  main_url: https://www.ceoamp.com
  url: https://www.ceoamp.com
  description: >
    CEO amp is an executive training programme to amplify a CEO's voice in the media. This site was built with Gatsby v2, Styled-Components, TypeScript and React Spring.
  categories:
    - Consulting
    - Entrepreneurship
    - Marketing
    - Landing Page
  built_by: Jacob Herper
  built_by_url: https://herper.io
  featured: false
- title: QuantumBlack
  main_url: https://www.quantumblack.com/
  url: https://www.quantumblack.com/
  description: >
    We help companies use data to make distinctive, sustainable and significant improvements to their performance.
  categories:
    - Technology
    - Consulting
    - Data
    - Design
  built_by: Richard Westenra
  built_by_url: https://www.richardwestenra.com/
  featured: false
- title: Coffeeshop Creative
  url: https://www.coffeeshopcreative.ca
  main_url: https://www.coffeeshopcreative.ca
  description: >
    Marketing site for a Toronto web design and videography studio.
  categories:
    - Marketing
    - Agency
    - Design
    - Video
    - Web Development
  built_by: Michael Uloth
  built_by_url: https://www.michaeluloth.com
  featured: false
- title: Daily Hacker News
  url: https://dailyhn.com
  main_url: https://dailyhn.com
  description: >
    Daily Hacker News presents the top five stories from Hacker News daily.
  categories:
    - Entertainment
    - Design
    - Web Development
    - Technology
    - Science
  built_by: Joeri Smits
  built_by_url: https://joeri.dev
  featured: false
- title: Grüne Dresden
  main_url: https://ltw19dresden.de
  url: https://ltw19dresden.de
  description: >
    This site was built for the Green Party in Germany (Bündnis 90/Die Grünen) for their local election in Dresden, Saxony. The site was built with Gatsby v2 and Styled-Components.
  categories:
    - Government
    - Nonprofit
  built_by: Jacob Herper
  built_by_url: https://herper.io
- title: Gratsy
  url: https://gratsy.com/
  main_url: https://gratsy.com/
  description: >
    Gratsy: Feedback To Give Back
  categories:
    - Agency
    - Marketing
    - Landing Page
  built_by: Whalar
  built_by_url: https://whalar.com/
  featured: false
- title: deepThreads
  main_url: https://deepthreads.com
  url: https://deepthreads.com/
  description: >
    deepThreads is a shiny new website built with Gatsby v2.  We make art using deep learning along with print on demand providers to create some cool stuff!
  categories:
    - eCommerce
  built_by: Kyle Kitlinski
  built_by_url: http://github.com/k-kit
  featured: false
- title: Smoopit
  main_url: https://smoopit.com
  url: https://smoopit.com/
  description: >
    Smoopit helps you schedule meetings without the extra effort of checking your availability or back-and-forth emails.
  categories:
    - Business
    - Productivity
  built_by: Chandra Bhushan
  built_by_url: https://github.com/chandu2304
  featured: false
- title: Mill3 Studio
  main_url: https://mill3.studio/en/
  url: https://mill3.studio/en/
  description: >
    Our agency specializes in the analysis, strategy and development of digital products.
  categories:
    - Agency
    - Portfolio
  built_by: Mill3
  built_by_url: https://mill3.studio/en/
  featured: false
- title: Zellement
  main_url: https://www.zellement.com
  url: https://www.zellement.com
  description: >
    Online portfolio of Dan Farrow from Nottingham, UK.
  categories:
    - Portfolio
  built_by: Zellement
  built_by_url: https://www.zellement.com
  featured: false
- title: Fullstack HQ
  url: https://fullstackhq.com/
  main_url: https://fullstackhq.com/
  description: >
    Get immediate access to a battle-tested team of designers and developers on a pay-as-you-go monthly subscription.
  categories:
    - Agency
    - Consulting
    - Freelance
    - Marketing
    - Portfolio
    - Web Development
    - App
    - Business
    - Design
    - JavaScript
    - Technology
    - User Experience
    - Web Development
    - eCommerce
    - WordPress
  built_by: Fullstack HQ
  built_by_url: https://fullstackhq.com/
  featured: false
- title: Cantas
  main_url: https://www.cantas.co.jp
  url: https://www.cantas.co.jp
  description: >
    Cantas is digital marketing company in Japan.
  categories:
    - Business
    - Agency
  built_by: Cantas
  built_by_url: https://www.cantas.co.jp
  featured: false
- title: Sheringham Shantymen
  main_url: https://www.shantymen.com/
  url: https://www.shantymen.com/
  description: >
    The Sheringham Shantymen are a sea shanty singing group that raise money for the RNLI in the UK.
  categories:
    - Music
    - Community
    - Entertainment
    - Nonprofit
  built_by: Zellement
  built_by_url: https://www.zellement.com/
  featured: false
- title: WP Spark
  main_url: https://wpspark.io/
  url: https://wpspark.io/
  description: >
    Create blazing fast website with WordPress and our Gatsby themes.
  categories:
    - Agency
    - Community
    - Blog
    - WordPress
  built_by: wpspark
  built_by_url: https://wpspark.io/
- title: Ronald Langeveld
  description: >
    Ronald Langeveld's blog and Web Development portfolio website.
  main_url: "https://www.ronaldlangeveld.com"
  url: "https://www.ronaldlangeveld.com"
  categories:
    - Blog
    - Web Development
    - Freelance
    - Portfolio
    - Consulting
  featured: false
- title: Golfonaut
  description: >
    Golfonaut - Golf application for Apple Watch
  main_url: https://golfonaut.io
  url: https://golfonaut.io
  categories:
    - App
    - Sports
  featured: false
- title: Anton Sten - UX Lead/Design
  url: https://www.antonsten.com
  main_url: https://www.antonsten.com
  description: Anton Sten leads UX for design-driven companies.
  categories:
    - User Experience
    - Blog
    - Freelance
    - Portfolio
    - Consulting
    - Agency
    - Design
  featured: false
- title: Rashmi AP - Front-end Developer
  main_url: http://rashmiap.me
  url: http://rashmiap.me
  featured: false
  description: >
    Rashmi AP's Personal Portfolio Website
  source_url: https://github.com/rashmiap/personal-website-react
  categories:
    - Portfolio
    - Open Source
  built_by: Rashmi AP
  built_by_url: http://rashmiap.me
- title: OpenSourceRepos - Blogs for open source repositories
  main_url: https://opensourcerepos.com
  url: https://opensourcerepos.com
  featured: false
  description: >
    Open Source Repos is a blog site for explaining the architecture, code-walkthrough and key takeways for the GitHub repository. Out main aim to is to help more developers contribute to open source projects.
  source_url: https://github.com/opensourcerepos/blogs
  categories:
    - Open Source
    - Design
    - Design System
    - Blog
  built_by: OpenSourceRepos Team
  built_by_url: https://opensourcerepos.com
- title: Sheelah Brennan - Front-End/UX Engineer
  main_url: https://sheelahb.com
  url: https://sheelahb.com
  featured: false
  description: >
    Sheelah Brennan's web development blog
  categories:
    - Blog
    - Web Development
    - Design
    - Freelance
    - Portfolio
  built_by: Sheelah Brennan
- title: Delinx.Digital - Web and Mobile Development Agency based in Sofia, Bulgaria
  main_url: https://delinx.digital
  url: https://delinx.digital/solutions
  description: >
    Delinx.digital is a software development oriented digital agency based in Sofia, Bulgaria. We develop bespoke software solutions using  WordPress, WooCommerce, Shopify, eCommerce, React.js, Node.js, PHP, Laravel and many other technologies.
  categories:
    - Agency
    - Web Development
    - Design
    - eCommerce
    - WordPress
  featured: false
- title: Cameron Nuckols - Articles, Book Notes, and More
  main_url: https://nucks.co
  url: https://nucks.co
  description: >
    This site hosts all of Cameron Nuckols's writing on entrepreneurship, startups, money, fitness, self-education, and self-improvement.
  categories:
    - Blog
    - Entrepreneurship
    - Business
    - Productivity
    - Technology
    - Marketing
  featured: false
- title: Hayato KAJIYAMA - Portfolio
  main_url: "https://hyakt.dev"
  url: "https://hyakt.dev"
  source_url: "https://github.com/hyakt/hyakt.github.io"
  featured: false
  categories:
    - Portfolio
- title: Skirtcraft - Unisex Skirts with Large Pockets
  main_url: https://skirtcraft.com
  url: https://skirtcraft.com/products
  source_url: https://github.com/jqrn/skirtcraft-web
  description: >
    Skirtcraft sells unisex skirts with large pockets, made in the USA. Site built with TypeScript and styled-components, with Tumblr-sourced blog posts.
  categories:
    - eCommerce
    - Blog
  built_by: Joe Quarion
  built_by_url: https://github.com/jqrn
  featured: false
- title: Vermarc Sport
  main_url: https://www.vermarcsport.com/
  url: https://www.vermarcsport.com/
  description: >
    Vermarc Sport offers a wide range of cycle clothing, cycling jerseys, bib shorts, rain gear and accessories, as well for the summer, the mid-season (autumn / spring) and the winter.
  categories:
    - eCommerce
  built_by: BrikL
  built_by_url: https://github.com/Brikl
- title: Cole Ruche
  main_url: https://coleruche.com
  url: https://coleruche.com
  source_url: https://github.com/kingingcole/myblog
  description: >
    The personal website and blog for Emeruche "Cole" Ikenna, front-end web developer from Nigeria.
  categories:
    - Blog
    - Portfolio
  built_by: Emeruche "Cole" Ikenna
  built_by_url: https://twitter.com/cole_ruche
  featured: false
- title: Abhith Rajan - Coder, Blogger, Biker, Full Stack Developer
  main_url: https://www.abhith.net/
  url: https://www.abhith.net/
  source_url: https://github.com/Abhith/abhith.net
  description: >
    abhith.net is a portfolio website of Abhith Rajan, a full stack developer. Sharing blog posts, recommended videos, developer stories and services with the world through this site.
  categories:
    - Portfolio
    - Blog
    - Programming
    - Open Source
    - Technology
  built_by: Abhith Rajan
  built_by_url: https://github.com/Abhith
  featured: false
- title: Mr & Mrs Wilkinson
  url: https://thewilkinsons.netlify.com/
  main_url: https://thewilkinsons.netlify.com/
  source_url: https://github.com/davemullenjnr/the-wilkinsons
  description: >
    A one-page wedding photography showcase using Gatsby Image and featuring a lovely hero and intro section.
  categories:
    - Photography
  built_by: Dave Mullen Jnr
  built_by_url: https://davemullenjnr.co.uk
  featured: false
- title: Gopesh Gopinath - Full Stack JavaScript Developer
  url: https://www.gopeshgopinath.com
  main_url: https://www.gopeshgopinath.com
  source_url: https://github.com/GopeshMedayil/gopeshgopinath.com
  description: >
    Gopesh Gopinath's Personal Portfolio Website
  categories:
    - Portfolio
    - Open Source
  built_by: Gopesh Gopinath
  built_by_url: https://www.gopeshgopinath.com
  featured: false
- title: Misael Taveras - FrontEnd Developer
  url: https://taverasmisael.com
  main_url: https://taverasmisael.com
  source_url: https://github.com/taverasmisael/taverasmisael
  description: >
    Personal site and bloging about learning FrontEnd web development in spanish.
  categories:
    - Portfolio
    - Open Source
    - Blog
    - JavaScript
    - Web Development
  built_by: Misael Taveras
  built_by_url: https://taverasmisael.com
  featured: false
- title: Le Reacteur
  url: https://www.lereacteur.io/
  main_url: https://www.lereacteur.io/
  description: >
    Le Reacteur is the first coding bootcamp dedicated to web and mobile apps development (iOS/Android). We offer intensive sessions to train students in a short time (10 weeks). Our goal is to pass on to our students in less than 3 months what they would have learned in 2 years. To achieve this ambitious challenge, our training is based on learning JavaScript (Node.js, Express, ReactJS, React Native).
  categories:
    - JavaScript
    - Learning
    - Mobile Development
    - Web Development
  built_by: Farid Safi
  built_by_url: https://twitter.com/FaridSafi
  featured: false
- title: Cinch
  url: https://www.cinch.co.uk
  main_url: https://www.cinch.co.uk
  description: >
    Cinch is a hub for car supermarkets and dealers to show off their stock. The site only lists second-hand cars that are seven years old or younger, with less than 70,000 miles on the clock.
  categories:
    - Entrepreneurship
    - Business
  built_by: Somo
  built_by_url: https://www.somoglobal.com
  featured: false
- title: Recetas El Universo
  description: >-
    Recipes and videos with the best of Ecuadorian cuisine.
    Collectable recipes from Diario El Universo.
  main_url: "https://recetas-eu.netlify.com/"
  url: "https://recetas-eu.netlify.com/"
  featured: false
  categories:
    - Blog
    - WordPress
    - Food
  built_by: Ramón Chancay
  built_by_url: "https://ramonchancay.me/"
- title: NuBrakes
  url: https://nubrakes.com/
  main_url: https://nubrakes.com/
  description: >
    NuBrakes is the mobile brake repair company that comes to you! We perform brake pad, caliper, and rotor replacement at your office, apartment or home!
  categories:
    - Business
    - Entrepreneurship
  featured: false
- title: Third and Grove
  url: https://www.thirdandgrove.com
  main_url: https://www.thirdandgrove.com
  source_url: https://github.com/thirdandgrove/tagd8_gatsby
  description: >
    A digital agency slaying the mundane one pixel at a time.
  categories:
    - Agency
    - Marketing
    - Open Source
    - Technology
  built_by: Third and Grove
  built_by_url: https://www.thirdandgrove.com
  featured: false
- title: Le Bikini
  url: https://lebikini.com
  main_url: https://lebikini.com
  description: >
    New website for Toulouse's most iconic concert hall.
  categories:
    - Music
  built_by: Antoine Rousseau
  built_by_url: https://antoine.rousseau.im
  featured: false
- title: Jimmy Truong's Portfolio
  url: https://jimmytruong.ca
  main_url: https://jimmytruong.ca
  description: >
    This porfolio is a complication of all projects done during my time at BCIT D3 (Digital Design and Development) program and after graduation.
  categories:
    - Portfolio
    - Web Development
  built_by: Jimmy Truong
  built_by_url: https://jimmytruong.ca
  featured: false
- title: Quick Stop Nicaragua
  main_url: https://quickstopnicaragua.com
  url: https://quickstopnicaragua.com
  description: >
    Convenience Store Website
  categories:
    - Food
  built_by: Gerald Martinez
  built_by_url: https://twitter.com/GeraldM_92
  featured: false
- title: XIEL
  main_url: https://xiel.dev
  url: https://xiel.dev
  source_url: https://github.com/xiel/xiel
  description: >
    I'm a freelance front-end developer from Berlin who creates digital experiences that everyone likes to use.
  categories:
    - Portfolio
    - Blog
  built_by: Felix Leupold
  built_by_url: https://twitter.com/xiel
  featured: false
- title: Nicaragua Best Guides
  main_url: https://www.nicaraguasbestguides.com
  url: https://www.nicaraguasbestguides.com
  description: >
    Full-Service Tour Operator and Destination Management Company (DMC)
  categories:
    - Agency
    - Travel
  built_by: Gerald Martinez
  built_by_url: https://twitter.com/GeraldM_92
  featured: false
- title: Thoughts and Stuff
  main_url: http://thoughtsandstuff.com
  url: http://thoughtsandstuff.com
  source_url: https://github.com/robmarshall/gatsby-tns
  description: >
    A simple easy to read blog. Minimalistic, focusing on content over branding. Includes RSS feed.
  categories:
    - Accessibility
    - Blog
    - WordPress
  built_by: Robert Marshall
  built_by_url: https://robertmarshall.dev
  featured: false
- title: Tracli
  url: https://tracli.rootvan.com/
  main_url: https://tracli.rootvan.com/
  source_url: https://github.com/ridvankaradag/tracli-landing
  description: >
    A command line app that tracks your time
  categories:
    - Productivity
    - Technology
    - Landing Page
  built_by: Ridvan Karadag
  built_by_url: http://www.rootvan.com
  featured: false
- title: spon.io
  url: https://www.spon.io
  main_url: https://www.spon.io
  source_url: https://github.com/magicspon/spon.io
  description: >
    Portfolio for frontend web developer, based in Bristol UK
  categories:
    - Portfolio
  built_by: Dave Stockley
  built_by_url: https://www.spon.io
  featured: false
- title: BBS
  url: https://big-boss-studio.com
  main_url: https://big-boss-studio.com
  description: >
    For 11 years, we help great brands in their digital transformation, offering all our expertise for their needs. Technical consulting, UX, design, technical integration and maintenance.
  categories:
    - Agency
    - JavaScript
    - Web Development
  built_by: BBS
  built_by_url: https://big-boss-studio.com
  featured: false
- title: Appes - Meant to evolve
  main_url: https://appes.co
  url: https://appes.co
  description: >
    Appes is all about apps and evolution. We help companies to build mobile and
    web products.
  categories:
    - Agency
    - Mobile Development
    - Web Development
    - Technology
  built_by: Appes
  built_by_url: https://appes.co
  featured: false
- title: Intern
  url: https://intern.imedadel.me
  main_url: https://intern.imedadel.me
  description: >
    Intern is a job board for getting internships in tech, design, marketing, and more. It's built entirely with Gatsby.
  categories:
    - Directory
    - Technology
  built_by: Imed Adel
  built_by_url: https://imedadel.me
  featured: false
- title: Global Citizen Foundation
  main_url: https://www.globalcitizenfoundation.org
  url: https://www.globalcitizenfoundation.org
  description: >
    In the digital economy, we are Global Citizens and the currency is Personal Data
  categories:
    - Nonprofit
  built_by: The Delta Studio
  built_by_url: https://www.thedelta.io
  featured: false
- title: GatsbyFinds
  main_url: https://gatsbyfinds.netlify.com
  url: https://gatsbyfinds.netlify.com
  source_url: https://github.com/bvlktech/GatsbyFinds
  description: >
    GatsbyFinds is a website built ontop of Gatsby v2 by providing developers with a showcase of all the lastest projects made with the beloved GatsbyJS.
  categories:
    - Portfolio
    - Gallery
  built_by: Bvlktech
  built_by_url: https://twitter.com/bvlktech
  featured: false
- title: AFEX Commodities Exchange
  main_url: https://afexnigeria.com
  url: https://afexnigeria.com
  description: >
    AFEX Nigeria strives to transform Nigerian agriculture by creating more bargaining power to smallholder farmers, access to information, and secure storage.
  categories:
    - Blog
    - Business
    - Finance
    - Food
    - WordPress
  built_by: Mayowa Falade
  built_by_url: http://mayowafalade.com
  featured: false
- title: VIA Data
  main_url: https://viadata.io
  url: https://viadata.io
  description: >
    The future of data management
  categories:
    - Data
  built_by: The Delta Studio
  built_by_url: https://www.thedelta.io
  featured: false
- title: Front End Day Event Website
  main_url: https://frontend-day.com/
  url: https://frontend-day.com/
  description: >
    Performant landing page for a front end workshops recurring event / conference.
  categories:
    - Event
    - Conference
    - Web Development
    - Technology
  built_by: Pagepro
  built_by_url: https://pagepro.co
  featured: false
- title: Mutual
  main_url: https://www.madebymutual.com
  url: https://www.madebymutual.com
  description: >
    Mutual is a web design and development agency. Our new website is powered by Gatsby and Craft CMS.
  categories:
    - Blog
    - Portfolio
    - Agency
    - Design
    - Web Development
  built_by: Mutual
  built_by_url: https://twitter.com/madebymutual
  featured: false
- title: Surge 3
  main_url: https://surge3.com
  url: https://surge3.com/
  description: >
    We’re Surge 3 - a premier web development agency. Our company centers around the principles of quality, speed, and service! We are founded using the latest in web technologies and are dedicated to using those exact tools to help our customers achieve their goals.
  categories:
    - Portfolio
    - Blog
    - Agency
    - Web Development
    - Marketing
  built_by: Dillon Browne
  built_by_url: https://dillonbrowne.com
- title: Adaltas
  main_url: https://www.adaltas.com
  url: https://www.adaltas.com
  description: >
    Adaltas is a team of consultants with a focus on Open Source, Big Data and Cloud Computing based in France, Canada and Morocco.
  categories:
    - Consulting
    - Data
    - Design System
    - Programming
    - Learning
  built_by: Adaltas
  built_by_url: https://www.adaltas.com
- title: Themis Attorneys
  main_url: https://themis-attorneys.com
  url: https://themis-attorneys.com
  description: >
    Themis Attorneys is Chennai based lawyers. Their new complete website is made using Gatsby.
  categories:
    - Agency
    - Consulting
    - Portfolio
    - Law
  built_by: Merbin J Anselm
  built_by_url: https://anselm.in
- title: Runlet
  main_url: https://runlet.app
  url: https://runlet.app
  source_url: https://github.com/runletapp/runlet
  description: >
    Runlet is a cloud-based job manager that offers device synchronization and reliable message delivery in a network of connected devices even after connectivity issues. Available for ARM, Linux, Mac and Windows.
  categories:
    - App
    - Landing Page
    - Productivity
    - Technology
  built_by: Vandré Leal
  built_by_url: https://vandreleal.github.io
  featured: false
- title: tiaan.dev
  main_url: https://tiaan.dev
  url: https://tiaan.dev
  featured: false
  categories:
    - Blog
    - Portfolio
    - Web Development
- title: Praveen Bisht
  main_url: https://www.prvnbist.com/
  url: https://www.prvnbist.com/
  source_url: https://github.com/prvnbist/portfolio
  categories:
    - Portfolio
    - Blog
  built_by: Praveen Bisht
  built_by_url: https://www.prvnbist.com/
  featured: false
- title: Jeff Mills The Outer Limits x NTS Radio
  url: https://www.nts.live/projects/jeff-mills-the-outer-limits/
  main_url: https://www.nts.live/projects/jeff-mills-the-outer-limits/
  source_url: https://github.com/ntslive/the-outer-limits
  description: >
    NTS Radio created a minisite for Jeff Mills' 6 part radio series The Outer Limits, including original music production and imagery curated from the NASA online image archive.
  categories:
    - Music
    - Gallery
    - Science
    - Entertainment
  built_by: NTS Radio
  built_by_url: https://www.nts.live
  featured: false
- title: BALAJIRAO676
  main_url: https://thebalajiraoecommerce.netlify.com/
  url: https://thebalajiraoecommerce.netlify.com/
  featured: false
  categories:
    - Blog
    - eCommerce
    - Web Development
- title: Mentimeter
  url: https://www.mentimeter.com/
  main_url: https://www.mentimeter.com/
  categories:
    - Business
  featured: false
- title: HYFN
  url: https://hyfn.com/
  main_url: https://hyfn.com/
  categories:
    - Business
  featured: false
- title: Mozilla India
  main_url: https://mozillaindia.org/
  url: https://mozillaindia.org/
  categories:
    - Open Source
  featured: false
- title: Primer Labs
  main_url: https://www.primerlabs.io
  url: https://www.primerlabs.io
  featured: false
  categories:
    - Education
    - Learning
- title: AJ on Purr-fect Solutions
  url: https://ajonp.com
  main_url: https://ajonp.com
  description: >
    A Community of developers, creating resources for all to use!
  categories:
    - Education
    - Learning
    - Programming
    - Web Development
    - API
    - Blog
    - SEO
  built_by: AJonP
  built_by_url: http://ajonp.com/authors/alex-patterson
- title: blog.kwst.site
  main_url: https://blog.kwst.site
  url: https://blog.kwst.site
  description: A blog of frontend engineer working in Fukuoka
  source_url: https://github.com/SatoshiKawabata/blog
  featured: false
  categories:
    - Blog
    - Technology
    - Web Development
    - JavaScript
- title: Run Leeds
  main_url: http://www.runleeds.co.uk
  url: http://www.runleeds.co.uk
  description: >
    Community running site based in Leeds,UK. Aiming to support those going through a life crisis.
  categories:
    - Accessibility
    - Blog
    - Community
    - Nonprofit
    - Sports
    - WordPress
  built_by: Robert Marshall
  built_by_url: https://www.robertmarshall.dev
- title: Arvind Kumar
  main_url: https://arvind.io
  url: https://arvind.io
  source_url: https://github.com/EnKrypt/arvind.io
  built_by: Arvind Kumar
  built_by_url: "https://arvind.io/"
  description: >
    A blog about writing code, making music and studying the skies.
  featured: false
  categories:
    - Blog
    - Music
    - Technology
- title: GlobalMoney
  url: https://global24.ua
  main_url: https://global24.ua
  description: >
    Provide payment solution for SMB, eWallet GlobalMoney
  categories:
    - Business
    - Finance
    - Technology
  built_by: NodeArt
  built_by_url: https://NodeArt.io
- title: Women's and Girls' Emergency Centre
  url: https://www.wagec.org.au/
  main_url: https://www.wagec.org.au/
  description: >
    Specialist homelessness service for women and families escaping domestic violence. Based in Redfern, Sydney, Australia.
  categories:
    - Nonprofit
    - Community
    - eCommerce
  built_by: Little & Big
  built_by_url: "https://www.littleandbig.com.au/"
  featured: false
- title: Guus van de Wal | Drupal Front-end specialist
  url: https://guusvandewal.nl
  main_url: https://guusvandewal.nl
  description: >
    Decoupled portfolio site for guusvandewal.nl, a Drupal and ReactJS front-end developer and designer.
  categories:
    - Open Source
    - Web Development
    - Design
    - Blog
    - Freelance
  built_by: Guus van de Wal
  featured: false
- title: Pixelize Web Design Gold Coast | Web Design and SEO
  url: https://www.pixelize.com.au/
  main_url: https://www.pixelize.com.au/
  description: >
    Pixelize is a tight knit group of professional web developers, graphic designers, and content creators that work together to create high performing, blazing fast, beautiful websites with a strong focus on SEO.
  categories:
    - Agency
    - Web Development
    - Marketing
    - SEO
    - Design
    - Portfolio
    - Blog
  built_by: Pixelize
  built_by_url: https://www.pixelize.com.au
  featured: false
- title: VS Code GitHub Stats
  url: https://vscode-github-stats.netlify.com
  main_url: https://vscode-github-stats.netlify.com
  source_url: https://github.com/lannonbr/vscode-github-stats/
  description: >
    Statistics Dashboard for VS Code GitHub repository
  categories:
    - Data
  built_by: Benjamin Lannon
  built_by_url: https://lannonbr.com
  featured: false
- title: MetaProjection
  main_url: https://www.metaprojection.ca
  url: https://www.metaprojection.ca
  source_url: https://github.com/rosslh/metaprojection
  description: >
    MetaProjection is a website that aggregates multiple Canadian federal electoral projections in order to provide an overview of how the election is playing out, both federally and by district.
  categories:
    - Government
    - Data
    - Open Source
  built_by: Ross Hill
  built_by_url: https://rosshill.ca
  featured: false
- title: Tamarisc VC
  url: https://www.tamarisc.vc
  main_url: https://www.tamarisc.vc
  description: >
    Tamarisc invests in and helps build companies that improve the human habitat through innovating at the intersection of real estate, health, and technology.
  categories:
    - Business
    - Technology
  built_by: Peter Hironaka
  built_by_url: "https://peterhironaka.com"
  featured: false
- title: Up Your A11y
  url: https://www.upyoura11y.com/
  main_url: https://www.upyoura11y.com/
  source_url: https://www.upyoura11y.com/
  description: >
    A web accessibility toolkit with a React focus, Up Your A11y is a resource for front-end developers to find useful information on how to make your sites more accessible. The topics covered have a React bias, but the principles in each apply to all web development, so please don't be put off if you don't work with React specifically!
  categories:
    - Accessibility
    - Blog
    - Programming
    - JavaScript
    - User Experience
    - Web Development
  built_by: Suzanne Aitchison
  built_by_url: https://twitter.com/s_aitchison
  featured: false
- title: Roman Kravets
  description: >
    Portfolio of Roman Kravets. Web Developer, HTML & CSS Coder.
  main_url: "https://romkravets.netlify.com/"
  url: "https://romkravets.netlify.com/"
  categories:
    - Portfolio
    - Open Source
    - Web Development
    - Blog
  built_by: Roman Kravets
  built_by_url: "https://github.com/romkravets/dev-page"
  featured: false
- title: Phil Tietjen Portfolio
  url: https://www.philtietjen.dev/
  main_url: https://www.philtietjen.dev/
  source_url: https://github.com/Phizzard/phil-portfolio
  description: >
    Portfolio of Phil Tietjen using Gatsby, TailwindCSS, and Emotion/styled
  categories:
    - Portfolio
    - Open Source
    - Web Development
  built_by: Phil Tietjen
  built_by_url: https://github.com/Phizzard
  featured: false
- title: Gatsby Bomb
  description: >
    A fan made version of the website Giantbomb, fully static and powered by Gatsby JS and the GiantBomb API.
  main_url: "https://gatsbybomb.netlify.com"
  url: "https://gatsbybomb.netlify.com"
  categories:
    - App
    - Entertainment
    - Media
    - Video
  built_by: Phil Tietjen
  built_by_url: "https://github.com/Phizzard"
  featured: false
- title: Divyanshu Maithani
  main_url: https://divyanshu013.dev
  url: https://divyanshu013.dev
  source_url: https://github.com/divyanshu013/blog
  description: >
    Personal blog of Divyanshu Maithani. Life, music, code and things in between...
  categories:
    - Blog
    - JavaScript
    - Open Source
    - Music
    - Programming
    - Technology
    - Web Development
  built_by: Divyanshu Maithani
  built_by_url: https://twitter.com/divyanshu013
- title: TFE Energy
  main_url: https://tfe.energy
  url: https://tfe.energy
  source_url: https://gitlab.com/marcfehrmedia/2019-07-03-tfe-energy
  description: >
    TFE Energy believes in the future. Their new website is programmed with Gatsby, Scrollmagic, Contentful, Cloudify.
  categories:
    - Technology
    - Consulting
    - Video
    - Business
  built_by: Marc Fehr
  built_by_url: https:/www.marcfehr.media
- title: AtomBuild
  url: https://atombuild.github.io/
  main_url: https://atombuild.github.io/
  source_url: https://github.com/AtomBuild/atombuild.github.io
  description: >
    Landing page for the AtomBuild project, offering a curation of Atom packages associated with the project.
  categories:
    - Directory
    - Landing Page
    - Open Source
    - Programming
    - Technology
  built_by: Kepler Sticka-Jones
  built_by_url: https://keplersj.com/
  featured: false
- title: Josh Pensky
  main_url: https://joshpensky.com
  url: https://joshpensky.com
  description: >
    Josh Pensky is an interactive developer based in Boston. He designs and builds refreshing web experiences, packed to the punch with delightful interactions.
  categories:
    - Portfolio
    - Web Development
    - Design
    - SEO
  built_by: Josh Pensky
  built_by_url: https://github.com/joshpensky
  featured: false
- title: AtomLinter
  url: https://atomlinter.github.io/
  main_url: https://atomlinter.github.io/
  source_url: https://github.com/AtomLinter/atomlinter.github.io
  description: >
    Landing page for the AtomLinter project, offering a curation of Atom packages associated with the project.
  categories:
    - Directory
    - Landing Page
    - Open Source
    - Programming
    - Technology
  built_by: Kepler Sticka-Jones
  built_by_url: https://keplersj.com/
  featured: false
- title: Dashbouquet
  url: https://dashbouquet.com/
  main_url: https://dashbouquet.com/
  categories:
    - Agency
    - Blog
    - Business
    - Mobile Development
    - Portfolio
    - Web Development
  built_by: Dashbouquet team
  featured: false
- title: rathes.me
  url: https://rathes.me/
  main_url: https://rathes.me/
  source_url: https://github.com/rathesDot/rathes.me
  description: >
    The Portfolio Website of Rathes Sachchithananthan
  categories:
    - Blog
    - Portfolio
    - Web Development
  built_by: Rathes Sachchithananthan
  built_by_url: https://rathes.me/
- title: viviGuides - Your travel guides
  url: https://vivitravels.com/en/guides/
  main_url: https://vivitravels.com/en/guides/
  description: >
    viviGuides is viviTravels' blog: here you will find travel tips, useful information about the cities and the best guides for your next vacation.
  categories:
    - Travel
    - Blog
  built_by: Kframe Interactive SA
  built_by_url: https://kframeinteractive.com/
  featured: false
- title: KNC Blog
  main_url: https://nagakonada.com
  url: https://nagakonada.com/
  description: >
    Nagakonada is my blogging and portfolio site where I list my projects, experience, capabilities and the blog mostly talks about technical and personal writings.
  categories:
    - Blog
    - Web Development
    - Portfolio
  built_by: Konada, Naga Chaitanya
  built_by_url: https://github.com/ChaituKNag
  featured: false
- title: Vishal Nakum
  url: https://nakum.tech/
  main_url: https://nakum.tech/
  source_url: https://github.com/vishalnakum011/contentful
  description: >
    Portfolio of Vishal Nakum. Made with Gatsby, Contentful. Deployed on Netlify.
  categories:
    - Portfolio
    - Blog
  built_by: Amol Tangade
  built_by_url: https://amoltangade.me/
- title: Sagar Hani Portfolio
  url: http://sagarhani.in/
  main_url: http://sagarhani.in/
  source_url: https://github.com/sagarhani
  description: >
    Sagar Hani is a Software Developer & an Open Source Enthusiast. He blogs about JavaScript, Open Source and his Life experiences.
  categories:
    - Portfolio
    - Blog
    - Web Development
    - Open Source
    - Technology
    - Programming
    - JavaScript
  built_by: Sagar Hani
  built_by_url: http://sagarhani.in/about
- title: Arturo Alviar's Portfolio
  main_url: "https://arturoalviar.com"
  url: "https://arturoalviar.com"
  source_url: "https://github.com/arturoalviar/portfolio"
  categories:
    - Portfolio
    - Open Source
    - Web Development
  built_by: Arturo Alviar
  built_by_url: "https://github.com/arturoalviar"
  featured: false
- title: Pearly
  url: https://www.pearlyplan.com
  main_url: https://www.pearlyplan.com
  description: >
    Dental Membership Growth Platform
  categories:
    - Technology
    - Healthcare
    - App
  built_by: Sean Emmer and Jeff Cole
- title: MarceloNM
  url: https://marcelonm.com
  main_url: https://marcelonm.com
  description: >
    Personal landing page and blog for MarceloNM, a frontend developer based in Brazil.
  categories:
    - Blog
    - JavaScript
    - Landing Page
    - Programming
    - Web Development
  built_by: Marcelo Nascimento Menezes
  built_by_url: https://github.com/mrcelo
  featured: false
- title: Open Source Galaxy
  main_url: https://www.opensourcegalaxy.com
  url: https://www.opensourcegalaxy.com
  description: >
    Explore the Open Source Galaxy and help other earthlings by contributing to open source.
  categories:
    - Open Source
    - Programming
    - Web Development
  built_by: Justin Juno
  built_by_url: https://www.justinjuno.dev
  featured: false
- title: enBonnet Blog
  url: https://enbonnet.me/
  main_url: https://enbonnet.me/
  source_url: https://github.com/enbonnet
  description: >
    Hola, este es mi sitio personal, estare escribiendo sobre JavaScript, Frontend y Tecnologia que utilice en mi dia a dia.
  categories:
    - Portfolio
    - Blog
    - Web Development
    - Technology
    - Programming
    - JavaScript
  built_by: Ender Bonnet
  built_by_url: https://enbonnet.me/
- title: Edenspiekermann
  url: "https://www.edenspiekermann.com/eu/"
  main_url: "https://www.edenspiekermann.com/eu/"
  description: >
    Hello. We are Edenspiekermann, an independent global creative agency.
  categories:
    - Featured
    - Agency
    - Design
    - Portfolio
  featured: true
- title: IBM Design
  url: "https://www.ibm.com/design/"
  main_url: "https://www.ibm.com/design/"
  description: >
    At IBM, our design philosophy is to help guide people so they can do their best work. Our human-centered design practices help us deliver on that goal.
  categories:
    - Featured
    - Design
    - Technology
    - Web Development
  built_by: IBM
  featured: true
- title: We Do Plugins
  url: https://wedoplugins.com
  main_url: https://wedoplugins.com
  description: >
    Free & premium WordPress plugins development studio from Wroclaw, Poland.
  categories:
    - Portfolio
    - Agency
    - Open Source
    - Web Development
  built_by: We Do Plugins
  built_by_url: https://wedoplugins.com
- title: Mevish Aslam, business coach
  url: "https://mevishaslam.com/"
  main_url: "https://mevishaslam.com/"
  description: >
    Mevish Aslam helps women build a life they love and coaches women to launch and grow businesses.
  categories:
    - Business
    - Consulting
    - Entrepreneurship
    - Freelance
    - Marketing
    - Portfolio
  built_by: Rou Hun Fan
  built_by_url: "https://flowen.me"
  featured: false
- title: Principles of wealth
  url: "https://principlesofwealth.net"
  main_url: "https://principlesofwealth.net"
  source_url: "https://github.com/flowen/principlesofwealth"
  description: >
    Principles of wealth. How to get rich without being lucky, a summary of Naval Ravikant's tweets and podcast.`
  categories:
    - Business
    - Consulting
    - Education
    - Entrepreneurship
    - Finance
    - Learning
    - Marketing
    - Media
    - Nonprofit
    - Productivity
    - Science
  built_by: Rou Hun Fan
  built_by_url: "https://flowen.me"
  featured: false
- title: North X South
  main_url: https://northxsouth.co
  url: https://northxsouth.co
  description: >
    We work with small businesses and non-profits to develop their brands, build an online identity, create stellar designs, and give a voice to their causes.
  categories:
    - Agency
    - Consulting
    - Business
    - Design
    - Web Development
  built_by: North X South
  built_by_url: https://northxsouth.co
- title: Plenty of Fish
  main_url: https://www.pof.com/
  url: https://pof.com
  description: >
    Plenty of Fish is one of the world's largest dating platforms.
  categories:
    - Community
  featured: true
- title: Bitcoin
  main_url: https://www.bitcoin.com/
  url: https://bitcoin.com
  description: >
    One of the largest crypto-currency platforms in the world.
  categories:
    - Technology
    - Finance
  featured: true
- title: Frame.io
  main_url: https://www.frame.io/
  url: https://frame.io
  description: >
    Frame.io is a cloud-based video collaboration platform that allows its users to easily work on media projects together
  categories:
    - Technology
    - Entertainment
    - Media
  featured: true
- title: Sainsbury’s Homepage
  main_url: https://www.sainsburys.co.uk/
  url: https://www.sainsburys.co.uk
  description: >
    Sainsbury’s is an almost 150 year old supermarket chain in the United Kingdom.
  categories:
    - eCommerce
    - Food
  featured: true
- title: Haxzie, Portfolio and Blog
  url: "https://haxzie.com/"
  main_url: "https://haxzie.com/"
  source_url: "https://github.com/haxzie/haxzie.com"
  description: >
    Haxzie.com is the portfolio and personal blog of Musthaq Ahamad, UX Engineer and Visual Designer
  categories:
    - Blog
    - Portfolio
  built_by: Musthaq Ahamad
  built_by_url: "https://haxzie.com"
  featured: false
- title: GBT
  url: "https://yangmuzi.com/"
  main_url: "https://yangmuzi.com/"
  source_url: "https://github.com/yangnianbing/blog-by-gatsby"
  description: >
    It is a basic Gatsby site project
  categories:
    - Blog
    - Portfolio
  built_by: yangnianbing
  featured: false
- title: Robin Wieruch's Blog
  url: "https://www.robinwieruch.de/"
  main_url: "https://www.robinwieruch.de/"
  categories:
    - Blog
    - Education
  featured: false
- title: Roger Ramos Development Journal
  url: "https://rogerramos.me/"
  main_url: "https://rogerramos.me/"
  source_url: "https://github.com/rogerramosme/rogerramos.me/"
  description: >
    Personal development journal made with Netlify CMS
  categories:
    - Blog
  built_by: Roger Ramos
  built_by_url: https://rogerramos.me/
  featured: false
- title: Global Adviser Alpha
  main_url: "https://globaladviseralpha.com"
  url: "https://globaladviseralpha.com"
  description: >
    Lead by David Haintz, Global Adviser Alpha transforms advice business into world class firms.
  categories:
    - Business
    - Blog
    - Finance
  built_by: Handsome Creative
  built_by_url: https://www.hellohandsome.com.au
  featured: false
- title: Alcamine
  url: https://alcamine.com/
  main_url: https://alcamine.com/
  description: >
    Never apply to another job online and receive tons of tech jobs in your inbox everyday — all while keeping your information private.
  categories:
    - Blog
    - Technology
  built_by: Caldera Digital
  built_by_url: https://www.calderadigital.com/
  featured: false
- title: Caldera Digital
  url: https://www.calderadigital.com/
  main_url: https://www.calderadigital.com/
  source_url: https://github.com/caldera-digital/platform
  description: >
    Caldera is a product and application development agency that uses innovative technology to bring your vision, brand, and identity to life through user centered design.
  categories:
    - Blog
    - User Experience
    - Consulting
  built_by: Caldera Digital
  built_by_url: https://www.calderadigital.com/
  featured: false
- title: Keycodes
  url: https://www.keycodes.dev
  main_url: https://www.keycodes.dev
  source_url: https://github.com/justinjunodev/keycodes.dev
  description: >
    A developer resource for getting keyboard key codes.
  categories:
    - Programming
    - Productivity
    - Open Source
    - Web Development
  built_by: Justin Juno
  built_by_url: https://www.justinjuno.dev
  featured: false
- title: Utah Pumpkins
  url: https://www.utahpumpkins.com/
  main_url: https://www.utahpumpkins.com/
  source_url: https://github.com/cadekynaston/utah-pumpkins
  description: >
    An awesome pumpkin gallery built using Gatsby and Contentful.
  categories:
    - Gallery
    - Blog
    - Photography
  built_by: Cade Kynaston
  built_by_url: https://cade.codes
- title: diff001a's blog
  main_url: https://diff001a.netlify.com/
  url: https://diff001a.netlify.com/
  description: >
    This is diff001a's blog which contains blogs realted to programming.
  categories:
    - Blog
  built_by: diff001a
- title: Rockwong Blog
  main_url: http://rockwong.com/blog/
  url: http://rockwong.com/blog/
  description: >
    Rockwong is a techncal blog containing content realted to various web technologies.
  categories:
    - Technology
    - Education
    - Blog
- title: RegexGuide
  main_url: "https://regex.guide"
  url: "https://regex.guide/playground"
  source_url: "https://github.com/pacdiv/regex.guide"
  description: >
    The easiest way to learn regular expressions! The RegexGuide is a playground helping developers to discover regular expressions. Trying it is adopting regular expressions!
  categories:
    - App
    - Education
    - JavaScript
    - Nonprofit
    - Open Source
    - Programming
    - Technology
    - Web Development
  built_by: Loïc J.
  built_by_url: https://growthnotes.dev
- title: re:store
  url: https://www.visitrestore.com
  main_url: https://www.visitrestore.com
  description: >
    This is your chance to discover, connect, and shop beyond your feed and get to know the who, how, and why behind your favorite products.
  categories:
    - Marketing
  built_by: The Couch
  built_by_url: https://thecouch.nyc
  featured: false
- title: Bululu Eventos
  url: https://bululueventos.cl/
  main_url: https://bululueventos.cl/
  source_url: https://github.com/enBonnet/bululu-front
  description: >
    Sitio de organizadores de eventos
  categories:
    - Marketing
  built_by: Ender Bonnet
  built_by_url: https://enbonnet.me/
- title: MyPrograming Steps
  main_url: https://mysteps.netlify.com/
  url: https://mysteps.netlify.com/
  description: >
    FrontEnd Tutorial Information
  featured: false
  categories:
    - Blog
    - Portfolio
  source_url: https://github.com/IoT-Arduino/Gatsby-MySteps
  built_by: Maruo
  built_by_url: https://twitter.com/DengenT
- title: Brent Runs Marathons
  main_url: https://www.brentrunsmarathons.com/
  url: https://www.brentrunsmarathons.com/
  source_url: https://github.com/bingr001/brentrunsmarathonsv2
  description: >
    Brent Runs Marathons is about the training and race experience for the Comrades Ultra Marathon
  categories:
    - Blog
  built_by: Brent Ingram
  built_by_url: https://www.brentjingram.com/
  featured: false
- title: Pedro LaTorre
  main_url: https://www.pedrolatorre.com/
  url: https://www.pedrolatorre.com/
  source_url: https://github.com/bingr001/pedro-latorre-site
  description: >
    A really awesome website built for the motivational speaker Pedro LaTorre
  categories:
    - Blog
  built_by: Brent Ingram
  built_by_url: https://www.brentjingram.com/
  featured: false
- title: Veryben
  main_url: https://veryben.com/
  url: https://veryben.com/
  description: >
    be water my friend
  categories:
    - Blog
  built_by: anikijiang
  built_by_url: https://twitter.com/anikijiang
  featured: false
- title: kentarom's portfolio
  main_url: https://kentarom.com/
  url: https://kentarom.com/
  source_url: https://github.com/kentaro-m/portfolio-gatsby
  description: >
    The portfolio of kentarom, frontend developer. This site shows recent activities about him.
  categories:
    - Portfolio
    - Technology
    - Web Development
  built_by: kentarom
  built_by_url: https://twitter.com/_kentaro_m
  featured: false
- title: MotionThat
  main_url: "https://motionthat.com.au"
  url: "https://motionthat.com.au"
  description: >
    MotionThat was created to fill a void in Tabletop Product shooting, whereby the need for consistency, repetition and flexibility was required to eliminate the many variables and inaccuracies that slow the filming process down.
  categories:
    - Entertainment
    - Food
    - Media
    - Gallery
  built_by: Handsome Creative
  built_by_url: https://www.hellohandsome.com.au
  featured: false
- title: TEN ALPHAS
  main_url: "https://tenalphas.com.au"
  url: "https://tenalphas.com.au"
  description: >
    TEN ALPHAS is a content production company based in Sydney and Wollongong, telling stories through moving image and beautiful design.
  categories:
    - Media
    - Entertainment
    - Video
  built_by: Handsome Creative
  built_by_url: https://www.hellohandsome.com.au
  featured: false
- title: SalesGP
  main_url: "https://salesgp.io"
  url: "https://salesgp.io"
  description: >
    SalesGP is a specialist Sales and Operations partner offering expert skill-sets and decades of experience to companies entering the Australia, NZ (ANZ) and South East Asian (SEA) markets.
  categories:
    - Business
    - Marketing
    - Consulting
  built_by: Handsome Creative
  built_by_url: https://www.hellohandsome.com.au
  featured: false
- title: Source Separation Systems
  main_url: "https://sourceseparationsystems.com.au"
  url: "https://sourceseparationsystems.com.au"
  description: >
    Innovative waste diversion products, designed to connect Australians to a more sustainable world.
  categories:
    - Business
  built_by: Handsome Creative
  built_by_url: https://www.hellohandsome.com.au
- title: Fuzzy String Matching
  main_url: https://fuzzy-string-matching.netlify.com
  url: https://fuzzy-string-matching.netlify.com
  source_url: https://github.com/jdemieville/fuzzyStringMatching
  description: >
    This site is built to assess the performance of various approximate string matching algorithms aka fuzzy string searching.
  categories:
    - JavaScript
    - Learning
    - Programming
  built_by: Jennifer Demieville
  built_by_url: https://demieville-codes.herokuapp.com/portfolio
  featured: false
- title: Open Techiz
  main_url: "https://www.opentechiz.com/"
  url: "https://www.opentechiz.com/"
  featured: false
  description: >
    An agile software development company in Vietnam, providing wide range service from ecommerce development, mobile development, automation testing and cloud deployment with kubernets
  categories:
    - Web Development
    - Mobile Development
    - Technology
  built_by: Open Techiz
  built_by_url: "https://www.opentechiz.com/"
- title: Leave Me Alone
  url: https://leavemealone.app
  main_url: https://leavemealone.app
  description: >
    Leave Me Alone helps you unsubscribe from unwanted emails easily. It's built with Gatsby v2.
  categories:
    - Landing Page
    - Productivity
  built_by: James Ivings
  built_by_url: https://squarecat.io
  featured: false
- title: Oberion
  main_url: https://oberion.io
  url: https://oberion.io
  description: >
    Oberion analyzes your gaming library and gives you personal recommendations based on what you play
  categories:
    - Entertainment
    - Media
  built_by: Thomas Uta
  built_by_url: https://twitter.com/ThomasJanUta
  featured: false
- title: Lusta Hair
  url: https://www.lustahair.com
  main_url: https://www.lustahair.com
  description: >
    Luxury 100% Remy Human Hair Toppers. The perfect solution for volume, coverage and style. Online retailer based in Australia.
  categories:
    - eCommerce
  built_by: Jason Di Benedetto
  built_by_url: https://jason.dibenedetto.fyi
  featured: false
- title: Yoseph.tech
  main_url: https://www.yoseph.tech
  url: https://www.yoseph.tech/compilers
  source_url: https://github.com/radding/yoseph.tech_gatsby
  description: >
    Yoseph.tech is a personal blog centered around technology and software engineering
  categories:
    - Technology
    - Web Development
    - Open Source
  built_by: Yoseph Radding
  built_by_url: https://github.com/radding
  featured: false
- title: Really Fast Sites
  url: https://reallyfastsites.com
  main_url: https://reallyfastsites.com
  description: >
    Really Fast Sites showcases websites that have a speed score of 85 or higher on Google's Page Speed Insights for both mobile and desktop, along with some of the platforms and technologies those sites use.
  categories:
    - Web Development
    - Programming
  built_by: Peter Brady
  built_by_url: https://www.peterbrady.co.uk
  featured: false
- title: Mieke Frouws
  url: https://www.miekefrouws.nl
  main_url: https://www.miekefrouws.nl
  description: >
    Mieke Frouws is a freelance primary school theater teacher based in the Netherlands.
  categories:
    - Freelance
    - Education
  built_by: Laurens Kling
  built_by_url: https://www.goedideemedia.nl
  featured: false
- title: The Fabulous Lifestyles 不藏私旅行煮藝
  url: https://thefabulouslifestyles.com/
  main_url: https://thefabulouslifestyles.com/
  description: >
    The Fabulous Lifestyles features content about travel and food. It offers practical travel advice that covers trip planning, logistics, and reviews on destination, resort & hotel...etc. Besides travelling, there are step-by-step homemade gourmet recipes that will appeal to everyone's taste buds.
  categories:
    - Blog
    - Food
    - Travel
  built_by: Kevin C Chen
  built_by_url: https://www.linkedin.com/in/kevincychen/
- title: Salexa - Estetica Venezolana
  url: https://peluqueriavenezolana.cl/
  main_url: https://peluqueriavenezolana.cl/
  source_url: https://github.com/enbonnet/salexa-front
  description: >
    Venezuelan beauty and hairdressing salon in Chile
  categories:
    - Marketing
    - Business
  built_by: Ender Bonnet
  built_by_url: https://enbonnet.me/
- title: Akshay Thakur's Portfolio
  main_url: https://akshaythakur.me
  url: https://akshaythakur.me
  categories:
    - Portfolio
    - Web Development
  built_by: Akshay Thakur
  built_by_url: https://akshaythakur.me
- title: Binaria
  description: >
    Digital product connecting technics & creativity.
  main_url: "https://binaria.com/en/"
  url: "https://binaria.com/en/"
  categories:
    - Web Development
    - Agency
    - Technology
    - App
    - Consulting
    - User Experience
  built_by: Binaria
  built_by_url: "https://binaria.com/"
- title: Quema Labs
  url: https://quemalabs.com/
  main_url: https://quemalabs.com/
  description: >
    WordPress themes for these moedern times
  categories:
    - Blog
    - Web Development
    - WordPress
    - Portfolio
  built_by: Nico Andrade
  built_by_url: https://nicoandrade.com/
- title: Century 21 Financial
  url: https://century21financial.co.nz/
  main_url: https://century21financial.co.nz/
  description: Website for Century 21's mortgage broker and insurance broker business in New Zealand.
  categories:
    - Real Estate
    - Finance
    - Business
  built_by: Shannon Smith
  built_by_url: https://www.powerboard.co.nz/clients
  featured: false
- title: Base Backpackers
  url: https://www.stayatbase.com/
  main_url: https://www.stayatbase.com/
  description: Base Backpackers is one of Australasia's biggest youth adventure tourism brands. They are super stoked to have one of the fastest websites in the tourism industry.
  categories:
    - Travel
    - Business
  built_by: Shannon Smith
  built_by_url: https://www.powerboard.co.nz/clients
  featured: false
- title: Wealthsimple
  url: "https://www.wealthsimple.com/"
  main_url: "https://www.wealthsimple.com/en-us/"
  description: >
    The simple way to grow your money like the world's most sophisticated investors. Zero-maintenance portfolios, expert advisors and low fees.
  categories:
    - App
    - Business
    - Finance
  featured: false
- title: To Be Created
  description: >
    tbc is a London based styling agency that champions a modernised minimal aesthetic for both personal clients and brands.
  main_url: "https://to-be-created.com"
  url: "https://to-be-created.com"
  categories:
    - Web Development
    - Agency
    - Portfolio
    - Freelance
  built_by: Sam Goddard
  built_by_url: "https://samgoddard.dev/"
- title: Kosmos Platform
  main_url: https://kosmosplatform.com
  url: https://kosmosplatform.com
  description: >
    Explore the Kosmos - A new world is here, where every clinician now has the ability to improve cardiothoracic and abdominal assessment, in just a few minutes.
  categories:
    - Marketing
    - Science
    - Video
    - Landing Page
    - Healthcare
    - Technology
  built_by: Bryce Benson via Turnstyle Studio
  built_by_url: https://github.com/brycebenson
- title: B-Engaged
  url: https://b-engaged.se/
  main_url: https://b-engaged.se/
  description: >
    B-Engaged gives a clear picture of the organization and helps you implement the measures that makes difference for the employees. The results of our employee surveys are easily transformed into concrete improvement measures using AI technology.
  categories:
    - Business
    - Human Resources
  featured: false
- title: Rollbar
  url: https://rollbar.com/
  main_url: https://rollbar.com/
  description: >
    Rollbar automates error monitoring and triaging, so developers can fix errors that matter within minutes, and build software quickly and painlessly.
  categories:
    - Programming
    - Web Development
  featured: false
- title: EQX
  url: https://digitalexperience.equinox.com/
  main_url: https://digitalexperience.equinox.com/
  description: >
    The Equinox app, personalized to unlock your full potential.
  categories:
    - Sports
    - App
  featured: false
- title: WagWalking
  url: https://wagwalking.com/
  main_url: https://wagwalking.com/
  description: >
    Paws on the move
  categories:
    - App
  featured: false
- title: FirstBorn
  url: https://www.firstborn.com/
  main_url: https://www.firstborn.com/
  description: >
    We shape modern brands for a connected future.
  categories:
    - Agency
    - Design
- title: Pix4D
  url: https://www.pix4d.com
  main_url: https://www.pix4d.com
  description: >
    A unique suite of photogrammetry software for drone mapping. Capture images with our app, process on desktop or cloud and create maps and 3D models.
  categories:
    - Business
    - Productivity
    - Technology
  featured: false
- title: Bakken & Bæck
  url: https://bakkenbaeck.com
  main_url: https://bakkenbaeck.com
  description: >
    We’re Bakken & Bæck, a digital studio based in Oslo, Bonn and Amsterdam. Ambitious companies call us when they need an experienced team that can transform interesting ideas into powerful products.
  categories:
    - Agency
    - Design
    - Technology
  featured: false
- title: Figma Config
  url: https://config.figma.com/
  main_url: https://config.figma.com/
  description: A one-day conference where Figma users come together to learn from each other.
  categories:
    - Conference
    - Design
    - Event
    - Community
    - Learning
  built_by: Corey Ward
  built_by_url: "http://www.coreyward.me/"
  featured: false
- title: Anurag Hazra's Portfolio
  url: https://anuraghazra.github.io/
  main_url: https://anuraghazra.github.io/
  source_url: https://github.com/anuraghazra/anuraghazra.github.io
  description: >
    Anurag Hazra's portfolio & personal blog, Creative FrontEnd web developer from india.
  categories:
    - Portfolio
    - Blog
    - Open Source
    - JavaScript
  built_by: Anurag Hazra
  built_by_url: "https://github.com/anuraghazra"
- title: VeganWorks
  url: https://veganworks.com/
  main_url: https://veganworks.com/
  description: We make delicious vegan snack boxes.
  categories:
    - Food
- title: codesundar
  url: https://codesundar.com
  main_url: https://codesundar.com
  description: >
    Learn PhoneGap, Ionic, Flutter
  categories:
    - Education
    - Technology
    - Web Development
    - Blog
  built_by: codesundar
  built_by_url: https://codesundar.com
  featured: false
- title: Nordic Microfinance Initiative
  url: "https://www.nmimicro.no/"
  main_url: "https://www.nmimicro.no/"
  description: Nordic Microfinance Initiative's (NMI) vision is to contribute to the empowerment of poor people in developing countries and to the creation of jobs and wealth on a sustainable basis.
  featured: false
  categories:
    - Finance
    - Business
  built_by: Othermachines
  built_by_url: "https://othermachines.com"
- title: Subscribe Pro Documentation
  url: https://docs.subscribepro.com/
  main_url: https://docs.subscribepro.com/
  description: >
    Subscribe Pro is a subscription commerce solution that enables brands to quickly add subscription commerce models such as box, subscribe-and-save, autoship and similar to their existing eCommerce websites.
  categories:
    - Documentation
    - eCommerce
    - API
    - Technology
    - Web Development
  built_by: Subscribe Pro
  built_by_url: https://www.subscribepro.com/
- title: Software.com
  main_url: https://www.software.com
  url: https://www.software.com
  description: Our data platform helps developers learn from their data, increase productivity, and code smarter.
  categories:
    - Data
    - Productivity
    - Programming
  built_by: Brett Stevens, Joshua Cheng, Geoff Stevens
  built_by_url: https://github.com/swdotcom/
  featured: false
- title: WTL Studio Website Builder
  main_url: "https://wtlstudio.com/"
  url: "https://wtlstudio.com/"
  description: >
    Cloud-based, SEO focused website builder - helping local businesses and startups reach audiences faster.
  featured: false
  categories:
    - eCommerce
    - SEO
    - Business
- title: ToolsDB
  main_url: https://toolsdb.dev
  url: https://toolsdb.dev
  description: List of tools for better software development.
  featured: false
  categories:
    - Technology
    - Web Development
    - Programming
    - Productivity
- title: Eastman Strings
  url: https://www.eastmanstrings.com
  main_url: https://www.eastmanstrings.com
  description: >
    Site was built using GatsbyJS, Cosmic CMS, and Netlify.
  categories:
    - Business
    - Music
  built_by: Tekhaus
  built_by_url: https://www.tekha.us
  featured: false
- title: Lesley Lai
  main_url: https://lesleylai.info
  url: https://lesleylai.info
  source_url: https://github.com/LesleyLai/blog
  description: >
    lesleylai.info is the personal website of Lesley Lai, where he talks mainly about C++ and Computer Graphics.
  categories:
    - Blog
    - Open Source
    - Portfolio
    - Programming
    - Technology
  built_by: Lesley Lai
  built_by_url: https://github.com/LesleyLai
  featured: false
- title: Whipstitch Webwork
  url: https://www.whipstitchwebwork.com
  main_url: https://www.whipstitchwebwork.com
  description: >
    Websites for smart people.
  categories:
    - Agency
    - Web Development
  built_by: Matthew Russell
  featured: false
- title: Vandré Leal
  main_url: https://vandreleal.github.io
  url: https://vandreleal.github.io
  source_url: https://github.com/vandreleal/vandreleal.github.io
  description: >
    Portfolio of Vandré Leal.
  categories:
    - Portfolio
    - Web Development
  built_by: Vandré Leal
  built_by_url: https://vandreleal.github.io
  featured: false
- title: Tarokenlog
  url: https://taroken.dev/
  main_url: https://taroken.dev/
  description: >
    Blog and Gallery
  categories:
    - Blog
    - Portfolio
    - Web Development
    - Photography
  built_by: Kentaro Koga
  built_by_url: https://twitter.com/kentaro_koga
  featured: false
- title: OwlyPixel Blog
  main_url: https://owlypixel.com
  url: https://owlypixel.com
  description: >
    Notes and tutorials on coding, web development, design and other stuff.
  categories:
    - Web Development
    - Blog
    - Education
  built_by: Owlypixel
  built_by_url: https://twitter.com/owlypixel
  featured: false
- title: talkoverflow
  main_url: https://talkoverflow.com
  url: https://talkoverflow.com
  description: Blog on software engineering built with Gatsby themes and theme-ui
  categories:
    - Blog
    - Web Development
    - Technology
  built_by: Patryk Jeziorowski
  built_by_url: https://twitter.com/pjeziorowski
- title: HISTORYTalks
  main_url: https://www.history-talks.com/
  url: https://www.history-talks.com/
  description: Built using Gatsby, JSS and Contentful
  categories:
    - Conference
    - Media
  built_by: A+E Networks
  built_by_url: https://www.aenetworks.com/
- title: HISTORYCon
  main_url: https://www.historycon.com/
  url: https://www.historycon.com/
  description: Built using Gatsby, JSS and Contentful
  categories:
    - Conference
    - Media
  built_by: A+E Networks
  built_by_url: https://www.aenetworks.com/
- title: Kölliker Immobilien
  url: https://koelliker-immobilien.ch/
  main_url: https://koelliker-immobilien.ch/
  description: >
    Built using Gatsby, Netlify and Contentful
  categories:
    - Real Estate
    - Marketing
  built_by: Matthias Gemperli
  built_by_url: https://matthiasgemperli.ch
- title: Lessmess Agency website
  url: https://lessmess.agency/
  main_url: https://lessmess.agency/
  description: >
    Website of Lessmess Agency
  categories:
    - Agency
    - Web Development
  built_by: Ilya Lesik
  built_by_url: https://github.com/ilyalesik
- title: Ezekiel Ekunola Portfolio
  main_url: http://ezekielekunola.com/
  url: http://ezekielekunola.com/
  description: Built using Gatsby, Styled-Components
  categories:
    - Web Development
    - Portfolio
  built_by: Ezekiel Ekunola
  built_by_url: https://github.com/easybuoy/
  featured: false
<<<<<<< HEAD
- title: Gearbox Development
  main_url: https://gearboxbuilt.com
  url: https://gearboxbuilt.com
  description: >
    Gearbox is a performance website development & optimization company based out of Canada. Built using Gatsby/WordPress.
  categories:
    - Agency
    - Web Development
    - WordPress
    - JavaScript
    - Marketing
    - Portfolio
    - Programming
    - Technology
    - User Experience
    - Business
  built_by: Gearbox Development
  built_by_url: https://gearboxbuilt.com
=======
- title: UXWorks
  main_url: https://uxworks.org
  url: https://uxworks.org
  description: Built with Gatsby, Netlify and Markdown
  categories:
    - Web Development
    - Blog
  built_by: Amrish Kushwaha
  built_by_url: https://github.com/isamrish
>>>>>>> f2bfeda0
  featured: false<|MERGE_RESOLUTION|>--- conflicted
+++ resolved
@@ -8790,7 +8790,6 @@
   built_by: Ezekiel Ekunola
   built_by_url: https://github.com/easybuoy/
   featured: false
-<<<<<<< HEAD
 - title: Gearbox Development
   main_url: https://gearboxbuilt.com
   url: https://gearboxbuilt.com
@@ -8800,16 +8799,13 @@
     - Agency
     - Web Development
     - WordPress
-    - JavaScript
-    - Marketing
     - Portfolio
     - Programming
     - Technology
-    - User Experience
     - Business
   built_by: Gearbox Development
   built_by_url: https://gearboxbuilt.com
-=======
+  featured: false
 - title: UXWorks
   main_url: https://uxworks.org
   url: https://uxworks.org
@@ -8819,5 +8815,4 @@
     - Blog
   built_by: Amrish Kushwaha
   built_by_url: https://github.com/isamrish
->>>>>>> f2bfeda0
   featured: false