--- conflicted
+++ resolved
@@ -5233,19 +5233,6 @@
     - Photography
   built_by: Little Wolf Studio
   built_by_url: https://littlewolfstudio.co.uk
-<<<<<<< HEAD
-  - title: RedCarpetUp
-    main_url: https://www.redcarpetup.com
-    url: https://www.redcarpetup.com/
-    description: >
-      RedCarpetUp's home page for a predominantly mobile-only customer base in India with major constraints on bandwidth availability
-    categories:
-     - Finance
-     - Loans
-     - Credit Card
-    built_by: RedCarpet Dev Team
-    built_by_url: https://www.redcarpetup.com
-=======
 - title: Atte Juvonen - Blog
   url: https://www.attejuvonen.fi/
   main_url: https://www.attejuvonen.fi/
@@ -5257,4 +5244,15 @@
     - Technology
     - Web Development
   featured: false
->>>>>>> fbd1ec1f
+- title: RedCarpetUp
+  main_url: https://www.redcarpetup.com
+  url: https://www.redcarpetup.com/
+  description: >
+    RedCarpetUp's home page for a predominantly mobile-only customer base in India with major constraints on bandwidth availability
+  categories:
+    - Finance
+    - Loans
+    - Credit Card
+  built_by: RedCarpet Dev Team
+  built_by_url: https://www.redcarpetup.com
+  featured: false