--- conflicted
+++ resolved
@@ -6573,7 +6573,6 @@
   built_by: LaunchDarkly
   built_by_url: https://launchdarkly.com/
   featured: false
-<<<<<<< HEAD
 - title: Jana Desomer
   url: https://www.janadesomer.be/
   main_url: https://www.janadesomer.be/
@@ -6583,7 +6582,7 @@
     - Portfolio
   built_by: Jana Desomer Designer/Developer
   built_by_url: https://www.janadesomer.be/
-=======
+  featured: false
 - title: Carbon8 Regenerative Agriculture
   url: https://www.carbon8.org.au/
   main_url: https://www.carbon8.org.au/
@@ -6594,5 +6593,4 @@
     - eCommerce
   built_by: Little & Big
   built_by_url: "https://www.littleandbig.com.au/"
->>>>>>> c8a5e3f9
   featured: false