- title: ReactJS
  main_url: "https://reactjs.org/"
  url: "https://reactjs.org/"
  source_url: "https://github.com/reactjs/reactjs.org"
  featured: true
  categories:
    - Web Development
    - Featured
- title: Flamingo
  main_url: https://www.shopflamingo.com/
  url: https://www.shopflamingo.com/
  description: >
    Online shop for women's body care and hair removal products.
  categories:
    - eCommerce
    - Featured
  featured: true
- title: IDEO
  url: https://www.ideo.com
  main_url: https://www.ideo.com/
  description: >
    A Global design company committed to creating positive impact.
  categories:
    - Agency
    - Technology
    - Featured
    - Consulting
    - User Experience
  featured: true
- title: Airbnb Engineering & Data Science
  description: >
    Creative engineers and data scientists building a world where you can belong
    anywhere
  main_url: "https://airbnb.io/"
  url: "https://airbnb.io/"
  categories:
    - Blog
    - Gallery
    - Featured
  featured: true
- title: Impossible Foods
  main_url: "https://impossiblefoods.com/"
  url: "https://impossiblefoods.com/"
  categories:
    - Food
    - Featured
  featured: true
- title: Braun
  description: >
    Braun offers high performance hair removal and hair care products, including dryers, straighteners, shavers, and more.
  main_url: "https://ca.braun.com/en-ca"
  url: "https://ca.braun.com/en-ca"
  categories:
    - eCommerce
    - Featured
  featured: true
- title: NYC Pride 2019 | WorldPride NYC | Stonewall50
  main_url: "https://2019-worldpride-stonewall50.nycpride.org/"
  url: "https://2019-worldpride-stonewall50.nycpride.org/"
  featured: true
  description: >-
    Join us in 2019 for NYC Pride, as we welcome WorldPride and mark the 50th
    Anniversary of the Stonewall Uprising and a half-century of LGBTQ+
    liberation.
  categories:
    - Education
    - Marketing
    - Nonprofit
    - Featured
  built_by: Canvas United
  built_by_url: "https://www.canvasunited.com/"
- title: The State of European Tech
  main_url: "https://2017.stateofeuropeantech.com/"
  url: "https://2017.stateofeuropeantech.com/"
  featured: true
  categories:
    - Technology
    - Featured
  built_by: Studio Lovelock
  built_by_url: "http://www.studiolovelock.com/"
- title: Hopper
  main_url: "https://www.hopper.com/"
  url: "https://www.hopper.com/"
  built_by: Narative
  built_by_url: "https://www.narative.co/"
  featured: true
  categories:
    - Technology
    - App
    - Featured
- title: GM Capital One
  description: |
    Introducing the new online experience for your GM Rewards Credit Card
  main_url: "https://gm.capitalone.com/"
  url: "https://gm.capitalone.com/"
  categories:
    - Featured
  featured: true
- title: Theodora Warre
  main_url: "https://theodorawarre.eu"
  url: "https://theodorawarre.eu"
  description: >-
    E-commerce site for jewellery designer Theodora Warre, built using Gatsby + Shopify + Prismic + Matter.js
  categories:
    - eCommerce
    - Marketing
  built_by: Pierre Nel
  built_by_url: "https://pierre.io"
  featured: false
- title: Life Without Barriers | Foster Care
  main_url: "https://www.lwb.org.au/foster-care"
  url: "https://www.lwb.org.au/foster-care"
  featured: true
  description: >-
    We are urgently seeking foster carers all across Australia. Can you open
    your heart and your home to a child in need? There are different types of
    foster care that can suit you. We offer training and 24/7 support.
  categories:
    - Nonprofit
    - Education
    - Documentation
    - Marketing
    - Featured
  built_by: LWB Digital Team
  built_by_url: "https://twitter.com/LWBAustralia"
- title: Figma
  main_url: "https://www.figma.com/"
  url: "https://www.figma.com/"
  featured: true
  categories:
    - Marketing
    - Design
    - Featured
  built_by: Corey Ward
  built_by_url: "http://www.coreyward.me/"
- title: Bejamas - JAM Experts for hire
  main_url: "https://bejamas.io/"
  url: "https://bejamas.io/"
  featured: true
  description: >-
    We help agencies and companies with JAMStack tools. This includes web
    development using Static Site Generators, Headless CMS, CI / CD and CDN
    setup.
  categories:
    - Technology
    - Web Development
    - Agency
    - Marketing
    - Featured
  built_by: Bejamas
  built_by_url: "https://bejamas.io/"
- title: The State of JavaScript
  description: >
    Data from over 20,000 developers, asking them questions on topics ranging
    from frontend frameworks and state management, to build tools and testing
    libraries.
  main_url: "https://stateofjs.com/"
  url: "https://stateofjs.com/"
  source_url: "https://github.com/StateOfJS/StateOfJS"
  categories:
    - Data
    - JavaScript
    - Featured
  built_by: StateOfJS
  built_by_url: "https://github.com/StateOfJS/StateOfJS/graphs/contributors"
  featured: true
- title: DesignSystems.com
  main_url: "https://www.designsystems.com/"
  url: "https://www.designsystems.com/"
  description: |
    A resource for learning, creating and evangelizing design systems.
  categories:
    - Design
    - Blog
    - Technology
    - Featured
  built_by: Corey Ward
  built_by_url: "http://www.coreyward.me/"
  featured: true
- title: Timely
  main_url: "https://timelyapp.com/"
  url: "https://timelyapp.com/"
  description: |
    Fully automatic time tracking. For those who trade in time.
  categories:
    - Productivity
    - Featured
  built_by: Timm Stokke
  built_by_url: "https://timm.stokke.me"
  featured: true
- title: Snap Kit
  main_url: "https://kit.snapchat.com/"
  url: "https://kit.snapchat.com/"
  description: >
    Snap Kit lets developers integrate some of Snapchat’s best features across
    platforms.
  categories:
    - Technology
    - Documentation
    - Featured
  featured: true
- title: SendGrid
  main_url: "https://sendgrid.com/docs/"
  url: "https://sendgrid.com/docs/"
  description: >
    SendGrid delivers your transactional and marketing emails through the
    world's largest cloud-based email delivery platform.
  categories:
    - API
    - Technology
    - Documentation
    - Featured
  featured: true
- title: Kirsten Noelle
  main_url: "https://www.kirstennoelle.com/"
  url: "https://www.kirstennoelle.com/"
  featured: true
  description: >
    Digital portfolio for San Francisco Bay Area photographer Kirsten Noelle Wiemer.
  categories:
    - Photography
    - Portfolio
    - Featured
  built_by: Ryan Wiemer
  built_by_url: "https://www.ryanwiemer.com/"
- title: Cajun Bowfishing
  main_url: "https://cajunbowfishing.com/"
  url: "https://cajunbowfishing.com/"
  featured: false
  categories:
    - eCommerce
    - Sports
  built_by: Escalade Sports
  built_by_url: "https://www.escaladesports.com/"
- title: NEON
  main_url: "http://neonrated.com/"
  url: "http://neonrated.com/"
  featured: false
  categories:
    - Gallery
- title: GraphCMS
  main_url: "https://graphcms.com/"
  url: "https://graphcms.com/"
  featured: false
  categories:
    - Marketing
    - Technology
- title: Bottender Docs
  main_url: "https://bottender.js.org/"
  url: "https://bottender.js.org/"
  source_url: "https://github.com/bottenderjs/bottenderjs.github.io"
  featured: false
  categories:
    - Documentation
    - Web Development
    - Open Source
- title: Ghost Documentation
  main_url: https://docs.ghost.org/
  url: https://docs.ghost.org/
  source_url: "https://github.com/tryghost/docs"
  featured: false
  description: >-
    Ghost is an open source, professional publishing platform built on a modern Node.js technology stack — designed for teams who need power, flexibility and performance.
  categories:
    - Technology
    - Documentation
    - Open Source
  built_by: Ghost Foundation
  built_by_url: https://ghost.org/
- title: Nike - Just Do It
  main_url: "https://justdoit.nike.com/"
  url: "https://justdoit.nike.com/"
  featured: true
  categories:
    - eCommerce
    - Featured
- title: AirBnB Cereal
  main_url: "https://airbnb.design/cereal"
  url: "https://airbnb.design/cereal"
  featured: false
  categories:
    - Marketing
    - Design
- title: Cardiogram
  main_url: "https://cardiogr.am/"
  url: "https://cardiogr.am/"
  featured: false
  categories:
    - Marketing
    - Technology
- title: Hack Club
  main_url: "https://hackclub.com/"
  url: "https://hackclub.com/"
  source_url: "https://github.com/hackclub/site"
  featured: false
  categories:
    - Education
    - Web Development
- title: Matthias Jordan Portfolio
  main_url: "https://iammatthias.com/"
  url: "https://iammatthias.com/"
  source_url: "https://github.com/iammatthias/net"
  description: >-
    Photography portfolio and blog built using Contentful + Netlify + Gatsby V2.
  built_by: Matthias Jordan
  built_by_url: https://github.com/iammatthias
  featured: false
  categories:
    - Photography
    - Portfolio
- title: Investment Calculator
  main_url: "https://investmentcalculator.io/"
  url: "https://investmentcalculator.io/"
  featured: false
  categories:
    - Education
    - Finance
- title: CSS Grid Playground by MozillaDev
  main_url: "https://mozilladevelopers.github.io/playground/"
  url: "https://mozilladevelopers.github.io/playground/"
  source_url: "https://github.com/MozillaDevelopers/playground"
  featured: false
  categories:
    - Education
    - Web Development
- title: Piotr Fedorczyk Portfolio
  built_by: Piotr Fedorczyk
  built_by_url: "https://piotrf.pl"
  categories:
    - Portfolio
    - Web Development
  description: >-
    Portfolio of Piotr Fedorczyk, a digital product designer and full-stack developer specializing in shaping, designing and building news and tools for news.
  featured: false
  main_url: "https://piotrf.pl/"
  url: "https://piotrf.pl/"
- title: unrealcpp
  main_url: "https://unrealcpp.com/"
  url: "https://unrealcpp.com/"
  source_url: "https://github.com/Harrison1/unrealcpp-com"
  featured: false
  categories:
    - Blog
    - Web Development
- title: Andy Slezak
  main_url: "https://www.aslezak.com/"
  url: "https://www.aslezak.com/"
  source_url: "https://github.com/amslezak"
  featured: false
  categories:
    - Web Development
    - Portfolio
- title: Deliveroo.Design
  main_url: "https://www.deliveroo.design/"
  url: "https://www.deliveroo.design/"
  featured: false
  categories:
    - Food
    - Marketing
- title: Dona Rita
  main_url: "https://www.donarita.co.uk/"
  url: "https://www.donarita.co.uk/"
  source_url: "https://github.com/peduarte/dona-rita-website"
  featured: false
  categories:
    - Food
    - Marketing
- title: Fröhlich ∧ Frei
  main_url: "https://www.froehlichundfrei.de/"
  url: "https://www.froehlichundfrei.de/"
  featured: false
  categories:
    - Web Development
    - Blog
    - Open Source
- title: How to GraphQL
  main_url: "https://www.howtographql.com/"
  url: "https://www.howtographql.com/"
  source_url: "https://github.com/howtographql/howtographql"
  featured: false
  categories:
    - Documentation
    - Web Development
    - Open Source
- title: OnCallogy
  main_url: "https://www.oncallogy.com/"
  url: "https://www.oncallogy.com/"
  featured: false
  categories:
    - Marketing
    - Healthcare
- title: Ryan Wiemer's Portfolio
  main_url: "https://www.ryanwiemer.com/"
  url: "https://www.ryanwiemer.com/knw-photography/"
  source_url: "https://github.com/ryanwiemer/rw"
  featured: false
  description: >
    Digital portfolio for Oakland, CA based account manager Ryan Wiemer.
  categories:
    - Portfolio
    - Web Development
    - Design
  built_by: Ryan Wiemer
  built_by_url: "https://www.ryanwiemer.com/"
- title: Ventura Digitalagentur Köln
  main_url: "https://www.ventura-digital.de/"
  url: "https://www.ventura-digital.de/"
  featured: false
  built_by: Ventura Digitalagentur
  categories:
    - Agency
    - Marketing
    - Featured
- title: Azer Koçulu
  main_url: "https://kodfabrik.com/"
  url: "https://kodfabrik.com/photography/"
  featured: false
  categories:
    - Portfolio
    - Photography
    - Web Development
- title: Damir.io
  main_url: "http://damir.io/"
  url: "http://damir.io/"
  source_url: "https://github.com/dvzrd/gatsby-sfiction"
  featured: false
  categories:
    - Blog
- title: Digital Psychology
  main_url: "http://digitalpsychology.io/"
  url: "http://digitalpsychology.io/"
  source_url: "https://github.com/danistefanovic/digitalpsychology.io"
  featured: false
  categories:
    - Education
    - Library
- title: Théâtres Parisiens
  main_url: "http://theatres-parisiens.fr/"
  url: "http://theatres-parisiens.fr/"
  source_url: "https://github.com/phacks/theatres-parisiens"
  featured: false
  categories:
    - Education
    - Entertainment
# - title: William Owen UK Portfolio / Blog
#   main_url: "http://william-owen.co.uk/"
#   url: "http://william-owen.co.uk/"
#   featured: false
#   description: >-
#     Over 20 years experience delivering customer-facing websites, internet-based
#     solutions and creative visual design for a wide range of companies and
#     organisations.
#   categories:
#     - Portfolio
#     - Blog
#   built_by: William Owen
#   built_by_url: "https://twitter.com/twilowen"
- title: A4 纸网
  main_url: "http://www.a4z.cn/"
  url: "http://www.a4z.cn/price"
  source_url: "https://github.com/hiooyUI/hiooyui.github.io"
  featured: false
  categories:
    - eCommerce
- title: Steve Meredith's Portfolio
  main_url: "http://www.stevemeredith.com/"
  url: "http://www.stevemeredith.com/"
  featured: false
  categories:
    - Portfolio
- title: API Platform
  main_url: "https://api-platform.com/"
  url: "https://api-platform.com/"
  source_url: "https://github.com/api-platform/website"
  featured: false
  categories:
    - Documentation
    - Web Development
    - Open Source
    - Library
- title: Artivest
  main_url: "https://artivest.co/"
  url: "https://artivest.co/what-we-do/for-advisors-and-investors/"
  featured: false
  categories:
    - Marketing
    - Blog
    - Documentation
    - Finance
- title: The Audacious Project
  main_url: "https://audaciousproject.org/"
  url: "https://audaciousproject.org/"
  featured: false
  categories:
    - Nonprofit
- title: Dustin Schau's Blog
  main_url: "https://blog.dustinschau.com/"
  url: "https://blog.dustinschau.com/"
  source_url: "https://github.com/dschau/blog"
  featured: false
  categories:
    - Blog
    - Web Development
- title: iContract Blog
  main_url: "https://blog.icontract.co.uk/"
  url: "http://blog.icontract.co.uk/"
  featured: false
  categories:
    - Blog
- title: BRIIM
  main_url: "https://bri.im/"
  url: "https://bri.im/"
  featured: false
  description: >-
    BRIIM is a movement to enable JavaScript enthusiasts and web developers in
    machine learning. Learn about artificial intelligence and data science, two
    fields which are governed by machine learning, in JavaScript. Take it right
    to your browser with WebGL.
  categories:
    - Education
    - Web Development
    - Technology
- title: Calpa's Blog
  main_url: "https://calpa.me/"
  url: "https://calpa.me/"
  source_url: "https://github.com/calpa/blog"
  featured: false
  categories:
    - Blog
    - Web Development
- title: Code Bushi
  main_url: "https://codebushi.com/"
  url: "https://codebushi.com/"
  featured: false
  description: >-
    Web development resources, trends, & techniques to elevate your coding
    journey.
  categories:
    - Web Development
    - Open Source
    - Blog
  built_by: Hunter Chang
  built_by_url: "https://hunterchang.com/"
- title: Daniel Hollcraft
  main_url: "https://danielhollcraft.com/"
  url: "https://danielhollcraft.com/"
  source_url: "https://github.com/danielbh/danielhollcraft.com"
  featured: false
  categories:
    - Web Development
    - Blog
    - Portfolio
- title: Darren Britton's Portfolio
  main_url: "https://darrenbritton.com/"
  url: "https://darrenbritton.com/"
  source_url: "https://github.com/darrenbritton/darrenbritton.github.io"
  featured: false
  categories:
    - Web Development
    - Portfolio
- title: Dave Lindberg Marketing & Design
  url: "https://davelindberg.com/"
  main_url: "https://davelindberg.com/"
  source_url: "https://github.com/Dave-Lindberg/dl-gatsby"
  featured: false
  description: >-
    My work revolves around solving problems for people in business, using
    integrated design and marketing strategies to improve sales, increase brand
    engagement, generate leads and achieve goals.
  categories:
    - Design
    - Marketing
    - Portfolio
- title: Dalbinaco's Website
  main_url: "https://dlbn.co/en/"
  url: "https://dlbn.co/en/"
  source_url: "https://github.com/dalbinaco/dlbn.co"
  featured: false
  categories:
    - Portfolio
    - Web Development
- title: mParticle's Documentation
  main_url: "https://docs.mparticle.com/"
  url: "https://docs.mparticle.com/"
  featured: false
  categories:
    - Web Development
    - Documentation
- title: Doopoll
  main_url: "https://doopoll.co/"
  url: "https://doopoll.co/"
  featured: false
  categories:
    - Marketing
    - Technology
- title: ERC dEX
  main_url: "https://ercdex.com/"
  url: "https://ercdex.com/aqueduct"
  featured: false
  categories:
    - Marketing
- title: Fabian Schultz' Portfolio
  main_url: "https://fabianschultz.com/"
  url: "https://fabianschultz.com/"
  source_url: "https://github.com/fabe/site"
  featured: false
  description: >-
    Hello, I’m Fabian — a product designer and developer based in Potsdam,
    Germany. I’ve been working both as a product designer and frontend developer
    for over 5 years now. I particularly enjoy working with companies that try
    to meet broad and unique user needs.
  categories:
    - Portfolio
    - Web Development
  built_by: Fabian Schultz
  built_by_url: "https://fabianschultz.com/"
- title: CalState House Manager
  description: >
    Home service membership that offers proactive and on-demand maintenance for
    homeowners
  main_url: "https://housemanager.calstate.aaa.com/"
  url: "https://housemanager.calstate.aaa.com/"
  categories:
    - Marketing
- title: The freeCodeCamp Guide
  main_url: "https://guide.freecodecamp.org/"
  url: "https://guide.freecodecamp.org/"
  source_url: "https://github.com/freeCodeCamp/guide"
  featured: false
  categories:
    - Web Development
    - Documentation
- title: High School Hackathons
  main_url: "https://hackathons.hackclub.com/"
  url: "https://hackathons.hackclub.com/"
  source_url: "https://github.com/hackclub/hackathons"
  featured: false
  categories:
    - Education
    - Web Development
- title: Hapticmedia
  main_url: "https://hapticmedia.fr/en/"
  url: "https://hapticmedia.fr/en/"
  featured: false
  categories:
    - Agency
- title: heml.io
  main_url: "https://heml.io/"
  url: "https://heml.io/"
  source_url: "https://github.com/SparkPost/heml.io"
  featured: false
  categories:
    - Documentation
    - Web Development
    - Open Source
- title: Juliette Pretot's Portfolio
  main_url: "https://juliette.sh/"
  url: "https://juliette.sh/"
  featured: false
  categories:
    - Web Development
    - Portfolio
    - Blog
- title: Kris Hedstrom's Portfolio
  main_url: "https://k-create.com/"
  url: "https://k-create.com/portfolio/"
  source_url: "https://github.com/kristofferh/kristoffer"
  featured: false
  description: >-
    Hey. I’m Kris. I’m an interactive designer / developer. I grew up in Umeå,
    in northern Sweden, but I now live in Brooklyn, NY. I am currently enjoying
    a hybrid Art Director + Lead Product Engineer role at a small startup called
    Nomad Health. Before that, I was a Product (Engineering) Manager at Tumblr.
    Before that, I worked at agencies. Before that, I was a baby. I like to
    design things, and then I like to build those things. I occasionally take on
    freelance projects. Feel free to get in touch if you have an interesting
    project that you want to collaborate on. Or if you just want to say hello,
    that’s cool too.
  categories:
    - Portfolio
  built_by: Kris Hedstrom
  built_by_url: "https://k-create.com/"
- title: knpw.rs
  main_url: "https://knpw.rs/"
  url: "https://knpw.rs/"
  source_url: "https://github.com/knpwrs/knpw.rs"
  featured: false
  categories:
    - Blog
    - Web Development
- title: Kostas Bariotis' Blog
  main_url: "https://kostasbariotis.com/"
  url: "https://kostasbariotis.com/"
  source_url: "https://github.com/kbariotis/kostasbariotis.com"
  featured: false
  categories:
    - Blog
    - Portfolio
    - Web Development
- title: LaserTime Clinic
  main_url: "https://lasertime.ru/"
  url: "https://lasertime.ru/"
  source_url: "https://github.com/oleglegun/lasertime"
  featured: false
  categories:
    - Marketing
- title: Jason Lengstorf
  main_url: "https://lengstorf.com"
  url: "https://lengstorf.com"
  source_url: "https://github.com/jlengstorf/lengstorf.com"
  featured: false
  categories:
    - Blog
  built_by: Jason Lengstorf
  built_by_url: "https://github.com/jlengstorf"
- title: Mannequin.io
  main_url: "https://mannequin.io/"
  url: "https://mannequin.io/"
  source_url: "https://github.com/LastCallMedia/Mannequin/tree/master/site"
  featured: false
  categories:
    - Open Source
    - Web Development
    - Documentation
- title: manu.ninja
  main_url: "https://manu.ninja/"
  url: "https://manu.ninja/"
  source_url: "https://github.com/Lorti/manu.ninja"
  featured: false
  description: >-
    manu.ninja is the personal blog of Manuel Wieser, where he talks about
    frontend development, games and digital art
  categories:
    - Blog
    - Technology
    - Web Development
- title: Fabric
  main_url: "https://meetfabric.com/"
  url: "https://meetfabric.com/"
  featured: false
  categories:
    - Marketing
- title: Nexit
  main_url: "https://nexit.sk/"
  url: "https://nexit.sk/references"
  featured: false
  categories:
    - Web Development
- title: Open FDA
  description: >
    Provides APIs and raw download access to a number of high-value, high
    priority and scalable structured datasets, including adverse events, drug
    product labeling, and recall enforcement reports.
  main_url: "https://open.fda.gov/"
  url: "https://open.fda.gov/"
  source_url: "https://github.com/FDA/open.fda.gov"
  featured: false
  categories:
    - Government
    - Open Source
    - Web Development
    - API
    - Data
- title: NYC Planning Labs (New York City Department of City Planning)
  main_url: "https://planninglabs.nyc/"
  url: "https://planninglabs.nyc/about/"
  source_url: "https://github.com/NYCPlanning/"
  featured: false
  description: >-
    We work with New York City's Urban Planners to deliver impactful, modern
    technology tools.
  categories:
    - Open Source
    - Government
- title: Pravdomil
  main_url: "https://pravdomil.com/"
  url: "https://pravdomil.com/"
  source_url: "https://github.com/pravdomil/pravdomil.com"
  featured: false
  description: >-
    I’ve been working both as a product designer and frontend developer for over
    5 years now. I particularly enjoy working with companies that try to meet
    broad and unique user needs.
  categories:
    - Portfolio
- title: Preston Richey Portfolio / Blog
  main_url: "https://prestonrichey.com/"
  url: "https://prestonrichey.com/"
  source_url: "https://github.com/prichey/prestonrichey.com"
  featured: false
  categories:
    - Web Development
    - Portfolio
    - Blog
- title: Landing page of Put.io
  main_url: "https://put.io/"
  url: "https://put.io/"
  featured: false
  categories:
    - eCommerce
    - Technology
- title: The Rick and Morty API
  main_url: "https://rickandmortyapi.com/"
  url: "https://rickandmortyapi.com/"
  built_by: Axel Fuhrmann
  built_by_url: "https://axelfuhrmann.com/"
  featured: false
  categories:
    - Web Development
    - Entertainment
    - Documentation
    - Open Source
    - API
- title: Santa Compañía Creativa
  main_url: "https://santacc.es/"
  url: "https://santacc.es/"
  source_url: "https://github.com/DesarrolloWebSantaCC/santacc-web"
  featured: false
  categories:
    - Agency
- title: Sean Coker's Blog
  main_url: "https://sean.is/"
  url: "https://sean.is/"
  featured: false
  categories:
    - Blog
    - Portfolio
    - Web Development
- title: Several Levels
  main_url: "https://severallevels.io/"
  url: "https://severallevels.io/"
  source_url: "https://github.com/Harrison1/several-levels"
  featured: false
  categories:
    - Agency
    - Web Development
- title: Simply
  main_url: "https://simply.co.za/"
  url: "https://simply.co.za/"
  featured: false
  categories:
    - Marketing
- title: Storybook
  main_url: "https://storybook.js.org/"
  url: "https://storybook.js.org/"
  source_url: "https://github.com/storybooks/storybook"
  featured: false
  categories:
    - Web Development
    - Open Source
- title: Vibert Thio's Portfolio
  main_url: "https://vibertthio.com/portfolio/"
  url: "https://vibertthio.com/portfolio/projects/"
  source_url: "https://github.com/vibertthio/portfolio"
  featured: false
  categories:
    - Portfolio
    - Web Development
- title: VisitGemer
  main_url: "https://visitgemer.sk/"
  url: "https://visitgemer.sk/"
  featured: false
  categories:
    - Marketing
- title: Bricolage.io
  main_url: "https://www.bricolage.io/"
  url: "https://www.bricolage.io/"
  source_url: "https://github.com/KyleAMathews/blog"
  featured: false
  categories:
    - Blog
- title: Charles Pinnix Website
  main_url: "https://www.charlespinnix.com/"
  url: "https://www.charlespinnix.com/"
  featured: false
  description: >-
    I’m a senior frontend engineer with 8 years of experience building websites
    and web applications. I’m interested in leading creative, multidisciplinary
    engineering teams. I’m a creative technologist, merging photography, art,
    and design into engineering and visa versa. I take a pragmatic,
    product-oriented approach to development, allowing me to see the big picture
    and ensuring quality products are completed on time. I have a passion for
    modern frontend JavaScript frameworks such as React and Vue, and I have
    substantial experience on the backend with an interest in Node and
    container based deployment with Docker and AWS.
  categories:
    - Portfolio
    - Web Development
- title: Charlie Harrington's Blog
  main_url: "https://www.charlieharrington.com/"
  url: "https://www.charlieharrington.com/"
  source_url: "https://github.com/whatrocks/blog"
  featured: false
  categories:
    - Blog
    - Web Development
    - Music
- title: Gabriel Adorf's Portfolio
  main_url: "https://www.gabrieladorf.com/"
  url: "https://www.gabrieladorf.com/"
  source_url: "https://github.com/gabdorf/gabriel-adorf-portfolio"
  featured: false
  categories:
    - Portfolio
    - Web Development
- title: greglobinski.com
  main_url: "https://www.greglobinski.com/"
  url: "https://www.greglobinski.com/"
  source_url: "https://github.com/greglobinski/www.greglobinski.com"
  featured: false
  categories:
    - Portfolio
    - Web Development
- title: I am Putra
  main_url: "https://www.iamputra.com/"
  url: "https://www.iamputra.com/"
  featured: false
  categories:
    - Portfolio
    - Web Development
    - Blog
- title: In Sowerby Bridge
  main_url: "https://www.insowerbybridge.co.uk/"
  url: "https://www.insowerbybridge.co.uk/"
  featured: false
  categories:
    - Marketing
    - Government
- title: JavaScript Stuff
  main_url: "https://www.javascriptstuff.com/"
  url: "https://www.javascriptstuff.com/"
  featured: false
  categories:
    - Education
    - Web Development
    - Library
- title: Ledgy
  main_url: "https://www.ledgy.com/"
  url: "https://github.com/morloy/ledgy.com"
  featured: false
  categories:
    - Marketing
    - Finance
- title: Alec Lomas's Portfolio / Blog
  main_url: "https://www.lowmess.com/"
  url: "https://www.lowmess.com/"
  source_url: "https://github.com/lowmess/lowmess"
  featured: false
  categories:
    - Web Development
    - Blog
    - Portfolio
- title: Michele Mazzucco's Portfolio
  main_url: "https://www.michelemazzucco.it/"
  url: "https://www.michelemazzucco.it/"
  source_url: "https://github.com/michelemazzucco/michelemazzucco.it"
  featured: false
  categories:
    - Portfolio
- title: Orbit FM Podcasts
  main_url: "https://www.orbit.fm/"
  url: "https://www.orbit.fm/"
  source_url: "https://github.com/agarrharr/orbit.fm"
  featured: false
  categories:
    - Podcast
- title: Prosecco Springs
  main_url: "https://www.proseccosprings.com/"
  url: "https://www.proseccosprings.com/"
  featured: false
  categories:
    - Food
    - Blog
    - Marketing
- title: Verious
  main_url: "https://www.verious.io/"
  url: "https://www.verious.io/"
  source_url: "https://github.com/cpinnix/verious"
  featured: false
  categories:
    - Web Development
- title: Yisela
  main_url: "https://www.yisela.com/"
  url: "https://www.yisela.com/tetris-against-trauma-gaming-as-therapy/"
  featured: false
  categories:
    - Blog
- title: YouFoundRon.com
  main_url: "https://www.youfoundron.com/"
  url: "https://www.youfoundron.com/"
  source_url: "https://github.com/rongierlach/yfr-dot-com"
  featured: false
  categories:
    - Portfolio
    - Web Development
    - Blog
- title: yerevancoder
  main_url: "https://yerevancoder.com/"
  url: "https://forum.yerevancoder.com/categories"
  source_url: "https://github.com/yerevancoder/yerevancoder.github.io"
  featured: false
  categories:
    - Blog
    - Web Development
- title: Ease
  main_url: "https://www.ease.com/"
  url: "https://www.ease.com/"
  featured: false
  categories:
    - Marketing
    - Healthcare
- title: Policygenius
  main_url: "https://www.policygenius.com/"
  url: "https://www.policygenius.com/"
  featured: false
  categories:
    - Marketing
    - Healthcare
- title: Moteefe
  main_url: "http://www.moteefe.com/"
  url: "http://www.moteefe.com/"
  featured: false
  categories:
    - Marketing
    - Agency
    - Technology
- title: Athelas
  main_url: "http://www.athelas.com/"
  url: "http://www.athelas.com/"
  featured: false
  categories:
    - Marketing
    - Healthcare
- title: Pathwright
  main_url: "http://www.pathwright.com/"
  url: "http://www.pathwright.com/"
  featured: false
  categories:
    - Marketing
    - Education
- title: Lucid
  main_url: "https://www.golucid.co/"
  url: "https://www.golucid.co/"
  featured: false
  categories:
    - Marketing
    - Technology
- title: Bench
  main_url: "http://www.bench.co/"
  url: "http://www.bench.co/"
  featured: false
  categories:
    - Marketing
- title: Union Plus Credit Card
  main_url: "http://www.unionpluscard.com"
  url: "https://unionplus.capitalone.com/"
  featured: false
  categories:
    - Marketing
    - Finance
- title: Gin Lane
  main_url: "http://www.ginlane.com/"
  url: "https://www.ginlane.com/"
  featured: false
  categories:
    - Web Development
    - Agency
- title: Marmelab
  main_url: "https://marmelab.com/en/"
  url: "https://marmelab.com/en/"
  featured: false
  categories:
    - Web Development
    - Agency
- title: Dovetail
  main_url: "https://dovetailapp.com/"
  url: "https://dovetailapp.com/"
  featured: false
  categories:
    - Marketing
    - Technology
- title: Yuuniworks Portfolio / Blog
  main_url: "https://www.yuuniworks.com/"
  url: "https://www.yuuniworks.com/"
  source_url: "https://github.com/junkboy0315/yuuni-web"
  featured: false
  categories:
    - Portfolio
    - Web Development
    - Blog
- title: The Bastion Bot
  main_url: "https://bastionbot.org/"
  url: "https://bastionbot.org/"
  source_url: "https://github.com/TheBastionBot/Bastion-Website"
  description: Give awesome perks to your Discord server!
  featured: false
  categories:
    - Open Source
    - Technology
    - Documentation
    - Community
  built_by: Sankarsan Kampa
  built_by_url: "https://traction.one"
- title: Smakosh
  main_url: "https://smakosh.com/"
  url: "https://smakosh.com/"
  source_url: "https://github.com/smakosh/smakosh.com"
  featured: false
  categories:
    - Portfolio
    - Web Development
# - title: Philipp Czernitzki - Blog/Website
#   main_url: "http://philippczernitzki.me/"
#   url: "http://philippczernitzki.me/"
#   featured: false
#   categories:
#     - Portfolio
#     - Web Development
#     - Blog
- title: WebGazer
  main_url: "https://www.webgazer.io/"
  url: "https://www.webgazer.io/"
  featured: false
  categories:
    - Marketing
    - Web Development
    - Technology
- title: Joe Seifi's Blog
  main_url: "http://seifi.org/"
  url: "http://seifi.org/"
  featured: false
  categories:
    - Portfolio
    - Web Development
    - Blog
- title: LekoArts — Graphic Designer & Front-End Developer
  main_url: "https://www.lekoarts.de"
  url: "https://www.lekoarts.de"
  source_url: "https://github.com/LekoArts/portfolio"
  featured: false
  built_by: LekoArts
  built_by_url: "https://github.com/LekoArts"
  description: >-
    Hi, I'm Lennart — a self-taught and passionate graphic/web designer &
    frontend developer based in Darmstadt, Germany. I love it to realize complex
    projects in a creative manner and face new challenges. Since 6 years I do
    graphic design, my love for frontend development came up 3 years ago. I
    enjoy acquiring new skills and cementing this knowledge by writing blogposts
    and creating tutorials.
  categories:
    - Portfolio
    - Blog
    - Design
    - Web Development
    - Freelance
    - Open Source
- title: 杨二小的博客
  main_url: "https://blog.yangerxiao.com/"
  url: "https://blog.yangerxiao.com/"
  source_url: "https://github.com/zerosoul/blog.yangerxiao.com"
  featured: false
  categories:
    - Blog
    - Portfolio
- title: MOTTO x MOTTO
  main_url: "https://mottox2.com"
  url: "https://mottox2.com"
  source_url: "https://github.com/mottox2/website"
  description: Web developer / UI Designer in Tokyo Japan.
  featured: false
  categories:
    - Blog
    - Portfolio
  built_by: mottox2
  built_by_url: "https://mottox2.com"
- title: Pride of the Meadows
  main_url: "https://www.prideofthemeadows.com/"
  url: "https://www.prideofthemeadows.com/"
  featured: false
  categories:
    - eCommerce
    - Food
    - Blog
  built_by: Caldera Digital
  built_by_url: https://www.calderadigital.com/
- title: Michael Uloth
  main_url: "https://www.michaeluloth.com"
  url: "https://www.michaeluloth.com"
  featured: false
  description: Michael Uloth is a web developer, opera singer, and the creator of Up and Running Tutorials.
  categories:
    - Portfolio
    - Web Development
    - Music
  built_by: Michael Uloth
  built_by_url: "https://www.michaeluloth.com"
- title: Spacetime
  main_url: "https://www.heyspacetime.com/"
  url: "https://www.heyspacetime.com/"
  featured: false
  description: >-
    Spacetime is a Dallas-based digital experience agency specializing in web,
    app, startup, and digital experience creation.
  categories:
    - Marketing
    - Portfolio
    - Agency
  built_by: Spacetime
  built_by_url: "https://www.heyspacetime.com/"
- title: Eric Jinks
  main_url: "https://ericjinks.com/"
  url: "https://ericjinks.com/"
  featured: false
  description: "Software engineer / web developer from the Gold Coast, Australia."
  categories:
    - Portfolio
    - Blog
    - Web Development
    - Technology
  built_by: Eric Jinks
  built_by_url: "https://ericjinks.com/"
- title: GaiAma - We are wildlife
  main_url: "https://www.gaiama.org/"
  url: "https://www.gaiama.org/"
  featured: false
  description: >-
    We founded the GaiAma conservation organization to protect wildlife in Perú
    and to create an example of a permaculture neighborhood, living
    symbiotically with the forest - because reforestation is just the beginning
  categories:
    - Nonprofit
    - Marketing
    - Blog
  source_url: "https://github.com/GaiAma/gaiama.org"
  built_by: GaiAma
  built_by_url: "https://www.gaiama.org/"
- title: Healthcare Logic
  main_url: "https://www.healthcarelogic.com/"
  url: "https://www.healthcarelogic.com/"
  featured: false
  description: >-
    Revolutionary technology that empowers clinical and managerial leaders to
    collaborate with clarity.
  categories:
    - Marketing
    - Healthcare
    - Technology
  built_by: Thrive
  built_by_url: "https://thriveweb.com.au/"
- title: Papergov
  main_url: "https://papergov.com/"
  url: "https://papergov.com/"
  featured: false
  description: Manage all your government services in a single place
  categories:
    - Directory
    - Government
    - Technology
  source_url: "https://github.com/WeOpenly/localgov.fyi"
  built_by: Openly Technologies
  built_by_url: "https://papergov.com/about/"
- title: Kata.ai Documentation
  main_url: "https://docs.kata.ai/"
  url: "https://docs.kata.ai/"
  source_url: "https://github.com/kata-ai/kata-platform-docs"
  featured: false
  description: >-
    Documentation website for the Kata Platform, an all-in-one platform for
    building chatbots using AI technologies.
  categories:
    - Documentation
    - Technology
- title: goalgetters
  main_url: "https://goalgetters.space/"
  url: "https://goalgetters.space/"
  featured: false
  description: >-
    goalgetters is a source of inspiration for people who want to change their
    career. We offer articles, success stories and expert interviews on how to
    find a new passion and how to implement change.
  categories:
    - Blog
    - Education
  built_by: "Stephanie Langers (content), Adrian Wenke (development)"
  built_by_url: "https://twitter.com/AdrianWenke"
- title: Zensum
  main_url: "https://zensum.se/"
  url: "https://zensum.se/"
  featured: false
  description: >-
    Borrow money quickly and safely through Zensum. We compare Sweden's leading
    banks and credit institutions. Choose from multiple offers and lower your
    monthly cost. [Translated from Swedish]
  categories:
    - Technology
    - Finance
    - Marketing
  built_by: Bejamas
  built_by_url: "https://bejamas.io/"
- title: StatusHub - Easy to use Hosted Status Page Service
  main_url: "https://statushub.com/"
  url: "https://statushub.com/"
  featured: false
  description: >-
    Set up your very own service status page in minutes with StatusHub. Allow
    customers to subscribe to be updated automatically.
  categories:
    - Technology
    - Marketing
  built_by: Bejamas
  built_by_url: "https://bejamas.io/"
- title: Matthias Kretschmann Portfolio
  main_url: "https://matthiaskretschmann.com/"
  url: "https://matthiaskretschmann.com/"
  source_url: "https://github.com/kremalicious/portfolio"
  featured: false
  description: Portfolio of designer & developer Matthias Kretschmann.
  categories:
    - Portfolio
    - Web Development
  built_by: Matthias Kretschmann
  built_by_url: "https://matthiaskretschmann.com/"
- title: Iron Cove Solutions
  main_url: "https://ironcovesolutions.com/"
  url: "https://ironcovesolutions.com/"
  description: >-
    Iron Cove Solutions is a cloud based consulting firm. We help companies
    deliver a return on cloud usage by applying best practices
  categories:
    - Technology
    - Web Development
  built_by: Iron Cove Solutions
  built_by_url: "https://ironcovesolutions.com/"
  featured: false
- title: Moetez Chaabene Portfolio / Blog
  main_url: "https://moetez.me/"
  url: "https://moetez.me/"
  source_url: "https://github.com/moetezch/moetez.me"
  featured: false
  description: Portfolio of Moetez Chaabene
  categories:
    - Portfolio
    - Web Development
    - Blog
  built_by: Moetez Chaabene
  built_by_url: "https://twitter.com/moetezch"
- title: Nikita
  description: >-
    Automation of system deployments in Node.js for applications and
    infrastructures.
  main_url: "https://nikita.js.org/"
  url: "https://nikita.js.org/"
  source_url: "https://github.com/adaltas/node-nikita"
  categories:
    - Documentation
    - Open Source
    - Technology
  built_by: Adaltas
  built_by_url: "https://www.adaltas.com"
  featured: false
- title: Gourav Sood Blog & Portfolio
  main_url: "https://www.gouravsood.com/"
  url: "https://www.gouravsood.com/"
  featured: false
  categories:
    - Blog
    - Portfolio
  built_by: Gourav Sood
  built_by_url: "https://www.gouravsood.com/"
- title: Jonas Tebbe Portfolio
  description: |
    Hey, I’m Jonas and I create digital products.
  main_url: "https://jonastebbe.com"
  url: "https://jonastebbe.com"
  categories:
    - Portfolio
  built_by: Jonas Tebbe
  built_by_url: "http://twitter.com/jonastebbe"
  featured: false
- title: Parker Sarsfield Portfolio
  description: |
    I'm Parker, a software engineer and sneakerhead.
  main_url: "https://parkersarsfield.com"
  url: "https://parkersarsfield.com"
  categories:
    - Blog
    - Portfolio
  built_by: Parker Sarsfield
  built_by_url: "https://parkersarsfield.com"
- title: Frontend web development with Greg
  description: |
    JavaScript, GatsbyJS, ReactJS, CSS in JS... Let's learn some stuff together.
  main_url: "https://dev.greglobinski.com"
  url: "https://dev.greglobinski.com"
  categories:
    - Blog
    - Web Development
  built_by: Greg Lobinski
  built_by_url: "https://github.com/greglobinski"
- title: Insomnia
  description: |
    Desktop HTTP and GraphQL client for developers
  main_url: "https://insomnia.rest/"
  url: "https://insomnia.rest/"
  categories:
    - Blog
  built_by: Gregory Schier
  built_by_url: "https://schier.co"
  featured: false
- title: Timeline Theme Portfolio
  description: |
    I'm Aman Mittal, a software developer.
  main_url: "https://amanhimself.dev/"
  url: "https://amanhimself.dev/"
  categories:
    - Web Development
    - Portfolio
  built_by: Aman Mittal
  built_by_url: "https://amanhimself.dev/"
- title: Ocean artUp
  description: >
    Science outreach site built using styled-components and Contentful. It
    presents the research project "Ocean artUp" funded by an Advanced Grant of
    the European Research Council to explore the possible benefits of artificial
    uplift of nutrient-rich deep water to the ocean’s sunlit surface layer.
  main_url: "https://ocean-artup.eu"
  url: "https://ocean-artup.eu"
  source_url: "https://github.com/janosh/ocean-artup"
  categories:
    - Science
    - Education
    - Blog
  built_by: Janosh Riebesell
  built_by_url: "https://janosh.io"
  featured: false
- title: Ryan Fitzgerald
  description: |
    Personal portfolio and blog for Ryan Fitzgerald
  main_url: "https://ryanfitzgerald.ca/"
  url: "https://ryanfitzgerald.ca/"
  categories:
    - Web Development
    - Portfolio
  built_by: Ryan Fitzgerald
  built_by_url: "https://github.com/RyanFitzgerald"
  featured: false
- title: Kaizen
  description: |
    Content Marketing, PR & SEO Agency in London
  main_url: "https://www.kaizen.co.uk/"
  url: "https://www.kaizen.co.uk/"
  categories:
    - Agency
    - Blog
    - Design
    - Web Development
    - SEO
  built_by: Bogdan Stanciu
  built_by_url: "https://github.com/b0gd4n"
  featured: false
- title: HackerOne Platform Documentation
  description: |
    HackerOne's Product Documentation Center!
  url: "https://docs.hackerone.com/"
  main_url: "https://docs.hackerone.com/"
  categories:
    - Documentation
    - Security
  featured: false
- title: Mux Video
  description: |
    API to video hosting and streaming
  main_url: "https://mux.com/"
  url: "https://mux.com/"
  categories:
    - Video
    - API
  featured: false
- title: Swapcard
  description: >
    The easiest way for event organizers to instantly connect people, build a
    community of attendees and exhibitors, and increase revenue over time
  main_url: "https://www.swapcard.com/"
  url: "https://www.swapcard.com/"
  categories:
    - Event
    - Community
    - Marketing
  built_by: Swapcard
  built_by_url: "https://www.swapcard.com/"
  featured: false
- title: Kalix
  description: >
    Kalix is perfect for healthcare professionals starting out in private
    practice, to those with an established clinic.
  main_url: "https://www.kalixhealth.com/"
  url: "https://www.kalixhealth.com/"
  categories:
    - Healthcare
  featured: false
- title: Hubba
  description: |
    Buy wholesale products from thousands of independent, verified Brands.
  main_url: "https://join.hubba.com/"
  url: "https://join.hubba.com/"
  categories:
    - eCommerce
  featured: false
- title: HyperPlay
  description: |
    In Asean's 1st Ever LOL Esports X Music Festival
  main_url: "https://hyperplay.leagueoflegends.com/"
  url: "https://hyperplay.leagueoflegends.com/"
  categories:
    - Music
  featured: false
- title: Bad Credit Loans
  description: |
    Get the funds you need, from $250-$5,000
  main_url: "https://www.creditloan.com/"
  url: "https://www.creditloan.com/"
  categories:
    - Finance
  featured: false
- title: Financial Center
  description: >
    Member-owned, not-for-profit, co-operative whose members receive financial
    benefits in the form of lower loan rates, higher savings rates, and lower
    fees than banks.
  main_url: "https://fcfcu.com/"
  url: "https://fcfcu.com/"
  categories:
    - Finance
    - Nonprofit
    - Business
    - Education
  built_by: "https://fcfcu.com/"
  built_by_url: "https://fcfcu.com/"
  featured: false
- title: Office of Institutional Research and Assessment
  description: |
    Good Data, Good Decisions
  main_url: "http://oira.ua.edu/"
  url: "http://oira.ua.edu/"
  categories:
    - Data
  featured: false
- title: The Telegraph Premium
  description: |
    Exclusive stories from award-winning journalists
  main_url: "https://premium.telegraph.co.uk/"
  url: "https://premium.telegraph.co.uk/"
  categories:
    - Media
  featured: false
- title: html2canvas
  description: |
    Screenshots with JavaScript
  main_url: "http://html2canvas.hertzen.com/"
  url: "http://html2canvas.hertzen.com/"
  source_url: "https://github.com/niklasvh/html2canvas/tree/master/www"
  categories:
    - JavaScript
    - Documentation
  built_by: Niklas von Hertzen
  built_by_url: "http://hertzen.com/"
  featured: false
- title: Dato CMS
  description: |
    The API-based CMS your editors will love
  main_url: "https://www.datocms.com/"
  url: "https://www.datocms.com/"
  categories:
    - API
  featured: false
- title: Half Electronics
  description: |
    Personal website
  main_url: "https://www.halfelectronic.com/"
  url: "https://www.halfelectronic.com/"
  categories:
    - Blog
  built_by: Fernando Poumian
  built_by_url: "https://github.com/fpoumian/halfelectronic.com"
  featured: false
- title: Frithir Software Development
  main_url: "https://frithir.com/"
  url: "https://frithir.com/"
  featured: false
  description: "I DRINK COFFEE, WRITE CODE AND IMPROVE MY DEVELOPMENT SKILLS EVERY DAY."
  categories:
    - Design
    - Web Development
  built_by: Frithir
  built_by_url: "https://Frithir.com/"
- title: Unow
  main_url: "https://www.unow.fr/"
  url: "https://www.unow.fr/"
  categories:
    - Education
    - Marketing
  featured: false
- title: Peter Hironaka
  description: |
    Freelance Web Developer based in Los Angeles.
  main_url: "https://peterhironaka.com/"
  url: "https://peterhironaka.com/"
  categories:
    - Portfolio
    - Web Development
  built_by: Peter Hironaka
  built_by_url: "https://github.com/PHironaka"
  featured: false
- title: Michael McQuade
  description: |
    Personal website and blog for Michael McQuade
  main_url: "https://giraffesyo.io"
  url: "https://giraffesyo.io"
  categories:
    - Blog
  built_by: Michael McQuade
  built_by_url: "https://github.com/giraffesyo"
  featured: false
- title: Haacht Brewery
  description: |
    Corporate website for Haacht Brewery. Designed and Developed by Gafas.
  main_url: "https://haacht.com/en/"
  url: "https://haacht.com"
  categories:
    - Marketing
  built_by: Gafas
  built_by_url: "https://gafas.be"
  featured: false
- title: StoutLabs
  description: |
    Portfolio of Daniel Stout, freelance developer in East Tennessee.
  main_url: "https://www.stoutlabs.com/"
  url: "https://www.stoutlabs.com/"
  categories:
    - Web Development
    - Portfolio
  built_by: Daniel Stout
  built_by_url: "https://github.com/stoutlabs"
  featured: false
- title: Chicago Ticket Outcomes By Neighborhood
  description: |
    ProPublica data visualization of traffic ticket court outcomes
  categories:
    - Media
    - Nonprofit
  url: >-
    https://projects.propublica.org/graphics/il/il-city-sticker-tickets-maps/ticket-status/?initialWidth=782
  main_url: >-
    https://projects.propublica.org/graphics/il/il-city-sticker-tickets-maps/ticket-status/?initialWidth=782
  built_by: David Eads
  built_by_url: "https://github.com/eads"
  featured: false
- title: Chicago South Side Traffic Ticketing rates
  description: |
    ProPublica data visualization of traffic ticket rates by community
  main_url: >-
    https://projects.propublica.org/graphics/il/il-city-sticker-tickets-maps/ticket-rate/?initialWidth=782
  url: >-
    https://projects.propublica.org/graphics/il/il-city-sticker-tickets-maps/ticket-rate/?initialWidth=782
  categories:
    - Media
    - Nonprofit
  built_by: David Eads
  built_by_url: "https://github.com/eads"
  featured: false
- title: Otsimo
  description: >
    Otsimo is a special education application for children with autism, down
    syndrome and other developmental disabilities.
  main_url: "https://otsimo.com/en/"
  url: "https://otsimo.com/en/"
  categories:
    - Blog
    - Education
  featured: false
- title: Matt Bagni Portfolio 2018
  description: >
    Mostly the result of playing with Gatsby and learning about react and
    graphql. Using the screenshot plugin to showcase the work done for my
    company in the last 2 years, and a good amount of other experiments.
  main_url: "https://mattbag.github.io"
  url: "https://mattbag.github.io"
  categories:
    - Portfolio
  featured: false
- title: Lisa Ye's Blog
  description: |
    Simple blog/portofolio for a fashion designer. Gatsby_v2 + Netlify cms
  main_url: "https://lisaye.netlify.com/"
  url: "https://lisaye.netlify.com/"
  categories:
    - Blog
    - Portfolio
  featured: false
- title: Artem Sapegin
  description: >
    Little homepage of Artem Sapegin, a frontend developer, passionate
    photographer, coffee drinker and crazy dogs’ owner.
  main_url: "https://sapegin.me/"
  url: "https://sapegin.me/"
  categories:
    - Portfolio
    - Open Source
    - Web Development
  built_by: Artem Sapegin
  built_by_url: "https://github.com/sapegin"
  featured: false
- title: SparkPost Developers
  main_url: "https://developers.sparkpost.com/"
  url: "https://developers.sparkpost.com/"
  source_url: "https://github.com/SparkPost/developers.sparkpost.com"
  categories:
    - Documentation
    - API
  featured: false
- title: Malik Browne Portfolio 2018
  description: >
    The portfolio blog of Malik Browne, a full-stack engineer, foodie, and avid
    blogger/YouTuber.
  main_url: "https://www.malikbrowne.com/about"
  url: "https://www.malikbrowne.com"
  categories:
    - Blog
    - Portfolio
  built_by: Malik Browne
  built_by_url: "https://twitter.com/milkstarz"
  featured: false
- title: Novatics
  description: |
    Digital products that inspire and make a difference
  main_url: "https://www.novatics.com.br"
  url: "https://www.novatics.com.br"
  categories:
    - Portfolio
    - Technology
    - Web Development
  built_by: Novatics
  built_by_url: "https://github.com/Novatics"
  featured: false
- title: Max McKinney
  description: >
    I’m a developer and designer with a focus in web technologies. I build cars
    on the side.
  main_url: "https://maxmckinney.com/"
  url: "https://maxmckinney.com/"
  categories:
    - Portfolio
    - Web Development
    - Design
  built_by: Max McKinney
  featured: false
- title: Stickyard
  description: |
    Make your React component sticky the easy way
  main_url: "https://nihgwu.github.io/stickyard/"
  url: "https://nihgwu.github.io/stickyard/"
  source_url: "https://github.com/nihgwu/stickyard/tree/master/website"
  categories:
    - Web Development
  built_by: Neo Nie
  featured: false
- title: Agata Milik
  description: |
    Website of a Polish psychologist/psychotherapist based in Gdańsk, Poland.
  main_url: "https://agatamilik.pl"
  url: "https://agatamilik.pl"
  categories:
    - Marketing
    - Healthcare
  built_by: Piotr Fedorczyk
  built_by_url: "https://piotrf.pl"
  featured: false
- title: WebPurple
  main_url: "https://www.webpurple.net/"
  url: "https://www.webpurple.net/"
  source_url: "https://github.com/WebPurple/site"
  description: >-
    Site of local (Russia, Ryazan) frontend community. Main purpose is to show
    info about meetups and keep blog.
  categories:
    - Nonprofit
    - Web Development
    - Community
    - Blog
    - Open Source
  built_by: Nikita Kirsanov
  built_by_url: "https://twitter.com/kitos_kirsanov"
  featured: false
- title: Papertrail.io
  description: |
    Inspection Management for the 21st Century
  main_url: "https://www.papertrail.io/"
  url: "https://www.papertrail.io/"
  categories:
    - Marketing
    - Technology
  built_by: Papertrail.io
  built_by_url: "https://www.papertrail.io"
  featured: false
- title: Matt Ferderer
  main_url: "https://mattferderer.com"
  url: "https://mattferderer.com"
  source_url: "https://github.com/mattferderer/gatsbyblog"
  description: >
    {titleofthesite} is a blog built with Gatsby that discusses web related tech
    such as JavaScript, .NET, Blazor & security.
  categories:
    - Blog
    - Web Development
  built_by: Matt Ferderer
  built_by_url: "https://twitter.com/mattferderer"
  featured: false
- title: Sahyadri Open Source Community
  main_url: "https://sosc.org.in"
  url: "https://sosc.org.in"
  source_url: "https://github.com/haxzie/sosc-website"
  description: >
    Official website of Sahyadri Open Source Community for community blog, event
    details and members info.
  categories:
    - Blog
    - Community
    - Open Source
  built_by: Musthaq Ahamad
  built_by_url: "https://github.com/haxzie"
  featured: false
- title: Tech Confessions
  main_url: "https://confessions.tech"
  url: "https://confessions.tech"
  source_url: "https://github.com/JonathanSpeek/tech-confessions"
  description: "A guilt-free place for us to confess our tech sins \U0001F64F\n"
  categories:
    - Community
    - Open Source
  built_by: Jonathan Speek
  built_by_url: "https://speek.design"
  featured: false
- title: Thibault Maekelbergh
  main_url: "https://thibmaek.com"
  url: "https://thibmaek.com"
  source_url: "https://github.com/thibmaek/thibmaek.github.io"
  description: |
    A nice blog about development, Raspberry Pi, plants and probably records.
  categories:
    - Blog
    - Open Source
  built_by: Thibault Maekelbergh
  built_by_url: "https://twitter.com/thibmaek"
  featured: false
- title: LearnReact.design
  main_url: "https://learnreact.design"
  url: "https://learnreact.design"
  description: >
    React Essentials For Designers: A React course tailored for product
    designers, ux designers, ui designers.
  categories:
    - Blog
  built_by: Linton Ye
  built_by_url: "https://twitter.com/lintonye"
- title: Mega House Creative
  main_url: "https://www.megahousecreative.com/"
  url: "https://www.megahousecreative.com/"
  description: >
    Mega House Creative is a digital agency that provides unique goal-oriented
    web marketing solutions.
  categories:
    - Marketing
    - Agency
  built_by: Daniel Robinson
  featured: false
- title: Tobie Marier Robitaille - csc
  main_url: "https://tobiemarierrobitaille.com/"
  url: "https://tobiemarierrobitaille.com/en/"
  description: |
    Portfolio site for director of photography Tobie Marier Robitaille
  categories:
    - Portfolio
    - Gallery
  built_by: Mill3 Studio
  built_by_url: "https://mill3.studio/en/"
  featured: false
- title: Bestvideogame.deals
  main_url: "https://bestvideogame.deals/"
  url: "https://bestvideogame.deals/"
  description: |
    Video game comparison website for the UK, build with GatsbyJS.
  categories:
    - eCommerce
  built_by: Koen Kamphuis
  built_by_url: "https://koenkamphuis.com/"
  featured: false
- title: Mahipat's Portfolio
  main_url: "https://mojaave.com/"
  url: "https://mojaave.com"
  source_url: "https://github.com/mhjadav/mojaave"
  description: >
    mojaave.com is Mahipat's portfolio, I have developed it using Gatsby v2 and
    Bootstrap, To get in touch with people looking for full-stack developer.
  categories:
    - Portfolio
    - Web Development
  built_by: Mahipat Jadav
  built_by_url: "https://mojaave.com/"
  featured: false
- title: Insights
  main_url: "https://justaskusers.com/"
  url: "https://justaskusers.com/"
  description: >
    Insights helps user experience (UX) researchers conduct their research and
    make sense of the findings.
  categories:
    - User Experience
    - Design
  built_by: Just Ask Users
  built_by_url: "https://justaskusers.com/"
  featured: false
- title: Tensiq
  main_url: "https://tensiq.com"
  url: "https://tensiq.com"
  source_url: "https://github.com/Tensiq/tensiq-site"
  description: >
    Tensiq is an e-Residency startup, that provides development in cutting-edge
    technology while delivering secure, resilient, performant solutions.
  categories:
    - Web Development
    - Mobile Development
    - Agency
    - Open Source
  built_by: Jens
  built_by_url: "https://github.com/arrkiin"
  featured: false
- title: Mintfort
  main_url: "https://mintfort.com/"
  url: "https://mintfort.com/"
  source_url: "https://github.com/MintFort/mintfort.com"
  description: >
    Mintfort, the first crypto-friendly bank account. Store and manage assets on
    the blockchain.
  categories:
    - Technology
    - Finance
  built_by: Axel Fuhrmann
  built_by_url: "https://axelfuhrmann.com/"
  featured: false
- title: React Native Explorer
  main_url: "https://react-native-explorer.firebaseapp.com"
  url: "https://react-native-explorer.firebaseapp.com"
  description: |
    Explorer React Native packages and examples effortlessly.
  categories:
    - Education
  featured: false
- title: 500Tech
  main_url: "https://500tech.com/"
  url: "https://500tech.com/"
  featured: false
  categories:
    - Web Development
    - Agency
    - Open Source
- title: eworld
  main_url: "http://eworld.herokuapp.com/"
  url: "http://eworld.herokuapp.com/"
  featured: false
  categories:
    - eCommerce
    - Technology
- title: It's a Date
  description: >
    It's a Date is a dating app that actually involves dating.
  main_url: "https://www.itsadate.app/"
  url: "https://www.itsadate.app/"
  featured: false
  categories:
    - App
    - Blog
- title: Node.js HBase
  description: >
    Asynchronous HBase client for NodeJs using REST.
  main_url: https://hbase.js.org/
  url: https://hbase.js.org/
  source_url: "https://github.com/adaltas/node-hbase"
  categories:
    - Documentation
    - Open Source
    - Technology
  built_by: David Worms
  built_by_url: http://www.adaltas.com
  featured: false
- title: Peter Kroyer - Web Design / Web Development
  main_url: https://www.peterkroyer.at/en/
  url: https://www.peterkroyer.at/en/
  description: >
    Freelance web designer / web developer based in Vienna, Austria (Wien, Österreich).
  categories:
    - Agency
    - Web Development
    - Design
    - Portfolio
    - Freelance
  built_by: Peter Kroyer
  built_by_url: https://www.peterkroyer.at/
  featured: false
- title: Geddski
  main_url: https://gedd.ski
  url: https://gedd.ski
  description: >
    frontend mastery blog - level up your UI game.
  categories:
    - Web Development
    - Education
    - Productivity
    - User Experience
  built_by: Dave Geddes
  built_by_url: https://twitter.com/geddski
  featured: false
- title: Rung
  main_url: "https://rung.com.br/"
  url: "https://rung.com.br/"
  description: >
    Rung alerts you about the exceptionalities of your personal and professional life.
  categories:
    - API
    - Technology
    - Travel
  featured: false
- title: Mokkapps
  main_url: "https://www.mokkapps.de/"
  url: "https://www.mokkapps.de/"
  source_url: "https://github.com/mokkapps/website"
  description: >
    Portfolio website from Michael Hoffmann. Passionate software developer with focus on web-based technologies.
  categories:
    - Blog
    - Portfolio
    - Web Development
    - Mobile Development
  featured: false
- title: Premier Octet
  main_url: "https://www.premieroctet.com/"
  url: "https://www.premieroctet.com/"
  description: >
    Premier Octet is a React-based agency
  categories:
    - Agency
    - Web Development
    - Mobile Development
  featured: false
- title: Thorium
  main_url: "https://www.thoriumsim.com/"
  url: "https://www.thoriumsim.com/"
  source_url: "https://github.com/thorium-sim/thoriumsim.com"
  description: >
    Thorium - Open-source Starship Simulator Controls for Live Action Role Play
  built_by: Alex Anderson
  built_by_url: https://twitter.com/ralex1993
  categories:
    - Blog
    - Portfolio
    - Documentation
    - Marketing
    - Education
    - Entertainment
    - Open Source
    - Web Development
  featured: false
- title: Cameron Maske
  main_url: "https://www.cameronmaske.com/"
  url: "https://www.cameronmaske.com/courses/introduction-to-pytest/"
  source_url: "https://github.com/cameronmaske/cameronmaske.com-v2"
  description: >
    The homepage of Cameron Maske, a freelance full-stack developer, who is currently working on a free pytest video course
  categories:
    - Education
    - Video
    - Portfolio
    - Freelance
  featured: false
- title: Studenten bilden Schüler
  description: >
    Studenten bilden Schüler e.V. is a German student-run nonprofit initiative that aims to
    contribute to more equal educational opportunities by providing free tutoring to refugees
    and children from underprivileged families. The site is built on Gatsby v2, styled-components
    and Contentful. It supports Google Analytics, fluid typography and Algolia search.
  main_url: "https://studenten-bilden-schueler.de"
  url: "https://studenten-bilden-schueler.de"
  source_url: "https://github.com/StudentenBildenSchueler/homepage"
  categories:
    - Education
    - Nonprofit
    - Blog
  built_by: Janosh Riebesell
  built_by_url: "https://janosh.io"
  featured: false
- title: Mike's Remote List
  main_url: "https://www.mikesremotelist.com"
  url: "https://www.mikesremotelist.com"
  description: >
    A list of remote jobs, updated throughout the day. Built on Gatsby v1 and powered by Contentful, Google Sheets, string and sticky tape.
  categories:
    - Marketing
  featured: false
- title: Madvoid
  main_url: "https://madvoid.com/"
  url: "https://madvoid.com/screenshot/"
  featured: false
  description: >
    Madvoid is a team of expert developers dedicated to creating simple, clear, usable and blazing fast web and mobile apps.
    We are coders that help companies and agencies to create social & interactive experiences.
    This includes full-stack development using React, WebGL, Static Site Generators, Ruby On Rails, Phoenix, GraphQL, Chatbots, CI / CD, Docker and more!
  categories:
    - Portfolio
    - Technology
    - Web Development
    - Agency
    - Marketing
  built_by: Jean-Paul Bonnetouche
  built_by_url: https://twitter.com/_jpb
- title: MOMNOTEBOOK.COM
  description: >
    Sharing knowledge and experiences that make childhood and motherhood rich, vibrant and healthy.
  main_url: "https://momnotebook.com/"
  url: "https://momnotebook.com/"
  featured: false
  built_by: Aleksander Hansson
  built_by_url: https://www.linkedin.com/in/aleksanderhansson/
  categories:
    - Blog
- title: Pirate Studios
  description: >
    Reinventing music studios with 24/7 self service rehearsal, DJ & production rooms available around the world.
  main_url: "https://www.piratestudios.co"
  url: "https://www.piratestudios.co"
  featured: false
  built_by: The Pirate Studios team
  built_by_url: https://github.com/piratestudios/
  categories:
    - Music
- title: Aurora EOS
  main_url: "https://www.auroraeos.com/"
  url: "https://www.auroraeos.com/"
  featured: false
  categories:
    - Finance
    - Marketing
    - Blog
  built_by: Corey Ward
  built_by_url: "http://www.coreyward.me/"
- title: MadeComfy
  main_url: "https://madecomfy.com.au/"
  url: "https://madecomfy.com.au/"
  description: >
    Short term rental management startup, using Contentful + Gatsby + CicleCI
  featured: false
  categories:
    - Travel
  built_by: Lucas Vilela
  built_by_url: "https://madecomfy.com.au/"
- title: Tiger Facility Services
  description: >
    Tiger Facility Services combines facility management expertise with state of the art software to offer a sustainable and customer oriented cleaning and facility service.
  main_url: https://www.tigerfacilityservices.com/de-en/
  url: https://www.tigerfacilityservices.com/de-en/
  featured: false
  categories:
    - Marketing
- title: "Luciano Mammino's blog"
  description: >
    Tech & programming blog of Luciano Mammino a.k.a. "loige", Full-Stack Web Developer and International Speaker
  main_url: https://loige.co
  url: https://loige.co
  featured: false
  categories:
    - Blog
    - Web Development
  built_by: Luciano Mammino
  built_by_url: https://loige.co
- title: Wire • Secure collaboration platform
  description: >
    Corporate website of Wire, an open source, end-to-end encrypted collaboration platform
  main_url: "https://wire.com"
  url: "https://wire.com"
  featured: false
  categories:
    - Open Source
    - Productivity
    - Technology
    - Blog
    - App
  built_by: Wire team
  built_by_url: "https://github.com/orgs/wireapp/people"
- title: J. Patrick Raftery
  main_url: "https://www.jpatrickraftery.com"
  url: "https://www.jpatrickraftery.com"
  description: J. Patrick Raftery is an opera singer and voice teacher based in Vancouver, BC.
  categories:
    - Portfolio
    - Music
  built_by: Michael Uloth
  built_by_url: "https://www.michaeluloth.com"
  featured: false
- title: Aria Umezawa
  main_url: "https://www.ariaumezawa.com"
  url: "https://www.ariaumezawa.com"
  description: Aria Umezawa is a director, producer, and writer currently based in San Francisco. Site designed by Stephen Bell.
  categories:
    - Portfolio
    - Music
    - Entertainment
  built_by: Michael Uloth
  built_by_url: "https://www.michaeluloth.com"
  featured: false
- title: Pomegranate Opera
  main_url: "https://www.pomegranateopera.com"
  url: "https://www.pomegranateopera.com"
  description: Pomegranate Opera is a lesbian opera written by Amanda Hale & Kye Marshall. Site designed by Stephen Bell.
  categories:
    - Gallery
    - Music
  built_by: Michael Uloth
  built_by_url: "https://www.michaeluloth.com"
  featured: false
- title: Daniel Cabena
  main_url: "https://www.danielcabena.com"
  url: "https://www.danielcabena.com"
  description: Daniel Cabena is a Canadian countertenor highly regarded in both Canada and Europe for prize-winning performances ranging from baroque to contemporary repertoire. Site designed by Stephen Bell.
  categories:
    - Portfolio
    - Music
  built_by: Michael Uloth
  built_by_url: "https://www.michaeluloth.com"
  featured: false
- title: Artist.Center
  main_url: "https://artistcenter.netlify.com"
  url: "https://artistcenter.netlify.com"
  description: The marketing page for Artist.Center, a soon-to-launch platform designed to connect opera singers to opera companies. Site designed by Stephen Bell.
  categories:
    - Music
  built_by: Michael Uloth
  built_by_url: "https://www.michaeluloth.com"
  featured: false
- title: DG Volo & Company
  main_url: "https://www.dgvolo.com"
  url: "https://www.dgvolo.com"
  description: DG Volo & Company is a Toronto-based investment consultancy. Site designed by Stephen Bell.
  categories:
    - Finance
  built_by: Michael Uloth
  built_by_url: "https://www.michaeluloth.com"
  featured: false
- title: Shawna Lucey
  main_url: "https://www.shawnalucey.com"
  url: "https://www.shawnalucey.com"
  description: Shawna Lucey is an American theater and opera director based in New York City. Site designed by Stephen Bell.
  categories:
    - Portfolio
    - Music
    - Entertainment
  built_by: Michael Uloth
  built_by_url: "https://www.michaeluloth.com"
  featured: false
- title: Leyan Lo
  main_url: https://www.leyanlo.com
  url: https://www.leyanlo.com
  description: >
    Leyan Lo’s personal website
  categories:
    - Portfolio
  built_by: Leyan Lo
  built_by_url: https://www.leyanlo.com
  featured: false
- title: Hawaii National Bank
  url: https://hawaiinational.bank
  main_url: https://hawaiinational.bank
  description: Hawaii National Bank's highly personalized service has helped loyal customers & locally owned businesses achieve their financial dreams for over 50 years.
  categories:
    - Finance
  built_by: Wall-to-Wall Studios
  built_by_url: https://walltowall.com
  featured: false
- title: Coletiv
  url: https://coletiv.com
  main_url: https://coletiv.com
  description: Coletiv teams up with companies of all sizes to design, develop & launch digital products for iOS, Android & the Web.
  categories:
    - Technology
    - Agency
    - Web Development
  built_by: Coletiv
  built_by_url: https://coletiv.com
  featured: false
- title: janosh.io
  description: >
    Personal blog and portfolio of Janosh Riebesell. The site is built with Gatsby v2 and designed
    entirely with styled-components v4. Much of the layout was achieved with CSS grid. It supports
    Google Analytics, fluid typography and Algolia search.
  main_url: "https://janosh.io"
  url: "https://janosh.io"
  source_url: "https://github.com/janosh/janosh.io"
  categories:
    - Portfolio
    - Blog
    - Science
    - Photography
    - Travel
  built_by: Janosh Riebesell
  built_by_url: "https://janosh.io"
  featured: false
- title: Gatsby Manor
  description: >
    We build themes for gatsby. We have themes for all projects including personal,
    portfolio, ecommerce, landing pages and more. We also run an in-house
    web dev and design studio. If you cannot find what you want, we can build it for you!
    Email us at gatsbymanor@gmail.com with questions.
  main_url: "https://www.gatsbymanor.com"
  url: "https://www.gatsbymanor.com"
  source_url: "https://github.com/gatsbymanor"
  categories:
    - Web Development
    - Agency
    - Technology
    - Freelance
  built_by: Steven Natera
  built_by_url: "https://stevennatera.com"
- title: Ema Suriano's Portfolio
  main_url: https://emasuriano.com/
  url: https://emasuriano.com/
  source_url: https://github.com/EmaSuriano/emasuriano.github.io
  description: >
    Ema Suriano's portfolio to display information about him, his projects and what he's writing about.
  categories:
    - Portfolio
    - Technology
    - Web Development
  built_by: Ema Suriano
  built_by_url: https://emasuriano.com/
  featured: false
- title: Luan Orlandi
  main_url: https://luanorlandi.github.io
  url: https://luanorlandi.github.io
  source_url: https://github.com/luanorlandi/luanorlandi.github.io
  description: >
    Luan Orlandi's personal website. Brazilian web developer, enthusiast in React and Gatsby.
  categories:
    - Blog
    - Portfolio
    - Web Development
  built_by: Luan Orlandi
  built_by_url: https://github.com/luanorlandi
- title: Mobius Labs
  main_url: https://mobius.ml
  url: https://mobius.ml
  description: >
    Mobius Labs landing page, a Start-up working on Computer Vision
  categories:
    - Landing Page
    - Marketing
    - Technology
  built_by: sktt
  built_by_url: https://github.com/sktt
- title: EZAgrar
  main_url: https://www.ezagrar.at/en/
  url: https://www.ezagrar.at/en/
  description: >
    EZAgrar.at is the homepage of the biggest agricultural machinery dealership in Austria. In total 8 pages will be built for this client reusing a lot of components between them.
  categories:
    - eCommerce
    - Marketing
  built_by: MangoART
  built_by_url: https://www.mangoart.at
  featured: false
- title: OAsome blog
  main_url: https://oasome.blog/
  url: https://oasome.blog/
  source_url: https://github.com/oorestisime/oasome
  description: >
    Paris-based Cypriot adventurers. A and O. Lovers of life and travel. Want to get a glimpse of the OAsome world?
  categories:
    - Blog
    - Photography
    - Travel
  built_by: Orestis Ioannou
  featured: false
- title: Brittany Chiang
  main_url: https://brittanychiang.com/
  url: https://brittanychiang.com/
  source_url: https://github.com/bchiang7/v4
  description: >
    Personal website and portfolio of Brittany Chiang built with Gatsby v2
  categories:
    - Portfolio
  built_by: Brittany Chiang
  built_by_url: https://github.com/bchiang7
  featured: false
- title: Fitekran
  description: >
    One of the most visited Turkish blogs about health, sports and healthy lifestyle, that has been rebuilt with Gatsby v2 using WordPress.
  main_url: "https://www.fitekran.com"
  url: "https://www.fitekran.com"
  categories:
    - Science
    - Healthcare
    - Blog
  built_by: Burak Tokak
  built_by_url: "https://www.buraktokak.com"
- title: Serverless
  main_url: https://serverless.com
  url: https://serverless.com
  source_url: https://github.com/serverless/site
  description: >
    Serverless.com – Build web, mobile and IoT applications with serverless architectures using AWS Lambda, Azure Functions, Google CloudFunctions & more!
  categories:
    - Technology
    - Web Development
  built_by: Codebrahma
  built_by_url: https://codebrahma.com
  featured: false
- title: Dive Bell
  main_url: https://divebell.band/
  url: https://divebell.band/
  description: >
    Simple site for a band to list shows dates and videos (499 on lighthouse)
  categories:
    - Music
  built_by: Matt Bagni
  built_by_url: https://mattbag.github.io
  featured: false
- title: Mayer Media Co.
  main_url: https://mayermediaco.com/
  url: https://mayermediaco.com/
  description: >
    Freelance Web Development and Digital Marketing
  categories:
    - Web Development
    - Marketing
    - Blog
  source_url: https://github.com/MayerMediaCo/MayerMediaCo2.0
  built_by: Danny Mayer
  built_by_url: https://twitter.com/mayermediaco
  featured: false
- title: Jan Czizikow Portfolio
  main_url: https://www.janczizikow.com/
  url: https://www.janczizikow.com/
  source_url: https://github.com/janczizikow/janczizikow-portfolio
  description: >
    Simple personal portfolio site built with Gatsby
  categories:
    - Portfolio
    - Freelance
    - Web Development
  built_by: Jan Czizikow
  built_by_url: https://github.com/janczizikow
- title: Carbon Design Systems
  main_url: http://www.carbondesignsystem.com/
  url: http://www.carbondesignsystem.com/
  description: >
    The Carbon Design System is integrating the new IBM Design Ethos and Language. It represents a completely fresh approach to the design of all things at IBM.
  categories:
    - Design System
    - Documentation
  built_by: IBM
  built_by_url: https://www.ibm.com/
  featured: false
- title: Mozilla Mixed Reality
  main_url: https://mixedreality.mozilla.org/
  url: https://mixedreality.mozilla.org/
  description: >
    Virtual Reality for the free and open Web.
  categories:
    - Open Source
  built_by: Mozilla
  built_by_url: https://www.mozilla.org/
  featured: false
- title: Uniform Hudl Design System
  main_url: http://uniform.hudl.com/
  url: http://uniform.hudl.com/
  description: >
    A single design system to ensure every interface feels like Hudl. From the colors we use to the size of our buttons and what those buttons say, Uniform has you covered. Check the guidelines, copy the code and get to building.
  categories:
    - Design System
    - Open Source
    - Design
  built_by: Hudl
  built_by_url: https://www.hudl.com/
- title: Subtle UI
  main_url: "https://subtle-ui.netlify.com/"
  url: "https://subtle-ui.netlify.com/"
  source_url: "https://github.com/ryanwiemer/subtle-ui"
  description: >
    A collection of clever yet understated user interactions found on the web.
  categories:
    - Web Development
    - Open Source
    - User Experience
  built_by: Ryan Wiemer
  built_by_url: "https://www.ryanwiemer.com/"
  featured: false
- title: developer.bitcoin.com
  main_url: "https://developer.bitcoin.com/"
  url: "https://developer.bitcoin.com/"
  description: >
    Bitbox based bitcoin.com developer platform and resources.
  categories:
    - Finance
  featured: false
- title: Barmej
  main_url: "https://app.barmej.com/"
  url: "https://app.barmej.com/"
  description: >
    An interactive platform to learn different programming languages in Arabic for FREE
  categories:
    - Education
    - Programming
    - Learning
  built_by: Obytes
  built_by_url: "https://www.obytes.com/"
  featured: false
- title: Vote Save America
  main_url: "https://votesaveamerica.com"
  url: "https://votesaveamerica.com"
  description: >
    Be a voter. Save America.
  categories:
    - Education
    - Government
  featured: false
  built_by: Jeremy E. Miller
  built_by_url: "https://jeremyemiller.com/"
- title: Emergence
  main_url: https://emcap.com/
  url: https://emcap.com/
  description: >
    Emergence is a top enterprise cloud venture capital firm. We fund early stage ventures focusing on enterprise & SaaS applications. Emergence is one of the top VC firms in Silicon Valley.
  categories:
    - Marketing
    - Blog
  built_by: Upstatement
  built_by_url: https://www.upstatement.com/
  featured: false
- title: FPVtips
  main_url: https://fpvtips.com
  url: https://fpvtips.com
  source_url: https://github.com/jumpalottahigh/fpvtips
  description: >
    FPVtips is all about bringing racing drone pilots closer together, and getting more people into the hobby!
  categories:
    - Community
    - Education
  built_by: Georgi Yanev
  built_by_url: https://twitter.com/jumpalottahigh
  featured: false
- title: Georgi Yanev
  main_url: https://blog.georgi-yanev.com/
  url: https://blog.georgi-yanev.com/
  source_url: https://github.com/jumpalottahigh/blog.georgi-yanev.com
  description: >
    I write articles about FPV quads (building and flying), web development, smart home automation, life-long learning and other topics from my personal experience.
  categories:
    - Blog
  built_by: Georgi Yanev
  built_by_url: https://twitter.com/jumpalottahigh
  featured: false
- title: Bear Archery
  main_url: "https://beararchery.com/"
  url: "https://beararchery.com/"
  categories:
    - eCommerce
    - Sports
  built_by: Escalade Sports
  built_by_url: "https://www.escaladesports.com/"
  featured: false
- title: "attn:"
  main_url: "https://www.attn.com/"
  url: "https://www.attn.com/"
  categories:
    - Media
    - Entertainment
  built_by: "attn:"
  built_by_url: "https://www.attn.com/"
  featured: false
- title: Mirror Conf
  description: >
    Mirror Conf is a conference designed to empower designers and frontend developers who have a thirst for knowledge and want to broaden their horizons.
  main_url: "https://www.mirrorconf.com/"
  url: "https://www.mirrorconf.com/"
  categories:
    - Conference
    - Design
    - Web Development
  featured: false
- title: Startarium
  main_url: https://www.startarium.ro
  url: https://www.startarium.ro
  description: >
    Free entrepreneurship educational portal with more than 20000 users, hundreds of resources, crowdfunding, mentoring and investor pitching events facilitated.
  categories:
    - Education
    - Nonprofit
    - Entrepreneurship
  built_by: Cezar Neaga
  built_by_url: https://twitter.com/cezarneaga
  featured: false
- title: Microlink
  main_url: https://microlink.io/
  url: https://microlink.io/
  description: >
    Extract structured data from any website.
  categories:
    - Web Development
    - API
  built_by: Kiko Beats
  built_by_url: https://kikobeats.com/
  featured: false
- title: Markets.com
  main_url: "https://www.markets.com/"
  url: "https://www.markets.com/"
  featured: false
  categories:
    - Finance
- title: Kevin Legrand
  url: "https://k-legrand.com"
  main_url: "https://k-legrand.com"
  source_url: "https://github.com/Manoz/k-legrand.com"
  description: >
    Personal website and blog built with love with Gatsby v2
  categories:
    - Blog
    - Portfolio
    - Web Development
  built_by: Kevin Legrand
  built_by_url: https://k-legrand.com
  featured: false
- title: David James Portfolio
  main_url: https://dfjames.com/
  url: https://dfjames.com/
  source_url: https://github.com/daviddeejjames/dfjames-gatsby
  description: >
    Portfolio Site using GatsbyJS and headless WordPress
  categories:
    - WordPress
    - Portfolio
    - Blog
  built_by: David James
  built_by_url: https://twitter.com/daviddeejjames
- title: Hypertext Candy
  url: https://www.hypertextcandy.com/
  main_url: https://www.hypertextcandy.com/
  description: >
    Blog about web development. Laravel, Vue.js, etc.
  categories:
    - Blog
    - Web Development
  built_by: Masahiro Harada
  built_by_url: https://twitter.com/_Masahiro_H_
  featured: false
- title: "Maxence Poutord's blog"
  description: >
    Tech & programming blog of Maxence Poutord, Software Engineer, Serial Traveler and Public Speaker
  main_url: https://www.maxpou.fr
  url: https://www.maxpou.fr
  featured: false
  categories:
    - Blog
    - Web Development
  built_by: Maxence Poutord
  built_by_url: https://www.maxpou.fr
- title: "The Noted Project"
  url: https://thenotedproject.org
  main_url: https://thenotedproject.org
  source_url: https://github.com/ianbusko/the-noted-project
  description: >
    Website to showcase the ethnomusicology research for The Noted Project.
  categories:
    - Portfolio
    - Education
    - Gallery
  built_by: Ian Busko
  built_by_url: https://github.com/ianbusko
  featured: false
- title: People For Bikes
  url: "https://2017.peopleforbikes.org/"
  main_url: "https://2017.peopleforbikes.org/"
  categories:
    - Community
    - Sports
    - Gallery
    - Nonprofit
  built_by: PeopleForBikes
  built_by_url: "https://peopleforbikes.org/about-us/who-we-are/staff/"
  featured: false
- title: Wide Eye
  description: >
    Creative agency specializing in interactive design, web development, and digital communications.
  url: https://wideeye.co/
  main_url: https://wideeye.co/
  categories:
    - Design
    - Web Development
  built_by: Wide Eye
  built_by_url: https://wideeye.co/about-us/
  featured: false
- title: CodeSandbox
  description: >
    CodeSandbox is an online editor that helps you create web applications, from prototype to deployment.
  url: https://codesandbox.io/
  main_url: https://codesandbox.io/
  categories:
    - Web Development
  featured: false
- title: Marvel
  description: >
    The all-in-one platform powering design.
  url: https://marvelapp.com/
  main_url: https://marvelapp.com/
  categories:
    - Design
  featured: false
- title: Designcode.io
  description: >
    Learn to design and code React apps.
  url: https://designcode.io
  main_url: https://designcode.io
  categories:
    - Learning
  featured: false
- title: Happy Design
  description: >
    The Brand and Product Team Behind Happy Money
  url: https://design.happymoney.com/
  main_url: https://design.happymoney.com/
  categories:
    - Design
    - Finance
- title: Weihnachtsmarkt.ms
  description: >
    Explore the christmas market in Münster (Westf).
  url: https://weihnachtsmarkt.ms/
  main_url: https://weihnachtsmarkt.ms/
  source_url: https://github.com/codeformuenster/weihnachtsmarkt
  categories:
    - Gallery
    - Food
  built_by: "Code for Münster during #MSHACK18"
  featured: false
- title: Code Championship
  description: >
    Competitive coding competitions for students from 3rd to 8th grade. Code is Sport.
  url: https://www.codechampionship.com
  main_url: https://www.codechampionship.com
  categories:
    - Learning
    - Education
    - Sports
  built_by: Abamath LLC
  built_by_url: https://www.abamath.com
  featured: false
- title: Wieden+Kennedy
  description: >
    Wieden+Kennedy is an independent, global creative company.
  categories:
    - Technology
    - Web Development
    - Agency
    - Marketing
  url: https://www.wk.com
  main_url: https://www.wk.com
  built_by: Wieden Kennedy
  built_by_url: https://www.wk.com/about/
  featured: false
- title: Testing JavaScript
  description: >
    This course will teach you the fundamentals of testing your JavaScript applications using eslint, Flow, Jest, and Cypress.
  url: https://testingjavascript.com/
  main_url: https://testingjavascript.com/
  categories:
    - Learning
    - Education
    - JavaScript
  built_by: Kent C. Dodds
  built_by_url: https://kentcdodds.com/
  featured: false
- title: Use Hooks
  description: >
    One new React Hook recipe every day.
  url: https://usehooks.com/
  main_url: https://usehooks.com/
  categories:
    - Learning
  built_by: Gabe Ragland
  built_by_url: https://twitter.com/gabe_ragland
  featured: false
- title: Ambassador
  url: https://www.getambassador.io
  main_url: https://www.getambassador.io
  description: >
    Open source, Kubernetes-native API Gateway for microservices built on Envoy.
  categories:
    - Open Source
    - Documentation
    - Technology
  built_by: Datawire
  built_by_url: https://www.datawire.io
  featured: false
- title: Clubhouse
  main_url: https://clubhouse.io
  url: https://clubhouse.io
  description: >
    The intuitive and powerful project management platform loved by software teams of all sizes. Built with Gatsby v2 and Prismic
  categories:
    - Technology
    - Blog
    - Productivity
    - Community
    - Design
    - Open Source
  built_by: Ueno.
  built_by_url: https://ueno.co
  featured: false
- title: Asian Art Collection
  url: http://artmuseum.princeton.edu/asian-art/
  main_url: http://artmuseum.princeton.edu/asian-art/
  description: >
    Princeton University has a branch dealing with state of art.They have showcased ore than 6,000 works of Asian art are presented alongside ongoing curatorial and scholarly research
  categories:
    - Marketing
  featured: false
- title: QHacks
  url: https://qhacks.io
  main_url: https://qhacks.io
  source_url: https://github.com/qhacks/qhacks-website
  description: >
    QHacks is Queen’s University’s annual hackathon! QHacks was founded in 2016 with a mission to advocate and incubate the tech community at Queen’s University and throughout Canada.
  categories:
    - Education
    - Technology
    - Podcast
  featured: false
- title: Tyler McGinnis
  url: https://tylermcginnis.com/
  main_url: https://tylermcginnis.com/
  description: >
    The linear, course based approach to learning web technologies.
  categories:
    - Education
    - Technology
    - Podcast
    - Web Development
  featured: false
- title: a11y with Lindsey
  url: https://www.a11ywithlindsey.com/
  main_url: https://www.a11ywithlindsey.com/
  source_url: https://github.com/lkopacz/a11y-with-lindsey
  description: >
    To help developers navigate accessibility jargon, write better code, and to empower them to make their Internet, Everyone's Internet.
  categories:
    - Education
    - Blog
    - Technology
  built_by: Lindsey Kopacz
  built_by_url: https://twitter.com/littlekope0903
  featured: false
- title: DEKEMA
  url: https://www.dekema.com/
  main_url: https://www.dekema.com/
  description: >
    Worldclass crafting: Furnace, fervor, fulfillment. Delivering highest demand for future craftsmanship. Built using Gatsby v2 and Prismic.
  categories:
    - Healthcare
    - Science
    - Technology
  built_by: Crisp Studio
  built_by_url: https://crisp.studio
  featured: false
- title: Ramón Chancay
  description: >-
    Front-end / Back-end Developer in Guayaquil Ecuador.
    Currently at Everymundo, previously at El Universo.
    I enjoy teaching and sharing what I know.
    I give professional advice to developers and companies.
    My wife and my children are everything in my life.
  main_url: "https://ramonchancay.me/"
  url: "https://ramonchancay.me/"
  source_url: "https://github.com/devrchancay/personal-site"
  featured: false
  categories:
    - Blog
    - Technology
    - Web Development
  built_by: Ramón Chancay
  built_by_url: "https://ramonchancay.me/"
- title: BELLHOPS
  main_url: https://www.getbellhops.com/
  url: https://www.getbellhops.com/
  description: >-
    Whether you’re moving someplace new or just want to complete a few projects around your current home, BellHops can arrange the moving services you need—at simple, straightforward rates.
  categories:
    - Business
  built_by: Bellhops, Inc.
  built_by_url: https://www.getbellhops.com/
  featured: false
- title: Acclimate Consulting
  main_url: https://www.acclimate.io/
  url: https://www.acclimate.io/
  description: >-
    Acclimate is a consulting firm that puts organizations back in control with data-driven strategies and full-stack applications.
  categories:
    - Technology
    - Consulting
  built_by: Andrew Wilson
  built_by_url: https://github.com/andwilson
  featured: false
- title: Flyright
  url: https://flyright.co/
  main_url: https://flyright.co/
  description: >-
    Flyright curates everything you need for international travel in one tidy place 💜
  categories:
    - Technology
    - App
  built_by: Ty Hopp
  built_by_url: https://github.com/tyhopp
  featured: false
- title: Vets Who Code
  url: https://vetswhocode.io/
  main_url: https://vetswhocode.io/
  description: >-
    VetsWhoCode is a non-profit organization dedicated to training military veterans & giving them the skills they need transition into tech careers.
  categories:
    - Technology
    - Nonprofit
  featured: false
- title: Patreon Blog
  url: https://blog.patreon.com/
  main_url: https://blog.patreon.com/
  description: >-
    Official blog of Patreon.com
  categories:
    - Blog
  featured: false
- title: Full Beaker
  url: https://fullbeaker.com/
  main_url: https://fullbeaker.com/
  description: >-
    Full Beaker provides independent advice online about careers and home ownership, and connect anyone who asks with companies that can help them.
  categories:
    - Consulting
  featured: false
- title: Citywide Holdup
  url: https://citywideholdup.org/
  main_url: https://citywideholdup.org/
  source_url: https://github.com/killakam3084/citywide-site
  description: >-
    Citywide Holdup is an annual fundraising event held around early November in the city of Austin, TX hosted by the Texas Wranglers benefitting Easter Seals of Central Texas, a non-profit organization that provides exceptional services, education, outreach and advocacy so that people with disabilities can live, learn, work and play in our communities.
  categories:
    - Nonprofit
    - Event
  built_by: Cameron Rison
  built_by_url: https://github.com/killakam3084
  featured: false
- title: Dawn Labs
  url: https://dawnlabs.io
  main_url: https://dawnlabs.io
  description: >-
    Thoughtful products for inspired teams. With a holistic approach to engineering and design, we partner with startups and enterprises to build for the digital era.
  categories:
    - Technology
    - Agency
    - Web Development
  featured: false
- title: COOP by Ryder
  url: https://coop.com/
  main_url: https://coop.com/
  description: >
    COOP is a platform that connects fleet managers that have idle vehicles to businesses that are looking to rent vehicles. COOP simplifies the process and paperwork required to safely share vehicles between business owners.
  categories:
    - Marketing
  built_by: Crispin Porter Bogusky
  built_by_url: http://www.cpbgroup.com/
  featured: false
- title: Domino's Paving for Pizza
  url: https://www.pavingforpizza.com/
  main_url: https://www.pavingforpizza.com/
  description: >
    Nominate your town for a chance to have your rough drive home from Domino's fixed to pizza perfection.
  categories:
    - Marketing
  built_by: Crispin Porter Bogusky
  built_by_url: http://www.cpbgroup.com/
  featured: false
- title: Propapanda
  url: https://propapanda.eu/
  main_url: https://propapanda.eu/
  description: >
    Is a creative production house based in Tallinn, Estonia. We produce music videos, commercials, films and campaigns – from scratch to finish.
  categories:
    - Video
    - Portfolio
    - Agency
    - Media
  built_by: Henry Kehlmann
  built_by_url: https://github.com/madhenry/
  featured: false
- title: JAMstack.paris
  url: https://jamstack.paris/
  main_url: https://jamstack.paris/
  source_url: https://github.com/JAMstack-paris/jamstack.paris
  description: >
    JAMstack-focused, bi-monthly meetup in Paris
  categories:
    - Web Development
  built_by: Matthieu Auger & Nicolas Goutay
  built_by_url: https://github.com/JAMstack-paris
  featured: false
- title: DexWallet - The only Wallet you need by Dexlab
  main_url: "https://www.dexwallet.io/"
  url: "https://www.dexwallet.io/"
  source_url: "https://github.com/dexlab-io/DexWallet-website"
  featured: false
  description: >-
    DexWallet is a secure, multi-chain, mobile wallet with an upcoming one-click exchange for mobile.
  categories:
    - App
    - Open Source
  built_by: DexLab
  built_by_url: "https://github.com/dexlab-io"
- title: Kings Valley Paving
  url: https://kingsvalleypaving.com
  main_url: https://kingsvalleypaving.com
  description: >
    Kings Valley Paving is an asphalt, paving and concrete company serving the commercial, residential and industrial sectors in the Greater Toronto Area. Site designed by Stephen Bell.
  categories:
    - Marketing
  built_by: Michael Uloth
  built_by_url: https://www.michaeluloth.com
  featured: false
- title: Peter Barrett
  url: https://www.peterbarrett.ca
  main_url: https://www.peterbarrett.ca
  description: >
    Peter Barrett is a Canadian baritone from Newfoundland and Labrador who performs opera and concert repertoire in Canada, the U.S. and around the world. Site designed by Stephen Bell.
  categories:
    - Portfolio
    - Music
  built_by: Michael Uloth
  built_by_url: https://www.michaeluloth.com
  featured: false
- title: NARCAN
  main_url: https://www.narcan.com
  url: https://www.narcan.com
  description: >
    NARCAN Nasal Spray is the first and only FDA-approved nasal form of naloxone for the emergency treatment of a known or suspected opioid overdose.
  categories:
    - Healthcare
  built_by: NARCAN
  built_by_url: https://www.narcan.com
  featured: false
- title: Ritual
  main_url: https://ritual.com
  url: https://ritual.com
  description: >
    Ritual started with a simple question, what exactly is in women's multivitamins? This is the story of what happened when our founder Kat started searching for answers — the story of Ritual.
  categories:
    - Healthcare
  built_by: Ritual
  built_by_url: https://ritual.com
  featured: false
- title: Truebill
  main_url: https://www.truebill.com
  url: https://www.truebill.com
  description: >
    Truebill empowers you to take control of your money.
  categories:
    - Finance
  built_by: Truebill
  built_by_url: https://www.truebill.com
  featured: false
- title: Smartling
  main_url: https://www.smartling.com
  url: https://www.smartling.com
  description: >
    Smartling enables you to automate, manage, and professionally translate content so that you can do more with less.
  categories:
    - Marketing
  built_by: Smartling
  built_by_url: https://www.smartling.com
  featured: false
- title: Clear
  main_url: https://www.clearme.com
  url: https://www.clearme.com
  description: >
    At clear, we’re working toward a future where you are your ID, enabling you to lead an unstoppable life.
  categories:
    - Security
  built_by: Clear
  built_by_url: https://www.clearme.com
  featured: false
- title: VS Code Rocks
  main_url: "https://vscode.rocks"
  url: "https://vscode.rocks"
  source_url: "https://github.com/lannonbr/vscode-rocks"
  featured: false
  description: >
    VS Code Rocks is a place for weekly news on the newest features and updates to Visual Studio Code as well as trending extensions and neat tricks to continually improve your VS Code skills.
  categories:
    - Open Source
    - Blog
    - Web Development
  built_by: Benjamin Lannon
  built_by_url: "https://github.com/lannonbr"
- title: Particle
  main_url: "https://www.particle.io"
  url: "https://www.particle.io"
  featured: false
  description: Particle is a fully-integrated IoT platform that offers everything you need to deploy an IoT product.
  categories:
    - Marketing
- title: freeCodeCamp curriculum
  main_url: "https://learn.freecodecamp.org"
  url: "https://learn.freecodecamp.org"
  featured: false
  description: Learn to code with free online courses, programming projects, and interview preparation for developer jobs.
  categories:
    - Web Development
    - Learning
- title: Tandem
  main_url: "https://www.tandem.co.uk"
  url: "https://www.tandem.co.uk"
  description: >
    We're on a mission to free you of money misery. Our app, card and savings account are designed to help you spend less time worrying about money and more time enjoying life.
  categories:
    - Finance
    - App
  built_by: Tandem
  built_by_url: https://github.com/tandembank
  featured: false
- title: Monbanquet.fr
  main_url: "https://monbanquet.fr"
  url: "https://monbanquet.fr"
  description: >
    Give your corporate events the food and quality it deserves, thanks to the know-how of the best local artisans.
  categories:
    - eCommerce
    - Food
    - Event
  built_by: Monbanquet.fr
  built_by_url: https://github.com/monbanquet
  featured: false
- title: The Leaky Cauldron Blog
  url: https://theleakycauldronblog.com
  main_url: https://theleakycauldronblog.com
  source_url: https://github.com/v4iv/theleakycauldronblog
  description: >
    A Brew of Awesomeness with a Pinch of Magic...
  categories:
    - Blog
  built_by: Vaibhav Sharma
  built_by_url: https://github.com/v4iv
  featured: false
- title: Wild Drop Surf Camp
  main_url: "https://wilddropsurfcamp.com"
  url: "https://wilddropsurfcamp.com"
  description: >
    Welcome to Portugal's best kept secret and be amazed with our nature. Here you can explore, surf, taste the world's best gastronomy and wine, feel the North Canyon's power with the biggest waves in the world and so many other amazing things. Find us, discover yourself!
  categories:
    - Travel
  built_by: Samuel Fialho
  built_by_url: https://samuelfialho.com
  featured: false
- title: JoinUp HR chatbot
  url: https://www.joinup.io
  main_url: https://www.joinup.io
  description: Custom HR chatbot for better candidate experience
  categories:
    - App
    - Technology
  featured: false
- title: JDCastro Web Design & Development
  main_url: https://jacobdcastro.com
  url: https://jacobdcastro.com
  source_url: https://github.com/jacobdcastro/personal-site
  featured: false
  description: >
    A small business site for freelance web designer and developer Jacob D. Castro. Includes professional blog, contact forms, and soon-to-come portfolio of sites for clients. Need a new website or an extra developer to share the workload? Feel free to check out the website!
  categories:
    - Blog
    - Portfolio
    - Business
    - Freelance
  built_by: Jacob D. Castro
  built_by_url: https://twitter.com/jacobdcastro
- title: Gatsby Tutorials
  main_url: https://www.gatsbytutorials.com
  url: https://www.gatsbytutorials.com
  source_url: https://github.com/ooloth/gatsby-tutorials
  featured: false
  description: >
    Gatsby Tutorials is a community-updated list of video, audio and written tutorials to help you learn GatsbyJS.
  categories:
    - Web Development
    - Education
    - Open Source
  built_by: Michael Uloth
  built_by_url: "https://www.michaeluloth.com"
- title: Up & Running Tutorials
  main_url: https://www.upandrunningtutorials.com
  url: https://www.upandrunningtutorials.com
  featured: false
  description: >
    Free coding tutorials for web developers. Get your web development career up and running by learning to build better, faster websites.
  categories:
    - Web Development
    - Education
  built_by: Michael Uloth
  built_by_url: "https://www.michaeluloth.com"
- title: Grooovinger
  url: https://www.grooovinger.com
  main_url: https://www.grooovinger.com
  description: >
    Martin Grubinger, a web developer from Austria
  categories:
    - Portfolio
    - Web Development
  built_by: Martin Grubinger
  built_by_url: https://www.grooovinger.com
  featured: false
- title: LXDX - the Crypto Derivatives Exchange
  main_url: https://www.lxdx.co/
  url: https://www.lxdx.co/
  description: >
    LXDX is the world's fastest crypto exchange. Our mission is to bring innovative financial products to retail crypto investors, providing access to the same speed and scalability that institutional investors already depend on us to deliver each and every day.
  categories:
    - Marketing
    - Finance
  built_by: Corey Ward
  built_by_url: http://www.coreyward.me/
  featured: false
- title: Kyle McDonald
  url: https://kylemcd.com
  main_url: https://kylemcd.com
  source_url: https://github.com/kylemcd/personal-site-react
  description: >
    Personal site + blog for Kyle McDonald
  categories:
    - Blog
  built_by: Kyle McDonald
  built_by_url: https://kylemcd.com
  featured: false
- title: VSCode Power User Course
  main_url: https://VSCode.pro
  url: https://VSCode.pro
  description: >
    After 10 years with Sublime, I switched to VSCode. Love it. Spent 1000+ hours building a premium video course to help you switch today. 200+ power user tips & tricks turn you into a VSCode.pro
  categories:
    - Education
    - Learning
    - eCommerce
    - Marketing
    - Technology
    - Web Development
  built_by: Ahmad Awais
  built_by_url: https://twitter.com/MrAhmadAwais/
  featured: false
- title: Thijs Koerselman Portfolio
  main_url: https://www.vauxlab.com
  url: https://www.vauxlab.com
  featured: false
  description: >
    Portfolio of Thijs Koerselman. A freelance software engineer, full-stack web developer and sound designer.
  categories:
    - Portfolio
    - Business
    - Freelance
    - Technology
    - Web Development
    - Music
- title: Ad Hoc Homework
  main_url: https://homework.adhoc.team
  url: https://homework.adhoc.team
  description: >
    Ad Hoc builds government digital services that are fast, efficient, and usable by everyone. Ad Hoc Homework is a collection of coding and design challenges for candidates applying to our open positions.
  categories:
    - Web Development
    - Government
    - Healthcare
    - Programming
  built_by_url: https://adhoc.team
  featured: false
- title: Birra Napoli
  main_url: http://www.birranapoli.it
  url: http://www.birranapoli.it
  built_by: Ribrain
  built_by_url: https://www.ribrainstudio.com
  featured: false
  description: >
    Birra Napoli official site
  categories:
    - Landing Page
    - Business
    - Food
- title: Satispay
  url: https://www.satispay.com
  main_url: https://www.satispay.com
  categories:
    - Business
    - Finance
    - Technology
  built_by: Satispay
  built_by_url: https://www.satispay.com
  featured: false
- title: The Movie Database - Gatsby
  url: https://tmdb.lekoarts.de
  main_url: https://tmdb.lekoarts.de
  source_url: https://github.com/LekoArts/gatsby-source-tmdb-example
  categories:
    - Open Source
    - Entertainment
    - Gallery
  featured: false
  built_by: LekoArts
  built_by_url: "https://github.com/LekoArts"
  description: >
    Source from The Movie Database (TMDb) API (v3) in Gatsby. This example is built with react-spring, React hooks and react-tabs and showcases the gatsby-source-tmdb plugin. It also has some client-only paths and uses gatsby-image.
- title: LANDR - Creative Tools for Musicians
  url: https://www.landr.com/
  main_url: https://www.landr.com/en/
  categories:
    - Music
    - Technology
    - Business
    - Entrepreneurship
    - Freelance
    - Marketing
    - Media
  featured: false
  built_by: LANDR
  built_by_url: https://twitter.com/landr_music
  description: >
    Marketing website built for LANDR. LANDR is a web application that provides tools for musicians to master their music (using artificial intelligence), collaborate with other musicians, and distribute their music to multiple platforms.
- title: ClinicJS
  url: https://clinicjs.org/
  main_url: https://clinicjs.org/
  categories:
    - Technology
    - Documentation
  featured: false
  built_by: NearForm
  built_by_url: "https://www.nearform.com/"
  description: >
    Tools to help diagnose and pinpoint Node.js performance issues.
- title: KOBIT
  main_url: "https://kobit.in"
  url: "https://kobit.in"
  description: Automated Google Analytics Report with everything you need and more
  featured: false
  categories:
    - Marketing
    - Blog
  built_by: mottox2
  built_by_url: "https://mottox2.com"
- title: Aleksander Hansson
  main_url: https://ahansson.com
  url: https://ahansson.com
  featured: false
  description: >
    Portfolio website for Aleksander Hansson
  categories:
    - Portfolio
    - Business
    - Freelance
    - Technology
    - Web Development
    - Consulting
  built_by: Aleksander Hansson
  built_by_url: https://www.linkedin.com/in/aleksanderhansson/
- title: Surfing Nosara
  main_url: "https://www.surfingnosara.com"
  url: "https://www.surfingnosara.com"
  description: Real estate, vacation, and surf report hub for Nosara, Costa Rica
  featured: false
  categories:
    - Business
    - Blog
    - Gallery
    - Marketing
  built_by: Desarol
  built_by_url: "https://www.desarol.com"
- title: Crispin Porter Bogusky
  url: https://cpbgroup.com/
  main_url: https://cpbgroup.com/
  description: >
    We solve the world’s toughest communications problems with the most quantifiably potent creative assets.
  categories:
    - Agency
    - Design
    - Marketing
  built_by: Crispin Porter Bogusky
  built_by_url: https://cpbgroup.com/
  featured: false
- title: graphene-python
  url: https://graphene-python.org
  main_url: https://graphene-python.org
  description: Graphene is a collaboratively funded project.Graphene-Python is a library for building GraphQL APIs in Python easily.
  categories:
    - Library
    - API
    - Documentation
  featured: false
- title: Engel & Völkers Ibiza Holiday Rentals
  main_url: "https://www.ev-ibiza.com/"
  url: "https://www.ev-ibiza.com/"
  featured: false
  built_by: Ventura Digitalagentur
  description: >
    Engel & Völkers, one of the most successful real estate agencies in the world, offers luxury holiday villas to rent in Ibiza.
  categories:
    - Travel
- title: Sylvain Hamann's personal website
  url: "https://shamann.fr"
  main_url: "https://shamann.fr"
  source_url: "https://github.com/sylvhama/shamann-gatsby/"
  description: >
    Sylvain Hamann, web developer from France
  categories:
    - Portfolio
    - Web Development
  built_by: Sylvain Hamann
  built_by_url: "https://twitter.com/sylvhama"
  featured: false
- title: Luca Crea's portfolio
  main_url: https://lcrea.github.io
  url: https://lcrea.github.io
  description: >
    Portfolio and personal website of Luca Crea, an Italian software engineer.
  categories:
    - Portfolio
  built_by: Luca Crea
  built_by_url: https://github.com/lcrea
  featured: false
- title: Escalade Sports
  main_url: "https://www.escaladesports.com/"
  url: "https://www.escaladesports.com/"
  categories:
    - eCommerce
    - Sports
  built_by: Escalade Sports
  built_by_url: "https://www.escaladesports.com/"
  featured: false
- title: Exposify
  main_url: "https://www.exposify.de/"
  url: "https://www.exposify.de/"
  description: >
    This is our German website built with Gatsby 2.0, Emotion and styled-system.
    Exposify is a proptech startup and builds technology for real estate businesses.
    We provide our customers with an elegant agent software in combination
    with beautifully designed and fast websites.
  categories:
    - Web Development
    - Real Estate
    - Agency
    - Marketing
  built_by: Exposify
  built_by_url: "https://www.exposify.de/"
  featured: false
- title: Steak Point
  main_url: https://www.steakpoint.at/
  url: https://www.steakpoint.at/
  description: >
    Steak Restaurant in Vienna, Austria (Wien, Österreich).
  categories:
    - Food
  built_by: Peter Kroyer
  built_by_url: https://www.peterkroyer.at/
  featured: false
- title: Takumon blog
  main_url: "https://takumon.com"
  url: "https://takumon.com"
  source_url: "https://github.com/Takumon/blog"
  description: Java Engineer's tech blog.
  featured: false
  categories:
    - Blog
  built_by: Takumon
  built_by_url: "https://twitter.com/inouetakumon"
- title: DayThirty
  main_url: "https://daythirty.com"
  url: "https://daythirty.com"
  description: DayThirty - ideas for the new year.
  featured: false
  categories:
    - Marketing
  built_by: Jack Oliver
  built_by_url: "https://twitter.com/mrjackolai"
- title: TheAgencyProject
  main_url: "https://theagencyproject.co"
  url: "https://theagencyproject.co"
  description: Agency model, without agency overhead.
  categories:
    - Agency
  built_by: JV-LA
  built_by_url: https://jv-la.com
- title: Karen Hou's portfolio
  main_url: https://www.karenhou.com/
  url: https://www.karenhou.com/
  categories:
    - Portfolio
  built_by: Karen H. Developer
  built_by_url: https://github.com/karenhou
  featured: false
- title: Jean Luc Ponty
  main_url: "https://ponty.com"
  url: "https://ponty.com"
  description: Official site for Jean Luc Ponty, French virtuoso violinist and jazz composer.
  featured: false
  categories:
    - Music
    - Entertainment
  built_by: Othermachines
  built_by_url: "https://othermachines.com"
- title: Rosewood Family Advisors
  main_url: "https://www.rfallp.com/"
  url: "https://www.rfallp.com/"
  description: Rosewood Family Advisors LLP (Palo Alto) provides a diverse range of family office services customized for ultra high net worth individuals.
  featured: false
  categories:
    - Finance
    - Business
  built_by: Othermachines
  built_by_url: "https://othermachines.com"
- title: Cole Walker's Portfolio
  main_url: "https://www.walkermakes.com"
  url: "https://www.walkermakes.com"
  source_url: "https://github.com/ColeWalker/portfolio"
  description: The portfolio of web developer Cole Walker, built with the help of Gatsby v2, React-Spring, and SASS.
  featured: false
  categories:
    - Portfolio
    - Web Development
  built_by: Cole Walker
  built_by_url: "https://www.walkermakes.com"
- title: Standing By Company
  main_url: "https://standingby.company"
  url: "https://standingby.company"
  description: A brand experience design company led by Scott Mackenzie and Trent Barton.
  featured: false
  categories:
    - Design
    - Web Development
  built_by: Standing By Company
  built_by_url: "https://standingby.company"
- title: Ashley Thouret
  main_url: "https://www.ashleythouret.com"
  url: "https://www.ashleythouret.com"
  description: Official website of Canadian soprano Ashley Thouret. Site designed by Stephen Bell.
  categories:
    - Portfolio
    - Music
  built_by: Michael Uloth
  built_by_url: "https://www.michaeluloth.com"
  featured: false
- title: The AZOOR Society
  main_url: "https://www.theazoorsociety.org"
  url: "https://www.theazoorsociety.org"
  description: The AZOOR Society is a UK-based charity committed to promoting awareness of Acute Zonal Occult Outer Retinopathy and assisting further research. Site designed by Stephen Bell.
  categories:
    - Community
    - Nonprofit
  built_by: Michael Uloth
  built_by_url: "https://www.michaeluloth.com"
  featured: false
- title: Gábor Fűzy pianist
  main_url: "https://pianobar.hu"
  url: "https://pianobar.hu"
  description: Gábor Fűzy pianist's official website built with Gatsby v2.
  categories:
    - Music
  built_by: Zoltán Bedi
  built_by_url: "https://github.com/B3zo0"
  featured: false
- title: Logicwind
  main_url: "https://logicwind.com"
  url: "https://logicwind.com"
  description: Website of Logicwind - JavaScript experts, Technology development agency & consulting.
  featured: false
  categories:
    - Portfolio
    - Agency
    - Web Development
    - Consulting
  built_by: Logicwind
  built_by_url: "https://www.logicwind.com"
- title: ContactBook.app
  main_url: "https://contactbook.app"
  url: "https://contactbook.app"
  description: Seamlessly share Contacts with G Suite team members
  featured: false
  categories:
    - Landing Page
    - Blog
  built_by: Logicwind
  built_by_url: "https://www.logicwind.com"
- title: Waterscapes
  main_url: "https://waterscap.es"
  url: "https://waterscap.es/lake-monteynard/"
  source_url: "https://github.com/gaelbillon/Waterscapes-Gatsby-site"
  description: Waterscap.es is a directory of bodies of water (creeks, ponds, waterfalls, lakes, etc) with information about each place such as how to get there, hike time, activities and photos and a map displayed with the Mapbox GL SJ npm package. It was developed with the goal of learning Gatsby. This website is based on the gatsby-contentful-starter and uses Contentful as CMS. It is hosted on Netlify. Hooks are setup with Bitbucket and Contentful to trigger a new build upon code or content changes. The data on Waterscap.es is a mix of original content and informations from the internets gathered and put together.
  categories:
    - Directory
    - Photography
    - Travel
  built_by: Gaël Billon
  built_by_url: "https://gaelbillon.com"
  featured: false
- title: Packrs
  url: "https://www.packrs.co/"
  main_url: "https://www.packrs.co/"
  description: >
    Packrs is a local delivery platform, one spot for all your daily requirements. On a single tap get everything you need at your doorstep.
  categories:
    - Marketing
    - Landing Page
    - Entrepreneurship
  built_by: Vipin Kumar Rawat
  built_by_url: "https://github.com/aesthytik"
  featured: false
- title: HyakuninIsshu
  main_url: "https://hyakuninanki.net"
  url: "https://hyakuninanki.net"
  source_url: "https://github.com/rei-m/web_hyakuninisshu"
  description: >
    HyakuninIsshu is a traditional Japanese card game.
  categories:
    - Education
    - Gallery
    - Entertainment
  built_by: Rei Matsushita
  built_by_url: "https://github.com/rei-m/"
  featured: false
- title: WQU Partners
  main_url: "https://partners.wqu.org/"
  url: "https://partners.wqu.org/"
  featured: false
  categories:
    - Marketing
    - Education
    - Landing Page
  built_by: Corey Ward
  built_by_url: "http://www.coreyward.me/"
- title: Federico Giacone
  url: "https://federico.giac.one/"
  main_url: "https://federico.giac.one"
  source_url: "https://github.com/leopuleo/federico.giac.one"
  description: >
    Digital portfolio for Italian Architect Federico Giacone.
  categories:
    - Portfolio
    - Gallery
  built_by: Leonardo Giacone
  built_by_url: "https://github.com/leopuleo"
  featured: false
- title: Station
  url: "https://getstation.com/"
  main_url: "https://getstation.com/"
  description: Station is the first smart browser for busy people. A single place for all of your web applications.
  categories:
    - Technology
    - Web Development
    - Productivity
  featured: false
- title: Vyron Vasileiadis
  url: "https://fedonman.com/"
  main_url: "https://fedonman.com"
  source_url: "https://github.com/fedonman/fedonman-website"
  description: Personal space of Vyron Vasileiadis aka fedonman, a Web & IoT Developer, Educator and Entrepreneur based in Athens, Greece.
  categories:
    - Portfolio
    - Technology
    - Web Development
    - Education
  built_by: Vyron Vasileiadis
  built_by_url: "https://github.com/fedonman"
- title: Fabien Champigny
  url: "https://www.champigny.name/"
  main_url: "https://www.champigny.name/"
  built_by_url: "https://www.champigny.name/"
  description: Fabien Champigny's personal blog. Entrepreneur, hacker and loves street photo.
  categories:
    - Blog
    - Gallery
    - Photography
    - Productivity
    - Entrepreneurship
  featured: false
- title: Alex Xie - Portfolio
  url: https://alexieyizhe.me/
  main_url: https://alexieyizhe.me/
  source_url: https://github.com/alexieyizhe/alexieyizhe.github.io
  description: >
    Personal website of Alex Yizhe Xie, a University of Waterloo Computer Science student and coding enthusiast.
  categories:
    - Blog
    - Portfolio
    - Web Development
  featured: false
- title: Equithon
  url: https://equithon.org/
  main_url: https://equithon.org/
  source_url: https://github.com/equithon/site-main/
  built_by: Alex Xie
  built_by_url: https://alexieyizhe.me/
  description: >
    Equithon is the largest social innovation hackathon in Waterloo, Canada. It was founded in 2016 to tackle social equity issues and create change.
  categories:
    - Education
    - Event
    - Learning
    - Open Source
    - Nonprofit
    - Technology
  featured: false
- title: Dale Blackburn - Portfolio
  url: https://dakebl.co.uk/
  main_url: https://dakebl.co.uk/
  source_url: https://github.com/dakebl/dakebl.co.uk
  description: >
    Dale Blackburn's personal website and blog.
  categories:
    - Blog
    - Portfolio
    - Web Development
  featured: false
- title: Portfolio of Anthony Wiktor
  url: https://www.anthonydesigner.com/
  main_url: https://www.anthonydesigner.com/
  description: >
    Anthony Wiktor is a Webby Award-Winning Creative Director and Digital Designer twice named Hot 100 by WebDesigner Magazine. Anthony has over a decade of award-winning experience in design and has worked on projects across a diverse set of industries — from entertainment to consumer products to hospitality to technology. Anthony is a frequent lecturer at USC’s Annenberg School for Communication & Journalism and serves on the board of AIGA Los Angeles.
  categories:
    - Portfolio
    - Marketing
  built_by: Maciej Leszczyński
  built_by_url: http://twitter.com/_maciej
  featured: false
- title: Frame.io Workflow Guide
  main_url: https://workflow.frame.io
  url: https://workflow.frame.io
  description: >
    The web’s most comprehensive post-production resource, written by pro filmmakers, for pro filmmakers. Always expanding, always free.
  categories:
    - Education
  built_by: Frame.io
  built_by_url: https://frame.io
  featured: false
- title: MarcySutton.com
  main_url: https://marcysutton.com
  url: https://marcysutton.com
  description: >
    The personal website of web developer and accessibility advocate Marcy Sutton.
  categories:
    - Blog
    - Accessibility
    - Video
    - Photography
  built_by: Marcy Sutton
  built_by_url: https://marcysutton.com
  featured: true
- title: Kepinski.me
  main_url: https://kepinski.me
  url: https://kepinski.me
  description: >
    The personal site of Antoni Kepinski, Node.js Developer.
  categories:
    - Portfolio
    - Open Source
  built_by: Antoni Kepinski
  built_by_url: https://kepinski.me
  featured: false
- title: WPGraphQL Docs
  main_url: https://docs.wpgraphql.com
  url: https://docs.wpgraphql.com
  description: >
    Documentation for WPGraphQL, a free open-source WordPress plugin that provides an extendable GraphQL schema and API for any WordPress site.
  categories:
    - API
    - Documentation
    - Technology
    - Web Development
    - WordPress
  built_by: WPGraphQL
  built_by_url: https://wpgraphql.com
  featured: false
- title: Shine Lawyers
  main_url: https://www.shine.com.au
  url: https://www.shine.com.au
  description: >
    Shine Lawyers is an Australian legal services website built with Gatsby v2, Elasticsearch, Isso, and Geolocation services.
  categories:
    - Business
    - Blog
- title: Parallel Polis Kosice
  url: https://www.paralelnapoliskosice.sk/
  main_url: https://www.paralelnapoliskosice.sk/
  source_url: https://github.com/ParalelnaPolisKE/paralelnapoliskosice.sk
  description: >
    Parallel Polis is a collective of people who want to live in a more opened world. We look for possibilities and technologies (Bitcoin, the blockchain, reputation systems and decentralized technologies in general) that open new ways, make processes easier and remove unnecessary barriers. We want to create an environment that aims at education, discovering and creating better systems for everybody who is interested in freedom and independence.
  categories:
    - Blog
    - Education
    - Technology
  built_by: Roman Vesely
  built_by_url: https://romanvesely.
  featured: false
- title: Unda Solutions
  url: https://unda.com.au
  main_url: https://unda.com.au
  description: >
    A custom web application development company in Perth, WA
  categories:
    - Business
    - Freelance
    - Web Development
    - Technology
  featured: false
- title: BIGBrave
  main_url: https://bigbrave.digital
  url: https://bigbrave.digital
  description: >
    BIGBrave is a strategic design firm. We partner with our clients, big and small, to design & create human-centered brands, products, services and systems that are simple, beautiful and easy to use.
  categories:
    - Agency
    - Web Development
    - Marketing
    - Technology
    - WordPress
  built_by: Francois Brill
  built_by_url: https://bigbrave.digital
  featured: false
- title: KegTracker
  main_url: https://www.kegtracker.co.za
  url: https://www.kegtracker.co.za
  description: >
    Keg Tracker is part of the Beverage Insights family and its sole aim is to provide you with the right data about your kegs to make better decisions. In today’s business landscape having the right information at your finger tips is crucial to the agility of your business.
  categories:
    - Food
    - Business
    - Technology
  built_by: Francois Brill
  built_by_url: https://bigbrave.digital
  featured: false
- title: Mike Nichols
  url: https://www.mikenichols.me
  main_url: https://www.mikenichols.me
  description: >
    Portfolio site of Mike Nichols, a UX designer and product development lead.
  categories:
    - Portfolio
    - Technology
    - Web Development
  built_by: Mike Nichols
  featured: false
- title: Steve Haid
  url: https://www.stevehaid.com
  main_url: https://www.stevehaid.com
  description: >
    Steve Haid is a real estate agent and Professional Financial Planner (PFP) who has been helping clients achieve their investment goals since 2006. Site designed by Stephen Bell.
  categories:
    - Marketing
    - Real Estate
  built_by: Michael Uloth
  built_by_url: "https://www.michaeluloth.com"
- title: Incremental - Loyalty, Rewards and Incentive Programs
  main_url: https://www.incremental.com.au
  url: https://www.incremental.com.au
  description: >
    Sydney-based digital agency specialising in loyalty, rewards and incentive programs. WordPress backend; Cloudinary, YouTube and Hubspot form integration; query data displayed as animated SVG graphs; video background in the header.
  categories:
    - Agency
    - Portfolio
    - WordPress
  built_by: Incremental
  built_by_url: https://www.incremental.com.au
  featured: false
- title: Technica11y
  main_url: https://www.technica11y.org
  url: https://www.technica11y.org
  description: >
    Discussing challenges in technical accessibility.
  categories:
    - Accessibility
    - Education
    - Video
  built_by: Tenon.io
  built_by_url: https://tenon.io
  featured: false
- title: Tenon-UI Documentation
  main_url: https://www.tenon-ui.info
  url: https://www.tenon-ui.info
  description: >
    Documentation site for Tenon-UI: Tenon.io's accessible components library.
  categories:
    - Accessibility
    - Documentation
    - Library
    - Web Development
  built_by: Tenon.io
  built_by_url: https://tenon.io
  featured: false
- title: Matthew Secrist
  main_url: https://www.matthewsecrist.net
  url: https://www.matthewsecrist.net
  source_url: https://github.com/matthewsecrist/v3
  description: >
    Matthew Secrist's personal portfolio using Gatsby, Prismic and Styled-Components.
  categories:
    - Portfolio
    - Technology
    - Web Development
  built_by: Matthew Secrist
  built_by_url: https://www.matthewsecrist.net
  featured: false
- title: Node.js Dev
  main_url: https://nodejs.dev
  url: https://nodejs.dev
  source_url: https://github.com/nodejs/nodejs.dev
  description: >
    Node.js Foundation Website.
  categories:
    - Documentation
    - Web Development
  built_by: Node.js Website Redesign Working Group
  built_by_url: https://github.com/nodejs/website-redesign
  featured: false
- title: Sheffielders
  main_url: https://sheffielders.org
  url: https://sheffielders.org
  source_url: https://github.com/davemullenjnr/sheffielders
  description: >
    A collective of businesses, creatives, and projects based in Sheffield, UK.
  categories:
    - Directory
  built_by: Dave Mullen Jnr
  built_by_url: https://davemullenjnr.co.uk
  featured: false
- title: Stealth Labs
  url: https://stealthlabs.io
  main_url: https://stealthlabs.io
  description: >
    We design and develop for the web, mobile and desktop
  categories:
    - Portfolio
    - Web Development
  built_by: Edvins Antonovs
  built_by_url: https://edvins.io
  featured: false
- title: Constanzia Yurashko
  main_url: https://www.constanziayurashko.com
  url: https://www.constanziayurashko.com
  description: >
    Exclusive women's ready-to-wear fashion by designer Constanzia Yurashko.
  categories:
    - Portfolio
  built_by: Maxim Andries
  featured: false
- title: Algolia
  url: https://algolia.com
  main_url: https://algolia.com
  description: >
    Algolia helps businesses across industries quickly create relevant, scalable, and lightning fast search and discovery experiences.
  categories:
    - Web Development
    - Technology
    - Open Source
    - Featured
  built_by: Algolia
  featured: true
- title: GVD Renovations
  url: https://www.gvdrenovationsinc.com/
  main_url: https://www.gvdrenovationsinc.com/
  description: >
    GVD Renovations is a home improvement contractor with a well known reputation as a professional, quality contractor in California.
  categories:
    - Business
  built_by: David Krasniy
  built_by_url: http://dkrasniy.com
  featured: false
- title: Styled System
  url: https://styled-system.com/
  main_url: https://styled-system.com/
  source_url: https://github.com/styled-system/styled-system/tree/master/docs
  description: >
    Style props for rapid UI development.
  categories:
    - Design System
  built_by: Brent Jackson
  built_by_url: https://jxnblk.com/
- title: Timehacker
  url: https://timehacker.app
  main_url: https://timehacker.app
  description: >
    Procrastination killer, automatic time tracking app to skyrocket your productivity
  categories:
    - Productivity
    - App
    - Technology
    - Marketing
    - Landing Page
  built_by: timehackers
  featured: false
- title: Little & Big
  main_url: "https://www.littleandbig.com.au/"
  url: "https://www.littleandbig.com.au/"
  description: >
    Little & Big exists with the aim to create Websites, Apps, E-commerce stores
    that are consistently unique and thoughtfully crafted, every time.
  categories:
    - Agency
    - Design
    - Web Development
    - Portfolio
  built_by: Little & Big
  built_by_url: "https://www.littleandbig.com.au/"
  featured: false
- title: Cat Knows
  main_url: "https://catnose99.com/"
  url: "https://catnose99.com/"
  description: >
    Personal blog built with Gatsby v2.
  categories:
    - Blog
    - Web Development
  built_by: CatNose
  built_by_url: "https://twitter.com/catnose99"
  featured: false
- title: just some dev
  url: https://www.iamdeveloper.com
  main_url: https://www.iamdeveloper.com
  source_url: https://github.com/nickytonline/www.iamdeveloper.com
  description: >
    Just some software developer writing things ✏️
  categories:
    - Blog
  built_by: Nick Taylor
  built_by_url: https://www.iamdeveloper.com
  featured: false
- title: Keziah Moselle Blog
  url: https://blog.keziahmoselle.fr/
  main_url: https://blog.keziahmoselle.fr/
  source_url: https://github.com/KeziahMoselle/blog.keziahmoselle.fr
  description: >
    ✍️ A place to share my thoughts.
  categories:
    - Blog
  built_by: Keziah Moselle
  built_by_url: https://keziahmoselle.fr/
- title: xfuture's blog
  url: https://www.xfuture-blog.com/
  main_url: https://www.xfuture-blog.com/
  source_url: https://github.com/xFuture603/xfuture-blog
  description: >
    A blog about Devops, Web development, and my insights as a systems engineer.
  categories:
    - Blog
  built_by: Daniel Uhlmann
  built_by_url: https://www.xfuture-blog.com/
- title: Mayne's Blog
  main_url: "https://gine.me/"
  url: "https://gine.me/page/1"
  source_url: "https://github.com/mayneyao/gine-blog"
  featured: false
  categories:
    - Blog
    - Web Development
- title: Bakedbird
  url: https://bakedbird.com
  main_url: https://bakedbird.com
  description: >
    Eleftherios Psitopoulos - A frontend developer from Greece ☕
  categories:
    - Portfolio
    - Blog
  built_by: Eleftherios Psitopoulos
  built_by_url: https://bakedbird.com
- title: Benjamin Lannon
  url: https://lannonbr.com
  main_url: https://lannonbr.com
  source_url: https://github.com/lannonbr/Portfolio-gatsby
  description: >
    Personal portfolio of Benjamin Lannon
  categories:
    - Portfolio
    - Web Development
  built_by: Benjamin Lannon
  built_by_url: https://lannonbr.com
  featured: false
- title: Aravind Balla
  url: https://aravindballa.com
  main_url: https://aravindballa.com
  source_url: https://github.com/aravindballa/website2017
  description: >
    Personal portfolio of Aravind Balla
  categories:
    - Portfolio
    - Blog
    - Web Development
  built_by: Aravind Balla
  built_by_url: https://aravindballa.com
- title: Kaleb McKelvey
  url: https://kalebmckelvey.com
  main_url: https://kalebmckelvey.com
  source_url: https://github.com/avatar-kaleb/kalebmckelvey-site
  description: >
    Personal portfolio of Kaleb McKelvey!
  categories:
    - Blog
    - Portfolio
  built_by: Kaleb McKelvey
  built_by_url: https://kalebmckelvey.com
  featured: false
- title: Michal Czaplinski
  url: https://czaplinski.io
  main_url: https://czaplinski.io
  source_url: https://github.com/michalczaplinski/michalczaplinski.github.io
  description: >
    Michal Czaplinski is a full-stack developer 🚀
  categories:
    - Portfolio
    - Web Development
  built_by: Michal Czaplinski mmczaplinski@gmail.com
  built_by_url: https://czaplinski.io
  featured: false
- title: Interactive Investor (ii)
  url: https://www.ii.co.uk
  main_url: https://www.ii.co.uk
  description: >
    Hybrid (static/dynamic) Gatsby web app for ii's free research, news and analysis, discussion and product marketing site.
  categories:
    - Business
    - Finance
    - Technology
  built_by: Interactive Investor (ii)
  built_by_url: https://www.ii.co.uk
  featured: false
- title: Weingut Goeschl
  url: https://www.weingut-goeschl.at/
  main_url: https://www.weingut-goeschl.at/
  description: >
    Weingut Goeschl is a family winery located in Gols, Burgenland in Austria (Österreich)
  categories:
    - eCommerce
    - Business
  built_by: Peter Kroyer
  built_by_url: https://www.peterkroyer.at/
  featured: false
- title: Hash Tech Guru
  url: https://hashtech.guru
  main_url: https://hashtech.guru
  description: >
    Software Development Training School and Tech Blog
  categories:
    - Blog
    - Education
  built_by: Htet Wai Yan Soe
  built_by_url: https://github.com/johnreginald
- title: AquaGruppen Vattenfilter
  url: https://aquagruppen.se
  main_url: https://aquagruppen.se/
  description: >
    Water filter and water treatment products in Sweden
  categories:
    - Business
    - Technology
  built_by: Johan Eliasson
  built_by_url: https://github.com/elitan
  featured: false
- title: Josef Aidt
  url: https://josefaidt.dev
  main_url: https://josefaidt.dev
  source_url: https://github.com/josefaidt/josefaidt.github.io
  description: >
    Personal website, blog, portfolio for Josef Aidt
  categories:
    - Portfolio
    - Blog
    - Web Development
  built_by: Josef Aidt
  built_by_url: https://twitter.com/garlicbred
- title: How To egghead
  main_url: https://howtoegghead.com/
  url: https://howtoegghead.com/
  source_url: https://github.com/eggheadio/how-to-egghead
  featured: false
  built_by: egghead.io
  built_by_url: https://egghead.io
  description: >
    How to become an egghead instructor or reviewer
  categories:
    - Documentation
    - Education
- title: Sherpalo Ventures
  main_url: "https://www.sherpalo.com/"
  url: "https://www.sherpalo.com/"
  featured: false
  categories:
    - Finance
    - Business
    - Technology
  built_by: Othermachines
  built_by_url: "https://othermachines.com"
- title: WrapCode
  url: https://www.wrapcode.com
  main_url: https://www.wrapcode.com
  description: >
    A full stack blog on Microsoft Azure, JavaScript, DevOps, AI and Bots.
  categories:
    - Blog
    - Technology
    - Web Development
  built_by: Rahul P
  built_by_url: https://twitter.com/_rahulpp
  featured: false
- title: Kirankumar Ambati's Portfolio
  url: https://www.kirankumarambati.me
  main_url: https://www.kirankumarambati.me
  description: >
    Personal website, blog, portfolio of Kirankumar Ambati
  categories:
    - Blog
    - Portfolio
    - Web Development
  built_by: Kirankumar Ambati
  built_by_url: https://github.com/kirankumarambati
  featured: false
- title: Rou Hun Fan's portfolio
  main_url: https://flowen.me
  url: https://flowen.me
  source_url: https://github.com/flowen/flowen.me/tree/master/2019/v3
  description: >
    Portfolio of creative developer Rou Hun Fan. Built with Gatsby v2 &amp; Greensock drawSVG.
  categories:
    - Portfolio
  built_by: Rou Hun Fan Developer
  built_by_url: https://flowen.me
  featured: false
- title: chadly.net
  url: https://www.chadly.net
  main_url: https://www.chadly.net
  source_url: https://github.com/chadly/chadly.net
  description: >
    Personal tech blog by Chad Lee.
  categories:
    - Blog
    - Technology
    - Web Development
  built_by: Chad Lee
  built_by_url: https://github.com/chadly
  featured: false
- title: CivicSource
  url: https://www.civicsource.com
  main_url: https://www.civicsource.com
  description: >
    Online auction site to purchase tax-distressed properties from local taxing authorities.
  categories:
    - Real Estate
    - Government
  featured: false
- title: SpotYou
  main_url: "https://spotyou.joshglazer.com"
  url: "https://spotyou.joshglazer.com"
  source_url: "https://github.com/joshglazer/spotyou"
  description: >
    SpotYou allows you to watch your favorite music videos on Youtube based on your Spotify Preferences
  categories:
    - Entertainment
    - Music
  built_by: Josh Glazer
  built_by_url: https://linkedin.com/in/joshglazer/
  featured: false
- title: Hesam Kaveh's blog
  description: >
    A blog with great seo that using gatsby-source-wordpress to fetch posts from backend
  main_url: "https://hesamkaveh.com/"
  url: "https://hesamkaveh.com/"
  source_url: "https://github.com/hesamkaveh/sansi"
  featured: false
  categories:
    - Blog
    - WordPress
- title: Oliver Gomes Portfolio
  main_url: https://oliver-gomes.github.io/v4/
  url: https://oliver-gomes.github.io/v4/
  description: >
    As an artist and a web designer/developer, I wanted to find a way to present these two portfolios in a way that made sense.  I felt with new found power of speed, Gatsby helped keep my creativity intact with amazing response and versatility. I felt my butter smooth transition felt much better in user perspective and super happy with the power of Gatsby.
  categories:
    - Portfolio
    - Web Development
    - Blog
  built_by: Oliver Gomes
  built_by_url: https://github.com/oliver-gomes
  featured: false
- title: Patrik Szewczyk
  url: https://www.szewczyk.cz/
  main_url: https://www.szewczyk.cz/
  description: >
    Patrik Szewczyk – JavaScript, TypeScript, React, Node.js developer, Redux, Reason
  categories:
    - Portfolio
  built_by: Patrik Szewczyk
  built_by_url: https://linkedin.com/in/thepatriczek/
  featured: false
- title: Patrik Arvidsson's portfolio
  url: https://www.patrikarvidsson.com
  main_url: https://www.patrikarvidsson.com
  source_url: https://github.com/patrikarvidsson/portfolio-gatsby-contentful
  description: >
    Personal portfolio site of Swedish interaction designer Patrik Arvidsson. Built with Gatsby, Tailwind CSS, Emotion JS and Contentful.
  categories:
    - Blog
    - Design
    - Portfolio
    - Web Development
    - Technology
  built_by: Patrik Arvidsson
  built_by_url: https://www.patrikarvidsson.com
  featured: false
- title: Jacob Cofman's Blog
  description: >
    Personal blog / portfolio about Jacob Cofman.
  main_url: "https://jcofman.de/"
  url: "https://jcofman.de/"
  source_url: "https://github.com/JCofman/jc-website"
  featured: false
  categories:
    - Blog
    - Portfolio
- title: re-geo
  description: >
    re-geo is react based geo cities style component.
  main_url: "https://re-geo.netlify.com/"
  url: "https://re-geo.netlify.com/"
  source_url: "https://github.com/sadnessOjisan/re-geo-lp"
  categories:
    - Open Source
  built_by: sadnessOjisan
  built_by_url: https://twitter.com/sadnessOjisan
  featured: false
- title: Luis Cestou Portfolio
  description: >
    Portfolio of graphic + interactive designer Luis Cestou.
  main_url: "https://luiscestou.com"
  url: "https://luiscestou.com"
  source_url: "https://github.com/lcestou/luiscestou.com"
  built_by: Luis Cestou contact@luiscestou.com
  built_by_url: https://luiscestou.com
  featured: false
  categories:
    - Portfolio
    - Web Development
- title: Data Hackers
  url: https://datahackers.com.br/
  main_url: https://datahackers.com.br/
  description: >
    Official website for the biggest portuguese-speaking data science community. Makes use of several data sources such as podcasts from Anchor, messages from Slack, newsletters from MailChimp and blog posts from Medium. The unique visual design also had its hurdles and was quite fun to develop!
  categories:
    - Blog
    - Education
    - Podcast
    - Technology
  built_by: Kaordica
  built_by_url: https://kaordica.design
  featured: false
- title: TROMAQ
  url: https://www.tromaq.com/
  main_url: https://www.tromaq.com/
  description: >
    TROMAQ executes earthmoving services and rents heavy machinery for construction work. Even with the lack of good photography, their new site managed to pass a solid and trustworthy feeling to visitors during testing and they're already seeing the improvement in brand awareness, being the sole player with a modern website in their industry.
  categories:
    - Marketing
  built_by: Kaordica
  built_by_url: https://kaordica.design
  featured: false
- title: Novida Consulting
  url: https://www.novidaconsultoria.com.br
  main_url: https://www.novidaconsultoria.com.br
  description: >
    Novida’s goal was to position itself as a solid, exclusive and trustworthy brand for families looking for a safe financial future… We created a narrative and visual design that highlight their exclusivity.
  categories:
    - Marketing
  built_by: Kaordica
  built_by_url: https://kaordica.design
  featured: false
- title: We Are Clarks
  url: "https://www.weareclarks.com"
  main_url: "https://www.weareclarks.com"
  source_url: "https://github.com/abeaclark/weareclarks"
  description: >
    A family travel blog.
  categories:
    - Blog
    - Travel
  built_by: Abe Clark
  built_by_url: https://www.linkedin.com/in/abrahamclark/
  featured: false
- title: Guillaume Briday's Blog
  main_url: "https://guillaumebriday.fr/"
  url: "https://guillaumebriday.fr/"
  source_url: "https://github.com/guillaumebriday/guillaumebriday.fr"
  description: >
    My personal blog built with Gatsby and Tailwind CSS.
  categories:
    - Blog
    - Web Development
    - Technology
  built_by: Guillaume Briday
  built_by_url: https://guillaumebriday.fr/
  featured: false
- title: SEOmonitor
  main_url: "https://www.seomonitor.com"
  url: "https://www.seomonitor.com"
  description: >
    SEOmonitor is a suite of SEO tools dedicated to agencies.
  categories:
    - Blog
    - Portfolio
    - Agency
  built_by: Bejamas
  built_by_url: https://bejamas.io/
  featured: false
- title: Jean Regisser's Portfolio
  main_url: "https://jeanregisser.com/"
  url: "https://jeanregisser.com/"
  source_url: "https://github.com/jeanregisser/jeanregisser.com"
  featured: false
  description: >
    Portfolio of software engineer Jean Regisser.
  categories:
    - Portfolio
    - Mobile Development
  built_by: Jean Regisser
  built_by_url: "https://jeanregisser.com/"
- title: Axcept - Visual Screenshot Testing
  url: https://axcept.io
  main_url: https://axcept.io
  description: >
    Visual Testing for everyone
  categories:
    - Documentation
    - Web Development
  built_by: d:code:it
  built_by_url: https://dcodeit.com
  featured: false
- title: Chase Ohlson
  url: https://chaseohlson.com
  main_url: https://chaseohlson.com
  description: >
    Portfolio of frontend engineer & web developer Chase Ohlson.
  categories:
    - Portfolio
    - Web Development
  built_by: Chase Ohlson
  built_by_url: https://chaseohlson.com
  featured: false
- title: Zach Schnackel
  url: https://zslabs.com
  main_url: https://zslabs.com
  source_url: "https://github.com/zslabs/zslabs.com"
  description: >
    Portfolio site for UI/Motion Developer, Zach Schnackel.
  categories:
    - Portfolio
    - Web Development
  built_by: Zach Schnackel
  built_by_url: "https://zslabs.com"
- title: Gremlin
  url: https://www.gremlin.com
  main_url: https://www.gremlin.com
  description: >
    Gremlin's Failure as a Service finds weaknesses in your system before they cause problems.
  categories:
    - Marketing
- title: Headless.page
  main_url: https://headless.page/
  url: https://headless.page/
  description: >
    Headless.page is a directory of eCommerce sites featuring headless architecture, PWA features and / or the latest JavaScript technology.
  categories:
    - Directory
    - eCommerce
  built_by: Pilon
  built_by_url: https://pilon.io/
  featured: false
- title: Ouracademy
  main_url: https://our-academy.org/
  url: https://our-academy.org/
  source_url: "https://github.com/ouracademy/website"
  description: >
    Ouracademy is an organization that promoves the education in software development through blog posts & videos smiley.
  categories:
    - Open Source
    - Blog
    - Education
  built_by: Ouracademy
  built_by_url: https://github.com/ouracademy
  featured: false
- title: Tenon.io
  main_url: https://tenon.io
  url: https://tenon.io
  description: >
    Tenon.io is an accessibility tooling, services and consulting company.
  categories:
    - API
    - Accessibility
    - Business
    - Consulting
    - Technology
  built_by: Tenon.io
  built_by_url: https://tenon.io
  featured: false
- title: Projectival
  url: https://www.projectival.de/
  main_url: https://www.projectival.de/
  description: >
    Freelancer Online Marketing & Web Development in Cologne, Germany
  categories:
    - Freelance
    - Marketing
    - Web Development
    - Blog
    - Consulting
    - SEO
    - Business
  built_by: Sascha Klapetz
  built_by_url: https://www.projectival.de/
  featured: false
- title: Hetzner Online Community
  main_url: https://community.hetzner.com
  url: https://community.hetzner.com
  description: >
    Hetzner Online Community provides a free collection of high-quality tutorials, which are based on free and open source software, on a variety of topics such as development, system administration, and other web technology.
  categories:
    - Web Development
    - Technology
    - Programming
    - Open Source
    - Community
  built_by: Hetzner Online GmbH
  built_by_url: https://www.hetzner.com/
  featured: false
- title: AGYNAMIX
  url: https://www.agynamix.de/
  main_url: https://www.agynamix.de/
  source_url: https://github.com/tuhlmann/agynamix.de
  description: >
    Full Stack Java, Scala, Clojure, TypeScript, React Developer in Thalheim, Germany
  categories:
    - Freelance
    - Web Development
    - Programming
    - Blog
    - Consulting
    - Portfolio
    - Business
  built_by: Torsten Uhlmann
  built_by_url: https://www.agynamix.de/
  featured: false
- title: syracuse.io
  url: https://syracuse.io
  main_url: https://syracuse.io
  source_url: https://github.com/syracuseio/syracuseio/
  description: >
    Landing page for Syracuse NY Software Development Meetup Groups
  categories:
    - Community
  built_by: Benjamin Lannon
  built_by_url: https://lannonbr.com
- title: Render Documentation
  main_url: https://render.com/docs
  url: https://render.com/docs
  description: >
    Render is the easiest place to host your sites and apps. We use Gatsby for everything on https://render.com, including our documentation. The site is deployed on Render as well! We also have a guide to deploying Gatsby apps on Render: https://render.com/docs/deploy-gatsby.
  categories:
    - Web Development
    - Programming
    - Documentation
    - Technology
  built_by: Render Developers
  built_by_url: https://render.com
  featured: false
- title: prima
  url: https://www.prima.co
  main_url: https://www.prima.co
  description: >
    Discover industry-defining wellness content and trusted organic hemp CBD products safely supporting wellness, stress, mood, skin health, and balance.
  categories:
    - Blog
    - eCommerce
    - Education
  built_by: The Couch
  built_by_url: https://thecouch.nyc
- title: Gatsby Guides
  url: https://gatsbyguides.com/
  main_url: https://gatsbyguides.com/
  description: >
    Free tutorial course about using Gatsby with a CMS.
  categories:
    - Education
    - Documentation
    - Web Development
  built_by: Osio Labs
  built_by_url: https://osiolabs.com/
  featured: false
- title: Architude
  url: https://architudedesign.com
  main_url: https://architudedesign.com
  description: >
    筑冶 Architude International Design Consultants
  categories:
    - Design
    - Landing Page
    - Gallery
  built_by: Neo Nie
  built_by_url: https://github.com/nihgwu
  featured: false
- title: Arctica
  url: https://arctica.io
  main_url: https://arctica.io
  description: >
    Arctica specialises in purpose-built web sites and progressive web applications with user optimal experiences, tailored to meet the objectives of your business.
  categories:
    - Portfolio
    - Agency
    - Design
    - Web Development
  built_by: Arctica
  built_by_url: https://arctica.io
  featured: false
- title: Shard Ventures
  url: https://shard.vc
  main_url: https://shard.vc
  description: >
    Shard is building new online companies from scratch, partnering with other like-minded founders to start and invest in technology companies.
  categories:
    - Finance
    - Technology
    - Portfolio
  built_by: Arctica
  built_by_url: https://arctica.io
  featured: false
- title: David Brookes
  url: https://davidbrookes.me
  main_url: https://davidbrookes.me
  description: >
    Specialising in crafting stylish, high performance websites and applications that get results, using the latest cutting edge web development technologies.
  categories:
    - Portfolio
    - Freelance
    - Web Development
  built_by: Arctica
  built_by_url: https://arctica.io
  featured: false
- title: Dennis Morello
  url: https://morello.dev
  main_url: https://morello.dev
  source_url: https://gitlab.com/dennismorello/dev-blog
  description: >
    morello.dev is a development and techology blog written by Dennis Morello.
  categories:
    - Blog
    - Education
    - Web Development
    - Open Source
    - Technology
  built_by: Dennis Morello
  built_by_url: https://twitter.com/dennismorello
  featured: false
- title: BaseTable
  url: https://autodesk.github.io/react-base-table/
  main_url: https://autodesk.github.io/react-base-table/
  source_url: https://github.com/Autodesk/react-base-table
  description: >
    BaseTable is a react table component to display large data set with high performance and flexibility.
  categories:
    - Web Development
    - Documentation
    - Open Source
  built_by: Neo Nie
  built_by_url: https://github.com/nihgwu
  featured: false
- title: herper.io
  url: https://herper.io
  main_url: https://herper.io
  description: >
    Portfolio website for Jacob Herper - a Front End Web Developer with a passion for all things digital. I have more than 10 years experience working in web development.
  categories:
    - Portfolio
    - Web Development
    - Freelance
    - Design
    - SEO
  built_by: Jacob Herper
  built_by_url: https://github.com/jakeherp
  featured: false
- title: Artem Sapegin Photography
  description: >
    Photography portfolio and blog of Artem Sapegin, an award-losing photographer living in Berlin, Germany. Landscapes, cityscapes and dogs.
  main_url: "https://morning.photos/"
  url: "https://morning.photos/"
  source_url: "https://github.com/sapegin/morning.photos"
  categories:
    - Portfolio
    - Photography
  built_by: Artem Sapegin
  built_by_url: "https://github.com/sapegin"
- title: Pattyrn
  main_url: https://pattyrn.com
  url: https://pattyrn.com
  # optional: short paragraph describing the content and/or purpose of the site that will appear in the modal detail view and permalink views for your site
  description: >
    Pattyrn uses advanced machine learning AI to analyze the platform’s your teams use, making it easy to solve performance problems, reduce bottlenecks, and monitor culture health to optimize your ROI and help boost performance without causing burn out.
  categories:
    - Marketing
    - Technology
  built_by: Pattyrn
  built_by_url: https://twitter.com/Pattyrn4
  featured: false
- title: Intranet Italia Day
  main_url: https://www.intranetitaliaday.it/en
  url: https://www.intranetitaliaday.it/en
  description: >
    The Italian event dedicated to the digital workplace that focuses on planning, governance and company intranet management
  categories:
    - Event
    - Conference
  built_by: Ariadne Digital
  built_by_url: https://www.ariadnedigital.it
  featured: false
- title: Textually Stylo
  main_url: https://www.textually.net
  url: https://www.textually.net
  description: >
    Stylo Markdown writing App marketing/documentation website by Textually Inc.
  categories:
    - Marketing
    - Technology
    - Blog
    - Documentation
  built_by: Sébastien Hamel
  built_by_url: https://www.textually.net
  featured: false
- title: OneDeck
  main_url: https://www.onedeck.co
  url: https://www.onedeck.co
  description: >
    OneDeck is a simple yet powerful tool for creating and sharing your one-page investment summary in under 10 minutes.
  categories:
    - Finance
    - Technology
  built_by: William Neill
  built_by_url: https://twitter.com/williamneill
  featured: false
- title: Assortment
  main_url: https://assortment.io
  url: https://assortment.io
  description: >
    Assortment aims to provide detailed tutorials (and more) for developers of all skill levels within the Web Development Industry. Attempting to cut out the fluff and arm you with the facts.
  categories:
    - Blog
    - Web Development
  built_by: Luke Whitehouse
  built_by_url: https://twitter.com/_lukewh
  featured: false
- title: Mission42
  main_url: https://mission42.zauberware.com
  url: https://mission42.zauberware.com
  description: >
    A landing page for the mobile app Mission42. Mission42 wants to help you learn new skills.
  categories:
    - App
    - Learning
    - Education
    - Landing Page
  built_by: Philipp Siegmund, zauberware
  built_by_url: https://www.zauberware.com
- title: Altstadtdomizil Idstein
  main_url: http://www.altstadtdomizil-idstein.de/
  url: http://www.altstadtdomizil-idstein.de/
  description: >
    A landing page for a holiday apartment in Idstein, Germany.
  categories:
    - Landing Page
    - Travel
    - Real Estate
  built_by: Simon Franzen, zauberware
  built_by_url: https://www.zauberware.com
- title: Gerald Martinez Dev
  main_url: https://gmartinez.dev/
  url: https://gmartinez.dev/
  source_url: https://github.com/nephlin7/gmartinez.dev
  description: >
    Personal web site for show my skills and my works.
  categories:
    - Web Development
    - Portfolio
  built_by: Gerald Martinez
  built_by_url: https://twitter.com/GeraldM_92
  featured: false
- title: Becreatives
  main_url: "https://becreatives.com"
  url: "https://becreatives.com"
  featured: false
  description: >
    Digital software house. Enlights ideas. Think smart execute harder.
  categories:
    - Technology
    - Web Development
    - Agency
    - Marketing
  built_by: Becreatives
  built_by_url: "https://becreatives.com"
- title: Paul Clifton Photography
  main_url: https://paulcliftonphotography.com
  url: https://paulcliftonphotography.com
  featured: false
  description: >
    A full migration from WordPress to GatsbyJS and DatoCMS. Includes custom cropping on images as viewport changes size and also an infinity scroll that doesn't preload all of the results.
  categories:
    - Blog
    - Portfolio
    - Gallery
    - Photography
  built_by: Little Wolf Studio
  built_by_url: https://littlewolfstudio.co.uk
- title: Atte Juvonen - Blog
  url: https://www.attejuvonen.fi/
  main_url: https://www.attejuvonen.fi/
  source_url: https://github.com/baobabKoodaa/blog
  description: >
    Tech-oriented personal blog covering topics like AI, data, voting, game theory, infosec and software development.
  categories:
    - Blog
    - Data
    - JavaScript
    - Programming
    - Science
    - Security
    - Technology
    - Web Development
  featured: false
- title: Kibuk Construction
  url: https://kibukconstruction.com/
  main_url: https://kibukconstruction.com/
  description: >
    Kibuk Construction is a fully licensed and insured contractor specializing in Siding, Decks, Windows & Doors!
  categories:
    - Business
  built_by: David Krasniy
  built_by_url: http://dkrasniy.com
- title: RedCarpetUp
  main_url: https://www.redcarpetup.com
  url: https://www.redcarpetup.com/
  description: >
    RedCarpetUp's home page for a predominantly mobile-only customer base in India with major constraints on bandwidth availability
  categories:
    - Finance
  built_by: RedCarpet Dev Team
  built_by_url: https://www.redcarpetup.com
  featured: false
- title: talita traveler
  url: https://talitatraveler.com/
  main_url: https://talitatraveler.com/
  source_url: https://github.com/afuh/talitatraveler
  description: >
    Talita Traveler's personal blog.
  categories:
    - Blog
  built_by: Axel Fuhrmann
  built_by_url: https://axelfuhrmann.com/
  featured: false
- title: Pastelería el Progreso
  url: https://pasteleriaelprogreso.com/
  main_url: https://pasteleriaelprogreso.com/
  source_url: https://github.com/afuh/elprogreso
  description: >
    Famous bakery in Buenos Aires.
  categories:
    - Food
    - Gallery
  built_by: Axel Fuhrmann
  built_by_url: https://axelfuhrmann.com/
  featured: false
- title: Maitrik's Portfolio
  url: https://www.maitrikpatel.com/
  main_url: https://www.maitrikpatel.com/
  source_url: https://github.com/maitrikjpatel/portfolio
  description: >
    Portfolio of a Front-End Developer / UX Designer who designs and develops pixel perfect user interface, experiences and web applications.
  categories:
    - Portfolio
    - Blog
    - Design
    - Web Development
  built_by: Maitrik Patel
  built_by_url: https://www.maitrikpatel.com/
  featured: false
- title: PicPick
  url: https://picpick.app/
  main_url: https://picpick.app/
  description: >
    All-in-one Graphic Design Tool, Screen Capture Software, Image Editor, Color Picker, Pixel Ruler and More
  categories:
    - Productivity
    - App
    - Technology
  built_by: NGWIN
  built_by_url: https://picpick.app/
  featured: false
- title: Ste O'Neill
  main_url: https://www.steoneill.dev
  url: https://www.steoneill.dev
  description: >
    MVP of a portfolio site for a full stack UK based developer.
  categories:
    - Blog
    - Portfolio
  built_by: Ste O'Neill
  built_by_url: https://steoneill.dev
  featured: false
- title: Filipe Santos Correa's Portfolio
  description: >
    Filipe's Personal About Me / Portfolio.
  main_url: "https://filipesantoscorrea.com/"
  url: "https://filipesantoscorrea.com/"
  source_url: "https://github.com/Safi1012/filipesantoscorrea.com"
  featured: false
  categories:
    - Portfolio
- title: Progressive Massachusetts Legislator Scorecard
  main_url: https://scorecard.progressivemass.com
  url: https://scorecard.progressivemass.com
  featured: false
  source_url: https://github.com/progressivemass/legislator-scorecard
  description: >
    Learn about MA state legislators' voting records through a progressive lens
  categories:
    - Government
    - Education
  built_by: Alex Holachek
  built_by_url: "https://alex.holachek.com/"
- title: Jeff Wolff – Portfolio
  main_url: https://www.jeffwolff.net
  url: https://www.jeffwolff.net
  featured: false
  description: >
    A guy from San Diego who makes websites.
  categories:
    - Blog
    - Portfolio
    - Web Development
- title: Jp Valery – Portfolio
  main_url: https://jpvalery.photo
  url: https://jpvalery.photo
  featured: false
  description: >
    Self-taught photographer documenting spaces and people
  categories:
    - Portfolio
    - Photography
- title: Prevue
  main_url: https://www.prevue.io
  url: https://www.prevue.io
  featured: false
  description: >
    All in One Prototyping Tool For Vue Developers
  categories:
    - Open Source
    - Web Development
- title: Gold Medal Flour
  main_url: https://www.goldmedalflour.com
  url: https://www.goldmedalflour.com
  description: >
    Gold Medal Four is a brand of flour products owned by General Mills. The new site was built using Gatsby v2 with data sources from WordPress and an internal recipe API, and features multifaceted recipe filtering and a modified version of Gatsby Image to support art direction images.
  categories:
    - Food
  built_by: General Mills Branded Sites Dev Team
  built_by_url: https://www.generalmills.com
  featured: false
- title: Fifth Gait Technologies
  main_url: https://5thgait.com
  url: https://5thgait.com
  featured: false
  description: >
    Fifth Gait is a small business in the defense and space industry that is run and owned by physicists and engineers that have worked together for decades. The site was built using Gatsby V2.
  categories:
    - Government
    - Science
    - Technology
  built_by: Jonathan Z. Fisher
  built_by_url: "https://jonzfisher.com"
- title: Sal's Pals
  main_url: https://www.sals-pals.net
  url: https://www.sals-pals.net
  featured: false
  description: >
    Sal's Pals is a professional dog walking and pet sitting service based in Westfield, NJ. New site built with gatsby v2.
  categories:
    - Business
- title: Zuyet Awarmatrip
  main_url: https://www.zuyetawarmatrip.com
  url: https://www.zuyetawarmatrip.com
  featured: false
  description: >
    Zuyet Awarmatrip is a subsidiary identity within the personal ecosystem of Zuyet Awarmatik, focusing on travel and photography.
  categories:
    - Travel
    - Photography
  built_by: Zuyet Awarmatik
- title: manuvel.be
  url: https://www.manuvel.be
  main_url: https://www.manuvel.be
  source_url: https://github.com/riencoertjens/manuvelsite
  description: >
    Cycling themed café coming this april in Sint Niklaas, Belgium. One page with funky css-grid and gatsby-image trickery!
  categories:
    - Food
  built_by: WEBhart
  built_by_url: https://www.web-hart.com
  featured: false
- title: WEBhart
  url: https://www.web-hart.com
  main_url: https://www.web-hart.com
  description: >
    Hi, I'm Rien (pronounced Reen) from Belgium but based in Girona, Spain. I'm an autodidact, committed to learning until the end of time.
  categories:
    - Portfolio
    - Design
    - Web Development
    - Freelance
  built_by: WEBhart
  built_by_url: https://www.web-hart.com
  featured: false
- title: nicdougall.com
  url: https://nicdougall.netlify.com/
  main_url: https://nicdougall.netlify.com/
  source_url: https://github.com/riencoertjens/nicdougall.com
  description: >
    Athlete website with Netlify CMS for blog content.
  categories:
    - Blog
  built_by: WEBhart
  built_by_url: https://www.web-hart.com
  featured: false
- title: het Groeiatelier
  url: https://www.hetgroeiatelier.be/
  main_url: https://www.hetgroeiatelier.be/
  description: >
    Workspace for talent development and logopedics. One page site with basic info and small calendar CMS.
  categories:
    - Marketing
  built_by: WEBhart
  built_by_url: https://www.web-hart.com
  featured: false
- title: Lebuin D'Haese
  url: https://www.lebuindhaese.be/
  main_url: https://www.lebuindhaese.be/
  description: >
    Artist portfolio website. Powered by a super simple Netlify CMS to easily add blog posts or new art pieces.
  categories:
    - Portfolio
    - Blog
  built_by: WEBhart
  built_by_url: https://www.web-hart.com
  featured: false
- title: Iefke Molenstra
  url: https://www.iefke.be/
  main_url: https://www.iefke.be/
  description: >
    Artist portfolio website. Powered by a super simple Netlify CMS to easily add blog posts or new art pieces.
  categories:
    - Portfolio
    - Blog
  built_by: WEBhart
  built_by_url: https://www.web-hart.com
  featured: false
- title: The Broomwagon
  url: https://www.thebroomwagongirona.com/
  main_url: https://www.thebroomwagongirona.com/
  description: >
    foodtruck style coffee by pro cyclist Robert Gesink. The site has a webshop with merchandise and coffee beans.
  categories:
    - eCommerce
  built_by: WEBhart
  built_by_url: https://www.web-hart.com
- title: Pella Windows and Doors
  main_url: https://www.pella.com
  url: https://www.pella.com
  featured: false
  description: >
    The Pella Corporation is a privately held window and door manufacturing
  categories:
    - Business
- title: tinney.dev
  url: https://tinney.dev
  main_url: https://tinney.dev
  source_url: https://github.com/cdtinney/tinney.dev
  description: >
    Personal portfolio/blog of Colin Tinney
  categories:
    - Blog
    - Portfolio
    - Open Source
  built_by: Colin Tinney
  built_by_url: https://tinney.dev
  featured: false
- title: Monkeywrench Books
  main_url: https://monkeywrenchbooks.org
  url: https://monkeywrenchbooks.org
  description: >
    Monkeywrench Books is an all-volunteer, collectively-run bookstore and event space in Austin, TX
  categories:
    - Business
    - Community
    - Education
  built_by: Monkeywrench Books
  built_by_url: https://monkeywrenchbooks.org
- title: DeepMay.io
  main_url: https://deepmay.io
  url: https://deepmay.io
  description: >
    DeepMay is an experimental new tech bootcamp in the mountains of North Carolina.
  categories:
    - Event
    - Community
    - Technology
    - Marketing
  built_by: DeepMay
  built_by_url: https://twitter.com/deepmay_io
  featured: false
- title: Liferay.Design
  main_url: https://liferay.design
  url: https://liferay.design
  source_url: https://github.com/liferay-design/liferay.design
  description: >
    Liferay.Design is home to some of the freshest open-source designers who love to share articles and other resources for the Design Community.
  categories:
    - Blog
    - Community
    - Design
    - Marketing
    - Open Source
    - Technology
    - User Experience
  built_by: Liferay Designers
  built_by_url: https://twitter.com/liferaydesign
  featured: false
- title: Front End Remote Jobs
  main_url: https://frontendremotejobs.com
  url: https://frontendremotejobs.com
  source_url: https://github.com/benjamingrobertson/remotefrontend
  description: >
    Front End Remote Jobs features fully remote jobs for front end developers.
  categories:
    - WordPress
    - Web Development
  built_by: Ben Robertson
  built_by_url: https://benrobertson.io
  featured: false
- title: Penrose Grand Del Mar
  main_url: https://penroseatthegrand.com
  url: https://penroseatthegrand.com
  description: >
    Penrose Grand Del Mar is a luxury housing project coming soon.
  categories:
    - Real Estate
    - Design
  built_by: Chase Ohlson
  built_by_url: https://chaseohlson.com
- title: JustGraphQL
  url: https://www.justgraphql.com/
  main_url: https://www.justgraphql.com/
  source_url: https://github.com/Novvum/justgraphql
  description: >
    JustGraphQL helps developers quickly search and filter through GraphQL resources, tools, and articles.
  categories:
    - Open Source
    - Web Development
    - Technology
  built_by: Novvum
  built_by_url: https://www.novvum.io/
  featured: false
- title: Peter Macinkovic Personal Blog
  url: https://peter.macinkovic.id.au/
  main_url: https://peter.macinkovic.id.au/
  source_url: https://github.com/inkovic/peter-macinkovic-static-site
  description: >
    Personal Website and Blog of eCommerce SEO Specilaist and Digital Marketer Peter Macinkovic.
  categories:
    - SEO
    - Marketing
    - Blog
  featured: false
- title: NH Hydraulikzylinder
  main_url: https://nh-hydraulikzylinder.com
  url: https://nh-hydraulikzylinder.com
  description: >
    High quality & high performance hydraulic cylinders manufactured in Austria based on the clients requirements
  categories:
    - Business
  built_by: MangoART
  built_by_url: https://www.mangoart.at
  featured: false
- title: Frauennetzwerk Linz-Land
  main_url: https://frauennetzwerk-linzland.net
  url: https://frauennetzwerk-linzland.net
  description: >
    Homepage for the local women's association providing support to people in need offline and online (Livechat integration)
  categories:
    - Nonprofit
  built_by: MangoART
  built_by_url: https://www.mangoart.at
  featured: false
- title: Mein Traktor
  main_url: http://www.mein-traktor.at/
  url: http://www.mein-traktor.at/
  description: >
    Homepage of a the main importer of SAME and Lamborghini Tractors in Austria with customer support area
  categories:
    - Business
    - App
  built_by: MangoART
  built_by_url: https://www.mangoart.at
  featured: false
- title: Lamborghini Traktoren
  main_url: https://lamborghini-traktor.at
  url: https://lamborghini-traktor.at
  description: >
    Lamborghini Tractors - Landing page for the brand in Austria
  categories:
    - Business
  built_by: MangoART
  built_by_url: https://www.mangoart.at
  featured: false
- title: Holly Lodge Community Centre - Highgate, London
  main_url: https://www.hlcchl.org/
  url: https://www.hlcchl.org/
  source_url: https://github.com/eugelogic/hlcchl-gatsby
  description: >
    The Holly Lodge Community Centre - Highgate, London has a shiny new website built with Gatsby v2 that makes important contributions towards a faster, more secure and environmentally friendly web for everyone.
  categories:
    - Community
    - Event
    - Nonprofit
  built_by: Eugene Molari Developer
  built_by_url: https://twitter.com/EugeneMolari
  featured: false
- title: blackcater's blog
  url: https://www.blackcater.win
  main_url: https://www.blackcater.win
  source_url: https://github.com/blackcater/blog
  description: >
    Blog like Medium, for person and team.
  categories:
    - Blog
    - Web Development
  built_by: blackcater
  built_by_url: https://github.com/blackcater
  featured: false
- title: Kenneth Kwakye-Gyamfi Portfolio Site
  url: https://www.kwakye-gyamfi.com
  main_url: https://www.kwakye-gyamfi.com
  source_url: https://github.com/cr05s19xx/cross-site
  description: >
    Personal portfolio site for Kenneth Kwakye-Gyamfi, a mobile and web full stack applications developer currently based in Accra, Ghana.
  categories:
    - SEO
    - Web Development
    - Open Source
    - Portfolio
  featured: false
- title: Gareth Weaver
  url: https://www.garethweaver.com/
  main_url: https://www.garethweaver.com/
  source_url: https://github.com/garethweaver/public-site-react
  description: >
    A personal portofolio of a London based frontend developer built with Gatsby 2, Redux and Sass
  categories:
    - Portfolio
    - Web Development
  built_by: Gareth Weaver
  built_by_url: https://twitter.com/garethdweaver
  featured: false
- title: Mailjet
  url: https://dev.mailjet.com/
  main_url: https://dev.mailjet.com/
  description: >
    Mailjet is an easy-to-use all-in-one e-mail platform.
  categories:
    - API
    - Documentation
  featured: false
- title: Peintagone
  url: https://www.peintagone.be/
  main_url: https://www.peintagone.be/
  description: >
    Peintagone is a superior quality paint brand with Belgian tones.
  categories:
    - Portfolio
    - Gallery
  built_by: Sebastien Crepin
  built_by_url: https://github.com/opeah
  featured: false
- title: Let's Do Dish!
  url: https://letsdodish.com
  main_url: https://letsdodish.com
  description: >
    A new recipe site for people who enjoy cooking great food in their home kitchen. Find some great meal ideas! Let's do dish!
  categories:
    - Blog
    - Food
  built_by: Connerra
  featured: false
- title: AWS Amplify Community
  url: https://amplify.aws/community/
  main_url: https://amplify.aws/community/
  source_url: https://github.com/aws-amplify/community
  description: >
    Amplify Community is a hub for developers building fullstack serverless applications with Amplify to easily access content (such as events, blog posts, videos, sample projects, and tutorials) created by other members of the Amplify community.
  categories:
    - Blog
    - Directory
    - Education
    - Technology
  built_by: Nikhil Swaminathan
  built_by_url: https://github.com/swaminator
  featured: false
- title: Cal State Monterey Bay
  url: https://csumb.edu
  main_url: https://csumb.edu
  source_url: https://github.com/csumb/csumb-gatsby
  description: >
    A website for the entire campus of California State University, Monterey Bay.
  categories:
    - Education
    - Government
  built_by: CSUMB Web Team
  built_by_url: https://csumb.edu/web/team
  featured: false
- title: BestPricingPages.com
  url: https://bestpricingpages.com
  main_url: https://bestpricingpages.com
  source_url: https://github.com/jpvalery/pricingpages/
  description: >
    A repository of the best pricing pages by the best companies. Built in less than a week.
    Inspired by RGE and since pricingpages.xyz no longer exists, I felt such a resource was missing and could be helpful to many people.
  categories:
    - Business
    - Community
    - Entrepreneurship
    - Open Source
    - Technology
  built_by: Jp Valery
  built_by_url: https://jpvalery.me
  featured: false
- title: Lendo Austria
  url: https://lendo.at
  main_url: https://lendo.at
  description: >
    A Comparison site for best private loan offer from banks in Austria.
  categories:
    - Business
    - Finance
  built_by: Lendo developers
  featured: false
- title: Visual Cloud FX
  url: https://visualcloudfx.com
  main_url: https://visualcloudfx.com
  source_url: https://github.com/jjcav84/visualcloudfx
  description: >
    Basic static site built with MDBootstrap, React, and Gatsby
  categories:
    - Consulting
    - Portfolio
  built_by: Jacob Cavazos
  built_by_url: https://jacobcavazos.com
- title: Matthew Miller (Me4502)
  url: https://matthewmiller.dev
  main_url: https://matthewmiller.dev
  description: >
    The personal site, blog and portfolio of Matthew Miller (Me4502)
  categories:
    - Blog
    - Programming
    - Technology
    - Portfolio
  built_by: Matthew Miller
  featured: false
- title: Årets Kontor
  url: https://aretskontor.newst.se
  main_url: https://aretskontor.newst.se
  description: >
    A swedish competition for "office of the year" in sweden with a focus on design. Built with MDBootstrap and Gatsby.
  categories:
    - Real Estate
    - Marketing
  built_by: Victor Björklund
  built_by_url: https://victorbjorklund.com
  featured: false
- title: Kyma
  url: https://kyma-project.io
  main_url: https://kyma-project.io
  source_url: https://github.com/kyma-project/website
  description: >
    This website holds overview, blog and documentation for Kyma open source project that is a Kubernates based application extensibility framework.
  categories:
    - Documentation
    - Blog
    - Technology
    - Open Source
  built_by: Kyma developers
  built_by_url: https://twitter.com/kymaproject
  featured: false
- title: Verso
  main_url: https://verso.digital
  url: https://verso.digital
  description: >
    Verso is a creative technology studio based in Singapore. Site built with Gatsby and Netlify.
  categories:
    - Agency
    - Consulting
    - Design
    - Technology
  built_by: Verso
  built_by_url: https://verso.digital
  featured: false
- title: Camilo Holguin
  url: https://camiloholguin.me
  main_url: https://camiloholguin.me
  source_url: https://github.com/camiloholguin/gatsby-portfolio
  description: >
    Portfolio site using GatsbyJS and WordPress REST API.
  categories:
    - WordPress
    - Portfolio
    - Web Development
  built_by: Camilo Holguin
  built_by_url: https://camiloholguin.me
  featured: false
- title: Bennett Hardwick
  url: https://bennetthardwick.com
  main_url: https://bennetthardwick.com
  description: >
    The personal website and blog of Bennett Hardwick, an Australian software developer and human being.
  categories:
    - Blog
    - Programming
    - Technology
  source_url: https://github.com/bennetthardwick/website
  built_by: Bennett Hardwick
  built_by_url: https://bennetthardwick.com
  featured: false
- title: Sindhuka
  url: https://sindhuka.org/
  main_url: https://sindhuka.org/
  description: >
    Official website of the Sindhuka initiative, a sustainable farmers' network in Nepal.
  categories:
    - Business
    - Community
    - Government
    - Marketing
  source_url: https://github.com/Polcius/sindhuka-serif
  built_by: Pol Milian
  built_by_url: https://github.com/Polcius/
  featured: false
- title: ERS HCL Open Source Portal
  url: https://ers-hcl.github.io/
  main_url: https://ers-hcl.github.io/
  description: >
    Official site for ERS-HCL GitHub organizational site. This is a hybrid app with static and dynamic content, providing a details of the open source projects, initiatives, innovation ideas within ERS-HCL. It pulls data from various data sources including GitHub APIs, MDX based blog posts, excel files. It also hosts an ideas app that is based on Firebase.
  categories:
    - Open Source
    - Blog
    - Technology
    - Web Development
    - Community
    - Documentation
  source_url: https://github.com/ERS-HCL/gatsby-ershcl-app
  built_by: Tarun Kumar Sukhu
  built_by_url: https://github.com/tsukhu
- title: Sandbox
  url: https://www.sandboxneu.com/
  main_url: https://www.sandboxneu.com/
  source_url: https://github.com/sandboxneu/sandboxneu.com
  description: >
    Official website of Sandbox, a Northeastern University student group that builds software for researchers.
  categories:
    - Marketing
  built_by: Sandbox at Northeastern
  built_by_url: https://github.com/sandboxneu/
  featured: false
- title: Accessible App
  main_url: https://accessible-app.com
  url: https://accessible-app.com
  source_url: https://github.com/accessible-app/accessible-app_com
  description: >
    Learn how to build inclusive web applications and Single Page Apps in modern JavaScript frameworks. This project collects strategies, links, patterns and plugins for React, Vue and Angular.
  categories:
    - Accessibility
    - Web Development
    - JavaScript
  built_by: Marcus Herrmann
  built_by_url: https://marcus.io
  featured: false
- title: PygmalionPolymorph
  url: https://pygmalionpolymorph.com
  main_url: https://pygmalionpolymorph.com
  source_url: https://github.com/PygmalionPolymorph/portfolio
  description: >
    Portfolio of artist, musician and developer PygmalionPolymorph.
  categories:
    - Portfolio
    - Gallery
    - Music
    - Photography
    - Web Development
  built_by: PygmalionPolymorph
  built_by_url: https://pygmalionpolymorph.com
  featured: false
- title: Gonzalo Nuñez Photographer
  main_url: https://www.gonzalonunez.com
  url: https://www.gonzalonunez.com
  description: >
    Website for Cancun based destination wedding photographer Gonzalo Nuñez. Site built with GatsbyJS, WordPress API and Netlify.
  categories:
    - Photography
    - Portfolio
    - WordPress
  built_by: Miguel Mayo
  built_by_url: https://www.miguelmayo.com
  featured: false
- title: Element 84
  main_url: https://www.element84.com
  url: https://www.element84.com
  description: >
    Element 84 is software engineering and design firm that helps companies and government agencies solve problems using remote sensing, life sciences, and transportation data in the cloud.
  categories:
    - Agency
    - Blog
    - Business
    - Consulting
    - Data
    - Design
    - Government
    - Portfolio
    - Programming
    - Science
    - Technology
    - User Experience
    - Web Development
- title: Measures for Justice
  main_url: https://www.measuresforjustice.org
  url: https://www.measuresforjustice.org
  description: >
    Measures for Justice gathers criminal justice data at the county level and makes it available on a free public Data Portal. Site rebuilt from scratch with GatsbyJS.
  categories:
    - Nonprofit
    - Marketing
  featured: false
- title: Raconteur Agency
  main_url: https://www.raconteur.net/agency
  url: https://www.raconteur.net/agency
  description: >
    Raconteur Agency is a London-based content marketing agency for B2B brands. We have rebuilt their site with Gatsby v2 using their existing WordPress backend as the data source. By switching from WordPress to GatsbyJS we have achieved a 200%+ improvement in page load times and went from a Lighthouse performance score of 49 to 100.
  categories:
    - Agency
    - Marketing
    - WordPress
  built_by: Jacob Herper
  built_by_url: https://herper.io
  featured: false
- title: GreenOrbit
  main_url: https://greenorbit.com/
  url: https://greenorbit.com/
  description: >
    Cloud-based intranet software. Get your people going with everything you need, built in.
  categories:
    - Business
    - App
    - Productivity
    - Technology
  built_by: Effective Digital
  built_by_url: https://effective.digital/
- title: Purple11
  main_url: https://purple11.com/
  url: https://purple11.com/
  description: >
    Purple11 is a site for photography and photo retouching tips and tricks.
  categories:
    - Blog
    - Photography
  built_by: Sébastien Noël
  built_by_url: https://blkfuel.com/
  featured: false
- title: PerfReviews
  main_url: https://perf.reviews/
  url: https://perf.reviews/
  source_url: https://github.com/PerfReviews/PerfReviews
  description: >
    The best content about web performance in spanish language.
  categories:
    - Web Development
  built_by: Joan León & José M. Pérez
  built_by_url: https://perf.reviews/nosotros/
  featured: false
- title: Un Backend - Blog
  main_url: https://www.unbackend.pro/
  url: https://www.unbackend.pro/
  description: >
    The personal website and blog of Camilo Ramírez, a backend developer :).
  categories:
    - Blog
    - Programming
    - Technology
  source_url: https://github.com/camilortte/camilortte.github.com
  built_by: Camilo Ramírez
  built_by_url: https://www.unbackend.pro/about
  featured: false
- title: Hitesh Vaghasiya
  main_url: https://hiteshvaghasiya.com/
  url: https://hiteshvaghasiya.com/
  description: >
    This is Hitesh Vaghasiya's blog. This blog is help you an E-Commerce like Magento, Shopify, and BigCommece.
  categories:
    - Blog
    - Programming
    - Technology
    - Web Development
  built_by: Hitesh Vaghasiya
  built_by_url: https://hiteshvaghasiya.com/
  featured: false
- title: Aditus
  main_url: https://www.aditus.io
  url: https://www.aditus.io
  description: >
    Aditus is the accessibility tool for your team. We help teams build accessible websites and products.
  categories:
    - Accessibility
    - Education
  built_by: Aditus
  built_by_url: https://www.aditus.io
  featured: false
- title: Ultra Config
  main_url: https://ultraconfig.com.au/
  url: https://ultraconfig.com.au/ultra-config-generator/
  description: >
    Ultra Config Generator is a software application for Network Engineers to efficiently manage their network infrastructure.
  categories:
    - Blog
    - Technology
  built_by: Ultra Config
  built_by_url: https://ultraconfig.com.au/
  featured: false
- title: Malice
  main_url: https://malice.fr/
  url: https://malice.fr/
  description: >
    Malice is a cyber-training  platform for learning, validating and improving security related skills through simulated scenarios and challenges.
  categories:
    - Security
    - Technology
  built_by: Sysdream
  built_by_url: https://sysdream.com/
  featured: false
- title: Nash
  main_url: https://nash.io/
  url: https://nash.io/
  description: >
    Nash is a decentralized platform for trading, payment and other financial services. Our goal is to bring distributed finance to everyone by making blockchain technology fast and easy to use. We employ an off-chain engine to match trades rapidly, but never take control of customers’ assets. Our intuitive interface offers easy access to a range of trading, payment and investment functions.
  categories:
    - Portfolio
    - Security
    - Technology
  built_by: Andrej Gajdos
  built_by_url: https://andrejgajdos.com/
  featured: false
- title: Axel Fuhrmann
  url: https://axelfuhrmann.com
  main_url: https://axelfuhrmann.com
  source_url: https://github.com/afuh/axelfuhrmann.com
  description: >
    Personal portfolio.
  categories:
    - Portfolio
    - Freelance
    - Web Development
  featured: false
- title: Alaina Viau
  url: https://www.alainaviau.com
  main_url: https://www.alainaviau.com
  description: >
    Official website of Canadian opera director, creator, and producer Alaina Viau. Site designed by Stephen Bell.
  categories:
    - Portfolio
    - Music
  built_by: Michael Uloth
  built_by_url: "https://www.michaeluloth.com"
- title: Alison Moritz
  url: https://www.alisonmoritz.com
  main_url: https://www.alisonmoritz.com
  description: >
    Official website of American stage director Alison Moritz. Site designed by Stephen Bell.
  categories:
    - Portfolio
    - Music
  built_by: Michael Uloth
  built_by_url: "https://www.michaeluloth.com"
- title: Luke Secomb Digital
  url: https://lukesecomb.digital
  main_url: https://lukesecomb.digital
  source_url: https://github.com/lukethacoder/luke-secomb-simple
  description: >
    A simple portfolio site built using TypeScript, Markdown and React Spring.
  categories:
    - Portfolio
    - Web Development
  built_by: Luke Secomb
  built_by_url: https://lukesecomb.digital
  featured: false
- title: We are Brew
  url: https://www.wearebrew.co.uk
  main_url: https://www.wearebrew.co.uk
  description: >
    Official website for Brew, a Birmingham based Digital Marketing Agency.
  categories:
    - Portfolio
    - Web Development
    - Agency
    - Marketing
  built_by: Brew Digital
  built_by_url: https://www.wearebrew.co.uk
- title: Global City Data
  main_url: https://globalcitydata.com
  url: https://globalcitydata.com
  source_url: https://github.com/globalcitydata/globalcitydata
  description: >
    Global City Data is an open, easily browsable platform to showcase peer-reviewed urban datasets and models created by different research groups.
  categories:
    - Education
    - Open Source
  built_by: Rafi Barash
  built_by_url: https://rafibarash.com
  featured: false
- title: Submittable
  url: https://www.submittable.com
  main_url: https://www.submittable.com
  description: >
    Submissions made simple. Submittalbe is a cloud-based submissions manager that lets you accept, review, and make decisions on any kind of digital content.
  categories:
    - Technology
    - Marketing
  built_by: Genevieve Crow
  built_by_url: https://github.com/g-crow
- title: Appmantle
  main_url: https://appmantle.com
  url: https://appmantle.com
  description: >
    Appmantle is a new way of creating apps. A complete modern app that you build yourself quickly & easily, without programming knowledge.
  categories:
    - App
    - Marketing
    - Landing Page
    - Mobile Development
    - Technology
  built_by: Appmantle
  built_by_url: https://appmantle.com
  featured: false
- title: Acto
  main_url: https://www.acto.dk/
  url: https://www.acto.dk/
  description: >
    Tomorrows solutions - today. Acto is an innovative software engineering company, providing your business with high-quality, scalable and maintainable software solutions, to make your business shine.
  categories:
    - Agency
    - Technology
    - Web Development
    - Mobile Development
  built_by: Acto
  built_by_url: https://www.acto.dk/
- title: Gatsby GitHub Stats
  url: https://gatsby-github-stats.netlify.com
  main_url: https://gatsby-github-stats.netlify.com
  source_url: https://github.com/lannonbr/gatsby-github-stats/
  description: >
    Statistics Dashboard for Gatsby GitHub repository
  categories:
    - Data
  built_by: Benjamin Lannon
  built_by_url: https://lannonbr.com
  featured: false
- title: Graphic Intuitions
  url: https://www.graphicintuitions.com/
  main_url: https://www.graphicintuitions.com/
  description: >
    Digital marketing agency located in Morris, Manitoba.
  categories:
    - Agency
    - Web Development
    - Marketing
  featured: false
- title: Smooper
  url: https://www.smooper.com/
  main_url: https://www.smooper.com/
  description: >
    We connect you with digital marketing experts for 1 on 1 consultation sessions
  categories:
    - Marketing
    - Directory
  featured: false
- title: Lesley Barber
  url: https://www.lesleybarber.com/
  main_url: https://www.lesleybarber.com/
  description: >
    Official website of Canadian film composer Lesley Barber.
  categories:
    - Portfolio
    - Music
  built_by: Michael Uloth
  built_by_url: https://www.michaeluloth.com
- title: Timeline of Terror
  main_url: https://timelineofterror.org/
  url: https://timelineofterror.org/
  source_url: https://github.com/Symbitic/timeline-of-terror
  description: >
    Complete guide to the events of September 11, 2001.
  categories:
    - Directory
    - Government
  built_by: Alex Shaw
  built_by_url: https://github.com/Symbitic/
  featured: false
- title: Pill Club
  url: https://thepillclub.com
  main_url: https://thepillclub.com
  description: >
    Zero Copay With Insurance + Free Shipping + Bonus Gifts + Online Delivery – Birth Control Delivery and Prescription
  categories:
    - Marketing
    - Healthcare
  built_by: Pill Club
  built_by_url: https://thepillclub.com
- title: myweekinjs
  url: https://www.myweekinjs.com/
  main_url: https://www.myweekinjs.com/
  source_url: https://github.com/myweekinjs/public-website
  description: >
    Challenge to create and/or learn something new in JavaScript each week.
  categories:
    - Blog
  built_by: Adriaan Janse van Rensburg
  built_by_url: https://github.com/HurricaneInteractive/
  featured: false
- title: The Edit Suite
  main_url: https://www.theeditsuite.com.au/
  url: https://www.theeditsuite.com.au/
  source_url: https://thriveweb.com.au/portfolio/the-edit-suite/
  description: >-
    The Edit Suite is an award winning video production and photography company based out of our Mermaid Beach studio on the Gold Coast of Australia but we also have the ability to work mobile from any location.
  categories:
    - Photography
    - Marketing
  built_by: Thrive Team - Gold Coast
  built_by_url: https://thriveweb.com.au/
  featured: false
- title: CarineRoitfeld
  main_url: https://www.carineroitfeld.com/
  url: https://www.carineroitfeld.com/
  description: >
    Online shop for Carine Roitfeld parfume
  categories:
    - eCommerce
  built_by: Ask Phill
  built_by_url: https://askphill.com
- title: EngineHub.org
  url: https://enginehub.org
  main_url: https://enginehub.org
  source_url: https://github.com/EngineHub/enginehub-website
  description: >
    The landing pages for EngineHub, the organisation behind WorldEdit, WorldGuard, CraftBook, and more
  categories:
    - Landing Page
    - Technology
    - Open Source
  built_by: Matthew Miller
  built_by_url: https://matthewmiller.dev
- title: Goulburn Physiotherapy
  url: https://www.goulburnphysiotherapy.com.au/
  main_url: https://www.goulburnphysiotherapy.com.au/
  description: >
    Goulburn Physiotherapy is a leader in injury prevention, individual and community health, and workplace health solutions across Central Victoria.
  categories:
    - Blog
    - Healthcare
  built_by: KiwiSprout
  built_by_url: https://kiwisprout.nz/
  featured: false
- title: TomTom Traffic Index
  main_url: https://www.tomtom.com/en_gb/traffic-index/
  url: https://www.tomtom.com/en_gb/traffic-index/
  description: >
    The TomTom Traffic Index provides drivers, city planners, auto manufacturers and policy makers with unbiased statistics and information about congestion levels in 403 cities across 56 countries on 6 continents.
  categories:
    - Travel
    - Data
  built_by: TomTom
  built_by_url: https://tomtom.com
  featured: false
- title: PrintAWorld | A 3D Printing and Fabrication Company
  main_url: https://prtwd.com/
  url: https://prtwd.com/
  description: >
    PrintAWorld is a NYC based fabrication and manufacturing company that specializes in 3D printing, 3D scanning, CAD Design,
    laser cutting, and rapid prototyping. We help artists, agencies and engineers turn their ideas into its physical form.
  categories:
    - Business
  featured: false
- title: Asjas
  main_url: https://asjas.co.za
  url: https://asjas.co.za/blog
  source_url: https://github.com/Asjas/Personal-Webpage
  description: >
    This is a website built with Gatsby v2 that uses Netlify CMS and Gatsby-MDX as a blog (incl. portfolio page).
  categories:
    - Web Development
    - Blog
    - Portfolio
  built_by: A-J Roos
  built_by_url: https://twitter.com/_asjas
  featured: false
- title: Glug-Infinite
  main_url: https://gluginfinite.github.io
  url: https://gluginfinite.github.io
  source_url: https://github.com/crstnmac/glug
  description: >
    This is a website built with Gatsby v2 that is deployed on GitHub using GitHub Pages and Netlify.
  categories:
    - Web Development
    - Blog
    - Portfolio
    - Agency
  built_by: Criston Macarenhas
  built_by_url: https://github.com/crstnmac
  featured: false
- title: The State of CSS Survey
  main_url: https://stateofcss.com/
  url: https://stateofcss.com/
  source_url: https://github.com/StateOfJS/state-of-css-2019
  description: >
    Annual CSS survey, brother of The State of JS Survey.
  categories:
    - Web Development
  built_by: Sacha Greif & Contribs
  built_by_url: https://github.com/StateOfJS
  featured: false
- title: Bytom Blockchain
  url: https://bytom.io/
  main_url: https://bytom.io/
  source_url: https://github.com/bytomlabs/bytom.io
  description: >
    Embrace the New Era of Bytom Blockchain
  categories:
    - Finance
    - Open Source
    - Technology
  built_by: Bytom Foundation
  built_by_url: https://bytom.io/
  featured: false
- title: Oerol Festival
  url: https://www.oerol.nl/nl/
  main_url: https://www.oerol.nl/en/
  description: >
    Oerol is a cultural festival on the island of Terschelling in the Netherlands that is held annually in June.
    The ten-day festival is focused on live, public theatre as well as music and visual arts.
  categories:
    - Event
    - Entertainment
  built_by: Oberon
  built_by_url: https://oberon.nl/
  featured: false
- title: Libra
  main_url: "https://libra.org/"
  url: "https://libra.org/"
  description: Libra's mission is to enable a simple global currency and financial infrastructure that empowers billions of people.
  featured: false
  categories:
    - Open Source
    - Technology
    - Finance
- title: Riffy Blog
  main_url: https://blog.rayriffy.com/
  url: https://blog.rayriffy.com/
  source_url: https://github.com/rayriffy/rayriffy-blog
  description: >
    Riffy Blog is async based beautiful highly maintainable site built by using Gatsby v2 with SEO optimized.
  categories:
    - Web Development
    - Blog
    - Open Source
    - Technology
    - Music
    - SEO
  built_by: Phumrapee Limpianchop
  built_by_url: https://rayriffy.com/
  featured: false
- title: The Coffee Collective
  url: https://coffeecollective.dk
  main_url: https://coffeecollective.dk
  description: >
    The Coffee Collective website is a JAM-stack based, multilingual, multi currency website/shop selling coffee, related products and subscriptions.
  categories:
    - eCommerce
    - Food
  built_by: Remotely (Anders Hallundbæk)
  built_by_url: https://remotely.dk
  featured: false
- title: Leadership Development International
  url: https://ldi.global
  main_url: https://ldi.global
  description: >
    A DatoCMS-backed site for an education and training company based in the US, China and the UAE.
  categories:
    - Education
    - Nonprofit
  built_by: Grant Holle
  built_by_url: https://grantholle.com
  featured: false
- title: Canvas 1839
  main_url: "https://www.canvas1839.com/"
  url: "https://www.canvas1839.com/"
  description: >-
    Online store for Canvas 1839 products, including pharmacological-grade CBD oil and relief cream.
  categories:
    - eCommerce
    - Marketing
  built_by: Corey Ward
  built_by_url: "http://www.coreyward.me/"
- title: Sparkle Stories
  main_url: "https://app.sparklestories.com/"
  url: "https://app.sparklestories.com/"
  description: >-
    Sparkle Stories is a streaming audio platform for children with over 1,200 original audio stories.
  categories:
    - App
    - Education
  built_by: Corey Ward
  built_by_url: "http://www.coreyward.me/"
- title: nehalist.io
  main_url: https://nehalist.io
  url: https://nehalist.io
  source_url: https://github.com/nehalist/nehalist.io
  description: >
    nehalist.io is a blog about software development, technology and all that kind of geeky stuff.
  categories:
    - Blog
    - Web Development
    - Open Source
  built_by: Kevin Hirczy
  built_by_url: https://nehalist.io
  featured: false
- title: March and Ash
  main_url: https://marchandash.com/
  url: https://marchandash.com/
  description: >-
    March and Ash is a customer-focused, licensed cannabis dispensary located in Mission Valley.
  categories:
    - eCommerce
    - Business
    - Blog
  built_by: Blueyellow
  built_by_url: https://blueyellow.io/
  featured: false
- title: T Two Industries
  description: >
    T Two Industries is a manufacturing company specializing in building custom truck decks, truck bodies, and trailers.
  main_url: https://www.ttwo.ca
  url: https://www.ttwo.ca
  categories:
    - Business
  built_by: https://www.t2.ca
  built_by_url: https://www.t2.ca
  featured: false
- title: Cali's Finest Landscaping
  url: https://www.calisfinestlandscaping.com/
  main_url: https://www.calisfinestlandscaping.com/
  description: >
    A team of hard-working, quality-obsessed landscaping professionals looking to take dreams and transform them into reality.
  categories:
    - Business
  built_by: David Krasniy
  built_by_url: http://dkrasniy.com
  featured: false
- title: Vazco
  url: https://www.vazco.eu
  main_url: https://www.vazco.eu
  description: >
    Vazco works for clients from all around the world in future-proof technologies and help them build better products.
  categories:
    - Agency
    - Web Development
    - Blog
    - Business
    - Technology
  built_by: Vazco
  built_by_url: https://www.vazco.eu
  featured: false
- title: Major League Eating
  main_url: https://majorleagueeating.com
  url: https://majorleagueeating.com
  description: >
    Major League Eating is the professional competitive eating organization that runs the Nathan’s Famous Coney Island Hot Dog eating contest on July 4th, among other eating events.
  categories:
    - Entertainment
    - Sports
  built_by: Carmen Cincotti
  built_by_url: https://github.com/ccincotti3
  featured: false
- title: APIs You Won't Hate
  url: https://apisyouwonthate.com/blog
  main_url: https://apisyouwonthate.com
  source_url: http://github.com/apisyouwonthate/apisyouwonthate.com
  description: >
    API development is a topic very close to our hearts. APIs You Won't Hate is a team and community dedicated to learning, writing, sharing ideas and bettering understanding of API practices. Together we can erradicate APIs we hate.
  categories:
    - Blog
    - Education
    - eCommerce
    - API
    - Community
    - Learning
    - Open Source
    - Technology
    - Web Development
  built_by: Mike Bifulco
  built_by_url: https://github.com/mbifulco
  featured: false
- title: Sankarsan Kampa
  main_url: "https://traction.one"
  url: "https://traction.one"
  description: Full time programmer, part time gamer, exploring the details of programmable systems and how to stretch their capabilities.
  featured: false
  categories:
    - Portfolio
    - Freelance
- title: AwesomeDocs
  main_url: "https://awesomedocs.traction.one/"
  url: "https://awesomedocs.traction.one/install"
  source_url: "https://github.com/AwesomeDocs/website"
  description: An awesome documentation website generator!
  featured: false
  categories:
    - Open Source
    - Web Development
    - Technology
    - Documentation
  built_by: Sankarsan Kampa
  built_by_url: "https://traction.one"
- title: Prism Programming Language
  main_url: "https://prism.traction.one/"
  url: "https://prism.traction.one/"
  source_url: "https://github.com/PrismLang/website"
  description: Interpreted, high-level, programming language.
  featured: false
  categories:
    - Programming
    - Open Source
    - Technology
    - Documentation
  built_by: Sankarsan Kampa
  built_by_url: "https://traction.one"
- title: Arnondora
  main_url: "https://arnondora.in.th/"
  url: "https://arnondora.in.th/"
  source_url: "https://github.com/arnondora/arnondoraBlog"
  description: Arnondora is a personal blog by Arnon Puitrakul
  categories:
    - Blog
    - Programming
    - Technology
  built_by: Arnon Puitrakul
  built_by_url: "https://arnondora.in.th/"
  featured: false
- title: KingsDesign
  url: "https://www.kingsdesign.com.au/"
  main_url: "https://www.kingsdesign.com.au/"
  description: KingsDesign is a Hobart based web design and development company. KingsDesign creates, designs, measures and improves web based solutions for businesses and organisations across Australia.
  categories:
    - Agency
    - Technology
    - Portfolio
    - Consulting
    - User Experience
  built_by: KingsDesign
  built_by_url: "https://www.kingsdesign.com.au"
- title: EasyFloh | Easy Flows for all
  url: "https://www.easyfloh.com"
  main_url: "https://www.easyfloh.com"
  description: >
    EasyFloh is for creating simple flows for your organisation. An organisation
    can design own flows with own stages.
  categories:
    - Business
    - Landing Page
  built_by: Vikram Aroskar
  built_by_url: "https://medium.com/@vikramaroskar"
  featured: false
- title: Home Alarm Report
  url: https://homealarmreport.com/
  main_url: https://homealarmreport.com/
  description: >
    Home Alarm Report is dedicated to helping consumers make informed decisions
    about home security solutions. The site was easily migrated from a legacy WordPress
    installation and the dev team chose Gatsby for its site speed and SEO capabilities.
  categories:
    - Blog
    - Business
    - SEO
    - Technology
  built_by: Centerfield Media
  built_by_url: https://www.centerfield.com
- title: Just | FX for treasurers
  url: "https://www.gojust.com"
  main_url: "https://www.gojust.com"
  description: >
    Just provides a single centralized view of FX for corporate treasurers. See interbank market prices, and access transaction cost analysis.
  categories:
    - Finance
    - Technology
  built_by: Bejamas
  built_by_url: "https://bejamas.io/"
  featured: false
- title: Bureau for Good | Nonprofit branding, web and print communications
  url: "https://www.bureauforgood.com"
  main_url: "https://www.bureauforgood.com"
  description: >
    Bureau for Good helps nonprofits explain why they matter across digital & print media. Bureau for Good crafts purpose-driven identities, websites & print materials for changemakers.
  categories:
    - Nonprofit
    - Agency
    - Design
  built_by: Bejamas
  built_by_url: "https://bejamas.io/"
  featured: false
- title: Atelier Cartier Blumen
  url: "https://www.ateliercartier.ch"
  main_url: "https://www.ateliercartier.ch"
  description: >
    Im schönen Kreis 6 in Zürich kreiert Nicole Cartier Blumenkompositionen anhand Charaktereigenschaften oder Geschichten zur Person an. Für wen ist Dein Blumenstrauss gedacht? Einzigartige Floristik Blumensträusse, Blumenabos, Events, Shootings. Site designed by https://www.stolfo.co
  categories:
    - eCommerce
    - Design
  built_by: Bejamas
  built_by_url: "https://bejamas.io/"
  featured: false
- title: Veronym – Cloud Security Service Provider
  url: "https://www.veronym.com"
  main_url: "https://www.veronym.com"
  description: >
    Veronym is securing your digital transformation. A comprehensive Internet security solution for business. Stay safe no matter how, where and when you connect.
  categories:
    - Security
    - Technology
    - Business
  built_by: Bejamas
  built_by_url: "https://bejamas.io/"
  featured: false
- title: Devahoy
  url: "https://devahoy.com/"
  main_url: "https://devahoy.com/"
  description: >
    Devahoy is a personal blog written in Thai about software development.
  categories:
    - Blog
    - Programming
  built_by: Chai Phonbopit
  built_by_url: "https://github.com/phonbopit"
  featured: false
- title: Venus Lover
  url: https://venuslover.com
  main_url: https://venuslover.com
  description: >
    Venus Lover is a mobile app for iOS and Android so you can read your daily horoscope and have your natal chart, including the interpretation of the ascendant, planets, houses and aspects.
  categories:
    - App
    - Consulting
    - Education
    - Landing Page
- title: Write/Speak/Code
  url: https://www.writespeakcode.com/
  main_url: https://www.writespeakcode.com/
  description: >
    Write/Speak/Code is a non-profit on a mission to promote the visibility and leadership of technologists with marginalized genders through peer-led professional development.
  categories:
    - Community
    - Nonprofit
    - Open Source
    - Conference
  built_by: Nicola B.
  built_by_url: https://www.linkedin.com/in/nicola-b/
  featured: false
- title: Daniel Spajic
  url: https://danieljs.tech/
  main_url: https://danieljs.tech/
  source_url: https://github.com/dspacejs/portfolio
  description: >
    Passionate front-end developer with a deep, yet diverse skillset.
  categories:
    - Portfolio
    - Programming
    - Freelance
  built_by: Daniel Spajic
  featured: false
- title: Cosmotory
  url: https://cosmotory.netlify.com/
  main_url: https://cosmotory.netlify.com/
  description: >
    This is the educational blog containing various courses,learning materials from various authors from all over the world.
  categories:
    - Blog
    - Community
    - Nonprofit
    - Open Source
    - Education
  built_by: Hanishraj B Rao.
  built_by_url: https://hanishrao.netlify.com/
  featured: false
- title: Armorblox | Security Powered by Understanding
  url: https://www.armorblox.com
  main_url: https://www.armorblox.com
  description: >
    Armorblox is a venture-backed stealth cybersecurity startup, on a mission to build a game-changing enterprise security platform.
  categories:
    - Security
    - Technology
    - Business
  built_by: Bejamas
  built_by_url: https://bejamas.io
  featured: false
- title: Mojo
  url: https://www.mojo.is
  main_url: https://www.mojo.is/
  description: >
    We help companies create beautiful digital experiences
  categories:
    - Agency
    - Technology
    - Consulting
    - User Experience
    - Web Development
  featured: false
- title: Marcel Hauri
  url: https://marcelhauri.ch/
  main_url: https://marcelhauri.ch/
  description: >
    Marcel Hauri is an award-winning Magento developer and e-commerce specialist.
  categories:
    - Portfolio
    - Blog
    - Programming
    - Community
    - Open Source
    - eCommerce
  built_by: Marcel Hauri
  built_by_url: https://marcelhauri.ch
  featured: false
- title: Projektmanagementblog
  url: https://www.projektmanagementblog.de
  main_url: https://www.projektmanagementblog.de/
  source_url: https://github.com/StephanWeinhold/pmblog
  description: >
    Thoughts about modern project management. Built with Gatsby and Tachyons, based on Advanced Starter.
  categories:
    - Blog
  built_by: Stephan Weinhold
  built_by_url: https://stephanweinhold.com/
  featured: false
- title: Anthony Boyd Graphics
  url: https://www.anthonyboyd.graphics/
  main_url: https://www.anthonyboyd.graphics/
  description: >
    Free Graphic Design Resources by Anthony Boyd
  categories:
    - Portfolio
  built_by: Anthony Boyd
  built_by_url: https://www.anthonyboyd.com/
  featured: false
- title: Relocation Hero
  url: https://relocationhero.com
  main_url: https://relocationhero.com
  description: >
    Blog with FAQs related to Germany relocation. Built with Gatsby.
  categories:
    - Blog
    - Consulting
    - Community
  featured: false
- title: Zoe Rodriguez
  url: https://zoerodrgz.com
  main_url: https://zoerodrgz.com
  description: >
    Portfolio for Los Angeles-based designer Zoe Rodriguez. Built with Gatsby.
  categories:
    - Portfolio
    - Design
  built_by: Chase Ohlson
  built_by_url: https://chaseohlson.com
  featured: false
- title: TriActive USA
  url: https://triactiveusa.com
  main_url: https://triactiveusa.com
  description: >
    Website and blog for TriActive USA. Built with Gatsby.
  categories:
    - Landing Page
    - Business
  built_by: Chase Ohlson
  built_by_url: https://chaseohlson.com
- title: LaunchDarkly
  url: https://launchdarkly.com/
  main_url: https://launchdarkly.com/
  description: >
    LaunchDarkly is the feature management platform that software teams use to build better software, faster.
  categories:
    - Technology
    - Marketing
  built_by: LaunchDarkly
  built_by_url: https://launchdarkly.com/
  featured: false
- title: Arpit Goyal
  url: https://arpitgoyal.com
  main_url: https://arpitgoyal.com
  source_url: https://github.com/92arpitgoyal/ag-blog
  description: >
    Blog and portfolio website of a Front-end Developer turned Product Manager.
  categories:
    - Blog
    - Portfolio
    - Technology
    - User Experience
  built_by: Arpit Goyal
  built_by_url: https://twitter.com/_arpitgoyal
  featured: false
- title: Portfolio of Cole Townsend
  url: https://twnsnd.co
  main_url: https://twnsnd.co
  description: Portfolio of Cole Townsend, Product Designer
  categories:
    - Portfolio
    - User Experience
    - Web Development
    - Design
  built_by: Cole Townsend
  built_by_url: https://twitter.com/twnsndco
- title: Jana Desomer
  url: https://www.janadesomer.be/
  main_url: https://www.janadesomer.be/
  description: >
    I'm Jana, a digital product designer with coding skills, based in Belgium
  categories:
    - Portfolio
  built_by: Jana Desomer Designer/Developer
  built_by_url: https://www.janadesomer.be/
  featured: false
- title: Carbon8 Regenerative Agriculture
  url: https://www.carbon8.org.au/
  main_url: https://www.carbon8.org.au/
  description: >
    Carbon8 is a Not for Profit charity that supports Aussie farmers to transition to regenerative agriculture practices and rebuild the carbon (organic matter) in their soil from 1% to 8%.
  categories:
    - Nonprofit
    - eCommerce
  built_by: Little & Big
  built_by_url: "https://www.littleandbig.com.au/"
  featured: false
- title: Reactgo blog
  url: https://reactgo.com/
  main_url: https://reactgo.com/
  description: >
    It provides tutorials & articles about modern open source web technologies such as react,vuejs and gatsby.
  categories:
    - Blog
    - Education
    - Programming
    - Web Development
  built_by: Sai gowtham
  built_by_url: "https://twitter.com/saigowthamr"
  featured: false
- title: City Springs
  url: https://citysprings.com/
  main_url: https://citysprings.com/
  description: >
    Sandy Springs is a city built on creative thinking and determination. They captured a bold vision for a unified platform to bring together new and existing information systems. To get there, the Sandy Springs communications team partnered with Mediacurrent on a new Drupal 8 decoupled platform architecture with a Gatsbyjs front end to power both the City Springs website and its digital signage network. Now, the Sandy Springs team can create content once and publish it everywhere.
  categories:
    - Community
    - Government
  built_by: Mediacurrent
  built_by_url: https://www.mediacurrent.com
  featured: false
- title: Behalf
  url: https://www.behalf.no/
  main_url: https://www.behalf.no/
  description: >
    Behalf is Norwegian based digital design agency.
  categories:
    - Agency
    - Portfolio
    - Business
    - Consulting
    - Design
    - Design System
    - Marketing
    - Web Development
    - User Experience
  built_by: Behalf
  built_by_url: https://www.behalf.no/
  featured: false
- title: Saxenhammer & Co.
  url: https://saxenhammer-co.com/
  main_url: https://saxenhammer-co.com/
  description: >
    Saxenhammer & Co. is a leading boutique investment bank in Continental Europe. The firm’s strong track record is comprised of the execution of 200 successful transactions across all major industries.
  categories:
    - Consulting
    - Finance
    - Business
  built_by: Axel Fuhrmann
  built_by_url: https://axelfuhrmann.com/
  featured: false
- title: UltronEle
  url: http://ultronele.com
  main_url: https://runbytech.github.io/ueofcweb/
  source_url: https://github.com/runbytech/ueofcweb
  description: >
    UltronEle is a light, fast, simple yet interesting serverless e-learning CMS based on GatsbyJS. It aims to provide a easy-use product for tutors, teachers, instructors from all kinks of fields with near-zero efforts to setup their own authoring tool and content publish website.
  categories:
    - Education
    - Consulting
    - Landing Page
    - Web Development
    - Open Source
    - Learning
  built_by: RunbyTech
  built_by_url: http://runbytech.co
  featured: false
- title: Nick Selvaggio
  url: https://nickgs.com/
  main_url: https://nickgs.com/
  description: >
    The personal website of Nick Selvaggio. Long Island based web developer, teacher, and technologist.
  categories:
    - Consulting
    - Programming
    - Web Development
  featured: false
- title: Free & Open Source Gatsby Themes by LekoArts
  main_url: "https://themes.lekoarts.de"
  url: "https://themes.lekoarts.de"
  source_url: "https://github.com/LekoArts/gatsby-themes/tree/master/www"
  built_by: LekoArts
  built_by_url: "https://github.com/LekoArts"
  description: >-
    Get high-quality and customizable Gatsby themes to quickly bootstrap your website! Choose from many professionally created and impressive designs with a wide variety of features and customization options. Use Gatsby Themes to take your project to the next level and let you and your customers take advantage of the many benefits Gatsby has to offer.
  categories:
    - Open Source
    - Directory
    - Marketing
    - Landing Page
  featured: false
- title: Lars Roettig
  url: https://larsroettig.dev/
  main_url: https://larsroettig.dev/
  description: >
    Lars Roettig is a Magento Maintainer and e-commerce specialist. On his Blog, he writes Software Architecture and Magento Development.
  categories:
    - Portfolio
    - Blog
    - Programming
    - Community
    - Open Source
    - eCommerce
  built_by: Lars Roettig
  built_by_url: https://larsroettig.dev/
  featured: false
- title: Cade Kynaston
  url: https://cade.codes
  main_url: https://cade.codes
  source_url: https://github.com/cadekynaston/gatsby-portfolio
  description: >
    Cade Kynaston's Portfolio
  categories:
    - Portfolio
  built_by: Cade Kynaston
  built_by_url: https://github.com/cadekynaston
  featured: false
- title: Growable Meetups
  url: https://www.growable.io/
  main_url: https://www.growable.io/
  description: >
    Growable - Events to Accelerate your career in Tech. Made with <3 with Gatsby, React & Netlify by Talent Point in London.
  categories:
    - Event
    - Technology
    - Education
    - Community
    - Conference
  built_by: Talent Point
  built_by_url: https://github.com/talent-point/
  featured: false
- title: Fantastic Metropolis
  main_url: https://fantasticmetropolis.com
  url: https://fantasticmetropolis.com
  description: >
    Fantastic Metropolis ran between 2001 and 2006, highlighting the potential of literary science fiction and fantasy.
  categories:
    - Entertainment
  built_by: Luis Rodrigues
  built_by_url: https://goblindegook.com
  featured: false
- title: Simon Koelewijn
  main_url: https://simonkoelewijn.nl
  url: https://simonkoelewijn.nl
  description: >
    Personal blog of Simon Koelewijn, where he blogs about UX, analytics and web development (in Dutch). Made awesome and fast by using Gatsby 2.x (naturally) and gratefully using Netlify and Netlify CMS.
  categories:
    - Freelance
    - Blog
    - Web Development
    - User Experience
  built_by: Simon Koelewijn
  built_by_url: https://simonkoelewijn.nl
  featured: false
- title: Raconteur Careers
  main_url: https://careers.raconteur.net
  url: https://careers.raconteur.net
  description: >
    Raconteur is a London-based publishing house and content marketing agency. We have built this careers portal Gatsby v2 with TypeScript, Styled-Components, React-Spring and Contentful.
  categories:
    - Media
    - Marketing
    - Landing Page
  built_by: Jacob Herper
  built_by_url: https://herper.io
  featured: false
- title: Frankly Steve
  url: https://www.franklysteve.com/
  main_url: https://www.franklysteve.com/
  description: >
    Wedding photography with all the hugs, tears, kisses, smiles, laughter, banter, kids up trees, friends in hedges.
  categories:
    - Photography
    - Portfolio
  built_by: Little & Big
  built_by_url: "https://www.littleandbig.com.au/"
  featured: false
- title: Eventos orellana
  description: >-
    We are a company dedicated to providing personalized and professional advice
    for the elaboration and coordination of social and business events.
  main_url: "https://eventosorellana.com/"
  url: "https://eventosorellana.com/"
  featured: false
  categories:
    - Gallery
  built_by: Ramón Chancay
  built_by_url: "https://ramonchancay.me/"
- title: DIA Supermercados
  main_url: https://dia.com.br
  url: https://dia.com.br
  description: >-
    Brazilian retailer subsidiary, with more than 1,100 stores in Brazil, focusing on low prices and exclusive DIA Products.
  categories:
    - Business
  built_by: CloudDog
  built_by_url: https://clouddog.com.br
  featured: false
- title: AntdSite
  main_url: https://antdsite.yvescoding.org
  url: https://antdsite.yvescoding.org
  description: >-
    A static docs generator based on Ant Design and GatsbyJs.
  categories:
    - Documentation
  built_by: Yves Wang
  built_by_url: https://antdsite.yvescoding.org
- title: Fourpost
  url: https://www.fourpost.com
  main_url: https://www.fourpost.com
  description: >
    Fourpost is a shopping destination for today’s family that combines the best brands and experiences under one roof.
  categories:
    - Marketing
  built_by: Fourpost
  built_by_url: https://github.com/fourpost
  featured: false
- title: ReactStudy Blog
  url: https://elated-lewin-51cf0d.netlify.com
  main_url: https://elated-lewin-51cf0d.netlify.com
  description: >
    Belong to your own blog by gatsby
  categories:
    - Blog
  built_by: 97thjingba
  built_by_url: https://github.com/97thjingba
  featured: false
- title: George
  main_url: https://kind-mestorf-5a2bc0.netlify.com
  url: https://kind-mestorf-5a2bc0.netlify.com
  description: >
    shiny new web built with Gatsby
  categories:
    - Blog
    - Portfolio
    - Gallery
    - Landing Page
    - Design
    - Web Development
    - Open Source
    - Science
  built_by: George Davituri
  featured: false

- title: CEO amp
  main_url: https://www.ceoamp.com
  url: https://www.ceoamp.com
  description: >
    CEO amp is an executive training programme to amplify a CEO's voice in the media. This site was built with Gatsby v2, Styled-Components, TypeScript and React Spring.
  categories:
    - Consulting
    - Entrepreneurship
    - Marketing
    - Landing Page
  built_by: Jacob Herper
  built_by_url: https://herper.io
  featured: false
- title: QuantumBlack
  main_url: https://www.quantumblack.com/
  url: https://www.quantumblack.com/
  description: >
    We help companies use data to make distinctive, sustainable and significant improvements to their performance.
  categories:
    - Technology
    - Consulting
    - Data
    - Design
  built_by: Richard Westenra
  built_by_url: https://www.richardwestenra.com/
  featured: false
- title: Coffeeshop Creative
  url: https://www.coffeeshopcreative.ca
  main_url: https://www.coffeeshopcreative.ca
  description: >
    Marketing site for a Toronto web design and videography studio.
  categories:
    - Marketing
    - Agency
    - Design
    - Video
    - Web Development
  built_by: Michael Uloth
  built_by_url: https://www.michaeluloth.com
  featured: false
- title: Daily Hacker News
  url: https://dailyhn.com
  main_url: https://dailyhn.com
  description: >
    Daily Hacker News presents the top five stories from Hacker News daily.
  categories:
    - Entertainment
    - Design
    - Web Development
    - Technology
    - Science
  built_by: Joeri Smits
  built_by_url: https://joeri.dev
  featured: false
- title: Grüne Dresden
  main_url: https://ltw19dresden.de
  url: https://ltw19dresden.de
  description: >
    This site was built for the Green Party in Germany (Bündnis 90/Die Grünen) for their local election in Dresden, Saxony. The site was built with Gatsby v2 and Styled-Components.
  categories:
    - Government
    - Nonprofit
  built_by: Jacob Herper
  built_by_url: https://herper.io
- title: Gratsy
  url: https://gratsy.com/
  main_url: https://gratsy.com/
  description: >
    Gratsy: Feedback To Give Back
  categories:
    - Agency
    - Marketing
    - Landing Page
  built_by: Whalar
  built_by_url: https://whalar.com/
  featured: false
- title: deepThreads
  main_url: https://deepthreads.com
  url: https://deepthreads.com/
  description: >
    deepThreads is a shiny new website built with Gatsby v2.  We make art using deep learning along with print on demand providers to create some cool stuff!
  categories:
    - eCommerce
  built_by: Kyle Kitlinski
  built_by_url: http://github.com/k-kit
  featured: false
- title: Smoopit
  main_url: https://smoopit.com
  url: https://smoopit.com/
  description: >
    Smoopit helps you schedule meetings without the extra effort of checking your availability or back-and-forth emails.
  categories:
    - Business
    - Productivity
  built_by: Chandra Bhushan
  built_by_url: https://github.com/chandu2304
  featured: false
- title: Mill3 Studio
  main_url: https://mill3.studio/en/
  url: https://mill3.studio/en/
  description: >
    Our agency specializes in the analysis, strategy and development of digital products.
  categories:
    - Agency
    - Portfolio
  built_by: Mill3
  built_by_url: https://mill3.studio/en/
  featured: false
- title: Zellement
  main_url: https://www.zellement.com
  url: https://www.zellement.com
  description: >
    Online portfolio of Dan Farrow from Nottingham, UK.
  categories:
    - Portfolio
  built_by: Zellement
  built_by_url: https://www.zellement.com
  featured: false
- title: Fullstack HQ
  url: https://fullstackhq.com/
  main_url: https://fullstackhq.com/
  description: >
    Get immediate access to a battle-tested team of designers and developers on a pay-as-you-go monthly subscription.
  categories:
    - Agency
    - Consulting
    - Freelance
    - Marketing
    - Portfolio
    - Web Development
    - App
    - Business
    - Design
    - JavaScript
    - Technology
    - User Experience
    - Web Development
    - eCommerce
    - WordPress
  built_by: Fullstack HQ
  built_by_url: https://fullstackhq.com/
  featured: false
- title: Cantas
  main_url: https://www.cantas.co.jp
  url: https://www.cantas.co.jp
  description: >
    Cantas is digital marketing company in Japan.
  categories:
    - Business
    - Agency
  built_by: Cantas
  built_by_url: https://www.cantas.co.jp
  featured: false
- title: Sheringham Shantymen
  main_url: https://www.shantymen.com/
  url: https://www.shantymen.com/
  description: >
    The Sheringham Shantymen are a sea shanty singing group that raise money for the RNLI in the UK.
  categories:
    - Music
    - Community
    - Entertainment
    - Nonprofit
  built_by: Zellement
  built_by_url: https://www.zellement.com/
  featured: false
- title: WP Spark
  main_url: https://wpspark.io/
  url: https://wpspark.io/
  description: >
    Create blazing fast website with WordPress and our Gatsby themes.
  categories:
    - Agency
    - Community
    - Blog
    - WordPress
  built_by: wpspark
  built_by_url: https://wpspark.io/
- title: Ronald Langeveld
  description: >
    Ronald Langeveld's blog and Web Development portfolio website.
  main_url: "https://www.ronaldlangeveld.com"
  url: "https://www.ronaldlangeveld.com"
  categories:
    - Blog
    - Web Development
    - Freelance
    - Portfolio
    - Consulting
  featured: false
- title: Golfonaut
  description: >
    Golfonaut - Golf application for Apple Watch
  main_url: https://golfonaut.io
  url: https://golfonaut.io
  categories:
    - App
    - Sports
  featured: false
- title: Anton Sten - UX Lead/Design
  url: https://www.antonsten.com
  main_url: https://www.antonsten.com
  description: Anton Sten leads UX for design-driven companies.
  categories:
    - User Experience
    - Blog
    - Freelance
    - Portfolio
    - Consulting
    - Agency
    - Design
  featured: false
- title: Rashmi AP - Front-end Developer
  main_url: http://rashmiap.me
  url: http://rashmiap.me
  featured: false
  description: >
    Rashmi AP's Personal Portfolio Website
  source_url: https://github.com/rashmiap/personal-website-react
  categories:
    - Portfolio
    - Open Source
  built_by: Rashmi AP
  built_by_url: http://rashmiap.me
- title: OpenSourceRepos - Blogs for open source repositories
  main_url: https://opensourcerepos.com
  url: https://opensourcerepos.com
  featured: false
  description: >
    Open Source Repos is a blog site for explaining the architecture, code-walkthrough and key takeways for the GitHub repository. Out main aim to is to help more developers contribute to open source projects.
  source_url: https://github.com/opensourcerepos/blogs
  categories:
    - Open Source
    - Design
    - Design System
    - Blog
  built_by: OpenSourceRepos Team
  built_by_url: https://opensourcerepos.com
- title: Sheelah Brennan - Front-End/UX Engineer
  main_url: https://sheelahb.com
  url: https://sheelahb.com
  featured: false
  description: >
    Sheelah Brennan's web development blog
  categories:
    - Blog
    - Web Development
    - Design
    - Freelance
    - Portfolio
  built_by: Sheelah Brennan
- title: Delinx.Digital - Web and Mobile Development Agency based in Sofia, Bulgaria
  main_url: https://delinx.digital
  url: https://delinx.digital/solutions
  description: >
    Delinx.digital is a software development oriented digital agency based in Sofia, Bulgaria. We develop bespoke software solutions using  WordPress, WooCommerce, Shopify, eCommerce, React.js, Node.js, PHP, Laravel and many other technologies.
  categories:
    - Agency
    - Web Development
    - Design
    - eCommerce
    - WordPress
  featured: false
- title: Cameron Nuckols - Articles, Book Notes, and More
  main_url: https://nucks.co
  url: https://nucks.co
  description: >
    This site hosts all of Cameron Nuckols's writing on entrepreneurship, startups, money, fitness, self-education, and self-improvement.
  categories:
    - Blog
    - Entrepreneurship
    - Business
    - Productivity
    - Technology
    - Marketing
  featured: false
- title: Hayato KAJIYAMA - Portfolio
  main_url: "https://hyakt.dev"
  url: "https://hyakt.dev"
  source_url: "https://github.com/hyakt/hyakt.github.io"
  featured: false
  categories:
    - Portfolio
- title: Skirtcraft - Unisex Skirts with Large Pockets
  main_url: https://skirtcraft.com
  url: https://skirtcraft.com/products
  source_url: https://github.com/jqrn/skirtcraft-web
  description: >
    Skirtcraft sells unisex skirts with large pockets, made in the USA. Site built with TypeScript and styled-components, with Tumblr-sourced blog posts.
  categories:
    - eCommerce
    - Blog
  built_by: Joe Quarion
  built_by_url: https://github.com/jqrn
  featured: false
- title: Vermarc Sport
  main_url: https://www.vermarcsport.com/
  url: https://www.vermarcsport.com/
  description: >
    Vermarc Sport offers a wide range of cycle clothing, cycling jerseys, bib shorts, rain gear and accessories, as well for the summer, the mid-season (autumn / spring) and the winter.
  categories:
    - eCommerce
  built_by: BrikL
  built_by_url: https://github.com/Brikl
- title: Cole Ruche
  main_url: https://coleruche.com
  url: https://coleruche.com
  source_url: https://github.com/kingingcole/myblog
  description: >
    The personal website and blog for Emeruche "Cole" Ikenna, front-end web developer from Nigeria.
  categories:
    - Blog
    - Portfolio
  built_by: Emeruche "Cole" Ikenna
  built_by_url: https://twitter.com/cole_ruche
  featured: false
- title: Abhith Rajan - Coder, Blogger, Biker, Full Stack Developer
  main_url: https://www.abhith.net/
  url: https://www.abhith.net/
  source_url: https://github.com/Abhith/abhith.net
  description: >
    abhith.net is a portfolio website of Abhith Rajan, a full stack developer. Sharing blog posts, recommended videos, developer stories and services with the world through this site.
  categories:
    - Portfolio
    - Blog
    - Programming
    - Open Source
    - Technology
  built_by: Abhith Rajan
  built_by_url: https://github.com/Abhith
  featured: false
- title: Mr & Mrs Wilkinson
  url: https://thewilkinsons.netlify.com/
  main_url: https://thewilkinsons.netlify.com/
  source_url: https://github.com/davemullenjnr/the-wilkinsons
  description: >
    A one-page wedding photography showcase using Gatsby Image and featuring a lovely hero and intro section.
  categories:
    - Photography
  built_by: Dave Mullen Jnr
  built_by_url: https://davemullenjnr.co.uk
  featured: false
- title: Gopesh Gopinath - Full Stack JavaScript Developer
  url: https://www.gopeshgopinath.com
  main_url: https://www.gopeshgopinath.com
  source_url: https://github.com/GopeshMedayil/gopeshgopinath.com
  description: >
    Gopesh Gopinath's Personal Portfolio Website
  categories:
    - Portfolio
    - Open Source
  built_by: Gopesh Gopinath
  built_by_url: https://www.gopeshgopinath.com
  featured: false
- title: Misael Taveras - FrontEnd Developer
  url: https://taverasmisael.com
  main_url: https://taverasmisael.com
  source_url: https://github.com/taverasmisael/taverasmisael
  description: >
    Personal site and bloging about learning FrontEnd web development in spanish.
  categories:
    - Portfolio
    - Open Source
    - Blog
    - JavaScript
    - Web Development
  built_by: Misael Taveras
  built_by_url: https://taverasmisael.com
  featured: false
- title: Le Reacteur
  url: https://www.lereacteur.io/
  main_url: https://www.lereacteur.io/
  description: >
    Le Reacteur is the first coding bootcamp dedicated to web and mobile apps development (iOS/Android). We offer intensive sessions to train students in a short time (10 weeks). Our goal is to pass on to our students in less than 3 months what they would have learned in 2 years. To achieve this ambitious challenge, our training is based on learning JavaScript (Node.js, Express, ReactJS, React Native).
  categories:
    - JavaScript
    - Learning
    - Mobile Development
    - Web Development
  built_by: Farid Safi
  built_by_url: https://twitter.com/FaridSafi
  featured: false
- title: Cinch
  url: https://www.cinch.co.uk
  main_url: https://www.cinch.co.uk
  description: >
    Cinch is a hub for car supermarkets and dealers to show off their stock. The site only lists second-hand cars that are seven years old or younger, with less than 70,000 miles on the clock.
  categories:
    - Entrepreneurship
    - Business
  built_by: Somo
  built_by_url: https://www.somoglobal.com
  featured: false
- title: Recetas El Universo
  description: >-
    Recipes and videos with the best of Ecuadorian cuisine.
    Collectable recipes from Diario El Universo.
  main_url: "https://recetas-eu.netlify.com/"
  url: "https://recetas-eu.netlify.com/"
  featured: false
  categories:
    - Blog
    - WordPress
    - Food
  built_by: Ramón Chancay
  built_by_url: "https://ramonchancay.me/"
- title: NuBrakes
  url: https://nubrakes.com/
  main_url: https://nubrakes.com/
  description: >
    NuBrakes is the mobile brake repair company that comes to you! We perform brake pad, caliper, and rotor replacement at your office, apartment or home!
  categories:
    - Business
    - Entrepreneurship
  featured: false
- title: Third and Grove
  url: https://www.thirdandgrove.com
  main_url: https://www.thirdandgrove.com
  source_url: https://github.com/thirdandgrove/tagd8_gatsby
  description: >
    A digital agency slaying the mundane one pixel at a time.
  categories:
    - Agency
    - Marketing
    - Open Source
    - Technology
  built_by: Third and Grove
  built_by_url: https://www.thirdandgrove.com
  featured: false
- title: Le Bikini
  url: https://lebikini.com
  main_url: https://lebikini.com
  description: >
    New website for Toulouse's most iconic concert hall.
  categories:
    - Music
  built_by: Antoine Rousseau
  built_by_url: https://antoine.rousseau.im
  featured: false
- title: Jimmy Truong's Portfolio
  url: https://jimmytruong.ca
  main_url: https://jimmytruong.ca
  description: >
    This porfolio is a complication of all projects done during my time at BCIT D3 (Digital Design and Development) program and after graduation.
  categories:
    - Portfolio
    - Web Development
  built_by: Jimmy Truong
  built_by_url: https://jimmytruong.ca
  featured: false
- title: Quick Stop Nicaragua
  main_url: https://quickstopnicaragua.com
  url: https://quickstopnicaragua.com
  description: >
    Convenience Store Website
  categories:
    - Food
  built_by: Gerald Martinez
  built_by_url: https://twitter.com/GeraldM_92
  featured: false
- title: XIEL
  main_url: https://xiel.dev
  url: https://xiel.dev
  source_url: https://github.com/xiel/xiel
  description: >
    I'm a freelance front-end developer from Berlin who creates digital experiences that everyone likes to use.
  categories:
    - Portfolio
    - Blog
  built_by: Felix Leupold
  built_by_url: https://twitter.com/xiel
  featured: false
- title: Nicaragua Best Guides
  main_url: https://www.nicaraguasbestguides.com
  url: https://www.nicaraguasbestguides.com
  description: >
    Full-Service Tour Operator and Destination Management Company (DMC)
  categories:
    - Agency
    - Travel
  built_by: Gerald Martinez
  built_by_url: https://twitter.com/GeraldM_92
  featured: false
- title: Thoughts and Stuff
  main_url: http://thoughtsandstuff.com
  url: http://thoughtsandstuff.com
  source_url: https://github.com/robmarshall/gatsby-tns
  description: >
    A simple easy to read blog. Minimalistic, focusing on content over branding. Includes RSS feed.
  categories:
    - Accessibility
    - Blog
    - WordPress
  built_by: Robert Marshall
  built_by_url: https://robertmarshall.dev
  featured: false
- title: Tracli
  url: https://tracli.rootvan.com/
  main_url: https://tracli.rootvan.com/
  source_url: https://github.com/ridvankaradag/tracli-landing
  description: >
    A command line app that tracks your time
  categories:
    - Productivity
    - Technology
    - Landing Page
  built_by: Ridvan Karadag
  built_by_url: http://www.rootvan.com
  featured: false
- title: spon.io
  url: https://www.spon.io
  main_url: https://www.spon.io
  source_url: https://github.com/magicspon/spon.io
  description: >
    Portfolio for frontend web developer, based in Bristol UK
  categories:
    - Portfolio
  built_by: Dave Stockley
  built_by_url: https://www.spon.io
  featured: false
- title: BBS
  url: https://big-boss-studio.com
  main_url: https://big-boss-studio.com
  description: >
    For 11 years, we help great brands in their digital transformation, offering all our expertise for their needs. Technical consulting, UX, design, technical integration and maintenance.
  categories:
    - Agency
    - JavaScript
    - Web Development
  built_by: BBS
  built_by_url: https://big-boss-studio.com
  featured: false
- title: Appes - Meant to evolve
  main_url: https://appes.co
  url: https://appes.co
  description: >
    Appes is all about apps and evolution. We help companies to build mobile and
    web products.
  categories:
    - Agency
    - Mobile Development
    - Web Development
    - Technology
  built_by: Appes
  built_by_url: https://appes.co
  featured: false
- title: Intern
  url: https://intern.imedadel.me
  main_url: https://intern.imedadel.me
  description: >
    Intern is a job board for getting internships in tech, design, marketing, and more. It's built entirely with Gatsby.
  categories:
    - Directory
    - Technology
  built_by: Imed Adel
  built_by_url: https://imedadel.me
  featured: false
- title: Global Citizen Foundation
  main_url: https://www.globalcitizenfoundation.org
  url: https://www.globalcitizenfoundation.org
  description: >
    In the digital economy, we are Global Citizens and the currency is Personal Data
  categories:
    - Nonprofit
  built_by: The Delta Studio
  built_by_url: https://www.thedelta.io
  featured: false
- title: GatsbyFinds
  main_url: https://gatsbyfinds.netlify.com
  url: https://gatsbyfinds.netlify.com
  source_url: https://github.com/bvlktech/GatsbyFinds
  description: >
    GatsbyFinds is a website built ontop of Gatsby v2 by providing developers with a showcase of all the lastest projects made with the beloved GatsbyJS.
  categories:
    - Portfolio
    - Gallery
  built_by: Bvlktech
  built_by_url: https://twitter.com/bvlktech
  featured: false
- title: AFEX Commodities Exchange
  main_url: https://afexnigeria.com
  url: https://afexnigeria.com
  description: >
    AFEX Nigeria strives to transform Nigerian agriculture by creating more bargaining power to smallholder farmers, access to information, and secure storage.
  categories:
    - Blog
    - Business
    - Finance
    - Food
    - WordPress
  built_by: Mayowa Falade
  built_by_url: http://mayowafalade.com
  featured: false
- title: VIA Data
  main_url: https://viadata.io
  url: https://viadata.io
  description: >
    The future of data management
  categories:
    - Data
  built_by: The Delta Studio
  built_by_url: https://www.thedelta.io
  featured: false
- title: Front End Day Event Website
  main_url: https://frontend-day.com/
  url: https://frontend-day.com/
  description: >
    Performant landing page for a front end workshops recurring event / conference.
  categories:
    - Event
    - Conference
    - Web Development
    - Technology
  built_by: Pagepro
  built_by_url: https://pagepro.co
  featured: false
- title: Mutual
  main_url: https://www.madebymutual.com
  url: https://www.madebymutual.com
  description: >
    Mutual is a web design and development agency. Our new website is powered by Gatsby and Craft CMS.
  categories:
    - Blog
    - Portfolio
    - Agency
    - Design
    - Web Development
  built_by: Mutual
  built_by_url: https://twitter.com/madebymutual
  featured: false
- title: Surge 3
  main_url: https://surge3.com
  url: https://surge3.com/
  description: >
    We’re Surge 3 - a premier web development agency. Our company centers around the principles of quality, speed, and service! We are founded using the latest in web technologies and are dedicated to using those exact tools to help our customers achieve their goals.
  categories:
    - Portfolio
    - Blog
    - Agency
    - Web Development
    - Marketing
  built_by: Dillon Browne
  built_by_url: https://dillonbrowne.com
- title: Adaltas
  main_url: https://www.adaltas.com
  url: https://www.adaltas.com
  description: >
    Adaltas is a team of consultants with a focus on Open Source, Big Data and Cloud Computing based in France, Canada and Morocco.
  categories:
    - Consulting
    - Data
    - Design System
    - Programming
    - Learning
  built_by: Adaltas
  built_by_url: https://www.adaltas.com
- title: Themis Attorneys
  main_url: https://themis-attorneys.com
  url: https://themis-attorneys.com
  description: >
    Themis Attorneys is Chennai based lawyers. Their new complete website is made using Gatsby.
  categories:
    - Agency
    - Consulting
    - Portfolio
    - Law
  built_by: Merbin J Anselm
  built_by_url: https://anselm.in
- title: Runlet
  main_url: https://runlet.app
  url: https://runlet.app
  source_url: https://github.com/runletapp/runlet
  description: >
    Runlet is a cloud-based job manager that offers device synchronization and reliable message delivery in a network of connected devices even after connectivity issues. Available for ARM, Linux, Mac and Windows.
  categories:
    - App
    - Landing Page
    - Productivity
    - Technology
  built_by: Vandre Leal
  built_by_url: https://vandreleal.github.io
  featured: false
- title: tiaan.dev
  main_url: https://tiaan.dev
  url: https://tiaan.dev
  featured: false
  categories:
    - Blog
    - Portfolio
    - Web Development
- title: Praveen Bisht
  main_url: https://www.prvnbist.com/
  url: https://www.prvnbist.com/
  source_url: https://github.com/prvnbist/portfolio
  categories:
    - Portfolio
    - Blog
  built_by: Praveen Bisht
  built_by_url: https://www.prvnbist.com/
  featured: false
- title: Jeff Mills The Outer Limits x NTS Radio
  url: https://www.nts.live/projects/jeff-mills-the-outer-limits/
  main_url: https://www.nts.live/projects/jeff-mills-the-outer-limits/
  source_url: https://github.com/ntslive/the-outer-limits
  description: >
    NTS Radio created a minisite for Jeff Mills' 6 part radio series The Outer Limits, including original music production and imagery curated from the NASA online image archive.
  categories:
    - Music
    - Gallery
    - Science
    - Entertainment
  built_by: NTS Radio
  built_by_url: https://www.nts.live
  featured: false
- title: BALAJIRAO676
  main_url: https://thebalajiraoecommerce.netlify.com/
  url: https://thebalajiraoecommerce.netlify.com/
  featured: false
  categories:
    - Blog
    - eCommerce
    - Web Development
- title: Mentimeter
  url: https://www.mentimeter.com/
  main_url: https://www.mentimeter.com/
  categories:
    - Business
  featured: false
- title: HYFN
  url: https://hyfn.com/
  main_url: https://hyfn.com/
  categories:
    - Business
  featured: false
- title: Mozilla India
  main_url: https://mozillaindia.org/
  url: https://mozillaindia.org/
  categories:
    - Open Source
  featured: false
- title: Primer Labs
  main_url: https://www.primerlabs.io
  url: https://www.primerlabs.io
  featured: false
  categories:
    - Education
    - Learning
- title: AJ on Purr-fect Solutions
  url: https://ajonp.com
  main_url: https://ajonp.com
  description: >
    A Community of developers, creating resources for all to use!
  categories:
    - Education
    - Learning
    - Programming
    - Web Development
    - API
    - Blog
    - SEO
  built_by: AJonP
  built_by_url: http://ajonp.com/authors/alex-patterson
- title: blog.kwst.site
  main_url: https://blog.kwst.site
  url: https://blog.kwst.site
  description: A blog of frontend engineer working in Fukuoka
  source_url: https://github.com/SatoshiKawabata/blog
  featured: false
  categories:
    - Blog
    - Technology
    - Web Development
    - JavaScript
- title: Run Leeds
  main_url: http://www.runleeds.co.uk
  url: http://www.runleeds.co.uk
  description: >
    Community running site based in Leeds,UK. Aiming to support those going through a life crisis.
  categories:
    - Accessibility
    - Blog
    - Community
    - Nonprofit
    - Sports
    - WordPress
  built_by: Robert Marshall
  built_by_url: https://www.robertmarshall.dev
- title: Arvind Kumar
  main_url: https://arvind.io
  url: https://arvind.io
  source_url: https://github.com/EnKrypt/arvind.io
  built_by: Arvind Kumar
  built_by_url: "https://arvind.io/"
  description: >
    A blog about writing code, making music and studying the skies.
  featured: false
  categories:
    - Blog
    - Music
    - Technology
- title: GlobalMoney
  url: https://global24.ua
  main_url: https://global24.ua
  description: >
    Provide payment solution for SMB, eWallet GlobalMoney
  categories:
    - Business
    - Finance
    - Technology
  built_by: NodeArt
  built_by_url: https://NodeArt.io
- title: Women's and Girls' Emergency Centre
  url: https://www.wagec.org.au/
  main_url: https://www.wagec.org.au/
  description: >
    Specialist homelessness service for women and families escaping domestic violence. Based in Redfern, Sydney, Australia.
  categories:
    - Nonprofit
    - Community
  built_by: Little & Big
  built_by_url: "https://www.littleandbig.com.au/"
  featured: false
- title: Guus van de Wal | Drupal Front-end specialist
  url: https://guusvandewal.nl
  main_url: https://guusvandewal.nl
  description: >
    Decoupled portfolio site for guusvandewal.nl, a Drupal and ReactJS front-end developer and designer.
  categories:
    - Open Source
    - Web Development
    - Design
    - Blog
    - Freelance
  built_by: Guus van de Wal
  featured: false
- title: Pixelize Web Design Gold Coast | Web Design and SEO
  url: https://www.pixelize.com.au/
  main_url: https://www.pixelize.com.au/
  description: >
    Pixelize is a tight knit group of professional web developers, graphic designers, and content creators that work together to create high performing, blazing fast, beautiful websites with a strong focus on SEO.
  categories:
    - Agency
    - Web Development
    - Marketing
    - SEO
    - Design
    - Portfolio
    - Blog
  built_by: Pixelize
  built_by_url: https://www.pixelize.com.au
  featured: false
- title: VS Code GitHub Stats
  url: https://vscode-github-stats.netlify.com
  main_url: https://vscode-github-stats.netlify.com
  source_url: https://github.com/lannonbr/vscode-github-stats/
  description: >
    Statistics Dashboard for VS Code GitHub repository
  categories:
    - Data
  built_by: Benjamin Lannon
  built_by_url: https://lannonbr.com
  featured: false
- title: MetaProjection
  main_url: https://www.metaprojection.ca
  url: https://www.metaprojection.ca
  source_url: https://github.com/rosslh/metaprojection
  description: >
    MetaProjection is a website that aggregates multiple Canadian federal electoral projections in order to provide an overview of how the election is playing out, both federally and by district.
  categories:
    - Government
    - Data
    - Open Source
  built_by: Ross Hill
  built_by_url: https://rosshill.ca
  featured: false
- title: Tamarisc VC
  url: https://www.tamarisc.vc
  main_url: https://www.tamarisc.vc
  description: >
    Tamarisc invests in and helps build companies that improve the human habitat through innovating at the intersection of real estate, health, and technology.
  categories:
    - Business
    - Technology
  built_by: Peter Hironaka
  built_by_url: "https://peterhironaka.com"
  featured: false
- title: Roman Kravets
  description: >
    Portfolio of Roman Kravets. Web Developer, HTML & CSS Coder.
  main_url: "https://romkravets.netlify.com/"
  url: "https://romkravets.netlify.com/"
  categories:
    - Portfolio
    - Open Source
    - Web Development
    - Blog
  built_by: Roman Kravets
  built_by_url: "https://github.com/romkravets/dev-page"
  featured: false
- title: Phil Tietjen Portfolio
  url: https://www.philtietjen.dev/
  main_url: https://www.philtietjen.dev/
  source_url: https://github.com/Phizzard/phil-portfolio
  description: >
    Portfolio of Phil Tietjen using Gatsby, TailwindCSS, and Emotion/styled
  categories:
    - Portfolio
    - Open Source
    - Web Development
  built_by: Phil Tietjen
  built_by_url: https://github.com/Phizzard
  featured: false
- title: Gatsby Bomb
  description: >
    A fan made version of the website Giantbomb, fully static and powered by Gatsby JS and the GiantBomb API.
  main_url: "https://gatsbybomb.netlify.com"
  url: "https://gatsbybomb.netlify.com"
  categories:
    - App
    - Entertainment
    - Media
    - Video
  built_by: Phil Tietjen
  built_by_url: "https://github.com/Phizzard"
  featured: false
- title: Divyanshu Maithani
  main_url: https://divyanshu013.dev
  url: https://divyanshu013.dev
  source_url: https://github.com/divyanshu013/blog
  description: >
    Personal blog of Divyanshu Maithani. Life, music, code and things in between...
  categories:
    - Blog
    - JavaScript
    - Open Source
    - Music
    - Programming
    - Technology
    - Web Development
  built_by: Divyanshu Maithani
  built_by_url: https://twitter.com/divyanshu013
- title: TFE Energy
  main_url: https://tfe.energy
  url: https://tfe.energy
  source_url: https://gitlab.com/marcfehrmedia/2019-07-03-tfe-energy
  description: >
    TFE Energy believes in the future. Their new website is programmed with Gatsby, Scrollmagic, Contentful, Cloudify.
  categories:
    - Technology
    - Consulting
    - Video
    - Business
  built_by: Marc Fehr
  built_by_url: https:/www.marcfehr.media
- title: AtomBuild
  url: https://atombuild.github.io/
  main_url: https://atombuild.github.io/
  source_url: https://github.com/AtomBuild/atombuild.github.io
  description: >
    Landing page for the AtomBuild project, offering a curation of Atom packages associated with the project.
  categories:
    - Directory
    - Landing Page
    - Open Source
    - Programming
    - Technology
  built_by: Kepler Sticka-Jones
  built_by_url: https://keplersj.com/
  featured: false
- title: Josh Pensky
  main_url: https://joshpensky.com
  url: https://joshpensky.com
  description: >
    Josh Pensky is an interactive developer based in Boston. He designs and builds refreshing web experiences, packed to the punch with delightful interactions.
  categories:
    - Portfolio
    - Web Development
    - Design
    - SEO
  built_by: Josh Pensky
  built_by_url: https://github.com/joshpensky
  featured: false
- title: AtomLinter
  url: https://atomlinter.github.io/
  main_url: https://atomlinter.github.io/
  source_url: https://github.com/AtomLinter/atomlinter.github.io
  description: >
    Landing page for the AtomLinter project, offering a curation of Atom packages associated with the project.
  categories:
    - Directory
    - Landing Page
    - Open Source
    - Programming
    - Technology
  built_by: Kepler Sticka-Jones
  built_by_url: https://keplersj.com/
  featured: false
- title: Dashbouquet
  url: https://dashbouquet.com/
  main_url: https://dashbouquet.com/
  categories:
    - Agency
    - Blog
    - Business
    - Mobile Development
    - Portfolio
    - Web Development
  built_by: Dashbouquet team
  featured: false
- title: rathes.me
  url: https://rathes.me/
  main_url: https://rathes.me/
  source_url: https://github.com/rathesDot/rathes.me
  description: >
    The Portfolio Website of Rathes Sachchithananthan
  categories:
    - Blog
    - Portfolio
    - Web Development
  built_by: Rathes Sachchithananthan
  built_by_url: https://rathes.me/
- title: viviGuides - Your travel guides
  url: https://vivitravels.com/en/guides/
  main_url: https://vivitravels.com/en/guides/
  description: >
    viviGuides is viviTravels' blog: here you will find travel tips, useful information about the cities and the best guides for your next vacation.
  categories:
    - Travel
    - Blog
  built_by: Kframe Interactive SA
  built_by_url: https://kframeinteractive.com/
  featured: false
- title: KNC Blog
  main_url: https://nagakonada.com
  url: https://nagakonada.com/
  description: >
    Nagakonada is my blogging and portfolio site where I list my projects, experience, capabilities and the blog mostly talks about technical and personal writings.
  categories:
    - Blog
    - Web Development
    - Portfolio
  built_by: Konada, Naga Chaitanya
  built_by_url: https://github.com/ChaituKNag
  featured: false
- title: Vishal Nakum
  url: https://nakum.tech/
  main_url: https://nakum.tech/
  source_url: https://github.com/vishalnakum011/contentful
  description: >
    Portfolio of Vishal Nakum. Made with Gatsby, Contentful. Deployed on Netlify.
  categories:
    - Portfolio
    - Blog
  built_by: Amol Tangade
  built_by_url: https://amoltangade.me/
- title: Sagar Hani Portfolio
  url: http://sagarhani.in/
  main_url: http://sagarhani.in/
  source_url: https://github.com/sagarhani
  description: >
    Sagar Hani is a Software Developer & an Open Source Enthusiast. He blogs about JavaScript, Open Source and his Life experiences.
  categories:
    - Portfolio
    - Blog
    - Web Development
    - Open Source
    - Technology
    - Programming
    - JavaScript
  built_by: Sagar Hani
  built_by_url: http://sagarhani.in/about
- title: Arturo Alviar's Portfolio
  main_url: "https://arturoalviar.com"
  url: "https://arturoalviar.com"
  source_url: "https://github.com/arturoalviar/portfolio"
  categories:
    - Portfolio
    - Open Source
    - Web Development
  built_by: Arturo Alviar
  built_by_url: "https://github.com/arturoalviar"
  featured: false
- title: Pearly
  url: https://www.pearlyplan.com
  main_url: https://www.pearlyplan.com
  description: >
    Dental Membership Growth Platform
  categories:
    - Technology
    - Healthcare
    - App
  built_by: Sean Emmer and Jeff Cole
- title: MarceloNM
  url: https://marcelonm.com
  main_url: https://marcelonm.com
  description: >
    Personal landing page and blog for MarceloNM, a frontend developer based in Brazil.
  categories:
    - Blog
    - JavaScript
    - Landing Page
    - Programming
    - Web Development
  built_by: Marcelo Nascimento Menezes
  built_by_url: https://github.com/mrcelo
  featured: false
- title: Open Source Galaxy
  main_url: https://www.opensourcegalaxy.com
  url: https://www.opensourcegalaxy.com
  description: >
    Explore the Open Source Galaxy and help other earthlings by contributing to open source.
  categories:
    - Open Source
    - Programming
    - Web Development
  built_by: Justin Juno
  built_by_url: https://www.justinjuno.dev
  featured: false
- title: enBonnet Blog
  url: https://enbonnet.me/
  main_url: https://enbonnet.me/
  source_url: https://github.com/enbonnet
  description: >
    Hola, este es mi sitio personal, estare escribiendo sobre Javascript, Frontend y Tecnologia que utilice en mi dia a dia.
  categories:
    - Portfolio
    - Blog
    - Web Development
    - Technology
    - Programming
    - JavaScript
  built_by: Ender Bonnet
  built_by_url: https://enbonnet.me/
- title: Edenspiekermann
  url: "https://www.edenspiekermann.com/eu/"
  main_url: "https://www.edenspiekermann.com/eu/"
  description: >
    Hello. We are Edenspiekermann, an independent global creative agency.
  categories:
    - Featured
    - Agency
    - Design
    - Portfolio
  featured: true
- title: IBM Design
  url: "https://www.ibm.com/design/"
  main_url: "https://www.ibm.com/design/"
  description: >
    At IBM, our design philosophy is to help guide people so they can do their best work. Our human-centered design practices help us deliver on that goal.
  categories:
    - Featured
    - Design
    - Technology
    - Web Development
  built_by: IBM
  featured: true
- title: We Do Plugins
  url: https://wedoplugins.com
  main_url: https://wedoplugins.com
  description: >
    Free & premium WordPress plugins development studio from Wroclaw, Poland.
  categories:
    - Portfolio
    - Agency
    - Open Source
    - Web Development
  built_by: We Do Plugins
  built_by_url: https://wedoplugins.com
- title: Mevish Aslam, business coach
  url: "https://mevishaslam.com/"
  main_url: "https://mevishaslam.com/"
  description: >
    Mevish Aslam helps women build a life they love and coaches women to launch and grow businesses.
  categories:
    - Business
    - Consulting
    - Entrepreneurship
    - Freelance
    - Marketing
    - Portfolio
  built_by: Rou Hun Fan
  built_by_url: "https://flowen.me"
  featured: false
- title: Principles of wealth
  url: "https://principlesofwealth.net"
  main_url: "https://principlesofwealth.net"
  source_url: "https://github.com/flowen/principlesofwealth"
  description: >
    Principles of wealth. How to get rich without being lucky, a summary of Naval Ravikant's tweets and podcast.`
  categories:
    - Business
    - Consulting
    - Education
    - Entrepreneurship
    - Finance
    - Learning
    - Marketing
    - Media
    - Nonprofit
    - Productivity
    - Science
  built_by: Rou Hun Fan
  built_by_url: "https://flowen.me"
  featured: false
- title: North X South
  main_url: https://northxsouth.co
  url: https://northxsouth.co
  description: >
    We work with small businesses and non-profits to develop their brands, build an online identity, create stellar designs, and give a voice to their causes.
  categories:
    - Agency
    - Consulting
    - Business
    - Design
    - Web Development
  built_by: North X South
  built_by_url: https://northxsouth.co
- title: Plenty of Fish
  main_url: https://www.pof.com/
  url: https://pof.com
  description: >
    Plenty of Fish is one of the world's largest dating platforms.
  categories:
    - Community
  featured: true
- title: Bitcoin
  main_url: https://www.bitcoin.com/
  url: https://bitcoin.com
  description: >
    One of the largest crypto-currency platforms in the world.
  categories:
    - Technology
    - Finance
  featured: true
- title: Frame.io
  main_url: https://www.frame.io/
  url: https://frame.io
  description: >
    Frame.io is a cloud-based video collaboration platform that allows its users to easily work on media projects together
  categories:
    - Technology
    - Entertainment
    - Media
  featured: true
- title: Sainsbury’s Homepage
  main_url: https://www.sainsburys.co.uk/
  url: https://www.sainsburys.co.uk
  description: >
    Sainsbury’s is an almost 150 year old supermarket chain in the United Kingdom.
  categories:
    - eCommerce
    - Food
  featured: true
- title: Haxzie, Portfolio and Blog
  url: "https://haxzie.com/"
  main_url: "https://haxzie.com/"
  source_url: "https://github.com/haxzie/haxzie.com"
  description: >
    Haxzie.com is the portfolio and personal blog of Musthaq Ahamad, UX Engineer and Visual Designer
  categories:
    - Blog
    - Portfolio
  built_by: Musthaq Ahamad
  built_by_url: "https://haxzie.com"
  featured: false
- title: GBT
  url: "https://yangmuzi.com/"
  main_url: "https://yangmuzi.com/"
  source_url: "https://github.com/yangnianbing/blog-by-gatsby"
  description: >
    It is a basic Gatsby site project
  categories:
    - Blog
    - Portfolio
  built_by: yangnianbing
  featured: false
- title: Robin Wieruch's Blog
  url: "https://www.robinwieruch.de/"
  main_url: "https://www.robinwieruch.de/"
  categories:
    - Blog
    - Education
  featured: false
<<<<<<< HEAD
- title: Global Adviser Alpha
  main_url: "https://globaladviseralpha.com"
  url: "https://globaladviseralpha.com"
  description: >
    Lead by David Haintz, Global Adviser Alpha transforms advice business into world class firms.
  categories:
    - Business
    - Blog
    - Finance
    - Portfolio
  built_by: Handsome Creative
  built_by_url: https://www.hellohandsome.com.au
  featured: false
=======
- title: Alcamine
  url: https://alcamine.com/
  main_url: https://alcamine.com/
  description: >
    Never apply to another job online and receive tons of tech jobs in your inbox everyday — all while keeping your information private.
  categories:
    - Blog
    - Technology
  built_by: Caldera Digital
  built_by_url: https://www.calderadigital.com/
  featured: false
- title: Caldera Digital
  url: https://www.calderadigital.com/
  main_url: https://www.calderadigital.com/
  source_url: https://github.com/caldera-digital/platform
  description: >
    Caldera is a product and application development agency that uses innovative technology to bring your vision, brand, and identity to life through user centered design.
  categories:
    - Blog
    - User Experience
    - Consulting
  built_by: Caldera Digital
  built_by_url: https://www.calderadigital.com/
  featured: false
- title: Keycodes
  url: https://www.keycodes.dev
  main_url: https://www.keycodes.dev
  source_url: https://github.com/justinjunodev/keycodes.dev
  description: >
    A developer resource for getting keyboard key codes.
  categories:
    - Programming
    - Productivity
    - Open Source
    - Web Development
  built_by: Justin Juno
  built_by_url: https://www.justinjuno.dev
  featured: false
- title: Utah Pumpkins
  url: https://www.utahpumpkins.com/
  main_url: https://www.utahpumpkins.com/
  source_url: https://github.com/cadekynaston/utah-pumpkins
  description: >
    An awesome pumpkin gallery built using Gatsby and Contentful.
  categories:
    - Gallery
    - Blog
    - Photography
  built_by: Cade Kynaston
  built_by_url: https://cade.codes
- title: diff001a's blog
  main_url: https://diff001a.netlify.com/
  url: https://diff001a.netlify.com/
  description: >
    This is diff001a's blog which contains blogs realted to programming.
  categories:
    - Blog
  built_by: diff001a
- title: Rockwong Blog
  main_url: http://rockwong.com/blog/
  url: http://rockwong.com/blog/
  description: >
    Rockwong is a techncal blog containing content realted to various web technologies.
  categories:
    - Technology
    - Education
    - Blog
- title: RegexGuide
  main_url: "https://regex.guide"
  url: "https://regex.guide/playground"
  source_url: "https://github.com/pacdiv/regex.guide"
  description: >
    The easiest way to learn regular expressions! The RegexGuide is a playground helping developers to discover regular expressions. Trying it is adopting regular expressions!
  categories:
    - App
    - Education
    - JavaScript
    - Nonprofit
    - Open Source
    - Programming
    - Technology
    - Web Development
  built_by: Loïc J.
  built_by_url: https://growthnotes.dev
- title: re:store
  url: https://www.visitrestore.com
  main_url: https://www.visitrestore.com
  description: >
    This is your chance to discover, connect, and shop beyond your feed and get to know the who, how, and why behind your favorite products.
  categories:
    - Marketing
  built_by: The Couch
  built_by_url: https://thecouch.nyc
  featured: false
- title: MyPrograming Steps
  main_url: https://mysteps.netlify.com/
  url: https://mysteps.netlify.com/
  description: >
    FrontEnd Tutorial Information
  featured: false
  categories:
    - Blog
    - Portfolio
  source_url: https://github.com/IoT-Arduino/Gatsby-MySteps
  built_by: Maruo
  built_by_url: https://twitter.com/DengenT
>>>>>>> ed90ecab
<|MERGE_RESOLUTION|>--- conflicted
+++ resolved
@@ -8011,7 +8011,6 @@
     - Blog
     - Education
   featured: false
-<<<<<<< HEAD
 - title: Global Adviser Alpha
   main_url: "https://globaladviseralpha.com"
   url: "https://globaladviseralpha.com"
@@ -8021,11 +8020,9 @@
     - Business
     - Blog
     - Finance
-    - Portfolio
   built_by: Handsome Creative
   built_by_url: https://www.hellohandsome.com.au
   featured: false
-=======
 - title: Alcamine
   url: https://alcamine.com/
   main_url: https://alcamine.com/
@@ -8131,5 +8128,4 @@
     - Portfolio
   source_url: https://github.com/IoT-Arduino/Gatsby-MySteps
   built_by: Maruo
-  built_by_url: https://twitter.com/DengenT
->>>>>>> ed90ecab
+  built_by_url: https://twitter.com/DengenT