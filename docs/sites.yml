- title: ReactJS
  main_url: https://reactjs.org/
  url: https://reactjs.org/
  source_url: https://github.com/reactjs/reactjs.org
  featured: true
  categories:
    - Web Development
    - Featured
    - Documentation
- title: Flamingo
  main_url: https://www.shopflamingo.com/
  url: https://www.shopflamingo.com/
  description: >
    Online shop for women's body care and hair removal products.
  categories:
    - E-commerce
    - Featured
  featured: true
- title: IDEO
  url: https://www.ideo.com
  main_url: https://www.ideo.com/
  description: >
    A Global design company committed to creating positive impact.
  categories:
    - Agency
    - Technology
    - Featured
    - Consulting
    - User Experience
  featured: true
- title: Airbnb Engineering & Data Science
  description: >
    Creative engineers and data scientists building a world where you can belong
    anywhere
  main_url: https://airbnb.io/
  url: https://airbnb.io/
  categories:
    - Blog
    - Gallery
    - Featured
  featured: true
- title: Impossible Foods
  main_url: https://impossiblefoods.com/
  url: https://impossiblefoods.com/
  categories:
    - Food
    - Featured
  featured: true
- title: Braun
  description: >
    Braun offers high performance hair removal and hair care products, including dryers, straighteners, shavers, and more.
  main_url: https://ca.braun.com/en-ca
  url: https://ca.braun.com/en-ca
  categories:
    - E-commerce
    - Featured
  featured: true
- title: NYC Pride 2019 | WorldPride NYC | Stonewall50
  main_url: https://2019-worldpride-stonewall50.nycpride.org/
  url: https://2019-worldpride-stonewall50.nycpride.org/
  featured: true
  description: >-
    Join us in 2019 for NYC Pride, as we welcome WorldPride and mark the 50th
    Anniversary of the Stonewall Uprising and a half-century of LGBTQ+
    liberation.
  categories:
    - Education
    - Marketing
    - Nonprofit
    - Featured
  built_by: Canvas United
  built_by_url: https://www.canvasunited.com/
- title: The State of European Tech
  main_url: https://2017.stateofeuropeantech.com/
  url: https://2017.stateofeuropeantech.com/
  featured: true
  categories:
    - Technology
    - Featured
  built_by: Studio Lovelock
  built_by_url: http://www.studiolovelock.com/
- title: Hopper
  main_url: https://www.hopper.com/
  url: https://www.hopper.com/
  built_by: Narative
  built_by_url: https://www.narative.co/
  featured: true
  categories:
    - Technology
    - App
    - Featured
- title: GM Capital One
  description: |
    Introducing the new online experience for your GM Rewards Credit Card
  main_url: https://gm.capitalone.com/
  url: https://gm.capitalone.com/
  categories:
    - Featured
  featured: true
- title: Theodora Warre
  main_url: https://theodorawarre.eu
  url: https://theodorawarre.eu
  description: >-
    E-commerce site for jewellery designer Theodora Warre, built using Gatsby + Shopify + Prismic + Matter.js
  categories:
    - E-commerce
    - Marketing
  built_by: Pierre Nel
  built_by_url: https://pierre.io
  featured: false
- title: Life Without Barriers | Foster Care
  main_url: https://www.lwb.org.au/foster-care
  url: https://www.lwb.org.au/foster-care
  featured: true
  description: >-
    We are urgently seeking foster carers all across Australia. Can you open
    your heart and your home to a child in need? There are different types of
    foster care that can suit you. We offer training and 24/7 support.
  categories:
    - Nonprofit
    - Education
    - Documentation
    - Marketing
    - Featured
  built_by: LWB Digital Team
  built_by_url: https://twitter.com/LWBAustralia
- title: Figma
  main_url: https://www.figma.com/
  url: https://www.figma.com/
  featured: true
  categories:
    - Marketing
    - Design
    - Featured
  built_by: Corey Ward
  built_by_url: http://www.coreyward.me/
- title: Bejamas - JAM Experts for hire
  main_url: https://bejamas.io/
  url: https://bejamas.io/
  featured: true
  description: >-
    We help agencies and companies with JAMStack tools. This includes web
    development using Static Site Generators, Headless CMS, CI / CD and CDN
    setup.
  categories:
    - Technology
    - Web Development
    - Agency
    - Marketing
    - Featured
  built_by: Bejamas
  built_by_url: https://bejamas.io/
- title: The State of JavaScript
  description: >
    Data from over 20,000 developers, asking them questions on topics ranging
    from frontend frameworks and state management, to build tools and testing
    libraries.
  main_url: https://stateofjs.com/
  url: https://stateofjs.com/
  source_url: https://github.com/StateOfJS/StateOfJS
  categories:
    - Data
    - JavaScript
    - Featured
  built_by: StateOfJS
  built_by_url: https://github.com/StateOfJS/StateOfJS/graphs/contributors
  featured: true
- title: DesignSystems.com
  main_url: https://www.designsystems.com/
  url: https://www.designsystems.com/
  description: |
    A resource for learning, creating and evangelizing design systems.
  categories:
    - Design
    - Blog
    - Technology
    - Featured
  built_by: Corey Ward
  built_by_url: http://www.coreyward.me/
  featured: true
- title: Snap Kit
  main_url: https://kit.snapchat.com/
  url: https://kit.snapchat.com/
  description: >
    Snap Kit lets developers integrate some of Snapchat’s best features across
    platforms.
  categories:
    - Technology
    - Documentation
    - Featured
  featured: true
- title: SendGrid
  main_url: https://sendgrid.com/docs/
  url: https://sendgrid.com/docs/
  description: >
    SendGrid delivers your transactional and marketing emails through the
    world's largest cloud-based email delivery platform.
  categories:
    - API
    - Technology
    - Documentation
    - Featured
  featured: true
- title: Kirsten Noelle
  main_url: https://www.kirstennoelle.com/
  url: https://www.kirstennoelle.com/
  featured: true
  description: >
    Digital portfolio for San Francisco Bay Area photographer Kirsten Noelle Wiemer.
  categories:
    - Photography
    - Portfolio
    - Featured
  built_by: Ryan Wiemer
  built_by_url: https://www.ryanwiemer.com/
- title: Cajun Bowfishing
  main_url: https://cajunbowfishing.com/
  url: https://cajunbowfishing.com/
  featured: false
  categories:
    - E-commerce
    - Sports
  built_by: Escalade Sports
  built_by_url: https://www.escaladesports.com/
- title: NEON
  main_url: http://neonrated.com/
  url: http://neonrated.com/
  featured: false
  categories:
    - Gallery
- title: GraphCMS
  main_url: https://graphcms.com/
  url: https://graphcms.com/
  featured: false
  categories:
    - Marketing
    - Technology
- title: Ghost Documentation
  main_url: https://docs.ghost.org/
  url: https://docs.ghost.org/
  source_url: https://github.com/tryghost/docs
  featured: false
  description: >-
    Ghost is an open source, professional publishing platform built on a modern Node.js technology stack — designed for teams who need power, flexibility and performance.
  categories:
    - Technology
    - Documentation
    - Open Source
  built_by: Ghost Foundation
  built_by_url: https://ghost.org/
- title: Nike - Just Do It
  main_url: https://justdoit.nike.com/
  url: https://justdoit.nike.com/
  featured: true
  categories:
    - E-commerce
    - Featured
- title: AirBnB Cereal
  main_url: https://airbnb.design/cereal
  url: https://airbnb.design/cereal
  featured: false
  categories:
    - Marketing
    - Design
- title: Cardiogram
  main_url: https://cardiogr.am/
  url: https://cardiogr.am/
  featured: false
  categories:
    - Marketing
    - Technology
- title: Matthias Jordan Portfolio
  main_url: https://iammatthias.com/
  url: https://iammatthias.com/
  source_url: https://github.com/iammatthias/.com
  description: >-
    Photography portfolio of content creator and digital marketer Matthias Jordan
  built_by: Matthias Jordan
  built_by_url: https://github.com/iammatthias
  featured: false
  categories:
    - Photography
    - Portfolio
    - Blog
    - Gallery
- title: Investment Calculator
  main_url: https://investmentcalculator.io/
  url: https://investmentcalculator.io/
  featured: false
  categories:
    - Education
    - Finance
- title: CSS Grid Playground by MozillaDev
  main_url: https://mozilladevelopers.github.io/playground/
  url: https://mozilladevelopers.github.io/playground/
  source_url: https://github.com/MozillaDevelopers/playground
  featured: false
  categories:
    - Education
    - Web Development
- title: Piotr Fedorczyk Portfolio
  built_by: Piotr Fedorczyk
  built_by_url: https://piotrf.pl
  categories:
    - Portfolio
    - Web Development
  description: >-
    Portfolio of Piotr Fedorczyk, a digital product designer and full-stack developer specializing in shaping, designing and building news and tools for news.
  featured: false
  main_url: https://piotrf.pl/
  url: https://piotrf.pl/
- title: unrealcpp
  main_url: https://unrealcpp.com/
  url: https://unrealcpp.com/
  source_url: https://github.com/Harrison1/unrealcpp-com
  featured: false
  categories:
    - Blog
    - Web Development
- title: Andy Slezak
  main_url: https://www.aslezak.com/
  url: https://www.aslezak.com/
  source_url: https://github.com/amslezak
  featured: false
  categories:
    - Web Development
    - Portfolio
- title: Deliveroo.Design
  main_url: https://www.deliveroo.design/
  url: https://www.deliveroo.design/
  featured: false
  categories:
    - Food
    - Marketing
- title: Dona Rita
  main_url: https://www.donarita.co.uk/
  url: https://www.donarita.co.uk/
  source_url: https://github.com/peduarte/dona-rita-website
  featured: false
  categories:
    - Food
    - Marketing
- title: Fröhlich ∧ Frei
  main_url: https://www.froehlichundfrei.de/
  url: https://www.froehlichundfrei.de/
  featured: false
  categories:
    - Web Development
    - Blog
    - Open Source
- title: How to GraphQL
  main_url: https://www.howtographql.com/
  url: https://www.howtographql.com/
  source_url: https://github.com/howtographql/howtographql
  featured: false
  categories:
    - Documentation
    - Web Development
    - Open Source
- title: OnCallogy
  main_url: https://www.oncallogy.com/
  url: https://www.oncallogy.com/
  featured: false
  categories:
    - Marketing
    - Healthcare
- title: Ryan Wiemer's Portfolio
  main_url: https://www.ryanwiemer.com/
  url: https://www.ryanwiemer.com/knw-photography/
  source_url: https://github.com/ryanwiemer/rw
  featured: false
  description: >
    Digital portfolio for Oakland, CA based account manager Ryan Wiemer.
  categories:
    - Portfolio
    - Web Development
    - Design
  built_by: Ryan Wiemer
  built_by_url: https://www.ryanwiemer.com/
- title: Ventura Digitalagentur Köln
  main_url: https://www.ventura-digital.de/
  url: https://www.ventura-digital.de/
  featured: false
  built_by: Ventura Digitalagentur
  categories:
    - Agency
    - Marketing
    - Featured
- title: Azer Koçulu
  main_url: https://kodfabrik.com/
  url: https://kodfabrik.com/photography/
  featured: false
  categories:
    - Portfolio
    - Photography
    - Web Development
- title: Damir.io
  main_url: http://damir.io/
  url: http://damir.io/
  source_url: https://github.com/dvzrd/gatsby-sfiction
  featured: false
  categories:
    - Blog
- title: Digital Psychology
  main_url: http://digitalpsychology.io/
  url: http://digitalpsychology.io/
  source_url: https://github.com/danistefanovic/digitalpsychology.io
  featured: false
  categories:
    - Education
    - Library
- title: Théâtres Parisiens
  main_url: http://theatres-parisiens.fr/
  url: http://theatres-parisiens.fr/
  source_url: https://github.com/phacks/theatres-parisiens
  featured: false
  categories:
    - Education
    - Entertainment
- title: A4 纸网
  main_url: http://www.a4z.cn/
  url: http://www.a4z.cn/price
  source_url: https://github.com/hiooyUI/hiooyui.github.io
  featured: false
  categories:
    - E-commerce
- title: Steve Meredith's Portfolio
  main_url: http://www.stevemeredith.com/
  url: http://www.stevemeredith.com/
  featured: false
  categories:
    - Portfolio
- title: API Platform
  main_url: https://api-platform.com/
  url: https://api-platform.com/
  source_url: https://github.com/api-platform/website
  featured: false
  categories:
    - Documentation
    - Web Development
    - Open Source
    - Library
- title: The Audacious Project
  main_url: https://audaciousproject.org/
  url: https://audaciousproject.org/
  featured: false
  categories:
    - Nonprofit
- title: Dustin Schau's Blog
  main_url: https://blog.dustinschau.com/
  url: https://blog.dustinschau.com/
  source_url: https://github.com/dschau/blog
  featured: false
  categories:
    - Blog
    - Web Development
- title: iContract Blog
  main_url: https://blog.icontract.co.uk/
  url: http://blog.icontract.co.uk/
  featured: false
  categories:
    - Blog
- title: BRIIM
  main_url: https://bri.im/
  url: https://bri.im/
  featured: false
  description: >-
    BRIIM is a movement to enable JavaScript enthusiasts and web developers in
    machine learning. Learn about artificial intelligence and data science, two
    fields which are governed by machine learning, in JavaScript. Take it right
    to your browser with WebGL.
  categories:
    - Education
    - Web Development
    - Technology
- title: Calpa's Blog
  main_url: https://calpa.me/
  url: https://calpa.me/
  source_url: https://github.com/calpa/blog
  featured: false
  categories:
    - Blog
    - Web Development
- title: Code Bushi
  main_url: https://codebushi.com/
  url: https://codebushi.com/
  featured: false
  description: >-
    Web development resources, trends, & techniques to elevate your coding
    journey.
  categories:
    - Web Development
    - Open Source
    - Blog
  built_by: Hunter Chang
  built_by_url: https://hunterchang.com/
- title: Daniel Hollcraft
  main_url: https://danielhollcraft.com/
  url: https://danielhollcraft.com/
  source_url: https://github.com/danielbh/danielhollcraft.com
  featured: false
  categories:
    - Web Development
    - Blog
    - Portfolio
- title: Darren Britton's Portfolio
  main_url: https://darrenbritton.com/
  url: https://darrenbritton.com/
  source_url: https://github.com/darrenbritton/darrenbritton.github.io
  featured: false
  categories:
    - Web Development
    - Portfolio
- title: Dave Lindberg Marketing & Design
  url: https://davelindberg.com/
  main_url: https://davelindberg.com/
  source_url: https://github.com/Dave-Lindberg/dl-gatsby
  featured: false
  description: >-
    My work revolves around solving problems for people in business, using
    integrated design and marketing strategies to improve sales, increase brand
    engagement, generate leads and achieve goals.
  categories:
    - Design
    - Marketing
    - Portfolio
- title: Dalbinaco's Website
  main_url: https://dlbn.co/en/
  url: https://dlbn.co/en/
  source_url: https://github.com/dalbinaco/dlbn.co
  featured: false
  categories:
    - Portfolio
    - Web Development
- title: mParticle's Documentation
  main_url: https://docs.mparticle.com/
  url: https://docs.mparticle.com/
  featured: false
  categories:
    - Web Development
    - Documentation
- title: Doopoll
  main_url: https://doopoll.co/
  url: https://doopoll.co/
  featured: false
  categories:
    - Marketing
    - Technology
- title: ERC dEX
  main_url: https://ercdex.com/
  url: https://ercdex.com/aqueduct
  featured: false
  categories:
    - Marketing
- title: Fabian Schultz' Portfolio
  main_url: https://fabianschultz.com/
  url: https://fabianschultz.com/
  source_url: https://github.com/fabe/site
  featured: false
  description: >-
    Hello, I’m Fabian — a product designer and developer based in Potsdam,
    Germany. I’ve been working both as a product designer and frontend developer
    for over 5 years now. I particularly enjoy working with companies that try
    to meet broad and unique user needs.
  categories:
    - Portfolio
    - Web Development
  built_by: Fabian Schultz
  built_by_url: https://fabianschultz.com/
- title: CalState House Manager
  description: >
    Home service membership that offers proactive and on-demand maintenance for
    homeowners
  main_url: https://housemanager.calstate.aaa.com/
  url: https://housemanager.calstate.aaa.com/
  categories:
    - Marketing
- title: The freeCodeCamp Guide
  main_url: https://guide.freecodecamp.org/
  url: https://guide.freecodecamp.org/
  source_url: https://github.com/freeCodeCamp/guide
  featured: false
  categories:
    - Web Development
    - Documentation
- title: Hapticmedia
  main_url: https://hapticmedia.fr/en/
  url: https://hapticmedia.fr/en/
  featured: false
  categories:
    - Agency
- title: heml.io
  main_url: https://heml.io/
  url: https://heml.io/
  source_url: https://github.com/SparkPost/heml.io
  featured: false
  categories:
    - Documentation
    - Web Development
    - Open Source
- title: Juliette Pretot's Portfolio
  main_url: https://juliette.sh/
  url: https://juliette.sh/
  featured: false
  categories:
    - Web Development
    - Portfolio
    - Blog
- title: Kris Hedstrom's Portfolio
  main_url: https://k-create.com/
  url: https://k-create.com/portfolio/
  source_url: https://github.com/kristofferh/kristoffer
  featured: false
  description: >-
    Hey. I’m Kris. I’m an interactive designer / developer. I grew up in Umeå,
    in northern Sweden, but I now live in Brooklyn, NY. I am currently enjoying
    a hybrid Art Director + Lead Product Engineer role at a small startup called
    Nomad Health. Before that, I was a Product (Engineering) Manager at Tumblr.
    Before that, I worked at agencies. Before that, I was a baby. I like to
    design things, and then I like to build those things. I occasionally take on
    freelance projects. Feel free to get in touch if you have an interesting
    project that you want to collaborate on. Or if you just want to say hello,
    that’s cool too.
  categories:
    - Portfolio
  built_by: Kris Hedstrom
  built_by_url: https://k-create.com/
- title: knpw.rs
  main_url: https://knpw.rs/
  url: https://knpw.rs/
  source_url: https://github.com/knpwrs/knpw.rs
  featured: false
  categories:
    - Blog
    - Web Development
- title: Kostas Bariotis' Blog
  main_url: https://kostasbariotis.com/
  url: https://kostasbariotis.com/
  source_url: https://github.com/kbariotis/kostasbariotis.com
  featured: false
  categories:
    - Blog
    - Portfolio
    - Web Development
- title: LaserTime Clinic
  main_url: https://lasertime.ru/
  url: https://lasertime.ru/
  source_url: https://github.com/oleglegun/lasertime
  featured: false
  categories:
    - Marketing
- title: Jason Lengstorf
  main_url: https://lengstorf.com
  url: https://lengstorf.com
  source_url: https://github.com/jlengstorf/lengstorf.com
  featured: false
  categories:
    - Blog
  built_by: Jason Lengstorf
  built_by_url: https://github.com/jlengstorf
- title: Mannequin.io
  main_url: https://mannequin.io/
  url: https://mannequin.io/
  source_url: https://github.com/LastCallMedia/Mannequin/tree/master/site
  featured: false
  categories:
    - Open Source
    - Web Development
    - Documentation
- title: Fabric
  main_url: https://meetfabric.com/
  url: https://meetfabric.com/
  featured: false
  categories:
    - Marketing
- title: Nexit
  main_url: https://nexit.sk/
  url: https://nexit.sk/references
  featured: false
  categories:
    - Web Development
- title: Open FDA
  description: >
    Provides APIs and raw download access to a number of high-value, high
    priority and scalable structured datasets, including adverse events, drug
    product labeling, and recall enforcement reports.
  main_url: https://open.fda.gov/
  url: https://open.fda.gov/
  source_url: https://github.com/FDA/open.fda.gov
  featured: false
  categories:
    - Government
    - Open Source
    - Web Development
    - API
    - Data
- title: NYC Planning Labs (New York City Department of City Planning)
  main_url: https://planninglabs.nyc/
  url: https://planninglabs.nyc/about/
  source_url: https://github.com/NYCPlanning/
  featured: false
  description: >-
    We work with New York City's Urban Planners to deliver impactful, modern
    technology tools.
  categories:
    - Open Source
    - Government
- title: Preston Richey Portfolio / Blog
  main_url: https://prestonrichey.com/
  url: https://prestonrichey.com/
  source_url: https://github.com/prichey/prestonrichey.com
  featured: false
  categories:
    - Web Development
    - Portfolio
    - Blog
- title: Landing page of Put.io
  main_url: https://put.io/
  url: https://put.io/
  featured: false
  categories:
    - E-commerce
    - Technology
- title: The Rick and Morty API
  main_url: https://rickandmortyapi.com/
  url: https://rickandmortyapi.com/
  built_by: Axel Fuhrmann
  built_by_url: https://axelfuhrmann.com/
  featured: false
  categories:
    - Web Development
    - Entertainment
    - Documentation
    - Open Source
    - API
- title: Santa Compañía Creativa
  main_url: https://santacc.es/
  url: https://santacc.es/
  source_url: https://github.com/DesarrolloWebSantaCC/santacc-web
  featured: false
  categories:
    - Agency
- title: Sean Coker's Blog
  main_url: https://sean.is/
  url: https://sean.is/
  featured: false
  categories:
    - Blog
    - Portfolio
    - Web Development
- title: Several Levels
  main_url: https://severallevels.io/
  url: https://severallevels.io/
  source_url: https://github.com/Harrison1/several-levels
  featured: false
  categories:
    - Agency
    - Web Development
- title: Simply
  main_url: https://simply.co.za/
  url: https://simply.co.za/
  featured: false
  categories:
    - Marketing
- title: Storybook
  main_url: https://storybook.js.org/
  url: https://storybook.js.org/
  source_url: https://github.com/storybooks/storybook
  featured: false
  categories:
    - Web Development
    - Open Source
- title: Vibert Thio's Portfolio
  main_url: https://vibertthio.com/portfolio/
  url: https://vibertthio.com/portfolio/projects/
  source_url: https://github.com/vibertthio/portfolio
  featured: false
  categories:
    - Portfolio
    - Web Development
- title: VisitGemer
  main_url: https://visitgemer.sk/
  url: https://visitgemer.sk/
  featured: false
  categories:
    - Marketing
- title: Bricolage.io
  main_url: https://www.bricolage.io/
  url: https://www.bricolage.io/
  source_url: https://github.com/KyleAMathews/blog
  featured: false
  categories:
    - Blog
- title: Charles Pinnix Website
  main_url: https://www.charlespinnix.com/
  url: https://www.charlespinnix.com/
  featured: false
  description: >-
    I’m a senior frontend engineer with 8 years of experience building websites
    and web applications. I’m interested in leading creative, multidisciplinary
    engineering teams. I’m a creative technologist, merging photography, art,
    and design into engineering and visa versa. I take a pragmatic,
    product-oriented approach to development, allowing me to see the big picture
    and ensuring quality products are completed on time. I have a passion for
    modern frontend JavaScript frameworks such as React and Vue, and I have
    substantial experience on the backend with an interest in Node and
    container based deployment with Docker and AWS.
  categories:
    - Portfolio
    - Web Development
- title: Charlie Harrington's Blog
  main_url: https://www.charlieharrington.com/
  url: https://www.charlieharrington.com/
  source_url: https://github.com/whatrocks/blog
  featured: false
  categories:
    - Blog
    - Web Development
    - Music
- title: Gabriel Adorf's Portfolio
  main_url: https://www.gabrieladorf.com/
  url: https://www.gabrieladorf.com/
  source_url: https://github.com/gabdorf/gabriel-adorf-portfolio
  featured: false
  categories:
    - Portfolio
    - Web Development
- title: greglobinski.com
  main_url: https://www.greglobinski.com/
  url: https://www.greglobinski.com/
  source_url: https://github.com/greglobinski/www.greglobinski.com
  featured: false
  categories:
    - Portfolio
    - Web Development
- title: I am Putra
  main_url: https://www.iamputra.com/
  url: https://www.iamputra.com/
  featured: false
  categories:
    - Portfolio
    - Web Development
    - Blog
- title: In Sowerby Bridge
  main_url: https://www.insowerbybridge.co.uk/
  url: https://www.insowerbybridge.co.uk/
  featured: false
  categories:
    - Marketing
    - Government
- title: JavaScript Stuff
  main_url: https://www.javascriptstuff.com/
  url: https://www.javascriptstuff.com/
  featured: false
  categories:
    - Education
    - Web Development
    - Library
- title: Ledgy
  main_url: https://www.ledgy.com/
  url: https://github.com/morloy/ledgy.com
  featured: false
  categories:
    - Marketing
    - Finance
- title: Alec Lomas's Portfolio / Blog
  main_url: https://www.lowmess.com/
  url: https://www.lowmess.com/
  source_url: https://github.com/lowmess/lowmess
  featured: false
  categories:
    - Web Development
    - Blog
    - Portfolio
- title: Michele Mazzucco's Portfolio
  main_url: https://www.michelemazzucco.it/
  url: https://www.michelemazzucco.it/
  source_url: https://github.com/michelemazzucco/michelemazzucco.it
  featured: false
  categories:
    - Portfolio
- title: Orbit FM Podcasts
  main_url: https://www.orbit.fm/
  url: https://www.orbit.fm/
  source_url: https://github.com/agarrharr/orbit.fm
  featured: false
  categories:
    - Podcast
- title: Prosecco Springs
  main_url: https://www.proseccosprings.com/
  url: https://www.proseccosprings.com/
  featured: false
  categories:
    - Food
    - Blog
    - Marketing
- title: Verious
  main_url: https://www.verious.io/
  url: https://www.verious.io/
  source_url: https://github.com/cpinnix/verious
  featured: false
  categories:
    - Web Development
- title: Yisela
  main_url: https://www.yisela.com/
  url: https://www.yisela.com/tetris-against-trauma-gaming-as-therapy/
  featured: false
  categories:
    - Blog
- title: YouFoundRon.com
  main_url: https://www.youfoundron.com/
  url: https://www.youfoundron.com/
  source_url: https://github.com/rongierlach/yfr-dot-com
  featured: false
  categories:
    - Portfolio
    - Web Development
    - Blog
- title: Ease
  main_url: https://www.ease.com/
  url: https://www.ease.com/
  featured: false
  categories:
    - Marketing
    - Healthcare
- title: Policygenius
  main_url: https://www.policygenius.com/
  url: https://www.policygenius.com/
  featured: false
  categories:
    - Marketing
    - Healthcare
- title: Moteefe
  main_url: https://www.moteefe.com/
  url: https://www.moteefe.com/
  featured: false
  categories:
    - Marketing
    - Agency
    - Technology
- title: Athelas
  main_url: http://www.athelas.com/
  url: http://www.athelas.com/
  featured: false
  categories:
    - Marketing
    - Healthcare
- title: Pathwright
  main_url: http://www.pathwright.com/
  url: http://www.pathwright.com/
  featured: false
  categories:
    - Marketing
    - Education
- title: Lucid
  main_url: https://www.golucid.co/
  url: https://www.golucid.co/
  featured: false
  categories:
    - Marketing
    - Technology
- title: Bench
  main_url: http://www.bench.co/
  url: http://www.bench.co/
  featured: false
  categories:
    - Marketing
- title: Gin Lane
  main_url: http://www.ginlane.com/
  url: https://www.ginlane.com/
  featured: false
  categories:
    - Web Development
    - Agency
- title: Marmelab
  main_url: https://marmelab.com/en/
  url: https://marmelab.com/en/
  featured: false
  categories:
    - Web Development
    - Agency
- title: Dovetail
  main_url: https://dovetailapp.com/
  url: https://dovetailapp.com/
  featured: false
  categories:
    - Marketing
    - Technology
- title: The Bastion Bot
  main_url: https://bastionbot.org/
  url: https://bastionbot.org/
  description: Give awesome perks to your Discord server!
  featured: false
  categories:
    - Open Source
    - Technology
    - Documentation
    - Community
  built_by: Sankarsan Kampa
  built_by_url: https://traction.one
- title: Smakosh
  main_url: https://smakosh.com/
  url: https://smakosh.com/
  source_url: https://github.com/smakosh/smakosh.com
  featured: false
  categories:
    - Portfolio
    - Web Development
- title: WebGazer
  main_url: https://www.webgazer.io/
  url: https://www.webgazer.io/
  featured: false
  categories:
    - Marketing
    - Web Development
    - Technology
- title: Joe Seifi's Blog
  main_url: http://seifi.org/
  url: http://seifi.org/
  featured: false
  categories:
    - Portfolio
    - Web Development
    - Blog
- title: LekoArts — Graphic Designer & Front-End Developer
  main_url: https://www.lekoarts.de
  url: https://www.lekoarts.de
  source_url: https://github.com/LekoArts/portfolio
  featured: false
  built_by: LekoArts
  built_by_url: https://github.com/LekoArts
  description: >-
    Hi, I'm Lennart — a self-taught and passionate graphic/web designer &
    frontend developer based in Darmstadt, Germany. I love it to realize complex
    projects in a creative manner and face new challenges. Since 6 years I do
    graphic design, my love for frontend development came up 3 years ago. I
    enjoy acquiring new skills and cementing this knowledge by writing blogposts
    and creating tutorials.
  categories:
    - Portfolio
    - Blog
    - Design
    - Web Development
    - Freelance
    - Open Source
- title: 杨二小的博客
  main_url: https://blog.yangerxiao.com/
  url: https://blog.yangerxiao.com/
  source_url: https://github.com/zerosoul/blog.yangerxiao.com
  featured: false
  categories:
    - Blog
    - Portfolio
- title: MOTTO x MOTTO
  main_url: https://mottox2.com
  url: https://mottox2.com
  source_url: https://github.com/mottox2/website
  description: Web developer / UI Designer in Tokyo Japan.
  featured: false
  categories:
    - Blog
    - Portfolio
  built_by: mottox2
  built_by_url: https://mottox2.com
- title: Pride of the Meadows
  main_url: https://www.prideofthemeadows.com/
  url: https://www.prideofthemeadows.com/
  featured: false
  categories:
    - E-commerce
    - Food
    - Blog
  built_by: Caldera Digital
  built_by_url: https://www.calderadigital.com/
- title: Michael Uloth
  main_url: https://www.michaeluloth.com
  url: https://www.michaeluloth.com
  featured: false
  description: Michael Uloth is a web developer, opera singer, and the creator of Up and Running Tutorials.
  categories:
    - Portfolio
    - Web Development
    - Music
  built_by: Michael Uloth
  built_by_url: https://www.michaeluloth.com
- title: Spacetime
  main_url: https://www.heyspacetime.com/
  url: https://www.heyspacetime.com/
  featured: false
  description: >-
    Spacetime is a Dallas-based digital experience agency specializing in web,
    app, startup, and digital experience creation.
  categories:
    - Marketing
    - Portfolio
    - Agency
  built_by: Spacetime
  built_by_url: https://www.heyspacetime.com/
- title: Eric Jinks
  main_url: https://ericjinks.com/
  url: https://ericjinks.com/
  featured: false
  description: Software engineer / web developer from the Gold Coast, Australia.
  categories:
    - Portfolio
    - Blog
    - Web Development
    - Technology
  built_by: Eric Jinks
  built_by_url: https://ericjinks.com/
- title: GaiAma - We are wildlife
  main_url: https://www.gaiama.org/
  url: https://www.gaiama.org/
  featured: false
  description: >-
    We founded the GaiAma conservation organization to protect wildlife in Perú
    and to create an example of a permaculture neighborhood, living
    symbiotically with the forest - because reforestation is just the beginning
  categories:
    - Nonprofit
    - Marketing
    - Blog
  source_url: https://github.com/GaiAma/gaiama.org
  built_by: GaiAma
  built_by_url: https://www.gaiama.org/
- title: Healthcare Logic
  main_url: https://www.healthcarelogic.com/
  url: https://www.healthcarelogic.com/
  featured: false
  description: >-
    Revolutionary technology that empowers clinical and managerial leaders to
    collaborate with clarity.
  categories:
    - Marketing
    - Healthcare
    - Technology
  built_by: Thrive
  built_by_url: https://thriveweb.com.au/
- title: Papergov
  main_url: https://papergov.com/
  url: https://papergov.com/
  featured: false
  description: Manage all your government services in a single place
  categories:
    - Directory
    - Government
    - Technology
  source_url: https://github.com/WeOpenly/localgov.fyi
  built_by: Openly Technologies
  built_by_url: https://papergov.com/about/
- title: Kata.ai Documentation
  main_url: https://docs.kata.ai/
  url: https://docs.kata.ai/
  source_url: https://github.com/kata-ai/kata-platform-docs
  featured: false
  description: >-
    Documentation website for the Kata Platform, an all-in-one platform for
    building chatbots using AI technologies.
  categories:
    - Documentation
    - Technology
- title: goalgetters
  main_url: https://goalgetters.space/
  url: https://goalgetters.space/
  featured: false
  description: >-
    goalgetters is a source of inspiration for people who want to change their
    career. We offer articles, success stories and expert interviews on how to
    find a new passion and how to implement change.
  categories:
    - Blog
    - Education
  built_by: Stephanie Langers (content), Adrian Wenke (development)
  built_by_url: https://twitter.com/AdrianWenke
- title: StatusHub - Easy to use Hosted Status Page Service
  main_url: https://statushub.com/
  url: https://statushub.com/
  featured: false
  description: >-
    Set up your very own service status page in minutes with StatusHub. Allow
    customers to subscribe to be updated automatically.
  categories:
    - Technology
    - Marketing
  built_by: Bejamas
  built_by_url: https://bejamas.io/
- title: Mambu
  main_url: https://www.mambu.com/
  url: https://www.mambu.com/
  featured: false
  description: >-
    Mambu is the cloud platform for banking and lending businesses that
    puts customer relationships first.
  categories:
    - Technology
    - Finance
  built_by: Bejamas
  built_by_url: https://bejamas.io/
- title: Avenues
  main_url: https://www.avenues.org
  url: https://www.avenues.org
  featured: false
  description: >-
    One school with many campuses, providing transformative,
    world-focused learning experiences to students around the globe
  categories:
    - Education
  built_by: Bejamas
  built_by_url: https://bejamas.io/
- title: Multicoin Capital
  main_url: https://multicoin.capital
  url: https://multicoin.capital
  featured: false
  description: >-
    Multicoin Capital is a thesis-driven investment firm that
    invests in cryptocurrencies, tokens, and blockchain
    companies reshaping trillion-dollar markets.
  categories:
    - Technology
    - Finance
  built_by: Bejamas
  built_by_url: https://bejamas.io/
- title: Argent
  main_url: https://www.argent.xyz/
  url: https://www.argent.xyz/
  featured: false
  description: Argent is the simplest and safest Ethereum wallet for DeFi.
  categories:
    - Technology
    - Finance
  built_by: Bejamas
  built_by_url: https://bejamas.io/
- title: Meet Flo
  main_url: https://meetflo.com/
  url: https://meetflo.com/
  featured: false
  description: >-
    The Flo by Moen Smart Water Shutoff is a comprehensive
    water monitoringand shut-off system with leak detection
    and proactive leak prevention technologies.
  categories:
    - E-commerce
  built_by: Bejamas
  built_by_url: https://bejamas.io/
- title: Matthias Kretschmann Portfolio
  main_url: https://matthiaskretschmann.com/
  url: https://matthiaskretschmann.com/
  source_url: https://github.com/kremalicious/portfolio
  featured: false
  description: Portfolio of designer & developer Matthias Kretschmann.
  categories:
    - Portfolio
    - Web Development
  built_by: Matthias Kretschmann
  built_by_url: https://matthiaskretschmann.com/
- title: Iron Cove Solutions
  main_url: https://ironcovesolutions.com/
  url: https://ironcovesolutions.com/
  description: >-
    Iron Cove Solutions is a cloud based consulting firm. We help companies
    deliver a return on cloud usage by applying best practices
  categories:
    - Technology
    - Web Development
  built_by: Iron Cove Solutions
  built_by_url: https://ironcovesolutions.com/
  featured: false
- title: Moetez Chaabene Portfolio / Blog
  main_url: https://moetez.me/
  url: https://moetez.me/
  source_url: https://github.com/moetezch/moetez.me
  featured: false
  description: Portfolio of Moetez Chaabene
  categories:
    - Portfolio
    - Web Development
    - Blog
  built_by: Moetez Chaabene
  built_by_url: https://twitter.com/moetezch
- title: Nikita
  description: >-
    Automation of system deployments in Node.js for applications and
    infrastructures.
  main_url: https://nikita.js.org/
  url: https://nikita.js.org/
  source_url: https://github.com/adaltas/node-nikita
  categories:
    - Documentation
    - Open Source
    - Technology
  built_by: Adaltas
  built_by_url: https://www.adaltas.com
  featured: false
- title: Gourav Sood Blog & Portfolio
  main_url: https://www.gouravsood.com/
  url: https://www.gouravsood.com/
  featured: false
  categories:
    - Blog
    - Portfolio
  built_by: Gourav Sood
  built_by_url: https://www.gouravsood.com/
- title: Jonas Tebbe Portfolio
  description: |
    Hey, I’m Jonas and I create digital products.
  main_url: https://jonastebbe.com
  url: https://jonastebbe.com
  categories:
    - Portfolio
  built_by: Jonas Tebbe
  built_by_url: https://twitter.com/jonastebbe
  featured: false
- title: Parker Sarsfield Portfolio
  description: |
    I'm Parker, a software engineer and sneakerhead.
  main_url: https://parkersarsfield.com
  url: https://parkersarsfield.com
  categories:
    - Blog
    - Portfolio
  built_by: Parker Sarsfield
  built_by_url: https://parkersarsfield.com
- title: Frontend web development with Greg
  description: |
    JavaScript, GatsbyJS, ReactJS, CSS in JS... Let's learn some stuff together.
  main_url: https://dev.greglobinski.com
  url: https://dev.greglobinski.com
  categories:
    - Blog
    - Web Development
  built_by: Greg Lobinski
  built_by_url: https://github.com/greglobinski
- title: Insomnia
  description: |
    Desktop HTTP and GraphQL client for developers
  main_url: https://insomnia.rest/
  url: https://insomnia.rest/
  categories:
    - Blog
  built_by: Gregory Schier
  built_by_url: https://schier.co
  featured: false
- title: Timeline Theme Portfolio
  description: |
    I'm Aman Mittal, a software developer.
  main_url: https://amanhimself.dev/
  url: https://amanhimself.dev/
  categories:
    - Web Development
    - Portfolio
  built_by: Aman Mittal
  built_by_url: https://amanhimself.dev/
- title: Ocean artUp
  description: >
    Science outreach site built using styled-components and Contentful. It
    presents the research project "Ocean artUp" funded by an Advanced Grant of
    the European Research Council to explore the possible benefits of artificial
    uplift of nutrient-rich deep water to the ocean’s sunlit surface layer.
  main_url: https://ocean-artup.eu
  url: https://ocean-artup.eu
  source_url: https://github.com/janosh/ocean-artup
  categories:
    - Science
    - Education
    - Blog
  built_by: Janosh Riebesell
  built_by_url: https://janosh.io
  featured: false
- title: Ryan Fitzgerald
  description: |
    Personal portfolio and blog for Ryan Fitzgerald
  main_url: https://ryanfitzgerald.ca/
  url: https://ryanfitzgerald.ca/
  categories:
    - Web Development
    - Portfolio
  built_by: Ryan Fitzgerald
  built_by_url: https://github.com/RyanFitzgerald
  featured: false
- title: Kaizen
  description: |
    Content Marketing, PR & SEO Agency in London
  main_url: https://www.kaizen.co.uk/
  url: https://www.kaizen.co.uk/
  categories:
    - Agency
    - Blog
    - Design
    - Web Development
    - SEO
  built_by: Bogdan Stanciu
  built_by_url: https://github.com/b0gd4n
  featured: false
- title: HackerOne Platform Documentation
  description: |
    HackerOne's Product Documentation Center!
  url: https://docs.hackerone.com/
  main_url: https://docs.hackerone.com/
  categories:
    - Documentation
    - Security
  featured: false
- title: Mux Video
  description: |
    API to video hosting and streaming
  main_url: https://mux.com/
  url: https://mux.com/
  categories:
    - Video
    - API
  featured: false
- title: Swapcard
  description: >
    The easiest way for event organizers to instantly connect people, build a
    community of attendees and exhibitors, and increase revenue over time
  main_url: https://www.swapcard.com/
  url: https://www.swapcard.com/
  categories:
    - Event
    - Community
    - Marketing
  built_by: Swapcard
  built_by_url: https://www.swapcard.com/
  featured: false
- title: Kalix
  description: >
    Kalix is perfect for healthcare professionals starting out in private
    practice, to those with an established clinic.
  main_url: https://www.kalixhealth.com/
  url: https://www.kalixhealth.com/
  categories:
    - Healthcare
  featured: false
- title: Bad Credit Loans
  description: |
    Get the funds you need, from $250-$5,000
  main_url: https://www.creditloan.com/
  url: https://www.creditloan.com/
  categories:
    - Finance
  featured: false
- title: Financial Center
  description: >
    Member-owned, not-for-profit, co-operative whose members receive financial
    benefits in the form of lower loan rates, higher savings rates, and lower
    fees than banks.
  main_url: https://fcfcu.com/
  url: https://fcfcu.com/
  categories:
    - Finance
    - Nonprofit
    - Business
    - Education
  built_by: https://fcfcu.com/
  built_by_url: https://fcfcu.com/
  featured: false
- title: Office of Institutional Research and Assessment
  description: |
    Good Data, Good Decisions
  main_url: http://oira.ua.edu/
  url: http://oira.ua.edu/
  categories:
    - Data
  featured: false
- title: The Telegraph Premium
  description: |
    Exclusive stories from award-winning journalists
  main_url: https://premium.telegraph.co.uk/
  url: https://premium.telegraph.co.uk/
  categories:
    - Media
  featured: false
- title: html2canvas
  description: |
    Screenshots with JavaScript
  main_url: http://html2canvas.hertzen.com/
  url: http://html2canvas.hertzen.com/
  source_url: https://github.com/niklasvh/html2canvas/tree/master/www
  categories:
    - JavaScript
    - Documentation
  built_by: Niklas von Hertzen
  built_by_url: http://hertzen.com/
  featured: false
- title: Half Electronics
  description: |
    Personal website
  main_url: https://www.halfelectronic.com/
  url: https://www.halfelectronic.com/
  categories:
    - Blog
  built_by: Fernando Poumian
  built_by_url: https://github.com/fpoumian/halfelectronic.com
  featured: false
- title: Frithir Software Development
  main_url: https://frithir.com/
  url: https://frithir.com/
  featured: false
  description: I DRINK COFFEE, WRITE CODE AND IMPROVE MY DEVELOPMENT SKILLS EVERY DAY.
  categories:
    - Design
    - Web Development
  built_by: Frithir
  built_by_url: https://Frithir.com/
- title: Unow
  main_url: https://www.unow.fr/
  url: https://www.unow.fr/
  categories:
    - Education
    - Marketing
  featured: false
- title: Peter Hironaka
  description: |
    Freelance Web Developer based in Los Angeles.
  main_url: https://peterhironaka.com/
  url: https://peterhironaka.com/
  categories:
    - Portfolio
    - Web Development
  built_by: Peter Hironaka
  built_by_url: https://github.com/PHironaka
  featured: false
- title: Michael McQuade
  description: |
    Personal website and blog for Michael McQuade
  main_url: https://giraffesyo.io
  url: https://giraffesyo.io
  categories:
    - Blog
  built_by: Michael McQuade
  built_by_url: https://github.com/giraffesyo
  featured: false
- title: Haacht Brewery
  description: |
    Corporate website for Haacht Brewery. Designed and Developed by Gafas.
  main_url: https://haacht.com/en/
  url: https://haacht.com
  categories:
    - Marketing
  built_by: Gafas
  built_by_url: https://gafas.be
  featured: false
- title: StoutLabs
  description: |
    Portfolio of Daniel Stout, freelance developer in East Tennessee.
  main_url: https://www.stoutlabs.com/
  url: https://www.stoutlabs.com/
  categories:
    - Web Development
    - Portfolio
  built_by: Daniel Stout
  built_by_url: https://github.com/stoutlabs
  featured: false
- title: Chicago Ticket Outcomes By Neighborhood
  description: |
    ProPublica data visualization of traffic ticket court outcomes
  categories:
    - Media
    - Nonprofit
  url: >-
    https://projects.propublica.org/graphics/il/il-city-sticker-tickets-maps/ticket-status/?initialWidth=782
  main_url: >-
    https://projects.propublica.org/graphics/il/il-city-sticker-tickets-maps/ticket-status/?initialWidth=782
  built_by: David Eads
  built_by_url: https://github.com/eads
  featured: false
- title: Chicago South Side Traffic Ticketing rates
  description: |
    ProPublica data visualization of traffic ticket rates by community
  main_url: >-
    https://projects.propublica.org/graphics/il/il-city-sticker-tickets-maps/ticket-rate/?initialWidth=782
  url: >-
    https://projects.propublica.org/graphics/il/il-city-sticker-tickets-maps/ticket-rate/?initialWidth=782
  categories:
    - Media
    - Nonprofit
  built_by: David Eads
  built_by_url: https://github.com/eads
  featured: false
- title: Otsimo
  description: >
    Otsimo is a special education application for children with autism, down
    syndrome and other developmental disabilities.
  main_url: https://otsimo.com/en/
  url: https://otsimo.com/en/
  categories:
    - Blog
    - Education
  featured: false
- title: Matt Bagni Portfolio 2018
  description: >
    Mostly the result of playing with Gatsby and learning about react and
    graphql. Using the screenshot plugin to showcase the work done for my
    company in the last 2 years, and a good amount of other experiments.
  main_url: https://mattbag.github.io
  url: https://mattbag.github.io
  categories:
    - Portfolio
  featured: false
- title: Lisa Ye's Blog
  description: |
    Simple blog/portofolio for a fashion designer. Gatsby_v2 + Netlify cms
  main_url: https://lisaye.netlify.com/
  url: https://lisaye.netlify.com/
  categories:
    - Blog
    - Portfolio
  featured: false
- title: Artem Sapegin
  description: >
    Little homepage of Artem Sapegin, a frontend developer, passionate
    photographer, coffee drinker and crazy dogs’ owner.
  main_url: https://sapegin.me/
  url: https://sapegin.me/
  categories:
    - Portfolio
    - Open Source
    - Web Development
  built_by: Artem Sapegin
  built_by_url: https://github.com/sapegin
  featured: false
- title: SparkPost Developers
  main_url: https://developers.sparkpost.com/
  url: https://developers.sparkpost.com/
  source_url: https://github.com/SparkPost/developers.sparkpost.com
  categories:
    - Documentation
    - API
  featured: false
- title: Malik Browne Portfolio 2018
  description: >
    The portfolio blog of Malik Browne, a full-stack engineer, foodie, and avid
    blogger/YouTuber.
  main_url: https://www.malikbrowne.com/about
  url: https://www.malikbrowne.com
  categories:
    - Blog
    - Portfolio
  built_by: Malik Browne
  built_by_url: https://twitter.com/milkstarz
  featured: false
- title: Novatics
  description: |
    Digital products that inspire and make a difference
  main_url: https://www.novatics.com.br
  url: https://www.novatics.com.br
  categories:
    - Portfolio
    - Technology
    - Web Development
  built_by: Novatics
  built_by_url: https://github.com/Novatics
  featured: false
- title: Max McKinney
  description: >
    I’m a developer and designer with a focus in web technologies. I build cars
    on the side.
  main_url: https://maxmckinney.com/
  url: https://maxmckinney.com/
  categories:
    - Portfolio
    - Web Development
    - Design
  built_by: Max McKinney
  featured: false
- title: Stickyard
  description: |
    Make your React component sticky the easy way
  main_url: https://nihgwu.github.io/stickyard/
  url: https://nihgwu.github.io/stickyard/
  source_url: https://github.com/nihgwu/stickyard/tree/master/website
  categories:
    - Web Development
  built_by: Neo Nie
  featured: false
- title: Agata Milik
  description: |
    Website of a Polish psychologist/psychotherapist based in Gdańsk, Poland.
  main_url: https://agatamilik.pl
  url: https://agatamilik.pl
  categories:
    - Marketing
    - Healthcare
  built_by: Piotr Fedorczyk
  built_by_url: https://piotrf.pl
  featured: false
- title: WebPurple
  main_url: https://www.webpurple.net/
  url: https://www.webpurple.net/
  source_url: https://github.com/WebPurple/site
  description: >-
    Site of local (Russia, Ryazan) frontend community. Main purpose is to show
    info about meetups and keep blog.
  categories:
    - Nonprofit
    - Web Development
    - Community
    - Blog
    - Open Source
  built_by: Nikita Kirsanov
  built_by_url: https://twitter.com/kitos_kirsanov
  featured: false
- title: Papertrail.io
  description: |
    Inspection Management for the 21st Century
  main_url: https://www.papertrail.io/
  url: https://www.papertrail.io/
  categories:
    - Marketing
    - Technology
  built_by: Papertrail.io
  built_by_url: https://www.papertrail.io
  featured: false
- title: Matt Ferderer
  main_url: https://mattferderer.com
  url: https://mattferderer.com
  source_url: https://github.com/mattferderer/gatsbyblog
  description: >
    A blog built with Gatsby that discusses web related tech
    such as JavaScript, .NET, Blazor & security.
  categories:
    - Blog
    - Web Development
  built_by: Matt Ferderer
  built_by_url: https://twitter.com/mattferderer
  featured: false
- title: Sahyadri Open Source Community
  main_url: https://sosc.org.in
  url: https://sosc.org.in
  source_url: https://github.com/haxzie/sosc-website
  description: >
    Official website of Sahyadri Open Source Community for community blog, event
    details and members info.
  categories:
    - Blog
    - Community
    - Open Source
  built_by: Musthaq Ahamad
  built_by_url: https://github.com/haxzie
  featured: false
- title: Tech Confessions
  main_url: https://confessions.tech
  url: https://confessions.tech
  source_url: https://github.com/JonathanSpeek/tech-confessions
  description: A guilt-free place for us to confess our tech sins \U0001F64F\n
  categories:
    - Community
    - Open Source
  built_by: Jonathan Speek
  built_by_url: https://speek.design
  featured: false
- title: Thibault Maekelbergh
  main_url: https://thibmaek.com
  url: https://thibmaek.com
  source_url: https://github.com/thibmaek/thibmaek.github.io
  description: |
    A nice blog about development, Raspberry Pi, plants and probably records.
  categories:
    - Blog
    - Open Source
  built_by: Thibault Maekelbergh
  built_by_url: https://twitter.com/thibmaek
  featured: false
- title: LearnReact.design
  main_url: https://learnreact.design
  url: https://learnreact.design
  description: >
    React Essentials For Designers: A React course tailored for product
    designers, ux designers, ui designers.
  categories:
    - Blog
  built_by: Linton Ye
  built_by_url: https://twitter.com/lintonye
- title: Mega House Creative
  main_url: https://www.megahousecreative.com/
  url: https://www.megahousecreative.com/
  description: >
    Mega House Creative is a digital agency that provides unique goal-oriented
    web marketing solutions.
  categories:
    - Marketing
    - Agency
  built_by: Daniel Robinson
  featured: false
- title: Tobie Marier Robitaille - csc
  main_url: https://tobiemarierrobitaille.com/
  url: https://tobiemarierrobitaille.com/en/
  description: |
    Portfolio site for director of photography Tobie Marier Robitaille
  categories:
    - Portfolio
    - Gallery
  built_by: Mill3 Studio
  built_by_url: https://mill3.studio/en/
  featured: false
- title: Bestvideogame.deals
  main_url: https://bestvideogame.deals/
  url: https://bestvideogame.deals/
  description: |
    Video game comparison website for the UK, build with GatsbyJS.
  categories:
    - E-commerce
  built_by: Koen Kamphuis
  built_by_url: https://koenkamphuis.com/
  featured: false
- title: Mahipat's Portfolio
  main_url: https://mojaave.com/
  url: https://mojaave.com
  source_url: https://github.com/mhjadav/mojaave
  description: >
    mojaave.com is Mahipat's portfolio, I have developed it using Gatsby v2 and
    Bootstrap, To get in touch with people looking for full-stack developer.
  categories:
    - Portfolio
    - Web Development
  built_by: Mahipat Jadav
  built_by_url: https://mojaave.com/
  featured: false
- title: Mintfort
  main_url: https://mintfort.com/
  url: https://mintfort.com/
  source_url: https://github.com/MintFort/mintfort.com
  description: >
    Mintfort, the first crypto-friendly bank account. Store and manage assets on
    the blockchain.
  categories:
    - Technology
    - Finance
  built_by: Axel Fuhrmann
  built_by_url: https://axelfuhrmann.com/
  featured: false
- title: React Native Explorer
  main_url: https://react-native-explorer.firebaseapp.com
  url: https://react-native-explorer.firebaseapp.com
  description: |
    Explorer React Native packages and examples effortlessly.
  categories:
    - Education
  featured: false
- title: 500Tech
  main_url: https://500tech.com/
  url: https://500tech.com/
  featured: false
  categories:
    - Web Development
    - Agency
    - Open Source
- title: eworld
  main_url: https://eworld.herokuapp.com/
  url: https://eworld.herokuapp.com/
  featured: false
  categories:
    - E-commerce
    - Technology
- title: It's a Date
  description: >
    It's a Date is a dating app that actually involves dating.
  main_url: https://www.itsadate.app/
  url: https://www.itsadate.app/
  featured: false
  categories:
    - App
    - Blog
- title: Node.js HBase
  description: >
    Asynchronous HBase client for NodeJs using REST.
  main_url: https://hbase.js.org/
  url: https://hbase.js.org/
  source_url: https://github.com/adaltas/node-hbase
  categories:
    - Documentation
    - Open Source
    - Technology
  built_by: David Worms
  built_by_url: http://www.adaltas.com
  featured: false
- title: Peter Kroyer - Web Design / Web Development
  main_url: https://www.peterkroyer.at/en/
  url: https://www.peterkroyer.at/en/
  description: >
    Freelance web designer / web developer based in Vienna, Austria (Wien, Österreich).
  categories:
    - Agency
    - Web Development
    - Design
    - Portfolio
    - Freelance
  built_by: Peter Kroyer
  built_by_url: https://www.peterkroyer.at/
  featured: false
- title: Geddski
  main_url: https://gedd.ski
  url: https://gedd.ski
  description: >
    frontend mastery blog - level up your UI game.
  categories:
    - Web Development
    - Education
    - Productivity
    - User Experience
  built_by: Dave Geddes
  built_by_url: https://twitter.com/geddski
  featured: false
- title: Rung
  main_url: https://rung.com.br/
  url: https://rung.com.br/
  description: >
    Rung alerts you about the exceptionalities of your personal and professional life.
  categories:
    - API
    - Technology
    - Travel
  featured: false
- title: Mokkapps
  main_url: https://www.mokkapps.de/
  url: https://www.mokkapps.de/
  source_url: https://github.com/mokkapps/website
  description: >
    Portfolio website from Michael Hoffmann. Passionate software developer with focus on web-based technologies.
  categories:
    - Blog
    - Portfolio
    - Web Development
    - Mobile Development
  featured: false
- title: Premier Octet
  main_url: https://www.premieroctet.com/
  url: https://www.premieroctet.com/
  description: >
    Premier Octet is a React-based agency
  categories:
    - Agency
    - Web Development
    - Mobile Development
  featured: false
- title: Thorium
  main_url: https://www.thoriumsim.com/
  url: https://www.thoriumsim.com/
  source_url: https://github.com/thorium-sim/thoriumsim.com
  description: >
    Thorium - Open-source Starship Simulator Controls for Live Action Role Play
  built_by: Alex Anderson
  built_by_url: https://twitter.com/ralex1993
  categories:
    - Blog
    - Portfolio
    - Documentation
    - Marketing
    - Education
    - Entertainment
    - Open Source
    - Web Development
  featured: false
- title: Cameron Maske
  main_url: https://www.cameronmaske.com/
  url: https://www.cameronmaske.com/courses/introduction-to-pytest/
  source_url: https://github.com/cameronmaske/cameronmaske.com-v2
  description: >
    The homepage of Cameron Maske, a freelance full-stack developer, who is currently working on a free pytest video course
  categories:
    - Education
    - Video
    - Portfolio
    - Freelance
  featured: false
- title: Studenten bilden Schüler
  description: >
    Studenten bilden Schüler e.V. is a German student-run nonprofit initiative that aims to
    contribute to more equal educational opportunities by providing free tutoring to refugees
    and children from underprivileged families. The site is built on Gatsby v2, styled-components
    and Contentful. It supports Google Analytics, fluid typography and Algolia search.
  main_url: https://studenten-bilden-schueler.de
  url: https://studenten-bilden-schueler.de
  source_url: https://github.com/StudentenBildenSchueler/homepage
  categories:
    - Education
    - Nonprofit
    - Blog
  built_by: Janosh Riebesell
  built_by_url: https://janosh.io
  featured: false
- title: Mike's Remote List
  main_url: https://www.mikesremotelist.com
  url: https://www.mikesremotelist.com
  description: >
    A list of remote jobs, updated throughout the day. Built on Gatsby v1 and powered by Contentful, Google Sheets, string and sticky tape.
  categories:
    - Marketing
  featured: false
- title: Madvoid
  main_url: https://madvoid.com/
  url: https://madvoid.com/screenshot/
  featured: false
  description: >
    Madvoid is a team of expert developers dedicated to creating simple, clear, usable and blazing fast web and mobile apps.
    We are coders that help companies and agencies to create social & interactive experiences.
    This includes full-stack development using React, WebGL, Static Site Generators, Ruby On Rails, Phoenix, GraphQL, Chatbots, CI / CD, Docker and more!
  categories:
    - Portfolio
    - Technology
    - Web Development
    - Agency
    - Marketing
  built_by: Jean-Paul Bonnetouche
  built_by_url: https://twitter.com/_jpb
- title: MOMNOTEBOOK.COM
  description: >
    Sharing knowledge and experiences that make childhood and motherhood rich, vibrant and healthy.
  main_url: https://momnotebook.com/
  url: https://momnotebook.com/
  featured: false
  built_by: Aleksander Hansson
  built_by_url: https://www.linkedin.com/in/aleksanderhansson/
  categories:
    - Blog
- title: Pirate Studios
  description: >
    Reinventing music studios with 24/7 self service rehearsal, DJ & production rooms available around the world.
  main_url: https://www.piratestudios.co
  url: https://www.piratestudios.co
  featured: false
  built_by: The Pirate Studios team
  built_by_url: https://github.com/piratestudios/
  categories:
    - Music
- title: Aurora EOS
  main_url: https://www.auroraeos.com/
  url: https://www.auroraeos.com/
  featured: false
  categories:
    - Finance
    - Marketing
    - Blog
  built_by: Corey Ward
  built_by_url: http://www.coreyward.me/
- title: MadeComfy
  main_url: https://madecomfy.com.au/
  url: https://madecomfy.com.au/
  description: >
    Short term rental management startup, using Contentful + Gatsby + CircleCI
  featured: false
  categories:
    - Travel
  built_by: Lucas Vilela
  built_by_url: https://madecomfy.com.au/
- title: Tiger Facility Services
  description: >
    Tiger Facility Services combines facility management expertise with state of the art software to offer a sustainable and customer oriented cleaning and facility service.
  main_url: https://www.tigerfacilityservices.com/de-en/
  url: https://www.tigerfacilityservices.com/de-en/
  featured: false
  categories:
    - Marketing
- title: Luciano Mammino's blog
  description: >
    Tech & programming blog of Luciano Mammino a.k.a. "loige", Full-Stack Web Developer and International Speaker
  main_url: https://loige.co
  url: https://loige.co
  featured: false
  categories:
    - Blog
    - Web Development
  built_by: Luciano Mammino
  built_by_url: https://loige.co
- title: Wire • Secure collaboration platform
  description: >
    Corporate website of Wire, an open source, end-to-end encrypted collaboration platform
  main_url: https://wire.com
  url: https://wire.com
  featured: false
  categories:
    - Open Source
    - Productivity
    - Technology
    - Blog
    - App
  built_by: Wire team
  built_by_url: https://github.com/orgs/wireapp/people
- title: J. Patrick Raftery
  main_url: https://www.jpatrickraftery.com
  url: https://www.jpatrickraftery.com
  description: J. Patrick Raftery is an opera singer and voice teacher based in Vancouver, BC.
  categories:
    - Portfolio
    - Music
  built_by: Michael Uloth
  built_by_url: https://www.michaeluloth.com
  featured: false
- title: Aria Umezawa
  main_url: https://www.ariaumezawa.com
  url: https://www.ariaumezawa.com
  description: Aria Umezawa is a director, producer, and writer currently based in San Francisco. Site designed by Stephen Bell.
  categories:
    - Portfolio
    - Music
    - Entertainment
  built_by: Michael Uloth
  built_by_url: https://www.michaeluloth.com
  featured: false
- title: Pomegranate Opera
  main_url: https://pomegranateopera.netlify.com
  url: https://pomegranateopera.netlify.com
  description: Pomegranate Opera is a lesbian opera written by Amanda Hale & Kye Marshall. Site designed by Stephen Bell.
  categories:
    - Gallery
    - Music
  built_by: Michael Uloth
  built_by_url: https://www.michaeluloth.com
  featured: false
- title: Daniel Cabena
  main_url: https://www.danielcabena.com
  url: https://www.danielcabena.com
  description: Daniel Cabena is a Canadian countertenor highly regarded in both Canada and Europe for prize-winning performances ranging from baroque to contemporary repertoire. Site designed by Stephen Bell.
  categories:
    - Portfolio
    - Music
  built_by: Michael Uloth
  built_by_url: https://www.michaeluloth.com
  featured: false
- title: Artist.Center
  main_url: https://artistcenter.netlify.com
  url: https://artistcenter.netlify.com
  description: The marketing page for Artist.Center, a soon-to-launch platform designed to connect opera singers to opera companies. Site designed by Stephen Bell.
  categories:
    - Music
  built_by: Michael Uloth
  built_by_url: https://www.michaeluloth.com
  featured: false
- title: DG Volo & Company
  main_url: https://www.dgvolo.com
  url: https://www.dgvolo.com
  description: DG Volo & Company is a Toronto-based investment consultancy. Site designed by Stephen Bell.
  categories:
    - Finance
  built_by: Michael Uloth
  built_by_url: https://www.michaeluloth.com
  featured: false
- title: Shawna Lucey
  main_url: https://www.shawnalucey.com
  url: https://www.shawnalucey.com
  description: Shawna Lucey is an American theater and opera director based in New York City. Site designed by Stephen Bell.
  categories:
    - Portfolio
    - Music
    - Entertainment
  built_by: Michael Uloth
  built_by_url: https://www.michaeluloth.com
  featured: false
- title: Leyan Lo
  main_url: https://www.leyanlo.com
  url: https://www.leyanlo.com
  description: >
    Leyan Lo’s personal website
  categories:
    - Portfolio
  built_by: Leyan Lo
  built_by_url: https://www.leyanlo.com
  featured: false
- title: Hawaii National Bank
  url: https://hawaiinational.bank
  main_url: https://hawaiinational.bank
  description: Hawaii National Bank's highly personalized service has helped loyal customers & locally owned businesses achieve their financial dreams for over 50 years.
  categories:
    - Finance
  built_by: Wall-to-Wall Studios
  built_by_url: https://walltowall.com
  featured: false
- title: Coletiv
  url: https://coletiv.com
  main_url: https://coletiv.com
  description: Coletiv teams up with companies of all sizes to design, develop & launch digital products for iOS, Android & the Web.
  categories:
    - Technology
    - Agency
    - Web Development
  built_by: Coletiv
  built_by_url: https://coletiv.com
  featured: false
- title: janosh.io
  description: >
    Personal blog and portfolio of Janosh Riebesell. The site is built with Gatsby v2 and designed
    entirely with styled-components v4. Much of the layout was achieved with CSS grid. It supports
    Google Analytics, fluid typography and Algolia search.
  main_url: https://janosh.io
  url: https://janosh.io
  source_url: https://github.com/janosh/janosh.io
  categories:
    - Portfolio
    - Blog
    - Science
    - Photography
    - Travel
  built_by: Janosh Riebesell
  built_by_url: https://janosh.io
  featured: false
- title: Gold Edge Training
  url: https://www.goldedgetraining.co.uk
  main_url: https://www.goldedgetraining.co.uk
  description: >
    AAT approved online distance learning accountancy training provider. Branded landing page / mini brochure promoting competitor differentiators, student testimonials, offers, service benefits and features. Designed to both inform potential students and encourage visits to company e-commerce site or direct company contact.
  categories:
    - Education
    - Learning
    - Landing Page
    - Business
    - Finance
  built_by: Leo Furze-Waddock
  built_by_url: https://www.linkedin.com/in/lfurzewaddock
- title: Gatsby Manor
  description: >
    We build themes for gatsby. We have themes for all projects including personal,
    portfolio, e-commerce, landing pages and more. We also run an in-house
    web dev and design studio. If you cannot find what you want, we can build it for you!
    Email us at gatsbymanor@gmail.com with questions.
  main_url: https://www.gatsbymanor.com
  url: https://www.gatsbymanor.com
  source_url: https://github.com/gatsbymanor
  categories:
    - Web Development
    - Agency
    - Technology
    - Freelance
  built_by: Steven Natera
  built_by_url: https://stevennatera.com
- title: Ema Suriano's Portfolio
  main_url: https://emasuriano.com/
  url: https://emasuriano.com/
  description: >
    Ema Suriano's portfolio to display information about him, his projects and what he's writing about.
  categories:
    - Portfolio
    - Technology
    - Web Development
  built_by: Ema Suriano
  built_by_url: https://emasuriano.com/
  featured: false
- title: Luan Orlandi
  main_url: https://luanorlandi.github.io
  url: https://luanorlandi.github.io
  source_url: https://github.com/luanorlandi/luanorlandi.github.io
  description: >
    Luan Orlandi's personal website. Brazilian web developer, enthusiast in React and Gatsby.
  categories:
    - Blog
    - Portfolio
    - Web Development
  built_by: Luan Orlandi
  built_by_url: https://github.com/luanorlandi
- title: Mobius Labs
  main_url: https://mobius.ml
  url: https://mobius.ml
  description: >
    Mobius Labs landing page, a Start-up working on Computer Vision
  categories:
    - Landing Page
    - Marketing
    - Technology
  built_by: sktt
  built_by_url: https://github.com/sktt
- title: EZAgrar
  main_url: https://www.ezagrar.at/en/
  url: https://www.ezagrar.at/en/
  description: >
    EZAgrar.at is the homepage of the biggest agricultural machinery dealership in Austria. In total 8 pages will be built for this client reusing a lot of components between them.
  categories:
    - E-commerce
    - Marketing
  built_by: MangoART
  built_by_url: https://www.mangoart.at
  featured: false
- title: OAsome blog
  main_url: https://oasome.blog/
  url: https://oasome.blog/
  source_url: https://github.com/oorestisime/oasome
  description: >
    Paris-based Cypriot adventurers. A and O. Lovers of life and travel. Want to get a glimpse of the OAsome world?
  categories:
    - Blog
    - Photography
    - Travel
  built_by: Orestis Ioannou
  featured: false
- title: Brittany Chiang
  main_url: https://brittanychiang.com/
  url: https://brittanychiang.com/
  source_url: https://github.com/bchiang7/v4
  description: >
    Personal website and portfolio of Brittany Chiang built with Gatsby v2
  categories:
    - Portfolio
  built_by: Brittany Chiang
  built_by_url: https://github.com/bchiang7
  featured: false
- title: Fitekran
  description: >
    One of the most visited Turkish blogs about health, sports and healthy lifestyle, that has been rebuilt with Gatsby v2 using WordPress.
  main_url: https://www.fitekran.com
  url: https://www.fitekran.com
  categories:
    - Science
    - Healthcare
    - Blog
  built_by: Burak Tokak
  built_by_url: https://www.buraktokak.com
- title: Serverless
  main_url: https://serverless.com
  url: https://serverless.com
  description: >
    Serverless.com – Build web, mobile and IoT applications with serverless architectures using AWS Lambda, Azure Functions, Google CloudFunctions & more!
  categories:
    - Technology
    - Web Development
  built_by: Codebrahma
  built_by_url: https://codebrahma.com
  featured: false
- title: Dive Bell
  main_url: https://divebell.band/
  url: https://divebell.band/
  description: >
    Simple site for a band to list shows dates and videos (499 on lighthouse)
  categories:
    - Music
  built_by: Matt Bagni
  built_by_url: https://mattbag.github.io
  featured: false
- title: Mayer Media Co.
  main_url: https://mayermediaco.com/
  url: https://mayermediaco.com/
  description: >
    Freelance Web Development and Digital Marketing
  categories:
    - Web Development
    - Marketing
    - Blog
  source_url: https://github.com/MayerMediaCo/MayerMediaCo2.0
  built_by: Danny Mayer
  built_by_url: https://twitter.com/mayermediaco
  featured: false
- title: Jan Czizikow Portfolio
  main_url: https://www.janczizikow.com/
  url: https://www.janczizikow.com/
  source_url: https://github.com/janczizikow/janczizikow-portfolio
  description: >
    Simple personal portfolio site built with Gatsby
  categories:
    - Portfolio
    - Freelance
    - Web Development
  built_by: Jan Czizikow
  built_by_url: https://github.com/janczizikow
- title: Carbon Design Systems
  main_url: http://www.carbondesignsystem.com/
  url: http://www.carbondesignsystem.com/
  description: >
    The Carbon Design System is integrating the new IBM Design Ethos and Language. It represents a completely fresh approach to the design of all things at IBM.
  categories:
    - Design System
    - Documentation
  built_by: IBM
  built_by_url: https://www.ibm.com/
  featured: false
- title: Mozilla Mixed Reality
  main_url: https://mixedreality.mozilla.org/
  url: https://mixedreality.mozilla.org/
  description: >
    Virtual Reality for the free and open Web.
  categories:
    - Open Source
  built_by: Mozilla
  built_by_url: https://www.mozilla.org/
  featured: false
- title: Uniform Hudl Design System
  main_url: http://uniform.hudl.com/
  url: http://uniform.hudl.com/
  description: >
    A single design system to ensure every interface feels like Hudl. From the colors we use to the size of our buttons and what those buttons say, Uniform has you covered. Check the guidelines, copy the code and get to building.
  categories:
    - Design System
    - Open Source
    - Design
  built_by: Hudl
  built_by_url: https://www.hudl.com/
- title: Subtle UI
  main_url: https://subtle-ui.netlify.com/
  url: https://subtle-ui.netlify.com/
  source_url: https://github.com/ryanwiemer/subtle-ui
  description: >
    A collection of clever yet understated user interactions found on the web.
  categories:
    - Web Development
    - Open Source
    - User Experience
  built_by: Ryan Wiemer
  built_by_url: https://www.ryanwiemer.com/
  featured: false
- title: developer.bitcoin.com
  main_url: https://developer.bitcoin.com/
  url: https://developer.bitcoin.com/
  description: >
    Bitbox based bitcoin.com developer platform and resources.
  categories:
    - Finance
  featured: false
- title: Barmej
  main_url: https://app.barmej.com/
  url: https://app.barmej.com/
  description: >
    An interactive platform to learn different programming languages in Arabic for FREE
  categories:
    - Education
    - Programming
    - Learning
  built_by: Obytes
  built_by_url: https://www.obytes.com/
  featured: false
- title: Emergence
  main_url: https://emcap.com/
  url: https://emcap.com/
  description: >
    Emergence is a top enterprise cloud venture capital firm. We fund early stage ventures focusing on enterprise & SaaS applications. Emergence is one of the top VC firms in Silicon Valley.
  categories:
    - Marketing
    - Blog
  built_by: Upstatement
  built_by_url: https://www.upstatement.com/
  featured: false
- title: FPVtips
  main_url: https://fpvtips.com
  url: https://fpvtips.com
  source_url: https://github.com/jumpalottahigh/fpvtips
  description: >
    FPVtips is all about bringing racing drone pilots closer together, and getting more people into the hobby!
  categories:
    - Community
    - Education
  built_by: Georgi Yanev
  built_by_url: https://twitter.com/jumpalottahigh
  featured: false
- title: Georgi Yanev
  main_url: https://blog.georgi-yanev.com/
  url: https://blog.georgi-yanev.com/
  source_url: https://github.com/jumpalottahigh/blog.georgi-yanev.com
  description: >
    I write articles about FPV quads (building and flying), web development, smart home automation, life-long learning and other topics from my personal experience.
  categories:
    - Blog
  built_by: Georgi Yanev
  built_by_url: https://twitter.com/jumpalottahigh
  featured: false
- title: Bear Archery
  main_url: https://beararchery.com/
  url: https://beararchery.com/
  categories:
    - E-commerce
    - Sports
  built_by: Escalade Sports
  built_by_url: https://www.escaladesports.com/
  featured: false
- title: "attn:"
  main_url: https://www.attn.com/
  url: https://www.attn.com/
  categories:
    - Media
    - Entertainment
  built_by: "attn:"
  built_by_url: https://www.attn.com/
  featured: false
- title: Mirror Conf
  description: >
    Mirror Conf is a conference designed to empower designers and frontend developers who have a thirst for knowledge and want to broaden their horizons.
  main_url: https://www.mirrorconf.com/
  url: https://www.mirrorconf.com/
  categories:
    - Conference
    - Design
    - Web Development
  featured: false
- title: Startarium
  main_url: https://www.startarium.ro
  url: https://www.startarium.ro
  description: >
    Free entrepreneurship educational portal with more than 20000 users, hundreds of resources, crowdfunding, mentoring and investor pitching events facilitated.
  categories:
    - Education
    - Nonprofit
    - Entrepreneurship
  built_by: Cezar Neaga
  built_by_url: https://twitter.com/cezarneaga
  featured: false
- title: Microlink
  main_url: https://microlink.io/
  url: https://microlink.io/
  description: >
    Extract structured data from any website.
  categories:
    - Web Development
    - API
  built_by: Kiko Beats
  built_by_url: https://kikobeats.com/
  featured: false
- title: Kevin Legrand
  url: https://k-legrand.com
  main_url: https://k-legrand.com
  source_url: https://github.com/Manoz/k-legrand.com
  description: >
    Personal website and blog built with love with Gatsby v2
  categories:
    - Blog
    - Portfolio
    - Web Development
  built_by: Kevin Legrand
  built_by_url: https://k-legrand.com
  featured: false
- title: David James Portfolio
  main_url: https://dfjames.com/
  url: https://dfjames.com/
  source_url: https://github.com/daviddeejjames/dfjames-gatsby
  description: >
    Portfolio Site using GatsbyJS and headless WordPress
  categories:
    - WordPress
    - Portfolio
    - Blog
  built_by: David James
  built_by_url: https://twitter.com/daviddeejjames
- title: Hypertext Candy
  url: https://www.hypertextcandy.com/
  main_url: https://www.hypertextcandy.com/
  description: >
    Blog about web development. Laravel, Vue.js, etc.
  categories:
    - Blog
    - Web Development
  built_by: Masahiro Harada
  built_by_url: https://twitter.com/_Masahiro_H_
  featured: false
- title: Maxence Poutord's blog
  description: >
    Tech & programming blog of Maxence Poutord, Software Engineer, Serial Traveler and Public Speaker
  main_url: https://www.maxpou.fr
  url: https://www.maxpou.fr
  featured: false
  categories:
    - Blog
    - Web Development
  built_by: Maxence Poutord
  built_by_url: https://www.maxpou.fr
- title: The Noted Project
  url: https://thenotedproject.org
  main_url: https://thenotedproject.org
  source_url: https://github.com/ianbusko/the-noted-project
  description: >
    Website to showcase the ethnomusicology research for The Noted Project.
  categories:
    - Portfolio
    - Education
    - Gallery
  built_by: Ian Busko
  built_by_url: https://github.com/ianbusko
  featured: false
- title: People For Bikes
  url: https://2017.peopleforbikes.org/
  main_url: https://2017.peopleforbikes.org/
  categories:
    - Community
    - Sports
    - Gallery
    - Nonprofit
  built_by: PeopleForBikes
  built_by_url: https://peopleforbikes.org/about-us/who-we-are/staff/
  featured: false
- title: Wide Eye
  description: >
    Creative agency specializing in interactive design, web development, and digital communications.
  url: https://wideeye.co/
  main_url: https://wideeye.co/
  categories:
    - Design
    - Web Development
  built_by: Wide Eye
  built_by_url: https://wideeye.co/about-us/
  featured: false
- title: CodeSandbox
  description: >
    CodeSandbox is an online editor that helps you create web applications, from prototype to deployment.
  url: https://codesandbox.io/
  main_url: https://codesandbox.io/
  categories:
    - Web Development
  featured: false
- title: Marvel
  description: >
    The all-in-one platform powering design.
  url: https://marvelapp.com/
  main_url: https://marvelapp.com/
  categories:
    - Design
  featured: false
- title: Designcode.io
  description: >
    Learn to design and code React apps.
  url: https://designcode.io
  main_url: https://designcode.io
  categories:
    - Learning
  featured: false
- title: Happy Design
  description: >
    The Brand and Product Team Behind Happy Money
  url: https://design.happymoney.com/
  main_url: https://design.happymoney.com/
  categories:
    - Design
    - Finance
- title: Weihnachtsmarkt.ms
  description: >
    Explore the christmas market in Münster (Westf).
  url: https://weihnachtsmarkt.ms/
  main_url: https://weihnachtsmarkt.ms/
  source_url: https://github.com/codeformuenster/weihnachtsmarkt
  categories:
    - Gallery
    - Food
  built_by: Code for Münster during MSHACK18
  featured: false
- title: Code Championship
  description: >
    Competitive coding competitions for students from 3rd to 8th grade. Code is Sport.
  url: https://www.codechampionship.com
  main_url: https://www.codechampionship.com
  categories:
    - Learning
    - Education
    - Sports
  built_by: Abamath LLC
  built_by_url: https://www.abamath.com
  featured: false
- title: Wieden+Kennedy
  description: >
    Wieden+Kennedy is an independent, global creative company.
  categories:
    - Technology
    - Web Development
    - Agency
    - Marketing
  url: https://www.wk.com
  main_url: https://www.wk.com
  built_by: Wieden Kennedy
  built_by_url: https://www.wk.com/about/
  featured: false
- title: Testing JavaScript
  description: >
    This course will teach you the fundamentals of testing your JavaScript applications using eslint, Flow, Jest, and Cypress.
  url: https://testingjavascript.com/
  main_url: https://testingjavascript.com/
  categories:
    - Learning
    - Education
    - JavaScript
  built_by: Kent C. Dodds
  built_by_url: https://kentcdodds.com/
  featured: false
- title: Use Hooks
  description: >
    One new React Hook recipe every day.
  url: https://usehooks.com/
  main_url: https://usehooks.com/
  categories:
    - Learning
  built_by: Gabe Ragland
  built_by_url: https://twitter.com/gabe_ragland
  featured: false
- title: Ambassador
  url: https://www.getambassador.io
  main_url: https://www.getambassador.io
  description: >
    Open source, Kubernetes-native API Gateway for microservices built on Envoy.
  categories:
    - Open Source
    - Documentation
    - Technology
  built_by: Datawire
  built_by_url: https://www.datawire.io
  featured: false
- title: Clubhouse
  main_url: https://clubhouse.io
  url: https://clubhouse.io
  description: >
    The intuitive and powerful project management platform loved by software teams of all sizes. Built with Gatsby v2 and Prismic
  categories:
    - Technology
    - Blog
    - Productivity
    - Community
    - Design
    - Open Source
  built_by: Ueno.
  built_by_url: https://ueno.co
  featured: false
- title: Asian Art Collection
  url: http://artmuseum.princeton.edu/asian-art/
  main_url: http://artmuseum.princeton.edu/asian-art/
  description: >
    Princeton University has a branch dealing with state of art.They have showcased ore than 6,000 works of Asian art are presented alongside ongoing curatorial and scholarly research
  categories:
    - Marketing
  featured: false
- title: QHacks
  url: https://qhacks.io
  main_url: https://qhacks.io
  source_url: https://github.com/qhacks/qhacks-website
  description: >
    QHacks is Queen’s University’s annual hackathon! QHacks was founded in 2016 with a mission to advocate and incubate the tech community at Queen’s University and throughout Canada.
  categories:
    - Education
    - Technology
    - Podcast
  featured: false
- title: Tyler McGinnis
  url: https://tylermcginnis.com/
  main_url: https://tylermcginnis.com/
  description: >
    The linear, course based approach to learning web technologies.
  categories:
    - Education
    - Technology
    - Podcast
    - Web Development
  featured: false
- title: a11y with Lindsey
  url: https://www.a11ywithlindsey.com/
  main_url: https://www.a11ywithlindsey.com/
  source_url: https://github.com/lkopacz/a11y-with-lindsey
  description: >
    To help developers navigate accessibility jargon, write better code, and to empower them to make their Internet, Everyone's Internet.
  categories:
    - Education
    - Blog
    - Technology
  built_by: Lindsey Kopacz
  built_by_url: https://twitter.com/littlekope0903
  featured: false
- title: DEKEMA
  url: https://www.dekema.com/
  main_url: https://www.dekema.com/
  description: >
    Worldclass crafting: Furnace, fervor, fulfillment. Delivering highest demand for future craftsmanship. Built using Gatsby v2 and Prismic.
  categories:
    - Healthcare
    - Science
    - Technology
  built_by: Crisp Studio
  built_by_url: https://crisp.studio
  featured: false
- title: Ramón Chancay
  description: >-
    Front-end / Back-end Developer in Guayaquil Ecuador.
    Currently at Everymundo, previously at El Universo.
    I enjoy teaching and sharing what I know.
    I give professional advice to developers and companies.
    My wife and my children are everything in my life.
  main_url: https://ramonchancay.me/
  url: https://ramonchancay.me/
  source_url: https://github.com/devrchancay/personal-site
  featured: false
  categories:
    - Blog
    - Technology
    - Web Development
  built_by: Ramón Chancay
  built_by_url: https://ramonchancay.me/
- title: BELLHOPS
  main_url: https://www.getbellhops.com/
  url: https://www.getbellhops.com/
  description: >-
    Whether you’re moving someplace new or just want to complete a few projects around your current home, BellHops can arrange the moving services you need—at simple, straightforward rates.
  categories:
    - Business
  built_by: Bellhops, Inc.
  built_by_url: https://www.getbellhops.com/
  featured: false
- title: Acclimate Consulting
  main_url: https://www.acclimate.io/
  url: https://www.acclimate.io/
  description: >-
    Acclimate is a consulting firm that puts organizations back in control with data-driven strategies and full-stack applications.
  categories:
    - Technology
    - Consulting
  built_by: Andrew Wilson
  built_by_url: https://github.com/andwilson
  featured: false
- title: Flyright
  url: https://flyright.co/
  main_url: https://flyright.co/
  description: >-
    Flyright curates everything you need for international travel in one tidy place 💜
  categories:
    - Technology
    - App
  built_by: Ty Hopp
  built_by_url: https://github.com/tyhopp
  featured: false
- title: Vets Who Code
  url: https://vetswhocode.io/
  main_url: https://vetswhocode.io/
  description: >-
    VetsWhoCode is a non-profit organization dedicated to training military veterans & giving them the skills they need transition into tech careers.
  categories:
    - Technology
    - Nonprofit
  featured: false
- title: Patreon Blog
  url: https://blog.patreon.com/
  main_url: https://blog.patreon.com/
  description: >-
    Official blog of Patreon.com
  categories:
    - Blog
  featured: false
- title: Full Beaker
  url: https://fullbeaker.com/
  main_url: https://fullbeaker.com/
  description: >-
    Full Beaker provides independent advice online about careers and home ownership, and connect anyone who asks with companies that can help them.
  categories:
    - Consulting
  featured: false
- title: Citywide Holdup
  url: https://citywideholdup.org/
  main_url: https://citywideholdup.org/
  description: >-
    Citywide Holdup is an annual fundraising event held around early November in the city of Austin, TX hosted by the Texas Wranglers benefitting Easter Seals of Central Texas, a non-profit organization that provides exceptional services, education, outreach and advocacy so that people with disabilities can live, learn, work and play in our communities.
  categories:
    - Nonprofit
    - Event
  built_by: Cameron Rison
  built_by_url: https://github.com/killakam3084
  featured: false
- title: Dawn Labs
  url: https://dawnlabs.io
  main_url: https://dawnlabs.io
  description: >-
    Thoughtful products for inspired teams. With a holistic approach to engineering and design, we partner with startups and enterprises to build for the digital era.
  categories:
    - Technology
    - Agency
    - Web Development
  featured: false
- title: COOP by Ryder
  url: https://coop.com/
  main_url: https://coop.com/
  description: >
    COOP is a platform that connects fleet managers that have idle vehicles to businesses that are looking to rent vehicles. COOP simplifies the process and paperwork required to safely share vehicles between business owners.
  categories:
    - Marketing
  built_by: Crispin Porter Bogusky
  built_by_url: http://www.cpbgroup.com/
  featured: false
- title: Domino's Paving for Pizza
  url: https://www.pavingforpizza.com/
  main_url: https://www.pavingforpizza.com/
  description: >
    Nominate your town for a chance to have your rough drive home from Domino's fixed to pizza perfection.
  categories:
    - Marketing
  built_by: Crispin Porter Bogusky
  built_by_url: http://www.cpbgroup.com/
  featured: false
- title: Propapanda
  url: https://propapanda.eu/
  main_url: https://propapanda.eu/
  description: >
    Is a creative production house based in Tallinn, Estonia. We produce music videos, commercials, films and campaigns – from scratch to finish.
  categories:
    - Video
    - Portfolio
    - Agency
    - Media
  built_by: Henry Kehlmann
  built_by_url: https://github.com/madhenry/
  featured: false
- title: JAMstack.paris
  url: https://jamstack.paris/
  main_url: https://jamstack.paris/
  source_url: https://github.com/JAMstack-paris/jamstack.paris
  description: >
    JAMstack-focused, bi-monthly meetup in Paris
  categories:
    - Web Development
  built_by: Matthieu Auger & Nicolas Goutay
  built_by_url: https://github.com/JAMstack-paris
  featured: false
- title: DexWallet - The only Wallet you need by Dexlab
  main_url: https://www.dexwallet.io/
  url: https://www.dexwallet.io/
  source_url: https://github.com/dexlab-io/DexWallet-website
  featured: false
  description: >-
    DexWallet is a secure, multi-chain, mobile wallet with an upcoming one-click exchange for mobile.
  categories:
    - App
    - Open Source
  built_by: DexLab
  built_by_url: https://github.com/dexlab-io
- title: Kings Valley Paving
  url: https://kingsvalleypaving.com
  main_url: https://kingsvalleypaving.com
  description: >
    Kings Valley Paving is an asphalt, paving and concrete company serving the commercial, residential and industrial sectors in the Greater Toronto Area. Site designed by Stephen Bell.
  categories:
    - Marketing
  built_by: Michael Uloth
  built_by_url: https://www.michaeluloth.com
  featured: false
- title: Peter Barrett
  url: https://www.peterbarrett.ca
  main_url: https://www.peterbarrett.ca
  description: >
    Peter Barrett is a Canadian baritone from Newfoundland and Labrador who performs opera and concert repertoire in Canada, the U.S. and around the world. Site designed by Stephen Bell.
  categories:
    - Portfolio
    - Music
  built_by: Michael Uloth
  built_by_url: https://www.michaeluloth.com
  featured: false
- title: NARCAN
  main_url: https://www.narcan.com
  url: https://www.narcan.com
  description: >
    NARCAN Nasal Spray is the first and only FDA-approved nasal form of naloxone for the emergency treatment of a known or suspected opioid overdose.
  categories:
    - Healthcare
  built_by: NARCAN
  built_by_url: https://www.narcan.com
  featured: false
- title: Ritual
  main_url: https://ritual.com
  url: https://ritual.com
  description: >
    Ritual started with a simple question, what exactly is in women's multivitamins? This is the story of what happened when our founder Kat started searching for answers — the story of Ritual.
  categories:
    - Healthcare
  built_by: Ritual
  built_by_url: https://ritual.com
  featured: false
- title: Truebill
  main_url: https://www.truebill.com
  url: https://www.truebill.com
  description: >
    Truebill empowers you to take control of your money.
  categories:
    - Finance
  built_by: Truebill
  built_by_url: https://www.truebill.com
  featured: false
- title: Smartling
  main_url: https://www.smartling.com
  url: https://www.smartling.com
  description: >
    Smartling enables you to automate, manage, and professionally translate content so that you can do more with less.
  categories:
    - Marketing
  built_by: Smartling
  built_by_url: https://www.smartling.com
  featured: false
- title: Clear
  main_url: https://www.clearme.com
  url: https://www.clearme.com
  description: >
    At clear, we’re working toward a future where you are your ID, enabling you to lead an unstoppable life.
  categories:
    - Security
  built_by: Clear
  built_by_url: https://www.clearme.com
  featured: false
- title: VS Code Rocks
  main_url: https://vscode.rocks
  url: https://vscode.rocks
  source_url: https://github.com/lannonbr/vscode-rocks
  featured: false
  description: >
    VS Code Rocks is a place for weekly news on the newest features and updates to Visual Studio Code as well as trending extensions and neat tricks to continually improve your VS Code skills.
  categories:
    - Open Source
    - Blog
    - Web Development
  built_by: Benjamin Lannon
  built_by_url: https://github.com/lannonbr
- title: Particle
  main_url: https://www.particle.io
  url: https://www.particle.io
  featured: false
  description: Particle is a fully-integrated IoT platform that offers everything you need to deploy an IoT product.
  categories:
    - Marketing
- title: freeCodeCamp curriculum
  main_url: https://learn.freecodecamp.org
  url: https://learn.freecodecamp.org
  featured: false
  description: Learn to code with free online courses, programming projects, and interview preparation for developer jobs.
  categories:
    - Web Development
    - Learning
- title: Tandem
  main_url: https://www.tandem.co.uk
  url: https://www.tandem.co.uk
  description: >
    We're on a mission to free you of money misery. Our app, card and savings account are designed to help you spend less time worrying about money and more time enjoying life.
  categories:
    - Finance
    - App
  built_by: Tandem
  built_by_url: https://github.com/tandembank
  featured: false
- title: Monbanquet.fr
  main_url: https://monbanquet.fr
  url: https://monbanquet.fr
  description: >
    Give your corporate events the food and quality it deserves, thanks to the know-how of the best local artisans.
  categories:
    - E-commerce
    - Food
    - Event
  built_by: Monbanquet.fr
  built_by_url: https://github.com/monbanquet
  featured: false
- title: The Leaky Cauldron Blog
  url: https://theleakycauldronblog.com
  main_url: https://theleakycauldronblog.com
  source_url: https://github.com/v4iv/theleakycauldronblog
  description: >
    A Brew of Awesomeness with a Pinch of Magic...
  categories:
    - Blog
  built_by: Vaibhav Sharma
  built_by_url: https://github.com/v4iv
  featured: false
- title: Wild Drop Surf Camp
  main_url: https://wilddropsurfcamp.com
  url: https://wilddropsurfcamp.com
  description: >
    Welcome to Portugal's best kept secret and be amazed with our nature. Here you can explore, surf, taste the world's best gastronomy and wine, feel the North Canyon's power with the biggest waves in the world and so many other amazing things. Find us, discover yourself!
  categories:
    - Travel
  built_by: Samuel Fialho
  built_by_url: https://samuelfialho.com
  featured: false
- title: JoinUp HR chatbot
  url: https://www.joinup.io
  main_url: https://www.joinup.io
  description: Custom HR chatbot for better candidate experience
  categories:
    - App
    - Technology
  featured: false
- title: JDCastro Web Design & Development
  main_url: https://jacobdcastro.com
  url: https://jacobdcastro.com
  source_url: https://github.com/jacobdcastro/personal-site
  featured: false
  description: >
    A small business site for freelance web designer and developer Jacob D. Castro. Includes professional blog, contact forms, and soon-to-come portfolio of sites for clients. Need a new website or an extra developer to share the workload? Feel free to check out the website!
  categories:
    - Blog
    - Portfolio
    - Business
    - Freelance
  built_by: Jacob D. Castro
  built_by_url: https://twitter.com/jacobdcastro
- title: Gatsby Tutorials
  main_url: https://www.gatsbytutorials.com
  url: https://www.gatsbytutorials.com
  source_url: https://github.com/ooloth/gatsby-tutorials
  featured: false
  description: >
    Gatsby Tutorials is a community-updated list of video, audio and written tutorials to help you learn GatsbyJS.
  categories:
    - Web Development
    - Education
    - Open Source
  built_by: Michael Uloth
  built_by_url: https://www.michaeluloth.com
- title: Grooovinger
  url: https://www.grooovinger.com
  main_url: https://www.grooovinger.com
  description: >
    Martin Grubinger, a web developer from Austria
  categories:
    - Portfolio
    - Web Development
  built_by: Martin Grubinger
  built_by_url: https://www.grooovinger.com
  featured: false
- title: LXDX - the Crypto Derivatives Exchange
  main_url: https://www.lxdx.co/
  url: https://www.lxdx.co/
  description: >
    LXDX is the world's fastest crypto exchange. Our mission is to bring innovative financial products to retail crypto investors, providing access to the same speed and scalability that institutional investors already depend on us to deliver each and every day.
  categories:
    - Marketing
    - Finance
  built_by: Corey Ward
  built_by_url: http://www.coreyward.me/
  featured: false
- title: Kyle McDonald
  url: https://kylemcd.com
  main_url: https://kylemcd.com
  source_url: https://github.com/kylemcd/personal-site-react
  description: >
    Personal site + blog for Kyle McDonald
  categories:
    - Blog
  built_by: Kyle McDonald
  built_by_url: https://kylemcd.com
  featured: false
- title: VSCode Power User Course
  main_url: https://VSCode.pro
  url: https://VSCode.pro
  description: >
    After 10 years with Sublime, I switched to VSCode. Love it. Spent 1000+ hours building a premium video course to help you switch today. 200+ power user tips & tricks turn you into a VSCode.pro
  categories:
    - Education
    - Learning
    - E-commerce
    - Marketing
    - Technology
    - Web Development
  built_by: Ahmad Awais
  built_by_url: https://twitter.com/MrAhmadAwais/
  featured: false
- title: Thijs Koerselman Portfolio
  main_url: https://www.vauxlab.com
  url: https://www.vauxlab.com
  featured: false
  description: >
    Portfolio of Thijs Koerselman. A freelance software engineer, full-stack web developer and sound designer.
  categories:
    - Portfolio
    - Business
    - Freelance
    - Technology
    - Web Development
    - Music
- title: Ad Hoc Homework
  main_url: https://homework.adhoc.team
  url: https://homework.adhoc.team
  description: >
    Ad Hoc builds government digital services that are fast, efficient, and usable by everyone. Ad Hoc Homework is a collection of coding and design challenges for candidates applying to our open positions.
  categories:
    - Web Development
    - Government
    - Healthcare
    - Programming
  built_by_url: https://adhoc.team
  featured: false
- title: Birra Napoli
  main_url: http://www.birranapoli.it
  url: http://www.birranapoli.it
  built_by: Ribrain
  built_by_url: https://www.ribrainstudio.com
  featured: false
  description: >
    Birra Napoli official site
  categories:
    - Landing Page
    - Business
    - Food
- title: Satispay
  url: https://www.satispay.com
  main_url: https://www.satispay.com
  categories:
    - Business
    - Finance
    - Technology
  built_by: Satispay
  built_by_url: https://www.satispay.com
  featured: false
- title: The Movie Database - Gatsby
  url: https://tmdb.lekoarts.de
  main_url: https://tmdb.lekoarts.de
  source_url: https://github.com/LekoArts/gatsby-source-tmdb-example
  categories:
    - Open Source
    - Entertainment
    - Gallery
  featured: false
  built_by: LekoArts
  built_by_url: https://github.com/LekoArts
  description: >
    Source from The Movie Database (TMDb) API (v3) in Gatsby. This example is built with react-spring, React hooks and react-tabs and showcases the gatsby-source-tmdb plugin. It also has some client-only paths and uses gatsby-image.
- title: LANDR - Creative Tools for Musicians
  url: https://www.landr.com/
  main_url: https://www.landr.com/en/
  categories:
    - Music
    - Technology
    - Business
    - Entrepreneurship
    - Freelance
    - Marketing
    - Media
  featured: false
  built_by: LANDR
  built_by_url: https://twitter.com/landr_music
  description: >
    Marketing website built for LANDR. LANDR is a web application that provides tools for musicians to master their music (using artificial intelligence), collaborate with other musicians, and distribute their music to multiple platforms.
- title: ClinicJS
  url: https://clinicjs.org/
  main_url: https://clinicjs.org/
  categories:
    - Technology
    - Documentation
  featured: false
  built_by: NearForm
  built_by_url: https://www.nearform.com/
  description: >
    Tools to help diagnose and pinpoint Node.js performance issues.
- title: KOBIT
  main_url: https://kobit.in
  url: https://kobit.in
  description: Automated Google Analytics Report with everything you need and more
  featured: false
  categories:
    - Marketing
    - Blog
  built_by: mottox2
  built_by_url: https://mottox2.com
- title: Aleksander Hansson
  main_url: https://ahansson.com
  url: https://ahansson.com
  featured: false
  description: >
    Portfolio website for Aleksander Hansson
  categories:
    - Portfolio
    - Business
    - Freelance
    - Technology
    - Web Development
    - Consulting
  built_by: Aleksander Hansson
  built_by_url: https://www.linkedin.com/in/aleksanderhansson/
- title: Surfing Nosara
  main_url: https://www.surfingnosara.com
  url: https://www.surfingnosara.com
  description: Real estate, vacation, and surf report hub for Nosara, Costa Rica
  featured: false
  categories:
    - Business
    - Blog
    - Gallery
    - Marketing
  built_by: Desarol
  built_by_url: https://www.desarol.com
- title: Crispin Porter Bogusky
  url: https://cpbgroup.com/
  main_url: https://cpbgroup.com/
  description: >
    We solve the world’s toughest communications problems with the most quantifiably potent creative assets.
  categories:
    - Agency
    - Design
    - Marketing
  built_by: Crispin Porter Bogusky
  built_by_url: https://cpbgroup.com/
  featured: false
- title: graphene-python
  url: https://graphene-python.org
  main_url: https://graphene-python.org
  description: Graphene is a collaboratively funded project.Graphene-Python is a library for building GraphQL APIs in Python easily.
  categories:
    - Library
    - API
    - Documentation
  featured: false
- title: Engel & Völkers Ibiza Holiday Rentals
  main_url: https://www.ev-ibiza.com/
  url: https://www.ev-ibiza.com/
  featured: false
  built_by: Ventura Digitalagentur
  description: >
    Engel & Völkers, one of the most successful real estate agencies in the world, offers luxury holiday villas to rent in Ibiza.
  categories:
    - Travel
- title: Sylvain Hamann's personal website
  url: https://shamann.fr
  main_url: https://shamann.fr
  source_url: https://github.com/sylvhama/shamann-gatsby/
  description: >
    Sylvain Hamann, web developer from France
  categories:
    - Portfolio
    - Web Development
  built_by: Sylvain Hamann
  built_by_url: https://twitter.com/sylvhama
  featured: false
- title: Luca Crea's portfolio
  main_url: https://lcrea.github.io
  url: https://lcrea.github.io
  description: >
    Portfolio and personal website of Luca Crea, an Italian software engineer.
  categories:
    - Portfolio
  built_by: Luca Crea
  built_by_url: https://github.com/lcrea
  featured: false
- title: Escalade Sports
  main_url: https://www.escaladesports.com/
  url: https://www.escaladesports.com/
  categories:
    - E-commerce
    - Sports
  built_by: Escalade Sports
  built_by_url: https://www.escaladesports.com/
  featured: false
- title: Exposify
  main_url: https://www.exposify.de/
  url: https://www.exposify.de/
  description: >
    This is our German website built with Gatsby 2.0, Emotion and styled-system.
    Exposify is a proptech startup and builds technology for real estate businesses.
    We provide our customers with an elegant agent software in combination
    with beautifully designed and fast websites.
  categories:
    - Web Development
    - Real Estate
    - Agency
    - Marketing
  built_by: Exposify
  built_by_url: https://www.exposify.de/
  featured: false
- title: Steak Point
  main_url: https://www.steakpoint.at/
  url: https://www.steakpoint.at/
  description: >
    Steak Restaurant in Vienna, Austria (Wien, Österreich).
  categories:
    - Food
  built_by: Peter Kroyer
  built_by_url: https://www.peterkroyer.at/
  featured: false
- title: Takumon blog
  main_url: https://takumon.com
  url: https://takumon.com
  source_url: https://github.com/Takumon/blog
  description: Java Engineer's tech blog.
  featured: false
  categories:
    - Blog
  built_by: Takumon
  built_by_url: https://twitter.com/inouetakumon
- title: DayThirty
  main_url: https://daythirty.com
  url: https://daythirty.com
  description: DayThirty - ideas for the new year.
  featured: false
  categories:
    - Marketing
  built_by: Jack Oliver
  built_by_url: https://twitter.com/mrjackolai
- title: TheAgencyProject
  main_url: https://theagencyproject.co
  url: https://theagencyproject.co
  description: Agency model, without agency overhead.
  categories:
    - Agency
  built_by: JV-LA
  built_by_url: https://jv-la.com
- title: Karen Hou's portfolio
  main_url: https://www.karenhou.com/
  url: https://www.karenhou.com/
  categories:
    - Portfolio
  built_by: Karen H. Developer
  built_by_url: https://github.com/karenhou
  featured: false
- title: Jean Luc Ponty
  main_url: https://ponty.com
  url: https://ponty.com
  description: Official site for Jean Luc Ponty, French virtuoso violinist and jazz composer.
  featured: false
  categories:
    - Music
    - Entertainment
  built_by: Othermachines
  built_by_url: https://othermachines.com
- title: Rosewood Family Advisors
  main_url: https://www.rfallp.com/
  url: https://www.rfallp.com/
  description: Rosewood Family Advisors LLP (Palo Alto) provides a diverse range of family office services customized for ultra high net worth individuals.
  featured: false
  categories:
    - Finance
    - Business
  built_by: Othermachines
  built_by_url: https://othermachines.com
- title: Standing By Company
  main_url: https://standingby.company
  url: https://standingby.company
  description: A brand experience design company led by Scott Mackenzie and Trent Barton.
  featured: false
  categories:
    - Design
    - Web Development
  built_by: Standing By Company
  built_by_url: https://standingby.company
- title: Ashley Thouret
  main_url: https://www.ashleythouret.com
  url: https://www.ashleythouret.com
  description: Official website of Canadian soprano Ashley Thouret. Site designed by Stephen Bell.
  categories:
    - Portfolio
    - Music
  built_by: Michael Uloth
  built_by_url: https://www.michaeluloth.com
  featured: false
- title: The AZOOR Society
  main_url: https://www.azoorsociety.org
  url: https://www.azoorsociety.org
  description: The AZOOR Society is a UK-based charity committed to promoting awareness of Acute Zonal Occult Outer Retinopathy and assisting further research. Site designed by Stephen Bell.
  categories:
    - Community
    - Nonprofit
  built_by: Michael Uloth
  built_by_url: https://www.michaeluloth.com
  featured: false
- title: Gábor Fűzy pianist
  main_url: https://pianobar.hu
  url: https://pianobar.hu
  description: Gábor Fűzy pianist's official website built with Gatsby v2.
  categories:
    - Music
  built_by: Zoltán Bedi
  built_by_url: https://github.com/B3zo0
  featured: false
- title: Logicwind
  main_url: https://logicwind.com
  url: https://logicwind.com
  description: Website of Logicwind - JavaScript experts, Technology development agency & consulting.
  featured: false
  categories:
    - Portfolio
    - Agency
    - Web Development
    - Consulting
  built_by: Logicwind
  built_by_url: https://www.logicwind.com
- title: ContactBook.app
  main_url: https://contactbook.app
  url: https://contactbook.app
  description: Seamlessly share Contacts with G Suite team members
  featured: false
  categories:
    - Landing Page
    - Blog
  built_by: Logicwind
  built_by_url: https://www.logicwind.com
- title: Waterscapes
  main_url: https://waterscap.es
  url: https://waterscap.es/lake-monteynard/
  source_url: https://github.com/gaelbillon/Waterscapes-Gatsby-site
  description: Waterscap.es is a directory of bodies of water (creeks, ponds, waterfalls, lakes, etc) with information about each place such as how to get there, hike time, activities and photos and a map displayed with the Mapbox GL SJ npm package. It was developed with the goal of learning Gatsby. This website is based on the gatsby-contentful-starter and uses Contentful as CMS. It is hosted on Netlify. Hooks are setup with Bitbucket and Contentful to trigger a new build upon code or content changes. The data on Waterscap.es is a mix of original content and informations from the internets gathered and put together.
  categories:
    - Directory
    - Photography
    - Travel
  built_by: Gaël Billon
  built_by_url: https://gaelbillon.com
  featured: false
- title: Packrs
  url: https://www.packrs.co/
  main_url: https://www.packrs.co/
  description: >
    Packrs is a local delivery platform, one spot for all your daily requirements. On a single tap get everything you need at your doorstep.
  categories:
    - Marketing
    - Landing Page
    - Entrepreneurship
  built_by: Vipin Kumar Rawat
  built_by_url: https://github.com/aesthytik
  featured: false
- title: HyakuninIsshu
  main_url: https://hyakuninanki.net
  url: https://hyakuninanki.net
  source_url: https://github.com/rei-m/web_hyakuninisshu
  description: >
    HyakuninIsshu is a traditional Japanese card game.
  categories:
    - Education
    - Gallery
    - Entertainment
  built_by: Rei Matsushita
  built_by_url: https://github.com/rei-m/
  featured: false
- title: WQU Partners
  main_url: https://partners.wqu.org/
  url: https://partners.wqu.org/
  featured: false
  categories:
    - Marketing
    - Education
    - Landing Page
  built_by: Corey Ward
  built_by_url: http://www.coreyward.me/
- title: Federico Giacone
  url: https://federico.giac.one/
  main_url: https://federico.giac.one
  source_url: https://github.com/leopuleo/federico.giac.one
  description: >
    Digital portfolio for Italian Architect Federico Giacone.
  categories:
    - Portfolio
    - Gallery
  built_by: Leonardo Giacone
  built_by_url: https://github.com/leopuleo
  featured: false
- title: Station
  url: https://getstation.com/
  main_url: https://getstation.com/
  description: Station is the first smart browser for busy people. A single place for all of your web applications.
  categories:
    - Technology
    - Web Development
    - Productivity
  featured: false
- title: Vyron Vasileiadis
  url: https://fedonman.com/
  main_url: https://fedonman.com
  source_url: https://github.com/fedonman/fedonman-website
  description: Personal space of Vyron Vasileiadis aka fedonman, a Web & IoT Developer, Educator and Entrepreneur based in Athens, Greece.
  categories:
    - Portfolio
    - Technology
    - Web Development
    - Education
  built_by: Vyron Vasileiadis
  built_by_url: https://github.com/fedonman
- title: Fabien Champigny
  url: https://www.champigny.name/
  main_url: https://www.champigny.name/
  built_by_url: https://www.champigny.name/
  description: Fabien Champigny's personal blog. Entrepreneur, hacker and loves street photo.
  categories:
    - Blog
    - Gallery
    - Photography
    - Productivity
    - Entrepreneurship
  featured: false
- title: Alex Xie - Portfolio
  url: https://alexieyizhe.me/
  main_url: https://alexieyizhe.me/
  source_url: https://github.com/alexieyizhe/alexieyizhe.github.io
  description: >
    Personal website of Alex Yizhe Xie, a University of Waterloo Computer Science student and coding enthusiast.
  categories:
    - Blog
    - Portfolio
    - Web Development
  featured: false
- title: Dale Blackburn - Portfolio
  url: https://dakebl.co.uk/
  main_url: https://dakebl.co.uk/
  description: >
    Dale Blackburn's personal website and blog.
  categories:
    - Blog
    - Portfolio
    - Web Development
  featured: false
- title: Portfolio of Anthony Wiktor
  url: https://www.anthonydesigner.com/
  main_url: https://www.anthonydesigner.com/
  description: >
    Anthony Wiktor is a Webby Award-Winning Creative Director and Digital Designer twice named Hot 100 by WebDesigner Magazine. Anthony has over a decade of award-winning experience in design and has worked on projects across a diverse set of industries — from entertainment to consumer products to hospitality to technology. Anthony is a frequent lecturer at USC’s Annenberg School for Communication & Journalism and serves on the board of AIGA Los Angeles.
  categories:
    - Portfolio
    - Marketing
  built_by: Maciej Leszczyński
  built_by_url: https://twitter.com/_maciej
  featured: false
- title: Frame.io Workflow Guide
  main_url: https://workflow.frame.io
  url: https://workflow.frame.io
  description: >
    The web’s most comprehensive post-production resource, written by pro filmmakers, for pro filmmakers. Always expanding, always free.
  categories:
    - Education
  built_by: Frame.io
  built_by_url: https://frame.io
  featured: false
- title: MarcySutton.com
  main_url: https://marcysutton.com
  url: https://marcysutton.com
  description: >
    The personal website of web developer and accessibility advocate Marcy Sutton.
  categories:
    - Blog
    - Accessibility
    - Video
    - Photography
  built_by: Marcy Sutton
  built_by_url: https://marcysutton.com
  featured: true
- title: WPGraphQL Docs
  main_url: https://docs.wpgraphql.com
  url: https://docs.wpgraphql.com
  description: >
    Documentation for WPGraphQL, a free open-source WordPress plugin that provides an extendable GraphQL schema and API for any WordPress site.
  categories:
    - API
    - Documentation
    - Technology
    - Web Development
    - WordPress
  built_by: WPGraphQL
  built_by_url: https://wpgraphql.com
  featured: false
- title: Shine Lawyers
  main_url: https://www.shine.com.au
  url: https://www.shine.com.au
  description: >
    Shine Lawyers is an Australian legal services website built with Gatsby v2, Elasticsearch, Isso, and Geolocation services.
  categories:
    - Business
    - Blog
- title: Parallel Polis Kosice
  url: https://www.paralelnapoliskosice.sk/
  main_url: https://www.paralelnapoliskosice.sk/
  source_url: https://github.com/ParalelnaPolisKE/paralelnapoliskosice.sk
  description: >
    Parallel Polis is a collective of people who want to live in a more opened world. We look for possibilities and technologies (Bitcoin, the blockchain, reputation systems and decentralized technologies in general) that open new ways, make processes easier and remove unnecessary barriers. We want to create an environment that aims at education, discovering and creating better systems for everybody who is interested in freedom and independence.
  categories:
    - Blog
    - Education
    - Technology
  built_by: Roman Vesely
  built_by_url: https://romanvesely.
  featured: false
- title: Unda Solutions
  url: https://unda.com.au
  main_url: https://unda.com.au
  description: >
    A custom web application development company in Perth, WA
  categories:
    - Business
    - Freelance
    - Web Development
    - Technology
  featured: false
- title: BIGBrave
  main_url: https://bigbrave.digital
  url: https://bigbrave.digital
  description: >
    BIGBrave is a strategic design firm. We partner with our clients, big and small, to design & create human-centered brands, products, services and systems that are simple, beautiful and easy to use.
  categories:
    - Agency
    - Web Development
    - Marketing
    - Technology
    - WordPress
  built_by: Francois Brill | BIGBrave
  built_by_url: https://bigbrave.digital
  featured: false
- title: 5th Avenue Properties
  main_url: https://5thavenue.co.za
  url: https://5thavenue.co.za
  description: >
    5th Avenue Properties specializes in the leasing and sales of office space and industrial property. BIGBrave built the website in Gatsby with data from an API server (CRM) for all the property and consultant data, and WordPress for all the website content data and case studies. All forms on the website was also directly integrated into the CRM system to ensure no leads are lost. People cannot stop commenting on the speed of the site and the property search.
  categories:
    - Technology
    - WordPress
    - API
  built_by: Russel Povey and Francois Brill | BIGBrave
  built_by_url: https://bigbrave.digital
  featured: false
- title: Intsha Consulting
  main_url: https://intsha.co.za
  url: https://intsha.co.za
  description: >
    Intsha is a bespoke Human Resources consultancy firm offering expert Recruitment and Talent Management services in today's competitive marketplace. BIGBrave helped Intsha design and develop a bespoke online presense helping them stand out from the crowd.
  categories:
    - Consulting
    - Marketing
    - WordPress
  built_by: Evan Janovsky | BIGBrave
  built_by_url: https://bigbrave.digital
  featured: false
- title: MHW Law
  main_url: https://mhwlaw.ca
  url: https://mhwlaw.ca
  description: >
    MHW is a full service law firm that has offered legal representation and advice to clients locally and throughout British Columbia since 1984. BIGBrave helped MHW bring their website into the 21st century by offering the best and latest Gatsby site to help them stand our from the crowd.
  categories:
    - Law
    - Marketing
    - WordPress
  built_by: Evan Janovsky and Francois Brill | BIGBrave
  built_by_url: https://bigbrave.digital
  featured: false
- title: KegTracker
  main_url: https://www.kegtracker.co.za
  url: https://www.kegtracker.co.za
  description: >
    Keg Tracker is part of the Beverage Insights family and its sole aim is to provide you with the right data about your kegs to make better decisions. In today’s business landscape having the right information at your finger tips is crucial to the agility of your business.
  categories:
    - Food
    - Business
    - Technology
  built_by: Francois Brill | BIGBrave
  built_by_url: https://bigbrave.digital
  featured: false
- title: Mike Nichols
  url: https://www.mikenichols.me
  main_url: https://www.mikenichols.me
  description: >
    Portfolio site of Mike Nichols, a UX designer and product development lead.
  categories:
    - Portfolio
    - Technology
    - Web Development
  built_by: Mike Nichols
  featured: false
- title: Steve Haid
  url: https://www.stevehaid.com
  main_url: https://www.stevehaid.com
  description: >
    Steve Haid is a real estate agent and Professional Financial Planner (PFP) who has been helping clients achieve their investment goals since 2006. Site designed by Stephen Bell.
  categories:
    - Marketing
    - Real Estate
  built_by: Michael Uloth
  built_by_url: https://www.michaeluloth.com
- title: Incremental - Loyalty, Rewards and Incentive Programs
  main_url: https://www.incremental.com.au
  url: https://www.incremental.com.au
  description: >
    Sydney-based digital agency specialising in loyalty, rewards and incentive programs. WordPress backend; Cloudinary, YouTube and Hubspot form integration; query data displayed as animated SVG graphs; video background in the header.
  categories:
    - Agency
    - Portfolio
    - WordPress
  built_by: Incremental
  built_by_url: https://www.incremental.com.au
  featured: false
- title: Technica11y
  main_url: https://www.technica11y.org
  url: https://www.technica11y.org
  description: >
    Discussing challenges in technical accessibility.
  categories:
    - Accessibility
    - Education
    - Video
  built_by: Tenon.io
  built_by_url: https://tenon.io
  featured: false
- title: Matthew Secrist
  main_url: https://www.matthewsecrist.net
  url: https://www.matthewsecrist.net
  source_url: https://github.com/matthewsecrist/v3
  description: >
    Matthew Secrist's personal portfolio using Gatsby, Prismic and Styled-Components.
  categories:
    - Portfolio
    - Technology
    - Web Development
  built_by: Matthew Secrist
  built_by_url: https://www.matthewsecrist.net
  featured: false
- title: Node.js Dev
  main_url: https://nodejs.dev
  url: https://nodejs.dev
  source_url: https://github.com/nodejs/nodejs.dev
  description: >
    Node.js Foundation Website.
  categories:
    - Documentation
    - Web Development
  built_by: Node.js Website Redesign Working Group
  built_by_url: https://github.com/nodejs/website-redesign
  featured: false
- title: Sheffielders
  main_url: https://sheffielders.org
  url: https://sheffielders.org
  source_url: https://github.com/davemullenjnr/sheffielders
  description: >
    A collective of businesses, creatives, and projects based in Sheffield, UK.
  categories:
    - Directory
  built_by: Dave Mullen Jnr
  built_by_url: https://davemullenjnr.co.uk
  featured: false
- title: Stealth Labs
  url: https://stealthlabs.io
  main_url: https://stealthlabs.io
  description: >
    We design and develop for the web, mobile and desktop
  categories:
    - Portfolio
    - Web Development
  built_by: Edvins Antonovs
  built_by_url: https://edvins.io
  featured: false
- title: Constanzia Yurashko
  main_url: https://www.constanziayurashko.com
  url: https://www.constanziayurashko.com
  description: >
    Exclusive women's ready-to-wear fashion by designer Constanzia Yurashko.
  categories:
    - Portfolio
  built_by: Maxim Andries
  featured: false
- title: Algolia
  url: https://algolia.com
  main_url: https://algolia.com
  description: >
    Algolia helps businesses across industries quickly create relevant, scalable, and lightning fast search and discovery experiences.
  categories:
    - Web Development
    - Technology
    - Open Source
    - Featured
  built_by: Algolia
  featured: true
- title: GVD Renovations
  url: https://www.gvdrenovationsinc.com/
  main_url: https://www.gvdrenovationsinc.com/
  description: >
    GVD Renovations is a home improvement contractor with a well known reputation as a professional, quality contractor in California.
  categories:
    - Business
  built_by: David Krasniy
  built_by_url: http://dkrasniy.com
  featured: false
- title: Styled System
  url: https://styled-system.com/
  main_url: https://styled-system.com/
  source_url: https://github.com/styled-system/styled-system/tree/master/docs
  description: >
    Style props for rapid UI development.
  categories:
    - Design System
  built_by: Brent Jackson
  built_by_url: https://jxnblk.com/
- title: Timehacker
  url: https://timehacker.app
  main_url: https://timehacker.app
  description: >
    Procrastination killer, automatic time tracking app to skyrocket your productivity
  categories:
    - Productivity
    - App
    - Technology
    - Marketing
    - Landing Page
  built_by: timehackers
  featured: false
- title: Little & Big
  main_url: https://www.littleandbig.com.au/
  url: https://www.littleandbig.com.au/
  description: >
    Little & Big exists with the aim to create Websites, Apps, E-commerce stores
    that are consistently unique and thoughtfully crafted, every time.
  categories:
    - Agency
    - Design
    - Web Development
    - Portfolio
  built_by: Little & Big
  built_by_url: https://www.littleandbig.com.au/
  featured: false
- title: Cat Knows
  main_url: https://catnose99.com/
  url: https://catnose99.com/
  description: >
    Personal blog built with Gatsby v2.
  categories:
    - Blog
    - Web Development
  built_by: CatNose
  built_by_url: https://twitter.com/catnose99
  featured: false
- title: just some dev
  url: https://www.iamdeveloper.com
  main_url: https://www.iamdeveloper.com
  source_url: https://github.com/nickytonline/www.iamdeveloper.com
  description: >
    Just some software developer writing things ✏️
  categories:
    - Blog
  built_by: Nick Taylor
  built_by_url: https://www.iamdeveloper.com
  featured: false
- title: Keziah Moselle Blog
  url: https://blog.keziahmoselle.fr/
  main_url: https://blog.keziahmoselle.fr/
  source_url: https://github.com/KeziahMoselle/blog.keziahmoselle.fr
  description: >
    ✍️ A place to share my thoughts.
  categories:
    - Blog
  built_by: Keziah Moselle
  built_by_url: https://keziahmoselle.fr/
- title: xfuture's blog
  url: https://www.xfuture-blog.com/
  main_url: https://www.xfuture-blog.com/
  source_url: https://github.com/xFuture603/xfuture-blog
  description: >
    A blog about Devops, Web development, and my insights as a systems engineer.
  categories:
    - Blog
  built_by: Daniel Uhlmann
  built_by_url: https://www.xfuture-blog.com/
- title: Mayne's Blog
  main_url: https://gine.me/
  url: https://gine.me/page/1
  source_url: https://github.com/mayneyao/gine-blog
  featured: false
  categories:
    - Blog
    - Web Development
- title: Bakedbird
  url: https://bakedbird.com
  main_url: https://bakedbird.com
  description: >
    Eleftherios Psitopoulos - A frontend developer from Greece ☕
  categories:
    - Portfolio
    - Blog
  built_by: Eleftherios Psitopoulos
  built_by_url: https://bakedbird.com
- title: Benjamin Lannon
  url: https://lannonbr.com
  main_url: https://lannonbr.com
  source_url: https://github.com/lannonbr/Portfolio-gatsby
  description: >
    Personal portfolio of Benjamin Lannon
  categories:
    - Portfolio
    - Web Development
  built_by: Benjamin Lannon
  built_by_url: https://lannonbr.com
  featured: false
- title: Aravind Balla
  url: https://aravindballa.com
  main_url: https://aravindballa.com
  source_url: https://github.com/aravindballa/website2017
  description: >
    Personal portfolio of Aravind Balla
  categories:
    - Portfolio
    - Blog
    - Web Development
  built_by: Aravind Balla
  built_by_url: https://aravindballa.com
- title: Kaleb McKelvey
  url: https://kalebmckelvey.com
  main_url: https://kalebmckelvey.com
  source_url: https://github.com/avatar-kaleb/kalebmckelvey-site
  description: >
    Personal portfolio of Kaleb McKelvey!
  categories:
    - Blog
    - Portfolio
  built_by: Kaleb McKelvey
  built_by_url: https://kalebmckelvey.com
  featured: false
- title: Michal Czaplinski
  url: https://czaplinski.io
  main_url: https://czaplinski.io
  source_url: https://github.com/michalczaplinski/michalczaplinski.github.io
  description: >
    Michal Czaplinski is a full-stack developer 🚀
  categories:
    - Portfolio
    - Web Development
  built_by: Michal Czaplinski mmczaplinski@gmail.com
  built_by_url: https://czaplinski.io
  featured: false
- title: Interactive Investor (ii)
  url: https://www.ii.co.uk
  main_url: https://www.ii.co.uk
  description: >
    Hybrid (static/dynamic) Gatsby web app for ii's free research, news and analysis, discussion and product marketing site.
  categories:
    - Business
    - Finance
    - Technology
  built_by: Interactive Investor (ii)
  built_by_url: https://www.ii.co.uk
  featured: false
- title: Weingut Goeschl
  url: https://www.weingut-goeschl.at/
  main_url: https://www.weingut-goeschl.at/
  description: >
    Weingut Goeschl is a family winery located in Gols, Burgenland in Austria (Österreich)
  categories:
    - E-commerce
    - Business
  built_by: Peter Kroyer
  built_by_url: https://www.peterkroyer.at/
  featured: false
- title: Hash Tech Guru
  url: https://hashtech.guru
  main_url: https://hashtech.guru
  description: >
    Software Development Training School and Tech Blog
  categories:
    - Blog
    - Education
  built_by: Htet Wai Yan Soe
  built_by_url: https://github.com/johnreginald
- title: AquaGruppen Vattenfilter
  url: https://aquagruppen.se
  main_url: https://aquagruppen.se/
  description: >
    Water filter and water treatment products in Sweden
  categories:
    - Business
    - Technology
  built_by: Johan Eliasson
  built_by_url: https://github.com/elitan
  featured: false
- title: Josef Aidt
  url: https://josefaidt.dev
  main_url: https://josefaidt.dev
  source_url: https://github.com/josefaidt/josefaidt.github.io
  description: >
    Personal website, blog, portfolio for Josef Aidt
  categories:
    - Portfolio
    - Blog
    - Web Development
  built_by: Josef Aidt
  built_by_url: https://twitter.com/garlicbred
- title: How To egghead
  main_url: https://howtoegghead.com/
  url: https://howtoegghead.com/
  source_url: https://github.com/eggheadio/how-to-egghead
  featured: false
  built_by: egghead.io
  built_by_url: https://egghead.io
  description: >
    How to become an egghead instructor or reviewer
  categories:
    - Documentation
    - Education
- title: Sherpalo Ventures
  main_url: https://www.sherpalo.com/
  url: https://www.sherpalo.com/
  featured: false
  categories:
    - Finance
    - Business
    - Technology
  built_by: Othermachines
  built_by_url: https://othermachines.com
- title: WrapCode
  url: https://www.wrapcode.com
  main_url: https://www.wrapcode.com
  description: >
    A full stack blog on Microsoft Azure, JavaScript, DevOps, AI and Bots.
  categories:
    - Blog
    - Technology
    - Web Development
  built_by: Rahul P
  built_by_url: https://twitter.com/_rahulpp
  featured: false
- title: Kirankumar Ambati's Portfolio
  url: https://www.kirankumarambati.me
  main_url: https://www.kirankumarambati.me
  description: >
    Personal website, blog, portfolio of Kirankumar Ambati
  categories:
    - Blog
    - Portfolio
    - Web Development
  built_by: Kirankumar Ambati
  built_by_url: https://github.com/kirankumarambati
  featured: false
- title: Rou Hun Fan's portfolio
  main_url: https://flowen.me
  url: https://flowen.me
  description: >
    Portfolio of creative developer Rou Hun Fan. Built with Gatsby v2 &amp; Greensock drawSVG.
  categories:
    - Portfolio
  built_by: Rou Hun Fan Developer
  built_by_url: https://flowen.me
  featured: false
- title: chadly.net
  url: https://www.chadly.net
  main_url: https://www.chadly.net
  source_url: https://github.com/chadly/chadly.net
  description: >
    Personal tech blog by Chad Lee.
  categories:
    - Blog
    - Technology
    - Web Development
  built_by: Chad Lee
  built_by_url: https://github.com/chadly
  featured: false
- title: CivicSource
  url: https://www.civicsource.com
  main_url: https://www.civicsource.com
  description: >
    Online auction site to purchase tax-distressed properties from local taxing authorities.
  categories:
    - Real Estate
    - Government
  featured: false
- title: SpotYou
  main_url: https://spotyou.joshglazer.com
  url: https://spotyou.joshglazer.com
  source_url: https://github.com/joshglazer/spotyou
  description: >
    SpotYou allows you to watch your favorite music videos on Youtube based on your Spotify Preferences
  categories:
    - Entertainment
    - Music
  built_by: Josh Glazer
  built_by_url: https://linkedin.com/in/joshglazer/
  featured: false
- title: Hesam Kaveh's blog
  description: >
    A blog with great seo that using gatsby-source-wordpress to fetch posts from backend
  main_url: https://hesamkaveh.com/
  url: https://hesamkaveh.com/
  source_url: https://github.com/hesamkaveh/sansi
  featured: false
  categories:
    - Blog
    - WordPress
- title: Oliver Gomes Portfolio
  main_url: https://oliver-gomes.github.io/v4/
  url: https://oliver-gomes.github.io/v4/
  description: >
    As an artist and a web designer/developer, I wanted to find a way to present these two portfolios in a way that made sense.  I felt with new found power of speed, Gatsby helped keep my creativity intact with amazing response and versatility. I felt my butter smooth transition felt much better in user perspective and super happy with the power of Gatsby.
  categories:
    - Portfolio
    - Web Development
    - Blog
  built_by: Oliver Gomes
  built_by_url: https://github.com/oliver-gomes
  featured: false
- title: Patrik Szewczyk
  url: https://www.szewczyk.cz/
  main_url: https://www.szewczyk.cz/
  description: >
    Patrik Szewczyk – JavaScript, TypeScript, React, Node.js developer, Redux, Reason
  categories:
    - Portfolio
  built_by: Patrik Szewczyk
  built_by_url: https://linkedin.com/in/thepatriczek/
  featured: false
- title: Jacob Cofman's Blog
  description: >
    Personal blog / portfolio about Jacob Cofman.
  main_url: https://jcofman.de/
  url: https://jcofman.de/
  source_url: https://github.com/JCofman/jc-website
  featured: false
  categories:
    - Blog
    - Portfolio
- title: re-geo
  description: >
    re-geo is react based geo cities style component.
  main_url: https://re-geo.netlify.com/
  url: https://re-geo.netlify.com/
  source_url: https://github.com/sadnessOjisan/re-geo-lp
  categories:
    - Open Source
  built_by: sadnessOjisan
  built_by_url: https://twitter.com/sadnessOjisan
  featured: false
- title: Luis Cestou Portfolio
  description: >
    Portfolio of graphic + interactive designer Luis Cestou.
  main_url: https://luiscestou.com
  url: https://luiscestou.com
  source_url: https://github.com/lcestou/luiscestou.com
  built_by: Luis Cestou contact@luiscestou.com
  built_by_url: https://luiscestou.com
  featured: false
  categories:
    - Portfolio
    - Web Development
- title: Data Hackers
  url: https://datahackers.com.br/
  main_url: https://datahackers.com.br/
  description: >
    Official website for the biggest portuguese-speaking data science community. Makes use of several data sources such as podcasts from Anchor, messages from Slack, newsletters from MailChimp and blog posts from Medium. The unique visual design also had its hurdles and was quite fun to develop!
  categories:
    - Blog
    - Education
    - Podcast
    - Technology
  built_by: Kaordica
  built_by_url: https://kaordica.design
  featured: false
- title: TROMAQ
  url: https://www.tromaq.com/
  main_url: https://www.tromaq.com/
  description: >
    TROMAQ executes earthmoving services and rents heavy machinery for construction work. Even with the lack of good photography, their new site managed to pass a solid and trustworthy feeling to visitors during testing and they're already seeing the improvement in brand awareness, being the sole player with a modern website in their industry.
  categories:
    - Marketing
  built_by: Kaordica
  built_by_url: https://kaordica.design
  featured: false
- title: Novida Consulting
  url: https://www.novidaconsultoria.com.br
  main_url: https://www.novidaconsultoria.com.br
  description: >
    Novida’s goal was to position itself as a solid, exclusive and trustworthy brand for families looking for a safe financial future… We created a narrative and visual design that highlight their exclusivity.
  categories:
    - Marketing
  built_by: Kaordica
  built_by_url: https://kaordica.design
  featured: false
- title: We Are Clarks
  url: https://www.weareclarks.com
  main_url: https://www.weareclarks.com
  source_url: https://github.com/abeaclark/weareclarks
  description: >
    A family travel blog.
  categories:
    - Blog
    - Travel
  built_by: Abe Clark
  built_by_url: https://www.linkedin.com/in/abrahamclark/
  featured: false
- title: Guillaume Briday's Blog
  main_url: https://guillaumebriday.fr/
  url: https://guillaumebriday.fr/
  source_url: https://github.com/guillaumebriday/guillaumebriday.fr
  description: >
    My personal blog built with Gatsby and Tailwind CSS.
  categories:
    - Blog
    - Web Development
    - Technology
  built_by: Guillaume Briday
  built_by_url: https://guillaumebriday.fr/
  featured: false
- title: Jean Regisser's Portfolio
  main_url: https://jeanregisser.com/
  url: https://jeanregisser.com/
  source_url: https://github.com/jeanregisser/jeanregisser.com
  featured: false
  description: >
    Portfolio of software engineer Jean Regisser.
  categories:
    - Portfolio
    - Mobile Development
  built_by: Jean Regisser
  built_by_url: https://jeanregisser.com/
- title: Chase Ohlson
  url: https://chaseohlson.com
  main_url: https://chaseohlson.com
  description: >
    Portfolio of frontend engineer & web developer Chase Ohlson.
  categories:
    - Portfolio
    - Web Development
  built_by: Chase Ohlson
  built_by_url: https://chaseohlson.com
  featured: false
- title: Zach Schnackel
  url: https://zslabs.com
  main_url: https://zslabs.com
  source_url: https://github.com/zslabs/zslabs.com
  description: >
    Portfolio site for UI/Motion Developer, Zach Schnackel.
  categories:
    - Portfolio
    - Web Development
  built_by: Zach Schnackel
  built_by_url: https://zslabs.com
- title: Gremlin
  url: https://www.gremlin.com
  main_url: https://www.gremlin.com
  description: >
    Gremlin's Failure as a Service finds weaknesses in your system before they cause problems.
  categories:
    - Marketing
- title: Headless.page
  main_url: https://headless.page/
  url: https://headless.page/
  description: >
    Headless.page is a directory of e-commerce sites featuring headless architecture, PWA features and / or the latest JavaScript technology.
  categories:
    - Directory
    - E-commerce
  built_by: Subscribe Pro
  built_by_url: https://www.subscribepro.com/
  featured: false
- title: Ouracademy
  main_url: https://our-academy.org/
  url: https://our-academy.org/
  source_url: https://github.com/ouracademy/website
  description: >
    Ouracademy is an organization that promoves the education in software development through blog posts & videos smiley.
  categories:
    - Open Source
    - Blog
    - Education
  built_by: Ouracademy
  built_by_url: https://github.com/ouracademy
  featured: false
- title: Tenon.io
  main_url: https://tenon.io
  url: https://tenon.io
  description: >
    Tenon.io is an accessibility tooling, services and consulting company.
  categories:
    - API
    - Accessibility
    - Business
    - Consulting
    - Technology
  built_by: Tenon.io
  built_by_url: https://tenon.io
  featured: false
- title: Projectival
  url: https://www.projectival.de/
  main_url: https://www.projectival.de/
  description: >
    Freelancer Online Marketing & Web Development in Cologne, Germany
  categories:
    - Freelance
    - Marketing
    - Web Development
    - Blog
    - Consulting
    - SEO
    - Business
  built_by: Sascha Klapetz
  built_by_url: https://www.projectival.de/
  featured: false
- title: Hetzner Online Community
  main_url: https://community.hetzner.com
  url: https://community.hetzner.com
  description: >
    Hetzner Online Community provides a free collection of high-quality tutorials, which are based on free and open source software, on a variety of topics such as development, system administration, and other web technology.
  categories:
    - Web Development
    - Technology
    - Programming
    - Open Source
    - Community
  built_by: Hetzner Online GmbH
  built_by_url: https://www.hetzner.com/
  featured: false
- title: AGYNAMIX
  url: https://www.agynamix.de/
  main_url: https://www.agynamix.de/
  source_url: https://github.com/tuhlmann/agynamix.de
  description: >
    Full Stack Java, Scala, Clojure, TypeScript, React Developer in Thalheim, Germany
  categories:
    - Freelance
    - Web Development
    - Programming
    - Blog
    - Consulting
    - Portfolio
    - Business
  built_by: Torsten Uhlmann
  built_by_url: https://www.agynamix.de/
  featured: false
- title: syracuse.io
  url: https://syracuse.io
  main_url: https://syracuse.io
  source_url: https://github.com/syracuseio/syracuseio/
  description: >
    Landing page for Syracuse NY Software Development Meetup Groups
  categories:
    - Community
  built_by: Benjamin Lannon
  built_by_url: https://lannonbr.com
- title: Render Documentation
  main_url: https://render.com/docs
  url: https://render.com/docs
  description: >
    Render is the easiest place to host your sites and apps. We use Gatsby for everything on https://render.com, including our documentation. The site is deployed on Render as well! We also have a guide to deploying Gatsby apps on Render: https://render.com/docs/deploy-gatsby.
  categories:
    - Web Development
    - Programming
    - Documentation
    - Technology
  built_by: Render Developers
  built_by_url: https://render.com
  featured: false
- title: prima
  url: https://www.prima.co
  main_url: https://www.prima.co
  description: >
    Discover industry-defining wellness content and trusted organic hemp CBD products safely supporting wellness, stress, mood, skin health, and balance.
  categories:
    - Blog
    - E-commerce
    - Education
  built_by: The Couch
  built_by_url: https://thecouch.nyc
- title: Gatsby Guides
  url: https://gatsbyguides.com/
  main_url: https://gatsbyguides.com/
  description: >
    Free tutorial course about using Gatsby with a CMS.
  categories:
    - Education
    - Documentation
    - Web Development
  built_by: Osio Labs
  built_by_url: https://osiolabs.com/
  featured: false
- title: Architude
  url: https://architudedesign.com
  main_url: https://architudedesign.com
  description: >
    筑冶 Architude International Design Consultants
  categories:
    - Design
    - Landing Page
    - Gallery
  built_by: Neo Nie
  built_by_url: https://github.com/nihgwu
  featured: false
- title: Arctica
  url: https://arctica.io
  main_url: https://arctica.io
  description: >
    Arctica specialises in purpose-built web sites and progressive web applications with user optimal experiences, tailored to meet the objectives of your business.
  categories:
    - Portfolio
    - Agency
    - Design
    - Web Development
  built_by: Arctica
  built_by_url: https://arctica.io
  featured: false
- title: Shard Ventures
  url: https://shard.vc
  main_url: https://shard.vc
  description: >
    Shard is building new online companies from scratch, partnering with other like-minded founders to start and invest in technology companies.
  categories:
    - Finance
    - Technology
    - Portfolio
  built_by: Arctica
  built_by_url: https://arctica.io
  featured: false
- title: David Brookes
  url: https://davidbrookes.me
  main_url: https://davidbrookes.me
  description: >
    Specialising in crafting stylish, high performance websites and applications that get results, using the latest cutting edge web development technologies.
  categories:
    - Portfolio
    - Freelance
    - Web Development
  built_by: Arctica
  built_by_url: https://arctica.io
  featured: false
- title: Dennis Morello
  url: https://morello.dev
  main_url: https://morello.dev
  source_url: https://gitlab.com/dennismorello/dev-blog
  description: >
    morello.dev is a development and technology blog written by Dennis Morello.
  categories:
    - Blog
    - Education
    - Web Development
    - Open Source
    - Technology
  built_by: Dennis Morello
  built_by_url: https://twitter.com/dennismorello
  featured: false
- title: BaseTable
  url: https://autodesk.github.io/react-base-table/
  main_url: https://autodesk.github.io/react-base-table/
  source_url: https://github.com/Autodesk/react-base-table
  description: >
    BaseTable is a react table component to display large data set with high performance and flexibility.
  categories:
    - Web Development
    - Documentation
    - Open Source
  built_by: Neo Nie
  built_by_url: https://github.com/nihgwu
  featured: false
- title: herper.io
  url: https://herper.io/
  main_url: https://herper.io/
  description: >
    Portfolio website for Jacob Herper - a Front End Web Developer with a passion for all things digital. I have more than 10 years experience working in web development.
  categories:
    - Portfolio
    - Web Development
    - Freelance
    - Design
    - SEO
  built_by: Jacob Herper
  built_by_url: https://github.com/jakeherp
  source_url: https://github.com/jakeherp/portfolio
  featured: false
- title: Artem Sapegin Photography
  description: >
    Photography portfolio and blog of Artem Sapegin, an award-losing photographer living in Berlin, Germany. Landscapes, cityscapes and dogs.
  main_url: https://morning.photos/
  url: https://morning.photos/
  source_url: https://github.com/sapegin/morning.photos
  categories:
    - Portfolio
    - Photography
  built_by: Artem Sapegin
  built_by_url: https://github.com/sapegin
- title: Pattyrn
  main_url: https://pattyrn.com
  url: https://pattyrn.com
  description: >
    Pattyrn uses advanced machine learning AI to analyze the platform’s your teams use, making it easy to solve performance problems, reduce bottlenecks, and monitor culture health to optimize your ROI and help boost performance without causing burn out.
  categories:
    - Marketing
    - Technology
  built_by: Pattyrn
  built_by_url: https://twitter.com/Pattyrn4
  featured: false
- title: Intranet Italia Day
  main_url: https://www.intranetitaliaday.it/en
  url: https://www.intranetitaliaday.it/en
  description: >
    The Italian event dedicated to the digital workplace that focuses on planning, governance and company intranet management
  categories:
    - Event
    - Conference
  built_by: Ariadne Digital
  built_by_url: https://www.ariadnedigital.it
  featured: false
- title: Textually Stylo
  main_url: https://www.textually.net
  url: https://www.textually.net
  description: >
    Stylo Markdown writing App marketing/documentation website by Textually Inc.
  categories:
    - Marketing
    - Technology
    - Blog
    - Documentation
  built_by: Sébastien Hamel
  built_by_url: https://www.textually.net
  featured: false
- title: OneDeck
  main_url: https://www.onedeck.co
  url: https://www.onedeck.co
  description: >
    OneDeck is a simple yet powerful tool for creating and sharing your one-page investment summary in under 10 minutes.
  categories:
    - Finance
    - Technology
  built_by: William Neill
  built_by_url: https://twitter.com/williamneill
  featured: false
- title: Assortment
  main_url: https://assortment.io
  url: https://assortment.io
  description: >
    Assortment aims to provide detailed tutorials (and more) for developers of all skill levels within the Web Development Industry. Attempting to cut out the fluff and arm you with the facts.
  categories:
    - Blog
    - Web Development
  built_by: Luke Whitehouse
  built_by_url: https://twitter.com/_lukewh
  featured: false
- title: Mission42
  main_url: https://mission42.zauberware.com
  url: https://mission42.zauberware.com
  description: >
    A landing page for the mobile app Mission42. Mission42 wants to help you learn new skills.
  categories:
    - App
    - Learning
    - Education
    - Landing Page
  built_by: Philipp Siegmund, zauberware
  built_by_url: https://www.zauberware.com
- title: Altstadtdomizil Idstein
  main_url: http://www.altstadtdomizil-idstein.de/
  url: http://www.altstadtdomizil-idstein.de/
  description: >
    A landing page for a holiday apartment in Idstein, Germany.
  categories:
    - Landing Page
    - Travel
    - Real Estate
  built_by: Simon Franzen, zauberware
  built_by_url: https://www.zauberware.com
- title: Gerald Martinez Dev
  main_url: https://gmartinez.dev/
  url: https://gmartinez.dev/
  source_url: https://github.com/nephlin7/gmartinez.dev
  description: >
    Personal web site for show my skills and my works.
  categories:
    - Web Development
    - Portfolio
  built_by: Gerald Martinez
  built_by_url: https://twitter.com/GeraldM_92
  featured: false
- title: Becreatives
  main_url: https://becreatives.com
  url: https://becreatives.com
  featured: false
  description: >
    Digital software house. Enlights ideas. Think smart execute harder.
  categories:
    - Technology
    - Web Development
    - Agency
    - Marketing
  built_by: Becreatives
  built_by_url: https://becreatives.com
- title: Paul Clifton Photography
  main_url: https://paulcliftonphotography.com
  url: https://paulcliftonphotography.com
  featured: false
  description: >
    A full migration from WordPress to GatsbyJS and DatoCMS. Includes custom cropping on images as viewport changes size and also an infinity scroll that doesn't preload all of the results.
  categories:
    - Blog
    - Portfolio
    - Gallery
    - Photography
  built_by: Little Wolf Studio
  built_by_url: https://littlewolfstudio.co.uk
- title: Atte Juvonen - Blog
  url: https://www.attejuvonen.fi/
  main_url: https://www.attejuvonen.fi/
  source_url: https://github.com/baobabKoodaa/blog
  description: >
    Tech-oriented personal blog covering topics like AI, data, voting, game theory, infosec and software development.
  categories:
    - Blog
    - Data
    - JavaScript
    - Programming
    - Science
    - Security
    - Technology
    - Web Development
  featured: false
- title: Kibuk Construction
  url: https://kibukconstruction.com/
  main_url: https://kibukconstruction.com/
  description: >
    Kibuk Construction is a fully licensed and insured contractor specializing in Siding, Decks, Windows & Doors!
  categories:
    - Business
  built_by: David Krasniy
  built_by_url: http://dkrasniy.com
- title: RedCarpetUp
  main_url: https://www.redcarpetup.com
  url: https://www.redcarpetup.com/
  description: >
    RedCarpetUp's home page for a predominantly mobile-only customer base in India with major constraints on bandwidth availability
  categories:
    - Finance
  built_by: RedCarpet Dev Team
  built_by_url: https://www.redcarpetup.com
  featured: false
- title: talita traveler
  url: https://talitatraveler.com/
  main_url: https://talitatraveler.com/
  source_url: https://github.com/afuh/talitatraveler
  description: >
    Talita Traveler's personal blog.
  categories:
    - Blog
  built_by: Axel Fuhrmann
  built_by_url: https://axelfuhrmann.com/
  featured: false
- title: Pastelería el Progreso
  url: https://pasteleriaelprogreso.com/
  main_url: https://pasteleriaelprogreso.com/
  source_url: https://github.com/afuh/elprogreso
  description: >
    Famous bakery in Buenos Aires.
  categories:
    - Food
    - Gallery
  built_by: Axel Fuhrmann
  built_by_url: https://axelfuhrmann.com/
  featured: false
- title: Maitrik's Portfolio
  url: https://www.maitrikpatel.com/
  main_url: https://www.maitrikpatel.com/
  source_url: https://github.com/maitrikjpatel/portfolio
  description: >
    Portfolio of a Front-End Developer / UX Designer who designs and develops pixel perfect user interface, experiences and web applications.
  categories:
    - Portfolio
    - Blog
    - Design
    - Web Development
  built_by: Maitrik Patel
  built_by_url: https://www.maitrikpatel.com/
  featured: false
- title: PicPick
  url: https://picpick.app/
  main_url: https://picpick.app/
  description: >
    All-in-one Graphic Design Tool, Screen Capture Software, Image Editor, Color Picker, Pixel Ruler and More
  categories:
    - Productivity
    - App
    - Technology
  built_by: NGWIN
  built_by_url: https://picpick.app/
  featured: false
- title: Ste O'Neill
  main_url: https://www.steoneill.dev
  url: https://www.steoneill.dev
  description: >
    MVP of a portfolio site for a full stack UK based developer.
  categories:
    - Blog
    - Portfolio
  built_by: Ste O'Neill
  built_by_url: https://steoneill.dev
  featured: false
- title: Filipe Santos Correa's Portfolio
  description: >
    Filipe's Personal About Me / Portfolio.
  main_url: https://filipesantoscorrea.com/
  url: https://filipesantoscorrea.com/
  source_url: https://github.com/Safi1012/filipesantoscorrea.com
  featured: false
  categories:
    - Portfolio
- title: Progressive Massachusetts Legislator Scorecard
  main_url: https://scorecard.progressivemass.com
  url: https://scorecard.progressivemass.com
  featured: false
  source_url: https://github.com/progressivemass/legislator-scorecard
  description: >
    Learn about MA state legislators' voting records through a progressive lens
  categories:
    - Government
    - Education
  built_by: Alex Holachek
  built_by_url: https://alex.holachek.com/
- title: Jeff Wolff – Portfolio
  main_url: https://www.jeffwolff.net
  url: https://www.jeffwolff.net
  featured: false
  description: >
    A guy from San Diego who makes websites.
  categories:
    - Blog
    - Portfolio
    - Web Development
- title: Jp Valery – Portfolio
  main_url: https://jpvalery.photo
  url: https://jpvalery.photo
  featured: false
  description: >
    Self-taught photographer documenting spaces and people
  categories:
    - Portfolio
    - Photography
- title: Prevue
  main_url: https://www.prevue.io
  url: https://www.prevue.io
  featured: false
  description: >
    All in One Prototyping Tool For Vue Developers
  categories:
    - Open Source
    - Web Development
- title: Gold Medal Flour
  main_url: https://www.goldmedalflour.com
  url: https://www.goldmedalflour.com
  description: >
    Gold Medal Four is a brand of flour products owned by General Mills. The new site was built using Gatsby v2 with data sources from WordPress and an internal recipe API, and features multifaceted recipe filtering and a modified version of Gatsby Image to support art direction images.
  categories:
    - Food
  built_by: General Mills Branded Sites Dev Team
  built_by_url: https://www.generalmills.com
  featured: false
- title: Fifth Gait Technologies
  main_url: https://5thgait.com
  url: https://5thgait.com
  featured: false
  description: >
    Fifth Gait is a small business in the defense and space industry that is run and owned by physicists and engineers that have worked together for decades. The site was built using Gatsby V2.
  categories:
    - Government
    - Science
    - Technology
  built_by: Jonathan Z. Fisher
  built_by_url: https://jonzfisher.com
- title: Sal's Pals
  main_url: https://www.sals-pals.net
  url: https://www.sals-pals.net
  featured: false
  description: >
    Sal's Pals is a professional dog walking and pet sitting service based in Westfield, NJ. New site built with gatsby v2.
  categories:
    - Business
- title: Zuyet Awarmatrip
  main_url: https://www.zuyetawarmatrip.com
  url: https://www.zuyetawarmatrip.com
  featured: false
  description: >
    Zuyet Awarmatrip is a subsidiary identity within the personal ecosystem of Zuyet Awarmatik, focusing on travel and photography.
  categories:
    - Travel
    - Photography
  built_by: Zuyet Awarmatik
- title: manuvel.be
  url: https://www.manuvel.be
  main_url: https://www.manuvel.be
  source_url: https://github.com/riencoertjens/manuvelsite
  description: >
    Cycling themed café coming this april in Sint Niklaas, Belgium. One page with funky css-grid and gatsby-image trickery!
  categories:
    - Food
  built_by: WEBhart
  built_by_url: https://www.web-hart.com
  featured: false
- title: WEBhart
  url: https://www.web-hart.com
  main_url: https://www.web-hart.com
  description: >
    Hi, I'm Rien (pronounced Reen) from Belgium but based in Girona, Spain. I'm an autodidact, committed to learning until the end of time.
  categories:
    - Portfolio
    - Design
    - Web Development
    - Freelance
  built_by: WEBhart
  built_by_url: https://www.web-hart.com
  featured: false
- title: nicdougall.com
  url: https://nicdougall.netlify.com/
  main_url: https://nicdougall.netlify.com/
  source_url: https://github.com/riencoertjens/nicdougall.com
  description: >
    Athlete website with Netlify CMS for blog content.
  categories:
    - Blog
  built_by: WEBhart
  built_by_url: https://www.web-hart.com
  featured: false
- title: Lebuin D'Haese
  url: https://www.lebuindhaese.be/
  main_url: https://www.lebuindhaese.be/
  description: >
    Artist portfolio website. Powered by a super simple Netlify CMS to easily add blog posts or new art pieces.
  categories:
    - Portfolio
    - Blog
  built_by: WEBhart
  built_by_url: https://www.web-hart.com
  featured: false
- title: Iefke Molenstra
  url: https://www.iefke.be/
  main_url: https://www.iefke.be/
  description: >
    Artist portfolio website. Powered by a super simple Netlify CMS to easily add blog posts or new art pieces.
  categories:
    - Portfolio
    - Blog
  built_by: WEBhart
  built_by_url: https://www.web-hart.com
  featured: false
- title: The Broomwagon
  url: https://www.thebroomwagongirona.com/
  main_url: https://www.thebroomwagongirona.com/
  description: >
    foodtruck style coffee by pro cyclist Robert Gesink. The site has a webshop with merchandise and coffee beans.
  categories:
    - E-commerce
  built_by: WEBhart
  built_by_url: https://www.web-hart.com
- title: Pella Windows and Doors
  main_url: https://www.pella.com
  url: https://www.pella.com
  featured: false
  description: >
    The Pella Corporation is a privately held window and door manufacturing
  categories:
    - Business
- title: tinney.dev
  url: https://tinney.dev
  main_url: https://tinney.dev
  source_url: https://github.com/cdtinney/tinney.dev
  description: >
    Personal portfolio/blog of Colin Tinney
  categories:
    - Blog
    - Portfolio
    - Open Source
  built_by: Colin Tinney
  built_by_url: https://tinney.dev
  featured: false
- title: Monkeywrench Books
  main_url: https://monkeywrenchbooks.org
  url: https://monkeywrenchbooks.org
  description: >
    Monkeywrench Books is an all-volunteer, collectively-run bookstore and event space in Austin, TX
  categories:
    - Business
    - Community
    - Education
  built_by: Monkeywrench Books
  built_by_url: https://monkeywrenchbooks.org
- title: DeepMay.io
  main_url: https://deepmay.io
  url: https://deepmay.io
  description: >
    DeepMay is an experimental new tech bootcamp in the mountains of North Carolina.
  categories:
    - Event
    - Community
    - Technology
    - Marketing
  built_by: DeepMay
  built_by_url: https://twitter.com/deepmay_io
  featured: false
- title: Liferay.Design
  main_url: https://liferay.design
  url: https://liferay.design
  source_url: https://github.com/liferay-design/liferay.design
  description: >
    Liferay.Design is home to some of the freshest open-source designers who love to share articles and other resources for the Design Community.
  categories:
    - Blog
    - Community
    - Design
    - Marketing
    - Open Source
    - Technology
    - User Experience
  built_by: Liferay Designers
  built_by_url: https://twitter.com/liferaydesign
  featured: false
- title: Front End Remote Jobs
  main_url: https://frontendremotejobs.com
  url: https://frontendremotejobs.com
  source_url: https://github.com/benjamingrobertson/remotefrontend
  description: >
    Front End Remote Jobs features fully remote jobs for front end developers.
  categories:
    - WordPress
    - Web Development
  built_by: Ben Robertson
  built_by_url: https://benrobertson.io
  featured: false
- title: Penrose Grand Del Mar
  main_url: https://penroseatthegrand.com
  url: https://penroseatthegrand.com
  description: >
    Penrose Grand Del Mar is a luxury housing project coming soon.
  categories:
    - Real Estate
    - Design
  built_by: Chase Ohlson
  built_by_url: https://chaseohlson.com
- title: JustGraphQL
  url: https://www.justgraphql.com/
  main_url: https://www.justgraphql.com/
  source_url: https://github.com/Novvum/justgraphql
  description: >
    JustGraphQL helps developers quickly search and filter through GraphQL resources, tools, and articles.
  categories:
    - Open Source
    - Web Development
    - Technology
  built_by: Novvum
  built_by_url: https://www.novvum.io/
  featured: false
- title: Peter Macinkovic Personal Blog
  url: https://peter.macinkovic.id.au/
  main_url: https://peter.macinkovic.id.au/
  source_url: https://github.com/inkovic/peter-macinkovic-static-site
  description: >
    Personal Website and Blog of e-commerce SEO Specialist and Digital Marketer Peter Macinkovic.
  categories:
    - SEO
    - Marketing
    - Blog
  featured: false
- title: NH Hydraulikzylinder
  main_url: https://nh-hydraulikzylinder.com
  url: https://nh-hydraulikzylinder.com
  description: >
    High quality & high performance hydraulic cylinders manufactured in Austria based on the clients requirements
  categories:
    - Business
  built_by: MangoART
  built_by_url: https://www.mangoart.at
  featured: false
- title: Frauennetzwerk Linz-Land
  main_url: https://frauennetzwerk-linzland.net
  url: https://frauennetzwerk-linzland.net
  description: >
    Homepage for the local women's association providing support to people in need offline and online (Livechat integration)
  categories:
    - Nonprofit
  built_by: MangoART
  built_by_url: https://www.mangoart.at
  featured: false
- title: Mein Traktor
  main_url: http://www.mein-traktor.at/
  url: http://www.mein-traktor.at/
  description: >
    Homepage of a the main importer of SAME and Lamborghini Tractors in Austria with customer support area
  categories:
    - Business
    - App
  built_by: MangoART
  built_by_url: https://www.mangoart.at
  featured: false
- title: Lamborghini Traktoren
  main_url: https://lamborghini-traktor.at
  url: https://lamborghini-traktor.at
  description: >
    Lamborghini Tractors - Landing page for the brand in Austria
  categories:
    - Business
  built_by: MangoART
  built_by_url: https://www.mangoart.at
  featured: false
- title: Holly Lodge Community Centre - Highgate, London
  main_url: https://www.hlcchl.org/
  url: https://www.hlcchl.org/
  source_url: https://github.com/eugelogic/hlcchl-gatsby
  description: >
    The Holly Lodge Community Centre - Highgate, London has a shiny new website built with Gatsby v2 that makes important contributions towards a faster, more secure and environmentally friendly web for everyone.
  categories:
    - Community
    - Event
    - Nonprofit
  built_by: Eugene Molari Developer
  built_by_url: https://twitter.com/EugeneMolari
  featured: false
- title: blackcater's blog
  url: https://www.blackcater.win
  main_url: https://www.blackcater.win
  source_url: https://github.com/blackcater/blog
  description: >
    Blog like Medium, for person and team.
  categories:
    - Blog
    - Web Development
  built_by: blackcater
  built_by_url: https://github.com/blackcater
  featured: false
- title: Kenneth Kwakye-Gyamfi Portfolio Site
  url: https://www.kwakye-gyamfi.com
  main_url: https://www.kwakye-gyamfi.com
  source_url: https://www.github.com/cross19xx/cross-site
  description: >
    Personal portfolio site for Kenneth Kwakye-Gyamfi, a mobile and web full stack applications developer currently based in Accra, Ghana.
  categories:
    - SEO
    - Web Development
    - Open Source
    - Portfolio
  featured: false
- title: Gareth Weaver
  url: https://www.garethweaver.com/
  main_url: https://www.garethweaver.com/
  source_url: https://github.com/garethweaver/public-site-react
  description: >
    A personal portfolio of a London based frontend developer built with Gatsby 2, Redux and Sass
  categories:
    - Portfolio
    - Web Development
  built_by: Gareth Weaver
  built_by_url: https://twitter.com/garethdweaver
  featured: false
- title: Mailjet
  url: https://dev.mailjet.com/
  main_url: https://dev.mailjet.com/
  description: >
    Mailjet is an easy-to-use all-in-one e-mail platform.
  categories:
    - API
    - Documentation
  featured: false
- title: Peintagone
  url: https://www.peintagone.be/
  main_url: https://www.peintagone.be/
  description: >
    Peintagone is a superior quality paint brand with Belgian tones.
  categories:
    - Portfolio
    - Gallery
  built_by: Sebastien Crepin
  built_by_url: https://github.com/opeah
  featured: false
- title: Let's Do Dish!
  url: https://letsdodish.com
  main_url: https://letsdodish.com
  description: >
    A new recipe site for people who enjoy cooking great food in their home kitchen. Find some great meal ideas! Let's do dish!
  categories:
    - Blog
    - Food
  built_by: Connerra
  featured: false
- title: AWS Amplify Community
  url: https://amplify.aws/community/
  main_url: https://amplify.aws/community/
  source_url: https://github.com/aws-amplify/community
  description: >
    Amplify Community is a hub for developers building fullstack serverless applications with Amplify to easily access content (such as events, blog posts, videos, sample projects, and tutorials) created by other members of the Amplify community.
  categories:
    - Blog
    - Directory
    - Education
    - Technology
  built_by: Nikhil Swaminathan
  built_by_url: https://github.com/swaminator
  featured: false
- title: Cal State Monterey Bay
  url: https://csumb.edu
  main_url: https://csumb.edu
  source_url: https://github.com/csumb/csumb-gatsby
  description: >
    A website for the entire campus of California State University, Monterey Bay.
  categories:
    - Education
    - Government
  built_by: CSUMB Web Team
  built_by_url: https://csumb.edu/web/team
  featured: false
- title: BestPricingPages.com
  url: https://bestpricingpages.com
  main_url: https://bestpricingpages.com
  source_url: https://github.com/jpvalery/pricingpages/
  description: >
    A repository of the best pricing pages by the best companies. Built in less than a week.
    Inspired by RGE and since pricingpages.xyz no longer exists, I felt such a resource was missing and could be helpful to many people.
  categories:
    - Business
    - Community
    - Entrepreneurship
    - Open Source
    - Technology
  built_by: Jp Valery
  built_by_url: https://jpvalery.me
  featured: false
- title: Lendo Austria
  url: https://lendo.at
  main_url: https://lendo.at
  description: >
    A Comparison site for best private loan offer from banks in Austria.
  categories:
    - Business
    - Finance
  built_by: Lendo developers
  featured: false
- title: Visual Cloud FX
  url: https://visualcloudfx.com
  main_url: https://visualcloudfx.com
  source_url: https://github.com/jjcav84/visualcloudfx
  description: >
    Basic static site built with MDBootstrap, React, and Gatsby
  categories:
    - Consulting
    - Portfolio
  built_by: Jacob Cavazos
  built_by_url: https://jacobcavazos.com
- title: Matthew Miller (Me4502)
  url: https://matthewmiller.dev
  main_url: https://matthewmiller.dev
  description: >
    The personal site, blog and portfolio of Matthew Miller (Me4502)
  categories:
    - Blog
    - Programming
    - Technology
    - Portfolio
  built_by: Matthew Miller
  featured: false
- title: Årets Kontor
  url: https://aretskontor.newst.se
  main_url: https://aretskontor.newst.se
  description: >
    A swedish competition for "office of the year" in sweden with a focus on design. Built with MDBootstrap and Gatsby.
  categories:
    - Real Estate
    - Marketing
  built_by: Victor Björklund
  built_by_url: https://victorbjorklund.com
  featured: false
- title: Kyma
  url: https://kyma-project.io
  main_url: https://kyma-project.io
  source_url: https://github.com/kyma-project/website
  description: >
    This website holds overview, blog and documentation for Kyma open source project that is a Kubernates based application extensibility framework.
  categories:
    - Documentation
    - Blog
    - Technology
    - Open Source
  built_by: Kyma developers
  built_by_url: https://twitter.com/kymaproject
  featured: false
- title: Verso
  main_url: https://verso.digital
  url: https://verso.digital
  description: >
    Verso is a creative technology studio based in Singapore. Site built with Gatsby and Netlify.
  categories:
    - Agency
    - Consulting
    - Design
    - Technology
  built_by: Verso
  built_by_url: https://verso.digital
  featured: false
- title: Camilo Holguin
  url: https://camiloholguin.me
  main_url: https://camiloholguin.me
  source_url: https://github.com/camiloholguin/gatsby-portfolio
  description: >
    Portfolio site using GatsbyJS and WordPress REST API.
  categories:
    - WordPress
    - Portfolio
    - Web Development
  built_by: Camilo Holguin
  built_by_url: https://camiloholguin.me
  featured: false
- title: Bennett Hardwick
  url: https://bennetthardwick.com
  main_url: https://bennetthardwick.com
  description: >
    The personal website and blog of Bennett Hardwick, an Australian software developer and human being.
  categories:
    - Blog
    - Programming
    - Technology
  source_url: https://github.com/bennetthardwick/website
  built_by: Bennett Hardwick
  built_by_url: https://bennetthardwick.com
  featured: false
- title: Kodingnesia
  url: https://kodingnesia.com/
  main_url: https://kodingnesia.com/
  description: >
    Kodingnesia is a place for learning programming & linux in Bahasa Indonesia.
  categories:
    - Blog
    - Programming
    - Technology
  built_by: Frisko Mayufid
  built_by_url: https://frisko.space
- title: ERS HCL Open Source Portal
  url: https://ers-hcl.github.io/
  main_url: https://ers-hcl.github.io/
  description: >
    Official site for ERS-HCL GitHub organizational site. This is a hybrid app with static and dynamic content, providing a details of the open source projects, initiatives, innovation ideas within ERS-HCL. It pulls data from various data sources including GitHub APIs, MDX based blog posts, excel files. It also hosts an ideas app that is based on Firebase.
  categories:
    - Open Source
    - Blog
    - Technology
    - Web Development
    - Community
    - Documentation
  source_url: https://github.com/ERS-HCL/gatsby-ershcl-app
  built_by: Tarun Kumar Sukhu
  built_by_url: https://github.com/tsukhu
- title: Sandbox
  url: https://www.sandboxneu.com/
  main_url: https://www.sandboxneu.com/
  source_url: https://github.com/sandboxneu/sandboxneu.com
  description: >
    Official website of Sandbox, a Northeastern University student group that builds software for researchers.
  categories:
    - Marketing
  built_by: Sandbox at Northeastern
  built_by_url: https://github.com/sandboxneu/
  featured: false
- title: Accessible App
  main_url: https://accessible-app.com
  url: https://accessible-app.com
  source_url: https://github.com/accessible-app/accessible-app_com
  description: >
    Learn how to build inclusive web applications and Single Page Apps in modern JavaScript frameworks. This project collects strategies, links, patterns and plugins for React, Vue and Angular.
  categories:
    - Accessibility
    - Web Development
    - JavaScript
  built_by: Marcus Herrmann
  built_by_url: https://marcus.io
  featured: false
- title: PygmalionPolymorph
  url: https://pygmalionpolymorph.com
  main_url: https://pygmalionpolymorph.com
  source_url: https://github.com/PygmalionPolymorph/portfolio
  description: >
    Portfolio of artist, musician and developer PygmalionPolymorph.
  categories:
    - Portfolio
    - Gallery
    - Music
    - Photography
    - Web Development
  built_by: PygmalionPolymorph
  built_by_url: https://pygmalionpolymorph.com
  featured: false
- title: Gonzalo Nuñez Photographer
  main_url: https://www.gonzalonunez.com
  url: https://www.gonzalonunez.com
  description: >
    Website for Cancun based destination wedding photographer Gonzalo Nuñez. Site built with GatsbyJS, WordPress API and Netlify.
  categories:
    - Photography
    - Portfolio
    - WordPress
  built_by: Miguel Mayo
  built_by_url: https://www.miguelmayo.com
  featured: false
- title: Element 84
  main_url: https://www.element84.com
  url: https://www.element84.com
  description: >
    Element 84 is software engineering and design firm that helps companies and government agencies solve problems using remote sensing, life sciences, and transportation data in the cloud.
  categories:
    - Agency
    - Blog
    - Business
    - Consulting
    - Data
    - Design
    - Government
    - Portfolio
    - Programming
    - Science
    - Technology
    - User Experience
    - Web Development
- title: Raconteur Agency
  main_url: https://www.raconteur.net/agency
  url: https://www.raconteur.net/agency
  description: >
    Raconteur Agency is a London-based content marketing agency for B2B brands. We have rebuilt their site with Gatsby v2 using their existing WordPress backend as the data source. By switching from WordPress to GatsbyJS we have achieved a 200%+ improvement in page load times and went from a Lighthouse performance score of 49 to 100.
  categories:
    - Agency
    - Marketing
    - WordPress
  built_by: Jacob Herper
  built_by_url: https://herper.io
  featured: false
- title: Purple11
  main_url: https://purple11.com/
  url: https://purple11.com/
  description: >
    Purple11 is a site for photography and photo retouching tips and tricks.
  categories:
    - Blog
    - Photography
  built_by: Sébastien Noël
  built_by_url: https://blkfuel.com/
  featured: false
- title: PerfReviews
  main_url: https://perf.reviews/
  url: https://perf.reviews/
  source_url: https://github.com/PerfReviews/PerfReviews
  description: >
    The best content about web performance in spanish language.
  categories:
    - Web Development
  built_by: Joan León & José M. Pérez
  built_by_url: https://perf.reviews/nosotros/
  featured: false
- title: Un Backend - Blog
  main_url: https://www.unbackend.pro/
  url: https://www.unbackend.pro/
  description: >
    The personal website and blog of Camilo Ramírez, a backend developer :).
  categories:
    - Blog
    - Programming
    - Technology
  source_url: https://github.com/camilortte/camilortte.github.com
  built_by: Camilo Ramírez
  built_by_url: https://www.unbackend.pro/about
  featured: false
- title: Hitesh Vaghasiya
  main_url: https://hiteshvaghasiya.com/
  url: https://hiteshvaghasiya.com/
  description: >
    This is Hitesh Vaghasiya's blog. This blog is help you an E-Commerce like Magento, Shopify, and BigCommerce.
  categories:
    - Blog
    - Programming
    - Technology
    - Web Development
  built_by: Hitesh Vaghasiya
  built_by_url: https://hiteshvaghasiya.com/
  featured: false
- title: Aditus
  main_url: https://www.aditus.io
  url: https://www.aditus.io
  description: >
    Aditus is the accessibility tool for your team. We help teams build accessible websites and products.
  categories:
    - Accessibility
    - Education
  built_by: Aditus
  built_by_url: https://www.aditus.io
  featured: false
- title: Ultra Config
  main_url: https://ultraconfig.com.au/
  url: https://ultraconfig.com.au/ultra-config-generator/
  description: >
    Ultra Config Generator is a software application for Network Engineers to efficiently manage their network infrastructure.
  categories:
    - Blog
    - Technology
  built_by: Ultra Config
  built_by_url: https://ultraconfig.com.au/
  featured: false
- title: Malice
  main_url: https://malice.fr/
  url: https://malice.fr/
  description: >
    Malice is a cyber-training  platform for learning, validating and improving security related skills through simulated scenarios and challenges.
  categories:
    - Security
    - Technology
  built_by: Sysdream
  built_by_url: https://sysdream.com/
  featured: false
- title: Nash
  main_url: https://nash.io/
  url: https://nash.io/
  description: >
    Nash is a decentralized platform for trading, payment and other financial services. Our goal is to bring distributed finance to everyone by making blockchain technology fast and easy to use. We employ an off-chain engine to match trades rapidly, but never take control of customers’ assets. Our intuitive interface offers easy access to a range of trading, payment and investment functions.
  categories:
    - Portfolio
    - Security
    - Technology
  built_by: Andrej Gajdos
  built_by_url: https://andrejgajdos.com/
  featured: false
- title: Axel Fuhrmann
  url: https://axelfuhrmann.com
  main_url: https://axelfuhrmann.com
  source_url: https://github.com/afuh/axelfuhrmann.com
  description: >
    Personal portfolio.
  categories:
    - Portfolio
    - Freelance
    - Web Development
  featured: false
- title: Alaina Viau
  url: https://www.alainaviau.com
  main_url: https://www.alainaviau.com
  description: >
    Official website of Canadian opera director, creator, and producer Alaina Viau. Site designed by Stephen Bell.
  categories:
    - Portfolio
    - Music
  built_by: Michael Uloth
  built_by_url: https://www.michaeluloth.com
- title: Alison Moritz
  url: https://www.alisonmoritz.com
  main_url: https://www.alisonmoritz.com
  description: >
    Official website of American stage director Alison Moritz. Site designed by Stephen Bell.
  categories:
    - Portfolio
    - Music
  built_by: Michael Uloth
  built_by_url: https://www.michaeluloth.com
- title: Luke Secomb Digital
  url: https://lukesecomb.digital
  main_url: https://lukesecomb.digital
  source_url: https://github.com/lukethacoder/luke-secomb-simple
  description: >
    A simple portfolio site built using TypeScript, Markdown and React Spring.
  categories:
    - Portfolio
    - Web Development
  built_by: Luke Secomb
  built_by_url: https://lukesecomb.digital
  featured: false
- title: We are Brew
  url: https://www.wearebrew.co.uk
  main_url: https://www.wearebrew.co.uk
  description: >
    Official website for Brew, a Birmingham based Digital Marketing Agency.
  categories:
    - Portfolio
    - Web Development
    - Agency
    - Marketing
  built_by: Brew Digital
  built_by_url: https://www.wearebrew.co.uk
- title: Global City Data
  main_url: https://globalcitydata.com
  url: https://globalcitydata.com
  source_url: https://github.com/globalcitydata/globalcitydata
  description: >
    Global City Data is an open, easily browsable platform to showcase peer-reviewed urban datasets and models created by different research groups.
  categories:
    - Education
    - Open Source
  built_by: Rafi Barash
  built_by_url: https://rafibarash.com
  featured: false
- title: Submittable
  url: https://www.submittable.com
  main_url: https://www.submittable.com
  description: >
    Submissions made simple. Submittalbe is a cloud-based submissions manager that lets you accept, review, and make decisions on any kind of digital content.
  categories:
    - Technology
    - Marketing
  built_by: Genevieve Crow
  built_by_url: https://github.com/g-crow
- title: Appmantle
  main_url: https://appmantle.com
  url: https://appmantle.com
  description: >
    Appmantle is a new way of creating apps. A complete modern app that you build yourself quickly & easily, without programming knowledge.
  categories:
    - App
    - Marketing
    - Landing Page
    - Mobile Development
    - Technology
  built_by: Appmantle
  built_by_url: https://appmantle.com
  featured: false
- title: Acto
  main_url: https://www.acto.dk/
  url: https://www.acto.dk/
  description: >
    Tomorrows solutions - today. Acto is an innovative software engineering company, providing your business with high-quality, scalable and maintainable software solutions, to make your business shine.
  categories:
    - Agency
    - Technology
    - Web Development
    - Mobile Development
  built_by: Acto
  built_by_url: https://www.acto.dk/
- title: Gatsby GitHub Stats
  url: https://gatsby-github-stats.netlify.com
  main_url: https://gatsby-github-stats.netlify.com
  source_url: https://github.com/lannonbr/gatsby-github-stats/
  description: >
    Statistics Dashboard for Gatsby GitHub repository
  categories:
    - Data
  built_by: Benjamin Lannon
  built_by_url: https://lannonbr.com
  featured: false
- title: Graphic Intuitions
  url: https://www.graphicintuitions.com/
  main_url: https://www.graphicintuitions.com/
  description: >
    Digital marketing agency located in Morris, Manitoba.
  categories:
    - Agency
    - Web Development
    - Marketing
  featured: false
- title: Smooper
  url: https://www.smooper.com/
  main_url: https://www.smooper.com/
  description: >
    We connect you with digital marketing experts for 1 on 1 consultation sessions
  categories:
    - Marketing
    - Directory
  featured: false
- title: Lesley Barber
  url: https://www.lesleybarber.com/
  main_url: https://www.lesleybarber.com/
  description: >
    Official website of Canadian film composer Lesley Barber.
  categories:
    - Portfolio
    - Music
  built_by: Michael Uloth
  built_by_url: https://www.michaeluloth.com
- title: Timeline of Terror
  main_url: https://timelineofterror.org/
  url: https://timelineofterror.org/
  source_url: https://github.com/Symbitic/timeline-of-terror
  description: >
    Complete guide to the events of September 11, 2001.
  categories:
    - Directory
    - Government
  built_by: Alex Shaw
  built_by_url: https://github.com/Symbitic/
  featured: false
- title: Pill Club
  url: https://thepillclub.com
  main_url: https://thepillclub.com
  description: >
    Zero Copay With Insurance + Free Shipping + Bonus Gifts + Online Delivery – Birth Control Delivery and Prescription
  categories:
    - Marketing
    - Healthcare
  built_by: Pill Club
  built_by_url: https://thepillclub.com
- title: myweekinjs
  url: https://www.myweekinjs.com/
  main_url: https://www.myweekinjs.com/
  source_url: https://github.com/myweekinjs/public-website
  description: >
    Challenge to create and/or learn something new in JavaScript each week.
  categories:
    - Blog
  built_by: Adriaan Janse van Rensburg
  built_by_url: https://github.com/HurricaneInteractive/
  featured: false
- title: The Edit Suite
  main_url: https://www.theeditsuite.com.au/
  url: https://www.theeditsuite.com.au/
  source_url: https://thriveweb.com.au/portfolio/the-edit-suite/
  description: >-
    The Edit Suite is an award winning video production and photography company based out of our Mermaid Beach studio on the Gold Coast of Australia but we also have the ability to work mobile from any location.
  categories:
    - Photography
    - Marketing
  built_by: Thrive Team - Gold Coast
  built_by_url: https://thriveweb.com.au/
  featured: false
- title: CarineRoitfeld
  main_url: https://www.carineroitfeld.com/
  url: https://www.carineroitfeld.com/
  description: >
    Online shop for Carine Roitfeld parfume
  categories:
    - E-commerce
  built_by: Ask Phill
  built_by_url: https://askphill.com
- title: EngineHub.org
  url: https://enginehub.org
  main_url: https://enginehub.org
  source_url: https://github.com/EngineHub/enginehub-website
  description: >
    The landing pages for EngineHub, the organisation behind WorldEdit, WorldGuard, CraftBook, and more
  categories:
    - Landing Page
    - Technology
    - Open Source
  built_by: Matthew Miller
  built_by_url: https://matthewmiller.dev
- title: Goulburn Physiotherapy
  url: https://www.goulburnphysiotherapy.com.au/
  main_url: https://www.goulburnphysiotherapy.com.au/
  description: >
    Goulburn Physiotherapy is a leader in injury prevention, individual and community health, and workplace health solutions across Central Victoria.
  categories:
    - Blog
    - Healthcare
  built_by: KiwiSprout
  built_by_url: https://kiwisprout.nz/
  featured: false
- title: TomTom Traffic Index
  main_url: https://www.tomtom.com/en_gb/traffic-index/
  url: https://www.tomtom.com/en_gb/traffic-index/
  description: >
    The TomTom Traffic Index provides drivers, city planners, auto manufacturers and policy makers with unbiased statistics and information about congestion levels in 403 cities across 56 countries on 6 continents.
  categories:
    - Travel
    - Data
  built_by: TomTom
  built_by_url: https://tomtom.com
  featured: false
- title: PrintAWorld | A 3D Printing and Fabrication Company
  main_url: https://prtwd.com/
  url: https://prtwd.com/
  description: >
    PrintAWorld is a NYC based fabrication and manufacturing company that specializes in 3D printing, 3D scanning, CAD Design,
    laser cutting, and rapid prototyping. We help artists, agencies and engineers turn their ideas into its physical form.
  categories:
    - Business
  featured: false
- title: Glug-Infinite
  main_url: https://gluginfinite.github.io
  url: https://gluginfinite.github.io
  source_url: https://github.com/crstnmac/glug
  description: >
    This is a website built with Gatsby v2 that is deployed on GitHub using GitHub Pages and Netlify.
  categories:
    - Web Development
    - Blog
    - Portfolio
    - Agency
  built_by: Criston Macarenhas
  built_by_url: https://github.com/crstnmac
  featured: false
- title: The State of CSS Survey
  main_url: https://stateofcss.com/
  url: https://stateofcss.com/
  source_url: https://github.com/StateOfJS/state-of-css-2019
  description: >
    Annual CSS survey, brother of The State of JS Survey.
  categories:
    - Web Development
  built_by: Sacha Greif & Contribs
  built_by_url: https://github.com/StateOfJS
  featured: false
- title: Bytom Blockchain
  url: https://bytom.io/
  main_url: https://bytom.io/
  source_url: https://github.com/bytomlabs/bytom.io
  description: >
    Embrace the New Era of Bytom Blockchain
  categories:
    - Finance
    - Open Source
    - Technology
  built_by: Bytom Foundation
  built_by_url: https://bytom.io/
  featured: false
- title: Oerol Festival
  url: https://www.oerol.nl/nl/
  main_url: https://www.oerol.nl/en/
  description: >
    Oerol is a cultural festival on the island of Terschelling in the Netherlands that is held annually in June.
    The ten-day festival is focused on live, public theatre as well as music and visual arts.
  categories:
    - Event
    - Entertainment
  built_by: Oberon
  built_by_url: https://oberon.nl/
  featured: false
- title: Libra
  main_url: https://libra.org/
  url: https://libra.org/
  description: Libra's mission is to enable a simple global currency and financial infrastructure that empowers billions of people.
  featured: false
  categories:
    - Open Source
    - Technology
    - Finance
- title: Riffy Blog
  main_url: https://blog.rayriffy.com/
  url: https://blog.rayriffy.com/
  source_url: https://github.com/rayriffy/rayriffy-blog
  description: >
    Riffy Blog is async based beautiful highly maintainable site built by using Gatsby v2 with SEO optimized.
  categories:
    - Web Development
    - Blog
    - Open Source
    - Technology
    - Music
    - SEO
  built_by: Phumrapee Limpianchop
  built_by_url: https://rayriffy.com/
  featured: false
- title: The Coffee Collective
  url: https://coffeecollective.dk
  main_url: https://coffeecollective.dk
  description: >
    The Coffee Collective website is a JAM-stack based, multilingual, multi currency website/shop selling coffee, related products and subscriptions.
  categories:
    - E-commerce
    - Food
  built_by: Remotely (Anders Hallundbæk)
  built_by_url: https://remotely.dk
  featured: false
- title: Leadership Development International
  url: https://ldi.global
  main_url: https://ldi.global
  description: >
    A DatoCMS-backed site for an education and training company based in the US, China and the UAE.
  categories:
    - Education
    - Nonprofit
  built_by: Grant Holle
  built_by_url: https://grantholle.com
  featured: false
- title: Canvas 1839
  main_url: https://www.canvas1839.com/
  url: https://www.canvas1839.com/
  description: >-
    Online store for Canvas 1839 products, including pharmacological-grade CBD oil and relief cream.
  categories:
    - E-commerce
    - Marketing
  built_by: Corey Ward
  built_by_url: http://www.coreyward.me/
- title: Sparkle Stories
  main_url: https://app.sparklestories.com/
  url: https://app.sparklestories.com/
  description: >-
    Sparkle Stories is a streaming audio platform for children with over 1,200 original audio stories.
  categories:
    - App
    - Education
  built_by: Corey Ward
  built_by_url: http://www.coreyward.me/
- title: nehalist.io
  main_url: https://nehalist.io
  url: https://nehalist.io
  description: >
    nehalist.io is a blog about software development, technology and all that kind of geeky stuff.
  categories:
    - Blog
    - Web Development
    - Open Source
  built_by: Kevin Hirczy
  built_by_url: https://nehalist.io
  featured: false
- title: March and Ash
  main_url: https://marchandash.com/
  url: https://marchandash.com/
  description: >-
    March and Ash is a customer-focused, licensed cannabis dispensary located in Mission Valley.
  categories:
    - E-commerce
    - Business
    - Blog
  built_by: Blueyellow
  built_by_url: https://blueyellow.io/
  featured: false
- title: T Two Industries
  description: >
    T Two Industries is a manufacturing company specializing in building custom truck decks, truck bodies, and trailers.
  main_url: https://www.ttwo.ca
  url: https://www.ttwo.ca
  categories:
    - Business
  built_by: https://www.t2.ca
  built_by_url: https://www.t2.ca
  featured: false
- title: Cali's Finest Landscaping
  url: https://www.calisfinestlandscaping.com/
  main_url: https://www.calisfinestlandscaping.com/
  description: >
    A team of hard-working, quality-obsessed landscaping professionals looking to take dreams and transform them into reality.
  categories:
    - Business
  built_by: David Krasniy
  built_by_url: http://dkrasniy.com
  featured: false
- title: Vazco
  url: https://www.vazco.eu
  main_url: https://www.vazco.eu
  description: >
    Vazco works for clients from all around the world in future-proof technologies and help them build better products.
  categories:
    - Agency
    - Web Development
    - Blog
    - Business
    - Technology
  built_by: Vazco
  built_by_url: https://www.vazco.eu
  featured: false
- title: Major League Eating
  main_url: https://majorleagueeating.com
  url: https://majorleagueeating.com
  description: >
    Major League Eating is the professional competitive eating organization that runs the Nathan’s Famous Coney Island Hot Dog eating contest on July 4th, among other eating events.
  categories:
    - Entertainment
    - Sports
  built_by: Carmen Cincotti
  built_by_url: https://github.com/ccincotti3
  featured: false
- title: APIs You Won't Hate
  url: https://apisyouwonthate.com/blog
  main_url: https://apisyouwonthate.com
  source_url: https://github.com/apisyouwonthate/apisyouwonthate.com
  description: >
    API development is a topic very close to our hearts. APIs You Won't Hate is a team and community dedicated to learning, writing, sharing ideas and bettering understanding of API practices. Together we can eradicate APIs we hate.
  categories:
    - Blog
    - Education
    - E-commerce
    - API
    - Community
    - Learning
    - Open Source
    - Technology
    - Web Development
  built_by: Mike Bifulco
  built_by_url: https://github.com/mbifulco
  featured: false
- title: Sankarsan Kampa
  main_url: https://traction.one
  url: https://traction.one
  description: Full time programmer, part time gamer, exploring the details of programmable systems and how to stretch their capabilities.
  featured: false
  categories:
    - Portfolio
    - Freelance
- title: AwesomeDocs
  main_url: https://awesomedocs.traction.one/
  url: https://awesomedocs.traction.one/install
  source_url: https://github.com/AwesomeDocs/website
  description: An awesome documentation website generator!
  featured: false
  categories:
    - Open Source
    - Web Development
    - Technology
    - Documentation
  built_by: Sankarsan Kampa
  built_by_url: https://traction.one
- title: Prism Programming Language
  main_url: https://prism.traction.one/
  url: https://prism.traction.one/
  source_url: https://github.com/PrismLang/website
  description: Interpreted, high-level, programming language.
  featured: false
  categories:
    - Programming
    - Open Source
    - Technology
    - Documentation
  built_by: Sankarsan Kampa
  built_by_url: https://traction.one
- title: Arnondora
  main_url: https://arnondora.in.th/
  url: https://arnondora.in.th/
  source_url: https://github.com/arnondora/arnondoraBlog
  description: Arnondora is a personal blog by Arnon Puitrakul
  categories:
    - Blog
    - Programming
    - Technology
  built_by: Arnon Puitrakul
  built_by_url: https://arnondora.in.th/
  featured: false
- title: KingsDesign
  url: https://www.kingsdesign.com.au/
  main_url: https://www.kingsdesign.com.au/
  description: KingsDesign is a Hobart based web design and development company. KingsDesign creates, designs, measures and improves web based solutions for businesses and organisations across Australia.
  categories:
    - Agency
    - Technology
    - Portfolio
    - Consulting
    - User Experience
  built_by: KingsDesign
  built_by_url: https://www.kingsdesign.com.au
- title: EasyFloh | Easy Flows for all
  url: https://www.easyfloh.com
  main_url: https://www.easyfloh.com
  description: >
    EasyFloh is for creating simple flows for your organisation. An organisation
    can design own flows with own stages.
  categories:
    - Business
    - Landing Page
  built_by: Vikram Aroskar
  built_by_url: https://medium.com/@vikramaroskar
  featured: false
- title: Home Alarm Report
  url: https://homealarmreport.com/
  main_url: https://homealarmreport.com/
  description: >
    Home Alarm Report is dedicated to helping consumers make informed decisions
    about home security solutions. The site was easily migrated from a legacy WordPress
    installation and the dev team chose Gatsby for its site speed and SEO capabilities.
  categories:
    - Blog
    - Business
    - SEO
    - Technology
  built_by: Centerfield Media
  built_by_url: https://www.centerfield.com
- title: Just | FX for treasurers
  url: https://www.gojust.com
  main_url: https://www.gojust.com
  description: >
    Just provides a single centralized view of FX for corporate treasurers. See interbank market prices, and access transaction cost analysis.
  categories:
    - Finance
    - Technology
  built_by: Bejamas
  built_by_url: https://bejamas.io/
  featured: false
- title: Bureau for Good | Nonprofit branding, web and print communications
  url: https://www.bureauforgood.com
  main_url: https://www.bureauforgood.com
  description: >
    Bureau for Good helps nonprofits explain why they matter across digital & print media. Bureau for Good crafts purpose-driven identities, websites & print materials for changemakers.
  categories:
    - Nonprofit
    - Agency
    - Design
  built_by: Bejamas
  built_by_url: https://bejamas.io/
  featured: false
- title: Atelier Cartier Blumen
  url: https://www.ateliercartier.ch
  main_url: https://www.ateliercartier.ch
  description: >
    Im schönen Kreis 6 in Zürich kreiert Nicole Cartier Blumenkompositionen anhand Charaktereigenschaften oder Geschichten zur Person an. Für wen ist Dein Blumenstrauss gedacht? Einzigartige Floristik Blumensträusse, Blumenabos, Events, Shootings. Site designed by https://www.stolfo.co
  categories:
    - E-commerce
    - Design
  built_by: Bejamas
  built_by_url: https://bejamas.io/
  featured: false
- title: Veronym – Cloud Security Service Provider
  url: https://www.veronym.com
  main_url: https://www.veronym.com
  description: >
    Veronym is securing your digital transformation. A comprehensive Internet security solution for business. Stay safe no matter how, where and when you connect.
  categories:
    - Security
    - Technology
    - Business
  built_by: Bejamas
  built_by_url: https://bejamas.io/
  featured: false
- title: Devahoy
  url: https://devahoy.com/
  main_url: https://devahoy.com/
  description: >
    Devahoy is a personal blog written in Thai about software development.
  categories:
    - Blog
    - Programming
  built_by: Chai Phonbopit
  built_by_url: https://github.com/phonbopit
  featured: false
- title: Venus Lover
  url: https://venuslover.com
  main_url: https://venuslover.com
  description: >
    Venus Lover is a mobile app for iOS and Android so you can read your daily horoscope and have your natal chart, including the interpretation of the ascendant, planets, houses and aspects.
  categories:
    - App
    - Consulting
    - Education
    - Landing Page
- title: Write/Speak/Code
  url: https://www.writespeakcode.com/
  main_url: https://www.writespeakcode.com/
  description: >
    Write/Speak/Code is a non-profit on a mission to promote the visibility and leadership of technologists with marginalized genders through peer-led professional development.
  categories:
    - Community
    - Nonprofit
    - Open Source
    - Conference
  built_by: Nicola B.
  built_by_url: https://www.linkedin.com/in/nicola-b/
  featured: false
- title: Daniel Spajic
  url: https://danieljs.tech/
  main_url: https://danieljs.tech/
  description: >
    Passionate front-end developer with a deep, yet diverse skillset.
  categories:
    - Portfolio
    - Programming
    - Freelance
  built_by: Daniel Spajic
  featured: false
- title: Cosmotory
  url: https://cosmotory.netlify.com/
  main_url: https://cosmotory.netlify.com/
  description: >
    This is the educational blog containing various courses,learning materials from various authors from all over the world.
  categories:
    - Blog
    - Community
    - Nonprofit
    - Open Source
    - Education
  built_by: Hanishraj B Rao.
  built_by_url: https://hanishrao.netlify.com/
  featured: false
- title: Armorblox | Security Powered by Understanding
  url: https://www.armorblox.com
  main_url: https://www.armorblox.com
  description: >
    Armorblox is a venture-backed stealth cybersecurity startup, on a mission to build a game-changing enterprise security platform.
  categories:
    - Security
    - Technology
    - Business
  built_by: Bejamas
  built_by_url: https://bejamas.io
  featured: false
- title: Mojo
  url: https://www.mojo.is
  main_url: https://www.mojo.is/
  description: >
    We help companies create beautiful digital experiences
  categories:
    - Agency
    - Technology
    - Consulting
    - User Experience
    - Web Development
  featured: false
- title: Marcel Hauri
  url: https://marcelhauri.ch/
  main_url: https://marcelhauri.ch/
  description: >
    Marcel Hauri is an award-winning Magento developer and e-commerce specialist.
  categories:
    - Portfolio
    - Blog
    - Programming
    - Community
    - Open Source
    - E-commerce
  built_by: Marcel Hauri
  built_by_url: https://marcelhauri.ch
  featured: false
- title: Projektmanagementblog
  url: https://www.projektmanagementblog.de
  main_url: https://www.projektmanagementblog.de/
  source_url: https://github.com/StephanWeinhold/pmblog
  description: >
    Thoughts about modern project management. Built with Gatsby and Tachyons, based on Advanced Starter.
  categories:
    - Blog
  built_by: Stephan Weinhold
  built_by_url: https://stephanweinhold.com/
  featured: false
- title: Anthony Boyd Graphics
  url: https://www.anthonyboyd.graphics/
  main_url: https://www.anthonyboyd.graphics/
  description: >
    Free Graphic Design Resources by Anthony Boyd
  categories:
    - Portfolio
  built_by: Anthony Boyd
  built_by_url: https://www.anthonyboyd.com/
  featured: false
- title: Relocation Hero
  url: https://relocationhero.com
  main_url: https://relocationhero.com
  description: >
    Blog with FAQs related to Germany relocation. Built with Gatsby.
  categories:
    - Blog
    - Consulting
    - Community
  featured: false
- title: Zoe Rodriguez
  url: https://zoerodrgz.com
  main_url: https://zoerodrgz.com
  description: >
    Portfolio for Los Angeles-based designer Zoe Rodriguez. Built with Gatsby.
  categories:
    - Portfolio
    - Design
  built_by: Chase Ohlson
  built_by_url: https://chaseohlson.com
  featured: false
- title: TriActive USA
  url: https://triactiveusa.com
  main_url: https://triactiveusa.com
  description: >
    Website and blog for TriActive USA. Built with Gatsby.
  categories:
    - Landing Page
    - Business
  built_by: Chase Ohlson
  built_by_url: https://chaseohlson.com
- title: LaunchDarkly
  url: https://launchdarkly.com/
  main_url: https://launchdarkly.com/
  description: >
    LaunchDarkly is the feature management platform that software teams use to build better software, faster.
  categories:
    - Technology
    - Marketing
  built_by: LaunchDarkly
  built_by_url: https://launchdarkly.com/
  featured: false
- title: Arpit Goyal
  url: https://arpitgoyal.com
  main_url: https://arpitgoyal.com
  source_url: https://github.com/92arpitgoyal/ag-blog
  description: >
    Blog and portfolio website of a Front-end Developer turned Product Manager.
  categories:
    - Blog
    - Portfolio
    - Technology
    - User Experience
  built_by: Arpit Goyal
  built_by_url: https://twitter.com/_arpitgoyal
  featured: false
- title: Portfolio of Cole Townsend
  url: https://twnsnd.co
  main_url: https://twnsnd.co
  description: Portfolio of Cole Townsend, Product Designer
  categories:
    - Portfolio
    - User Experience
    - Web Development
    - Design
  built_by: Cole Townsend
  built_by_url: https://twitter.com/twnsndco
- title: Jana Desomer
  url: https://www.janadesomer.be/
  main_url: https://www.janadesomer.be/
  description: >
    I'm Jana, a digital product designer with coding skills, based in Belgium
  categories:
    - Portfolio
  built_by: Jana Desomer Designer/Developer
  built_by_url: https://www.janadesomer.be/
  featured: false
- title: Carbon8 Regenerative Agriculture
  url: https://www.carbon8.org.au/
  main_url: https://www.carbon8.org.au/
  description: >
    Carbon8 is a Not for Profit charity that supports Aussie farmers to transition to regenerative agriculture practices and rebuild the carbon (organic matter) in their soil from 1% to 8%.
  categories:
    - Nonprofit
    - E-commerce
  built_by: Little & Big
  built_by_url: https://www.littleandbig.com.au/
  featured: false
- title: Reactgo blog
  url: https://reactgo.com/
  main_url: https://reactgo.com/
  description: >
    It provides tutorials & articles about modern open source web technologies such as react,vuejs and gatsby.
  categories:
    - Blog
    - Education
    - Programming
    - Web Development
  built_by: Sai gowtham
  built_by_url: https://twitter.com/saigowthamr
  featured: false
- title: City Springs
  url: https://citysprings.com/
  main_url: https://citysprings.com/
  description: >
    Sandy Springs is a city built on creative thinking and determination. They captured a bold vision for a unified platform to bring together new and existing information systems. To get there, the Sandy Springs communications team partnered with Mediacurrent on a new Drupal 8 decoupled platform architecture with a Gatsbyjs front end to power both the City Springs website and its digital signage network. Now, the Sandy Springs team can create content once and publish it everywhere.
  categories:
    - Community
    - Government
  built_by: Mediacurrent
  built_by_url: https://www.mediacurrent.com
  featured: false
- title: Behalf
  url: https://www.behalf.no/
  main_url: https://www.behalf.no/
  description: >
    Behalf is Norwegian based digital design agency.
  categories:
    - Agency
    - Portfolio
    - Business
    - Consulting
    - Design
    - Design System
    - Marketing
    - Web Development
    - User Experience
  built_by: Behalf
  built_by_url: https://www.behalf.no/
  featured: false
- title: Saxenhammer & Co.
  url: https://saxenhammer-co.com/
  main_url: https://saxenhammer-co.com/
  description: >
    Saxenhammer & Co. is a leading boutique investment bank in Continental Europe. The firm’s strong track record is comprised of the execution of 200 successful transactions across all major industries.
  categories:
    - Consulting
    - Finance
    - Business
  built_by: Axel Fuhrmann
  built_by_url: https://axelfuhrmann.com/
  featured: false
- title: UltronEle
  url: http://ultronele.com
  main_url: https://runbytech.github.io/ueofcweb/
  source_url: https://github.com/runbytech/ueofcweb
  description: >
    UltronEle is a light, fast, simple yet interesting serverless e-learning CMS based on GatsbyJS. It aims to provide a easy-use product for tutors, teachers, instructors from all kinks of fields with near-zero efforts to setup their own authoring tool and content publish website.
  categories:
    - Education
    - Consulting
    - Landing Page
    - Web Development
    - Open Source
    - Learning
  built_by: RunbyTech
  built_by_url: http://runbytech.co
  featured: false
- title: Nick Selvaggio
  url: https://nickgs.com/
  main_url: https://nickgs.com/
  description: >
    The personal website of Nick Selvaggio. Long Island based web developer, teacher, and technologist.
  categories:
    - Consulting
    - Programming
    - Web Development
  featured: false
- title: Free & Open Source Gatsby Themes by LekoArts
  main_url: https://themes.lekoarts.de
  url: https://themes.lekoarts.de
  source_url: https://github.com/LekoArts/gatsby-themes/tree/master/www
  built_by: LekoArts
  built_by_url: https://github.com/LekoArts
  description: >-
    Get high-quality and customizable Gatsby themes to quickly bootstrap your website! Choose from many professionally created and impressive designs with a wide variety of features and customization options. Use Gatsby Themes to take your project to the next level and let you and your customers take advantage of the many benefits Gatsby has to offer.
  categories:
    - Open Source
    - Directory
    - Marketing
    - Landing Page
  featured: false
- title: Lars Roettig
  url: https://larsroettig.dev/
  main_url: https://larsroettig.dev/
  description: >
    Lars Roettig is a Magento Maintainer and e-commerce specialist. On his Blog, he writes Software Architecture and Magento Development.
  categories:
    - Portfolio
    - Blog
    - Programming
    - Community
    - Open Source
    - E-commerce
  built_by: Lars Roettig
  built_by_url: https://larsroettig.dev/
  featured: false
- title: Cade Kynaston
  url: https://cade.codes
  main_url: https://cade.codes
  source_url: https://github.com/cadekynaston/gatsby-portfolio
  description: >
    Cade Kynaston's Portfolio
  categories:
    - Portfolio
  built_by: Cade Kynaston
  built_by_url: https://github.com/cadekynaston
  featured: false
- title: Growable Meetups
  url: https://www.growable.io/
  main_url: https://www.growable.io/
  description: >
    Growable - Events to Accelerate your career in Tech. Made with <3 with Gatsby, React & Netlify by Talent Point in London.
  categories:
    - Event
    - Technology
    - Education
    - Community
    - Conference
  built_by: Talent Point
  built_by_url: https://github.com/talent-point/
  featured: false
- title: Fantastic Metropolis
  main_url: https://fantasticmetropolis.com
  url: https://fantasticmetropolis.com
  description: >
    Fantastic Metropolis ran between 2001 and 2006, highlighting the potential of literary science fiction and fantasy.
  categories:
    - Entertainment
  built_by: Luis Rodrigues
  built_by_url: https://goblindegook.com
  featured: false
- title: Simon Koelewijn
  main_url: https://simonkoelewijn.nl
  url: https://simonkoelewijn.nl
  description: >
    Personal blog of Simon Koelewijn, where he blogs about UX, analytics and web development (in Dutch). Made awesome and fast by using Gatsby 2.x (naturally) and gratefully using Netlify and Netlify CMS.
  categories:
    - Freelance
    - Blog
    - Web Development
    - User Experience
  built_by: Simon Koelewijn
  built_by_url: https://simonkoelewijn.nl
  featured: false
- title: Frankly Steve
  url: https://www.franklysteve.com/
  main_url: https://www.franklysteve.com/
  description: >
    Wedding photography with all the hugs, tears, kisses, smiles, laughter, banter, kids up trees, friends in hedges.
  categories:
    - Photography
    - Portfolio
  built_by: Little & Big
  built_by_url: https://www.littleandbig.com.au/
  featured: false
- title: Eventos orellana
  description: >-
    We are a company dedicated to providing personalized and professional advice
    for the elaboration and coordination of social and business events.
  main_url: https://eventosorellana.com/
  url: https://eventosorellana.com/
  featured: false
  categories:
    - Gallery
  built_by: Ramón Chancay
  built_by_url: https://ramonchancay.me/
- title: DIA Supermercados
  main_url: https://dia.com.br
  url: https://dia.com.br
  description: >-
    Brazilian retailer subsidiary, with more than 1,100 stores in Brazil, focusing on low prices and exclusive DIA Products.
  categories:
    - Business
  built_by: CloudDog
  built_by_url: https://clouddog.com.br
  featured: false
- title: AntdSite
  main_url: https://antdsite.yvescoding.org
  url: https://antdsite.yvescoding.org
  description: >-
    A static docs generator based on Ant Design and GatsbyJs.
  categories:
    - Documentation
  built_by: Yves Wang
  built_by_url: https://antdsite.yvescoding.org
- title: AntV
  main_url: https://antv.vision
  url: https://antv.vision
  description: >-
    AntV is a new generation of data visualization technique from Ant Financial
  categories:
    - Documentation
  built_by: afc163
  built_by_url: https://github.com/afc163
- title: ReactStudy Blog
  url: https://elated-lewin-51cf0d.netlify.com
  main_url: https://elated-lewin-51cf0d.netlify.com
  description: >
    Belong to your own blog by gatsby
  categories:
    - Blog
  built_by: 97thjingba
  built_by_url: https://github.com/97thjingba
  featured: false
- title: George
  main_url: https://kind-mestorf-5a2bc0.netlify.com
  url: https://kind-mestorf-5a2bc0.netlify.com
  description: >
    shiny new web built with Gatsby
  categories:
    - Blog
    - Portfolio
    - Gallery
    - Landing Page
    - Design
    - Web Development
    - Open Source
    - Science
  built_by: George Davituri
  featured: false

- title: CEO amp
  main_url: https://www.ceoamp.com
  url: https://www.ceoamp.com
  description: >
    CEO amp is an executive training programme to amplify a CEO's voice in the media. This site was built with Gatsby v2, Styled-Components, TypeScript and React Spring.
  categories:
    - Consulting
    - Entrepreneurship
    - Marketing
    - Landing Page
  built_by: Jacob Herper
  built_by_url: https://herper.io
  featured: false
- title: QuantumBlack
  main_url: https://www.quantumblack.com/
  url: https://www.quantumblack.com/
  description: >
    We help companies use data to make distinctive, sustainable and significant improvements to their performance.
  categories:
    - Technology
    - Consulting
    - Data
    - Design
  built_by: Richard Westenra
  built_by_url: https://www.richardwestenra.com/
  featured: false
- title: Coffeeshop Creative
  url: https://www.coffeeshopcreative.ca
  main_url: https://www.coffeeshopcreative.ca
  description: >
    Marketing site for a Toronto web design and videography studio.
  categories:
    - Marketing
    - Agency
    - Design
    - Video
    - Web Development
  built_by: Michael Uloth
  built_by_url: https://www.michaeluloth.com
  featured: false
- title: Daily Hacker News
  url: https://dailyhn.com
  main_url: https://dailyhn.com
  description: >
    Daily Hacker News presents the top five stories from Hacker News daily.
  categories:
    - Entertainment
    - Design
    - Web Development
    - Technology
    - Science
  built_by: Joeri Smits
  built_by_url: https://joeri.dev
  featured: false
- title: Grüne Dresden
  main_url: https://ltw19dresden.de
  url: https://ltw19dresden.de
  description: >
    This site was built for the Green Party in Germany (Bündnis 90/Die Grünen) for their local election in Dresden, Saxony. The site was built with Gatsby v2 and Styled-Components.
  categories:
    - Government
    - Nonprofit
  built_by: Jacob Herper
  built_by_url: https://herper.io
- title: Mill3 Studio
  main_url: https://mill3.studio/en/
  url: https://mill3.studio/en/
  description: >
    Our agency specializes in the analysis, strategy and development of digital products.
  categories:
    - Agency
    - Portfolio
  built_by: Mill3
  built_by_url: https://mill3.studio/en/
  featured: false
- title: Zellement
  main_url: https://www.zellement.com
  url: https://www.zellement.com
  description: >
    Online portfolio of Dan Farrow from Nottingham, UK.
  categories:
    - Portfolio
  built_by: Zellement
  built_by_url: https://www.zellement.com
  featured: false
- title: Fullstack HQ
  url: https://fullstackhq.com/
  main_url: https://fullstackhq.com/
  description: >
    Get immediate access to a battle-tested team of designers and developers on a pay-as-you-go monthly subscription.
  categories:
    - Agency
    - Consulting
    - Freelance
    - Marketing
    - Portfolio
    - Web Development
    - App
    - Business
    - Design
    - JavaScript
    - Technology
    - User Experience
    - Web Development
    - E-commerce
    - WordPress
  built_by: Fullstack HQ
  built_by_url: https://fullstackhq.com/
  featured: false
- title: Cantas
  main_url: https://www.cantas.co.jp
  url: https://www.cantas.co.jp
  description: >
    Cantas is digital marketing company in Japan.
  categories:
    - Business
    - Agency
  built_by: Cantas
  built_by_url: https://www.cantas.co.jp
  featured: false
- title: Sheringham Shantymen
  main_url: https://www.shantymen.com/
  url: https://www.shantymen.com/
  description: >
    The Sheringham Shantymen are a sea shanty singing group that raise money for the RNLI in the UK.
  categories:
    - Music
    - Community
    - Entertainment
    - Nonprofit
  built_by: Zellement
  built_by_url: https://www.zellement.com/
  featured: false
- title: WP Spark
  main_url: https://wpspark.io/
  url: https://wpspark.io/
  description: >
    Create blazing fast website with WordPress and our Gatsby themes.
  categories:
    - Agency
    - Community
    - Blog
    - WordPress
  built_by: wpspark
  built_by_url: https://wpspark.io/
- title: Ronald Langeveld
  description: >
    Ronald Langeveld's blog and Web Development portfolio website.
  main_url: https://www.ronaldlangeveld.com
  url: https://www.ronaldlangeveld.com
  categories:
    - Blog
    - Web Development
    - Freelance
    - Portfolio
    - Consulting
  featured: false
- title: Golfonaut
  description: >
    Golfonaut - Golf application for Apple Watch
  main_url: https://golfonaut.io
  url: https://golfonaut.io
  categories:
    - App
    - Sports
  featured: false
- title: Anton Sten - UX Lead/Design
  url: https://www.antonsten.com
  main_url: https://www.antonsten.com
  description: Anton Sten leads UX for design-driven companies.
  categories:
    - User Experience
    - Blog
    - Freelance
    - Portfolio
    - Consulting
    - Agency
    - Design
  featured: false
- title: Rashmi AP - Front-end Developer
  main_url: http://rashmiap.me
  url: http://rashmiap.me
  featured: false
  description: >
    Rashmi AP's Personal Portfolio Website
  source_url: https://github.com/rashmiap/personal-website-react
  categories:
    - Portfolio
    - Open Source
  built_by: Rashmi AP
  built_by_url: http://rashmiap.me
- title: OpenSourceRepos - Blogs for open source repositories
  main_url: https://opensourcerepos.com
  url: https://opensourcerepos.com
  featured: false
  description: >
    Open Source Repos is a blog site for explaining the architecture, code-walkthrough and key takeways for the GitHub repository. Out main aim to is to help more developers contribute to open source projects.
  source_url: https://github.com/opensourcerepos/blogs
  categories:
    - Open Source
    - Design
    - Design System
    - Blog
  built_by: OpenSourceRepos Team
  built_by_url: https://opensourcerepos.com
- title: Sheelah Brennan - Front-End/UX Engineer
  main_url: https://sheelahb.com
  url: https://sheelahb.com
  featured: false
  description: >
    Sheelah Brennan's web development blog
  categories:
    - Blog
    - Web Development
    - Design
    - Freelance
    - Portfolio
  built_by: Sheelah Brennan
- title: Delinx.Digital - Web and Mobile Development Agency based in Sofia, Bulgaria
  main_url: https://delinx.digital
  url: https://delinx.digital/solutions
  description: >
    Delinx.digital is a software development oriented digital agency based in Sofia, Bulgaria. We develop bespoke software solutions using  WordPress, WooCommerce, Shopify, e-commerce, React.js, Node.js, PHP, Laravel and many other technologies.
  categories:
    - Agency
    - Web Development
    - Design
    - E-commerce
    - WordPress
  featured: false
- title: Cameron Nuckols - Articles, Book Notes, and More
  main_url: https://nucks.co
  url: https://nucks.co
  description: >
    This site hosts all of Cameron Nuckols's writing on entrepreneurship, startups, money, fitness, self-education, and self-improvement.
  categories:
    - Blog
    - Entrepreneurship
    - Business
    - Productivity
    - Technology
    - Marketing
  featured: false
- title: Hayato KAJIYAMA - Portfolio
  main_url: https://hyakt.dev
  url: https://hyakt.dev
  source_url: https://github.com/hyakt/hyakt.github.io
  featured: false
  categories:
    - Portfolio
- title: Skirtcraft - Unisex Skirts with Large Pockets
  main_url: https://skirtcraft.com
  url: https://skirtcraft.com/products
  source_url: https://github.com/jqrn/skirtcraft-web
  description: >
    Skirtcraft sells unisex skirts with large pockets, made in the USA. Site built with TypeScript and styled-components, with Tumblr-sourced blog posts.
  categories:
    - E-commerce
    - Blog
  built_by: Joe Quarion
  built_by_url: https://github.com/jqrn
  featured: false
- title: Vermarc Sport
  main_url: https://www.vermarcsport.com/
  url: https://www.vermarcsport.com/
  description: >
    Vermarc Sport offers a wide range of cycle clothing, cycling jerseys, bib shorts, rain gear and accessories, as well for the summer, the mid-season (autumn / spring) and the winter.
  categories:
    - E-commerce
  built_by: BrikL
  built_by_url: https://github.com/Brikl
- title: Cole Ruche
  main_url: https://coleruche.com
  url: https://coleruche.com
  source_url: https://github.com/kingingcole/myblog
  description: >
    The personal website and blog for Emeruche "Cole" Ikenna, front-end web developer from Nigeria.
  categories:
    - Blog
    - Portfolio
  built_by: Emeruche "Cole" Ikenna
  built_by_url: https://twitter.com/cole_ruche
  featured: false
- title: Abhith Rajan - Coder, Blogger, Biker, Full Stack Developer
  main_url: https://www.abhith.net/
  url: https://www.abhith.net/
  source_url: https://github.com/Abhith/abhith.net
  description: >
    abhith.net is a portfolio website of Abhith Rajan, a full stack developer. Sharing blog posts, recommended videos, developer stories and services with the world through this site.
  categories:
    - Portfolio
    - Blog
    - Programming
    - Open Source
    - Technology
  built_by: Abhith Rajan
  built_by_url: https://github.com/Abhith
  featured: false
- title: Mr & Mrs Wilkinson
  url: https://thewilkinsons.netlify.com/
  main_url: https://thewilkinsons.netlify.com/
  source_url: https://github.com/davemullenjnr/the-wilkinsons
  description: >
    A one-page wedding photography showcase using Gatsby Image and featuring a lovely hero and intro section.
  categories:
    - Photography
  built_by: Dave Mullen Jnr
  built_by_url: https://davemullenjnr.co.uk
  featured: false
- title: Gopesh Gopinath - Full Stack JavaScript Developer
  url: https://www.gopeshgopinath.com
  main_url: https://www.gopeshgopinath.com
  source_url: https://github.com/GopeshMedayil/gopeshgopinath.com
  description: >
    Gopesh Gopinath's Personal Portfolio Website
  categories:
    - Portfolio
    - Open Source
  built_by: Gopesh Gopinath
  built_by_url: https://www.gopeshgopinath.com
  featured: false
- title: Misael Taveras - FrontEnd Developer
  url: https://taverasmisael.com
  main_url: https://taverasmisael.com
  source_url: https://github.com/taverasmisael/taverasmisael
  description: >
    Personal site and blogging about learning FrontEnd web development in spanish.
  categories:
    - Portfolio
    - Open Source
    - Blog
    - JavaScript
    - Web Development
  built_by: Misael Taveras
  built_by_url: https://taverasmisael.com
  featured: false
- title: Le Reacteur
  url: https://www.lereacteur.io/
  main_url: https://www.lereacteur.io/
  description: >
    Le Reacteur is the first coding bootcamp dedicated to web and mobile apps development (iOS/Android). We offer intensive sessions to train students in a short time (10 weeks). Our goal is to pass on to our students in less than 3 months what they would have learned in 2 years. To achieve this ambitious challenge, our training is based on learning JavaScript (Node.js, Express, ReactJS, React Native).
  categories:
    - JavaScript
    - Learning
    - Mobile Development
    - Web Development
  built_by: Farid Safi
  built_by_url: https://twitter.com/FaridSafi
  featured: false
- title: Cinch
  url: https://www.cinch.co.uk
  main_url: https://www.cinch.co.uk
  description: >
    Cinch is a hub for car supermarkets and dealers to show off their stock. The site only lists second-hand cars that are seven years old or younger, with less than 70,000 miles on the clock.
  categories:
    - Entrepreneurship
    - Business
  built_by: Somo
  built_by_url: https://www.somoglobal.com
  featured: false
- title: Recetas El Universo
  description: >-
    Recipes and videos with the best of Ecuadorian cuisine.
    Collectable recipes from Diario El Universo.
  main_url: https://recetas-eu.netlify.com/
  url: https://recetas-eu.netlify.com/
  featured: false
  categories:
    - Blog
    - WordPress
    - Food
  built_by: Ramón Chancay
  built_by_url: https://ramonchancay.me/
- title: Third and Grove
  url: https://www.thirdandgrove.com
  main_url: https://www.thirdandgrove.com
  source_url: https://github.com/thirdandgrove/tagd8_gatsby
  description: >
    A digital agency slaying the mundane one pixel at a time.
  categories:
    - Agency
    - Marketing
    - Open Source
    - Technology
  built_by: Third and Grove
  built_by_url: https://www.thirdandgrove.com
  featured: false
- title: Le Bikini
  url: https://lebikini.com
  main_url: https://lebikini.com
  description: >
    New website for Toulouse's most iconic concert hall.
  categories:
    - Music
  built_by: Antoine Rousseau
  built_by_url: https://antoine.rousseau.im
  featured: false
- title: Jimmy Truong's Portfolio
  url: https://jimmytruong.ca
  main_url: https://jimmytruong.ca
  description: >
    This porfolio is a complication of all projects done during my time at BCIT D3 (Digital Design and Development) program and after graduation.
  categories:
    - Portfolio
    - Web Development
  built_by: Jimmy Truong
  built_by_url: https://jimmytruong.ca
  featured: false
- title: Quick Stop Nicaragua
  main_url: https://quickstopnicaragua.com
  url: https://quickstopnicaragua.com
  description: >
    Convenience Store Website
  categories:
    - Food
  built_by: Gerald Martinez
  built_by_url: https://twitter.com/GeraldM_92
  featured: false
- title: XIEL
  main_url: https://xiel.dev
  url: https://xiel.dev
  source_url: https://github.com/xiel/xiel
  description: >
    I'm a freelance front-end developer from Berlin who creates digital experiences that everyone likes to use.
  categories:
    - Portfolio
    - Blog
  built_by: Felix Leupold
  built_by_url: https://twitter.com/xiel
  featured: false
- title: Nicaragua Best Guides
  main_url: https://www.nicaraguasbestguides.com
  url: https://www.nicaraguasbestguides.com
  description: >
    Full-Service Tour Operator and Destination Management Company (DMC)
  categories:
    - Agency
    - Travel
  built_by: Gerald Martinez
  built_by_url: https://twitter.com/GeraldM_92
  featured: false
- title: Thoughts and Stuff
  main_url: http://thoughtsandstuff.com
  url: http://thoughtsandstuff.com
  source_url: https://github.com/robmarshall/gatsby-tns
  description: >
    A simple easy to read blog. Minimalistic, focusing on content over branding. Includes RSS feed.
  categories:
    - Accessibility
    - Blog
    - WordPress
  built_by: Robert Marshall
  built_by_url: https://robertmarshall.dev
  featured: false
- title: Tracli
  url: https://tracli.rootvan.com/
  main_url: https://tracli.rootvan.com/
  source_url: https://github.com/ridvankaradag/tracli-landing
  description: >
    A command line app that tracks your time
  categories:
    - Productivity
    - Technology
    - Landing Page
  built_by: Ridvan Karadag
  built_by_url: http://www.rootvan.com
  featured: false
- title: spon.io
  url: https://www.spon.io
  main_url: https://www.spon.io
  source_url: https://github.com/magicspon/spon.io
  description: >
    Portfolio for frontend web developer, based in Bristol UK
  categories:
    - Portfolio
  built_by: Dave Stockley
  built_by_url: https://www.spon.io
  featured: false
- title: BBS
  url: https://big-boss-studio.com
  main_url: https://big-boss-studio.com
  description: >
    For 11 years, we help great brands in their digital transformation, offering all our expertise for their needs. Technical consulting, UX, design, technical integration and maintenance.
  categories:
    - Agency
    - JavaScript
    - Web Development
  built_by: BBS
  built_by_url: https://big-boss-studio.com
  featured: false
- title: Appes - Meant to evolve
  main_url: https://appes.co
  url: https://appes.co
  description: >
    Appes is all about apps and evolution. We help companies to build mobile and
    web products.
  categories:
    - Agency
    - Mobile Development
    - Web Development
    - Technology
  built_by: Appes
  built_by_url: https://appes.co
  featured: false
- title: Intern
  url: https://intern.imedadel.me
  main_url: https://intern.imedadel.me
  description: >
    Intern is a job board for getting internships in tech, design, marketing, and more. It's built entirely with Gatsby.
  categories:
    - Directory
    - Technology
  built_by: Imed Adel
  built_by_url: https://imedadel.me
  featured: false
- title: Global Citizen Foundation
  main_url: https://www.globalcitizenfoundation.org
  url: https://www.globalcitizenfoundation.org
  description: >
    In the digital economy, we are Global Citizens and the currency is Personal Data
  categories:
    - Nonprofit
  built_by: The Delta Studio
  built_by_url: https://www.thedelta.io
  featured: false
- title: GatsbyFinds
  main_url: https://gatsbyfinds.netlify.com
  url: https://gatsbyfinds.netlify.com
  description: >
    GatsbyFinds is a website built ontop of Gatsby v2 by providing developers with a showcase of all the latest projects made with the beloved GatsbyJS.
  categories:
    - Portfolio
    - Gallery
  built_by: Bvlktech
  built_by_url: https://twitter.com/bvlktech
  featured: false
- title: AFEX Commodities Exchange
  main_url: https://afexnigeria.com
  url: https://afexnigeria.com
  description: >
    AFEX Nigeria strives to transform Nigerian agriculture by creating more bargaining power to smallholder farmers, access to information, and secure storage.
  categories:
    - Blog
    - Business
    - Finance
    - Food
    - WordPress
  built_by: Mayowa Falade
  built_by_url: http://mayowafalade.com
  featured: false
- title: VIA Data
  main_url: https://viadata.io
  url: https://viadata.io
  description: >
    The future of data management
  categories:
    - Data
  built_by: The Delta Studio
  built_by_url: https://www.thedelta.io
  featured: false
- title: Front End Day Event Website
  main_url: https://frontend-day.com/
  url: https://frontend-day.com/
  description: >
    Performant landing page for a front end workshops recurring event / conference.
  categories:
    - Event
    - Conference
    - Web Development
    - Technology
  built_by: Pagepro
  built_by_url: https://pagepro.co
  featured: false
- title: Mutual
  main_url: https://www.madebymutual.com
  url: https://www.madebymutual.com
  description: >
    Mutual is a web design and development agency. Our new website is powered by Gatsby and Craft CMS.
  categories:
    - Blog
    - Portfolio
    - Agency
    - Design
    - Web Development
  built_by: Mutual
  built_by_url: https://twitter.com/madebymutual
  featured: false
- title: Surge 3
  main_url: https://surge3.com
  url: https://surge3.com/
  description: >
    We’re Surge 3 - a premier web development agency. Our company centers around the principles of quality, speed, and service! We are founded using the latest in web technologies and are dedicated to using those exact tools to help our customers achieve their goals.
  categories:
    - Portfolio
    - Blog
    - Agency
    - Web Development
    - Marketing
  built_by: Dillon Browne
  built_by_url: https://dillonbrowne.com
- title: Adaltas
  main_url: https://www.adaltas.com
  url: https://www.adaltas.com
  description: >
    Adaltas is a team of consultants with a focus on Open Source, Big Data and Cloud Computing based in France, Canada and Morocco.
  categories:
    - Consulting
    - Data
    - Design System
    - Programming
    - Learning
  built_by: Adaltas
  built_by_url: https://www.adaltas.com
- title: Themis Attorneys
  main_url: https://themis-attorneys.com
  url: https://themis-attorneys.com
  description: >
    Themis Attorneys is Chennai based lawyers. Their new complete website is made using Gatsby.
  categories:
    - Agency
    - Consulting
    - Portfolio
    - Law
  built_by: Merbin J Anselm
  built_by_url: https://anselm.in
- title: Runlet
  main_url: https://runlet.app
  url: https://runlet.app
  source_url: https://github.com/runletapp/runlet
  description: >
    Runlet is a cloud-based job manager that offers device synchronization and reliable message delivery in a network of connected devices even after connectivity issues. Available for ARM, Linux, Mac and Windows.
  categories:
    - App
    - Landing Page
    - Productivity
    - Technology
  built_by: Vandré Leal
  built_by_url: https://vandreleal.github.io
  featured: false
- title: tiaan.dev
  main_url: https://tiaan.dev
  url: https://tiaan.dev
  featured: false
  categories:
    - Blog
    - Portfolio
    - Web Development
- title: Praveen Bisht
  main_url: https://www.prvnbist.com/
  url: https://www.prvnbist.com/
  source_url: https://github.com/prvnbist/portfolio
  categories:
    - Portfolio
    - Blog
  built_by: Praveen Bisht
  built_by_url: https://www.prvnbist.com/
  featured: false
- title: Jeff Mills The Outer Limits x NTS Radio
  url: https://www.nts.live/projects/jeff-mills-the-outer-limits/
  main_url: https://www.nts.live/projects/jeff-mills-the-outer-limits/
  source_url: https://github.com/ntslive/the-outer-limits
  description: >
    NTS Radio created a minisite for Jeff Mills' 6 part radio series The Outer Limits, including original music production and imagery curated from the NASA online image archive.
  categories:
    - Music
    - Gallery
    - Science
    - Entertainment
  built_by: NTS Radio
  built_by_url: https://www.nts.live
  featured: false
- title: BALAJIRAO676
  main_url: https://thebalajiraoecommerce.netlify.com/
  url: https://thebalajiraoecommerce.netlify.com/
  featured: false
  categories:
    - Blog
    - E-commerce
    - Web Development
- title: Mentimeter
  url: https://www.mentimeter.com/
  main_url: https://www.mentimeter.com/
  categories:
    - Business
  featured: false
- title: HYFN
  url: https://hyfn.com/
  main_url: https://hyfn.com/
  categories:
    - Business
  featured: false
- title: Mozilla India
  main_url: https://mozillaindia.org/
  url: https://mozillaindia.org/
  categories:
    - Open Source
  featured: false
- title: Primer Labs
  main_url: https://www.primerlabs.io
  url: https://www.primerlabs.io
  featured: false
  categories:
    - Education
    - Learning
- title: AJ on Purr-fect Solutions
  url: https://ajonp.com
  main_url: https://ajonp.com
  description: >
    A Community of developers, creating resources for all to use!
  categories:
    - Education
    - Learning
    - Programming
    - Web Development
    - API
    - Blog
    - SEO
  built_by: AJonP
  built_by_url: http://ajonp.com/authors/alex-patterson
- title: blog.kwst.site
  main_url: https://blog.kwst.site
  url: https://blog.kwst.site
  description: A blog of frontend engineer working in Fukuoka
  source_url: https://github.com/SatoshiKawabata/blog
  featured: false
  categories:
    - Blog
    - Technology
    - Web Development
    - JavaScript
- title: Run Leeds
  main_url: http://www.runleeds.co.uk
  url: http://www.runleeds.co.uk
  description: >
    Community running site based in Leeds,UK. Aiming to support those going through a life crisis.
  categories:
    - Accessibility
    - Blog
    - Community
    - Nonprofit
    - Sports
    - WordPress
  built_by: Robert Marshall
  built_by_url: https://www.robertmarshall.dev
- title: Arvind Kumar
  main_url: https://arvind.io
  url: https://arvind.io
  source_url: https://github.com/EnKrypt/arvind.io
  built_by: Arvind Kumar
  built_by_url: https://arvind.io/
  description: >
    A blog about writing code, making music and studying the skies.
  featured: false
  categories:
    - Blog
    - Music
    - Technology
- title: GlobalMoney
  url: https://global24.ua
  main_url: https://global24.ua
  description: >
    Provide payment solution for SMB, eWallet GlobalMoney
  categories:
    - Business
    - Finance
    - Technology
  built_by: NodeArt
  built_by_url: https://NodeArt.io
- title: Women's and Girls' Emergency Centre
  url: https://www.wagec.org.au/
  main_url: https://www.wagec.org.au/
  description: >
    Specialist homelessness service for women and families escaping domestic violence. Based in Redfern, Sydney, Australia.
  categories:
    - Nonprofit
    - Community
    - E-commerce
  built_by: Little & Big
  built_by_url: https://www.littleandbig.com.au/
  featured: false
- title: Guus van de Wal | Drupal Front-end specialist
  url: https://guusvandewal.nl
  main_url: https://guusvandewal.nl
  description: >
    Decoupled portfolio site for guusvandewal.nl, a Drupal and ReactJS front-end developer and designer.
  categories:
    - Open Source
    - Web Development
    - Design
    - Blog
    - Freelance
  built_by: Guus van de Wal
  featured: false
- title: Pixelize Web Design Gold Coast | Web Design and SEO
  url: https://www.pixelize.com.au/
  main_url: https://www.pixelize.com.au/
  description: >
    Pixelize is a tight knit group of professional web developers, graphic designers, and content creators that work together to create high performing, blazing fast, beautiful websites with a strong focus on SEO.
  categories:
    - Agency
    - Web Development
    - Marketing
    - SEO
    - Design
    - Portfolio
    - Blog
  built_by: Pixelize
  built_by_url: https://www.pixelize.com.au
  featured: false
- title: VS Code GitHub Stats
  url: https://vscode-github-stats.netlify.com
  main_url: https://vscode-github-stats.netlify.com
  source_url: https://github.com/lannonbr/vscode-github-stats/
  description: >
    Statistics Dashboard for VS Code GitHub repository
  categories:
    - Data
  built_by: Benjamin Lannon
  built_by_url: https://lannonbr.com
  featured: false
- title: MetaProjection
  main_url: https://www.metaprojection.ca
  url: https://www.metaprojection.ca
  source_url: https://github.com/rosslh/metaprojection
  description: >
    MetaProjection is a website that aggregates multiple Canadian federal electoral projections in order to provide an overview of how the election is playing out, both federally and by district.
  categories:
    - Government
    - Data
    - Open Source
  built_by: Ross Hill
  built_by_url: https://rosshill.ca
  featured: false
- title: Tamarisc VC
  url: https://www.tamarisc.vc
  main_url: https://www.tamarisc.vc
  description: >
    Tamarisc invests in and helps build companies that improve the human habitat through innovating at the intersection of real estate, health, and technology.
  categories:
    - Business
    - Technology
  built_by: Peter Hironaka
  built_by_url: https://peterhironaka.com
  featured: false
- title: Up Your A11y
  url: https://www.upyoura11y.com/
  main_url: https://www.upyoura11y.com/
  source_url: https://www.upyoura11y.com/
  description: >
    A web accessibility toolkit with a React focus, Up Your A11y is a resource for front-end developers to find useful information on how to make your sites more accessible. The topics covered have a React bias, but the principles in each apply to all web development, so please don't be put off if you don't work with React specifically!
  categories:
    - Accessibility
    - Blog
    - Programming
    - JavaScript
    - User Experience
    - Web Development
  built_by: Suzanne Aitchison
  built_by_url: https://twitter.com/s_aitchison
  featured: false
- title: Roman Kravets
  description: >
    Portfolio of Roman Kravets. Web Developer, HTML & CSS Coder.
  main_url: https://romkravets.netlify.com/
  url: https://romkravets.netlify.com/
  categories:
    - Portfolio
    - Open Source
    - Web Development
    - Blog
  built_by: Roman Kravets
  built_by_url: https://github.com/romkravets/dev-page
  featured: false
- title: Phil Tietjen Portfolio
  url: https://www.philtietjen.dev/
  main_url: https://www.philtietjen.dev/
  source_url: https://github.com/Phizzard/phil-portfolio
  description: >
    Portfolio of Phil Tietjen using Gatsby, TailwindCSS, and Emotion/styled
  categories:
    - Portfolio
    - Open Source
    - Web Development
  built_by: Phil Tietjen
  built_by_url: https://github.com/Phizzard
  featured: false
- title: Gatsby Bomb
  description: >
    A fan made version of the website Giantbomb, fully static and powered by Gatsby JS and the GiantBomb API.
  main_url: https://gatsbybomb.netlify.com
  url: https://gatsbybomb.netlify.com
  categories:
    - App
    - Entertainment
    - Media
    - Video
  built_by: Phil Tietjen
  built_by_url: https://github.com/Phizzard
  featured: false
- title: Divyanshu Maithani
  main_url: https://divyanshu013.dev
  url: https://divyanshu013.dev
  source_url: https://github.com/divyanshu013/blog
  description: >
    Personal blog of Divyanshu Maithani. Life, music, code and things in between...
  categories:
    - Blog
    - JavaScript
    - Open Source
    - Music
    - Programming
    - Technology
    - Web Development
  built_by: Divyanshu Maithani
  built_by_url: https://twitter.com/divyanshu013
- title: TFE Energy
  main_url: https://www.tfe.energy
  url: https://www.tfe.energy
  source_url: https://gitlab.com/marcfehrmedia/2019-07-03-tfe-energy
  description: >
    TFE Energy believes in the future. Their new website is programmed with Gatsby, Scrollmagic, Contentful, Cloudify.
  categories:
    - Technology
    - Consulting
    - Video
    - Business
  built_by: Marc Fehr
  built_by_url: https://www.marcfehr.ch
- title: AtomBuild
  url: https://atombuild.github.io/
  main_url: https://atombuild.github.io/
  source_url: https://github.com/AtomBuild/atombuild.github.io
  description: >
    Landing page for the AtomBuild project, offering a curation of Atom packages associated with the project.
  categories:
    - Directory
    - Landing Page
    - Open Source
    - Programming
    - Technology
  built_by: Kepler Sticka-Jones
  built_by_url: https://keplersj.com/
  featured: false
- title: Josh Pensky
  main_url: https://joshpensky.com
  url: https://joshpensky.com
  description: >
    Josh Pensky is an interactive developer based in Boston. He designs and builds refreshing web experiences, packed to the punch with delightful interactions.
  categories:
    - Portfolio
    - Web Development
    - Design
    - SEO
  built_by: Josh Pensky
  built_by_url: https://github.com/joshpensky
  featured: false
- title: AtomLinter
  url: https://atomlinter.github.io/
  main_url: https://atomlinter.github.io/
  source_url: https://github.com/AtomLinter/atomlinter.github.io
  description: >
    Landing page for the AtomLinter project, offering a curation of Atom packages associated with the project.
  categories:
    - Directory
    - Landing Page
    - Open Source
    - Programming
    - Technology
  built_by: Kepler Sticka-Jones
  built_by_url: https://keplersj.com/
  featured: false
- title: Dashbouquet
  url: https://dashbouquet.com/
  main_url: https://dashbouquet.com/
  categories:
    - Agency
    - Blog
    - Business
    - Mobile Development
    - Portfolio
    - Web Development
  built_by: Dashbouquet team
  featured: false
- title: rathes.me
  url: https://rathes.me/
  main_url: https://rathes.me/
  source_url: https://github.com/rathesDot/rathes.me
  description: >
    The Portfolio Website of Rathes Sachchithananthan
  categories:
    - Blog
    - Portfolio
    - Web Development
  built_by: Rathes Sachchithananthan
  built_by_url: https://rathes.me/
- title: viviGuides - Your travel guides
  url: https://vivitravels.com/en/guides/
  main_url: https://vivitravels.com/en/guides/
  description: >
    viviGuides is viviTravels' blog: here you will find travel tips, useful information about the cities and the best guides for your next vacation.
  categories:
    - Travel
    - Blog
  built_by: Kframe Interactive SA
  built_by_url: https://kframeinteractive.com/
  featured: false
- title: KNC Blog
  main_url: https://nagakonada.com
  url: https://nagakonada.com/
  description: >
    Nagakonada is my blogging and portfolio site where I list my projects, experience, capabilities and the blog mostly talks about technical and personal writings.
  categories:
    - Blog
    - Web Development
    - Portfolio
  built_by: Konada, Naga Chaitanya
  built_by_url: https://github.com/ChaituKNag
  featured: false
- title: Vishal Nakum
  url: https://nakum.tech/
  main_url: https://nakum.tech/
  source_url: https://github.com/vishalnakum011/contentful
  description: >
    Portfolio of Vishal Nakum. Made with Gatsby, Contentful. Deployed on Netlify.
  categories:
    - Portfolio
    - Blog
  built_by: Amol Tangade
  built_by_url: https://amoltangade.me/
- title: Sagar Hani Portfolio
  url: http://sagarhani.in/
  main_url: http://sagarhani.in/
  source_url: https://github.com/sagarhani
  description: >
    Sagar Hani is a Software Developer & an Open Source Enthusiast. He blogs about JavaScript, Open Source and his Life experiences.
  categories:
    - Portfolio
    - Blog
    - Web Development
    - Open Source
    - Technology
    - Programming
    - JavaScript
  built_by: Sagar Hani
  built_by_url: http://sagarhani.in/about
- title: Arturo Alviar's Portfolio
  main_url: https://arturoalviar.com
  url: https://arturoalviar.com
  source_url: https://github.com/arturoalviar/portfolio
  categories:
    - Portfolio
    - Open Source
    - Web Development
  built_by: Arturo Alviar
  built_by_url: https://github.com/arturoalviar
  featured: false
- title: Pearly
  url: https://www.pearlyplan.com
  main_url: https://www.pearlyplan.com
  description: >
    Dental Membership Growth Platform
  categories:
    - Technology
    - Healthcare
    - App
  built_by: Sean Emmer and Jeff Cole
- title: MarceloNM
  url: https://marcelonm.com
  main_url: https://marcelonm.com
  description: >
    Personal landing page and blog for MarceloNM, a frontend developer based in Brazil.
  categories:
    - Blog
    - JavaScript
    - Landing Page
    - Programming
    - Web Development
  built_by: Marcelo Nascimento Menezes
  built_by_url: https://github.com/mrcelo
  featured: false
- title: Open Source Galaxy
  main_url: https://www.opensourcegalaxy.com
  url: https://www.opensourcegalaxy.com
  description: >
    Explore the Open Source Galaxy and help other earthlings by contributing to open source.
  categories:
    - Open Source
    - Programming
    - Web Development
  built_by: Justin Juno
  built_by_url: https://www.justinjuno.dev
  featured: false
- title: enBonnet Blog
  url: https://enbonnet.me/
  main_url: https://enbonnet.me/
  source_url: https://github.com/enbonnet
  description: >
    Hola, este es mi sitio personal, estare escribiendo sobre JavaScript, Frontend y Tecnologia que utilice en mi dia a dia.
  categories:
    - Portfolio
    - Blog
    - Web Development
    - Technology
    - Programming
    - JavaScript
  built_by: Ender Bonnet
  built_by_url: https://enbonnet.me/
- title: Edenspiekermann
  url: https://www.edenspiekermann.com/eu/
  main_url: https://www.edenspiekermann.com/eu/
  description: >
    Hello. We are Edenspiekermann, an independent global creative agency.
  categories:
    - Featured
    - Agency
    - Design
    - Portfolio
  featured: true
- title: IBM Design
  url: https://www.ibm.com/design/
  main_url: https://www.ibm.com/design/
  description: >
    At IBM, our design philosophy is to help guide people so they can do their best work. Our human-centered design practices help us deliver on that goal.
  categories:
    - Featured
    - Design
    - Technology
    - Web Development
  built_by: IBM
  featured: true
- title: We Do Plugins
  url: https://wedoplugins.com
  main_url: https://wedoplugins.com
  description: >
    Free & premium WordPress plugins development studio from Wroclaw, Poland.
  categories:
    - Portfolio
    - Agency
    - Open Source
    - Web Development
  built_by: We Do Plugins
  built_by_url: https://wedoplugins.com
- title: Mevish Aslam, business coach
  url: https://mevishaslam.com/
  main_url: https://mevishaslam.com/
  description: >
    Mevish Aslam helps women build a life they love and coaches women to launch and grow businesses.
  categories:
    - Business
    - Consulting
    - Entrepreneurship
    - Freelance
    - Marketing
    - Portfolio
  built_by: Rou Hun Fan
  built_by_url: https://flowen.me
  featured: false
- title: Principles of wealth
  url: https://principlesofwealth.net
  main_url: https://principlesofwealth.net
  source_url: https://github.com/flowen/principlesofwealth
  description: >
    Principles of wealth. How to get rich without being lucky, a summary of Naval Ravikant's tweets and podcast.`
  categories:
    - Business
    - Consulting
    - Education
    - Entrepreneurship
    - Finance
    - Learning
    - Marketing
    - Media
    - Nonprofit
    - Productivity
    - Science
  built_by: Rou Hun Fan
  built_by_url: https://flowen.me
  featured: false
- title: Problem studio
  url: https://problem.studio
  main_url: https://problem.studio
  description: >
    Problem Studio creates unique and fun web experiences. Our enemy is "boring" if ya know what we mean: overused WordPress templates, the top 10 shopify templates, copy of a copy of a copy of a copy. We love to support design and marketing agencies and help realize their creations into a digital product. `
  categories:
    - Agency
    - Business
    - Consulting
    - Design
    - Education
    - Entrepreneurship
    - Freelance
    - Landing Page
    - Marketing
    - Media
    - Portfolio
    - Productivity
    - Web Development
  built_by: Rou Hun Fan & Sander Visser
  built_by_url: https://flowen.me
- title: North X South
  main_url: https://northxsouth.co
  url: https://northxsouth.co
  description: >
    We work with small businesses and non-profits to develop their brands, build an online identity, create stellar designs, and give a voice to their causes.
  categories:
    - Agency
    - Consulting
    - Business
    - Design
    - Web Development
  built_by: North X South
  built_by_url: https://northxsouth.co
- title: Plenty of Fish
  main_url: https://www.pof.com/
  url: https://pof.com
  description: >
    Plenty of Fish is one of the world's largest dating platforms.
  categories:
    - Community
  featured: true
- title: Bitcoin
  main_url: https://www.bitcoin.com/
  url: https://bitcoin.com
  description: >
    One of the largest crypto-currency platforms in the world.
  categories:
    - Technology
    - Finance
  featured: true
- title: Frame.io
  main_url: https://www.frame.io/
  url: https://frame.io
  description: >
    Frame.io is a cloud-based video collaboration platform that allows its users to easily work on media projects together
  categories:
    - Technology
    - Entertainment
    - Media
  featured: true
- title: Sainsbury’s Homepage
  main_url: https://www.sainsburys.co.uk/
  url: https://www.sainsburys.co.uk
  description: >
    Sainsbury’s is an almost 150 year old supermarket chain in the United Kingdom.
  categories:
    - E-commerce
    - Food
  featured: true
- title: Haxzie, Portfolio and Blog
  url: https://haxzie.com/
  main_url: https://haxzie.com/
  source_url: https://github.com/haxzie/haxzie.com
  description: >
    Haxzie.com is the portfolio and personal blog of Musthaq Ahamad, UX Engineer and Visual Designer
  categories:
    - Blog
    - Portfolio
  built_by: Musthaq Ahamad
  built_by_url: https://haxzie.com
  featured: false
- title: Robin Wieruch's Blog
  url: https://www.robinwieruch.de/
  main_url: https://www.robinwieruch.de/
  categories:
    - Blog
    - Education
  featured: false
- title: Roger Ramos Development Journal
  url: https://rogerramos.me/
  main_url: https://rogerramos.me/
  source_url: https://github.com/rogerramosme/rogerramos.me/
  description: >
    Personal development journal made with Netlify CMS
  categories:
    - Blog
  built_by: Roger Ramos
  built_by_url: https://rogerramos.me/
  featured: false
- title: Global Adviser Alpha
  main_url: https://globaladviseralpha.com
  url: https://globaladviseralpha.com
  description: >
    Lead by David Haintz, Global Adviser Alpha transforms advice business into world class firms.
  categories:
    - Business
    - Blog
    - Finance
  built_by: Handsome Creative
  built_by_url: https://www.hellohandsome.com.au
  featured: false
- title: Alcamine
  url: https://alcamine.com/
  main_url: https://alcamine.com/
  description: >
    Never apply to another job online and receive tons of tech jobs in your inbox everyday — all while keeping your information private.
  categories:
    - Blog
    - Technology
  built_by: Caldera Digital
  built_by_url: https://www.calderadigital.com/
  featured: false
- title: Caldera Digital
  url: https://www.calderadigital.com/
  main_url: https://www.calderadigital.com/
  source_url: https://github.com/caldera-digital/platform
  description: >
    Caldera is a product and application development agency that uses innovative technology to bring your vision, brand, and identity to life through user centered design.
  categories:
    - Blog
    - User Experience
    - Consulting
  built_by: Caldera Digital
  built_by_url: https://www.calderadigital.com/
  featured: false
- title: Keycodes
  url: https://www.keycodes.dev
  main_url: https://www.keycodes.dev
  source_url: https://github.com/justinjunodev/keycodes.dev
  description: >
    A developer resource for getting keyboard key codes.
  categories:
    - Programming
    - Productivity
    - Open Source
    - Web Development
  built_by: Justin Juno
  built_by_url: https://www.justinjuno.dev
  featured: false
- title: Utah Pumpkins
  url: https://www.utahpumpkins.com/
  main_url: https://www.utahpumpkins.com/
  source_url: https://github.com/cadekynaston/utah-pumpkins
  description: >
    An awesome pumpkin gallery built using Gatsby and Contentful.
  categories:
    - Gallery
    - Blog
    - Photography
  built_by: Cade Kynaston
  built_by_url: https://cade.codes
- title: diff001a's blog
  main_url: https://diff001a.netlify.com/
  url: https://diff001a.netlify.com/
  description: >
    This is diff001a's blog which contains blogs related to programming.
  categories:
    - Blog
  built_by: diff001a
- title: Rockwong Blog
  main_url: http://rockwong.com/blog/
  url: http://rockwong.com/blog/
  description: >
    Rockwong is a technical blog containing content related to various web technologies.
  categories:
    - Technology
    - Education
    - Blog
- title: RegexGuide
  main_url: https://regex.guide
  url: https://regex.guide/playground
  source_url: https://github.com/pacdiv/regex.guide
  description: >
    The easiest way to learn regular expressions! The RegexGuide is a playground helping developers to discover regular expressions. Trying it is adopting regular expressions!
  categories:
    - App
    - Education
    - JavaScript
    - Nonprofit
    - Open Source
    - Programming
    - Technology
    - Web Development
  built_by: Loïc J.
  built_by_url: https://growthnotes.dev
- title: re:store
  url: https://www.visitrestore.com
  main_url: https://www.visitrestore.com
  description: >
    This is your chance to discover, connect, and shop beyond your feed and get to know the who, how, and why behind your favorite products.
  categories:
    - Marketing
  built_by: The Couch
  built_by_url: https://thecouch.nyc
  featured: false
- title: MyPrograming Steps
  main_url: https://mysteps.netlify.com/
  url: https://mysteps.netlify.com/
  description: >
    FrontEnd Tutorial Information
  featured: false
  categories:
    - Blog
    - Portfolio
  source_url: https://github.com/IoT-Arduino/Gatsby-MySteps
  built_by: Maruo
  built_by_url: https://twitter.com/DengenT
- title: Brent Runs Marathons
  main_url: https://www.brentrunsmarathons.com/
  url: https://www.brentrunsmarathons.com/
  description: >
    Brent Runs Marathons is about the training and race experience for the Comrades Ultra Marathon
  categories:
    - Blog
  built_by: Brent Ingram
  built_by_url: https://www.brentjingram.com/
  featured: false
- title: Pedro LaTorre
  main_url: https://www.pedrolatorre.com/
  url: https://www.pedrolatorre.com/
  source_url: https://github.com/bingr001/pedro-latorre-site
  description: >
    A really awesome website built for the motivational speaker Pedro LaTorre
  categories:
    - Blog
  built_by: Brent Ingram
  built_by_url: https://www.brentjingram.com/
  featured: false
- title: Veryben
  main_url: https://veryben.com/
  url: https://veryben.com/
  description: >
    be water my friend
  categories:
    - Blog
  built_by: anikijiang
  built_by_url: https://twitter.com/anikijiang
  featured: false
- title: kentarom's portfolio
  main_url: https://kentarom.com/
  url: https://kentarom.com/
  source_url: https://github.com/kentaro-m/portfolio-gatsby
  description: >
    The portfolio of kentarom, frontend developer. This site shows recent activities about him.
  categories:
    - Portfolio
    - Technology
    - Web Development
  built_by: kentarom
  built_by_url: https://twitter.com/_kentaro_m
  featured: false
- title: MotionThat
  main_url: https://motionthat.com.au
  url: https://motionthat.com.au
  description: >
    MotionThat was created to fill a void in Tabletop Product shooting, whereby the need for consistency, repetition and flexibility was required to eliminate the many variables and inaccuracies that slow the filming process down.
  categories:
    - Entertainment
    - Food
    - Media
    - Gallery
  built_by: Handsome Creative
  built_by_url: https://www.hellohandsome.com.au
  featured: false
- title: TEN ALPHAS
  main_url: https://tenalphas.com.au
  url: https://tenalphas.com.au
  description: >
    TEN ALPHAS is a content production company based in Sydney and Wollongong, telling stories through moving image and beautiful design.
  categories:
    - Media
    - Entertainment
    - Video
  built_by: Handsome Creative
  built_by_url: https://www.hellohandsome.com.au
  featured: false
- title: SalesGP
  main_url: https://salesgp.io
  url: https://salesgp.io
  description: >
    SalesGP is a specialist Sales and Operations partner offering expert skill-sets and decades of experience to companies entering the Australia, NZ (ANZ) and South East Asian (SEA) markets.
  categories:
    - Business
    - Marketing
    - Consulting
  built_by: Handsome Creative
  built_by_url: https://www.hellohandsome.com.au
  featured: false
- title: Source Separation Systems
  main_url: https://sourceseparationsystems.com.au
  url: https://sourceseparationsystems.com.au
  description: >
    Innovative waste diversion products, designed to connect Australians to a more sustainable world.
  categories:
    - Business
  built_by: Handsome Creative
  built_by_url: https://www.hellohandsome.com.au
- title: Fuzzy String Matching
  main_url: https://fuzzy-string-matching.netlify.com
  url: https://fuzzy-string-matching.netlify.com
  source_url: https://github.com/jdemieville/fuzzyStringMatching
  description: >
    This site is built to assess the performance of various approximate string matching algorithms aka fuzzy string searching.
  categories:
    - JavaScript
    - Learning
    - Programming
  built_by: Jennifer Demieville
  built_by_url: https://demieville-codes.herokuapp.com/portfolio
  featured: false
- title: Open Techiz
  main_url: https://www.opentechiz.com/
  url: https://www.opentechiz.com/
  featured: false
  description: >
    An agile software development company in Vietnam, providing wide range service from e-commerce development, mobile development, automation testing and cloud deployment with kubernets
  categories:
    - Web Development
    - Mobile Development
    - Technology
  built_by: Open Techiz
  built_by_url: https://www.opentechiz.com/
- title: Leave Me Alone
  url: https://leavemealone.app
  main_url: https://leavemealone.app
  description: >
    Leave Me Alone helps you unsubscribe from unwanted emails easily. It's built with Gatsby v2.
  categories:
    - Landing Page
    - Productivity
  built_by: James Ivings
  built_by_url: https://squarecat.io
  featured: false
- title: Oberion
  main_url: https://oberion.io
  url: https://oberion.io
  description: >
    Oberion analyzes your gaming library and gives you personal recommendations based on what you play
  categories:
    - Entertainment
    - Media
  built_by: Thomas Uta
  built_by_url: https://twitter.com/ThomasJanUta
  featured: false
- title: Yoseph.tech
  main_url: https://www.yoseph.tech
  url: https://www.yoseph.tech/compilers
  source_url: https://github.com/radding/yoseph.tech_gatsby
  description: >
    Yoseph.tech is a personal blog centered around technology and software engineering
  categories:
    - Technology
    - Web Development
    - Open Source
  built_by: Yoseph Radding
  built_by_url: https://github.com/radding
  featured: false
- title: Really Fast Sites
  url: https://reallyfastsites.com
  main_url: https://reallyfastsites.com
  description: >
    Really Fast Sites showcases websites that have a speed score of 85 or higher on Google's Page Speed Insights for both mobile and desktop, along with some of the platforms and technologies those sites use.
  categories:
    - Web Development
    - Programming
  built_by: Peter Brady
  built_by_url: https://www.peterbrady.co.uk
  featured: false
- title: Mieke Frouws
  url: https://www.miekefrouws.nl
  main_url: https://www.miekefrouws.nl
  description: >
    Mieke Frouws is a freelance primary and secondary school theatre teacher based in the Netherlands.
  categories:
    - Freelance
    - Education
  built_by: Laurens Kling
  built_by_url: https://www.goedideemedia.nl
  featured: false
- title: Paul de Vries
  url: https://pauldevries1972.nl
  main_url: https://pauldevries1972.nl
  description: >
    Paul de Vries is founder of #DCDW and Spokesperson for Marktplaats Automotive (eBay) - Making the online automotive better!
  categories:
    - Blog
    - Business
    - Consulting
  built_by: Laurens Kling
  built_by_url: https://www.goedideemedia.nl
  featured: false
- title: The Fabulous Lifestyles 不藏私旅行煮藝
  url: https://thefabulouslifestyles.com/
  main_url: https://thefabulouslifestyles.com/
  description: >
    The Fabulous Lifestyles features content about travel and food. It offers practical travel advice that covers trip planning, logistics, and reviews on destination, resort & hotel...etc. Besides travelling, there are step-by-step homemade gourmet recipes that will appeal to everyone's taste buds.
  categories:
    - Blog
    - Food
    - Travel
  built_by: Kevin C Chen
  built_by_url: https://www.linkedin.com/in/kevincychen/
- title: Salexa - Estetica Venezolana
  url: https://peluqueriavenezolana.cl/
  main_url: https://peluqueriavenezolana.cl/
  source_url: https://github.com/enbonnet/salexa-front
  description: >
    Venezuelan beauty and hairdressing salon in Chile
  categories:
    - Marketing
    - Business
  built_by: Ender Bonnet
  built_by_url: https://enbonnet.me/
- title: Akshay Thakur's Portfolio
  main_url: https://akshaythakur.me
  url: https://akshaythakur.me
  categories:
    - Portfolio
    - Web Development
  built_by: Akshay Thakur
  built_by_url: https://akshaythakur.me
- title: Binaria
  description: >
    Digital product connecting technics & creativity.
  main_url: https://binaria.com/en/
  url: https://binaria.com/en/
  categories:
    - Web Development
    - Agency
    - Technology
    - App
    - Consulting
    - User Experience
  built_by: Binaria
  built_by_url: https://binaria.com/
- title: Quema Labs
  url: https://quemalabs.com/
  main_url: https://quemalabs.com/
  description: >
    WordPress themes for these modern times
  categories:
    - Blog
    - Web Development
    - WordPress
    - Portfolio
  built_by: Nico Andrade
  built_by_url: https://nicoandrade.com/
- title: Century 21 Financial
  url: https://century21financial.co.nz/
  main_url: https://century21financial.co.nz/
  description: Website for Century 21's mortgage broker and insurance broker business in New Zealand.
  categories:
    - Real Estate
    - Finance
    - Business
  built_by: Shannon Smith
  built_by_url: https://www.powerboard.co.nz/clients
  featured: false
- title: Base Backpackers
  url: https://www.stayatbase.com/
  main_url: https://www.stayatbase.com/
  description: Base Backpackers is one of Australasia's biggest youth adventure tourism brands. They are super stoked to have one of the fastest websites in the tourism industry.
  categories:
    - Travel
    - Business
  built_by: Shannon Smith
  built_by_url: https://www.powerboard.co.nz/clients
  featured: false
- title: Wealthsimple
  url: https://www.wealthsimple.com/
  main_url: https://www.wealthsimple.com/en-us/
  description: >
    The simple way to grow your money like the world's most sophisticated investors. Zero-maintenance portfolios, expert advisors and low fees.
  categories:
    - App
    - Business
    - Finance
  featured: false
- title: To Be Created
  description: >
    tbc is a London based styling agency that champions a modernised minimal aesthetic for both personal clients and brands.
  main_url: https://to-be-created.com
  url: https://to-be-created.com
  categories:
    - Web Development
    - Agency
    - Portfolio
    - Freelance
  built_by: Sam Goddard
  built_by_url: https://samgoddard.dev/
- title: Kosmos Platform
  main_url: https://kosmosplatform.com
  url: https://kosmosplatform.com
  description: >
    Explore the Kosmos - A new world is here, where every clinician now has the ability to improve cardiothoracic and abdominal assessment, in just a few minutes.
  categories:
    - Marketing
    - Science
    - Video
    - Landing Page
    - Healthcare
    - Technology
  built_by: Bryce Benson via Turnstyle Studio
  built_by_url: https://github.com/brycebenson
- title: B-Engaged
  url: https://b-engaged.se/
  main_url: https://b-engaged.se/
  description: >
    B-Engaged gives a clear picture of the organization and helps you implement the measures that makes difference for the employees. The results of our employee surveys are easily transformed into concrete improvement measures using AI technology.
  categories:
    - Business
    - Human Resources
  featured: false
- title: Rollbar
  url: https://rollbar.com/
  main_url: https://rollbar.com/
  description: >
    Rollbar automates error monitoring and triaging, so developers can fix errors that matter within minutes, and build software quickly and painlessly.
  categories:
    - Programming
    - Web Development
  featured: false
- title: EQX
  url: https://digitalexperience.equinox.com/
  main_url: https://digitalexperience.equinox.com/
  description: >
    The Equinox app, personalized to unlock your full potential.
  categories:
    - Sports
    - App
  featured: false
- title: WagWalking
  url: https://wagwalking.com/
  main_url: https://wagwalking.com/
  description: >
    Paws on the move
  categories:
    - App
  featured: false
- title: FirstBorn
  url: https://www.firstborn.com/
  main_url: https://www.firstborn.com/
  description: >
    We shape modern brands for a connected future.
  categories:
    - Agency
    - Design
- title: Pix4D
  url: https://www.pix4d.com
  main_url: https://www.pix4d.com
  description: >
    A unique suite of photogrammetry software for drone mapping. Capture images with our app, process on desktop or cloud and create maps and 3D models.
  categories:
    - Business
    - Productivity
    - Technology
  featured: false
- title: Bakken & Bæck
  url: https://bakkenbaeck.com
  main_url: https://bakkenbaeck.com
  description: >
    We’re Bakken & Bæck, a digital studio based in Oslo, Bonn and Amsterdam. Ambitious companies call us when they need an experienced team that can transform interesting ideas into powerful products.
  categories:
    - Agency
    - Design
    - Technology
  featured: false
- title: Figma Config
  url: https://config.figma.com/
  main_url: https://config.figma.com/
  description: A one-day conference where Figma users come together to learn from each other.
  categories:
    - Conference
    - Design
    - Event
    - Community
    - Learning
  built_by: Corey Ward
  built_by_url: http://www.coreyward.me/
  featured: false
- title: Anurag Hazra's Portfolio
  url: https://anuraghazra.github.io/
  main_url: https://anuraghazra.github.io/
  source_url: https://github.com/anuraghazra/anuraghazra.github.io
  description: >
    Anurag Hazra's portfolio & personal blog, Creative FrontEnd web developer from india.
  categories:
    - Portfolio
    - Blog
    - Open Source
    - JavaScript
  built_by: Anurag Hazra
  built_by_url: https://github.com/anuraghazra
- title: VeganWorks
  url: https://veganworks.com/
  main_url: https://veganworks.com/
  description: We make delicious vegan snack boxes.
  categories:
    - Food
- title: codesundar
  url: https://codesundar.com
  main_url: https://codesundar.com
  description: >
    Learn PhoneGap, Ionic, Flutter
  categories:
    - Education
    - Technology
    - Web Development
    - Blog
  built_by: codesundar
  built_by_url: https://codesundar.com
  featured: false
- title: Nordic Microfinance Initiative
  url: https://www.nmimicro.no/
  main_url: https://www.nmimicro.no/
  description: Nordic Microfinance Initiative's (NMI) vision is to contribute to the empowerment of poor people in developing countries and to the creation of jobs and wealth on a sustainable basis.
  featured: false
  categories:
    - Finance
    - Business
  built_by: Othermachines
  built_by_url: https://othermachines.com
- title: Subscribe Pro Documentation
  url: https://docs.subscribepro.com/
  main_url: https://docs.subscribepro.com/
  description: >
    Subscribe Pro is a subscription commerce solution that enables brands to quickly add subscription commerce models such as box, subscribe-and-save, autoship and similar to their existing e-commerce websites.
  categories:
    - Documentation
    - E-commerce
    - API
    - Technology
    - Web Development
  built_by: Subscribe Pro
  built_by_url: https://www.subscribepro.com/
- title: Software.com
  main_url: https://www.software.com
  url: https://www.software.com
  description: Our data platform helps developers learn from their data, increase productivity, and code smarter.
  categories:
    - Data
    - Productivity
    - Programming
  built_by: Brett Stevens, Joshua Cheng, Geoff Stevens
  built_by_url: https://github.com/swdotcom/
  featured: false
- title: WTL Studio Website Builder
  main_url: https://wtlstudio.com/
  url: https://wtlstudio.com/
  description: >
    Cloud-based, SEO focused website builder - helping local businesses and startups reach audiences faster.
  featured: false
  categories:
    - E-commerce
    - SEO
    - Business
- title: ToolsDB
  main_url: https://toolsdb.dev
  url: https://toolsdb.dev
  description: List of tools for better software development.
  featured: false
  categories:
    - Technology
    - Web Development
    - Programming
    - Productivity
- title: Eastman Strings
  url: https://www.eastmanstrings.com
  main_url: https://www.eastmanstrings.com
  description: >
    Site was built using GatsbyJS, Cosmic CMS, and Netlify.
  categories:
    - Business
    - Music
  built_by: Tekhaus
  built_by_url: https://www.tekha.us
  featured: false
- title: Lesley Lai
  main_url: https://lesleylai.info
  url: https://lesleylai.info
  source_url: https://github.com/LesleyLai/blog
  description: >
    lesleylai.info is the personal website of Lesley Lai, where he talks mainly about C++ and Computer Graphics.
  categories:
    - Blog
    - Open Source
    - Portfolio
    - Programming
    - Technology
  built_by: Lesley Lai
  built_by_url: https://github.com/LesleyLai
  featured: false
- title: Whipstitch Webwork
  url: https://www.whipstitchwebwork.com
  main_url: https://www.whipstitchwebwork.com
  description: >
    Websites for smart people.
  categories:
    - Agency
    - Web Development
  built_by: Matthew Russell
  featured: false
- title: Vandré Leal
  main_url: https://vandreleal.github.io
  url: https://vandreleal.github.io
  source_url: https://github.com/vandreleal/vandreleal.github.io
  description: >
    Portfolio of Vandré Leal.
  categories:
    - Portfolio
    - Web Development
  built_by: Vandré Leal
  built_by_url: https://vandreleal.github.io
  featured: false
- title: Tarokenlog
  url: https://taroken.dev/
  main_url: https://taroken.dev/
  description: >
    Blog and Gallery
  categories:
    - Blog
    - Portfolio
    - Web Development
    - Photography
  built_by: Kentaro Koga
  built_by_url: https://twitter.com/kentaro_koga
  featured: false
- title: OwlyPixel Blog
  main_url: https://owlypixel.com
  url: https://owlypixel.com
  description: >
    Notes and tutorials on coding, web development, design and other stuff.
  categories:
    - Web Development
    - Blog
    - Education
  built_by: Owlypixel
  built_by_url: https://twitter.com/owlypixel
  featured: false
- title: talkoverflow
  main_url: https://talkoverflow.com
  url: https://talkoverflow.com
  description: Blog on software engineering built with Gatsby themes and theme-ui
  categories:
    - Blog
    - Web Development
    - Technology
  built_by: Patryk Jeziorowski
  built_by_url: https://twitter.com/pjeziorowski
- title: HISTORYTalks
  main_url: https://www.history-talks.com/
  url: https://www.history-talks.com/
  description: Built using Gatsby, JSS and Contentful
  categories:
    - Conference
    - Media
  built_by: A+E Networks
  built_by_url: https://www.aenetworks.com/
- title: HISTORYCon
  main_url: https://www.historycon.com/
  url: https://www.historycon.com/
  description: Built using Gatsby, JSS and Contentful
  categories:
    - Conference
    - Media
  built_by: A+E Networks
  built_by_url: https://www.aenetworks.com/
- title: Kölliker Immobilien
  url: https://koelliker-immobilien.ch/
  main_url: https://koelliker-immobilien.ch/
  description: >
    Built using Gatsby, Netlify and Contentful
  categories:
    - Real Estate
    - Marketing
  built_by: Matthias Gemperli
  built_by_url: https://matthiasgemperli.ch
- title: Lessmess Agency website
  url: https://lessmess.agency/
  main_url: https://lessmess.agency/
  description: >
    Website of Lessmess Agency
  categories:
    - Agency
    - Web Development
  built_by: Ilya Lesik
  built_by_url: https://github.com/ilyalesik
- title: Ezekiel Ekunola Portfolio
  main_url: http://ezekielekunola.com/
  url: http://ezekielekunola.com/
  description: Built using Gatsby, Styled-Components
  categories:
    - Web Development
    - Portfolio
  built_by: Ezekiel Ekunola
  built_by_url: https://github.com/easybuoy/
  featured: false
- title: Gearbox Development
  main_url: https://gearboxbuilt.com
  url: https://gearboxbuilt.com/?no-load-in
  description: >
    Gearbox is a performance website development & optimization company based out of Canada. Built using Gatsby/WordPress.
  categories:
    - Agency
    - Web Development
    - WordPress
    - Portfolio
    - Programming
    - Technology
    - Business
  built_by: Gearbox Development
  built_by_url: https://gearboxbuilt.com
  featured: false
- title: UXWorks
  main_url: https://uxworks.org
  url: https://uxworks.org
  description: Built with Gatsby, Netlify and Markdown
  categories:
    - Web Development
    - Blog
  built_by: Amrish Kushwaha
  built_by_url: https://github.com/isamrish
  featured: false
- title: Jarod Peachey
  main_url: https://jarodpeachey.netlify.com
  url: https://jarodpeachey.netlify.com
  source_url: https://github.com/jarodpeachey/portfolio
  description: >
    Jarod Peachey is a front-end developer focused on building modern and fast websites for everyone.
  categories:
    - Blog
    - JavaScript
    - Mobile Development
    - Portfolio
  built_by: Jarod Peachey
  built_by_url: https://github.com/jarodpeachey
  featured: false
- title: Thomas Maximini
  main_url: https://www.thomasmaximini.com/
  url: https://www.thomasmaximini.com/
  source_url: https://github.com/tmaximini/maxi.io
  description: >
    Thomas Maximini is a full stack web developer from Germany
  categories:
    - Blog
    - JavaScript
    - Photography
    - Portfolio
    - Web Development
  built_by: Thomas Maximini
  built_by_url: https://github.com/tmaximini
  featured: false
- title: Aretha Iskandar
  main_url: https://arethaiskandar.com/
  url: https://arethaiskandar.com/
  source_url: https://github.com/tmaximini/arethaiskandar.com
  description: >
    Aretha Iskandar is a Jazz and Soul Singer / Songwriter from Paris
  categories:
    - Music
  built_by: Thomas Maximini
  built_by_url: https://github.com/tmaximini
  featured: false
- title: Harshil Shah
  url: https://harshil.net
  main_url: https://harshil.net
  description: >
    Harshil Shah is an iOS engineer from Mumbai, India
  categories:
    - Blog
    - Mobile Development
  built_by: Harshil Shah
  built_by_url: https://twitter.com/_HarshilShah
  featured: false
- title: Code Examples
  url: https://codeexamples.dev/
  main_url: https://codeexamples.dev/
  description: >
    Examples about various programming languages like JavaScript, Python, Rust, Angular, React, Vue.js etc.
  categories:
    - Blog
    - Education
    - Programming
    - Web Development
  built_by: Sai gowtham
  built_by_url: https://twitter.com/saigowthamr
  featured: false
- title: Samir Mujanovic
  main_url: https://www.samirmujanovic.com/
  url: https://www.samirmujanovic.com/
  description: >
    I'm a Frontend Developer with 3 years of experience. I describe myself as a developer who loves coding, open-source and web platform.
  categories:
    - Portfolio
    - Web Development
    - Design
  built_by: Samir Mujanovic
  built_by_url: https://github.com/sameerrM
- title: Yearlyglot - Fluent Every Year
  url: https://www.yearlyglot.com/blog
  main_url: https://www.yearlyglot.com
  description: >
    A popular blog on languages, second language acquisition and polyglottery.
  categories:
    - Blog
    - Education
    - Learning
    - Travel
  built_by: Donovan Nagel
  built_by_url: https://www.donovannagel.com
  featured: false
- title: 8fit.com
  url: https://8fit.com/
  main_url: https://8fit.com/
  description: >
    Get personalized workouts, custom meal plans, and nutrition guidance, right in the palm of your hand. Prioritize progress over perfection with the 8fit app!
  categories:
    - App
    - Food
    - Sports
  featured: false
- title: Dispel - Remote Access for Industrial Control Systems
  url: https://dispel.io
  main_url: https://dispel.io
  description: >
    Dispel provides secure, moving target defense networks through which your teams can remotely access industrial control systems in seconds, replacing static-defense products that take 5 to 15 minutes to work through.
  categories:
    - Business
    - Technology
    - Security
  built_by: Anton Aberg
  built_by_url: https://github.com/aaaberg
  featured: false
- title: Geothermal Heat Pump DIY Project
  url: https://diyheatpump.net/
  main_url: https://diyheatpump.net/
  description: Personal project by Yuriy Logvin that demonstrates how you can switch to heating with electricity at a minimal cost. The goal here is to show that everyone can build a geothermal heat pump and start saving money.
  categories:
    - Blog
    - Education
    - Technology
  built_by: Yuriy Logvin
  built_by_url: https://powerwatcher.net
- title: Catalyst Network - Cryptocurrency
  url: https://www.cryptocatalyst.net/
  main_url: https://www.cryptocatalyst.net/
  source_url: https://github.com/n8tb1t/gatsby-starter-cryptocurrency
  description: >
    An All-in-One solution for Modern Transactions.
  categories:
    - Business
    - Technology
  built_by: n8tb1t
  built_by_url: https://github.com/n8tb1t/
  featured: false
- title: SaoBear's-Blog
  main_url: https://saobear.xyz/
  url: https://saobear.xyz/
  source_url: https://github.com/PiccoloYu/SaoBear-is-Blog
  featured: false
  categories:
    - Blog
    - Web Development
- title: Rumaan Khalander - Portfolio
  url: https://www.rumaan.me/
  main_url: https://www.rumaan.me/
  description: >
    Rumaan Khalander is a Full-Stack Dev from Bengaluru who loves to develop for mobile and web.
  categories:
    - Portfolio
  built_by: rumaan
  built_by_url: https://github.com/rumaan/
  featured: false
- title: DigiGov
  main_url: https://digigov.grnet.gr/
  url: https://digigov.grnet.gr/
  description: >
    DigiGov is an initiative for the Digital Transformation of the Greek Public Sector
  categories:
    - Government
  built_by: GRNET
  built_by_url: https://grnet.gr/
  featured: false
- title: Zeek Interactive
  main_url: https://zeek.com
  url: https://zeek.com
  description: >
    Business site for Zeek Interactive. Using WordPress as a data store via the WPGraphQL plugin.
  categories:
    - Blog
    - Web Development
    - Mobile Development
    - WordPress
    - Agency
    - Business
  built_by: Zeek Interactive
  built_by_url: https://zeek.com
  featured: false
- title: Bare Advertising & Communications
  url: https://bare.ca/
  main_url: https://bare.ca/
  description: >
    Bare is a full-service branding and production agency in Vancouver BC with deep experience in digital/traditional communications and strategy. We specialize in building headless WordPress sites with Gatsby.
  categories:
    - WordPress
    - Agency
    - Business
  built_by: Bare Advertising & Communications
  built_by_url: https://www.bare.ca/
  featured: false
- title: The Decking Superstore
  url: https://www.thedeckingsuperstore.com/
  main_url: https://www.thedeckingsuperstore.com/
  description: >
    One of Northern California's largest outdoor decking and siding providers.
  categories:
    - WordPress
    - Business
  built_by: Bare Advertising & Communications
  built_by_url: https://www.bare.ca/
  featured: false
- title: Precision Cedar Products
  url: https://www.precisioncedar.com/
  main_url: https://www.precisioncedar.com/
  description: >
    Western Red Cedar Distributor in Vancouver Canada.
  categories:
    - WordPress
    - Business
  built_by: Bare Advertising & Communications
  built_by_url: https://www.bare.ca/
  featured: false
- title: Circle Restoration
  url: https://www.circlerestoration.com/
  main_url: https://www.circlerestoration.com/
  description: >
    Restoration Services Provider in Vancouver Canada.
  categories:
    - WordPress
    - Business
  built_by: Bare Advertising & Communications
  built_by_url: https://www.bare.ca/
  featured: false
- title: ALS Rally
  url: https://www.alsrally.com/
  main_url: https://www.alsrally.com/
  description: >
    Non profit fundraiser for ALS Research.
  categories:
    - WordPress
    - Nonprofit
    - Event
  built_by: Bare Advertising & Communications
  built_by_url: https://www.bare.ca/
  featured: false
- title: Vancouver Welsh Men's Choir
  url: https://vancouverchoir.ca/
  main_url: https://vancouverchoir.ca/
  description: >
    Vancouver Welsh Men's Choir website for upcoming shows, ticket purchases and online merchandise.
  categories:
    - WordPress
    - Entertainment
    - Event
    - E-commerce
  built_by: Bare Advertising & Communications
  built_by_url: https://www.bare.ca/
  featured: false
- title: Paul Scanlon - Blog
  main_url: https://paulie.dev/
  url: https://paulie.dev/
  source_url: https://github.com/PaulieScanlon/paulie-dev-2019
  description: >
    I'm a React UI developer / UX Engineer. React, GatsbyJs, JavaScript, TypeScript/Flow, StyledComponents, Storybook, TDD (Jest/Enzyme) and a tiny bit of Node.js.
  categories:
    - Blog
    - Web Development
  built_by: Paul Scanlon
  built_by_url: http://www.pauliescanlon.io
  featured: false
- title: EF Design
  main_url: https://ef.design
  url: https://ef.design
  description: >
    Home of everything creative, digital and brand at EF.
  featured: false
  categories:
    - Marketing
    - Design
  built_by: João Matos (Global Creative Studio - Education First)
- title: Codica
  main_url: https://www.codica.com/
  url: https://www.codica.com/
  description: >
    We help startups and established brands with JAMStack, Progressive Web Apps and Marketplaces development.
  categories:
    - Agency
    - Web Development
  built_by: Codica
  built_by_url: https://www.codica.com/
- title: Bhavani Ravi's Portfolio
  url: https://bhavaniravi.com
  main_url: https://bhavaniravi.com
  description: >
    Showcase of Bhavani Ravi's skillset and blogs
  categories:
    - Blog
    - Portfolio
  built_by: Bhavani Ravi
  built_by_url: https://twitter.com/geeky_bhavani
- title: Kotoriyama
  main_url: https://kotoriyama.com/
  url: https://kotoriyama.com/
  description: >
    Japanese Indie Game Creator.
  featured: false
  categories:
    - App
    - Entertainment
    - Mobile Development
  built_by: Motoyoshi Shiine (Kotoriyama)
- title: PWA Shields
  url: https://www.pwa-shields.com
  main_url: https://www.pwa-shields.com
  source_url: https://github.com/richardtaylordawson/pwa-shields
  description: >
    Personalize your app's README with custom, fun, PWA shields in SVG
  categories:
    - Documentation
    - App
    - API
  built_by: Richard Taylor Dawson
  built_by_url: https://richardtaylordawson.com
- title: Zatsuzen
  url: https://zatsuzen.com
  main_url: https://zatsuzen.com
  description: >
    Web developer's portfolio
  categories:
    - Portfolio
  built_by: Akane
  built_by_url: https://twitter.com/akanewz
  featured: false
- title: Reeemoter
  description: >-
    Join thousands of developers from everywhere and access to job
    offers from hundreds of companies worldwide right
    at your inbox for free.
  main_url: https://reeemoter.com/
  url: https://reeemoter.com/
  featured: false
  categories:
    - Technology
    - Web Development
  built_by: Ramón Chancay
  built_by_url: https://ramonchancay.me/
- title: Ananya Neogi
  main_url: https://ananyaneogi.com
  url: https://ananyaneogi.com
  description: >
    Showcases Ananya's work as a frontend developer and comprises of a collection of written articles on web development, programming and, user experience.
  categories:
    - Portfolio
    - Blog
  built_by: Ananya Neogi
  built_by_url: https://ananyaneogi.com
- title: webman.pro
  main_url: https://webman.pro/
  url: https://webman.pro/
  description: >
    webman.pro is an awesome portfolio and technical blog where
    professional Front End engineer Dmytro Chumak shares his thoughts
    and experience to inspire other developers.
  featured: false
  categories:
    - Blog
    - Web Development
    - JavaScript
  built_by: Dmytro Chumak
  built_by_url: https://github.com/wwwebman
- title: borderless
  url: https://junhobaik.github.io
  main_url: https://junhobaik.github.io
  source_url: https://github.com/junhobaik/junhobaik.github.io/tree/develop
  description: >
    Junho Baik's Development Blog
  categories:
    - Blog
    - Web Development
  built_by: Junho Baik
  built_by_url: https://github.com/junhobaik
  featured: false
- title: React Resume Generator
  main_url: https://nimahkh.github.io/nima_habibkhoda
  url: https://nimahkh.github.io/nima_habibkhoda
  source_url: https://github.com/nimahkh/resume_generator
  description: >
    The resume generator is a project to create your own resume web page easily with Gatsby.
  categories:
    - Portfolio
  built_by: Nima Habibkhoda
  featured: false
- title: Thomas Wang's Blog
  main_url: https://www.thomaswang.io
  url: https://www.thomaswang.io
  description: >-
    Technical blog by Thomas Wang
  built_by: Thomas Wang
  built_by_url: https://github.com/thomaswang
  featured: false
  categories:
    - Blog
    - Web Development
- title: The Rebigulator
  main_url: https://www.rebigulator.org/
  source_url: https://github.com/Me4502/Rebigulator/
  url: https://rebigulator.org/
  description: A quote-based via game powered by Frinkiac
  built_by: Matthew Miller
  built_by_url: https://matthewmiller.dev/
  featured: false
  categories:
    - Open Source
    - Entertainment
    - App
- title: madewithlove
  main_url: https://madewithlove.com
  url: https://madewithlove.com
  description: >-
    We build digital products and create the teams around them. We can help with software engineering, product management, managing technical teams, audits and technical consulting.
  built_by: madewithlove
  built_by_url: https://madewithlove.com
  featured: false
  categories:
    - Web Development
    - Blog
    - Agency
    - Business
- title: Sprucehill
  url: https://sprucehill.ca/
  main_url: https://sprucehill.ca/
  description: >
    Sprucehill is a North Vancouver based custom home builder and renovator.
  categories:
    - WordPress
    - Business
  built_by: Bare Advertising & Communications
  built_by_url: https://www.bare.ca/
  featured: false
- title: Nathaniel Ryan Mathew
  url: https://nathanielmathew.me
  main_url: https://nathanielmathew.me
  source_url: https://github.com/nathanielmathew/MyPortfolio
  description: >
    A personal online Portfolio built using GatsbyJS, that showcases Achievements, Projects and Additional information.
  categories:
    - Portfolio
    - Open Source
    - Blog
  built_by: Nathaniel Ryan Mathew
  built_by_url: https://github.com/nathanielmathew
  featured: false
- title: Kanazawa.js Community Page
  main_url: https://kanazawajs.now.sh/
  url: https://kanazawajs.now.sh/
  source_url: https://github.com/kanazawa-js/community-page
  description: >
    Kanazawa.js is a local community for the JSer around Kanazawa to share knowledge about JavaScript.
  categories:
    - Community
    - Programming
    - Web Development
  built_by: Kanazawa.js
  built_by_url: https://twitter.com/knzw_js
  featured: false
- title: monica*dev
  url: https://www.aboutmonica.com/
  main_url: https://www.aboutmonica.com/
  description: >
    Personal site for Monica Powell, a software engineer who is passionate about making open-source more accessible and building community, online & offline.
  categories:
    - Web Development
    - Blog
    - Programming
    - Portfolio
  built_by: Monica Powell
  built_by_url: https://www.aboutmonica.com/
  featured: false
- title: Shivam Sinha
  url: https://www.helloshivam.com/
  main_url: https://www.helloshivam.com/
  description: >
    Portfolio of Shivam Sinha, Graphic Designer and Creative Coder based in New York.
  categories:
    - Portfolio
  built_by: Shivam Sinha
  built_by_url: https://www.helloshivam.com/
  featured: false
- title: Brianna Sharpe - Writer
  main_url: https://www.briannasharpe.com/
  url: https://www.briannasharpe.com/
  source_url: https://github.com/ehowey/briannasharpe
  description: >
    Brianna Sharpe is an Alberta, Canada based freelance writer and journalist focused on health, LGBTQ2S+, parenting, and the environment.
  categories:
    - Portfolio
    - Media
  built_by: Eric Howey
  built_by_url: https://www.erichowey.dev/
  featured: false
- title: Eric Howey Web Development
  main_url: https://www.erichowey.dev/
  url: https://www.erichowey.dev/
  source_url: https://github.com/ehowey/erichoweydev
  description: >
    Personal website and blog for Eric Howey. I am a freelance web developer based in Alberta, Canada specializing in Gatsby, React, WordPress and Theme-UI.
  categories:
    - Portfolio
    - Web Development
    - Freelance
    - Blog
  built_by: Eric Howey
  built_by_url: https://www.erichowey.dev/
- title: Solfej Chord Search
  url: https://www.solfej.io/chords
  main_url: https://www.solfej.io/chords
  description: >
    Solfej Chord Search helps you master every chord imaginable. It shows you notes, intervals, guitar and piano fingerings for 1000s of chords.
  categories:
    - Education
    - Music
  built_by: Shayan Javadi
  built_by_url: https://www.instagram.com/shawnjavadi/
- title: a+ Saúde
  url: https://www.amaissaude.com.br/
  main_url: https://www.amaissaude.com.br/
  description: >
    An even better experience in using health services.
  categories:
    - Healthcare
    - Marketing
    - Blog
  built_by: Grupo Fleury
  built_by_url: http://www.grupofleury.com.br/
  featured: false
- title: Mallikarjun Katakol Photography
  main_url: https://mallik.in
  url: https://mallik.in
  built_by: Arvind Kumar
  built_by_url: https://arvind.io/
  description: >
    Mallikarjun Katakol is an Advertising, Architecture, Editorial, Fashion and Lifestyle Photographer based in Bangalore, India.
    Shoots Corporate & Business headshots, Portfolios for Models and Actors, Documents Projects for Architects, Fashion & Interior Designers
  featured: false
  categories:
    - Gallery
    - Photography
    - Portfolio
- title: gatsby-animate-blog
  url: https://gatsby-animate-blog.luffyzh.now.sh/
  main_url: https://gatsby-animate-blog.luffyzh.now.sh/home
  source_url: https://github.com/luffyZh/gatsby-animate-blog
  description: >
    A simple && cool blog site starter kit by Gatsby.
  categories:
    - Blog
    - Open Source
    - Web Development
  built_by: luffyZh
  built_by_url: https://github.com/luffyZh
  featured: false
- title: LBI Financial
  main_url: https://lbifinancial.com/
  url: https://lbifinancial.com/
  description: >
    We help individuals and businesses with life insurance, disability, long-term care and annuities.
  categories:
    - Business
    - Consulting
    - Finance
  built_by: Pagepro
  built_by_url: https://pagepro.co
  featured: false
- title: GIS-Netzwerk
  url: https://www.gis-netzwerk.com/
  main_url: https://www.gis-netzwerk.com/
  description: >
    Multilingual (i18n) Blog with different URLs for categories, tags and posts depending on the language.
  categories:
    - Blog
    - Data
    - Technology
  built_by: Max Dietrich
  built_by_url: https://www.gis-netzwerk.com/
  featured: false
- title: Krishna Gopinath
  main_url: https://krishnagopinath.me
  url: https://krishnagopinath.me
  source_url: https://github.com/krishnagopinath/website
  description: >
    Website of Krishna Gopinath, software engineer and budding teacher.
  categories:
    - Portfolio
  built_by: Krishna Gopinath
  built_by_url: https://twitter.com/krishwader
  featured: false
- title: Curology
  main_url: https://curology.com
  url: https://curology.com
  description: >
    Curology's mission is to make effective skincare accessible to everyone. We provide customized prescription skincare for our acne and anti-aging patients.
  categories:
    - Healthcare
    - Community
    - Landing Page
  built_by: Curology
  built_by_url: https://curology.com
- title: labelmake.jp
  main_url: https://labelmake.jp/
  url: https://labelmake.jp/
  description: >
    Web Application of Variable Data Printing and Blog.
  categories:
    - App
    - Data
    - Blog
  built_by: hand-dot
  built_by_url: https://twitter.com/hand_dot
  featured: false
- title: Personal website of Maarten Afink
  main_url: https://www.maarten.im/
  url: https://www.maarten.im/
  source_url: https://github.com/maartenafink/personal-website
  description: >
    Personal website of Maarten Afink, digital product designer.
  categories:
    - Portfolio
    - Open Source
    - Blog
    - Music
    - Design
- title: Adam Bowen
  main_url: https://adamcbowen.com/
  url: https://adamcbowen.com/
  source_url: https://github.com/bowenac/my-website
  description: >
    Personal website for Adam Bowen. I am a freelance web developer based in Tacoma, WA specializing in WordPress, Craft CMS, plus a lot more and recently fell in love with Gatsby.
  categories:
    - Portfolio
    - Web Development
    - Freelance
  built_by: Adam Bowen
  built_by_url: https://adamcbowen.com
  featured: false
- title: tqCoders
  main_url: https://tqcoders.com
  url: https://tqcoders.com
  description: >
    tqCoders is a software development company that focuses on the development of the most advanced websites and mobile apps. We use the most advanced technologies to make websites blazing fast, SEO-friendly and responsive for each screen resolution.
  categories:
    - Web Development
    - Mobile Development
    - SEO
    - Design
    - Programming
    - Technology
    - Business
  built_by: tqCoders
  built_by_url: https://tqcoders.com
  featured: false
- title: ErudiCAT
  main_url: https://www.erudicat.com
  url: https://www.erudicat.com
  description: >
    ErudiCAT is an educational platform created to help PMP certification candidates to prepare for the exam. There are 1k+ sample questions and PMP Exam Simulator. Upon completion, there are statistics and performance chart available. Performance reports are saved in users' accounts and may be used later to review questions. The PMP Exam Simulator has a unique feature of Time Acceleration. It makes the Mock Exam even tougher and makes training even more advanced.
  categories:
    - Education
    - Web Development
    - Learning
  built_by: tqCoders
  built_by_url: https://tqcoders.com
  featured: false
- title: Qri.io Website and Docs
  main_url: https://qri.io
  url: https://qri.io/docs
  source_url: https://github.com/qri-io/website
  description: >
    Website and Documentation for Qri, an open source version control system for datasets
  categories:
    - Open Source
    - Community
    - Data
    - Technology
  built_by: Qri, Inc.
  built_by_url: https://qri.io
  featured: false
- title: Jellypepper
  main_url: https://jellypepper.com/
  url: https://jellypepper.com/
  description: >
    Award-winning creative studio for disrupters. We design and build beautiful brands, apps, websites and videos for startups and tech companies.
  categories:
    - Portfolio
    - Agency
  built_by: Jellypepper
  built_by_url: https://jellypepper.com/
- title: Miyamado Jinja
  main_url: https://www.miyamadojinja.com
  url: https://www.miyamadojinja.com
  source_url: https://github.com/mnishiguchi/miyamadojinja
  description: >
    Miyamado Jinja is a Japanese Shinto Shrine in Yokkaichi, Mie, Japan.
  categories:
    - Nonprofit
    - Travel
  built_by: mnishiguchi
  built_by_url: https://mnishiguchi.com
  featured: false
- title: Hear This Idea
  main_url: https://hearthisidea.com
  url: https://hearthisidea.com/episodes/victoria
  source_url: https://github.com/finmoorhouse/podcast
  description: >
    A podcast showcasing new thinking from top academics.
  categories:
    - Podcast
    - Open Source
  built_by: Fin Moorhouse
  built_by_url: https://finmoorhouse.com
  featured: false
- title: Calisthenics Skills
  main_url: https://www.calisthenicsskills.com
  url: https://www.calisthenicsskills.com
  description: >
    A beautiful fitness progress tracker built on Gatsby.
  categories:
    - Sports
  built_by: Andrico Karoulla
  built_by_url: https://andri.co
  featured: false
- title: AutoloadIT
  main_url: https://autoloadit.com/
  url: https://autoloadit.com/
  description: >
    The world's leading Enterprise Automotive imaging solution
  categories:
    - Business
    - Landing Page
  built_by: Pagepro
  built_by_url: https://pagepro.co
  featured: false
- title: Tools of Golf
  main_url: https://toolsof.golf
  url: https://toolsof.golf/titleist-915-d2-driver
  description: >
    Tools of Golf is a community dedicated to golf nerds and gear heads.
  categories:
    - Sports
    - Data
    - Documentation
  built_by: Peter Hironaka
  built_by_url: https://peterhironaka.com
  featured: false
- title: sung.codes
  main_url: https://sung.codes/
  source_url: https://github.com/dance2die/sung.codes
  url: https://sung.codes/
  description: >
    Blog by Sung M. Kim (a.k.a. dance2die)
  categories:
    - Blog
    - Landing Page
  built_by: Sung M. Kim
  built_by_url: https://github.com/dance2die
  featured: false
- title: Choose Tap
  main_url: https://www.choosetap.com.au/
  url: https://www.choosetap.com.au/
  featured: false
  description: >
    Choose Tap aims to improve the health and wellbeing of communities and the environment by promoting tap water as the best choice of hydration for all Australians.
  built_by: Hardhat
  built_by_url: https://www.hardhat.com.au
  categories:
    - Nonprofit
    - Community
- title: Akash Rajpurohit
  main_url: https://akashwho.codes/
  url: https://akashwho.codes/
  description: >
    Personal portfolio website of Akash Rajpurohit made using Gatsby v2, where I  write short blogs related to software development and share my experiences.
  categories:
    - Portfolio
    - Blog
  built_by: Akash Rajpurohit
  built_by_url: https://github.com/AkashRajpurohit
  featured: false
- title: See Kids Dream
  url: https://seekidsdream.org/
  main_url: https://seekidsdream.org/
  description: >
    A not-for-profit organization dedicated to empower youth with the skills, motivation and confidence.
  categories:
    - Nonprofit
    - Education
    - Learning
  built_by: CapTech Consulting
  built_by_url: https://www.captechconsulting.com/
  featured: false
- title: Locale Central
  url: https://localecentral.io/
  main_url: https://localecentral.io/
  description: >
    Locale Central is a web & mobile data collection app that makes it easy to record accurate data out on the field.
  categories:
    - Technology
  built_by: KiwiSprout
  built_by_url: https://kiwisprout.nz/
  featured: false
- title: Cathy O'Shea
  url: https://cathyoshea.co.nz/
  main_url: https://cathyoshea.co.nz/
  categories:
    - Portfolio
    - Real Estate
  built_by: KiwiSprout
  built_by_url: https://kiwisprout.nz/
  featured: false
- title: DG Recruit
  url: https://dgrecruit.com
  main_url: https://dgrecruit.com
  description: >
    DG Recruit is a NYC recruitment agency
  categories:
    - Agency
    - WordPress
  built_by: Waverly Lab
  built_by_url: https://waverlylab.com
  featured: false
- title: Smile
  url: https://reasontosmile.com
  main_url: https://reasontosmile.com
  description: >
    Smile is an online store for buying CBD products that keep you balanced and happy
  categories:
    - E-commerce
    - WordPress
  built_by: Waverly Lab
  built_by_url: https://waverlylab.com
- title: Bold Oak Design
  url: https://boldoak.design/
  main_url: https://boldoak.design/
  description: >
    A Milwaukee-based web design and development studio.
  categories:
    - Blog
    - Business
    - Freelance
    - Portfolio
    - Programming
    - Technology
    - Web Development
  featured: false
- title: Lydia Rose Eiche
  url: https://lydiaroseeiche.com/
  main_url: https://lydiaroseeiche.com/
  description: >
    Lydia Rose Eiche is a soprano, opera singer, and actress based in Milwaukee.
  categories:
    - Music
    - Portfolio
  built_by: Bold Oak Design
  built_by_url: https://boldoak.design/
  featured: false
- title: Chris Otto
  url: https://chrisotto.dev/
  main_url: https://chrisotto.dev/
  source_url: https://github.com/chrisotto6/chrisottodev
  description: >
    Blog, portfolio and website for Chris Otto.
  categories:
    - Blog
    - JavaScript
    - Landing Page
    - Portfolio
    - Programming
    - Technology
    - Web Development
  built_by: Chris Otto
  built_by_url: https://github.com/chrisotto6
  featured: false
- title: Roboto Studio
  url: https://roboto.studio
  main_url: https://roboto.studio
  description: >
    Faster than a speeding bullet Website Development based in sunny old Nottingham
  categories:
    - Agency
    - Blog
    - Business
    - Design
    - Featured
    - Freelance
    - Web Development
  featured: true
- title: Viraj Chavan | Full Stack Software Engineer
  url: http://virajc.tech
  main_url: http://virajc.tech
  source_url: https://github.com/virajvchavan/portfolio
  description: >
    Portfolio and blog of a full stack software engineer from India
  categories:
    - Portfolio
    - Blog
    - Web Development
  built_by: Viraj V Chavan
  built_by_url: https://twitter.com/VirajVChavan
  featured: false
- title: Nexweave
  url: https://www.nexweave.com
  main_url: https://www.nexweave.com
  description: >
    Nexweave is a SaaS platform built by a team of experienced product, design & technology professionals in India. Nexweave allows brands to create personalized & interactive video experiences at scale. We would love for our site to be featured at the gatsby showcase since we have long been appreciating the flexibility and speed of the sites we have created using the same.
  categories:
    - Video
    - API
    - User Experience
    - Marketing
    - Design
    - Data
    - Technology
    - Media
    - Consulting
  built_by: Kashaf S
  built_by_url: https://www.linkedin.com/in/kashaf-shaikh-925117178
  featured: false
- title: Daniel Balloch
  url: https://danielballoch.com
  main_url: https://danielballoch.com
  source_url: https://github.com/danielballoch/danielballoch
  description: >
    Hey, I'm Daniel and this is my portfolio site. Made with Gatsby, React, GraphQL, Styled Emotion & Netlify. Install & local host instructions: 1. git clone https://github.com/danielballoch/danielballoch.git 2. npm install. 3. gatsby develop. Keep in mind I'm still learning myself, so these may not be best practises. If anyone's curious as to how something works flick me a message or if you have advice for me I'd love to hear it, otherwise happy coding!
  categories:
    - Portfolio
    - Business
    - Design
    - Freelance
    - Web Development
  built_by: Daniel Balloch
  built_by_url: https://danielballoch.com
- title: The Rift Metz
  url: http://theriftmetz.com/
  main_url: http://theriftmetz.com/
  description: >
    The Rift is a gaming bar based in Metz (France).
  categories:
    - Landing Page
    - Entertainment
    - Design
    - Blog
    - Food
  built_by: Hugo Torzuoli
  built_by_url: https://github.com/HZooly
  featured: false
- title: Built with Workers
  url: https://workers.cloudflare.com/built-with/
  main_url: https://workers.cloudflare.com/built-with/
  description: >
    Showcasing websites & projects built with Cloudflare Workers
  categories:
    - Portfolio
    - JavaScript
    - Web Development
  built_by: Workers who work at Cloudflare
  built_by_url: https://github.com/cloudflare/built-with-workers/graphs/contributors
- title: WebAnaya Solutions
  url: https://www.webanaya.com
  main_url: https://www.webanaya.com
  description: >
    Full Stack Web Solutions Provider.
  categories:
    - Agency
    - Web Development
    - API
    - Blog
  built_by: Durgesh Gupta
  built_by_url: https://durgeshgupta.com
  featured: false
- title: Artem Sapegin’s Blog
  description: >
    Blog of a Berlin based coffee first frontend engineer who works at Omio, makes photos and hangs out with his dogs.
  main_url: https://blog.sapegin.me/
  url: https://blog.sapegin.me/
  source_url: https://github.com/sapegin/blog.sapegin.me
  categories:
    - Blog
    - Open Source
    - Web Development
    - JavaScript
    - Programming
    - Technology
  built_by: Artem Sapegin
  built_by_url: https://github.com/sapegin
- title: adam.ai
  url: https://adam.ai/
  main_url: https://adam.ai/
  description: >
    Are you ready to make your meetings more productive? Our intelligent meeting management tool can help!
  categories:
    - Business
    - Landing Page
    - Productivity
    - Technology
  built_by: Hazem Osama
  built_by_url: https://github.com/hazem3500
  featured: false
- title: Indra Kusuma Profile Page
  url: https://indrakusuma.web.id/me/
  main_url: https://indrakusuma.web.id/me/
  description: >
    Hi! I'm Indra Kusuma. I am an optimistic and type of person of learn by doing who have an interest in Software Engineering, specifically about Web Development.
  categories:
    - Landing Page
    - Blog
  built_by: Indra Kusuma
  built_by_url: https://github.com/idindrakusuma/me
  featured: false
- title: Lukas Horak
  main_url: https://lukashorak.com
  url: https://lukashorak.com
  description: >
    Lukas Horak's personal website. Full stack JavaScript Developer, working in React on front end and Node.js on back end.
  categories:
    - Blog
    - Portfolio
    - Web Development
  built_by: Lukas Horak
  built_by_url: https://github.com/lhorak
  featured: false
- title: Alexandra Thomas
  main_url: https://alexandracthomas.com/
  url: https://alexandracthomas.com/
  description: >
    A portfolio site for Alexandra Thomas, a front-end developer with creative super powers based in Charlotte, NC.
  categories:
    - Portfolio
    - Blog
    - Web Development
  featured: false
- title: Storto Productions
  main_url: https://www.storto-productions.com/
  url: https://www.storto-productions.com/about/
  featured: false
  description: >
    A portfolio site for a video production company based out of Phoenix, AZ.
  categories:
    - Video
    - Blog
    - Portfolio
    - Business
  built_by: Alexandra Thomas
  built_by_url: https://alexandracthomas.com/
- title: Zatsuzen Blog
  url: https://blog.zatsuzen.com
  main_url: https://blog.zatsuzen.com
  description: >
    Web developer's tech blog
  categories:
    - Blog
  built_by: Akane
  built_by_url: https://twitter.com/akanewz
- title: Matthew Mesa
  url: https://matthewmesa.com
  main_url: https://matthewmesa.com
  description: >
    Portfolio website for freelance digital specialist Matthew Mesa.
  categories:
    - Portfolio
  built_by: Matthew Mesa
  built_by_url: https://matthewmesa.com
- title: Taskade
  main_url: https://taskade.com
  url: https://taskade.com
  description: >
    Taskade is the unified workspace for distributed teams. Collaborate and organize in real-time to get things done, faster and smarter.
  categories:
    - App
    - Business
    - Productivity
  built_by: Taskade
  built_by_url: https://github.com/taskade
  featured: false
- title: PWD
  url: https://pwd.com.au
  main_url: https://pwd.com.au
  description: >
    PWD is a full service web marketing, design, and development agency in Perth, Western Australia.
  categories:
    - Blog
    - Portfolio
    - WordPress
    - Business
  built_by: Alex Moon
  built_by_url: https://moonmeister.net
  featured: false
- title: ramonak.io
  url: https://ramonak.io/
  main_url: https://ramonak.io/
  source_url: https://github.com/KaterinaLupacheva/ramonak.io
  description: >
    Tech blog and portfolio site of a full stack web developer Katsiaryna (Kate) Lupachova
  categories:
    - Blog
    - Portfolio
  built_by: Katsiaryna Lupachova
  built_by_url: https://ramonak.io/
  featured: false
- title: React JS Developer
  main_url: https://reacter.dev/
  url: https://reacter.dev/
  featured: false
  categories:
    - App
    - Web Development
    - Web Development
    - Agency
  built_by: App Design
  built_by_url: https://appdesign.dev/
- title: Guillermo Gómez-Peña
  url: https://www.guillermogomezpena.com/
  main_url: https://www.guillermogomezpena.com/
  description: >
    Personal website for the work of Guillermo Gómez-Peña: performance artist, writer, activist, radical pedagogue and artistic director of the performance troupe La Pocha Nostra. Recipient of the MacArthur Fellow, USA Artists Fellow, and a winner of the Bessie, Guggenheim, and American Book awards.
  categories:
    - Portfolio
    - Gallery
  built_by: Aveling Ray
  built_by_url: https://avelingray.com/
  featured: false
- title: Clinka
  url: https://www.clinka.com.au/
  main_url: https://www.clinka.com.au/
  description: >
    B2B website for an Australian manufacturer of environmentally friendly construction materials.
  categories:
    - Business
  built_by: Aveling Ray
  built_by_url: https://avelingray.com/
- title: Chris Vogt's Blog
  main_url: https://www.chrisvogt.me
  url: https://www.chrisvogt.me
  source_url: https://github.com/chrisvogt/gatsby-theme-private-sphere
  description: >-
    Personal blog of Chris Vogt, a software developer in San Francisco. Showcases
    my latest activity on Instagram, Goodreads, and Spotify using original widgets.
  categories:
    - Blog
    - Open Source
    - Photography
    - Portfolio
  built_by: Chris Vogt
  built_by_url: https://github.com/chrisvogt
- title: Trolley Travel
  main_url: http://trolleytravel.org/
  url: http://trolleytravel.org/
  description: >
    Travel blog website to give tips and informations for many destinations, built with Novella theme
  categories:
    - Blog
    - Travel
  built_by: Pierre Beard
  built_by_url: https://github.com/PBRT
  featured: false
- title: Playlist Detective
  main_url: https://www.playlistdetective.com/
  url: https://www.playlistdetective.com/
  source_url: https://github.com/bobylito/playlistFinder
  description: >
    Playlist Detective is an attempt to ease music discovery with playlists. Back in the days, people were sharing mixtapes - some songs we knew and others we didn't, therefore expanding our musical horizons.

    Playlists are the same, and playlist detective lets you search for songs or artists you like in order to stumble on your new favorite songs.

    It uses Algolia for the search.
  categories:
    - Media
    - Music
  built_by: Alexandre Valsamou-Stanislawski
  built_by_url: https://www.noima.xyz
- title: ProjectManager.tools
  main_url: https://projectmanager.tools/
  url: https://projectmanager.tools/
  featured: false
  categories:
    - App
    - Web Development
    - Design
    - Agency
  built_by: App Design
  built_by_url: https://appdesign.dev/
- title: 1902 Software
  url: https://1902software.com/
  main_url: https://1902software.com/
  description: >
    We are an IT company that specializes in e-commerce and website development on different platforms such as Magento, WordPress, and Umbraco. We are also known for custom software development, web design and mobile app solutions for iOS and Android.
  categories:
    - E-commerce
    - Web Development
    - Programming
    - Mobile Development
    - WordPress
    - Design
    - Business
    - Agency
  built_by: 1902 Software Development Corporation
  built_by_url: https://1902software.com/
  featured: false
- title: Codeful
  url: https://www.codeful.fi/
  main_url: https://www.codeful.fi/
  categories:
    - Agency
    - Consulting
  featured: false
- title: Noima
  url: https://www.noima.xyz
  main_url: https://www.noima.xyz
  categories:
    - Agency
    - Consulting
    - Blog
  featured: false
  built_by: Alexandre Valsamou-Stanislawski
  built_by_url: https://www.noima.xyz
- title: Talent Point
  url: https://talentpoint.co
  main_url: https://talentpoint.co
  description: >
    Talent Point provide the tools that companies need to scale quickly and effectively, bridging the gap between employer brand, HR, and hiring to build teams from within.
  categories:
    - Business
    - Technology
    - Blog
    - Consulting
    - Human Resources
  built_by: Talent Point
  built_by_url: https://talentpoint.co
  featured: false
- title: Marathon Oil
  main_url: https://www.marathonoil.com/
  url: https://www.marathonoil.com/
  featured: false
  categories:
    - Business
    - Marketing
  built_by: Corey Ward
  built_by_url: http://www.coreyward.me/
- title: Gene
  url: https://www.geneglobal.com/work
  main_url: https://www.geneglobal.com
  description: >
    We’re an experience design agency, focused on the future of health
  categories:
    - Agency
    - Technology
    - Healthcare
    - Consulting
    - User Experience
  featured: false
- title: medignition – healthcare innovations
  url: https://medignition.com/
  main_url: https://medignition.com/
  description: >
    medignition builds digital innovations in healthcare.
  categories:
    - Healthcare
    - Education
    - Technology
    - Design
    - Business
    - Portfolio
    - Entrepreneurship
    - Agency
  built_by: medignition
  built_by_url: https://medignition.com/
- title: Dynobase
  url: https://dynobase.dev/
  main_url: https://dynobase.dev/
  description: >
    Professional GUI Client for DynamoDB.
  categories:
    - Data
    - Programming
    - Web Development
  built_by: Rafal Wilinski
  built_by_url: https://rwilinski.me/
  featured: false
- title: Vaktija.eu
  url: https://vaktija.eu
  main_url: https://vaktija.eu
  description: >
    Vaktija.eu gives information about prayer times in germany. (Built with GatsbyJS. Fast in every way that matters.)
  categories:
    - App
    - Community
    - Nonprofit
    - SEO
    - Web Development
  built_by: Rašid Redžić
  built_by_url: https://rasidre.com/
  featured: false
- title: Creative code daily
  main_url: https://www.bobylito.dev/
  url: https://www.bobylito.dev/
  source_url: https://github.com/bobylito/sketches
  description: >
    Creative code daily (CCD) is a personal project for which I build a new animation made out of code every day.
  categories:
    - Blog
    - Programming
    - Gallery
    - Portfolio
  built_by: Alexandre Valsamou-Stanislawski
  built_by_url: https://www.noima.xyz
- title: Messi vs Ronaldo
  description: >
    The biggest debate in football - but who is the best, Messi or Ronaldo? This website provides all the goals and stats to help you reach your own conclusion.
  main_url: https://www.messivsronaldo.app/
  url: https://www.messivsronaldo.app/
  categories:
    - Sports
    - Data
    - App
  built_by: Stephen Greig
  built_by_url: http://ste.digital/
- title: Em Em Recipes
  url: https://ememrecipes.com
  main_url: https://ememrecipes.com
  description: >
    Finally, a recipe website that gets straight to the point.
  categories:
    - Blog
    - Food
  built_by: Matthew Mesa
  built_by_url: https://matthewmesa.com
- title: Yuuniworks Portfolio / Blog
  main_url: https://www.yuuniworks.com/
  url: https://www.yuuniworks.com/
  source_url: https://github.com/junkboy0315/gatsby-portfolio-blog
  featured: false
  categories:
    - Portfolio
    - Web Development
    - Blog
- title: Jun Chen Portfolio
  url: https://www.junchenjun.me
  main_url: https://www.junchenjun.me
  source_url: https://github.com/junchenjun/junchenjun.me
  description: >
    Get to know Jun.
  categories:
    - Portfolio
    - Blog
    - Web Development
  built_by: Jun Chen
  built_by_url: https://www.junchenjun.me
- title: Xavier Mirabelli-Montan
  url: https://xavie.mirmon.co.uk
  main_url: https://xavie.mirmon.co.uk
  source_url: https://github.com/xaviemirmon/xavier-developer-site
  description: >
    The developer portfolio and blog for Xavier Mirabelli-Montan.  Built using TinaCMS Grande hosted on Gatsby Cloud.
  categories:
    - Blog
    - Portfolio
    - Programming
  featured: false
- title: MPG Calculator
  url: https://www.mpg-calculator.co.uk
  main_url: https://www.mpg-calculator.co.uk
  description: >
    A website which allows you to calculate the MPG of your vehicle.
  categories:
    - SEO
    - Accessibility
    - Blog
  built_by: PJ
  built_by_url: https://pjsachdev.me
- title: Softblues
  main_url: https://softblues.io
  url: https://softblues.io
  description: >
    We optimize your project costs and deliver outstanding results by applying relevant technology. Plus, we create our own effective products for businesses and developers all over the world.
  categories:
    - WordPress
    - Portfolio
    - Agency
  built_by: Softblues
  built_by_url: https://softblues.io
- title: Clipchamp
  main_url: https://clipchamp.com/
  url: https://clipchamp.com/en/
  description: >
    Clipchamp is an online video editor, compressor, and converter. The Clipchamp website and blog are powered by Gatsby, Contentful, and Smartling.
  categories:
    - App
    - Blog
    - Landing Page
    - Marketing
    - Video
  featured: false
- title: Mob HQ
  main_url: https://hq.yt-mob.com/
  url: https://hq.yt-mob.com/
  description: >
    Mob HQ is the Headquarters for the World Cup winning Downhill Mountain Bike Race Team, and also a full-time Ride Center for YT bikes.
  categories:
    - Sports
    - Travel
  built_by: Built by Rebels Ltd.
  built_by_url: https://builtbyrebels.com/
  featured: false
- title: OCIUS
  url: https://www.ocius.com.au/
  main_url: https://www.ocius.com.au/
  source_url: https://github.com/ocius/website
  description: >
    Ocius Technology Ltd (formerly Solar Sailor Holdings Ltd) is an Australian public unlisted company with Research and Development facilities at the University of NSW.
  categories:
    - Business
    - Technology
    - Science
  built_by: Sergey Monin
  built_by_url: https://build-in-saratov.com/
- title: Kosmos & Kaos
  main_url: https://www.kosmosogkaos.is/
  url: https://www.kosmosogkaos.is/
  description: >
    A carefully designed user experience is good business.
  categories:
    - Design
    - Consulting
    - Agency
    - Web Development
    - JavaScript
  built_by: Kosmos & Kaos
  built_by_url: https://www.kosmosogkaos.is/
  featured: false
- title: Design Portfolio of Richard Bruskowski
  main_url: https://bruskowski.design/
  url: https://bruskowski.design/
  description: >
    My freelance design portfolio: Visual design, digital products, interactive prototypes, design systems, brand design. Uses MDX, Styled Components, Framer Motion. Started with Gatsby Starter Emilia by LekoArts.
  categories:
    - Design
    - Portfolio
    - User Experience
    - Freelance
    - Photography
  built_by: Richard Bruskowski
  built_by_url: https://github.com/richardbruskowski
- title: Kelvin DeCosta's Website
  url: https://kelvindecosta.com
  main_url: https://kelvindecosta.com
  categories:
    - Blog
    - Portfolio
  built_by: Kelvin DeCosta
  built_by_url: https://github.com/kelvindecosta
  featured: false
- title: Coronavirus (COVID-19) Tracker
  url: https://coronavirus.traction.one/
  main_url: https://coronavirus.traction.one/
  description: >
    This application shows the near real-time status based on data from JHU CSSE.
  categories:
    - Data
    - Directory
  built_by: Sankarsan Kampa
  built_by_url: https://traction.one
  featured: false
- title: Coronavirus COVID-19 Statistics Worldwide
  url: https://maxmaxinechen.github.io/COVID19-Worldwide-Stats/
  main_url: https://maxmaxinechen.github.io/COVID19-Worldwide-Stats/
  source_url: https://github.com/maxMaxineChen/COVID19-Worldwide-Stats
  description: >
    A Coronavirus COVID-19 global data statistics application built by Gatsby + Material UI + Recharts
  categories:
    - Data
    - Open Source
  built_by: Maxine Chen
  built_by_url: https://github.com/maxMaxineChen
  featured: false
- title: Folding@Home Stats
  url: https://folding.traction.one/team?id=246252
  main_url: https://folding.traction.one
  description: >
    Folding@Home Stats Report for Teams.
  categories:
    - Data
    - Science
    - Directory
  built_by: Sankarsan Kampa
  built_by_url: https://traction.one
  featured: false
- title: COVID-19 Tracking and Projections
  url: https://flattenthecurve.co.nz/
  main_url: https://flattenthecurve.co.nz/
  source_url: https://github.com/carlaiau/flatten-the-curve
  description: >
    Allowing non technical users to compare their country with other situations around the world. We present configurable cumulative graph curves. We compare your countries current status with other countries who have already been at your level and show you where they’ve ended up. Data via JHU. Further functionality added daily.
  categories:
    - Data
    - Open Source
  built_by: Carl Aiau
  built_by_url: https://github.com/carlaiau
  featured: false
- title: Takeout Tracker
  main_url: https://www.takeouttracker.com/
  url: https://www.takeouttracker.com/
  featured: false
  categories:
    - Data
    - Open Source
    - Food
    - Directory
    - Nonprofit
  built_by: Corey Ward
  built_by_url: http://www.coreyward.me/
- title: Illustration Hunt
  main_url: https://illustrationhunt.com/
  url: https://illustrationhunt.com/
  featured: false
  categories:
    - Data
    - Design
    - Entertainment
    - Productivity
    - User Experience
    - Programming
    - Gallery
    - Human Resources
    - Library
  built_by: Gilbish Kosma
  built_by_url: https://www.gil20.me/
- title: Monolit
  url: https://monolit.hr
  main_url: https://monolit.hr
  description: >
    Standard business website with sliders and contact form.
  categories:
    - Business
  built_by: Devnet
  built_by_url: https://devnet.hr
  featured: false
- title: Andrew Zeller
  main_url: https://zeller.io
  source_url: https://github.com/ajzeller/zellerio_gatsby
  url: https://zeller.io
  featured: false
  categories:
    - Portfolio
    - Blog
    - Web Development
  built_by: Andrew Zeller
  built_by_url: https://zeller.io
- title: Crushing WFH
  url: https://crushingwfh.com/
  main_url: https://crushingwfh.com/
  source_url: https://github.com/tiagofsanchez/wfh-tools
  description: >
    A directory of tools to help anyone to work from home in a productive manner
  categories:
    - Directory
    - Open Source
  built_by: Tiago Sanchez
  built_by_url: https://www.tiagofsanchez.com/
  featured: false
- title: Martin Container
  main_url: https://www.container.com/
  url: https://www.container.com/
  featured: false
  categories:
    - Business
  built_by: Vincit California
  built_by_url: https://www.vincit.com/
- title: Urban Armor Gear
  main_url: https://www.urbanarmorgear.com/
  url: https://www.urbanarmorgear.com/
  featured: false
  categories:
    - E-commerce
  built_by: Vincit California
  built_by_url: https://www.vincit.com/
- title: Jason Zheng's Portfolio
  main_url: https://jasonzy.com
  url: https://jasonzy.com
  source_url: https://github.com/bilafish/portfolio-site
  description: >
    Hey there, I'm Jason! I'm a front-end web developer from the sunny island
    of Singapore. This is my first Gatsby site developed using Gatsby and
    Netlify CMS. Feel free to get in touch if you're interested to collaborate
    or engage me on any projects. If you just want to say hello, that's cool
    too.
  featured: false
  categories:
    - Portfolio
    - Web Development
  built_by: Jason Zheng
  built_by_url: https://github.com/bilafish
- title: Fluiditype
  url: https://www.fluiditype.com/
  main_url: https://www.fluiditype.com/
  description: >
    Fluditype is small CSS library focusing on pure typographic fluidity. Recommend to be used for blogs, portfolios, documentation & and simplistic text websites.
  categories:
    - Open Source
    - Design
  built_by: Boris Kirov
  built_by_url: https://www.boriskirov.com
  featured: false
- title: Bonsaiilabs
  main_url: https://bonsaiilabs.com/
  url: https://bonsaiilabs.com/
  description: >
    We are a team of two, creating software for startups and enabling learners with our visualize, break, and solve approach.
  featured: false
  categories:
    - Education
    - Consulting
  built_by: Bonsaiilabs Team
  built_by_url: https://bonsaiilabs.com/team
- title: Tyson
  main_url: https://www.tyson.com
  url: https://www.tyson.com
  featured: false
  categories:
    - Food
    - Marketing
  built_by: Tyson Foods, Inc.
- title: Hillshire Farm
  main_url: https://www.hillshirefarm.com
  url: https://www.hillshirefarm.com
  featured: false
  categories:
    - Food
    - Marketing
  built_by: Tyson Foods, Inc.
- title: Hillshire Snacking
  main_url: https://www.hillshiresnacking.com
  url: https://www.hillshiresnacking.com
  featured: false
  categories:
    - Food
    - Marketing
  built_by: Tyson Foods, Inc.
- title: Jimmy Dean
  main_url: https://www.jimmydean.com
  url: https://www.jimmydean.com
  featured: false
  categories:
    - Food
    - Marketing
  built_by: Tyson Foods, Inc.
- title: Aidells
  main_url: https://www.aidells.com
  url: https://www.aidells.com
  featured: false
  categories:
    - Food
    - Marketing
  built_by: Tyson Foods, Inc.
- title: State Fair
  main_url: https://www.corndogs.com
  url: https://www.corndogs.com
  featured: false
  categories:
    - Food
    - Marketing
  built_by: Tyson Foods, Inc.
- title: Nudges
  main_url: https://www.nudgesdogtreats.com
  url: https://www.nudgesdogtreats.com
  featured: false
  categories:
    - Food
    - Marketing
  built_by: Tyson Foods, Inc.
- title: Tyson Ingredient Solutions
  main_url: https://www.tysoningredientsolutions.com
  url: https://www.tysoningredientsolutions.com
  featured: false
  categories:
    - Food
    - Marketing
  built_by: Tyson Foods, Inc.
- title: Wright Brand
  main_url: https://www.wrightbrand.com
  url: https://www.wrightbrand.com
  featured: false
  categories:
    - Food
    - Marketing
  built_by: Tyson Foods, Inc.
- title: TSUKUTTEMITA LAB
  main_url: https://create.kayac.com/
  url: https://create.kayac.com/
  description: KAYAC private works
  featured: false
  categories:
    - Portfolio
    - Technology
    - Entertainment
  built_by: KAYAC inc.
- title: Brad Garropy
  url: https://bradgarropy.com
  main_url: https://bradgarropy.com
  source_url: https://github.com/bradgarropy/bradgarropy.com
  categories:
    - Blog
    - Education
    - Entertainment
    - JavaScript
    - Open Source
    - Portfolio
    - Programming
    - SEO
    - Technology
    - Web Development
  built_by: Brad Garropy
  built_by_url: https://twitter.com/bradgarropy
- title: mrkaluzny
  main_url: https://mrkaluzny.com
  url: https://mrkaluzny.com
  description: >
    Web designer and web developer specializing in providing services for SME sector.
  featured: false
  categories:
    - Web Development
    - Programming
    - Business
    - Portfolio
    - Freelance
  built_by: Wojciech Kaluzny
- title: The COVID Tracking Project
  url: https://covidtracking.com/
  main_url: https://covidtracking.com/
  source_url: https://github.com/COVID19Tracking/website
  description: >
    The COVID Tracking Project collects and publishes the most complete testing data available for US states and territories.
  categories:
    - Media
    - Healthcare
  built_by: The COVID Tracking Project Web Team
  built_by_url: https://github.com/COVID19Tracking/website/graphs/contributors
- title: The Gauntlet Coverage of COVID-19 in Canada
  url: https://covid19.thegauntlet.ca
  main_url: https://covid19.thegauntlet.ca
  description: >
    Tracking The Spread of Coronavirus in Canada
  categories:
    - Media
    - Education
  built_by: Masoud Karimi
  built_by_url: https://github.com/masoudkarimif
- title: Zestard Technologies
  main_url: https://www.zestard.com
  url: https://www.zestard.com
  description: >
    Zestard Technologies is an eCommerce Specialist company focusing on Magento & Shopify as a core expertise.
  categories:
    - Web Development
    - WordPress
    - Technology
    - Agency
    - E-commerce
  built_by: Zestard Technologies
  built_by_url: https://www.zestard.com
- title: Kostas Vrouvas
  main_url: https://kosvrouvas.com
  url: https://kosvrouvas.com
  featured: false
  categories:
    - Blog
    - Portfolio
  built_by: Kostas Vrouvas
- title: Hanare Cafe in Toshijima, Toba, Japan
  main_url: https://hanarecafe.com
  url: https://hanarecafe.com
  source_url: https://github.com/mnishiguchi/hanarecafe-gatsby
  description: >
    A website for a cafe/bakery located in Toshijima, a beautiful sightseeing spot just a 20-minutes ferry ride from downtown Toba, Japan.
  categories:
    - Food
    - Travel
  built_by: Masatoshi Nishiguchi
  built_by_url: https://mnishiguchi.com
  featured: false
- title: WhileNext
  url: https://whilenext.com
  main_url: https://whilenext.com
  description: >
    A Blog on Software Development
  categories:
    - Blog
    - Learning
    - Programming
    - Web Development
  built_by: Masoud Karimi
  built_by_url: https://github.com/masoudkarimif
- title: Jamify.me
  description: >
    We build websites & PWAs with JAMstack. Delivering faster, more secure web.
  main_url: https://jamify.me
  url: https://jamify.me
  categories:
    - Agency
    - Web Development
  featured: false
- title: Shrey Sachdeva
  url: https://www.shreysachdeva.tech/
  main_url: https://www.shreysachdeva.tech/
  source_url: https://github.com/shrey-sachdeva2000/Shrey-Sachdeva
  description: >
    Personal website for Shrey Sachdeva. An abstract thinker who writes code and designs pixel-perfect user-interfaces with industry experience.
  categories:
    - Portfolio
    - Web Development
  built_by: Shrey Sachdeva
  built_by_url: https://www.shreysachdeva.tech/
- title: The Cares Family
  main_url: https://thecaresfamily.org.uk/home
  url: https://thecaresfamily.org.uk/home
  description: >
    The Cares Family helps people find connection and community in a disconnected age. They relaunched their website in Gatsby during the COVID-19 outbreak of 2020 to help connect neighbours.
  categories:
    - Nonprofit
    - Blog
    - Community
  built_by: Mutual
  built_by_url: https://www.madebymutual.com
- title: "Due to COVID-19: Documenting the Signs of the Pandemic"
  url: https://duetocovid19.com
  main_url: https://duetocovid19.com
  description: >
    A project to document all the signs that have gone up on the storefronts of our cities in response to the coronavirus pandemic.
  categories:
    - Photography
    - Community
  built_by: Andrew Louis
  built_by_url: https://hyfen.net
  featured: false
- title: "Besoegsvenner - Visiting Friends for the Elderly"
  main_url: https://www.xn--besgsvenner-igb.dk
  url: https://www.xn--besgsvenner-igb.dk/ruths-historie
  description: >
    50.000 elderly people in Denmark feel lonely. This project seeks to inform people to become visitor friends ("Besøgsven" in Danish) to help fight loneliness and bring new friendships in to the world.
  categories:
    - Marketing
    - Nonprofit
    - Landing Page
  built_by: Hello Great Works
  built_by_url: https://hellogreatworks.com
- title: Interficie Internet Services
  main_url: https://www.interficie.com
  url: https://www.interficie.com/our-work/
  description: >
    Located in Barcelona, we develop innovative websites, ecommerce solutions and software platforms for global brands, startups and organizations.
  categories:
    - E-commerce
    - Web Development
    - Consulting
    - JavaScript
    - Agency
    - Business
  built_by: Interficie Internet Services
  built_by_url: https://github.com/InterficieIS
- title: SofaScore Corporate
  url: https://corporate.sofascore.com
  main_url: https://corporate.sofascore.com
  description: >
    SofaScore is a leading provider of advanced sports insights and content with global coverage of 20+ sports.
  categories:
    - App
    - Data
    - Sports
    - Technology
  built_by: SofaScore
  built_by_url: https://www.sofascore.com
- title: "#compraaospequenos: buy local during Covid-19"
  url: https://compraaospequenos.pt/
  main_url: https://compraaospequenos.pt/
  source_url: https://github.com/marzeelabs/compraaospequenos
  description: >
    Helping local stores survive and thrive during the Covid-19 crisis (Portugal).
  categories:
    - Community
    - Food
    - Data
    - Directory
  built_by: Marzee Labs
  built_by_url: https://marzeelabs.org
  featured: false
- title: Inventia
  main_url: https://inventia.life/
  url: https://inventia.life/
  description: >
    We have developed unique digital bioprinting technology and unleashed it in a complete platform designed to make complex 3D cell biology simple.
  categories:
    - Business
    - Science
  built_by: Jellypepper
  built_by_url: https://jellypepper.com/
- title: Futrli
  main_url: https://www.futrli.com/
  url: https://www.futrli.com/
  description: >
    Keep and find more cash. Grow your business. Futrli is your artificial intelligence small business accountant.
  categories:
    - Business
    - Finance
  built_by: Jellypepper
  built_by_url: https://jellypepper.com/
- title: Hasura
  url: https://hasura.io
  main_url: https://hasura.io
  description: >
    Hasura is an open source engine that connects to your databases & microservices and auto-generates a production-ready GraphQL backend.
  categories:
    - API
    - Web Development
    - Technology
    - Open Source
  featured: false
- title: Jimdo.com
  description: >
    Jimdo is an international tech company and one of the world's leading providers of online services for small and medium businesses (SMBs). The company empowers entrepreneurs to create their own website or store without coding and to digitize their business ideas.
  main_url: https://www.jimdo.com/
  url: https://www.jimdo.com/
  categories:
    - Marketing
    - Technology
    - E-commerce
    - Web Development
    - Business
  built_by: Jimdo GmbH
- title: Resume on the Web
  main_url: https://amruthpillai.com
  url: https://amruthpillai.com
  source_url: https://github.com/AmruthPillai/ResumeOnTheWeb-Gatsby
  description: >
    Everyone needs their own little spot on the interwebs, and this is mine. Welcome to my resume, on the web!
  categories:
    - Blog
    - Design
    - Freelance
    - Gallery
    - JavaScript
    - Landing Page
    - Mobile Development
    - Open Source
    - Photography
    - Portfolio
    - Technology
    - Web Development
  built_by: Amruth Pillai
  built_by_url: https://amruthpillai.com
  featured: false
- title: Landmarks.ro
  main_url: https://landmarks.ro/
  url: https://landmarks.ro/
  description: >
    Lead generation technology for real estate developers
  categories:
    - Real Estate
    - Marketing
    - Technology
    - Web Development
    - Landing Page
  built_by: Horia Miron
  built_by_url: https://github.com/ancashoria
  featured: false
- title: GeneOS
  url: https://geneos.me/
  main_url: https://geneos.me/
  description: >
    GeneOS is a privacy-preserving data monetization protocol for genetic, activity, and medical data.
  categories:
    - Landing Page
    - Business
  built_by: GeneOS Team
- title: COVID KPI
  url: https://covidkpi.com/
  main_url: https://covidkpi.com/
  description: >
    COVID KPI aggregates COVID-19 data from numerous official sources then displays the Key Performance Indicators.
  categories:
    - Data
    - Media
    - Healthcare
  built_by: Albert Chen
  built_by_url: https://github.com/mralbertchen
- title: theAnubhav.com
  main_url: https://theanubhav.com/
  url: https://theanubhav.com/
  categories:
    - Web Development
    - Blog
    - Portfolio
  built_by: Anubhav Srivastava
  built_by_url: https://theanubhav.com
- title: WatchKeeper
  url: https://www.watchkeeperintl.com
  main_url: https://www.watchkeeperintl.com
  description: >
    WatchKeeper helps organisations to manage global security risks such as natural disasters, extreme weather and violent incidents.
  categories:
    - Data
    - Business
    - Technology
    - Consulting
    - Security
  built_by: WatchKeeper Engineering
  built_by_url: https://twitter.com/watchkeeper
  featured: false
- title: Sztuka Programowania
  built_by: Piotr Fedorczyk
  built_by_url: https://piotrf.pl
  categories:
    - Event
    - Learning
    - Web Development
  description: >
    Landing page of a series of web development workshops held in Gdańsk, Poland.
  featured: false
  main_url: https://sztuka-programowania.pl/
  url: https://sztuka-programowania.pl/
<<<<<<< HEAD
- title: Rivers Casino
  built_by: WILDLIFE.LA
  built_by_url: https://www.wildlife.la
  categories:
    - Entertainment
    - Food
    - Blog
    - Travel
  description: >
    Rivers Casino offers the very best in casinos, hotels, restaurants, concerts, and entertainment. Visit us in Des Plaines, IL, Philadelphia, PA, Pittsburgh, PA and Schenectady, NY.
  main_url: https://www.riverscasino.com
  url: https://www.riverscasino.com
=======
- title: Mishal Shah
  built_by: Mishal Shah
  built_by_url: https://mishal23.github.io
  categories:
    - Blog
    - Portfolio
    - Open Source
    - Web Development
  description: >
    Hey, I'm Mishal Shah, a passionate developer with interests in Networks, 
    Databases and Web Security. This website is my personal portfolio and blog 
    with the Fresh theme. I love reading engineering articles, contributing to 
    open-source and interacting with communities. Feel free to get in touch if 
    you have an interesting project that you want to collaborate on.
  featured: false
  main_url: https://mishal23.github.io/
  url: https://mishal23.github.io/
>>>>>>> b24d8024
<|MERGE_RESOLUTION|>--- conflicted
+++ resolved
@@ -10500,7 +10500,6 @@
   featured: false
   main_url: https://sztuka-programowania.pl/
   url: https://sztuka-programowania.pl/
-<<<<<<< HEAD
 - title: Rivers Casino
   built_by: WILDLIFE.LA
   built_by_url: https://www.wildlife.la
@@ -10511,9 +10510,9 @@
     - Travel
   description: >
     Rivers Casino offers the very best in casinos, hotels, restaurants, concerts, and entertainment. Visit us in Des Plaines, IL, Philadelphia, PA, Pittsburgh, PA and Schenectady, NY.
+  featured: false
   main_url: https://www.riverscasino.com
   url: https://www.riverscasino.com
-=======
 - title: Mishal Shah
   built_by: Mishal Shah
   built_by_url: https://mishal23.github.io
@@ -10530,5 +10529,4 @@
     you have an interesting project that you want to collaborate on.
   featured: false
   main_url: https://mishal23.github.io/
-  url: https://mishal23.github.io/
->>>>>>> b24d8024
+  url: https://mishal23.github.io/