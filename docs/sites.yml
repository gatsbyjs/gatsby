- title: ReactJS
  main_url: "https://reactjs.org/"
  url: "https://reactjs.org/"
  source_url: "https://github.com/reactjs/reactjs.org"
  featured: true
  categories:
    - Web Development
    - Featured
- title: Flamingo
  main_url: https://www.shopflamingo.com/
  url: https://www.shopflamingo.com/
  description: >
    Online shop for women's body care and hair removal products.
  categories:
    - eCommerce
    - Featured
  featured: true
- title: IDEO
  url: https://www.ideo.com
  main_url: https://www.ideo.com/
  description: >
    A Global design company committed to creating positive impact.
  categories:
    - Agency
    - Technology
    - Featured
    - Consulting
    - User Experience
  featured: true
- title: Airbnb Engineering & Data Science
  description: >
    Creative engineers and data scientists building a world where you can belong
    anywhere
  main_url: "https://airbnb.io/"
  url: "https://airbnb.io/"
  categories:
    - Blog
    - Gallery
    - Featured
  featured: true
- title: Impossible Foods
  main_url: "https://impossiblefoods.com/"
  url: "https://impossiblefoods.com/"
  categories:
    - Food
    - Featured
  featured: true
- title: Braun
  description: >
    Braun offers high performance hair removal and hair care products, including dryers, straighteners, shavers, and more.
  main_url: "https://ca.braun.com/en-ca"
  url: "https://ca.braun.com/en-ca"
  categories:
    - eCommerce
    - Featured
  featured: true
- title: NYC Pride 2019 | WorldPride NYC | Stonewall50
  main_url: "https://2019-worldpride-stonewall50.nycpride.org/"
  url: "https://2019-worldpride-stonewall50.nycpride.org/"
  featured: true
  description: >-
    Join us in 2019 for NYC Pride, as we welcome WorldPride and mark the 50th
    Anniversary of the Stonewall Uprising and a half-century of LGBTQ+
    liberation.
  categories:
    - Education
    - Marketing
    - Nonprofit
    - Featured
  built_by: Canvas United
  built_by_url: "https://www.canvasunited.com/"
- title: The State of European Tech
  main_url: "https://2017.stateofeuropeantech.com/"
  url: "https://2017.stateofeuropeantech.com/"
  featured: true
  categories:
    - Technology
    - Featured
  built_by: Studio Lovelock
  built_by_url: "http://www.studiolovelock.com/"
- title: Hopper
  main_url: "https://www.hopper.com/"
  url: "https://www.hopper.com/"
  built_by: Narative
  built_by_url: "https://www.narative.co/"
  featured: true
  categories:
    - Technology
    - App
    - Featured
- title: GM Capital One
  description: |
    Introducing the new online experience for your GM Rewards Credit Card
  main_url: "https://gm.capitalone.com/"
  url: "https://gm.capitalone.com/"
  categories:
    - Featured
  featured: true
- title: Life Without Barriers | Foster Care
  main_url: "https://www.lwb.org.au/foster-care"
  url: "https://www.lwb.org.au/foster-care"
  featured: true
  description: >-
    We are urgently seeking foster carers all across Australia. Can you open
    your heart and your home to a child in need? There are different types of
    foster care that can suit you. We offer training and 24/7 support.
  categories:
    - Nonprofit
    - Education
    - Documentation
    - Marketing
    - Featured
  built_by: LWB Digital Team
  built_by_url: "https://twitter.com/LWBAustralia"
- title: Figma
  main_url: "https://www.figma.com/"
  url: "https://www.figma.com/"
  featured: true
  categories:
    - Marketing
    - Design
    - Featured
  built_by: Corey Ward
  built_by_url: "http://www.coreyward.me/"
- title: Bejamas - JAM Experts for hire
  main_url: "https://bejamas.io/"
  url: "https://bejamas.io/"
  featured: true
  description: >-
    We help agencies and companies with JAMStack tools. This includes web
    development using Static Site Generators, Headless CMS, CI / CD and CDN
    setup.
  categories:
    - Technology
    - Web Development
    - Agency
    - Marketing
    - Featured
  built_by: Bejamas
  built_by_url: "https://bejamas.io/"
- title: The State of JavaScript
  description: >
    Data from over 20,000 developers, asking them questions on topics ranging
    from frontend frameworks and state management, to build tools and testing
    libraries.
  main_url: "https://stateofjs.com/"
  url: "https://stateofjs.com/"
  source_url: "https://github.com/StateOfJS/StateOfJS"
  categories:
    - Data
    - JavaScript
    - Featured
  built_by: StateOfJS
  built_by_url: "https://github.com/StateOfJS/StateOfJS/graphs/contributors"
  featured: true
- title: DesignSystems.com
  main_url: "https://www.designsystems.com/"
  url: "https://www.designsystems.com/"
  description: |
    A resource for learning, creating and evangelizing design systems.
  categories:
    - Design
    - Blog
    - Technology
    - Featured
  built_by: Corey Ward
  built_by_url: "http://www.coreyward.me/"
  featured: true
- title: Timely
  main_url: "https://timelyapp.com/"
  url: "https://timelyapp.com/"
  description: |
    Fully automatic time tracking. For those who trade in time.
  categories:
    - Productivity
    - Featured
  built_by: Timm Stokke
  built_by_url: "https://timm.stokke.me"
  featured: true
- title: Snap Kit
  main_url: "https://kit.snapchat.com/"
  url: "https://kit.snapchat.com/"
  description: >
    Snap Kit lets developers integrate some of Snapchat’s best features across
    platforms.
  categories:
    - Technology
    - Documentation
    - Featured
  featured: true
- title: SendGrid
  main_url: "https://sendgrid.com/docs/"
  url: "https://sendgrid.com/docs/"
  description: >
    SendGrid delivers your transactional and marketing emails through the
    world's largest cloud-based email delivery platform.
  categories:
    - API
    - Technology
    - Documentation
    - Featured
  featured: true
- title: Kirsten Noelle
  main_url: "https://www.kirstennoelle.com/"
  url: "https://www.kirstennoelle.com/"
  featured: true
  description: >
    Digital portfolio for San Francisco Bay Area photographer Kirsten Noelle Wiemer.
  categories:
    - Photography
    - Portfolio
    - Featured
  built_by: Ryan Wiemer
  built_by_url: "https://www.ryanwiemer.com/"
- title: Cajun Bowfishing
  main_url: "https://cajunbowfishing.com/"
  url: "https://cajunbowfishing.com/"
  featured: false
  categories:
    - eCommerce
    - Sports
  built_by: Escalade Sports
  built_by_url: "https://www.escaladesports.com/"
- title: NEON
  main_url: "http://neonrated.com/"
  url: "http://neonrated.com/"
  featured: false
  categories:
    - Gallery
- title: GraphCMS
  main_url: "https://graphcms.com/"
  url: "https://graphcms.com/"
  featured: false
  categories:
    - Marketing
    - Technology
- title: Bottender Docs
  main_url: "https://bottender.js.org/"
  url: "https://bottender.js.org/"
  source_url: "https://github.com/bottenderjs/bottenderjs.github.io"
  featured: false
  categories:
    - Documentation
    - Web Development
    - Open Source
- title: Ghost Documentation
  main_url: https://docs.ghost.org/
  url: https://docs.ghost.org/
  source_url: "https://github.com/tryghost/docs"
  featured: false
  description: >-
    Ghost is an open source, professional publishing platform built on a modern Node.js technology stack — designed for teams who need power, flexibility and performance.
  categories:
    - Technology
    - Documentation
    - Open Source
  built_by: Ghost Foundation
  built_by_url: https://ghost.org/
- title: Nike - Just Do It
  main_url: "https://justdoit.nike.com/"
  url: "https://justdoit.nike.com/"
  featured: true
  categories:
    - eCommerce
    - Featured
- title: AirBnB Cereal
  main_url: "https://airbnb.design/cereal"
  url: "https://airbnb.design/cereal"
  featured: false
  categories:
    - Marketing
    - Design
- title: Cardiogram
  main_url: "https://cardiogr.am/"
  url: "https://cardiogr.am/"
  featured: false
  categories:
    - Marketing
    - Technology
- title: Hack Club
  main_url: "https://hackclub.com/"
  url: "https://hackclub.com/"
  source_url: "https://github.com/hackclub/site"
  featured: false
  categories:
    - Education
    - Web Development
- title: Matthias Jordan Portfolio
  main_url: "https://iammatthias.com/"
  url: "https://iammatthias.com/"
  source_url: "https://github.com/iammatthias/net"
  description: >-
    Photography portfolio and blog built using Contentful + Netlify + Gatsby V2.
  built_by: Matthias Jordan
  built_by_url: https://github.com/iammatthias
  featured: false
  categories:
    - Photography
    - Portfolio
- title: Investment Calculator
  main_url: "https://investmentcalculator.io/"
  url: "https://investmentcalculator.io/"
  featured: false
  categories:
    - Education
    - Finance
- title: CSS Grid Playground by MozillaDev
  main_url: "https://mozilladevelopers.github.io/playground/"
  url: "https://mozilladevelopers.github.io/playground/"
  source_url: "https://github.com/MozillaDevelopers/playground"
  featured: false
  categories:
    - Education
    - Web Development
- title: Piotr Fedorczyk Portfolio
  built_by: Piotr Fedorczyk
  built_by_url: "https://piotrf.pl"
  categories:
    - Portfolio
    - Web Development
  description: >-
    Portfolio of Piotr Fedorczyk, a digital product designer and full-stack developer specializing in shaping, designing and building news and tools for news.
  featured: false
  main_url: "https://piotrf.pl/"
  url: "https://piotrf.pl/"
- title: unrealcpp
  main_url: "https://unrealcpp.com/"
  url: "https://unrealcpp.com/"
  source_url: "https://github.com/Harrison1/unrealcpp-com"
  featured: false
  categories:
    - Blog
    - Web Development
- title: Andy Slezak
  main_url: "https://www.aslezak.com/"
  url: "https://www.aslezak.com/"
  source_url: "https://github.com/amslezak"
  featured: false
  categories:
    - Web Development
    - Portfolio
- title: Deliveroo.Design
  main_url: "https://www.deliveroo.design/"
  url: "https://www.deliveroo.design/"
  featured: false
  categories:
    - Food
    - Marketing
- title: Dona Rita
  main_url: "https://www.donarita.co.uk/"
  url: "https://www.donarita.co.uk/"
  source_url: "https://github.com/peduarte/dona-rita-website"
  featured: false
  categories:
    - Food
    - Marketing
- title: Fröhlich ∧ Frei
  main_url: "https://www.froehlichundfrei.de/"
  url: "https://www.froehlichundfrei.de/"
  featured: false
  categories:
    - Web Development
    - Blog
    - Open Source
- title: How to GraphQL
  main_url: "https://www.howtographql.com/"
  url: "https://www.howtographql.com/"
  source_url: "https://github.com/howtographql/howtographql"
  featured: false
  categories:
    - Documentation
    - Web Development
    - Open Source
- title: OnCallogy
  main_url: "https://www.oncallogy.com/"
  url: "https://www.oncallogy.com/"
  featured: false
  categories:
    - Marketing
    - Healthcare
- title: Ryan Wiemer's Portfolio
  main_url: "https://www.ryanwiemer.com/"
  url: "https://www.ryanwiemer.com/knw-photography/"
  source_url: "https://github.com/ryanwiemer/rw"
  featured: false
  description: >
    Digital portfolio for Oakland, CA based account manager Ryan Wiemer.
  categories:
    - Portfolio
    - Web Development
    - Design
  built_by: Ryan Wiemer
  built_by_url: "https://www.ryanwiemer.com/"
- title: Ventura Digitalagentur Köln
  main_url: "https://www.ventura-digital.de/"
  url: "https://www.ventura-digital.de/"
  featured: false
  built_by: Ventura Digitalagentur
  categories:
    - Agency
    - Marketing
    - Featured
- title: Azer Koçulu
  main_url: "https://kodfabrik.com/"
  url: "https://kodfabrik.com/photography/"
  featured: false
  categories:
    - Portfolio
    - Photography
    - Web Development
- title: Damir.io
  main_url: "http://damir.io/"
  url: "http://damir.io/"
  source_url: "https://github.com/dvzrd/gatsby-sfiction"
  featured: false
  categories:
    - Blog
- title: Digital Psychology
  main_url: "http://digitalpsychology.io/"
  url: "http://digitalpsychology.io/"
  source_url: "https://github.com/danistefanovic/digitalpsychology.io"
  featured: false
  categories:
    - Education
    - Library
- title: Théâtres Parisiens
  main_url: "http://theatres-parisiens.fr/"
  url: "http://theatres-parisiens.fr/"
  source_url: "https://github.com/phacks/theatres-parisiens"
  featured: false
  categories:
    - Education
    - Entertainment
# - title: William Owen UK Portfolio / Blog
#   main_url: "http://william-owen.co.uk/"
#   url: "http://william-owen.co.uk/"
#   featured: false
#   description: >-
#     Over 20 years experience delivering customer-facing websites, internet-based
#     solutions and creative visual design for a wide range of companies and
#     organisations.
#   categories:
#     - Portfolio
#     - Blog
#   built_by: William Owen
#   built_by_url: "https://twitter.com/twilowen"
- title: A4 纸网
  main_url: "http://www.a4z.cn/"
  url: "http://www.a4z.cn/price"
  source_url: "https://github.com/hiooyUI/hiooyui.github.io"
  featured: false
  categories:
    - eCommerce
- title: Steve Meredith's Portfolio
  main_url: "http://www.stevemeredith.com/"
  url: "http://www.stevemeredith.com/"
  featured: false
  categories:
    - Portfolio
- title: API Platform
  main_url: "https://api-platform.com/"
  url: "https://api-platform.com/"
  source_url: "https://github.com/api-platform/website"
  featured: false
  categories:
    - Documentation
    - Web Development
    - Open Source
    - Library
- title: Artivest
  main_url: "https://artivest.co/"
  url: "https://artivest.co/what-we-do/for-advisors-and-investors/"
  featured: false
  categories:
    - Marketing
    - Blog
    - Documentation
    - Finance
- title: The Audacious Project
  main_url: "https://audaciousproject.org/"
  url: "https://audaciousproject.org/"
  featured: false
  categories:
    - Nonprofit
- title: Dustin Schau's Blog
  main_url: "https://blog.dustinschau.com/"
  url: "https://blog.dustinschau.com/"
  source_url: "https://github.com/dschau/blog"
  featured: false
  categories:
    - Blog
    - Web Development
- title: iContract Blog
  main_url: "https://blog.icontract.co.uk/"
  url: "http://blog.icontract.co.uk/"
  featured: false
  categories:
    - Blog
- title: BRIIM
  main_url: "https://bri.im/"
  url: "https://bri.im/"
  featured: false
  description: >-
    BRIIM is a movement to enable JavaScript enthusiasts and web developers in
    machine learning. Learn about artificial intelligence and data science, two
    fields which are governed by machine learning, in JavaScript. Take it right
    to your browser with WebGL.
  categories:
    - Education
    - Web Development
    - Technology
- title: Calpa's Blog
  main_url: "https://calpa.me/"
  url: "https://calpa.me/"
  source_url: "https://github.com/calpa/blog"
  featured: false
  categories:
    - Blog
    - Web Development
- title: Code Bushi
  main_url: "https://codebushi.com/"
  url: "https://codebushi.com/"
  featured: false
  description: >-
    Web development resources, trends, & techniques to elevate your coding
    journey.
  categories:
    - Web Development
    - Open Source
    - Blog
  built_by: Hunter Chang
  built_by_url: "https://hunterchang.com/"
- title: Daniel Hollcraft
  main_url: "https://danielhollcraft.com/"
  url: "https://danielhollcraft.com/"
  source_url: "https://github.com/danielbh/danielhollcraft.com"
  featured: false
  categories:
    - Web Development
    - Blog
    - Portfolio
- title: Darren Britton's Portfolio
  main_url: "https://darrenbritton.com/"
  url: "https://darrenbritton.com/"
  source_url: "https://github.com/darrenbritton/darrenbritton.github.io"
  featured: false
  categories:
    - Web Development
    - Portfolio
- title: Dave Lindberg Marketing & Design
  url: "https://davelindberg.com/"
  main_url: "https://davelindberg.com/"
  source_url: "https://github.com/Dave-Lindberg/dl-gatsby"
  featured: false
  description: >-
    My work revolves around solving problems for people in business, using
    integrated design and marketing strategies to improve sales, increase brand
    engagement, generate leads and achieve goals.
  categories:
    - Design
    - Marketing
    - Portfolio
- title: Design Systems Weekly
  main_url: "https://designsystems.email/"
  url: "https://designsystems.email/"
  featured: false
  categories:
    - Education
    - Web Development
- title: Dalbinaco's Website
  main_url: "https://dlbn.co/en/"
  url: "https://dlbn.co/en/"
  source_url: "https://github.com/dalbinaco/dlbn.co"
  featured: false
  categories:
    - Portfolio
    - Web Development
- title: mParticle's Documentation
  main_url: "https://docs.mparticle.com/"
  url: "https://docs.mparticle.com/"
  featured: false
  categories:
    - Web Development
    - Documentation
- title: Doopoll
  main_url: "https://doopoll.co/"
  url: "https://doopoll.co/"
  featured: false
  categories:
    - Marketing
    - Technology
- title: ERC dEX
  main_url: "https://ercdex.com/"
  url: "https://ercdex.com/aqueduct"
  featured: false
  categories:
    - Marketing
- title: Fabian Schultz' Portfolio
  main_url: "https://fabianschultz.com/"
  url: "https://fabianschultz.com/"
  source_url: "https://github.com/fabe/site"
  featured: false
  description: >-
    Hello, I’m Fabian — a product designer and developer based in Potsdam,
    Germany. I’ve been working both as a product designer and frontend developer
    for over 5 years now. I particularly enjoy working with companies that try
    to meet broad and unique user needs.
  categories:
    - Portfolio
    - Web Development
  built_by: Fabian Schultz
  built_by_url: "https://fabianschultz.com/"
- title: CalState House Manager
  description: >
    Home service membership that offers proactive and on-demand maintenance for
    homeowners
  main_url: "https://housemanager.calstate.aaa.com/"
  url: "https://housemanager.calstate.aaa.com/"
  categories:
    - Marketing
- title: The freeCodeCamp Guide
  main_url: "https://guide.freecodecamp.org/"
  url: "https://guide.freecodecamp.org/"
  source_url: "https://github.com/freeCodeCamp/guide"
  featured: false
  categories:
    - Web Development
    - Documentation
- title: High School Hackathons
  main_url: "https://hackathons.hackclub.com/"
  url: "https://hackathons.hackclub.com/"
  source_url: "https://github.com/hackclub/hackathons"
  featured: false
  categories:
    - Education
    - Web Development
- title: Hapticmedia
  main_url: "https://hapticmedia.fr/en/"
  url: "https://hapticmedia.fr/en/"
  featured: false
  categories:
    - Agency
- title: heml.io
  main_url: "https://heml.io/"
  url: "https://heml.io/"
  source_url: "https://github.com/SparkPost/heml.io"
  featured: false
  categories:
    - Documentation
    - Web Development
    - Open Source
- title: Juliette Pretot's Portfolio
  main_url: "https://juliette.sh/"
  url: "https://juliette.sh/"
  featured: false
  categories:
    - Web Development
    - Portfolio
    - Blog
- title: Kris Hedstrom's Portfolio
  main_url: "https://k-create.com/"
  url: "https://k-create.com/portfolio/"
  source_url: "https://github.com/kristofferh/kristoffer"
  featured: false
  description: >-
    Hey. I’m Kris. I’m an interactive designer / developer. I grew up in Umeå,
    in northern Sweden, but I now live in Brooklyn, NY. I am currently enjoying
    a hybrid Art Director + Lead Product Engineer role at a small startup called
    Nomad Health. Before that, I was a Product (Engineering) Manager at Tumblr.
    Before that, I worked at agencies. Before that, I was a baby. I like to
    design things, and then I like to build those things. I occasionally take on
    freelance projects. Feel free to get in touch if you have an interesting
    project that you want to collaborate on. Or if you just want to say hello,
    that’s cool too.
  categories:
    - Portfolio
  built_by: Kris Hedstrom
  built_by_url: "https://k-create.com/"
- title: knpw.rs
  main_url: "https://knpw.rs/"
  url: "https://knpw.rs/"
  source_url: "https://github.com/knpwrs/knpw.rs"
  featured: false
  categories:
    - Blog
    - Web Development
- title: Kostas Bariotis' Blog
  main_url: "https://kostasbariotis.com/"
  url: "https://kostasbariotis.com/"
  source_url: "https://github.com/kbariotis/kostasbariotis.com"
  featured: false
  categories:
    - Blog
    - Portfolio
    - Web Development
- title: LaserTime Clinic
  main_url: "https://lasertime.ru/"
  url: "https://lasertime.ru/"
  source_url: "https://github.com/oleglegun/lasertime"
  featured: false
  categories:
    - Marketing
- title: Jason Lengstorf
  main_url: "https://lengstorf.com"
  url: "https://lengstorf.com"
  source_url: "https://github.com/jlengstorf/lengstorf.com"
  featured: false
  categories:
    - Blog
  built_by: Jason Lengstorf
  built_by_url: "https://github.com/jlengstorf"
- title: Mannequin.io
  main_url: "https://mannequin.io/"
  url: "https://mannequin.io/"
  source_url: "https://github.com/LastCallMedia/Mannequin/tree/master/site"
  featured: false
  categories:
    - Open Source
    - Web Development
    - Documentation
- title: manu.ninja
  main_url: "https://manu.ninja/"
  url: "https://manu.ninja/"
  source_url: "https://github.com/Lorti/manu.ninja"
  featured: false
  description: >-
    manu.ninja is the personal blog of Manuel Wieser, where he talks about
    frontend development, games and digital art
  categories:
    - Blog
    - Technology
    - Web Development
- title: Fabric
  main_url: "https://meetfabric.com/"
  url: "https://meetfabric.com/"
  featured: false
  categories:
    - Marketing
- title: Nexit
  main_url: "https://nexit.sk/"
  url: "https://nexit.sk/references"
  featured: false
  categories:
    - Web Development
- title: Open FDA
  description: >
    Provides APIs and raw download access to a number of high-value, high
    priority and scalable structured datasets, including adverse events, drug
    product labeling, and recall enforcement reports.
  main_url: "https://open.fda.gov/"
  url: "https://open.fda.gov/"
  source_url: "https://github.com/FDA/open.fda.gov"
  featured: false
  categories:
    - Government
    - Open Source
    - Web Development
    - API
    - Data
- title: NYC Planning Labs (New York City Department of City Planning)
  main_url: "https://planninglabs.nyc/"
  url: "https://planninglabs.nyc/about/"
  source_url: "https://github.com/NYCPlanning/"
  featured: false
  description: >-
    We work with New York City's Urban Planners to deliver impactful, modern
    technology tools.
  categories:
    - Open Source
    - Government
- title: Pravdomil
  main_url: "https://pravdomil.com/"
  url: "https://pravdomil.com/"
  source_url: "https://github.com/pravdomil/pravdomil.com"
  featured: false
  description: >-
    I’ve been working both as a product designer and frontend developer for over
    5 years now. I particularly enjoy working with companies that try to meet
    broad and unique user needs.
  categories:
    - Portfolio
- title: Preston Richey Portfolio / Blog
  main_url: "https://prestonrichey.com/"
  url: "https://prestonrichey.com/"
  source_url: "https://github.com/prichey/prestonrichey.com"
  featured: false
  categories:
    - Web Development
    - Portfolio
    - Blog
- title: Landing page of Put.io
  main_url: "https://put.io/"
  url: "https://put.io/"
  featured: false
  categories:
    - eCommerce
    - Technology
- title: The Rick and Morty API
  main_url: "https://rickandmortyapi.com/"
  url: "https://rickandmortyapi.com/"
  built_by: Axel Fuhrmann
  built_by_url: "https://axelfuhrmann.com/"
  featured: false
  categories:
    - Web Development
    - Entertainment
    - Documentation
    - Open Source
    - API
- title: Santa Compañía Creativa
  main_url: "https://santacc.es/"
  url: "https://santacc.es/"
  source_url: "https://github.com/DesarrolloWebSantaCC/santacc-web"
  featured: false
  categories:
    - Agency
- title: Sean Coker's Blog
  main_url: "https://sean.is/"
  url: "https://sean.is/"
  featured: false
  categories:
    - Blog
    - Portfolio
    - Web Development
- title: Several Levels
  main_url: "https://severallevels.io/"
  url: "https://severallevels.io/"
  source_url: "https://github.com/Harrison1/several-levels"
  featured: false
  categories:
    - Agency
    - Web Development
- title: Simply
  main_url: "https://simply.co.za/"
  url: "https://simply.co.za/"
  featured: false
  categories:
    - Marketing
- title: Storybook
  main_url: "https://storybook.js.org/"
  url: "https://storybook.js.org/"
  source_url: "https://github.com/storybooks/storybook"
  featured: false
  categories:
    - Web Development
    - Open Source
- title: Vibert Thio's Portfolio
  main_url: "https://vibertthio.com/portfolio/"
  url: "https://vibertthio.com/portfolio/projects/"
  source_url: "https://github.com/vibertthio/portfolio"
  featured: false
  categories:
    - Portfolio
    - Web Development
- title: VisitGemer
  main_url: "https://visitgemer.sk/"
  url: "https://visitgemer.sk/"
  featured: false
  categories:
    - Marketing
- title: Bricolage.io
  main_url: "https://www.bricolage.io/"
  url: "https://www.bricolage.io/"
  source_url: "https://github.com/KyleAMathews/blog"
  featured: false
  categories:
    - Blog
- title: Charles Pinnix Website
  main_url: "https://www.charlespinnix.com/"
  url: "https://www.charlespinnix.com/"
  featured: false
  description: >-
    I’m a senior frontend engineer with 8 years of experience building websites
    and web applications. I’m interested in leading creative, multidisciplinary
    engineering teams. I’m a creative technologist, merging photography, art,
    and design into engineering and visa versa. I take a pragmatic,
    product-oriented approach to development, allowing me to see the big picture
    and ensuring quality products are completed on time. I have a passion for
    modern frontend JavaScript frameworks such as React and Vue, and I have
    substantial experience on the backend with an interest in Node and
    container based deployment with Docker and AWS.
  categories:
    - Portfolio
    - Web Development
- title: Charlie Harrington's Blog
  main_url: "https://www.charlieharrington.com/"
  url: "https://www.charlieharrington.com/"
  source_url: "https://github.com/whatrocks/blog"
  featured: false
  categories:
    - Blog
    - Web Development
    - Music
- title: Gabriel Adorf's Portfolio
  main_url: "https://www.gabrieladorf.com/"
  url: "https://www.gabrieladorf.com/"
  source_url: "https://github.com/gabdorf/gabriel-adorf-portfolio"
  featured: false
  categories:
    - Portfolio
    - Web Development
- title: greglobinski.com
  main_url: "https://www.greglobinski.com/"
  url: "https://www.greglobinski.com/"
  source_url: "https://github.com/greglobinski/www.greglobinski.com"
  featured: false
  categories:
    - Portfolio
    - Web Development
- title: I am Putra
  main_url: "https://www.iamputra.com/"
  url: "https://www.iamputra.com/"
  featured: false
  categories:
    - Portfolio
    - Web Development
    - Blog
- title: In Sowerby Bridge
  main_url: "https://www.insowerbybridge.co.uk/"
  url: "https://www.insowerbybridge.co.uk/"
  featured: false
  categories:
    - Marketing
    - Government
- title: JavaScript Stuff
  main_url: "https://www.javascriptstuff.com/"
  url: "https://www.javascriptstuff.com/"
  featured: false
  categories:
    - Education
    - Web Development
    - Library
- title: Ledgy
  main_url: "https://www.ledgy.com/"
  url: "https://github.com/morloy/ledgy.com"
  featured: false
  categories:
    - Marketing
    - Finance
- title: Alec Lomas's Portfolio / Blog
  main_url: "https://www.lowmess.com/"
  url: "https://www.lowmess.com/"
  source_url: "https://github.com/lowmess/lowmess"
  featured: false
  categories:
    - Web Development
    - Blog
    - Portfolio
- title: Michele Mazzucco's Portfolio
  main_url: "https://www.michelemazzucco.it/"
  url: "https://www.michelemazzucco.it/"
  source_url: "https://github.com/michelemazzucco/michelemazzucco.it"
  featured: false
  categories:
    - Portfolio
- title: Orbit FM Podcasts
  main_url: "https://www.orbit.fm/"
  url: "https://www.orbit.fm/"
  source_url: "https://github.com/agarrharr/orbit.fm"
  featured: false
  categories:
    - Podcast
- title: Prosecco Springs
  main_url: "https://www.proseccosprings.com/"
  url: "https://www.proseccosprings.com/"
  featured: false
  categories:
    - Food
    - Blog
    - Marketing
- title: Verious
  main_url: "https://www.verious.io/"
  url: "https://www.verious.io/"
  source_url: "https://github.com/cpinnix/verious"
  featured: false
  categories:
    - Web Development
- title: Yisela
  main_url: "https://www.yisela.com/"
  url: "https://www.yisela.com/tetris-against-trauma-gaming-as-therapy/"
  featured: false
  categories:
    - Blog
- title: YouFoundRon.com
  main_url: "https://www.youfoundron.com/"
  url: "https://www.youfoundron.com/"
  source_url: "https://github.com/rongierlach/yfr-dot-com"
  featured: false
  categories:
    - Portfolio
    - Web Development
    - Blog
- title: yerevancoder
  main_url: "https://yerevancoder.com/"
  url: "https://forum.yerevancoder.com/categories"
  source_url: "https://github.com/yerevancoder/yerevancoder.github.io"
  featured: false
  categories:
    - Blog
    - Web Development
- title: Ease
  main_url: "https://www.ease.com/"
  url: "https://www.ease.com/"
  featured: false
  categories:
    - Marketing
    - Healthcare
- title: Policygenius
  main_url: "https://www.policygenius.com/"
  url: "https://www.policygenius.com/"
  featured: false
  categories:
    - Marketing
    - Healthcare
- title: Moteefe
  main_url: "http://www.moteefe.com/"
  url: "http://www.moteefe.com/"
  featured: false
  categories:
    - Marketing
    - Agency
    - Technology
- title: Athelas
  main_url: "http://www.athelas.com/"
  url: "http://www.athelas.com/"
  featured: false
  categories:
    - Marketing
    - Healthcare
- title: Pathwright
  main_url: "http://www.pathwright.com/"
  url: "http://www.pathwright.com/"
  featured: false
  categories:
    - Marketing
    - Education
- title: Lucid
  main_url: "https://www.golucid.co/"
  url: "https://www.golucid.co/"
  featured: false
  categories:
    - Marketing
    - Technology
- title: Bench
  main_url: "http://www.bench.co/"
  url: "http://www.bench.co/"
  featured: false
  categories:
    - Marketing
- title: Union Plus Credit Card
  main_url: "http://www.unionpluscard.com"
  url: "https://unionplus.capitalone.com/"
  featured: false
  categories:
    - Marketing
    - Finance
- title: Gin Lane
  main_url: "http://www.ginlane.com/"
  url: "https://www.ginlane.com/"
  featured: false
  categories:
    - Web Development
    - Agency
- title: Marmelab
  main_url: "https://marmelab.com/en/"
  url: "https://marmelab.com/en/"
  featured: false
  categories:
    - Web Development
    - Agency
- title: Fusion Media Group
  main_url: "http://thefmg.com/"
  url: "http://thefmg.com/"
  featured: false
  categories:
    - Entertainment
- title: Dovetail
  main_url: "https://dovetailapp.com/"
  url: "https://dovetailapp.com/"
  featured: false
  categories:
    - Marketing
    - Technology
- title: Yuuniworks Portfolio / Blog
  main_url: "https://www.yuuniworks.com/"
  url: "https://www.yuuniworks.com/"
  source_url: "https://github.com/junkboy0315/yuuni-web"
  featured: false
  categories:
    - Portfolio
    - Web Development
    - Blog
- title: The Bastion Bot
  main_url: "https://bastionbot.org/"
  url: "https://bastionbot.org/"
  source_url: "https://github.com/TheBastionBot/Bastion-Website"
  description: Give awesome perks to your Discord server!
  featured: false
  categories:
    - Open Source
    - Technology
    - Documentation
    - Community
  built_by: Sankarsan Kampa
  built_by_url: "https://sankarsankampa.com"
- title: Smakosh
  main_url: "https://smakosh.com/"
  url: "https://smakosh.com/"
  source_url: "https://github.com/smakosh/smakosh.com"
  featured: false
  categories:
    - Portfolio
    - Web Development
# - title: Philipp Czernitzki - Blog/Website
#   main_url: "http://philippczernitzki.me/"
#   url: "http://philippczernitzki.me/"
#   featured: false
#   categories:
#     - Portfolio
#     - Web Development
#     - Blog
- title: WebGazer
  main_url: "https://www.webgazer.io/"
  url: "https://www.webgazer.io/"
  featured: false
  categories:
    - Marketing
    - Web Development
    - Technology
- title: Joe Seifi's Blog
  main_url: "http://seifi.org/"
  url: "http://seifi.org/"
  featured: false
  categories:
    - Portfolio
    - Web Development
    - Blog
- title: LekoArts — Graphic Designer & Front-End Developer
  main_url: "https://www.lekoarts.de"
  url: "https://www.lekoarts.de"
  source_url: "https://github.com/LekoArts/portfolio"
  featured: false
  built_by: LekoArts
  built_by_url: "https://github.com/LekoArts"
  description: >-
    Hi, I'm Lennart — a self-taught and passionate graphic/web designer &
    frontend developer based in Darmstadt, Germany. I love it to realize complex
    projects in a creative manner and face new challenges. Since 6 years I do
    graphic design, my love for frontend development came up 3 years ago. I
    enjoy acquiring new skills and cementing this knowledge by writing blogposts
    and creating tutorials.
  categories:
    - Portfolio
    - Blog
    - Design
    - Web Development
    - Freelance
    - Open Source
- title: 杨二小的博客
  main_url: "https://blog.yangerxiao.com/"
  url: "https://blog.yangerxiao.com/"
  source_url: "https://github.com/zerosoul/blog.yangerxiao.com"
  featured: false
  categories:
    - Blog
    - Portfolio
- title: MOTTO x MOTTO
  main_url: "https://mottox2.com"
  url: "https://mottox2.com"
  source_url: "https://github.com/mottox2/website"
  description: Web developer / UI Designer in Tokyo Japan.
  featured: false
  categories:
    - Blog
    - Portfolio
  built_by: mottox2
  built_by_url: "https://mottox2.com"
- title: Pride of the Meadows
  main_url: "https://www.prideofthemeadows.com/"
  url: "https://www.prideofthemeadows.com/"
  featured: false
  categories:
    - eCommerce
    - Food
    - Blog
- title: Michael Uloth
  main_url: "https://www.michaeluloth.com"
  url: "https://www.michaeluloth.com"
  featured: false
  description: Michael Uloth is a web developer, opera singer, and the creator of Up and Running Tutorials.
  categories:
    - Portfolio
    - Web Development
    - Music
  built_by: Michael Uloth
  built_by_url: "https://www.michaeluloth.com"
- title: Spacetime
  main_url: "https://www.heyspacetime.com/"
  url: "https://www.heyspacetime.com/"
  featured: false
  description: >-
    Spacetime is a Dallas-based digital experience agency specializing in web,
    app, startup, and digital experience creation.
  categories:
    - Marketing
    - Portfolio
    - Agency
  built_by: Spacetime
  built_by_url: "https://www.heyspacetime.com/"
- title: Eric Jinks
  main_url: "https://ericjinks.com/"
  url: "https://ericjinks.com/"
  featured: false
  description: "Software engineer / web developer from the Gold Coast, Australia."
  categories:
    - Portfolio
    - Blog
    - Web Development
    - Technology
  built_by: Eric Jinks
  built_by_url: "https://ericjinks.com/"
- title: GaiAma - We are wildlife
  main_url: "https://www.gaiama.org/"
  url: "https://www.gaiama.org/"
  featured: false
  description: >-
    We founded the GaiAma conservation organization to protect wildlife in Perú
    and to create an example of a permaculture neighborhood, living
    symbiotically with the forest - because reforestation is just the beginning
  categories:
    - Nonprofit
    - Marketing
    - Blog
  source_url: "https://github.com/GaiAma/gaiama.org"
  built_by: GaiAma
  built_by_url: "https://www.gaiama.org/"
- title: Healthcare Logic
  main_url: "https://www.healthcarelogic.com/"
  url: "https://www.healthcarelogic.com/"
  featured: false
  description: >-
    Revolutionary technology that empowers clinical and managerial leaders to
    collaborate with clarity.
  categories:
    - Marketing
    - Healthcare
    - Technology
  built_by: Thrive
  built_by_url: "https://thriveweb.com.au/"
- title: Evergov
  main_url: "https://evergov.com/"
  url: "https://evergov.com/"
  featured: false
  description: Finding local government services made easier.
  categories:
    - Directory
    - Government
    - Technology
  source_url: "https://github.com/WeOpenly/localgov.fyi"
  built_by: Evergov
  built_by_url: "https://evergov.com/about/"
- title: Kata.ai Documentation
  main_url: "https://docs.kata.ai/"
  url: "https://docs.kata.ai/"
  source_url: "https://github.com/kata-ai/kata-platform-docs"
  featured: false
  description: >-
    Documentation website for the Kata Platform, an all-in-one platform for
    building chatbots using AI technologies.
  categories:
    - Documentation
    - Technology
- title: goalgetters
  main_url: "https://goalgetters.space/"
  url: "https://goalgetters.space/"
  featured: false
  description: >-
    goalgetters is a source of inspiration for people who want to change their
    career. We offer articles, success stories and expert interviews on how to
    find a new passion and how to implement change.
  categories:
    - Blog
    - Education
  built_by: "Stephanie Langers (content), Adrian Wenke (development)"
  built_by_url: "https://twitter.com/AdrianWenke"
- title: Zensum
  main_url: "https://zensum.se/"
  url: "https://zensum.se/"
  featured: false
  description: >-
    Borrow money quickly and safely through Zensum. We compare Sweden's leading
    banks and credit institutions. Choose from multiple offers and lower your
    monthly cost. [Translated from Swedish]
  categories:
    - Technology
    - Finance
    - Marketing
  built_by: Bejamas
  built_by_url: "https://bejamas.io/"
- title: StatusHub - Easy to use Hosted Status Page Service
  main_url: "https://statushub.com/"
  url: "https://statushub.com/"
  featured: false
  description: >-
    Set up your very own service status page in minutes with StatusHub. Allow
    customers to subscribe to be updated automatically.
  categories:
    - Technology
    - Marketing
  built_by: Bejamas
  built_by_url: "https://bejamas.io/"
- title: Matthias Kretschmann Portfolio
  main_url: "https://matthiaskretschmann.com/"
  url: "https://matthiaskretschmann.com/"
  source_url: "https://github.com/kremalicious/portfolio"
  featured: false
  description: Portfolio of designer & developer Matthias Kretschmann.
  categories:
    - Portfolio
    - Web Development
  built_by: Matthias Kretschmann
  built_by_url: "https://matthiaskretschmann.com/"
- title: Iron Cove Solutions
  main_url: "https://ironcovesolutions.com/"
  url: "https://ironcovesolutions.com/"
  description: >-
    Iron Cove Solutions is a cloud based consulting firm. We help companies
    deliver a return on cloud usage by applying best practices
  categories:
    - Technology
    - Web Development
  built_by: Iron Cove Solutions
  built_by_url: "https://ironcovesolutions.com/"
  featured: false
- title: Moetez Chaabene Portfolio / Blog
  main_url: "https://moetez.me/"
  url: "https://moetez.me/"
  source_url: "https://github.com/moetezch/moetez.me"
  featured: false
  description: Portfolio of Moetez Chaabene
  categories:
    - Portfolio
    - Web Development
    - Blog
  built_by: Moetez Chaabene
  built_by_url: "https://twitter.com/moetezch"
- title: Nikita
  description: >-
    Automation of system deployments in Node.js for applications and
    infrastructures.
  main_url: "https://nikita.js.org/"
  url: "https://nikita.js.org/"
  source_url: "https://github.com/adaltas/node-nikita"
  categories:
    - Documentation
    - Open Source
    - Technology
  built_by: David Worms
  built_by_url: "http://www.adaltas.com"
  featured: false
- title: Gourav Sood Blog & Portfolio
  main_url: "https://www.gouravsood.com/"
  url: "https://www.gouravsood.com/"
  featured: false
  categories:
    - Blog
    - Portfolio
  built_by: Gourav Sood
  built_by_url: "https://www.gouravsood.com/"
- title: Jonas Tebbe Portfolio
  description: |
    Hey, I’m Jonas and I create digital products.
  main_url: "https://jonastebbe.com"
  url: "https://jonastebbe.com"
  categories:
    - Portfolio
  built_by: Jonas Tebbe
  built_by_url: "http://twitter.com/jonastebbe"
  featured: false
- title: Parker Sarsfield Portfolio
  description: |
    I'm Parker, a software engineer and sneakerhead.
  main_url: "https://parkersarsfield.com"
  url: "https://parkersarsfield.com"
  categories:
    - Blog
    - Portfolio
  built_by: Parker Sarsfield
  built_by_url: "https://parkersarsfield.com"
- title: Frontend web development with Greg
  description: |
    JavaScript, GatsbyJS, ReactJS, CSS in JS... Let's learn some stuff together.
  main_url: "https://dev.greglobinski.com"
  url: "https://dev.greglobinski.com"
  categories:
    - Blog
    - Web Development
  built_by: Greg Lobinski
  built_by_url: "https://github.com/greglobinski"
- title: Insomnia
  description: |
    Desktop HTTP and GraphQL client for developers
  main_url: "https://insomnia.rest/"
  url: "https://insomnia.rest/"
  categories:
    - Blog
  built_by: Gregory Schier
  built_by_url: "https://schier.co"
  featured: false
- title: Timeline Theme Portfolio
  description: |
    I'm Aman Mittal, a software developer.
  main_url: "https://amanhimself.dev/"
  url: "https://amanhimself.dev/"
  categories:
    - Web Development
    - Portfolio
  built_by: Aman Mittal
  built_by_url: "https://amanhimself.dev/"
- title: Ocean artUp
  description: >
    Science outreach site built using styled-components and Contentful. It
    presents the research project "Ocean artUp" funded by an Advanced Grant of
    the European Research Council to explore the possible benefits of artificial
    uplift of nutrient-rich deep water to the ocean’s sunlit surface layer.
  main_url: "https://ocean-artup.eu"
  url: "https://ocean-artup.eu"
  source_url: "https://github.com/janosh/ocean-artup"
  categories:
    - Science
    - Education
    - Blog
  built_by: Janosh Riebesell
  built_by_url: "https://janosh.io"
  featured: false
- title: Ryan Fitzgerald
  description: |
    Personal portfolio and blog for Ryan Fitzgerald
  main_url: "https://ryanfitzgerald.ca/"
  url: "https://ryanfitzgerald.ca/"
  categories:
    - Web Development
    - Portfolio
  built_by: Ryan Fitzgerald
  built_by_url: "https://github.com/RyanFitzgerald"
  featured: false
- title: Kaizen
  description: |
    Content Marketing, PR & SEO Agency in London
  main_url: "https://www.kaizen.co.uk/"
  url: "https://www.kaizen.co.uk/"
  categories:
    - Agency
    - Blog
    - Design
    - Web Development
    - SEO
  built_by: Bogdan Stanciu
  built_by_url: "https://github.com/b0gd4n"
  featured: false
- title: HackerOne Platform Documentation
  description: |
    HackerOne's Product Documentation Center!
  url: "https://docs.hackerone.com/"
  main_url: "https://docs.hackerone.com/"
  categories:
    - Documentation
    - Security
  featured: false
- title: Mux Video
  description: |
    API to video hosting and streaming
  main_url: "https://mux.com/"
  url: "https://mux.com/"
  categories:
    - Video
    - API
  featured: false
- title: Swapcard
  description: >
    The easiest way for event organizers to instantly connect people, build a
    community of attendees and exhibitors, and increase revenue over time
  main_url: "https://www.swapcard.com/"
  url: "https://www.swapcard.com/"
  categories:
    - Event
    - Community
    - Marketing
  built_by: Swapcard
  built_by_url: "https://www.swapcard.com/"
  featured: false
- title: Kalix
  description: >
    Kalix is perfect for healthcare professionals starting out in private
    practice, to those with an established clinic.
  main_url: "https://www.kalixhealth.com/"
  url: "https://www.kalixhealth.com/"
  categories:
    - Healthcare
  featured: false
- title: Hubba
  description: |
    Buy wholesale products from thousands of independent, verified Brands.
  main_url: "https://join.hubba.com/"
  url: "https://join.hubba.com/"
  categories:
    - eCommerce
  featured: false
- title: HyperPlay
  description: |
    In Asean's 1st Ever LOL Esports X Music Festival
  main_url: "https://hyperplay.leagueoflegends.com/"
  url: "https://hyperplay.leagueoflegends.com/"
  categories:
    - Music
  featured: false
- title: Bad Credit Loans
  description: |
    Get the funds you need, from $250-$5,000
  main_url: "https://www.creditloan.com/"
  url: "https://www.creditloan.com/"
  categories:
    - Finance
  featured: false
- title: Financial Center
  description: >
    Member-owned, not-for-profit, co-operative whose members receive financial
    benefits in the form of lower loan rates, higher savings rates, and lower
    fees than banks.
  main_url: "https://fcfcu.com/"
  url: "https://fcfcu.com/"
  categories:
    - Finance
    - Nonprofit
    - Business
    - Education
  built_by: "https://fcfcu.com/"
  built_by_url: "https://fcfcu.com/"
  featured: false
- title: Office of Institutional Research and Assessment
  description: |
    Good Data, Good Decisions
  main_url: "http://oira.ua.edu/"
  url: "http://oira.ua.edu/"
  categories:
    - Data
  featured: false
- title: The Telegraph Premium
  description: |
    Exclusive stories from award-winning journalists
  main_url: "https://premium.telegraph.co.uk/"
  url: "https://premium.telegraph.co.uk/"
  categories:
    - Media
  featured: false
- title: html2canvas
  description: |
    Screenshots with JavaScript
  main_url: "http://html2canvas.hertzen.com/"
  url: "http://html2canvas.hertzen.com/"
  source_url: "https://github.com/niklasvh/html2canvas/tree/master/www"
  categories:
    - JavaScript
    - Documentation
  built_by: Niklas von Hertzen
  built_by_url: "http://hertzen.com/"
  featured: false
- title: Dato CMS
  description: |
    The API-based CMS your editors will love
  main_url: "https://www.datocms.com/"
  url: "https://www.datocms.com/"
  categories:
    - API
  featured: false
- title: Half Electronics
  description: |
    Personal website
  main_url: "https://www.halfelectronic.com/"
  url: "https://www.halfelectronic.com/"
  categories:
    - Blog
  built_by: Fernando Poumian
  built_by_url: "https://github.com/fpoumian/halfelectronic.com"
  featured: false
- title: Frithir Software Development
  main_url: "https://frithir.com/"
  url: "https://frithir.com/"
  featured: false
  description: "I DRINK COFFEE, WRITE CODE AND IMPROVE MY DEVELOPMENT SKILLS EVERY DAY."
  categories:
    - Design
    - Web Development
  built_by: Frithir
  built_by_url: "https://Frithir.com/"
- title: Unow
  main_url: "https://www.unow.fr/"
  url: "https://www.unow.fr/"
  categories:
    - Education
    - Marketing
  featured: false
- title: Peter Hironaka
  description: |
    Freelance Web Developer based in Los Angeles.
  main_url: "https://peterhironaka.com/"
  url: "https://peterhironaka.com/"
  categories:
    - Portfolio
    - Web Development
  built_by: Peter Hironaka
  built_by_url: "https://github.com/PHironaka"
  featured: false
- title: Michael McQuade
  description: |
    Personal website and blog for Michael McQuade
  main_url: "https://giraffesyo.io"
  url: "https://giraffesyo.io"
  categories:
    - Blog
  built_by: Michael McQuade
  built_by_url: "https://github.com/giraffesyo"
  featured: false
- title: Haacht Brewery
  description: |
    Corporate website for Haacht Brewery. Designed and Developed by Gafas.
  main_url: "https://haacht.com/en/"
  url: "https://haacht.com"
  categories:
    - Marketing
  built_by: Gafas
  built_by_url: "https://gafas.be"
  featured: false
- title: StoutLabs
  description: |
    Portfolio of Daniel Stout, freelance developer in East Tennessee.
  main_url: "https://www.stoutlabs.com/"
  url: "https://www.stoutlabs.com/"
  categories:
    - Web Development
    - Portfolio
  built_by: Daniel Stout
  built_by_url: "https://github.com/stoutlabs"
  featured: false
- title: Chicago Ticket Outcomes By Neighborhood
  description: |
    ProPublica data visualization of traffic ticket court outcomes
  categories:
    - Media
    - Nonprofit
  url: >-
    https://projects.propublica.org/graphics/il/il-city-sticker-tickets-maps/ticket-status/?initialWidth=782
  main_url: >-
    https://projects.propublica.org/graphics/il/il-city-sticker-tickets-maps/ticket-status/?initialWidth=782
  built_by: David Eads
  built_by_url: "https://github.com/eads"
  featured: false
- title: Chicago South Side Traffic Ticketing rates
  description: |
    ProPublica data visualization of traffic ticket rates by community
  main_url: >-
    https://projects.propublica.org/graphics/il/il-city-sticker-tickets-maps/ticket-rate/?initialWidth=782
  url: >-
    https://projects.propublica.org/graphics/il/il-city-sticker-tickets-maps/ticket-rate/?initialWidth=782
  categories:
    - Media
    - Nonprofit
  built_by: David Eads
  built_by_url: "https://github.com/eads"
  featured: false
- title: Otsimo
  description: >
    Otsimo is a special education application for children with autism, down
    syndrome and other developmental disabilities.
  main_url: "https://otsimo.com/en/"
  url: "https://otsimo.com/en/"
  categories:
    - Blog
    - Education
  featured: false
- title: Matt Bagni Portfolio 2018
  description: >
    Mostly the result of playing with Gatsby and learning about react and
    graphql. Using the screenshot plugin to showcase the work done for my
    company in the last 2 years, and a good amount of other experiments.
  main_url: "https://mattbag.github.io"
  url: "https://mattbag.github.io"
  categories:
    - Portfolio
  featured: false
- title: Lisa Ye's Blog
  description: |
    Simple blog/portofolio for a fashion designer. Gatsby_v2 + Netlify cms
  main_url: "https://lisaye.netlify.com/"
  url: "https://lisaye.netlify.com/"
  categories:
    - Blog
    - Portfolio
  featured: false
- title: Artem Sapegin
  description: >
    Little homepage of Artem Sapegin, a frontend developer, passionate
    photographer, coffee drinker and crazy dogs’ owner.
  main_url: "https://sapegin.me/"
  url: "https://sapegin.me/"
  categories:
    - Portfolio
    - Open Source
    - Web Development
  built_by: Artem Sapegin
  built_by_url: "https://github.com/sapegin"
  featured: false
- title: SparkPost Developers
  main_url: "https://developers.sparkpost.com/"
  url: "https://developers.sparkpost.com/"
  source_url: "https://github.com/SparkPost/developers.sparkpost.com"
  categories:
    - Documentation
    - API
  featured: false
- title: Malik Browne Portfolio 2018
  description: >
    The portfolio blog of Malik Browne, a full-stack engineer, foodie, and avid
    blogger/YouTuber.
  main_url: "https://www.malikbrowne.com/about"
  url: "https://www.malikbrowne.com"
  categories:
    - Blog
    - Portfolio
  built_by: Malik Browne
  built_by_url: "https://twitter.com/milkstarz"
  featured: false
- title: Novatics
  description: |
    Digital products that inspire and make a difference
  main_url: "https://www.novatics.com.br"
  url: "https://www.novatics.com.br"
  categories:
    - Portfolio
    - Technology
    - Web Development
  built_by: Novatics
  built_by_url: "https://github.com/Novatics"
  featured: false
- title: Max McKinney
  description: >
    I’m a developer and designer with a focus in web technologies. I build cars
    on the side.
  main_url: "https://maxmckinney.com/"
  url: "https://maxmckinney.com/"
  categories:
    - Portfolio
    - Web Development
    - Design
  built_by: Max McKinney
  featured: false
- title: Stickyard
  description: |
    Make your React component sticky the easy way
  main_url: "https://nihgwu.github.io/stickyard/"
  url: "https://nihgwu.github.io/stickyard/"
  source_url: "https://github.com/nihgwu/stickyard/tree/master/website"
  categories:
    - Web Development
  built_by: Neo Nie
  featured: false
- title: Agata Milik
  description: |
    Website of a Polish psychologist/psychotherapist based in Gdańsk, Poland.
  main_url: "https://agatamilik.pl"
  url: "https://agatamilik.pl"
  categories:
    - Marketing
    - Healthcare
  built_by: Piotr Fedorczyk
  built_by_url: "https://piotrf.pl"
  featured: false
- title: WebPurple
  main_url: "https://www.webpurple.net/"
  url: "https://www.webpurple.net/"
  source_url: "https://github.com/WebPurple/site"
  description: >-
    Site of local (Russia, Ryazan) frontend community. Main purpose is to show
    info about meetups and keep blog.
  categories:
    - Nonprofit
    - Web Development
    - Community
    - Blog
    - Open Source
  built_by: Nikita Kirsanov
  built_by_url: "https://twitter.com/kitos_kirsanov"
  featured: false
- title: Papertrail.io
  description: |
    Inspection Management for the 21st Century
  main_url: "https://www.papertrail.io/"
  url: "https://www.papertrail.io/"
  categories:
    - Marketing
    - Technology
  built_by: Papertrail.io
  built_by_url: "https://www.papertrail.io"
  featured: false
- title: Matt Ferderer
  main_url: "https://mattferderer.com"
  url: "https://mattferderer.com"
  source_url: "https://github.com/mattferderer/gatsbyblog"
  description: >
    {titleofthesite} is a blog built with Gatsby that discusses web related tech
    such as JavaScript, .NET, Blazor & security.
  categories:
    - Blog
    - Web Development
  built_by: Matt Ferderer
  built_by_url: "https://twitter.com/mattferderer"
  featured: false
- title: Sahyadri Open Source Community
  main_url: "https://sosc.org.in"
  url: "https://sosc.org.in"
  source_url: "https://github.com/haxzie/sosc-website"
  description: >
    Official website of Sahyadri Open Source Community for community blog, event
    details and members info.
  categories:
    - Blog
    - Community
    - Open Source
  built_by: Musthaq Ahamad
  built_by_url: "https://github.com/haxzie"
  featured: false
- title: Tech Confessions
  main_url: "https://confessions.tech"
  url: "https://confessions.tech"
  source_url: "https://github.com/JonathanSpeek/tech-confessions"
  description: "A guilt-free place for us to confess our tech sins \U0001F64F\n"
  categories:
    - Community
    - Open Source
  built_by: Jonathan Speek
  built_by_url: "https://speek.design"
  featured: false
- title: Thibault Maekelbergh
  main_url: "https://thibmaek.com"
  url: "https://thibmaek.com"
  source_url: "https://github.com/thibmaek/thibmaek.github.io"
  description: |
    A nice blog about development, Raspberry Pi, plants and probably records.
  categories:
    - Blog
    - Open Source
  built_by: Thibault Maekelbergh
  built_by_url: "https://twitter.com/thibmaek"
  featured: false
- title: LearnReact.design
  main_url: "https://learnreact.design"
  url: "https://learnreact.design"
  description: >
    React Essentials For Designers: A React course tailored for product
    designers, ux designers, ui designers.
  categories:
    - Blog
  built_by: Linton Ye
  built_by_url: "https://twitter.com/lintonye"
- title: Mega House Creative
  main_url: "https://www.megahousecreative.com/"
  url: "https://www.megahousecreative.com/"
  description: >
    Mega House Creative is a digital agency that provides unique goal-oriented
    web marketing solutions.
  categories:
    - Marketing
    - Agency
  built_by: Daniel Robinson
  featured: false
- title: Tobie Marier Robitaille - csc
  main_url: "https://tobiemarierrobitaille.com/"
  url: "https://tobiemarierrobitaille.com/en/"
  description: |
    Portfolio site for director of photography Tobie Marier Robitaille
  categories:
    - Portfolio
    - Gallery
  built_by: Mill3 Studio
  built_by_url: "https://mill3.studio/en/"
  featured: false
- title: Bestvideogame.deals
  main_url: "https://bestvideogame.deals/"
  url: "https://bestvideogame.deals/"
  description: |
    Video game comparison website for the UK, build with GatsbyJS.
  categories:
    - eCommerce
  built_by: Koen Kamphuis
  built_by_url: "https://koenkamphuis.com/"
  featured: false
- title: Mahipat's Portfolio
  main_url: "https://mojaave.com/"
  url: "https://mojaave.com"
  source_url: "https://github.com/mhjadav/mojaave"
  description: >
    mojaave.com is Mahipat's portfolio, I have developed it using Gatsby v2 and
    Bootstrap, To get in touch with people looking for full-stack developer.
  categories:
    - Portfolio
    - Web Development
  built_by: Mahipat Jadav
  built_by_url: "https://mojaave.com/"
  featured: false
- title: Insights
  main_url: "https://justaskusers.com/"
  url: "https://justaskusers.com/"
  description: >
    Insights helps user experience (UX) researchers conduct their research and
    make sense of the findings.
  categories:
    - User Experience
    - Design
  built_by: Just Ask Users
  built_by_url: "https://justaskusers.com/"
  featured: false
- title: Tensiq
  main_url: "https://tensiq.com"
  url: "https://tensiq.com"
  source_url: "https://github.com/Tensiq/tensiq-site"
  description: >
    Tensiq is an e-Residency startup, that provides development in cutting-edge
    technology while delivering secure, resilient, performant solutions.
  categories:
    - Web Development
    - Mobile Development
    - Agency
    - Open Source
  built_by: Jens
  built_by_url: "https://github.com/arrkiin"
  featured: false
- title: Mintfort
  main_url: "https://mintfort.com/"
  url: "https://mintfort.com/"
  source_url: "https://github.com/MintFort/mintfort.com"
  description: >
    Mintfort, the first crypto-friendly bank account. Store and manage assets on
    the blockchain.
  categories:
    - Technology
    - Finance
  built_by: Axel Fuhrmann
  built_by_url: "https://axelfuhrmann.com/"
  featured: false
- title: React Native Explorer
  main_url: "https://react-native-explorer.firebaseapp.com"
  url: "https://react-native-explorer.firebaseapp.com"
  description: |
    Explorer React Native packages and examples effortlessly.
  categories:
    - Education
  featured: false
- title: 500Tech
  main_url: "https://500tech.com/"
  url: "https://500tech.com/"
  featured: false
  categories:
    - Web Development
    - Agency
    - Open Source
- title: eworld
  main_url: "http://eworld.herokuapp.com/"
  url: "http://eworld.herokuapp.com/"
  featured: false
  categories:
    - eCommerce
    - Technology
- title: It's a Date
  description: >
    It's a Date is a dating app that actually involves dating.
  main_url: "https://www.itsadate.app/"
  url: "https://www.itsadate.app/"
  featured: false
  categories:
    - App
    - Blog
- title: Node.js HBase
  description: >
    Asynchronous HBase client for NodeJs using REST.
  main_url: https://hbase.js.org/
  url: https://hbase.js.org/
  source_url: "https://github.com/adaltas/node-hbase"
  categories:
    - Documentation
    - Open Source
    - Technology
  built_by: David Worms
  built_by_url: http://www.adaltas.com
  featured: false
- title: Peter Kroyer - Web Design / Web Development
  main_url: https://www.peterkroyer.at/en/
  url: https://www.peterkroyer.at/en/
  description: >
    Freelance web designer / web developer based in Vienna, Austria (Wien, Österreich).
  categories:
    - Agency
    - Web Development
    - Design
    - Portfolio
    - Freelance
  built_by: Peter Kroyer
  built_by_url: https://www.peterkroyer.at/
  featured: false
- title: Geddski
  main_url: https://gedd.ski
  url: https://gedd.ski
  description: >
    frontend mastery blog - level up your UI game.
  categories:
    - Web Development
    - Education
    - Productivity
    - User Experience
  built_by: Dave Geddes
  built_by_url: https://twitter.com/geddski
  featured: false
- title: Rung
  main_url: "https://rung.com.br/"
  url: "https://rung.com.br/"
  description: >
    Rung alerts you about the exceptionalities of your personal and professional life.
  categories:
    - API
    - Technology
    - Travel
  featured: false
- title: Mokkapps
  main_url: "https://www.mokkapps.de/"
  url: "https://www.mokkapps.de/"
  source_url: "https://github.com/mokkapps/website"
  description: >
    Portfolio website from Michael Hoffmann. Passionate software developer with focus on web-based technologies.
  categories:
    - Blog
    - Portfolio
    - Web Development
    - Mobile Development
  featured: false
- title: Premier Octet
  main_url: "https://www.premieroctet.com/"
  url: "https://www.premieroctet.com/"
  description: >
    Premier Octet is a React-based agency
  categories:
    - Agency
    - Web Development
    - Mobile Development
  featured: false
- title: Thorium
  main_url: "https://www.thoriumsim.com/"
  url: "https://www.thoriumsim.com/"
  source_url: "https://github.com/thorium-sim/thoriumsim.com"
  description: >
    Thorium - Open-source Starship Simulator Controls for Live Action Role Play
  built_by: Alex Anderson
  built_by_url: https://twitter.com/ralex1993
  categories:
    - Blog
    - Portfolio
    - Documentation
    - Marketing
    - Education
    - Entertainment
    - Open Source
    - Web Development
  featured: false
- title: Cameron Maske
  main_url: "https://www.cameronmaske.com/"
  url: "https://www.cameronmaske.com/courses/introduction-to-pytest/"
  source_url: "https://github.com/cameronmaske/cameronmaske.com-v2"
  description: >
    The homepage of Cameron Maske, a freelance full-stack developer, who is currently working on a free pytest video course
  categories:
    - Education
    - Video
    - Portfolio
    - Freelance
  featured: false
- title: Studenten bilden Schüler
  description: >
    Studenten bilden Schüler e.V. is a German student-run nonprofit initiative that aims to
    contribute to more equal educational opportunities by providing free tutoring to refugees
    and children from underprivileged families. The site is built on Gatsby v2, styled-components
    and Contentful. It supports Google Analytics, fluid typography and Algolia search.
  main_url: "https://studenten-bilden-schueler.de"
  url: "https://studenten-bilden-schueler.de"
  source_url: "https://github.com/StudentenBildenSchueler/homepage"
  categories:
    - Education
    - Nonprofit
    - Blog
  built_by: Janosh Riebesell
  built_by_url: "https://janosh.io"
  featured: false
- title: Mike's Remote List
  main_url: "https://www.mikesremotelist.com"
  url: "https://www.mikesremotelist.com"
  description: >
    A list of remote jobs, updated throughout the day. Built on Gatsby v1 and powered by Contentful, Google Sheets, string and sticky tape.
  categories:
    - Marketing
  featured: false
- title: Madvoid
  main_url: "https://madvoid.com/"
  url: "https://madvoid.com/screenshot/"
  featured: false
  description: >
    Madvoid is a team of expert developers dedicated to creating simple, clear, usable and blazing fast web and mobile apps.
    We are coders that help companies and agencies to create social & interactive experiences.
    This includes full-stack development using React, WebGL, Static Site Generators, Ruby On Rails, Phoenix, GraphQL, Chatbots, CI / CD, Docker and more!
  categories:
    - Portfolio
    - Technology
    - Web Development
    - Agency
    - Marketing
  built_by: Jean-Paul Bonnetouche
  built_by_url: https://twitter.com/_jpb
- title: MOMNOTEBOOK.COM
  description: >
    Sharing knowledge and experiences that make childhood and motherhood rich, vibrant and healthy.
  main_url: "https://momnotebook.com/"
  url: "https://momnotebook.com/"
  featured: false
  built_by: Aleksander Hansson
  built_by_url: https://www.linkedin.com/in/aleksanderhansson/
  categories:
    - Blog
- title: Pirate Studios
  description: >
    Reinventing music studios with 24/7 self service rehearsal, DJ & production rooms available around the world.
  main_url: "https://www.piratestudios.co"
  url: "https://www.piratestudios.co"
  featured: false
  built_by: The Pirate Studios team
  built_by_url: https://github.com/piratestudios/
  categories:
    - Music
- title: Aurora EOS
  main_url: "https://www.auroraeos.com/"
  url: "https://www.auroraeos.com/"
  featured: false
  categories:
    - Finance
    - Marketing
    - Blog
  built_by: Corey Ward
  built_by_url: "http://www.coreyward.me/"
- title: MadeComfy
  main_url: "https://madecomfy.com.au/"
  url: "https://madecomfy.com.au/"
  description: >
    Short term rental management startup, using Contentful + Gatsby + CicleCI
  featured: false
  categories:
    - Travel
  built_by: Lucas Vilela
  built_by_url: "https://madecomfy.com.au/"
- title: How To Book Cheap Flights
  description: >
    A travel blog built with Gatsby and adopting the AMP technology.
  main_url: "https://howtobookcheapflights.com"
  url: "https://howtobookcheapflights.com"
  source_url: "https://github.com/flaviolivolsi/howtobookcheapflights"
  featured: false
  categories:
    - Travel
    - Blog
  built_by: Flavio Li Volsi
  built_by_url: "http://github.com/flaviolivolsi"
- title: Tiger Facility Services
  description: >
    Tiger Facility Services combines facility management expertise with state of the art software to offer a sustainable and customer oriented cleaning and facility service.
  main_url: https://www.tigerfacilityservices.com/de-en/
  url: https://www.tigerfacilityservices.com/de-en/
  featured: false
  categories:
    - Marketing
- title: "Luciano Mammino's blog"
  description: >
    Tech & programming blog of Luciano Mammino a.k.a. "loige", Full-Stack Web Developer and International Speaker
  main_url: https://loige.co
  url: https://loige.co
  featured: false
  categories:
    - Blog
    - Web Development
  built_by: Luciano Mammino
  built_by_url: https://loige.co
- title: Wire • Secure collaboration platform
  description: >
    Corporate website of Wire, an open source, end-to-end encrypted collaboration platform
  main_url: "https://wire.com"
  url: "https://wire.com"
  featured: false
  categories:
    - Open Source
    - Productivity
    - Technology
    - Blog
    - App
  built_by: Wire team
  built_by_url: "https://github.com/orgs/wireapp/people"
- title: J. Patrick Raftery
  main_url: "https://www.jpatrickraftery.com"
  url: "https://www.jpatrickraftery.com"
  description: J. Patrick Raftery is an opera singer and voice teacher based in Vancouver, BC.
  categories:
    - Portfolio
    - Music
  built_by: Michael Uloth
  built_by_url: "https://www.michaeluloth.com"
  featured: false
- title: Aria Umezawa
  main_url: "https://www.ariaumezawa.com"
  url: "https://www.ariaumezawa.com"
  description: Aria Umezawa is a director, producer, and writer currently based in San Francisco. Site designed by Stephen Bell.
  categories:
    - Portfolio
    - Music
    - Entertainment
  built_by: Michael Uloth
  built_by_url: "https://www.michaeluloth.com"
  featured: false
- title: Pomegranate Opera
  main_url: "https://www.pomegranateopera.com"
  url: "https://www.pomegranateopera.com"
  description: Pomegranate Opera is a lesbian opera written by Amanda Hale & Kye Marshall. Site designed by Stephen Bell.
  categories:
    - Gallery
    - Music
  built_by: Michael Uloth
  built_by_url: "https://www.michaeluloth.com"
  featured: false
- title: Daniel Cabena
  main_url: "https://www.danielcabena.com"
  url: "https://www.danielcabena.com"
  description: Daniel Cabena is a Canadian countertenor highly regarded in both Canada and Europe for prize-winning performances ranging from baroque to contemporary repertoire. Site designed by Stephen Bell.
  categories:
    - Portfolio
    - Music
  built_by: Michael Uloth
  built_by_url: "https://www.michaeluloth.com"
  featured: false
- title: Artist.Center
  main_url: "https://artistcenter.netlify.com"
  url: "https://artistcenter.netlify.com"
  description: The marketing page for Artist.Center, a soon-to-launch platform designed to connect opera singers to opera companies. Site designed by Stephen Bell.
  categories:
    - Music
  built_by: Michael Uloth
  built_by_url: "https://www.michaeluloth.com"
  featured: false
- title: DG Volo & Company
  main_url: "https://www.dgvolo.com"
  url: "https://www.dgvolo.com"
  description: DG Volo & Company is a Toronto-based investment consultancy. Site designed by Stephen Bell.
  categories:
    - Finance
  built_by: Michael Uloth
  built_by_url: "https://www.michaeluloth.com"
  featured: false
- title: Shawna Lucey
  main_url: "https://www.shawnalucey.com"
  url: "https://www.shawnalucey.com"
  description: Shawna Lucey is an American theater and opera director based in New York City. Site designed by Stephen Bell.
  categories:
    - Portfolio
    - Music
    - Entertainment
  built_by: Michael Uloth
  built_by_url: "https://www.michaeluloth.com"
  featured: false
- title: Leyan Lo
  main_url: https://www.leyanlo.com
  url: https://www.leyanlo.com
  description: >
    Leyan Lo’s personal website
  categories:
    - Portfolio
  built_by: Leyan Lo
  built_by_url: https://www.leyanlo.com
  featured: false
- title: Hawaii National Bank
  url: https://hawaiinational.bank
  main_url: https://hawaiinational.bank
  description: Hawaii National Bank's highly personalized service has helped loyal customers & locally owned businesses achieve their financial dreams for over 50 years.
  categories:
    - Finance
  built_by: Wall-to-Wall Studios
  built_by_url: https://walltowall.com
  featured: false
- title: Coletiv
  url: https://coletiv.com
  main_url: https://coletiv.com
  description: Coletiv teams up with companies of all sizes to design, develop & launch digital products for iOS, Android & the Web.
  categories:
    - Technology
    - Agency
    - Web Development
  built_by: Coletiv
  built_by_url: https://coletiv.com
  featured: false
- title: janosh.io
  description: >
    Personal blog and portfolio of Janosh Riebesell. The site is built with Gatsby v2 and designed
    entirely with styled-components v4. Much of the layout was achieved with CSS grid. It supports
    Google Analytics, fluid typography and Algolia search.
  main_url: "https://janosh.io"
  url: "https://janosh.io"
  source_url: "https://github.com/janosh/janosh.io"
  categories:
    - Portfolio
    - Blog
    - Science
    - Photography
    - Travel
  built_by: Janosh Riebesell
  built_by_url: "https://janosh.io"
  featured: false
- title: Gatsby Manor
  description: >
    We build themes for gatsby. We have themes for all projects including personal,
    portfolio, ecommerce, landing pages and more. We also run an in-house
    web dev and design studio. If you cannot find what you want, we can build it for you!
    Email us at gatsbymanor@gmail.com with questions.
  main_url: "https://www.gatsbymanor.com"
  url: "https://www.gatsbymanor.com"
  source_url: "https://github.com/gatsbymanor"
  categories:
    - Web Development
    - Agency
    - Technology
    - Freelance
  built_by: Steven Natera
  built_by_url: "https://stevennatera.com"
- title: Ema Suriano's Portfolio
  main_url: https://emasuriano.com/
  url: https://emasuriano.com/
  source_url: https://github.com/EmaSuriano/emasuriano.github.io
  description: >
    Ema Suriano's portfolio to display information about him, his projects and what he's writing about.
  categories:
    - Portfolio
    - Technology
    - Web Development
  built_by: Ema Suriano
  built_by_url: https://emasuriano.com/
  featured: false
- title: Luan Orlandi
  main_url: https://luanorlandi.github.io
  url: https://luanorlandi.github.io
  source_url: https://github.com/luanorlandi/luanorlandi.github.io
  description: >
    Luan Orlandi's personal website. Brazilian web developer, enthusiast in React and Gatsby.
  categories:
    - Blog
    - Portfolio
    - Web Development
  built_by: Luan Orlandi
  built_by_url: https://github.com/luanorlandi
- title: Mobius Labs
  main_url: https://mobius.ml
  url: https://mobius.ml
  description: >
    Mobius Labs landing page, a Start-up working on Computer Vision
  categories:
    - Landing Page
    - Marketing
    - Technology
  built_by: sktt
  built_by_url: https://github.com/sktt
- title: EZAgrar
  main_url: https://www.ezagrar.at/en/
  url: https://www.ezagrar.at/en/
  description: >
    EZAgrar.at is the homepage of the biggest agricultural machinery dealership in Austria. In total 8 pages will be built for this client reusing a lot of components between them.
  categories:
    - eCommerce
    - Marketing
  built_by: MangoART
  built_by_url: https://www.mangoart.at
  featured: false
- title: OAsome blog
  main_url: https://oasome.blog/
  url: https://oasome.blog/
  source_url: https://github.com/oorestisime/oasome
  description: >
    Paris-based Cypriot adventurers. A and O. Lovers of life and travel. Want to get a glimpse of the OAsome world?
  categories:
    - Blog
    - Photography
    - Travel
  built_by: Orestis Ioannou
  featured: false
- title: Brittany Chiang
  main_url: https://brittanychiang.com/
  url: https://brittanychiang.com/
  source_url: https://github.com/bchiang7/v4
  description: >
    Personal website and portfolio of Brittany Chiang built with Gatsby v2
  categories:
    - Portfolio
  built_by: Brittany Chiang
  built_by_url: https://github.com/bchiang7
  featured: false
- title: Fitekran
  description: >
    One of the most visited Turkish blogs about health, sports and healthy lifestyle, that has been rebuilt with Gatsby v2 using Wordpress.
  main_url: "https://www.fitekran.com"
  url: "https://www.fitekran.com"
  categories:
    - Science
    - Healthcare
    - Blog
  built_by: Burak Tokak
  built_by_url: "https://www.buraktokak.com"
- title: Serverless
  main_url: https://serverless.com
  url: https://serverless.com
  source_url: https://github.com/serverless/site
  description: >
    Serverless.com – Build web, mobile and IoT applications with serverless architectures using AWS Lambda, Azure Functions, Google CloudFunctions & more!
  categories:
    - Technology
    - Web Development
  built_by: Codebrahma
  built_by_url: https://codebrahma.com
  featured: false
- title: Dive Bell
  main_url: https://divebell.band/
  url: https://divebell.band/
  description: >
    Simple site for a band to list shows dates and videos (499 on lighthouse)
  categories:
    - Music
  built_by: Matt Bagni
  built_by_url: https://mattbag.github.io
  featured: false
- title: Mayer Media Co.
  main_url: https://mayermediaco.com/
  url: https://mayermediaco.com/
  description: >
    Freelance Web Development and Digital Marketing
  categories:
    - Web Development
    - Marketing
    - Blog
  source_url: https://github.com/MayerMediaCo/MayerMediaCo2.0
  built_by: Danny Mayer
  built_by_url: https://twitter.com/mayermediaco
  featured: false
- title: Jan Czizikow Portfolio
  main_url: https://www.janczizikow.com/
  url: https://www.janczizikow.com/
  source_url: https://github.com/janczizikow/janczizikow-portfolio
  description: >
    Simple personal portfolio site built with Gatsby
  categories:
    - Portfolio
    - Freelance
    - Web Development
  built_by: Jan Czizikow
  built_by_url: https://github.com/janczizikow
- title: Carbon Design Systems
  main_url: http://www.carbondesignsystem.com/
  url: http://www.carbondesignsystem.com/
  description: >
    The Carbon Design System is integrating the new IBM Design Ethos and Language. It represents a completely fresh approach to the design of all things at IBM.
  categories:
    - Design System
    - Documentation
  built_by: IBM
  built_by_url: https://www.ibm.com/
  featured: false
- title: Mozilla Mixed Reality
  main_url: https://mixedreality.mozilla.org/
  url: https://mixedreality.mozilla.org/
  description: >
    Virtual Reality for the free and open Web.
  categories:
    - Open Source
  built_by: Mozilla
  built_by_url: https://www.mozilla.org/
  featured: false
- title: Uniform Hudl Design System
  main_url: http://uniform.hudl.com/
  url: http://uniform.hudl.com/
  description: >
    A single design system to ensure every interface feels like Hudl. From the colors we use to the size of our buttons and what those buttons say, Uniform has you covered. Check the guidelines, copy the code and get to building.
  categories:
    - Design System
    - Open Source
    - Design
  built_by: Hudl
  built_by_url: https://www.hudl.com/
- title: Subtle UI
  main_url: "https://subtle-ui.netlify.com/"
  url: "https://subtle-ui.netlify.com/"
  source_url: "https://github.com/ryanwiemer/subtle-ui"
  description: >
    A collection of clever yet understated user interactions found on the web.
  categories:
    - Web Development
    - Open Source
    - User Experience
  built_by: Ryan Wiemer
  built_by_url: "https://www.ryanwiemer.com/"
  featured: false
- title: developer.bitcoin.com
  main_url: "https://developer.bitcoin.com/"
  url: "https://developer.bitcoin.com/"
  description: >
    Bitbox based bitcoin.com developer platform and resources.
  categories:
    - Finance
  featured: false
- title: Barmej
  main_url: "https://app.barmej.com/"
  url: "https://app.barmej.com/"
  description: >
    An interactive platform to learn different programming languages in Arabic for FREE
  categories:
    - Education
    - Programming
    - Learning
  built_by: Obytes
  built_by_url: "https://www.obytes.com/"
  featured: false
- title: Vote Save America
  main_url: "https://votesaveamerica.com"
  url: "https://votesaveamerica.com"
  description: >
    Be a voter. Save America.
  categories:
    - Education
    - Government
  featured: false
  built_by: Jeremy E. Miller
  built_by_url: "https://jeremyemiller.com/"
- title: Emergence
  main_url: https://emcap.com/
  url: https://emcap.com/
  description: >
    Emergence is a top enterprise cloud venture capital firm. We fund early stage ventures focusing on enterprise & SaaS applications. Emergence is one of the top VC firms in Silicon Valley.
  categories:
    - Marketing
    - Blog
  built_by: Upstatement
  built_by_url: https://www.upstatement.com/
  featured: false
- title: FPVtips
  main_url: https://fpvtips.com
  url: https://fpvtips.com
  source_url: https://github.com/jumpalottahigh/fpvtips
  description: >
    FPVtips is all about bringing racing drone pilots closer together, and getting more people into the hobby!
  categories:
    - Community
    - Education
  built_by: Georgi Yanev
  built_by_url: https://twitter.com/jumpalottahigh
  featured: false
- title: Georgi Yanev
  main_url: https://blog.georgi-yanev.com/
  url: https://blog.georgi-yanev.com/
  source_url: https://github.com/jumpalottahigh/blog.georgi-yanev.com
  description: >
    I write articles about FPV quads (building and flying), web development, smart home automation, life-long learning and other topics from my personal experience.
  categories:
    - Blog
  built_by: Georgi Yanev
  built_by_url: https://twitter.com/jumpalottahigh
  featured: false
- title: Bear Archery
  main_url: "https://beararchery.com/"
  url: "https://beararchery.com/"
  categories:
    - eCommerce
    - Sports
  built_by: Escalade Sports
  built_by_url: "https://www.escaladesports.com/"
  featured: false
- title: "attn:"
  main_url: "https://www.attn.com/"
  url: "https://www.attn.com/"
  categories:
    - Media
    - Entertainment
  built_by: "attn:"
  built_by_url: "https://www.attn.com/"
  featured: false
- title: Mirror Conf
  description: >
    Mirror Conf is a conference designed to empower designers and frontend developers who have a thirst for knowledge and want to broaden their horizons.
  main_url: "https://www.mirrorconf.com/"
  url: "https://www.mirrorconf.com/"
  categories:
    - Conference
    - Design
    - Web Development
  featured: false
- title: Startarium
  main_url: https://www.startarium.ro
  url: https://www.startarium.ro
  description: >
    Free entrepreneurship educational portal with more than 20000 users, hundreds of resources, crowdfunding, mentoring and investor pitching events facilitated.
  categories:
    - Education
    - Nonprofit
    - Entrepreneurship
  built_by: Cezar Neaga
  built_by_url: https://twitter.com/cezarneaga
  featured: false
- title: Microlink
  main_url: https://microlink.io/
  url: https://microlink.io/
  description: >
    Extract structured data from any website.
  categories:
    - Web Development
    - API
  built_by: Kiko Beats
  built_by_url: https://kikobeats.com/
  featured: false
- title: Markets.com
  main_url: "https://www.markets.com/"
  url: "https://www.markets.com/"
  featured: false
  categories:
    - Finance
- title: Kevin Legrand
  url: "https://k-legrand.com"
  main_url: "https://k-legrand.com"
  source_url: "https://github.com/Manoz/k-legrand.com"
  description: >
    Personal website and blog built with love with Gatsby v2
  categories:
    - Blog
    - Portfolio
    - Web Development
  built_by: Kevin Legrand
  built_by_url: https://k-legrand.com
  featured: false
- title: David James Portfolio
  main_url: https://dfjames.com/
  url: https://dfjames.com/
  source_url: https://github.com/daviddeejjames/dfjames-gatsby
  description: >
    Portfolio Site using GatsbyJS and headless WordPress
  categories:
    - WordPress
    - Portfolio
    - Blog
  built_by: David James
  built_by_url: https://twitter.com/daviddeejjames
- title: Hypertext Candy
  url: https://www.hypertextcandy.com/
  main_url: https://www.hypertextcandy.com/
  description: >
    Blog about web development. Laravel, Vue.js, etc.
  categories:
    - Blog
    - Web Development
  built_by: Masahiro Harada
  built_by_url: https://twitter.com/_Masahiro_H_
  featured: false
- title: "Maxence Poutord's blog"
  description: >
    Tech & programming blog of Maxence Poutord, Software Engineer, Serial Traveler and Public Speaker
  main_url: https://www.maxpou.fr
  url: https://www.maxpou.fr
  featured: false
  categories:
    - Blog
    - Web Development
  built_by: Maxence Poutord
  built_by_url: https://www.maxpou.fr
- title: "The Noted Project"
  url: https://thenotedproject.org
  main_url: https://thenotedproject.org
  source_url: https://github.com/ianbusko/the-noted-project
  description: >
    Website to showcase the ethnomusicology research for The Noted Project.
  categories:
    - Portfolio
    - Education
    - Gallery
  built_by: Ian Busko
  built_by_url: https://github.com/ianbusko
  featured: false
- title: Got Milk
  main_url: "https://www.gotmilk.com/"
  url: "https://www.gotmilk.com/"
  featured: false
  categories:
    - Food
- title: People For Bikes
  url: "https://2017.peopleforbikes.org/"
  main_url: "https://2017.peopleforbikes.org/"
  categories:
    - Community
    - Sports
    - Gallery
    - Nonprofit
  built_by: PeopleForBikes
  built_by_url: "https://peopleforbikes.org/about-us/who-we-are/staff/"
  featured: false
- title: Wide Eye
  description: >
    Creative agency specializing in interactive design, web development, and digital communications.
  url: https://wideeye.co/
  main_url: https://wideeye.co/
  categories:
    - Design
    - Web Development
  built_by: Wide Eye
  built_by_url: https://wideeye.co/about-us/
  featured: false
- title: CodeSandbox
  description: >
    CodeSandbox is an online editor that helps you create web applications, from prototype to deployment.
  url: https://codesandbox.io/
  main_url: https://codesandbox.io/
  categories:
    - Web Development
  featured: false
- title: Marvel
  description: >
    The all-in-one platform powering design.
  url: https://marvelapp.com/
  main_url: https://marvelapp.com/
  categories:
    - Design
  featured: false
- title: Designcode.io
  description: >
    Learn to design and code React apps.
  url: https://designcode.io
  main_url: https://designcode.io
  categories:
    - Learning
  featured: false
- title: Happy Design
  description: >
    The Brand and Product Team Behind Happy Money
  url: https://design.happymoney.com/
  main_url: https://design.happymoney.com/
  categories:
    - Design
    - Finance
- title: Weihnachtsmarkt.ms
  description: >
    Explore the christmas market in Münster (Westf).
  url: https://weihnachtsmarkt.ms/
  main_url: https://weihnachtsmarkt.ms/
  source_url: https://github.com/codeformuenster/weihnachtsmarkt
  categories:
    - Gallery
    - Food
  built_by: "Code for Münster during #MSHACK18"
  featured: false
- title: Code Championship
  description: >
    Competitive coding competitions for students from 3rd to 8th grade. Code is Sport.
  url: https://www.codechampionship.com
  main_url: https://www.codechampionship.com
  categories:
    - Learning
    - Education
    - Sports
  built_by: Abamath LLC
  built_by_url: https://www.abamath.com
  featured: false
- title: Wieden+Kennedy
  description: >
    Wieden+Kennedy is an independent, global creative company.
  categories:
    - Technology
    - Web Development
    - Agency
    - Marketing
  url: https://www.wk.com
  main_url: https://www.wk.com
  built_by: Wieden Kennedy
  built_by_url: https://www.wk.com/about/
  featured: false
- title: Testing JavaScript
  description: >
    This course will teach you the fundamentals of testing your JavaScript applications using eslint, Flow, Jest, and Cypress.
  url: https://testingjavascript.com/
  main_url: https://testingjavascript.com/
  categories:
    - Learning
    - Education
    - JavaScript
  built_by: Kent C. Dodds
  built_by_url: https://kentcdodds.com/
  featured: false
- title: Use Hooks
  description: >
    One new React Hook recipe every day.
  url: https://usehooks.com/
  main_url: https://usehooks.com/
  categories:
    - Learning
  built_by: Gabe Ragland
  built_by_url: https://twitter.com/gabe_ragland
  featured: false
- title: Disrupting Nate
  description: >
    Ketogenic Diet, Podcasts, and Blockchain.
  url: https://www.disruptingnate.com/
  main_url: https://www.disruptingnate.com/
  categories:
    - Technology
    - Podcast
  built_by: Nathan Olmstead
  built_by_url: https://twitter.com/disruptingnate
  featured: false
- title: Ambassador
  url: https://www.getambassador.io
  main_url: https://www.getambassador.io
  description: >
    Open source, Kubernetes-native API Gateway for microservices built on Envoy.
  categories:
    - Open Source
    - Documentation
    - Technology
  built_by: Datawire
  built_by_url: https://www.datawire.io
  featured: false
- title: Clubhouse
  main_url: https://clubhouse.io
  url: https://clubhouse.io
  description: >
    The intuitive and powerful project management platform loved by software teams of all sizes. Built with Gatsby v2 and Prismic
  categories:
    - Technology
    - Blog
    - Productivity
    - Community
    - Design
    - Open Source
  built_by: Ueno.
  built_by_url: https://ueno.co
  featured: false
- title: Asian Art Collection
  url: http://artmuseum.princeton.edu/asian-art/
  main_url: http://artmuseum.princeton.edu/asian-art/
  description: >
    Princeton University has a branch dealing with state of art.They have showcased ore than 6,000 works of Asian art are presented alongside ongoing curatorial and scholarly research
  categories:
    - Marketing
  featured: false
- title: QHacks
  url: https://qhacks.io
  main_url: https://qhacks.io
  source_url: https://github.com/qhacks/qhacks-website
  description: >
    QHacks is Queen’s University’s annual hackathon! QHacks was founded in 2016 with a mission to advocate and incubate the tech community at Queen’s University and throughout Canada.
  categories:
    - Education
    - Technology
    - Podcast
  featured: false
- title: Tyler McGinnis
  url: https://tylermcginnis.com/
  main_url: https://tylermcginnis.com/
  description: >
    The linear, course based approach to learning web technologies.
  categories:
    - Education
    - Technology
    - Podcast
    - Web Development
  featured: false
- title: a11y with Lindsey
  url: https://www.a11ywithlindsey.com/
  main_url: https://www.a11ywithlindsey.com/
  source_url: https://github.com/lkopacz/a11y-with-lindsey
  description: >
    To help developers navigate accessibility jargon, write better code, and to empower them to make their Internet, Everyone's Internet.
  categories:
    - Education
    - Blog
    - Technology
  built_by: Lindsey Kopacz
  built_by_url: https://twitter.com/littlekope0903
  featured: false
- title: DEKEMA
  url: https://www.dekema.com/
  main_url: https://www.dekema.com/
  description: >
    Worldclass crafting: Furnace, fervor, fulfillment. Delivering highest demand for future craftsmanship. Built using Gatsby v2 and Prismic.
  categories:
    - Healthcare
    - Science
    - Technology
  built_by: Crisp Studio
  built_by_url: https://crisp.studio
  featured: false
- title: FOX Circus
  main_url: "https://www.foxcircus.it/"
  url: "https://www.foxcircus.it/"
  categories:
    - Event
    - Conference
    - Entertainment
  built_by: Kframe Interactive SA
  built_by_url: http://kframeinteractive.com
  featured: false
- title: Ramón Chancay
  description: >-
    Front-end / Back-end Developer in Guayaquil Ecuador.
    Currently at Everymundo, previously at El Universo.
    I enjoy teaching and sharing what I know.
    I give professional advice to developers and companies.
    My wife and my children are everything in my life.
  main_url: "https://ramonchancay.me/"
  url: "https://ramonchancay.me/"
  source_url: "https://github.com/devrchancay/personal-site"
  featured: false
  categories:
    - Blog
    - Technology
    - Web Development
  built_by: Ramón Chancay
  built_by_url: "https://ramonchancay.me/"
- title: BELLHOPS
  main_url: https://www.getbellhops.com/
  url: https://www.getbellhops.com/
  description: >-
    Whether you’re moving someplace new or just want to complete a few projects around your current home, BellHops can arrange the moving services you need—at simple, straightforward rates.
  categories:
    - Business
  built_by: Bellhops, Inc.
  built_by_url: https://www.getbellhops.com/
  featured: false
- title: Acclimate Consulting
  main_url: https://www.acclimate.io/
  url: https://www.acclimate.io/
  description: >-
    Acclimate is a consulting firm that puts organizations back in control with data-driven strategies and full-stack applications.
  categories:
    - Technology
    - Consulting
  built_by: Andrew Wilson
  built_by_url: https://github.com/andwilson
  featured: false
- title: Flyright
  url: https://flyright.co/
  main_url: https://flyright.co/
  description: >-
    Flyright curates everything you need for international travel in one tidy place 💜
  categories:
    - Technology
    - App
  built_by: Ty Hopp
  built_by_url: https://github.com/tyhopp
  featured: false
- title: Vets Who Code
  url: https://vetswhocode.io/
  main_url: https://vetswhocode.io/
  description: >-
    VetsWhoCode is a non-profit organization dedicated to training military veterans & giving them the skills they need transition into tech careers.
  categories:
    - Technology
    - Nonprofit
  featured: false
- title: Patreon Blog
  url: https://blog.patreon.com/
  main_url: https://blog.patreon.com/
  description: >-
    Official blog of Patreon.com
  categories:
    - Blog
  featured: false
- title: Full Beaker
  url: https://fullbeaker.com/
  main_url: https://fullbeaker.com/
  description: >-
    Full Beaker provides independent advice online about careers and home ownership, and connect anyone who asks with companies that can help them.
  categories:
    - Consulting
  featured: false
- title: Citywide Holdup
  url: https://citywideholdup.org/
  main_url: https://citywideholdup.org/
  source_url: https://github.com/killakam3084/citywide-site
  description: >-
    Citywide Holdup is an annual fundraising event held around early November in the city of Austin, TX hosted by the Texas Wranglers benefitting Easter Seals of Central Texas, a non-profit organization that provides exceptional services, education, outreach and advocacy so that people with disabilities can live, learn, work and play in our communities.
  categories:
    - Nonprofit
    - Event
  built_by: Cameron Rison
  built_by_url: https://github.com/killakam3084
  featured: false
- title: Dawn Labs
  url: https://dawnlabs.io
  main_url: https://dawnlabs.io
  description: >-
    Thoughtful products for inspired teams. With a holistic approach to engineering and design, we partner with startups and enterprises to build for the digital era.
  categories:
    - Technology
    - Agency
    - Web Development
  featured: false
- title: COOP by Ryder
  url: https://coop.com/
  main_url: https://coop.com/
  description: >
    COOP is a platform that connects fleet managers that have idle vehicles to businesses that are looking to rent vehicles. COOP simplifies the process and paperwork required to safely share vehicles between business owners.
  categories:
    - Marketing
  built_by: Crispin Porter Bogusky
  built_by_url: http://www.cpbgroup.com/
  featured: false
- title: Domino's Paving for Pizza
  url: https://www.pavingforpizza.com/
  main_url: https://www.pavingforpizza.com/
  description: >
    Nominate your town for a chance to have your rough drive home from Domino's fixed to pizza perfection.
  categories:
    - Marketing
  built_by: Crispin Porter Bogusky
  built_by_url: http://www.cpbgroup.com/
  featured: false
- title: Propapanda
  url: https://propapanda.eu/
  main_url: https://propapanda.eu/
  description: >
    Is a creative production house based in Tallinn, Estonia. We produce music videos, commercials, films and campaigns – from scratch to finish.
  categories:
    - Video
    - Portfolio
    - Agency
    - Media
  built_by: Henry Kehlmann
  built_by_url: https://github.com/madhenry/
  featured: false
- title: JAMstack.paris
  url: https://jamstack.paris/
  main_url: https://jamstack.paris/
  source_url: https://github.com/JAMstack-paris/jamstack.paris
  description: >
    JAMstack-focused, bi-monthly meetup in Paris
  categories:
    - Web Development
  built_by: Matthieu Auger & Nicolas Goutay
  built_by_url: https://github.com/JAMstack-paris
  featured: false
- title: DexWallet - The only Wallet you need by Dexlab
  main_url: "https://www.dexwallet.io/"
  url: "https://www.dexwallet.io/"
  source_url: "https://github.com/dexlab-io/DexWallet-website"
  featured: false
  description: >-
    DexWallet is a secure, multi-chain, mobile wallet with an upcoming one-click exchange for mobile.
  categories:
    - App
    - Open Source
  built_by: DexLab
  built_by_url: "https://github.com/dexlab-io"
- title: Kings Valley Paving
  url: https://kingsvalleypaving.com
  main_url: https://kingsvalleypaving.com
  description: >
    Kings Valley Paving is an asphalt, paving and concrete company serving the commercial, residential and industrial sectors in the Greater Toronto Area. Site designed by Stephen Bell.
  categories:
    - Marketing
  built_by: Michael Uloth
  built_by_url: https://www.michaeluloth.com
  featured: false
- title: Peter Barrett
  url: https://www.peterbarrett.ca
  main_url: https://www.peterbarrett.ca
  description: >
    Peter Barrett is a Canadian baritone from Newfoundland and Labrador who performs opera and concert repertoire in Canada, the U.S. and around the world. Site designed by Stephen Bell.
  categories:
    - Portfolio
    - Music
  built_by: Michael Uloth
  built_by_url: https://www.michaeluloth.com
  featured: false
- title: NARCAN
  main_url: https://www.narcan.com
  url: https://www.narcan.com
  description: >
    NARCAN Nasal Spray is the first and only FDA-approved nasal form of naloxone for the emergency treatment of a known or suspected opioid overdose.
  categories:
    - Healthcare
  built_by: NARCAN
  built_by_url: https://www.narcan.com
  featured: false
- title: Ritual
  main_url: https://ritual.com
  url: https://ritual.com
  description: >
    Ritual started with a simple question, what exactly is in women's multivitamins? This is the story of what happened when our founder Kat started searching for answers — the story of Ritual.
  categories:
    - Healthcare
  built_by: Ritual
  built_by_url: https://ritual.com
  featured: false
- title: Truebill
  main_url: https://www.truebill.com
  url: https://www.truebill.com
  description: >
    Truebill empowers you to take control of your money.
  categories:
    - Finance
  built_by: Truebill
  built_by_url: https://www.truebill.com
  featured: false
- title: Smartling
  main_url: https://www.smartling.com
  url: https://www.smartling.com
  description: >
    Smartling enables you to automate, manage, and professionally translate content so that you can do more with less.
  categories:
    - Marketing
  built_by: Smartling
  built_by_url: https://www.smartling.com
  featured: false
- title: Clear
  main_url: https://www.clearme.com
  url: https://www.clearme.com
  description: >
    At clear, we’re working toward a future where you are your ID, enabling you to lead an unstoppable life.
  categories:
    - Security
  built_by: Clear
  built_by_url: https://www.clearme.com
  featured: false
- title: VS Code Rocks
  main_url: "https://vscode.rocks"
  url: "https://vscode.rocks"
  source_url: "https://github.com/lannonbr/vscode-rocks"
  featured: false
  description: >
    VS Code Rocks is a place for weekly news on the newest features and updates to Visual Studio Code as well as trending extensions and neat tricks to continually improve your VS Code skills.
  categories:
    - Open Source
    - Blog
    - Web Development
  built_by: Benjamin Lannon
  built_by_url: "https://github.com/lannonbr"
- title: Particle
  main_url: "https://www.particle.io"
  url: "https://www.particle.io"
  featured: false
  description: Particle is a fully-integrated IoT platform that offers everything you need to deploy an IoT product.
  categories:
    - Marketing
- title: freeCodeCamp curriculum
  main_url: "https://learn.freecodecamp.org"
  url: "https://learn.freecodecamp.org"
  featured: false
  description: Learn to code with free online courses, programming projects, and interview preparation for developer jobs.
  categories:
    - Web Development
    - Learning
- title: Tandem
  main_url: "https://www.tandem.co.uk"
  url: "https://www.tandem.co.uk"
  description: >
    We're on a mission to free you of money misery. Our app, card and savings account are designed to help you spend less time worrying about money and more time enjoying life.
  categories:
    - Finance
    - App
  built_by: Tandem
  built_by_url: https://github.com/tandembank
  featured: false
- title: Monbanquet.fr
  main_url: "https://monbanquet.fr"
  url: "https://monbanquet.fr"
  description: >
    Give your corporate events the food and quality it deserves, thanks to the know-how of the best local artisans.
  categories:
    - eCommerce
    - Food
    - Event
  built_by: Monbanquet.fr
  built_by_url: https://github.com/monbanquet
  featured: false
- title: The Leaky Cauldron Blog
  url: https://theleakycauldronblog.com
  main_url: https://theleakycauldronblog.com
  source_url: https://github.com/v4iv/theleakycauldronblog
  description: >
    A Brew of Awesomeness with a Pinch of Magic...
  categories:
    - Blog
  built_by: Vaibhav Sharma
  built_by_url: https://github.com/v4iv
  featured: false
- title: Wild Drop Surf Camp
  main_url: "https://wilddropsurfcamp.com"
  url: "https://wilddropsurfcamp.com"
  description: >
    Welcome to Portugal's best kept secret and be amazed with our nature. Here you can explore, surf, taste the world's best gastronomy and wine, feel the North Canyon's power with the biggest waves in the world and so many other amazing things. Find us, discover yourself!
  categories:
    - Travel
  built_by: Samuel Fialho
  built_by_url: https://samuelfialho.com
  featured: false
- title: JoinUp HR chatbot
  url: https://www.joinup.io
  main_url: https://www.joinup.io
  description: Custom HR chatbot for better candidate experience
  categories:
    - App
    - Technology
  featured: false
- title: JDCastro Web Design & Development
  main_url: https://jacobdcastro.com
  url: https://jacobdcastro.com
  source_url: https://github.com/jacobdcastro/personal-site
  featured: false
  description: >
    A small business site for freelance web designer and developer Jacob D. Castro. Includes professional blog, contact forms, and soon-to-come portfolio of sites for clients. Need a new website or an extra developer to share the workload? Feel free to check out the website!
  categories:
    - Blog
    - Portfolio
    - Business
    - Freelance
  built_by: Jacob D. Castro
  built_by_url: https://twitter.com/jacobdcastro
- title: Gatsby Tutorials
  main_url: https://www.gatsbytutorials.com
  url: https://www.gatsbytutorials.com
  source_url: https://github.com/ooloth/gatsby-tutorials
  featured: false
  description: >
    Gatsby Tutorials is a community-updated list of video, audio and written tutorials to help you learn GatsbyJS.
  categories:
    - Web Development
    - Education
    - Open Source
  built_by: Michael Uloth
  built_by_url: "https://www.michaeluloth.com"
- title: Up & Running Tutorials
  main_url: https://www.upandrunningtutorials.com
  url: https://www.upandrunningtutorials.com
  featured: false
  description: >
    Free coding tutorials for web developers. Get your web development career up and running by learning to build better, faster websites.
  categories:
    - Web Development
    - Education
  built_by: Michael Uloth
  built_by_url: "https://www.michaeluloth.com"
- title: Grooovinger
  url: https://www.grooovinger.com
  main_url: https://www.grooovinger.com
  description: >
    Martin Grubinger, a web developer from Austria
  categories:
    - Portfolio
    - Web Development
  built_by: Martin Grubinger
  built_by_url: https://www.grooovinger.com
  featured: false
- title: LXDX - the Crypto Derivatives Exchange
  main_url: https://www.lxdx.co/
  url: https://www.lxdx.co/
  description: >
    LXDX is the world's fastest crypto exchange. Our mission is to bring innovative financial products to retail crypto investors, providing access to the same speed and scalability that institutional investors already depend on us to deliver each and every day.
  categories:
    - Marketing
    - Finance
  built_by: Corey Ward
  built_by_url: http://www.coreyward.me/
  featured: false
- title: Kyle McDonald
  url: https://kylemcd.com
  main_url: https://kylemcd.com
  source_url: https://github.com/kylemcd/personal-site-react
  description: >
    Personal site + blog for Kyle McDonald
  categories:
    - Blog
  built_by: Kyle McDonald
  built_by_url: https://kylemcd.com
  featured: false
- title: VSCode Power User Course
  main_url: https://VSCode.pro
  url: https://VSCode.pro
  description: >
    After 10 years with Sublime, I switched to VSCode. Love it. Spent 1000+ hours building a premium video course to help you switch today. 200+ power user tips & tricks turn you into a VSCode.pro
  categories:
    - Education
    - Learning
    - eCommerce
    - Marketing
    - Technology
    - Web Development
  built_by: Ahmad Awais
  built_by_url: https://twitter.com/MrAhmadAwais/
  featured: false
- title: Thijs Koerselman Portfolio
  main_url: https://www.vauxlab.com
  url: https://www.vauxlab.com
  featured: false
  description: >
    Portfolio of Thijs Koerselman. A freelance software engineer, full-stack web developer and sound designer.
  categories:
    - Portfolio
    - Business
    - Freelance
    - Technology
    - Web Development
    - Music
- title: Ad Hoc Homework
  main_url: https://homework.adhoc.team
  url: https://homework.adhoc.team
  description: >
    Ad Hoc builds government digital services that are fast, efficient, and usable by everyone. Ad Hoc Homework is a collection of coding and design challenges for candidates applying to our open positions.
  categories:
    - Web Development
    - Government
    - Healthcare
    - Programming
  built_by_url: https://adhoc.team
  featured: false
- title: BetterDocs | Discord Themes & Plugins
  main_url: https://betterdocs.us
  url: https://betterdocs.us
  description: >
    All Discord enhancement projects in 1! Free quality Themes and Plugins for Discord and easy installation instructions for BetterDiscord and more!
  categories:
    - Web Development
    - Programming
    - Open Source
  built_by: Christopher R. | Owner
  built_by_url: https://github.com/MrRobotjs/
  featured: false
- title: Birra Napoli
  main_url: http://www.birranapoli.it
  url: http://www.birranapoli.it
  built_by: Ribrain
  built_by_url: https://www.ribrainstudio.com
  featured: false
  description: >
    Birra Napoli official site
  categories:
    - Landing Page
    - Business
    - Food
- title: Satispay
  url: https://www.satispay.com
  main_url: https://www.satispay.com
  categories:
    - Business
    - Finance
    - Technology
  built_by: Satispay
  built_by_url: https://www.satispay.com
  featured: false
- title: The Movie Database - Gatsby
  url: https://tmdb.lekoarts.de
  main_url: https://tmdb.lekoarts.de
  source_url: https://github.com/LekoArts/gatsby-source-tmdb-example
  categories:
    - Open Source
    - Entertainment
    - Gallery
  featured: false
  built_by: LekoArts
  built_by_url: "https://github.com/LekoArts"
  description: >
    Source from The Movie Database (TMDb) API (v3) in Gatsby. This example is built with react-spring, React hooks and react-tabs and showcases the gatsby-source-tmdb plugin. It also has some client-only paths and uses gatsby-image.
- title: LANDR - Creative Tools for Musicians
  url: https://www.landr.com/
  main_url: https://www.landr.com/en/
  categories:
    - Music
    - Technology
    - Business
    - Entrepreneurship
    - Freelance
    - Marketing
    - Media
  featured: false
  built_by: LANDR
  built_by_url: https://twitter.com/landr_music
  description: >
    Marketing website built for LANDR. LANDR is a web application that provides tools for musicians to master their music (using artificial intelligence), collaborate with other musicians, and distribute their music to multiple platforms.
- title: ClinicJS
  url: https://clinicjs.org/
  main_url: https://clinicjs.org/
  categories:
    - Technology
    - Documentation
  featured: false
  built_by: NearForm
  built_by_url: "https://www.nearform.com/"
  description: >
    Tools to help diagnose and pinpoint Node.js performance issues.
- title: KOBIT
  main_url: "https://kobit.in"
  url: "https://kobit.in"
  description: Automated Google Analytics Report with everything you need and more
  featured: false
  categories:
    - Marketing
    - Blog
  built_by: mottox2
  built_by_url: "https://mottox2.com"
- title: Aleksander Hansson
  main_url: https://ahansson.com
  url: https://ahansson.com
  featured: false
  description: >
    Portfolio website for Aleksander Hansson
  categories:
    - Portfolio
    - Business
    - Freelance
    - Technology
    - Web Development
    - Consulting
  built_by: Aleksander Hansson
  built_by_url: https://www.linkedin.com/in/aleksanderhansson/
- title: Surfing Nosara
  main_url: "https://www.surfingnosara.com"
  url: "https://www.surfingnosara.com"
  description: Real estate, vacation, and surf report hub for Nosara, Costa Rica
  featured: false
  categories:
    - Business
    - Blog
    - Gallery
    - Marketing
  built_by: Desarol
  built_by_url: "https://www.desarol.com"
- title: Crispin Porter Bogusky
  url: https://cpbgroup.com/
  main_url: https://cpbgroup.com/
  description: >
    We solve the world’s toughest communications problems with the most quantifiably potent creative assets.
  categories:
    - Agency
    - Design
    - Marketing
  built_by: Crispin Porter Bogusky
  built_by_url: https://cpbgroup.com/
  featured: false
- title: graphene-python
  url: https://graphene-python.org
  main_url: https://graphene-python.org
  description: Graphene is a collaboratively funded project.Graphene-Python is a library for building GraphQL APIs in Python easily.
  categories:
    - Library
    - API
    - Documentation
  featured: false
- title: Engel & Völkers Ibiza Holiday Rentals
  main_url: "https://www.ev-ibiza.com/"
  url: "https://www.ev-ibiza.com/"
  featured: false
  built_by: Ventura Digitalagentur
  description: >
    Engel & Völkers, one of the most successful real estate agencies in the world, offers luxury holiday villas to rent in Ibiza.
  categories:
    - Travel
- title: Sylvain Hamann's personal website
  url: "https://shamann.fr"
  main_url: "https://shamann.fr"
  source_url: "https://github.com/sylvhama/shamann-gatsby/"
  description: >
    Sylvain Hamann, web developer from France
  categories:
    - Portfolio
    - Web Development
  built_by: Sylvain Hamann
  built_by_url: "https://twitter.com/sylvhama"
  featured: false
- title: Luca Crea's portfolio
  main_url: https://lcrea.github.io
  url: https://lcrea.github.io
  description: >
    Portfolio and personal website of Luca Crea, an Italian software engineer.
  categories:
    - Portfolio
  built_by: Luca Crea
  built_by_url: https://github.com/lcrea
  featured: false
- title: Escalade Sports
  main_url: "https://www.escaladesports.com/"
  url: "https://www.escaladesports.com/"
  categories:
    - eCommerce
    - Sports
  built_by: Escalade Sports
  built_by_url: "https://www.escaladesports.com/"
  featured: false
- title: Exposify
  main_url: "https://www.exposify.de/"
  url: "https://www.exposify.de/"
  description: >
    This is our German website built with Gatsby 2.0, Emotion and styled-system.
    Exposify is a proptech startup and builds technology for real estate businesses.
    We provide our customers with an elegant agent software in combination
    with beautifully designed and fast websites.
  categories:
    - Web Development
    - Real Estate
    - Agency
    - Marketing
  built_by: Exposify
  built_by_url: "https://www.exposify.de/"
  featured: false
- title: Steak Point
  main_url: https://www.steakpoint.at/
  url: https://www.steakpoint.at/
  description: >
    Steak Restaurant in Vienna, Austria (Wien, Österreich).
  categories:
    - Food
  built_by: Peter Kroyer
  built_by_url: https://www.peterkroyer.at/
  featured: false
- title: Takumon blog
  main_url: "https://takumon.com"
  url: "https://takumon.com"
  source_url: "https://github.com/Takumon/blog"
  description: Java Engineer's tech blog.
  featured: false
  categories:
    - Blog
  built_by: Takumon
  built_by_url: "https://twitter.com/inouetakumon"
- title: DayThirty
  main_url: "https://daythirty.com"
  url: "https://daythirty.com"
  description: DayThirty - ideas for the new year.
  featured: false
  categories:
    - Marketing
  built_by: Jack Oliver
  built_by_url: "https://twitter.com/mrjackolai"
- title: TheAgencyProject
  main_url: "https://theagencyproject.co"
  url: "https://theagencyproject.co"
  description: Agency model, without agency overhead.
  categories:
    - Agency
  built_by: JV-LA
  built_by_url: https://jv-la.com
- title: Karen Hou's portfolio
  main_url: https://www.karenhou.com/
  url: https://www.karenhou.com/
  categories:
    - Portfolio
  built_by: Karen H. Developer
  built_by_url: https://github.com/karenhou
  featured: false
- title: Jean Luc Ponty
  main_url: "https://ponty.com"
  url: "https://ponty.com"
  description: Official site for Jean Luc Ponty, French virtuoso violinist and jazz composer.
  featured: false
  categories:
    - Music
    - Entertainment
  built_by: Othermachines
  built_by_url: "https://othermachines.com"
- title: Rosewood Family Advisors
  main_url: "https://www.rfallp.com/"
  url: "https://www.rfallp.com/"
  description: Rosewood Family Advisors LLP (Palo Alto) provides a diverse range of family office services customized for ultra high net worth individuals.
  featured: false
  categories:
    - Finance
    - Business
  built_by: Othermachines
  built_by_url: "https://othermachines.com"
- title: Cole Walker's Portfolio
  main_url: "https://www.walkermakes.com"
  url: "https://www.walkermakes.com"
  source_url: "https://github.com/ColeWalker/portfolio"
  description: The portfolio of web developer Cole Walker, built with the help of Gatsby v2, React-Spring, and SASS.
  featured: false
  categories:
    - Portfolio
    - Web Development
  built_by: Cole Walker
  built_by_url: "https://www.walkermakes.com"
- title: Standing By Company
  main_url: "https://standingby.company"
  url: "https://standingby.company"
  description: A brand experience design company led by Scott Mackenzie and Trent Barton.
  featured: false
  categories:
    - Design
    - Web Development
  built_by: Standing By Company
  built_by_url: "https://standingby.company"
- title: Ashley Thouret
  main_url: "https://www.ashleythouret.com"
  url: "https://www.ashleythouret.com"
  description: Official website of Canadian soprano Ashley Thouret. Site designed by Stephen Bell.
  categories:
    - Portfolio
    - Music
  built_by: Michael Uloth
  built_by_url: "https://www.michaeluloth.com"
  featured: false
- title: The AZOOR Society
  main_url: "https://www.theazoorsociety.org"
  url: "https://www.theazoorsociety.org"
  description: The AZOOR Society is a UK-based charity committed to promoting awareness of Acute Zonal Occult Outer Retinopathy and assisting further research. Site designed by Stephen Bell.
  categories:
    - Community
    - Nonprofit
  built_by: Michael Uloth
  built_by_url: "https://www.michaeluloth.com"
  featured: false
- title: Gábor Fűzy pianist
  main_url: "https://pianobar.hu"
  url: "https://pianobar.hu"
  description: Gábor Fűzy pianist's official website built with Gatsby v2.
  categories:
    - Music
  built_by: Zoltán Bedi
  built_by_url: "https://github.com/B3zo0"
  featured: false
- title: Logicwind
  main_url: "https://logicwind.com"
  url: "https://logicwind.com"
  description: Website of Logicwind - JavaScript experts, Technology development agency & consulting.
  featured: false
  categories:
    - Portfolio
    - Agency
    - Web Development
    - Consulting
  built_by: Logicwind
  built_by_url: "https://www.logicwind.com"
- title: ContactBook.app
  main_url: "https://contactbook.app"
  url: "https://contactbook.app"
  description: Seamlessly share Contacts with G Suite team members
  featured: false
  categories:
    - Landing Page
    - Blog
  built_by: Logicwind
  built_by_url: "https://www.logicwind.com"
- title: npm-bookmarks
  url: https://npm-bookmarks.netlify.com
  main_url: https://npm-bookmarks.netlify.com
  source_url: https://github.com/crstnio/npm-bookmarks
  description: >
    A site to collect personal favorites of NPM packages – sorted by downloads count with a tags filter and search by title. Fork it and bookmark your favorite packages!
  categories:
    - Directory
    - JavaScript
    - Library
    - Open Source
    - Programming
    - Web Development
  built_by: crstnio
  built_by_url: https://github.com/crstnio/
  featured: false
- title: Waterscapes
  main_url: "https://waterscap.es"
  url: "https://waterscap.es/lake-monteynard/"
  source_url: "https://github.com/gaelbillon/Waterscapes-Gatsby-site"
  description: Waterscap.es is a directory of bodies of water (creeks, ponds, waterfalls, lakes, etc) with information about each place such as how to get there, hike time, activities and photos and a map displayed with the Mapbox GL SJ npm package. It was developed with the goal of learning Gatsby. This website is based on the gatsby-contentful-starter and uses Contentful as CMS. It is hosted on Netlify. Hooks are setup with Bitbucket and Contentful to trigger a new build upon code or content changes. The data on Waterscap.es is a mix of original content and informations from the internets gathered and put together.
  categories:
    - Directory
    - Photography
    - Travel
  built_by: Gaël Billon
  built_by_url: "https://gaelbillon.com"
  featured: false
- title: Packrs
  url: "https://www.packrs.co/"
  main_url: "https://www.packrs.co/"
  description: >
    Packrs is a local delivery platform, one spot for all your daily requirements. On a single tap get everything you need at your doorstep.
  categories:
    - Marketing
    - Landing Page
    - Entrepreneurship
  built_by: Vipin Kumar Rawat
  built_by_url: "https://github.com/aesthytik"
  featured: false
- title: HyakuninIsshu
  main_url: "https://hyakuninanki.net"
  url: "https://hyakuninanki.net"
  source_url: "https://github.com/rei-m/web_hyakuninisshu"
  description: >
    HyakuninIsshu is a traditional Japanese card game.
  categories:
    - Education
    - Gallery
    - Entertainment
  built_by: Rei Matsushita
  built_by_url: "https://github.com/rei-m/"
  featured: false
- title: WQU Partners
  main_url: "https://partners.wqu.org/"
  url: "https://partners.wqu.org/"
  featured: false
  categories:
    - Marketing
    - Education
    - Landing Page
  built_by: Corey Ward
  built_by_url: "http://www.coreyward.me/"
- title: Federico Giacone
  url: "https://federico.giac.one/"
  main_url: "https://federico.giac.one"
  source_url: "https://github.com/leopuleo/federico.giac.one"
  description: >
    Digital portfolio for Italian Architect Federico Giacone.
  categories:
    - Portfolio
    - Gallery
  built_by: Leonardo Giacone
  built_by_url: "https://github.com/leopuleo"
  featured: false
- title: Station
  url: "https://getstation.com/"
  main_url: "https://getstation.com/"
  description: Station is the first smart browser for busy people. A single place for all of your web applications.
  categories:
    - Technology
    - Web Development
    - Productivity
  featured: false
- title: Vyron Vasileiadis
  url: "https://fedonman.com/"
  main_url: "https://fedonman.com"
  source_url: "https://github.com/fedonman/fedonman-website"
  description: Personal space of Vyron Vasileiadis aka fedonman, a Web & IoT Developer, Educator and Entrepreneur based in Athens, Greece.
  categories:
    - Portfolio
    - Technology
    - Web Development
    - Education
  built_by: Vyron Vasileiadis
  built_by_url: "https://github.com/fedonman"
- title: Fabien Champigny
  url: "https://www.champigny.name/"
  main_url: "https://www.champigny.name/"
  built_by_url: "https://www.champigny.name/"
  description: Fabien Champigny's personal blog. Entrepreneur, hacker and loves street photo.
  categories:
    - Blog
    - Gallery
    - Photography
    - Productivity
    - Entrepreneurship
  featured: false
- title: Alex Xie - Portfolio
  url: https://alexieyizhe.me/
  main_url: https://alexieyizhe.me/
  source_url: https://github.com/alexieyizhe/alexieyizhe.github.io
  description: >
    Personal website of Alex Yizhe Xie, a University of Waterloo Computer Science student and coding enthusiast.
  categories:
    - Blog
    - Portfolio
    - Web Development
  featured: false
- title: Equithon
  url: https://equithon.org/
  main_url: https://equithon.org/
  source_url: https://github.com/equithon/site-main/
  built_by: Alex Xie
  built_by_url: https://alexieyizhe.me/
  description: >
    Equithon is the largest social innovation hackathon in Waterloo, Canada. It was founded in 2016 to tackle social equity issues and create change.
  categories:
    - Education
    - Event
    - Learning
    - Open Source
    - Nonprofit
    - Technology
  featured: false
- title: Dale Blackburn - Portfolio
  url: https://dakebl.co.uk/
  main_url: https://dakebl.co.uk/
  source_url: https://github.com/dakebl/dakebl.co.uk
  description: >
    Dale Blackburn's personal website and blog.
  categories:
    - Blog
    - Portfolio
    - Web Development
  featured: false
- title: Portfolio of Anthony Wiktor
  url: https://www.anthonydesigner.com/
  main_url: https://www.anthonydesigner.com/
  description: >
    Anthony Wiktor is a Webby Award-Winning Creative Director and Digital Designer twice named Hot 100 by WebDesigner Magazine. Anthony has over a decade of award-winning experience in design and has worked on projects across a diverse set of industries — from entertainment to consumer products to hospitality to technology. Anthony is a frequent lecturer at USC’s Annenberg School for Communication & Journalism and serves on the board of AIGA Los Angeles.
  categories:
    - Portfolio
    - Marketing
  built_by: Maciej Leszczyński
  built_by_url: http://twitter.com/_maciej
  featured: false
- title: Frame.io Workflow Guide
  main_url: https://workflow.frame.io
  url: https://workflow.frame.io
  description: >
    The web’s most comprehensive post-production resource, written by pro filmmakers, for pro filmmakers. Always expanding, always free.
  categories:
    - Education
  built_by: Frame.io
  built_by_url: https://frame.io
  featured: false
- title: MarcySutton.com
  main_url: https://marcysutton.com
  url: https://marcysutton.com
  description: >
    The personal website of web developer and accessibility advocate Marcy Sutton.
  categories:
    - Blog
    - Accessibility
    - Video
    - Photography
  built_by: Marcy Sutton
  built_by_url: https://marcysutton.com
  featured: true
- title: Kepinski.me
  main_url: https://kepinski.me
  url: https://kepinski.me
  description: >
    The personal site of Antoni Kepinski, Node.js Developer.
  categories:
    - Portfolio
    - Open Source
  built_by: Antoni Kepinski
  built_by_url: https://kepinski.me
  featured: false
- title: WPGraphQL Docs
  main_url: https://docs.wpgraphql.com
  url: https://docs.wpgraphql.com
  description: >
    Documentation for WPGraphQL, a free open-source WordPress plugin that provides an extendable GraphQL schema and API for any WordPress site.
  categories:
    - API
    - Documentation
    - Technology
    - Web Development
    - WordPress
  built_by: WPGraphQL
  built_by_url: https://wpgraphql.com
  featured: false
- title: Shine Lawyers
  main_url: https://www.shine.com.au
  url: https://www.shine.com.au
  description: >
    Shine Lawyers is an Australian legal services website built with Gatsby v2, Elasticsearch, Isso, and Geolocation services.
  categories:
    - Business
    - Blog
- title: Parallel Polis Kosice
  url: https://www.paralelnapoliskosice.sk/
  main_url: https://www.paralelnapoliskosice.sk/
  source_url: https://github.com/ParalelnaPolisKE/paralelnapoliskosice.sk
  description: >
    Parallel Polis is a collective of people who want to live in a more opened world. We look for possibilities and technologies (Bitcoin, the blockchain, reputation systems and decentralized technologies in general) that open new ways, make processes easier and remove unnecessary barriers. We want to create an environment that aims at education, discovering and creating better systems for everybody who is interested in freedom and independence.
  categories:
    - Blog
    - Education
    - Technology
  built_by: Roman Vesely
  built_by_url: https://romanvesely.
  featured: false
- title: Unda Solutions
  url: https://unda.com.au
  main_url: https://unda.com.au
  description: >
    A custom web application development company in Perth, WA
  categories:
    - Business
    - Freelance
    - Web Development
    - Technology
  featured: false
- title: BIGBrave
  main_url: https://bigbrave.digital
  url: https://bigbrave.digital
  description: >
    BIGBrave is a strategic design firm. We partner with our clients, big and small, to design & create human-centered brands, products, services and systems that are simple, beautiful and easy to use.
  categories:
    - Agency
    - Web Development
    - Marketing
    - Technology
    - WordPress
  built_by: Francois Brill
  built_by_url: https://bigbrave.digital
  featured: false
- title: KegTracker
  main_url: https://www.kegtracker.co.za
  url: https://www.kegtracker.co.za
  description: >
    Keg Tracker is part of the Beverage Insights family and its sole aim is to provide you with the right data about your kegs to make better decisions. In today’s business landscape having the right information at your finger tips is crucial to the agility of your business.
  categories:
    - Food
    - Business
    - Technology
  built_by: Francois Brill
  built_by_url: https://bigbrave.digital
  featured: false
- title: Mike Nichols
  url: https://www.mikenichols.me
  main_url: https://www.mikenichols.me
  description: >
    Portfolio site of Mike Nichols, a UX designer and product development lead.
  categories:
    - Portfolio
    - Technology
    - Web Development
  built_by: Mike Nichols
  featured: false
- title: Steve Haid
  url: https://www.stevehaid.com
  main_url: https://www.stevehaid.com
  description: >
    Steve Haid is a real estate agent and Professional Financial Planner (PFP) who has been helping clients achieve their investment goals since 2006. Site designed by Stephen Bell.
  categories:
    - Marketing
    - Real Estate
  built_by: Michael Uloth
  built_by_url: "https://www.michaeluloth.com"
- title: Incremental - Loyalty, Rewards and Incentive Programs
  main_url: https://www.incremental.com.au
  url: https://www.incremental.com.au
  description: >
    Sydney-based digital agency specialising in loyalty, rewards and incentive programs. WordPress backend; Cloudinary, YouTube and Hubspot form integration; query data displayed as animated SVG graphs; video background in the header.
  categories:
    - Agency
    - Portfolio
    - WordPress
  built_by: Incremental
  built_by_url: https://www.incremental.com.au
  featured: false
- title: Technica11y
  main_url: https://www.technica11y.org
  url: https://www.technica11y.org
  description: >
    Discussing challenges in technical accessibility.
  categories:
    - Accessibility
    - Education
    - Video
  built_by: Tenon.io
  built_by_url: https://tenon.io
  featured: false
- title: Tenon-UI Documentation
  main_url: https://www.tenon-ui.info
  url: https://www.tenon-ui.info
  description: >
    Documentation site for Tenon-UI: Tenon.io's accessible components library.
  categories:
    - Accessibility
    - Documentation
    - Library
    - Web Development
  built_by: Tenon.io
  built_by_url: https://tenon.io
  featured: false
- title: Matthew Secrist
  main_url: https://www.matthewsecrist.net
  url: https://www.matthewsecrist.net
  source_url: https://github.com/matthewsecrist/v3
  description: >
    Matthew Secrist's personal portfolio using Gatsby, Prismic and Styled-Components.
  categories:
    - Portfolio
    - Technology
    - Web Development
  built_by: Matthew Secrist
  built_by_url: https://www.matthewsecrist.net
  featured: false
- title: Node.js Dev
  main_url: https://nodejs.dev
  url: https://nodejs.dev
  source_url: https://github.com/nodejs/nodejs.dev
  description: >
    Node.js Foundation Website.
  categories:
    - Documentation
    - Web Development
  built_by: Node.js Website Redesign Working Group
  built_by_url: https://github.com/nodejs/website-redesign
  featured: false
- title: Sheffielders
  main_url: https://sheffielders.org
  url: https://sheffielders.org
  source_url: https://github.com/davemullenjnr/sheffielders
  description: >
    A collective of businesses, creatives, and projects based in Sheffield, UK.
  categories:
    - Directory
  built_by: Dave Mullen Jnr
  built_by_url: https://davemullenjnr.co.uk
  featured: false
- title: Stealth Labs
  url: https://stealthlabs.io
  main_url: https://stealthlabs.io
  description: >
    We design and develop for the web, mobile and desktop
  categories:
    - Portfolio
    - Web Development
  built_by: Edvins Antonovs
  built_by_url: https://edvins.io
  featured: false
- title: Constanzia Yurashko
  main_url: https://www.constanziayurashko.com
  url: https://www.constanziayurashko.com
  description: >
    Exclusive women's ready-to-wear fashion by designer Constanzia Yurashko.
  categories:
    - Portfolio
  built_by: Maxim Andries
  featured: false
- title: The Tenon.io blog
  main_url: https://blog.tenon.io/
  url: https://blog.tenon.io/
  description: >
    The Tenon.io blog features articles on accessibility written by some of the industry's leading lights and includes news, guidance, and education.
  categories:
    - Accessibility
    - Blog
    - Education
  built_by: Tenon.io
  built_by_url: https://tenon.io
  featured: false
- title: Algolia
  url: https://algolia.com
  main_url: https://algolia.com
  description: >
    Algolia helps businesses across industries quickly create relevant, scalable, and lightning fast search and discovery experiences.
  categories:
    - Web Development
    - Technology
    - Open Source
    - Featured
  built_by: Algolia
  featured: true
- title: GVD Renovations
  url: https://www.gvdrenovationsinc.com/
  main_url: https://www.gvdrenovationsinc.com/
  description: >
    GVD Renovations is a home improvement contractor with a well known reputation as a professional, quality contractor in California.
  categories:
    - Business
  built_by: David Krasniy
  built_by_url: http://dkrasniy.com
  featured: false
- title: Styled System
  url: https://styled-system.com/
  main_url: https://styled-system.com/
  source_url: https://github.com/styled-system/styled-system/tree/master/docs
  description: >
    Style props for rapid UI development.
  categories:
    - Design System
  built_by: Brent Jackson
  built_by_url: https://jxnblk.com/
- title: Timehacker
  url: https://timehacker.app
  main_url: https://timehacker.app
  description: >
    Procrastination killer, automatic time tracking app to skyrocket your productivity
  categories:
    - Productivity
    - App
    - Technology
    - Marketing
    - Landing Page
  built_by: timehackers
  featured: false
- title: Little & Big
  main_url: "https://www.littleandbig.com.au/"
  url: "https://www.littleandbig.com.au/"
  description: >
    Little & Big exists with the aim to create Websites, Apps, E-commerce stores
    that are consistently unique and thoughtfully crafted, every time.
  categories:
    - Agency
    - Design
    - Web Development
    - Portfolio
  built_by: Little & Big
  built_by_url: "https://www.littleandbig.com.au/"
  featured: false
- title: Cat Knows
  main_url: "https://catnose99.com/"
  url: "https://catnose99.com/"
  description: >
    Personal blog built with Gatsby v2.
  categories:
    - Blog
    - Web Development
  built_by: CatNose
  built_by_url: "https://twitter.com/catnose99"
  featured: false
- title: just some dev
  url: https://www.iamdeveloper.com
  main_url: https://www.iamdeveloper.com
  source_url: https://github.com/nickytonline/www.iamdeveloper.com
  description: >
    Just some software developer writing things ✏️
  categories:
    - Blog
  built_by: Nick Taylor
  built_by_url: https://www.iamdeveloper.com
  featured: false
- title: Keziah Moselle Blog
  url: https://blog.keziahmoselle.fr/
  main_url: https://blog.keziahmoselle.fr/
  source_url: https://github.com/KeziahMoselle/blog.keziahmoselle.fr
  description: >
    ✍️ A place to share my thoughts.
  categories:
    - Blog
  built_by: Keziah Moselle
  built_by_url: https://keziahmoselle.fr/
- title: xfuture's blog
  url: https://www.xfuture-blog.com/
  main_url: https://www.xfuture-blog.com/
  source_url: https://github.com/xFuture603/xfuture-blog
  description: >
    A blog about Devops, Web development, and my insights as a systems engineer.
  categories:
    - Blog
  built_by: Daniel Uhlmann
  built_by_url: https://www.xfuture-blog.com/
- title: Mayne's Blog
  main_url: "https://gine.me/"
  url: "https://gine.me/page/1"
  source_url: "https://github.com/mayneyao/gine-blog"
  featured: false
  categories:
    - Blog
    - Web Development
- title: Bakedbird
  url: https://bakedbird.com
  main_url: https://bakedbird.com
  description: >
    Eleftherios Psitopoulos - A frontend developer from Greece ☕
  categories:
    - Portfolio
    - Blog
  built_by: Eleftherios Psitopoulos
  built_by_url: https://bakedbird.com
- title: Benjamin Lannon
  url: https://lannonbr.com
  main_url: https://lannonbr.com
  source_url: https://github.com/lannonbr/Portfolio-gatsby
  description: >
    Personal portfolio of Benjamin Lannon
  categories:
    - Portfolio
    - Web Development
  built_by: Benjamin Lannon
  built_by_url: https://lannonbr.com
  featured: false
- title: Aravind Balla
  url: https://aravindballa.com
  main_url: https://aravindballa.com
  source_url: https://github.com/aravindballa/website2017
  description: >
    Personal portfolio of Aravind Balla
  categories:
    - Portfolio
    - Blog
    - Web Development
  built_by: Aravind Balla
  built_by_url: https://aravindballa.com
- title: Kaleb McKelvey
  url: https://kalebmckelvey.com
  main_url: https://kalebmckelvey.com
  source_url: https://github.com/avatar-kaleb/kalebmckelvey-site
  description: >
    Personal portfolio of Kaleb McKelvey!
  categories:
    - Blog
    - Portfolio
  built_by: Kaleb McKelvey
  built_by_url: https://kalebmckelvey.com
  featured: false
- title: Michal Czaplinski
  url: https://czaplinski.io
  main_url: https://czaplinski.io
  source_url: https://github.com/michalczaplinski/michalczaplinski.github.io
  description: >
    Michal Czaplinski is a full-stack developer 🚀
  categories:
    - Portfolio
    - Web Development
  built_by: Michal Czaplinski mmczaplinski@gmail.com
  built_by_url: https://czaplinski.io
  featured: false
- title: Interactive Investor (ii)
  url: https://www.ii.co.uk
  main_url: https://www.ii.co.uk
  description: >
    Hybrid (static/dynamic) Gatsby web app for ii's free research, news and analysis, discussion and product marketing site.
  categories:
    - Business
    - Finance
    - Technology
  built_by: Interactive Investor (ii)
  built_by_url: https://www.ii.co.uk
  featured: false
- title: Weingut Goeschl
  url: https://www.weingut-goeschl.at/
  main_url: https://www.weingut-goeschl.at/
  description: >
    Weingut Goeschl is a family winery located in Gols, Burgenland in Austria (Österreich)
  categories:
    - eCommerce
    - Business
  built_by: Peter Kroyer
  built_by_url: https://www.peterkroyer.at/
  featured: false
- title: Hash Tech Guru
  url: https://hashtech.guru
  main_url: https://hashtech.guru
  description: >
    Software Development Training School and Tech Blog
  categories:
    - Blog
    - Education
  built_by: Htet Wai Yan Soe
  built_by_url: https://github.com/johnreginald
- title: AquaGruppen Vattenfilter
  url: https://aquagruppen.se
  main_url: https://aquagruppen.se/
  description: >
    Water filter and water treatment products in Sweden
  categories:
    - Business
    - Technology
  built_by: Johan Eliasson
  built_by_url: https://github.com/elitan
  featured: false
- title: Josef Aidt
  url: https://josefaidt.dev
  main_url: https://josefaidt.dev
  source_url: https://github.com/josefaidt/josefaidt.github.io
  description: >
    Personal website, blog, portfolio for Josef Aidt
  categories:
    - Portfolio
    - Blog
    - Web Development
  built_by: Josef Aidt
  built_by_url: https://twitter.com/garlicbred
- title: How To egghead
  main_url: https://howtoegghead.com/
  url: https://howtoegghead.com/
  source_url: https://github.com/eggheadio/how-to-egghead
  featured: false
  built_by: egghead.io
  built_by_url: https://egghead.io
  description: >
    How to become an egghead instructor or reviewer
  categories:
    - Documentation
    - Education
- title: Sherpalo Ventures
  main_url: "https://www.sherpalo.com/"
  url: "https://www.sherpalo.com/"
  featured: false
  categories:
    - Finance
    - Business
    - Technology
  built_by: Othermachines
  built_by_url: "https://othermachines.com"
- title: WrapCode
  url: https://www.wrapcode.com
  main_url: https://www.wrapcode.com
  description: >
    A full stack blog on Microsoft Azure, JavaScript, DevOps, AI and Bots.
  categories:
    - Blog
    - Technology
    - Web Development
  built_by: Rahul P
  built_by_url: https://twitter.com/_rahulpp
  featured: false
- title: Kirankumar Ambati's Portfolio
  url: https://www.kirankumarambati.me
  main_url: https://www.kirankumarambati.me
  description: >
    Personal website, blog, portfolio of Kirankumar Ambati
  categories:
    - Blog
    - Portfolio
    - Web Development
  built_by: Kirankumar Ambati
  built_by_url: https://github.com/kirankumarambati
  featured: false
- title: Mixkit by Envato
  url: https://mixkit.co
  main_url: https://mixkit.co
  description: >
    Extraordinary free HD videos
  categories:
    - Video
    - Design
    - Gallery
    - Video
  built_by: Envato
  built_by_url: https://github.com/envato
  featured: false
- title: Rou Hun Fan's portfolio
  main_url: https://flowen.me
  url: https://flowen.me
  source_url: https://github.com/flowen/flowen.me/tree/master/2019/v3
  description: >
    Portfolio of creative developer Rou Hun Fan. Built with Gatsby v2 &amp; Greensock drawSVG.
  categories:
    - Portfolio
  built_by: Rou Hun Fan Developer
  built_by_url: https://flowen.me
  featured: false
- title: chadly.net
  url: https://www.chadly.net
  main_url: https://www.chadly.net
  source_url: https://github.com/chadly/chadly.net
  description: >
    Personal tech blog by Chad Lee.
  categories:
    - Blog
    - Technology
    - Web Development
  built_by: Chad Lee
  built_by_url: https://github.com/chadly
  featured: false
- title: CivicSource
  url: https://www.civicsource.com
  main_url: https://www.civicsource.com
  description: >
    Online auction site to purchase tax-distressed properties from local taxing authorities.
  categories:
    - Real Estate
    - Government
  featured: false
- title: SpotYou
  main_url: "https://spotyou.joshglazer.com"
  url: "https://spotyou.joshglazer.com"
  source_url: "https://github.com/joshglazer/spotyou"
  description: >
    SpotYou allows you to watch your favorite music videos on Youtube based on your Spotify Preferences
  categories:
    - Entertainment
    - Music
  built_by: Josh Glazer
  built_by_url: https://linkedin.com/in/joshglazer/
  featured: false
- title: Hesam Kaveh's blog
  description: >
    A blog with great seo that using gatsby-source-wordpress to fetch posts from backend
  main_url: "https://hesamkaveh.com/"
  url: "https://hesamkaveh.com/"
  source_url: "https://github.com/hesamkaveh/sansi"
  featured: false
  categories:
    - Blog
    - WordPress
- title: On Earth Right Now
  main_url: https://oern.tv
  url: https://oern.tv
  source_url: https://github.com/cadejscroggins/oern.tv
  description: >
    A curated list of live video feeds from around the world—built with GatsbyJS.
  categories:
    - Directory
    - Entertainment
    - Gallery
  built_by: Cade Scroggins
  built_by_url: https://cadejs.com
  featured: false
- title: Oliver Gomes Portfolio
  main_url: https://oliver-gomes.github.io/v4/
  url: https://oliver-gomes.github.io/v4/
  description: >
    As an artist and a web designer/developer, I wanted to find a way to present these two portfolios in a way that made sense.  I felt with new found power of speed, Gatsby helped keep my creativity intact with amazing response and versatility. I felt my butter smooth transition felt much better in user perspective and super happy with the power of Gatsby.
  categories:
    - Portfolio
    - Web Development
    - Blog
  built_by: Oliver Gomes
  built_by_url: https://github.com/oliver-gomes
  featured: false
- title: Patrik Szewczyk
  url: https://www.szewczyk.cz/
  main_url: https://www.szewczyk.cz/
  description: >
    Patrik Szewczyk – JavaScript, TypeScript, React, Node.js developer, Redux, Reason
  categories:
    - Portfolio
  built_by: Patrik Szewczyk
  built_by_url: https://linkedin.com/in/thepatriczek/
  featured: false
- title: Patrik Arvidsson's portfolio
  url: https://www.patrikarvidsson.com
  main_url: https://www.patrikarvidsson.com
  source_url: https://github.com/patrikarvidsson/portfolio-gatsby-contentful
  description: >
    Personal portfolio site of Swedish interaction designer Patrik Arvidsson. Built with Gatsby, Tailwind CSS, Emotion JS and Contentful.
  categories:
    - Blog
    - Design
    - Portfolio
    - Web Development
    - Technology
  built_by: Patrik Arvidsson
  built_by_url: https://www.patrikarvidsson.com
  featured: false
- title: Jacob Cofman's Blog
  description: >
    Personal blog / portfolio about Jacob Cofman.
  main_url: "https://jcofman.de/"
  url: "https://jcofman.de/"
  source_url: "https://github.com/JCofman/jc-website"
  featured: false
  categories:
    - Blog
    - Portfolio
- title: re-geo
  description: >
    re-geo is react based geo cities style component.
  main_url: "https://re-geo.netlify.com/"
  url: "https://re-geo.netlify.com/"
  source_url: "https://github.com/sadnessOjisan/re-geo-lp"
  categories:
    - Open Source
  built_by: sadnessOjisan
  built_by_url: https://twitter.com/sadnessOjisan
  featured: false
- title: Luis Cestou Portfolio
  description: >
    Portfolio of graphic + interactive designer Luis Cestou.
  main_url: "https://luiscestou.com"
  url: "https://luiscestou.com"
  source_url: "https://github.com/lcestou/luiscestou.com"
  built_by: Luis Cestou contact@luiscestou.com
  built_by_url: https://luiscestou.com
  featured: false
  categories:
    - Portfolio
    - Web Development
- title: Data Hackers
  url: https://datahackers.com.br/
  main_url: https://datahackers.com.br/
  description: >
    Official website for the biggest portuguese-speaking data science community. Makes use of several data sources such as podcasts from Anchor, messages from Slack, newsletters from MailChimp and blog posts from Medium. The unique visual design also had its hurdles and was quite fun to develop!
  categories:
    - Blog
    - Education
    - Podcast
    - Technology
  built_by: Kaordica
  built_by_url: https://kaordica.design
  featured: false
- title: TROMAQ
  url: https://www.tromaq.com/
  main_url: https://www.tromaq.com/
  description: >
    TROMAQ executes earthmoving services and rents heavy machinery for construction work. Even with the lack of good photography, their new site managed to pass a solid and trustworthy feeling to visitors during testing and they're already seeing the improvement in brand awareness, being the sole player with a modern website in their industry.
  categories:
    - Marketing
  built_by: Kaordica
  built_by_url: https://kaordica.design
  featured: false
- title: Novida Consulting
  url: https://www.novidaconsultoria.com.br
  main_url: https://www.novidaconsultoria.com.br
  description: >
    Novida’s goal was to position itself as a solid, exclusive and trustworthy brand for families looking for a safe financial future… We created a narrative and visual design that highlight their exclusivity.
  categories:
    - Marketing
  built_by: Kaordica
  built_by_url: https://kaordica.design
  featured: false
- title: We Are Clarks
  url: "https://www.weareclarks.com"
  main_url: "https://www.weareclarks.com"
  source_url: "https://github.com/abeaclark/weareclarks"
  description: >
    A family travel blog.
  categories:
    - Blog
    - Travel
  built_by: Abe Clark
  built_by_url: https://www.linkedin.com/in/abrahamclark/
  featured: false
- title: Guillaume Briday's Blog
  main_url: "https://guillaumebriday.fr/"
  url: "https://guillaumebriday.fr/"
  source_url: "https://github.com/guillaumebriday/guillaumebriday.fr"
  description: >
    My personal blog built with Gatsby and Tailwind CSS.
  categories:
    - Blog
    - Web Development
    - Technology
  built_by: Guillaume Briday
  built_by_url: https://guillaumebriday.fr/
  featured: false
- title: SEOmonitor
  main_url: "https://www.seomonitor.com"
  url: "https://www.seomonitor.com"
  description: >
    SEOmonitor is a suite of SEO tools dedicated to agencies.
  categories:
    - Blog
    - Portfolio
    - Agency
  built_by: Bejamas
  built_by_url: https://bejamas.io/
  featured: false
- title: Jean Regisser's Portfolio
  main_url: "https://jeanregisser.com/"
  url: "https://jeanregisser.com/"
  source_url: "https://github.com/jeanregisser/jeanregisser.com"
  featured: false
  description: >
    Portfolio of software engineer Jean Regisser.
  categories:
    - Portfolio
    - Mobile Development
  built_by: Jean Regisser
  built_by_url: "https://jeanregisser.com/"
- title: Axcept - Visual Screenshot Testing
  url: https://axcept.io
  main_url: https://axcept.io
  description: >
    Visual Testing for everyone
  categories:
    - Documentation
    - Web Development
  built_by: d:code:it
  built_by_url: https://dcodeit.com
  featured: false
- title: Chase Ohlson
  url: https://chaseohlson.com
  main_url: https://chaseohlson.com
  description: >
    Portfolio of frontend engineer & web developer Chase Ohlson.
  categories:
    - Portfolio
    - Web Development
  built_by: Chase Ohlson
  built_by_url: https://chaseohlson.com
  featured: false
- title: Zach Schnackel
  url: https://zslabs.com
  main_url: https://zslabs.com
  source_url: "https://github.com/zslabs/zslabs.com"
  description: >
    Portfolio site for UI/Motion Developer, Zach Schnackel.
  categories:
    - Portfolio
    - Web Development
  built_by: Zach Schnackel
  built_by_url: "https://zslabs.com"
- title: Gremlin
  url: https://www.gremlin.com
  main_url: https://www.gremlin.com
  description: >
    Gremlin's Failure as a Service finds weaknesses in your system before they cause problems.
  categories:
    - Marketing
- title: Headless.page
  main_url: https://headless.page/
  url: https://headless.page/
  description: >
    Headless.page is a directory of eCommerce sites featuring headless architecture, PWA features and / or the latest JavaScript technology.
  categories:
    - Directory
    - eCommerce
  built_by: Pilon
  built_by_url: https://pilon.io/
  featured: false
- title: Ouracademy
  main_url: https://our-academy.org/
  url: https://our-academy.org/
  source_url: "https://github.com/ouracademy/website"
  description: >
    Ouracademy is an organization that promoves the education in software development through blog posts & videos smiley.
  categories:
    - Open Source
    - Blog
    - Education
  built_by: Ouracademy
  built_by_url: https://github.com/ouracademy
  featured: false
- title: Tenon.io
  main_url: https://tenon.io
  url: https://tenon.io
  description: >
    Tenon.io is an accessibility tooling, services and consulting company.
  categories:
    - API
    - Accessibility
    - Business
    - Consulting
    - Technology
  built_by: Tenon.io
  built_by_url: https://tenon.io
  featured: false
- title: Projectival
  url: https://www.projectival.de/
  main_url: https://www.projectival.de/
  description: >
    Freelancer Online Marketing & Web Development in Cologne, Germany
  categories:
    - Freelance
    - Marketing
    - Web Development
    - Blog
    - Consulting
    - SEO
    - Business
  built_by: Sascha Klapetz
  built_by_url: https://www.projectival.de/
  featured: false
- title: Herman Starikov
  url: https://starikov.dev
  main_url: https://starikov.dev
  source_url: https://github.com/Hermanya/hermanya.github.io
  description: >
    Web Developer specializing in React, Toronto Canada
  categories:
    - Portfolio
    - Web Development
    - Blog
  built_by: Herman Starikov
  built_by_url: https://github.com/Hermanya
  featured: false
- title: Hetzner Online Community
  main_url: https://community.hetzner.com
  url: https://community.hetzner.com
  description: >
    Hetzner Online Community provides a free collection of high-quality tutorials, which are based on free and open source software, on a variety of topics such as development, system administration, and other web technology.
  categories:
    - Web Development
    - Technology
    - Programming
    - Open Source
    - Community
  built_by: Hetzner Online GmbH
  built_by_url: https://www.hetzner.com/
  featured: false
- title: AGYNAMIX
  url: https://www.agynamix.de/
  main_url: https://www.agynamix.de/
  source_url: https://github.com/tuhlmann/agynamix.de
  description: >
    Full Stack Java, Scala, Clojure, TypeScript, React Developer in Thalheim, Germany
  categories:
    - Freelance
    - Web Development
    - Programming
    - Blog
    - Consulting
    - Portfolio
    - Business
  built_by: Torsten Uhlmann
  built_by_url: https://www.agynamix.de/
  featured: false
- title: syracuse.io
  url: https://syracuse.io
  main_url: https://syracuse.io
  source_url: https://github.com/syracuseio/syracuseio/
  description: >
    Landing page for Syracuse NY Software Development Meetup Groups
  categories:
    - Community
  built_by: Benjamin Lannon
  built_by_url: https://lannonbr.com
- title: Render Documentation
  main_url: https://render.com/docs
  url: https://render.com/docs
  description: >
    Render is the easiest place to host your sites and apps. We use Gatsby for everything on https://render.com, including our documentation. The site is deployed on Render as well! We also have a guide to deploying Gatsby apps on Render: https://render.com/docs/deploy-gatsby.
  categories:
    - Web Development
    - Programming
    - Documentation
    - Technology
  built_by: Render Developers
  built_by_url: https://render.com
  featured: false
- title: prima
  url: https://www.prima.co
  main_url: https://www.prima.co
  description: >
    Discover industry-defining wellness content and trusted organic hemp CBD products safely supporting wellness, stress, mood, skin health, and balance.
  categories:
    - Blog
    - eCommerce
    - Education
  built_by: The Couch
  built_by_url: https://thecouch.nyc
- title: Gatsby Guides
  url: https://gatsbyguides.com/
  main_url: https://gatsbyguides.com/
  description: >
    Free tutorial course about using Gatsby with a CMS.
  categories:
    - Education
    - Documentation
    - Web Development
  built_by: Osio Labs
  built_by_url: https://osiolabs.com/
  featured: false
- title: Architude
  url: https://architudedesign.com
  main_url: https://architudedesign.com
  description: >
    筑冶 Architude International Design Consultants
  categories:
    - Design
    - Landing Page
    - Gallery
  built_by: Neo Nie
  built_by_url: https://github.com/nihgwu
  featured: false
- title: Arctica
  url: https://arctica.io
  main_url: https://arctica.io
  description: >
    Arctica specialises in purpose-built web sites and progressive web applications with user optimal experiences, tailored to meet the objectives of your business.
  categories:
    - Portfolio
    - Agency
    - Design
    - Web Development
  built_by: Arctica
  built_by_url: https://arctica.io
  featured: false
- title: Shard Ventures
  url: https://shard.vc
  main_url: https://shard.vc
  description: >
    Shard is building new online companies from scratch, partnering with other like-minded founders to start and invest in technology companies.
  categories:
    - Finance
    - Technology
    - Portfolio
  built_by: Arctica
  built_by_url: https://arctica.io
  featured: false
- title: David Brookes
  url: https://davidbrookes.me
  main_url: https://davidbrookes.me
  description: >
    Specialising in crafting stylish, high performance websites and applications that get results, using the latest cutting edge web development technologies.
  categories:
    - Portfolio
    - Freelance
    - Web Development
  built_by: Arctica
  built_by_url: https://arctica.io
  featured: false
- title: Dennis Morello
  url: https://morello.dev
  main_url: https://morello.dev
  source_url: https://gitlab.com/dennismorello/dev-blog
  description: >
    morello.dev is a development and techology blog written by Dennis Morello.
  categories:
    - Blog
    - Education
    - Web Development
    - Open Source
    - Technology
  built_by: Dennis Morello
  built_by_url: https://twitter.com/dennismorello
  featured: false
- title: BaseTable
  url: https://autodesk.github.io/react-base-table/
  main_url: https://autodesk.github.io/react-base-table/
  source_url: https://github.com/Autodesk/react-base-table
  description: >
    BaseTable is a react table component to display large data set with high performance and flexibility.
  categories:
    - Web Development
    - Documentation
    - Open Source
  built_by: Neo Nie
  built_by_url: https://github.com/nihgwu
  featured: false
- title: herper.io
  url: https://herper.io
  main_url: https://herper.io
  description: >
    Portfolio website for Jacob Herper - a Front End Web Developer with a passion for all things digital. I have more than 10 years experience working in web development.
  categories:
    - Portfolio
    - Web Development
    - Freelance
    - Design
    - SEO
  built_by: Jacob Herper
  built_by_url: https://github.com/jakeherp
  featured: false
- title: Artem Sapegin Photography
  description: >
    Photography portfolio and blog of Artem Sapegin, an award-losing photographer living in Berlin, Germany. Landscapes, cityscapes and dogs.
  main_url: "https://morning.photos/"
  url: "https://morning.photos/"
  source_url: "https://github.com/sapegin/morning.photos"
  categories:
    - Portfolio
    - Photography
  built_by: Artem Sapegin
  built_by_url: "https://github.com/sapegin"
- title: Pattyrn
  main_url: https://pattyrn.com
  url: https://pattyrn.com
  # optional: short paragraph describing the content and/or purpose of the site that will appear in the modal detail view and permalink views for your site
  description: >
    Pattyrn uses advanced machine learning AI to analyze the platform’s your teams use, making it easy to solve performance problems, reduce bottlenecks, and monitor culture health to optimize your ROI and help boost performance without causing burn out.
  categories:
    - Marketing
    - Technology
  built_by: Pattyrn
  built_by_url: https://twitter.com/Pattyrn4
  featured: false
- title: Intranet Italia Day
  main_url: https://www.intranetitaliaday.it/en
  url: https://www.intranetitaliaday.it/en
  description: >
    The Italian event dedicated to the digital workplace that focuses on planning, governance and company intranet management
  categories:
    - Event
    - Conference
  built_by: Ariadne Digital
  built_by_url: https://www.ariadnedigital.it
  featured: false
- title: Textually Stylo
  main_url: https://www.textually.net
  url: https://www.textually.net
  description: >
    Stylo Markdown writing App marketing/documentation website by Textually Inc.
  categories:
    - Marketing
    - Technology
    - Blog
    - Documentation
  built_by: Sébastien Hamel
  built_by_url: https://www.textually.net
  featured: false
- title: OneDeck
  main_url: https://www.onedeck.co
  url: https://www.onedeck.co
  description: >
    OneDeck is a simple yet powerful tool for creating and sharing your one-page investment summary in under 10 minutes.
  categories:
    - Finance
    - Technology
  built_by: William Neill
  built_by_url: https://twitter.com/williamneill
  featured: false
- title: Assortment
  main_url: https://assortment.io
  url: https://assortment.io
  description: >
    Assortment aims to provide detailed tutorials (and more) for developers of all skill levels within the Web Development Industry. Attempting to cut out the fluff and arm you with the facts.
  categories:
    - Blog
    - Web Development
  built_by: Luke Whitehouse
  built_by_url: https://twitter.com/_lukewh
  featured: false
- title: Mission42
  main_url: https://mission42.zauberware.com
  url: https://mission42.zauberware.com
  description: >
    A landing page for the mobile app Mission42. Mission42 wants to help you learn new skills.
  categories:
    - App
    - Learning
    - Education
    - Landing Page
  built_by: Philipp Siegmund, zauberware
  built_by_url: https://www.zauberware.com
- title: Altstadtdomizil Idstein
  main_url: http://www.altstadtdomizil-idstein.de/
  url: http://www.altstadtdomizil-idstein.de/
  description: >
    A landing page for a holiday apartment in Idstein, Germany.
  categories:
    - Landing Page
    - Travel
    - Real Estate
  built_by: Simon Franzen, zauberware
  built_by_url: https://www.zauberware.com
- title: Gerald Martinez Dev
  main_url: https://gmartinez.dev/
  url: https://gmartinez.dev/
  description: >
    Personal web site for show my skills and my works.
  categories:
    - Web Development
    - Portfolio
  built_by: Gerald Martinez
  built_by_url: https://twitter.com/GeraldM_92
  featured: false
- title: Becreatives
  main_url: "https://becreatives.com"
  url: "https://becreatives.com"
  featured: false
  description: >
    Digital software house. Enlights ideas. Think smart execute harder.
  categories:
    - Technology
    - Web Development
    - Agency
    - Marketing
  built_by: Becreatives
  built_by_url: "https://becreatives.com"
- title: Paul Clifton Photography
  main_url: https://paulcliftonphotography.com
  url: https://paulcliftonphotography.com
  featured: false
  description: >
    A full migration from WordPress to GatsbyJS and DatoCMS. Includes custom cropping on images as viewport changes size and also an infinity scroll that doesn't preload all of the results.
  categories:
    - Blog
    - Portfolio
    - Gallery
    - Photography
  built_by: Little Wolf Studio
  built_by_url: https://littlewolfstudio.co.uk
- title: Atte Juvonen - Blog
  url: https://www.attejuvonen.fi/
  main_url: https://www.attejuvonen.fi/
  source_url: https://github.com/baobabKoodaa/blog
  description: >
    Tech-oriented personal blog covering topics like AI, data, voting, game theory, infosec and software development.
  categories:
    - Blog
    - Data
    - JavaScript
    - Programming
    - Science
    - Security
    - Technology
    - Web Development
  featured: false
- title: Kibuk Construction
  url: https://kibukconstruction.com/
  main_url: https://kibukconstruction.com/
  description: >
    Kibuk Construction is a fully licensed and insured contractor specializing in Siding, Decks, Windows & Doors!
  categories:
    - Business
  built_by: David Krasniy
  built_by_url: http://dkrasniy.com
- title: RedCarpetUp
  main_url: https://www.redcarpetup.com
  url: https://www.redcarpetup.com/
  description: >
    RedCarpetUp's home page for a predominantly mobile-only customer base in India with major constraints on bandwidth availability
  categories:
    - Finance
  built_by: RedCarpet Dev Team
  built_by_url: https://www.redcarpetup.com
  featured: false
- title: talita traveler
  url: https://talitatraveler.com/
  main_url: https://talitatraveler.com/
  source_url: https://github.com/afuh/talitatraveler
  description: >
    Talita Traveler's personal blog.
  categories:
    - Blog
  built_by: Axel Fuhrmann
  built_by_url: https://axelfuhrmann.com/
  featured: false
- title: Pastelería el Progreso
  url: https://pasteleriaelprogreso.com/
  main_url: https://pasteleriaelprogreso.com/
  source_url: https://github.com/afuh/elprogreso
  description: >
    Famous bakery in Buenos Aires.
  categories:
    - Food
    - Gallery
  built_by: Axel Fuhrmann
  built_by_url: https://axelfuhrmann.com/
  featured: false
- title: Maitrik's Portfolio
  url: https://www.maitrikpatel.com/
  main_url: https://www.maitrikpatel.com/
  source_url: https://github.com/maitrikjpatel/portfolio
  description: >
    Portfolio of a Front-End Developer / UX Designer who designs and develops pixel perfect user interface, experiences and web applications.
  categories:
    - Portfolio
    - Blog
    - Design
    - Web Development
  built_by: Maitrik Patel
  built_by_url: https://www.maitrikpatel.com/
  featured: false
- title: PicPick
  url: https://picpick.app/
  main_url: https://picpick.app/
  description: >
    All-in-one Graphic Design Tool, Screen Capture Software, Image Editor, Color Picker, Pixel Ruler and More
  categories:
    - Productivity
    - App
    - Technology
  built_by: NGWIN
  built_by_url: https://picpick.app/
  featured: false
- title: Ste O'Neill
  main_url: https://www.steoneill.dev
  url: https://www.steoneill.dev
  description: >
    MVP of a portfolio site for a full stack UK based developer.
  categories:
    - Blog
    - Portfolio
  built_by: Ste O'Neill
  built_by_url: https://steoneill.dev
  featured: false
- title: Filipe Santos Correa's Portfolio
  description: >
    Filipe's Personal About Me / Portfolio.
  main_url: "https://filipesantoscorrea.com/"
  url: "https://filipesantoscorrea.com/"
  source_url: "https://github.com/Safi1012/filipesantoscorrea.com"
  featured: false
  categories:
    - Portfolio
- title: Progressive Massachusetts Legislator Scorecard
  main_url: https://scorecard.progressivemass.com
  url: https://scorecard.progressivemass.com
  featured: false
  source_url: https://github.com/progressivemass/legislator-scorecard
  description: >
    Learn about MA state legislators' voting records through a progressive lens
  categories:
    - Government
    - Education
  built_by: Alex Holachek
  built_by_url: "https://alex.holachek.com/"
- title: Jeff Wolff – Portfolio
  main_url: https://www.jeffwolff.net
  url: https://www.jeffwolff.net
  featured: false
  description: >
    A guy from San Diego who makes websites.
  categories:
    - Blog
    - Portfolio
    - Web Development
- title: Jp Valery – Portfolio
  main_url: https://jpvalery.photo
  url: https://jpvalery.photo
  featured: false
  description: >
    Self-taught photographer documenting spaces and people
  categories:
    - Portfolio
    - Photography
- title: Pantene
  main_url: https://pantene.com
  url: https://pantene.com
  featured: false
  description: >
    Pantene is a Swiss-created American brand of hair care products owned by Procter & Gamble
  categories:
    - Business
- title: Prevue
  main_url: https://www.prevue.io
  url: https://www.prevue.io
  featured: false
  description: >
    All in One Prototyping Tool For Vue Developers
  categories:
    - Open Source
    - Web Development
- title: Gold Medal Flour
  main_url: https://www.goldmedalflour.com
  url: https://www.goldmedalflour.com
  description: >
    Gold Medal Four is a brand of flour products owned by General Mills. The new site was built using Gatsby v2 with data sources from Wordpress and an internal recipe API, and features multifaceted recipe filtering and a modified version of Gatsby Image to support art direction images.
  categories:
    - Food
  built_by: General Mills Branded Sites Dev Team
  built_by_url: https://www.generalmills.com
  featured: false
- title: Fifth Gait Technologies
  main_url: https://5thgait.com
  url: https://5thgait.com
  featured: false
  description: >
    Fifth Gait is a small business in the defense and space industry that is run and owned by physicists and engineers that have worked together for decades. The site was built using Gatsby V2.
  categories:
    - Government
    - Science
    - Technology
  built_by: Jonathan Z. Fisher
  built_by_url: "https://jonzfisher.com"
- title: Sal's Pals
  main_url: https://www.sals-pals.net
  url: https://www.sals-pals.net
  featured: false
  description: >
    Sal's Pals is a professional dog walking and pet sitting service based in Westfield, NJ. New site built with gatsby v2.
  categories:
    - Business
- title: Zuyet Awarmatrip
  main_url: https://www.zuyetawarmatrip.com
  url: https://www.zuyetawarmatrip.com
  featured: false
  description: >
    Zuyet Awarmatrip is a subsidiary identity within the personal ecosystem of Zuyet Awarmatik, focusing on travel and photography.
  categories:
    - Travel
    - Photography
  built_by: Zuyet Awarmatik
- title: manuvel.be
  url: https://www.manuvel.be
  main_url: https://www.manuvel.be
  source_url: https://github.com/riencoertjens/manuvelsite
  description: >
    Cycling themed café coming this april in Sint Niklaas, Belgium. One page with funky css-grid and gatsby-image trickery!
  categories:
    - Food
  built_by: WEBhart
  built_by_url: https://www.web-hart.com
  featured: false
- title: WEBhart
  url: https://www.web-hart.com
  main_url: https://www.web-hart.com
  description: >
    Hi, I'm Rien (pronounced Reen) from Belgium but based in Girona, Spain. I'm an autodidact, committed to learning until the end of time.
  categories:
    - Portfolio
    - Design
    - Web Development
    - Freelance
  built_by: WEBhart
  built_by_url: https://www.web-hart.com
  featured: false
- title: nicdougall.com
  url: https://nicdougall.netlify.com/
  main_url: https://nicdougall.netlify.com/
  source_url: https://github.com/riencoertjens/nicdougall.com
  description: >
    Athlete website with Netlify CMS for blog content.
  categories:
    - Blog
  built_by: WEBhart
  built_by_url: https://www.web-hart.com
  featured: false
- title: het Groeiatelier
  url: https://www.hetgroeiatelier.be/
  main_url: https://www.hetgroeiatelier.be/
  description: >
    Workspace for talent development and logopedics. One page site with basic info and small calendar CMS.
  categories:
    - Marketing
  built_by: WEBhart
  built_by_url: https://www.web-hart.com
  featured: false
- title: Lebuin D'Haese
  url: https://www.lebuindhaese.be/
  main_url: https://www.lebuindhaese.be/
  description: >
    Artist portfolio website. Powered by a super simple Netlify CMS to easily add blog posts or new art pieces.
  categories:
    - Portfolio
    - Blog
  built_by: WEBhart
  built_by_url: https://www.web-hart.com
  featured: false
- title: Iefke Molenstra
  url: https://www.iefke.be/
  main_url: https://www.iefke.be/
  description: >
    Artist portfolio website. Powered by a super simple Netlify CMS to easily add blog posts or new art pieces.
  categories:
    - Portfolio
    - Blog
  built_by: WEBhart
  built_by_url: https://www.web-hart.com
  featured: false
- title: The Broomwagon
  url: https://www.thebroomwagongirona.com/
  main_url: https://www.thebroomwagongirona.com/
  description: >
    foodtruck style coffee by pro cyclist Robert Gesink. The site has a webshop with merchandise and coffee beans.
  categories:
    - eCommerce
  built_by: WEBhart
  built_by_url: https://www.web-hart.com
- title: Pella Windows and Doors
  main_url: https://www.pella.com
  url: https://www.pella.com
  featured: false
  description: >
    The Pella Corporation is a privately held window and door manufacturing
  categories:
    - Business
- title: tinney.dev
  url: https://tinney.dev
  main_url: https://tinney.dev
  source_url: https://github.com/cdtinney/tinney.dev
  description: >
    Personal portfolio/blog of Colin Tinney
  categories:
    - Blog
    - Portfolio
    - Open Source
  built_by: Colin Tinney
  built_by_url: https://tinney.dev
  featured: false
- title: Monkeywrench Books
  main_url: https://monkeywrenchbooks.org
  url: https://monkeywrenchbooks.org
  description: >
    Monkeywrench Books is an all-volunteer, collectively-run bookstore and event space in Austin, TX
  categories:
    - Business
    - Community
    - Education
  built_by: Monkeywrench Books
  built_by_url: https://monkeywrenchbooks.org
- title: DeepMay.io
  main_url: https://deepmay.io
  url: https://deepmay.io
  description: >
    DeepMay is an experimental new tech bootcamp in the mountains of North Carolina.
  categories:
    - Event
    - Community
    - Technology
    - Marketing
  built_by: DeepMay
  built_by_url: https://twitter.com/deepmay_io
  featured: false
- title: Liferay.Design
  main_url: https://liferay.design
  url: https://liferay.design
  source_url: https://github.com/liferay-design/liferay.design
  description: >
    Liferay.Design is home to some of the freshest open-source designers who love to share articles and other resources for the Design Community.
  categories:
    - Blog
    - Community
    - Design
    - Marketing
    - Open Source
    - Technology
    - User Experience
  built_by: Liferay Designers
  built_by_url: https://twitter.com/liferaydesign
  featured: false
- title: Front End Remote Jobs
  main_url: https://frontendremotejobs.com
  url: https://frontendremotejobs.com
  source_url: https://github.com/benjamingrobertson/remotefrontend
  description: >
    Front End Remote Jobs features fully remote jobs for front end developers.
  categories:
    - WordPress
    - Web Development
  built_by: Ben Robertson
  built_by_url: https://benrobertson.io
  featured: false
- title: Penrose Grand Del Mar
  main_url: https://penroseatthegrand.com
  url: https://penroseatthegrand.com
  description: >
    Penrose Grand Del Mar is a luxury housing project coming soon.
  categories:
    - Real Estate
    - Design
  built_by: Chase Ohlson
  built_by_url: https://chaseohlson.com
- title: JustGraphQL
  url: https://www.justgraphql.com/
  main_url: https://www.justgraphql.com/
  source_url: https://github.com/Novvum/justgraphql
  description: >
    JustGraphQL helps developers quickly search and filter through GraphQL resources, tools, and articles.
  categories:
    - Open Source
    - Web Development
    - Technology
  built_by: Novvum
  built_by_url: https://www.novvum.io/
  featured: false
- title: Peter Macinkovic Personal Blog
  url: https://peter.macinkovic.id.au/
  main_url: https://peter.macinkovic.id.au/
  source_url: https://github.com/inkovic/peter-macinkovic-static-site
  description: >
    Personal Website and Blog of eCommerce SEO Specilaist and Digital Marketer Peter Macinkovic.
  categories:
    - SEO
    - Marketing
    - Blog
  featured: false
- title: NH Hydraulikzylinder
  main_url: https://nh-hydraulikzylinder.com
  url: https://nh-hydraulikzylinder.com
  description: >
    High quality & high performance hydraulic cylinders manufactured in Austria based on the clients requirements
  categories:
    - Business
  built_by: MangoART
  built_by_url: https://www.mangoart.at
  featured: false
- title: Frauennetzwerk Linz-Land
  main_url: https://frauennetzwerk-linzland.net
  url: https://frauennetzwerk-linzland.net
  description: >
    Homepage for the local women's association providing support to people in need offline and online (Livechat integration)
  categories:
    - Nonprofit
  built_by: MangoART
  built_by_url: https://www.mangoart.at
  featured: false
- title: Mein Traktor
  main_url: http://www.mein-traktor.at/
  url: http://www.mein-traktor.at/
  description: >
    Homepage of a the main importer of SAME and Lamborghini Tractors in Austria with customer support area
  categories:
    - Business
    - App
  built_by: MangoART
  built_by_url: https://www.mangoart.at
  featured: false
- title: Lamborghini Traktoren
  main_url: https://lamborghini-traktor.at
  url: https://lamborghini-traktor.at
  description: >
    Lamborghini Tractors - Landing page for the brand in Austria
  categories:
    - Business
  built_by: MangoART
  built_by_url: https://www.mangoart.at
  featured: false
- title: Holly Lodge Community Centre - Highgate, London
  main_url: https://www.hlcchl.org/
  url: https://www.hlcchl.org/
  source_url: https://github.com/eugelogic/hlcchl-gatsby
  description: >
    The Holly Lodge Community Centre - Highgate, London has a shiny new website built with Gatsby v2 that makes important contributions towards a faster, more secure and environmentally friendly web for everyone.
  categories:
    - Community
    - Event
    - Nonprofit
  built_by: Eugene Molari Developer
  built_by_url: https://twitter.com/EugeneMolari
  featured: false
- title: blackcater's blog
  url: https://www.blackcater.win
  main_url: https://www.blackcater.win
  source_url: https://github.com/blackcater/blog
  description: >
    Blog like Medium, for person and team.
  categories:
    - Blog
    - Web Development
  built_by: blackcater
  built_by_url: https://github.com/blackcater
  featured: false
- title: Kenneth Kwakye-Gyamfi Portfolio Site
  url: https://www.kwakye-gyamfi.com
  main_url: https://www.kwakye-gyamfi.com
  source_url: https://github.com/cr05s19xx/cross-site
  description: >
    Personal portfolio site for Kenneth Kwakye-Gyamfi, a mobile and web full stack applications developer currently based in Accra, Ghana.
  categories:
    - SEO
    - Web Development
    - Open Source
    - Portfolio
  featured: false
- title: Gareth Weaver
  url: https://www.garethweaver.com/
  main_url: https://www.garethweaver.com/
  source_url: https://github.com/garethweaver/public-site-react
  description: >
    A personal portofolio of a London based frontend developer built with Gatsby 2, Redux and Sass
  categories:
    - Portfolio
    - Web Development
  built_by: Gareth Weaver
  built_by_url: https://twitter.com/garethdweaver
  featured: false
- title: Mailjet
  url: https://dev.mailjet.com/
  main_url: https://dev.mailjet.com/
  description: >
    Mailjet is an easy-to-use all-in-one e-mail platform.
  categories:
    - API
    - Documentation
  featured: false
- title: Peintagone
  url: https://www.peintagone.be/
  main_url: https://www.peintagone.be/
  description: >
    Peintagone is a superior quality paint brand with Belgian tones.
  categories:
    - Portfolio
    - Gallery
  built_by: Sebastien Crepin
  built_by_url: https://github.com/opeah
  featured: false
- title: Let's Do Dish!
  url: https://letsdodish.com
  main_url: https://letsdodish.com
  description: >
    A new recipe site for people who enjoy cooking great food in their home kitchen. Find some great meal ideas! Let's do dish!
  categories:
    - Blog
    - Food
  built_by: Connerra
  featured: false
- title: AWS Amplify Community
  url: https://amplify.aws/community/
  main_url: https://amplify.aws/community/
  source_url: https://github.com/aws-amplify/community
  description: >
    Amplify Community is a hub for developers building fullstack serverless applications with Amplify to easily access content (such as events, blog posts, videos, sample projects, and tutorials) created by other members of the Amplify community.
  categories:
    - Blog
    - Directory
    - Education
    - Technology
  built_by: Nikhil Swaminathan
  built_by_url: https://github.com/swaminator
  featured: false
- title: Cal State Monterey Bay
  url: https://csumb.edu
  main_url: https://csumb.edu
  source_url: https://github.com/csumb/csumb-gatsby
  description: >
    A website for the entire campus of California State University, Monterey Bay.
  categories:
    - Education
    - Government
  built_by: CSUMB Web Team
  built_by_url: https://csumb.edu/web/team
  featured: false
- title: BestPricingPages.com
  url: https://bestpricingpages.com
  main_url: https://bestpricingpages.com
  source_url: https://github.com/jpvalery/pricingpages/
  description: >
    A repository of the best pricing pages by the best companies. Built in less than a week.
    Inspired by RGE and since pricingpages.xyz no longer exists, I felt such a resource was missing and could be helpful to many people.
  categories:
    - Business
    - Community
    - Entrepreneurship
    - Open Source
    - Technology
  built_by: Jp Valery
  built_by_url: https://jpvalery.me
  featured: false
- title: Lendo Austria
  url: https://lendo.at
  main_url: https://lendo.at
  description: >
    A Comparison site for best private loan offer from banks in Austria.
  categories:
    - Business
    - Finance
  built_by: Lendo developers
  featured: false
- title: Visual Cloud FX
  url: https://visualcloudfx.com
  main_url: https://visualcloudfx.com
  source_url: https://github.com/jjcav84/visualcloudfx
  description: >
    Basic static site built with MDBootstrap, React, and Gatsby
  categories:
    - Consulting
    - Portfolio
  built_by: Jacob Cavazos
  built_by_url: https://jacobcavazos.com
- title: Matthew Miller (Me4502)
  url: https://matthewmiller.dev
  main_url: https://matthewmiller.dev
  description: >
    The personal site, blog and portfolio of Matthew Miller (Me4502)
  categories:
    - Blog
    - Programming
    - Technology
    - Portfolio
  built_by: Matthew Miller
  featured: false
- title: Årets Kontor
  url: https://aretskontor.newst.se
  main_url: https://aretskontor.newst.se
  description: >
    A swedish competition for "office of the year" in sweden with a focus on design. Built with MDBootstrap and Gatsby.
  categories:
    - Real Estate
    - Marketing
  built_by: Victor Björklund
  built_by_url: https://victorbjorklund.com
  featured: false
- title: Kyma
  url: https://kyma-project.io
  main_url: https://kyma-project.io
  source_url: https://github.com/kyma-project/website
  description: >
    This website holds overview, blog and documentation for Kyma open source project that is a Kubernates based application extensibility framework.
  categories:
    - Documentation
    - Blog
    - Technology
    - Open Source
  built_by: Kyma developers
  built_by_url: https://twitter.com/kymaproject
  featured: false
- title: Verso
  main_url: https://verso.digital
  url: https://verso.digital
  description: >
    Verso is a creative technology studio based in Singapore. Site built with Gatsby and Netlify.
  categories:
    - Agency
    - Consulting
    - Design
    - Technology
  built_by: Verso
  built_by_url: https://verso.digital
  featured: false
- title: Camilo Holguin
  url: https://camiloholguin.me
  main_url: https://camiloholguin.me
  source_url: https://github.com/camiloholguin/gatsby-portfolio
  description: >
    Portfolio site using GatsbyJS and Wordpress REST API.
  categories:
    - WordPress
    - Portfolio
    - Web Development
  built_by: Camilo Holguin
  built_by_url: https://camiloholguin.me
  featured: false
- title: Bennett Hardwick
  url: https://bennetthardwick.com
  main_url: https://bennetthardwick.com
  description: >
    The personal website and blog of Bennett Hardwick, an Australian software developer and human being.
  categories:
    - Blog
    - Programming
    - Technology
  source_url: https://github.com/bennetthardwick/website
  built_by: Bennett Hardwick
  built_by_url: https://bennetthardwick.com
  featured: false
- title: Sindhuka
  url: https://sindhuka.org/
  main_url: https://sindhuka.org/
  description: >
    Official website of the Sindhuka initiative, a sustainable farmers' network in Nepal.
  categories:
    - Business
    - Community
    - Government
    - Marketing
  source_url: https://github.com/Polcius/sindhuka-serif
  built_by: Pol Milian
  built_by_url: https://github.com/Polcius/
  featured: false
- title: ERS HCL Open Source Portal
  url: https://ers-hcl.github.io/
  main_url: https://ers-hcl.github.io/
  description: >
    Official site for ERS-HCL GitHub organizational site. This is a hybrid app with static and dynamic content, providing a details of the open source projects, initiatives, innovation ideas within ERS-HCL. It pulls data from various data sources including GitHub APIs, MDX based blog posts, excel files. It also hosts an ideas app that is based on Firebase.
  categories:
    - Open Source
    - Blog
    - Technology
    - Web Development
    - Community
    - Documentation
  source_url: https://github.com/ERS-HCL/gatsby-ershcl-app
  built_by: Tarun Kumar Sukhu
  built_by_url: https://github.com/tsukhu
- title: Sandbox
  url: https://www.sandboxneu.com/
  main_url: https://www.sandboxneu.com/
  source_url: https://github.com/sandboxneu/sandboxneu.com
  description: >
    Official website of Sandbox, a Northeastern University student group that builds software for researchers.
  categories:
    - Marketing
  built_by: Sandbox at Northeastern
  built_by_url: https://github.com/sandboxneu/
  featured: false
- title: Accessible App
  main_url: https://accessible-app.com
  url: https://accessible-app.com
  source_url: https://github.com/accessible-app/accessible-app_com
  description: >
    Learn how to build inclusive web applications and Single Page Apps in modern JavaScript frameworks. This project collects strategies, links, patterns and plugins for React, Vue and Angular.
  categories:
    - Accessibility
    - Web Development
    - JavaScript
  built_by: Marcus Herrmann
  built_by_url: https://marcus.io
  featured: false
- title: PygmalionPolymorph
  url: https://pygmalionpolymorph.com
  main_url: https://pygmalionpolymorph.com
  source_url: https://github.com/PygmalionPolymorph/portfolio
  description: >
    Portfolio of artist, musician and developer PygmalionPolymorph.
  categories:
    - Portfolio
    - Gallery
    - Music
    - Photography
    - Web Development
  built_by: PygmalionPolymorph
  built_by_url: https://pygmalionpolymorph.com
  featured: false
- title: Gonzalo Nuñez Photographer
  main_url: https://www.gonzalonunez.com
  url: https://www.gonzalonunez.com
  description: >
    Website for Cancun based destination wedding photographer Gonzalo Nuñez. Site built with GatsbyJS, WordPress API and Netlify.
  categories:
    - Photography
    - Portfolio
    - WordPress
  built_by: Miguel Mayo
  built_by_url: https://www.miguelmayo.com
  featured: false
- title: Element 84
  main_url: https://www.element84.com
  url: https://www.element84.com
  description: >
    A software development firm that designs and builds ambitious software products engineered for high scalability.
  categories:
    - Agency
    - Blog
    - Consulting
    - Portfolio
    - Programming
    - Science
    - Technology
    - Web Development
- title: Measures for Justice
  main_url: https://www.measuresforjustice.org
  url: https://www.measuresforjustice.org
  description: >
    Measures for Justice gathers criminal justice data at the county level and makes it available on a free public Data Portal. Site rebuilt from scratch with GatsbyJS.
  categories:
    - Nonprofit
    - Marketing
  featured: false
- title: Raconteur Agency
  main_url: https://www.raconteur.net/agency
  url: https://www.raconteur.net/agency
  description: >
    Raconteur Agency is a London-based content marketing agency for B2B brands. We have rebuilt their site with Gatsby v2 using their existing WordPress backend as the data source. By switching from WordPress to GatsbyJS we have achieved a 200%+ improvement in page load times and went from a Lighthouse performance score of 49 to 100.
  categories:
    - Agency
    - Marketing
    - WordPress
  built_by: Jacob Herper
  built_by_url: https://herper.io
  featured: false
- title: GreenOrbit
  main_url: https://greenorbit.com/
  url: https://greenorbit.com/
  description: >
    Cloud-based intranet software. Get your people going with everything you need, built in.
  categories:
    - Business
    - App
    - Productivity
    - Technology
  built_by: Effective Digital
  built_by_url: https://effective.digital/
- title: Purple11
  main_url: https://purple11.com/
  url: https://purple11.com/
  description: >
    Purple11 is a site for photography and photo retouching tips and tricks.
  categories:
    - Blog
    - Photography
  built_by: Sébastien Noël
  built_by_url: https://blkfuel.com/
  featured: false
- title: PerfReviews
  main_url: https://perf.reviews/
  url: https://perf.reviews/
  source_url: https://github.com/PerfReviews/PerfReviews
  description: >
    The best content about web performance in spanish language.
  categories:
    - Web Development
  built_by: Joan León & José M. Pérez
  built_by_url: https://perf.reviews/nosotros/
  featured: false
- title: Un Backend - Blog
  main_url: https://www.unbackend.pro/
  url: https://www.unbackend.pro/
  description: >
    The personal website and blog of Camilo Ramírez, a backend developer :).
  categories:
    - Blog
    - Programming
    - Technology
  source_url: https://github.com/camilortte/camilortte.github.com
  built_by: Camilo Ramírez
  built_by_url: https://www.unbackend.pro/about
  featured: false
- title: Hitesh Vaghasiya
  main_url: https://hiteshvaghasiya.com/
  url: https://hiteshvaghasiya.com/
  description: >
    This is Hitesh Vaghasiya's blog. This blog is help you an E-Commerce like Magento, Shopify, and BigCommece.
  categories:
    - Blog
    - Programming
    - Technology
    - Web Development
  built_by: Hitesh Vaghasiya
  built_by_url: https://hiteshvaghasiya.com/
  featured: false
- title: Aditus
  main_url: https://www.aditus.io
  url: https://www.aditus.io
  description: >
    Aditus is the accessibility tool for your team. We help teams build accessible websites and products.
  categories:
    - Accessibility
    - Education
  built_by: Aditus
  built_by_url: https://www.aditus.io
  featured: false
- title: Ultra Config
  main_url: https://ultraconfig.com.au/
  url: https://ultraconfig.com.au/ultra-config-generator/
  description: >
    Ultra Config Generator is a software application for Network Engineers to efficiently manage their network infrastructure.
  categories:
    - Blog
    - Technology
  built_by: Ultra Config
  built_by_url: https://ultraconfig.com.au/
  featured: false
- title: Malice
  main_url: https://malice.fr/
  url: https://malice.fr/
  description: >
    Malice is a cyber-training  platform for learning, validating and improving security related skills through simulated scenarios and challenges.
  categories:
    - Security
    - Technology
  built_by: Sysdream
  built_by_url: https://sysdream.com/
  featured: false
- title: Nash
  main_url: https://nash.io/
  url: https://nash.io/
  description: >
    Nash is a decentralized platform for trading, payment and other financial services. Our goal is to bring distributed finance to everyone by making blockchain technology fast and easy to use. We employ an off-chain engine to match trades rapidly, but never take control of customers’ assets. Our intuitive interface offers easy access to a range of trading, payment and investment functions.
  categories:
    - Portfolio
    - Security
    - Technology
  built_by: Andrej Gajdos
  built_by_url: https://andrejgajdos.com/
  featured: false
- title: Axel Fuhrmann
  url: https://axelfuhrmann.com
  main_url: https://axelfuhrmann.com
  source_url: https://github.com/afuh/axelfuhrmann.com
  description: >
    Personal portfolio.
  categories:
    - Portfolio
    - Freelance
    - Web Development
  featured: false
- title: Alaina Viau
  url: https://www.alainaviau.com
  main_url: https://www.alainaviau.com
  description: >
    Official website of Canadian opera director, creator, and producer Alaina Viau. Site designed by Stephen Bell.
  categories:
    - Portfolio
    - Music
  built_by: Michael Uloth
  built_by_url: "https://www.michaeluloth.com"
- title: Alison Moritz
  url: https://www.alisonmoritz.com
  main_url: https://www.alisonmoritz.com
  description: >
    Official website of American stage director Alison Moritz. Site designed by Stephen Bell.
  categories:
    - Portfolio
    - Music
  built_by: Michael Uloth
  built_by_url: "https://www.michaeluloth.com"
- title: Luke Secomb Digital
  url: https://lukesecomb.digital
  main_url: https://lukesecomb.digital
  source_url: https://github.com/lukethacoder/luke-secomb-simple
  description: >
    A simple portfolio site built using TypeScript, Markdown and React Spring.
  categories:
    - Portfolio
    - Web Development
  built_by: Luke Secomb
  built_by_url: https://lukesecomb.digital
  featured: false
- title: We are Brew
  url: https://www.wearebrew.co.uk
  main_url: https://www.wearebrew.co.uk
  description: >
    Official website for Brew, a Birmingham based Digital Marketing Agency.
  categories:
    - Portfolio
    - Web Development
    - Agency
    - Marketing
  built_by: Brew Digital
  built_by_url: https://www.wearebrew.co.uk
- title: Global City Data
  main_url: https://globalcitydata.com
  url: https://globalcitydata.com
  source_url: https://github.com/globalcitydata/globalcitydata
  description: >
    Global City Data is an open, easily browsable platform to showcase peer-reviewed urban datasets and models created by different research groups.
  categories:
    - Education
    - Open Source
  built_by: Rafi Barash
  built_by_url: https://rafibarash.com
  featured: false
- title: Submittable
  url: https://www.submittable.com
  main_url: https://www.submittable.com
  description: >
    Submissions made simple. Submittalbe is a cloud-based submissions manager that lets you accept, review, and make decisions on any kind of digital content.
  categories:
    - Technology
    - Marketing
  built_by: Genevieve Crow
  built_by_url: https://github.com/g-crow
- title: Appmantle
  main_url: https://appmantle.com
  url: https://appmantle.com
  description: >
    Appmantle is a new way of creating apps. A complete modern app that you build yourself quickly & easily, without programming knowledge.
  categories:
    - App
    - Marketing
    - Landing Page
    - Mobile Development
    - Technology
  built_by: Appmantle
  built_by_url: https://appmantle.com
  featured: false
- title: Acto
  main_url: https://www.acto.dk/
  url: https://www.acto.dk/
  description: >
    Tomorrows solutions - today. Acto is an innovative software engineering company, providing your business with high-quality, scalable and maintainable software solutions, to make your business shine.
  categories:
    - Agency
    - Technology
    - Web Development
    - Mobile Development
  built_by: Acto
  built_by_url: https://www.acto.dk/
- title: Gatsby GitHub Stats
  url: https://gatsby-github-stats.netlify.com
  main_url: https://gatsby-github-stats.netlify.com
  source_url: https://github.com/lannonbr/gatsby-github-stats/
  description: >
    Statistics Dashboard for Gatsby GitHub repository
  categories:
    - Data
  built_by: Benjamin Lannon
  built_by_url: https://lannonbr.com
  featured: false
- title: Graphic Intuitions
  url: https://www.graphicintuitions.com/
  main_url: https://www.graphicintuitions.com/
  description: >
    Digital marketing agency located in Morris, Manitoba.
  categories:
    - Agency
    - Web Development
    - Marketing
  featured: false
- title: Smooper
  url: https://www.smooper.com/
  main_url: https://www.smooper.com/
  description: >
    We connect you with digital marketing experts for 1 on 1 consultation sessions
  categories:
    - Marketing
    - Directory
  featured: false
- title: Lesley Barber
  url: https://www.lesleybarber.com/
  main_url: https://www.lesleybarber.com/
  description: >
    Official website of Canadian film composer Lesley Barber.
  categories:
    - Portfolio
    - Music
  built_by: Michael Uloth
  built_by_url: https://www.michaeluloth.com
- title: Timeline of Terror
  main_url: https://timelineofterror.org/
  url: https://timelineofterror.org/
  source_url: https://github.com/Symbitic/timeline-of-terror
  description: >
    Complete guide to the events of September 11, 2001.
  categories:
    - Directory
    - Government
  built_by: Alex Shaw
  built_by_url: https://github.com/Symbitic/
  featured: false
- title: Pill Club
  url: https://thepillclub.com
  main_url: https://thepillclub.com
  description: >
    Zero Copay With Insurance + Free Shipping + Bonus Gifts + Online Delivery – Birth Control Delivery and Prescription
  categories:
    - Marketing
    - Healthcare
  built_by: Pill Club
  built_by_url: https://thepillclub.com
- title: myweekinjs
  url: https://www.myweekinjs.com/
  main_url: https://www.myweekinjs.com/
  source_url: https://github.com/myweekinjs/public-website
  description: >
    Challenge to create and/or learn something new in JavaScript each week.
  categories:
    - Blog
  built_by: Adriaan Janse van Rensburg
  built_by_url: https://github.com/HurricaneInteractive/
  featured: false
- title: The Edit Suite
  main_url: https://www.theeditsuite.com.au/
  url: https://www.theeditsuite.com.au/
  source_url: https://thriveweb.com.au/portfolio/the-edit-suite/
  description: >-
    The Edit Suite is an award winning video production and photography company based out of our Mermaid Beach studio on the Gold Coast of Australia but we also have the ability to work mobile from any location.
  categories:
    - Photography
    - Marketing
  built_by: Thrive Team - Gold Coast
  built_by_url: https://thriveweb.com.au/
  featured: false
- title: CarineRoitfeld
  main_url: https://www.carineroitfeld.com/
  url: https://www.carineroitfeld.com/
  description: >
    Online shop for Carine Roitfeld parfume
  categories:
    - eCommerce
  built_by: Ask Phill
  built_by_url: https://askphill.com
- title: EngineHub.org
  url: https://enginehub.org
  main_url: https://enginehub.org
  source_url: https://github.com/EngineHub/enginehub-website
  description: >
    The landing pages for EngineHub, the organisation behind WorldEdit, WorldGuard, CraftBook, and more
  categories:
    - Landing Page
    - Technology
    - Open Source
  built_by: Matthew Miller
  built_by_url: https://matthewmiller.dev
- title: Goulburn Physiotherapy
  url: https://www.goulburnphysiotherapy.com.au/
  main_url: https://www.goulburnphysiotherapy.com.au/
  description: >
    Goulburn Physiotherapy is a leader in injury prevention, individual and community health, and workplace health solutions across Central Victoria.
  categories:
    - Blog
    - Healthcare
  built_by: KiwiSprout
  built_by_url: https://kiwisprout.nz/
  featured: false
- title: TomTom Traffic Index
  main_url: https://www.tomtom.com/en_gb/traffic-index/
  url: https://www.tomtom.com/en_gb/traffic-index/
  description: >
    The TomTom Traffic Index provides drivers, city planners, auto manufacturers and policy makers with unbiased statistics and information about congestion levels in 403 cities across 56 countries on 6 continents.
  categories:
    - Travel
    - Data
  built_by: TomTom
  built_by_url: https://tomtom.com
  featured: false
- title: PrintAWorld | A 3D Printing and Fabrication Company
  main_url: https://prtwd.com/
  url: https://prtwd.com/
  description: >
    PrintAWorld is a NYC based fabrication and manufacturing company that specializes in 3D printing, 3D scanning, CAD Design,
    laser cutting, and rapid prototyping. We help artists, agencies and engineers turn their ideas into its physical form.
  categories:
    - Business
  featured: false
- title: Asjas
  main_url: https://asjas.co.za
  url: https://asjas.co.za/blog
  source_url: https://github.com/Asjas/Personal-Webpage
  description: >
    This is a website built with Gatsby v2 that uses Netlify CMS and Gatsby-MDX as a blog (incl. portfolio page).
  categories:
    - Web Development
    - Blog
    - Portfolio
  built_by: A-J Roos
  built_by_url: https://twitter.com/_asjas
  featured: false
- title: Glug-Infinite
  main_url: https://gluginfinite.github.io
  url: https://gluginfinite.github.io
  source_url: https://github.com/crstnmac/glug
  description: >
    This is a website built with Gatsby v2 that is deployed on GitHub using GitHub Pages and Netlify.
  categories:
    - Web Development
    - Blog
    - Portfolio
    - Agency
  built_by: Criston Macarenhas
  built_by_url: https://github.com/crstnmac
  featured: false
- title: The State of CSS Survey
  main_url: https://stateofcss.com/
  url: https://stateofcss.com/
  source_url: https://github.com/StateOfJS/state-of-css-2019
  description: >
    Annual CSS survey, brother of The State of JS Survey.
  categories:
    - Web Development
  built_by: Sacha Greif & Contribs
  built_by_url: https://github.com/StateOfJS
  featured: false
- title: Bytom Blockchain
  url: https://bytom.io/
  main_url: https://bytom.io/
  source_url: https://github.com/bytomlabs/bytom.io
  description: >
    Embrace the New Era of Bytom Blockchain
  categories:
    - Finance
    - Open Source
    - Technology
  built_by: Bytom Foundation
  built_by_url: https://bytom.io/
  featured: false
- title: Oerol Festival
  url: https://www.oerol.nl/nl/
  main_url: https://www.oerol.nl/en/
  description: >
    Oerol is a cultural festival on the island of Terschelling in the Netherlands that is held annually in June.
    The ten-day festival is focused on live, public theatre as well as music and visual arts.
  categories:
    - Event
    - Entertainment
  built_by: Oberon
  built_by_url: https://oberon.nl/
  featured: false
- title: Libra
  main_url: "https://libra.org/"
  url: "https://libra.org/"
  description: Libra's mission is to enable a simple global currency and financial infrastructure that empowers billions of people.
  featured: false
  categories:
    - Open Source
    - Technology
    - Finance
- title: Riffy Blog
  main_url: https://blog.rayriffy.com/
  url: https://blog.rayriffy.com/
  source_url: https://github.com/rayriffy/rayriffy-blog
  description: >
    Riffy Blog is async based beautiful highly maintainable site built by using Gatsby v2 with SEO optimized.
  categories:
    - Web Development
    - Blog
    - Open Source
    - Technology
    - Music
    - SEO
  built_by: Phumrapee Limpianchop
  built_by_url: https://rayriffy.com/
  featured: false
- title: The Coffee Collective
  url: https://coffeecollective.dk
  main_url: https://coffeecollective.dk
  description: >
    The Coffee Collective website is a JAM-stack based, multilingual, multi currency website/shop selling coffee, related products and subscriptions.
  categories:
    - eCommerce
    - Food
  built_by: Remotely (Anders Hallundbæk)
  built_by_url: https://remotely.dk
  featured: false
- title: Leadership Development International
  url: https://ldi.global
  main_url: https://ldi.global
  description: >
    A DatoCMS-backed site for an education and training company based in the US, China and the UAE.
  categories:
    - Education
    - Nonprofit
  built_by: Grant Holle
  built_by_url: https://grantholle.com
  featured: false
- title: Canvas 1839
  main_url: "https://www.canvas1839.com/"
  url: "https://www.canvas1839.com/"
  description: >-
    Online store for Canvas 1839 products, including pharmacological-grade CBD oil and relief cream.
  categories:
    - eCommerce
    - Marketing
  built_by: Corey Ward
  built_by_url: "http://www.coreyward.me/"
- title: Sparkle Stories
  main_url: "https://app.sparklestories.com/"
  url: "https://app.sparklestories.com/"
  description: >-
    Sparkle Stories is a streaming audio platform for children with over 1,200 original audio stories.
  categories:
    - App
    - Education
  built_by: Corey Ward
  built_by_url: "http://www.coreyward.me/"
- title: nehalist.io
  main_url: https://nehalist.io
  url: https://nehalist.io
  source_url: https://github.com/nehalist/nehalist.io
  description: >
    nehalist.io is a blog about software development, technology and all that kind of geeky stuff.
  categories:
    - Blog
    - Web Development
    - Open Source
  built_by: Kevin Hirczy
  built_by_url: https://nehalist.io
  featured: false
- title: March and Ash
  main_url: https://marchandash.com/
  url: https://marchandash.com/
  description: >-
    March and Ash is a customer-focused, licensed cannabis dispensary located in Mission Valley.
  categories:
    - eCommerce
    - Business
    - Blog
  built_by: Blueyellow
  built_by_url: https://blueyellow.io/
  featured: false
- title: T Two Industries
  description: >
    T Two Industries is a manufacturing company specializing in building custom truck decks, truck bodies, and trailers.
  main_url: https://www.ttwo.ca
  url: https://www.ttwo.ca
  categories:
    - Business
  built_by: https://www.t2.ca
  built_by_url: https://www.t2.ca
  featured: false
- title: Cali's Finest Landscaping
  url: https://www.calisfinestlandscaping.com/
  main_url: https://www.calisfinestlandscaping.com/
  description: >
    A team of hard-working, quality-obsessed landscaping professionals looking to take dreams and transform them into reality.
  categories:
    - Business
  built_by: David Krasniy
  built_by_url: http://dkrasniy.com
  featured: false
- title: Vazco
  url: https://www.vazco.eu
  main_url: https://www.vazco.eu
  description: >
    Vazco works for clients from all around the world in future-proof technologies and help them build better products.
  categories:
    - Agency
    - Web Development
    - Blog
    - Business
    - Technology
  built_by: Vazco
  built_by_url: https://www.vazco.eu
  featured: false
- title: Major League Eating
  main_url: https://majorleagueeating.com
  url: https://majorleagueeating.com
  description: >
    Major League Eating is the professional competitive eating organization that runs the Nathan’s Famous Coney Island Hot Dog eating contest on July 4th, among other eating events.
  categories:
    - Entertainment
    - Sports
  built_by: Carmen Cincotti
  built_by_url: https://github.com/ccincotti3
  featured: false
- title: APIs You Won't Hate
  url: https://apisyouwonthate.com/blog
  main_url: https://apisyouwonthate.com
  source_url: http://github.com/apisyouwonthate/apisyouwonthate.com
  description: >
    API development is a topic very close to our hearts. APIs You Won't Hate is a team and community dedicated to learning, writing, sharing ideas and bettering understanding of API practices. Together we can erradicate APIs we hate.
  categories:
    - Blog
    - Education
    - eCommerce
    - API
    - Community
    - Learning
    - Open Source
    - Technology
    - Web Development
  built_by: Mike Bifulco
  built_by_url: https://github.com/mbifulco
  featured: false
- title: Sankarsan Kampa
  main_url: "https://traction.one"
  url: "https://traction.one"
  description: Full time programmer, part time gamer, exploring the details of programmable systems and how to stretch their capabilities.
  featured: false
  categories:
    - Portfolio
    - Freelance
- title: AwesomeDocs
  main_url: "https://awesomedocs.traction.one/"
  url: "https://awesomedocs.traction.one/install"
  source_url: "https://github.com/AwesomeDocs/website"
  description: An awesome documentation website generator!
  featured: false
  categories:
    - Open Source
    - Web Development
    - Technology
    - Documentation
  built_by: Sankarsan Kampa
  built_by_url: "https://traction.one"
- title: Prism Programming Language
  main_url: "https://prism.traction.one/"
  url: "https://prism.traction.one/"
  source_url: "https://github.com/PrismLang/website"
  description: Interpreted, high-level, programming language.
  featured: false
  categories:
    - Programming
    - Open Source
    - Technology
    - Documentation
  built_by: Sankarsan Kampa
  built_by_url: "https://traction.one"
- title: Arnondora
  main_url: "https://arnondora.in.th/"
  url: "https://arnondora.in.th/"
  source_url: "https://github.com/arnondora/arnondoraBlog"
  description: Arnondora is a personal blog by Arnon Puitrakul
  categories:
    - Blog
    - Programming
    - Technology
  built_by: Arnon Puitrakul
  built_by_url: "https://arnondora.in.th/"
  featured: false
- title: KingsDesign
  url: "https://www.kingsdesign.com.au/"
  main_url: "https://www.kingsdesign.com.au/"
  description: KingsDesign is a Hobart based web design and development company. KingsDesign creates, designs, measures and improves web based solutions for businesses and organisations across Australia.
  categories:
    - Agency
    - Technology
    - Portfolio
    - Consulting
    - User Experience
  built_by: KingsDesign
  built_by_url: "https://www.kingsdesign.com.au"
- title: EasyFloh | Easy Flows for all
  url: "https://www.easyfloh.com"
  main_url: "https://www.easyfloh.com"
  description: >
    EasyFloh is for creating simple flows for your organisation. An organisation
    can design own flows with own stages.
  categories:
    - Business
    - Landing Page
  built_by: Vikram Aroskar
  built_by_url: "https://medium.com/@vikramaroskar"
  featured: false
- title: Home Alarm Report
  url: https://homealarmreport.com/
  main_url: https://homealarmreport.com/
  description: >
    Home Alarm Report is dedicated to helping consumers make informed decisions
    about home security solutions. The site was easily migrated from a legacy WordPress
    installation and the dev team chose Gatsby for its site speed and SEO capabilities.
  categories:
    - Blog
    - Business
    - SEO
    - Technology
  built_by: Centerfield Media
  built_by_url: https://www.centerfield.com
- title: Just | FX for treasurers
  url: "https://www.gojust.com"
  main_url: "https://www.gojust.com"
  description: >
    Just provides a single centralized view of FX for corporate treasurers. See interbank market prices, and access transaction cost analysis.
  categories:
    - Finance
    - Technology
  built_by: Bejamas
  built_by_url: "https://bejamas.io/"
  featured: false
- title: Bureau for Good | Nonprofit branding, web and print communications
  url: "https://www.bureauforgood.com"
  main_url: "https://www.bureauforgood.com"
  description: >
    Bureau for Good helps nonprofits explain why they matter across digital & print media. Bureau for Good crafts purpose-driven identities, websites & print materials for changemakers.
  categories:
    - Nonprofit
    - Agency
    - Design
  built_by: Bejamas
  built_by_url: "https://bejamas.io/"
  featured: false
- title: Atelier Cartier Blumen
  url: "https://www.ateliercartier.ch"
  main_url: "https://www.ateliercartier.ch"
  description: >
    Im schönen Kreis 6 in Zürich kreiert Nicole Cartier Blumenkompositionen anhand Charaktereigenschaften oder Geschichten zur Person an. Für wen ist Dein Blumenstrauss gedacht? Einzigartige Floristik Blumensträusse, Blumenabos, Events, Shootings. Site designed by https://www.stolfo.co
  categories:
    - eCommerce
    - Design
  built_by: Bejamas
  built_by_url: "https://bejamas.io/"
  featured: false
- title: Veronym – Cloud Security Service Provider
  url: "https://www.veronym.com"
  main_url: "https://www.veronym.com"
  description: >
    Veronym is securing your digital transformation. A comprehensive Internet security solution for business. Stay safe no matter how, where and when you connect.
  categories:
    - Security
    - Technology
    - Business
  built_by: Bejamas
  built_by_url: "https://bejamas.io/"
  featured: false
- title: Devahoy
  url: "https://devahoy.com/"
  main_url: "https://devahoy.com/"
  description: >
    Devahoy is a personal blog written in Thai about software development.
  categories:
    - Blog
    - Programming
  built_by: Chai Phonbopit
  built_by_url: "https://github.com/phonbopit"
  featured: false
- title: Venus Lover
  url: https://venuslover.com
  main_url: https://venuslover.com
  description: >
    Venus Lover is a mobile app for iOS and Android so you can read your daily horoscope and have your natal chart, including the interpretation of the ascendant, planets, houses and aspects.
  categories:
    - App
    - Consulting
    - Education
    - Landing Page
- title: Write/Speak/Code
  url: https://www.writespeakcode.com/
  main_url: https://www.writespeakcode.com/
  description: >
    Write/Speak/Code is a non-profit on a mission to promote the visibility and leadership of technologists with marginalized genders through peer-led professional development.
  categories:
    - Community
    - Nonprofit
    - Open Source
    - Conference
  built_by: Nicola B.
  built_by_url: https://www.linkedin.com/in/nicola-b/
  featured: false
- title: Daniel Spajic
  url: https://danieljs.tech/
  main_url: https://danieljs.tech/
  source_url: https://github.com/dspacejs/portfolio
  description: >
    Passionate front-end developer with a deep, yet diverse skillset.
  categories:
    - Portfolio
    - Programming
    - Freelance
  built_by: Daniel Spajic
  featured: false
- title: Cosmotory
  url: https://cosmotory.netlify.com/
  main_url: https://cosmotory.netlify.com/
  description: >
    This is the educational blog containing various courses,learning materials from various authors from all over the world.
  categories:
    - Blog
    - Community
    - Nonprofit
    - Open Source
    - Education
  built_by: Hanishraj B Rao.
  built_by_url: https://hanishrao.netlify.com/
  featured: false
- title: Armorblox | Security Powered by Understanding
  url: https://www.armorblox.com
  main_url: https://www.armorblox.com
  description: >
    Armorblox is a venture-backed stealth cybersecurity startup, on a mission to build a game-changing enterprise security platform.
  categories:
    - Security
    - Technology
    - Business
  built_by: Bejamas
  built_by_url: https://bejamas.io
  featured: false
- title: Mojo
  url: https://www.mojo.is
  main_url: https://www.mojo.is/
  description: >
    We help companies create beautiful digital experiences
  categories:
    - Agency
    - Technology
    - Consulting
    - User Experience
    - Web Development
  featured: false
- title: Marcel Hauri
  url: https://marcelhauri.ch/
  main_url: https://marcelhauri.ch/
  description: >
    Marcel Hauri is an award-winning Magento developer and e-commerce specialist.
  categories:
    - Portfolio
    - Blog
    - Programming
    - Community
    - Open Source
    - eCommerce
  built_by: Marcel Hauri
  built_by_url: https://marcelhauri.ch
  featured: false
- title: Projektmanagementblog
  url: https://www.projektmanagementblog.de
  main_url: https://www.projektmanagementblog.de/
  source_url: https://github.com/StephanWeinhold/pmblog
  description: >
    Thoughts about modern project management. Built with Gatsby and Tachyons, based on Advanced Starter.
  categories:
    - Blog
  built_by: Stephan Weinhold
  built_by_url: https://stephanweinhold.com/
  featured: false
- title: Anthony Boyd Graphics
  url: https://www.anthonyboyd.graphics/
  main_url: https://www.anthonyboyd.graphics/
  description: >
    Free Graphic Design Resources by Anthony Boyd
  categories:
    - Portfolio
  built_by: Anthony Boyd
  built_by_url: https://www.anthonyboyd.com/
  featured: false
- title: Relocation Hero
  url: https://relocationhero.com
  main_url: https://relocationhero.com
  description: >
    Blog with FAQs related to Germany relocation. Built with Gatsby.
  categories:
    - Blog
    - Consulting
    - Community
  featured: false
- title: Zoe Rodriguez
  url: https://zoerodrgz.com
  main_url: https://zoerodrgz.com
  description: >
    Portfolio for Los Angeles-based designer Zoe Rodriguez. Built with Gatsby.
  categories:
    - Portfolio
    - Design
  built_by: Chase Ohlson
  built_by_url: https://chaseohlson.com
  featured: false
- title: TriActive USA
  url: https://triactiveusa.com
  main_url: https://triactiveusa.com
  description: >
    Website and blog for TriActive USA. Built with Gatsby.
  categories:
    - Landing Page
    - Business
  built_by: Chase Ohlson
  built_by_url: https://chaseohlson.com
- title: LaunchDarkly
  url: https://launchdarkly.com/
  main_url: https://launchdarkly.com/
  description: >
    LaunchDarkly is the feature management platform that software teams use to build better software, faster.
  categories:
    - Technology
    - Marketing
  built_by: LaunchDarkly
  built_by_url: https://launchdarkly.com/
  featured: false
- title: Arpit Goyal
  url: https://arpitgoyal.com
  main_url: https://arpitgoyal.com
  source_url: https://github.com/92arpitgoyal/ag-blog
  description: >
    Blog and portfolio website of a Front-end Developer turned Product Manager.
  categories:
    - Blog
    - Portfolio
    - Technology
    - User Experience
  built_by: Arpit Goyal
  built_by_url: https://twitter.com/_arpitgoyal
  featured: false
- title: Portfolio of Cole Townsend
  url: https://twnsnd.co
  main_url: https://twnsnd.co
  description: Portfolio of Cole Townsend, Product Designer
  categories:
    - Portfolio
    - User Experience
    - Web Development
    - Design
  built_by: Cole Townsend
  built_by_url: https://twitter.com/twnsndco
- title: Jana Desomer
  url: https://www.janadesomer.be/
  main_url: https://www.janadesomer.be/
  description: >
    I'm Jana, a digital product designer with coding skills, based in Belgium
  categories:
    - Portfolio
  built_by: Jana Desomer Designer/Developer
  built_by_url: https://www.janadesomer.be/
  featured: false
- title: Carbon8 Regenerative Agriculture
  url: https://www.carbon8.org.au/
  main_url: https://www.carbon8.org.au/
  description: >
    Carbon8 is a Not for Profit charity that supports Aussie farmers to transition to regenerative agriculture practices and rebuild the carbon (organic matter) in their soil from 1% to 8%.
  categories:
    - Nonprofit
    - eCommerce
  built_by: Little & Big
  built_by_url: "https://www.littleandbig.com.au/"
  featured: false
- title: Reactgo blog
  url: https://reactgo.com/
  main_url: https://reactgo.com/
  description: >
    It provides tutorials & articles about modern open source web technologies such as react,vuejs and gatsby.
  categories:
    - Blog
    - Education
    - Programming
    - Web Development
  built_by: Sai gowtham
  built_by_url: "https://twitter.com/saigowthamr"
  featured: false
- title: City Springs
  url: https://citysprings.com/
  main_url: https://citysprings.com/
  description: >
    Sandy Springs is a city built on creative thinking and determination. They captured a bold vision for a unified platform to bring together new and existing information systems. To get there, the Sandy Springs communications team partnered with Mediacurrent on a new Drupal 8 decoupled platform architecture with a Gatsbyjs front end to power both the City Springs website and its digital signage network. Now, the Sandy Springs team can create content once and publish it everywhere.
  categories:
    - Community
    - Government
  built_by: Mediacurrent
  built_by_url: https://www.mediacurrent.com
  featured: false
- title: Behalf
  url: https://www.behalf.no/
  main_url: https://www.behalf.no/
  description: >
    Behalf is Norwegian based digital design agency.
  categories:
    - Agency
    - Portfolio
    - Business
    - Consulting
    - Design
    - Design System
    - Marketing
    - Web Development
    - User Experience
  built_by: Behalf
  built_by_url: https://www.behalf.no/
  featured: false
- title: Saxenhammer & Co.
  url: https://saxenhammer-co.com/
  main_url: https://saxenhammer-co.com/
  description: >
    Saxenhammer & Co. is a leading boutique investment bank in Continental Europe. The firm’s strong track record is comprised of the execution of 200 successful transactions across all major industries.
  categories:
    - Consulting
    - Finance
    - Business
  built_by: Axel Fuhrmann
  built_by_url: https://axelfuhrmann.com/
  featured: false
- title: UltronEle
  url: http://ultronele.com
  main_url: https://runbytech.github.io/ueofcweb/
  source_url: https://github.com/runbytech/ueofcweb
  description: >
    UltronEle is a light, fast, simple yet interesting serverless e-learning CMS based on GatsbyJS. It aims to provide a easy-use product for tutors, teachers, instructors from all kinks of fields with near-zero efforts to setup their own authoring tool and content publish website.
  categories:
    - Education
    - Consulting
    - Landing Page
    - Web Development
    - Open Source
    - Learning
  built_by: RunbyTech
  built_by_url: http://runbytech.co
  featured: false
- title: Nick Selvaggio
  url: https://nickgs.com/
  main_url: https://nickgs.com/
  description: >
    The personal website of Nick Selvaggio. Long Island based web developer, teacher, and technologist.
  categories:
    - Consulting
    - Programming
    - Web Development
  featured: false
- title: Free & Open Source Gatsby Themes by LekoArts
  main_url: "https://themes.lekoarts.de"
  url: "https://themes.lekoarts.de"
  source_url: "https://github.com/LekoArts/gatsby-themes/tree/master/www"
  built_by: LekoArts
  built_by_url: "https://github.com/LekoArts"
  description: >-
    Get high-quality and customizable Gatsby themes to quickly bootstrap your website! Choose from many professionally created and impressive designs with a wide variety of features and customization options. Use Gatsby Themes to take your project to the next level and let you and your customers take advantage of the many benefits Gatsby has to offer.
  categories:
    - Open Source
    - Directory
    - Marketing
    - Landing Page
  featured: false
- title: Lars Roettig
  url: https://larsroettig.dev/
  main_url: https://larsroettig.dev/
  description: >
    Lars Roettig is a Magento Maintainer and e-commerce specialist. On his Blog, he writes Software Architecture and Magento Development.
  categories:
    - Portfolio
    - Blog
    - Programming
    - Community
    - Open Source
    - eCommerce
  built_by: Lars Roettig
  built_by_url: https://larsroettig.dev/
  featured: false
- title: Cade Kynaston
  url: https://cade.codes
  main_url: https://cade.codes
  source_url: https://github.com/cadekynaston/gatsby-portfolio
  description: >
    Cade Kynaston's Portfolio
  categories:
    - Portfolio
  built_by: Cade Kynaston
  built_by_url: https://github.com/cadekynaston
  featured: false
- title: Growable Meetups
  url: https://www.growable.io/
  main_url: https://www.growable.io/
  description: >
    Growable - Events to Accelerate your career in Tech. Made with <3 with Gatsby, React & Netlify by Talent Point in London.
  categories:
    - Event
    - Technology
    - Education
    - Community
    - Conference
  built_by: Talent Point
  built_by_url: https://github.com/talent-point/
  featured: false
- title: Fantastic Metropolis
  main_url: https://fantasticmetropolis.com
  url: https://fantasticmetropolis.com
  description: >
    Fantastic Metropolis ran between 2001 and 2006, highlighting the potential of literary science fiction and fantasy.
  categories:
    - Entertainment
  built_by: Luis Rodrigues
  built_by_url: https://goblindegook.com
  featured: false
- title: Simon Koelewijn
  main_url: https://simonkoelewijn.nl
  url: https://simonkoelewijn.nl
  description: >
    Personal blog of Simon Koelewijn, where he blogs about UX, analytics and web development (in Dutch). Made awesome and fast by using Gatsby 2.x (naturally) and gratefully using Netlify and Netlify CMS.
  categories:
    - Freelance
    - Blog
    - Web Development
    - User Experience
  built_by: Simon Koelewijn
  built_by_url: https://simonkoelewijn.nl
  featured: false
- title: Raconteur Careers
  main_url: https://careers.raconteur.net
  url: https://careers.raconteur.net
  description: >
    Raconteur is a London-based publishing house and content marketing agency. We have built this careers portal Gatsby v2 with TypeScript, Styled-Components, React-Spring and Contentful.
  categories:
    - Media
    - Marketing
    - Landing Page
  built_by: Jacob Herper
  built_by_url: https://herper.io
  featured: false
- title: Frankly Steve
  url: https://www.franklysteve.com/
  main_url: https://www.franklysteve.com/
  description: >
    Wedding photography with all the hugs, tears, kisses, smiles, laughter, banter, kids up trees, friends in hedges.
  categories:
    - Photography
    - Portfolio
  built_by: Little & Big
  built_by_url: "https://www.littleandbig.com.au/"
  featured: false
- title: Eventos orellana
  description: >-
    We are a company dedicated to providing personalized and professional advice
    for the elaboration and coordination of social and business events.
  main_url: "https://eventosorellana.com/"
  url: "https://eventosorellana.com/"
  featured: false
  categories:
    - Gallery
  built_by: Ramón Chancay
  built_by_url: "https://ramonchancay.me/"
- title: DIA Supermercados
  main_url: https://dia.com.br
  url: https://dia.com.br
  description: >-
    Brazilian retailer subsidiary, with more than 1,100 stores in Brazil, focusing on low prices and exclusive DIA Products.
  categories:
    - Business
  built_by: CloudDog
  built_by_url: https://clouddog.com.br
  featured: false
- title: AntdSite
  main_url: https://antdsite.yvescoding.org
  url: https://antdsite.yvescoding.org
  description: >-
    A static docs generator based on Ant Design and GatsbyJs.
  categories:
    - Documentation
  built_by: Yves Wang
  built_by_url: https://antdsite.yvescoding.org
- title: Fourpost
  url: https://www.fourpost.com
  main_url: https://www.fourpost.com
  description: >
    Fourpost is a shopping destination for today’s family that combines the best brands and experiences under one roof.
  categories:
    - Retail
    - Marketing
  built_by: Fourpost
  built_by_url: https://github.com/fourpost
  featured: false
- title: ReactStudy Blog
  url: https://elated-lewin-51cf0d.netlify.com
  main_url: https://elated-lewin-51cf0d.netlify.com
  description: >
    Belong to your own blog by gatsby
  categories:
    - Blog
  built_by: 97thjingba
  built_by_url: https://github.com/97thjingba
  featured: false
- title: George
  main_url: https://kind-mestorf-5a2bc0.netlify.com
  url: https://kind-mestorf-5a2bc0.netlify.com
  description: >
    shiny new web built with Gatsby
  categories:
    - Blog
    - Portfolio
    - Gallery
    - Landing Page
    - Design
    - Web Development
    - Open Source
    - Science
  built_by: George Davituri
  featured: false

- title: CEO amp
  main_url: https://www.ceoamp.com
  url: https://www.ceoamp.com
  description: >
    CEO amp is an executive training programme to amplify a CEO's voice in the media. This site was built with Gatsby v2, Styled-Components, TypeScript and React Spring.
  categories:
    - Consulting
    - Entrepreneurship
    - Marketing
    - Landing Page
  built_by: Jacob Herper
  built_by_url: https://herper.io
  featured: false
- title: QuantumBlack
  main_url: https://www.quantumblack.com/
  url: https://www.quantumblack.com/
  description: >
    We help companies use data to make distinctive, sustainable and significant improvements to their performance.
  categories:
    - Technology
    - Consulting
    - Data
    - Design
  built_by: Richard Westenra
  built_by_url: https://www.richardwestenra.com/
  featured: false
- title: Coffeeshop Creative
  url: https://www.coffeeshopcreative.ca
  main_url: https://www.coffeeshopcreative.ca
  description: >
    Marketing site for a Toronto web design and videography studio.
  categories:
    - Marketing
    - Agency
    - Design
    - Video
    - Web Development
  built_by: Michael Uloth
  built_by_url: https://www.michaeluloth.com
  featured: false
- title: Daily Hacker News
  url: https://dailyhn.com
  main_url: https://dailyhn.com
  description: >
    Daily Hacker News presents the top five stories from Hacker News daily.
  categories:
    - Entertainment
    - Design
    - Web Development
    - Technology
    - Science
  built_by: Joeri Smits
  built_by_url: https://joeri.dev
  featured: false
- title: Grüne Dresden
  main_url: https://ltw19dresden.de
  url: https://ltw19dresden.de
  description: >
    This site was built for the Green Party in Germany (Bündnis 90/Die Grünen) for their local election in Dresden, Saxony. The site was built with Gatsby v2 and Styled-Components.
  categories:
    - Government
    - Nonprofit
  built_by: Jacob Herper
  built_by_url: https://herper.io
- title: Gratsy
  url: https://gratsy.com/
  main_url: https://gratsy.com/
  description: >
    Gratsy: Feedback To Give Back
  categories:
    - Agency
    - Marketing
    - Landing Page
  built_by: Whalar
  built_by_url: https://whalar.com/
  featured: false
- title: deepThreads
  main_url: https://deepthreads.com
  url: https://deepthreads.com/
  description: >
    deepThreads is a shiny new website built with Gatsby v2.  We make art using deep learning along with print on demand providers to create some cool stuff!
  categories:
    - eCommerce
  built_by: Kyle Kitlinski
  built_by_url: http://github.com/k-kit
  featured: false
- title: Smoopit
  main_url: https://smoopit.com
  url: https://smoopit.com/
  description: >
    Smoopit helps you schedule meetings without the extra effort of checking your availability or back-and-forth emails.
  categories:
    - Business
    - Productivity
  built_by: Chandra Bhushan
  built_by_url: https://github.com/chandu2304
  featured: false
- title: Mill3 Studio
  main_url: https://mill3.studio/en/
  url: https://mill3.studio/en/
  description: >
    Our agency specializes in the analysis, strategy and development of digital products.
  categories:
    - Agency
    - Portfolio
  built_by: Mill3
  built_by_url: https://mill3.studio/en/
  featured: false
- title: Zellement
  main_url: https://www.zellement.com
  url: https://www.zellement.com
  description: >
    Online portfolio of Dan Farrow from Nottingham, UK.
  categories:
    - Portfolio
  built_by: Zellement
  built_by_url: https://www.zellement.com
  featured: false
- title: Fullstack HQ
  url: https://fullstackhq.com/
  main_url: https://fullstackhq.com/
  description: >
    Get immediate access to a battle-tested team of designers and developers on a pay-as-you-go monthly subscription.
  categories:
    - Agency
    - Consulting
    - Freelance
    - Marketing
    - Portfolio
    - Web Development
    - App
    - Business
    - Design
    - JavaScript
    - Technology
    - User Experience
    - Web Development
    - eCommerce
    - WordPress
  built_by: Fullstack HQ
  built_by_url: https://fullstackhq.com/
  featured: false
- title: Cantas
  main_url: https://www.cantas.co.jp
  url: https://www.cantas.co.jp
  description: >
    Cantas is digital marketing company in Japan.
  categories:
    - Business
    - Agency
  built_by: Cantas
  built_by_url: https://www.cantas.co.jp
  featured: false
- title: Sheringham Shantymen
  main_url: https://www.shantymen.com/
  url: https://www.shantymen.com/
  description: >
    The Sheringham Shantymen are a sea shanty singing group that raise money for the RNLI in the UK.
  categories:
    - Music
    - Community
    - Entertainment
    - Nonprofit
  built_by: Zellement
  built_by_url: https://www.zellement.com/
  featured: false
- title: Ronald Langeveld
  description: >
    Ronald Langeveld's blog and Web Development portfolio website.
  main_url: "https://www.ronaldlangeveld.com"
  url: "https://www.ronaldlangeveld.com"
  categories:
    - Blog
    - Web Development
    - Freelance
    - Portfolio
    - Consulting
  featured: false
- title: Golfonaut
  description: >
    Golfonaut - Golf application for Apple Watch
  main_url: https://golfonaut.io
  url: https://golfonaut.io
  categories:
    - App
    - Sports
  featured: false
- title: Anton Sten - UX Lead/Design
  url: https://www.antonsten.com
  main_url: https://www.antonsten.com
  description: Anton Sten leads UX for design-driven companies.
  categories:
    - User Experience
    - Blog
    - Freelance
    - Portfolio
    - Consulting
    - Agency
    - Design
  featured: false
- title: Rashmi AP - Front-end Developer
  main_url: http://rashmiap.me
  url: http://rashmiap.me
  featured: false
  description: >
    Rashmi AP's Personal Portfolio Website
  source_url: https://github.com/rashmiap/personal-website-react
  categories:
    - Portfolio
    - Open Source
  built_by: Rashmi AP
  built_by_url: http://rashmiap.me
- title: OpenSourceRepos - Blogs for open source repositories
  main_url: https://opensourcerepos.com
  url: https://opensourcerepos.com
  featured: false
  description: >
    Open Source Repos is a blog site for explaining the architecture, code-walkthrough and key takeways for the github repository. Out main aim to is to help more developers contribute to open source projects.
  source_url: https://github.com/opensourcerepos/blogs
  categories:
    - Open Source
    - Design
    - Design System
    - Blog
  built_by: OpenSourceRepos Team
  built_by_url: https://opensourcerepos.com
- title: Sheelah Brennan - Front-End/UX Engineer
  main_url: https://sheelahb.com
  url: https://sheelahb.com
  featured: false
  description: >
    Sheelah Brennan's web development blog
  categories:
    - Blog
    - Web Development
    - Design
    - Freelance
    - Portfolio
  built_by: Sheelah Brennan
- title: Delinx.Digital - Web and Mobile Development Agency based in Sofia, Bulgaria
  main_url: https://delinx.digital
  url: https://delinx.digital/solutions
  description: >
    Delinx.digital is a software development oriented digital agency based in Sofia, Bulgaria. We develop bespoke software solutions using  WordPress, WooCommerce, Shopify, eCommerce, React.js, Node.js, PHP, Laravel and many other technologies.
  categories:
    - Agency
    - Web Development
    - Design
    - eCommerce
    - WordPress
  featured: false
- title: Cameron Nuckols - Articles, Book Notes, and More
  main_url: https://nucks.co
  url: https://nucks.co
  description: >
    This site hosts all of Cameron Nuckols's writing on entrepreneurship, startups, money, fitness, self-education, and self-improvement.
  categories:
    - Blog
    - Entrepreneurship
    - Business
    - Productivity
    - Technology
    - Marketing
  featured: false
- title: Hayato KAJIYAMA - Portfolio
  main_url: "https://hyakt.dev"
  url: "https://hyakt.dev"
  source_url: "https://github.com/hyakt/hyakt.github.io"
  featured: false
  categories:
    - Portfolio
- title: Skirtcraft - Unisex Skirts with Large Pockets
  main_url: https://skirtcraft.com
  url: https://skirtcraft.com/products
  source_url: https://github.com/jqrn/skirtcraft-web
  description: >
    Skirtcraft sells unisex skirts with large pockets, made in the USA. Site built with Typescript and styled-components, with Tumblr-sourced blog posts.
  categories:
    - eCommerce
    - Blog
  built_by: Joe Quarion
  built_by_url: https://github.com/jqrn
  featured: false
<<<<<<< HEAD
- title: Vermarc Sport
  main_url: https://www.vermarcsport.com/
  url: https://www.vermarcsport.com/  
  description: >
    Vermarc Sport offers a wide range of cycle clothing, cycling jerseys, bib shorts, rain gear and accessories, as well for the summer, the mid-season (autumn / spring) and the winter.
  categories:
    - eCommerce
  built_by: BrikL
  built_by_url: https://github.com/Brikl
=======
- title: Cole Ruche
  main_url: https://coleruche.com
  url: https://coleruche.com
  source_url: https://github.com/kingingcole/myblog
  description: >
    The personal website and blog for Emeruche "Cole" Ikenna, front-end web developer from Nigeria.
  categories:
    - Blog
    - Portfolio
  built_by: Emeruche "Cole" Ikenna
  built_by_url: https://twitter.com/cole_ruche
>>>>>>> 85ac675c
  featured: false<|MERGE_RESOLUTION|>--- conflicted
+++ resolved
@@ -7132,7 +7132,6 @@
   built_by: Joe Quarion
   built_by_url: https://github.com/jqrn
   featured: false
-<<<<<<< HEAD
 - title: Vermarc Sport
   main_url: https://www.vermarcsport.com/
   url: https://www.vermarcsport.com/  
@@ -7142,7 +7141,6 @@
     - eCommerce
   built_by: BrikL
   built_by_url: https://github.com/Brikl
-=======
 - title: Cole Ruche
   main_url: https://coleruche.com
   url: https://coleruche.com
@@ -7154,5 +7152,4 @@
     - Portfolio
   built_by: Emeruche "Cole" Ikenna
   built_by_url: https://twitter.com/cole_ruche
->>>>>>> 85ac675c
   featured: false