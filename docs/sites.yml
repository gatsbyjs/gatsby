- title: ReactJS
  main_url: "https://reactjs.org/"
  url: "https://reactjs.org/"
  source_url: "https://github.com/reactjs/reactjs.org"
  featured: true
  categories:
    - Web Development
    - Featured
    - Documentation
- title: Flamingo
  main_url: https://www.shopflamingo.com/
  url: https://www.shopflamingo.com/
  description: >
    Online shop for women's body care and hair removal products.
  categories:
    - eCommerce
    - Featured
  featured: true
- title: IDEO
  url: https://www.ideo.com
  main_url: https://www.ideo.com/
  description: >
    A Global design company committed to creating positive impact.
  categories:
    - Agency
    - Technology
    - Featured
    - Consulting
    - User Experience
  featured: true
- title: Airbnb Engineering & Data Science
  description: >
    Creative engineers and data scientists building a world where you can belong
    anywhere
  main_url: "https://airbnb.io/"
  url: "https://airbnb.io/"
  categories:
    - Blog
    - Gallery
    - Featured
  featured: true
- title: Impossible Foods
  main_url: "https://impossiblefoods.com/"
  url: "https://impossiblefoods.com/"
  categories:
    - Food
    - Featured
  featured: true
- title: Braun
  description: >
    Braun offers high performance hair removal and hair care products, including dryers, straighteners, shavers, and more.
  main_url: "https://ca.braun.com/en-ca"
  url: "https://ca.braun.com/en-ca"
  categories:
    - eCommerce
    - Featured
  featured: true
- title: NYC Pride 2019 | WorldPride NYC | Stonewall50
  main_url: "https://2019-worldpride-stonewall50.nycpride.org/"
  url: "https://2019-worldpride-stonewall50.nycpride.org/"
  featured: true
  description: >-
    Join us in 2019 for NYC Pride, as we welcome WorldPride and mark the 50th
    Anniversary of the Stonewall Uprising and a half-century of LGBTQ+
    liberation.
  categories:
    - Education
    - Marketing
    - Nonprofit
    - Featured
  built_by: Canvas United
  built_by_url: "https://www.canvasunited.com/"
- title: The State of European Tech
  main_url: "https://2017.stateofeuropeantech.com/"
  url: "https://2017.stateofeuropeantech.com/"
  featured: true
  categories:
    - Technology
    - Featured
  built_by: Studio Lovelock
  built_by_url: "http://www.studiolovelock.com/"
- title: Hopper
  main_url: "https://www.hopper.com/"
  url: "https://www.hopper.com/"
  built_by: Narative
  built_by_url: "https://www.narative.co/"
  featured: true
  categories:
    - Technology
    - App
    - Featured
- title: GM Capital One
  description: |
    Introducing the new online experience for your GM Rewards Credit Card
  main_url: "https://gm.capitalone.com/"
  url: "https://gm.capitalone.com/"
  categories:
    - Featured
  featured: true
- title: Theodora Warre
  main_url: "https://theodorawarre.eu"
  url: "https://theodorawarre.eu"
  description: >-
    E-commerce site for jewellery designer Theodora Warre, built using Gatsby + Shopify + Prismic + Matter.js
  categories:
    - eCommerce
    - Marketing
  built_by: Pierre Nel
  built_by_url: "https://pierre.io"
  featured: false
- title: Life Without Barriers | Foster Care
  main_url: "https://www.lwb.org.au/foster-care"
  url: "https://www.lwb.org.au/foster-care"
  featured: true
  description: >-
    We are urgently seeking foster carers all across Australia. Can you open
    your heart and your home to a child in need? There are different types of
    foster care that can suit you. We offer training and 24/7 support.
  categories:
    - Nonprofit
    - Education
    - Documentation
    - Marketing
    - Featured
  built_by: LWB Digital Team
  built_by_url: "https://twitter.com/LWBAustralia"
- title: Figma
  main_url: "https://www.figma.com/"
  url: "https://www.figma.com/"
  featured: true
  categories:
    - Marketing
    - Design
    - Featured
  built_by: Corey Ward
  built_by_url: "http://www.coreyward.me/"
- title: Bejamas - JAM Experts for hire
  main_url: "https://bejamas.io/"
  url: "https://bejamas.io/"
  featured: true
  description: >-
    We help agencies and companies with JAMStack tools. This includes web
    development using Static Site Generators, Headless CMS, CI / CD and CDN
    setup.
  categories:
    - Technology
    - Web Development
    - Agency
    - Marketing
    - Featured
  built_by: Bejamas
  built_by_url: "https://bejamas.io/"
- title: The State of JavaScript
  description: >
    Data from over 20,000 developers, asking them questions on topics ranging
    from frontend frameworks and state management, to build tools and testing
    libraries.
  main_url: "https://stateofjs.com/"
  url: "https://stateofjs.com/"
  source_url: "https://github.com/StateOfJS/StateOfJS"
  categories:
    - Data
    - JavaScript
    - Featured
  built_by: StateOfJS
  built_by_url: "https://github.com/StateOfJS/StateOfJS/graphs/contributors"
  featured: true
- title: DesignSystems.com
  main_url: "https://www.designsystems.com/"
  url: "https://www.designsystems.com/"
  description: |
    A resource for learning, creating and evangelizing design systems.
  categories:
    - Design
    - Blog
    - Technology
    - Featured
  built_by: Corey Ward
  built_by_url: "http://www.coreyward.me/"
  featured: true
- title: Timely
  main_url: "https://timelyapp.com/"
  url: "https://timelyapp.com/"
  description: |
    Fully automatic time tracking. For those who trade in time.
  categories:
    - Productivity
    - Featured
  built_by: Timm Stokke
  built_by_url: "https://timm.stokke.me"
  featured: true
- title: Snap Kit
  main_url: "https://kit.snapchat.com/"
  url: "https://kit.snapchat.com/"
  description: >
    Snap Kit lets developers integrate some of Snapchat’s best features across
    platforms.
  categories:
    - Technology
    - Documentation
    - Featured
  featured: true
- title: SendGrid
  main_url: "https://sendgrid.com/docs/"
  url: "https://sendgrid.com/docs/"
  description: >
    SendGrid delivers your transactional and marketing emails through the
    world's largest cloud-based email delivery platform.
  categories:
    - API
    - Technology
    - Documentation
    - Featured
  featured: true
- title: Kirsten Noelle
  main_url: "https://www.kirstennoelle.com/"
  url: "https://www.kirstennoelle.com/"
  featured: true
  description: >
    Digital portfolio for San Francisco Bay Area photographer Kirsten Noelle Wiemer.
  categories:
    - Photography
    - Portfolio
    - Featured
  built_by: Ryan Wiemer
  built_by_url: "https://www.ryanwiemer.com/"
- title: Cajun Bowfishing
  main_url: "https://cajunbowfishing.com/"
  url: "https://cajunbowfishing.com/"
  featured: false
  categories:
    - eCommerce
    - Sports
  built_by: Escalade Sports
  built_by_url: "https://www.escaladesports.com/"
- title: NEON
  main_url: "http://neonrated.com/"
  url: "http://neonrated.com/"
  featured: false
  categories:
    - Gallery
- title: GraphCMS
  main_url: "https://graphcms.com/"
  url: "https://graphcms.com/"
  featured: false
  categories:
    - Marketing
    - Technology
- title: Ghost Documentation
  main_url: https://docs.ghost.org/
  url: https://docs.ghost.org/
  source_url: "https://github.com/tryghost/docs"
  featured: false
  description: >-
    Ghost is an open source, professional publishing platform built on a modern Node.js technology stack — designed for teams who need power, flexibility and performance.
  categories:
    - Technology
    - Documentation
    - Open Source
  built_by: Ghost Foundation
  built_by_url: https://ghost.org/
- title: Nike - Just Do It
  main_url: "https://justdoit.nike.com/"
  url: "https://justdoit.nike.com/"
  featured: true
  categories:
    - eCommerce
    - Featured
- title: AirBnB Cereal
  main_url: "https://airbnb.design/cereal"
  url: "https://airbnb.design/cereal"
  featured: false
  categories:
    - Marketing
    - Design
- title: Cardiogram
  main_url: "https://cardiogr.am/"
  url: "https://cardiogr.am/"
  featured: false
  categories:
    - Marketing
    - Technology
- title: Hack Club
  main_url: "https://hackclub.com/"
  url: "https://hackclub.com/"
  source_url: "https://github.com/hackclub/site"
  featured: false
  categories:
    - Education
    - Web Development
- title: Matthias Jordan Portfolio
  main_url: "https://iammatthias.com/"
  url: "https://iammatthias.com/"
  source_url: "https://github.com/iammatthias/.com"
  description: >-
    Photography portfolio of content creator and digital marketer Matthias Jordan
  built_by: Matthias Jordan
  built_by_url: https://github.com/iammatthias
  featured: false
  categories:
    - Photography
    - Portfolio
    - Blog
    - Gallery
- title: Investment Calculator
  main_url: "https://investmentcalculator.io/"
  url: "https://investmentcalculator.io/"
  featured: false
  categories:
    - Education
    - Finance
- title: CSS Grid Playground by MozillaDev
  main_url: "https://mozilladevelopers.github.io/playground/"
  url: "https://mozilladevelopers.github.io/playground/"
  source_url: "https://github.com/MozillaDevelopers/playground"
  featured: false
  categories:
    - Education
    - Web Development
- title: Piotr Fedorczyk Portfolio
  built_by: Piotr Fedorczyk
  built_by_url: "https://piotrf.pl"
  categories:
    - Portfolio
    - Web Development
  description: >-
    Portfolio of Piotr Fedorczyk, a digital product designer and full-stack developer specializing in shaping, designing and building news and tools for news.
  featured: false
  main_url: "https://piotrf.pl/"
  url: "https://piotrf.pl/"
- title: unrealcpp
  main_url: "https://unrealcpp.com/"
  url: "https://unrealcpp.com/"
  source_url: "https://github.com/Harrison1/unrealcpp-com"
  featured: false
  categories:
    - Blog
    - Web Development
- title: Andy Slezak
  main_url: "https://www.aslezak.com/"
  url: "https://www.aslezak.com/"
  source_url: "https://github.com/amslezak"
  featured: false
  categories:
    - Web Development
    - Portfolio
- title: Deliveroo.Design
  main_url: "https://www.deliveroo.design/"
  url: "https://www.deliveroo.design/"
  featured: false
  categories:
    - Food
    - Marketing
- title: Dona Rita
  main_url: "https://www.donarita.co.uk/"
  url: "https://www.donarita.co.uk/"
  source_url: "https://github.com/peduarte/dona-rita-website"
  featured: false
  categories:
    - Food
    - Marketing
- title: Fröhlich ∧ Frei
  main_url: "https://www.froehlichundfrei.de/"
  url: "https://www.froehlichundfrei.de/"
  featured: false
  categories:
    - Web Development
    - Blog
    - Open Source
- title: How to GraphQL
  main_url: "https://www.howtographql.com/"
  url: "https://www.howtographql.com/"
  source_url: "https://github.com/howtographql/howtographql"
  featured: false
  categories:
    - Documentation
    - Web Development
    - Open Source
- title: OnCallogy
  main_url: "https://www.oncallogy.com/"
  url: "https://www.oncallogy.com/"
  featured: false
  categories:
    - Marketing
    - Healthcare
- title: Ryan Wiemer's Portfolio
  main_url: "https://www.ryanwiemer.com/"
  url: "https://www.ryanwiemer.com/knw-photography/"
  source_url: "https://github.com/ryanwiemer/rw"
  featured: false
  description: >
    Digital portfolio for Oakland, CA based account manager Ryan Wiemer.
  categories:
    - Portfolio
    - Web Development
    - Design
  built_by: Ryan Wiemer
  built_by_url: "https://www.ryanwiemer.com/"
- title: Ventura Digitalagentur Köln
  main_url: "https://www.ventura-digital.de/"
  url: "https://www.ventura-digital.de/"
  featured: false
  built_by: Ventura Digitalagentur
  categories:
    - Agency
    - Marketing
    - Featured
- title: Azer Koçulu
  main_url: "https://kodfabrik.com/"
  url: "https://kodfabrik.com/photography/"
  featured: false
  categories:
    - Portfolio
    - Photography
    - Web Development
- title: Damir.io
  main_url: "http://damir.io/"
  url: "http://damir.io/"
  source_url: "https://github.com/dvzrd/gatsby-sfiction"
  featured: false
  categories:
    - Blog
- title: Digital Psychology
  main_url: "http://digitalpsychology.io/"
  url: "http://digitalpsychology.io/"
  source_url: "https://github.com/danistefanovic/digitalpsychology.io"
  featured: false
  categories:
    - Education
    - Library
- title: Théâtres Parisiens
  main_url: "http://theatres-parisiens.fr/"
  url: "http://theatres-parisiens.fr/"
  source_url: "https://github.com/phacks/theatres-parisiens"
  featured: false
  categories:
    - Education
    - Entertainment
- title: William Owen UK Portfolio / Blog
  main_url: "http://william-owen.co.uk/"
  url: "http://william-owen.co.uk/"
  featured: false
  description: >-
    Over 20 years experience delivering customer-facing websites, internet-based
    solutions and creative visual design for a wide range of companies and
    organisations.
  categories:
    - Portfolio
    - Blog
  built_by: William Owen
  built_by_url: "https://twitter.com/twilowen"
- title: A4 纸网
  main_url: "http://www.a4z.cn/"
  url: "http://www.a4z.cn/price"
  source_url: "https://github.com/hiooyUI/hiooyui.github.io"
  featured: false
  categories:
    - eCommerce
- title: Steve Meredith's Portfolio
  main_url: "http://www.stevemeredith.com/"
  url: "http://www.stevemeredith.com/"
  featured: false
  categories:
    - Portfolio
- title: API Platform
  main_url: "https://api-platform.com/"
  url: "https://api-platform.com/"
  source_url: "https://github.com/api-platform/website"
  featured: false
  categories:
    - Documentation
    - Web Development
    - Open Source
    - Library
- title: The Audacious Project
  main_url: "https://audaciousproject.org/"
  url: "https://audaciousproject.org/"
  featured: false
  categories:
    - Nonprofit
- title: Dustin Schau's Blog
  main_url: "https://blog.dustinschau.com/"
  url: "https://blog.dustinschau.com/"
  source_url: "https://github.com/dschau/blog"
  featured: false
  categories:
    - Blog
    - Web Development
- title: iContract Blog
  main_url: "https://blog.icontract.co.uk/"
  url: "http://blog.icontract.co.uk/"
  featured: false
  categories:
    - Blog
- title: BRIIM
  main_url: "https://bri.im/"
  url: "https://bri.im/"
  featured: false
  description: >-
    BRIIM is a movement to enable JavaScript enthusiasts and web developers in
    machine learning. Learn about artificial intelligence and data science, two
    fields which are governed by machine learning, in JavaScript. Take it right
    to your browser with WebGL.
  categories:
    - Education
    - Web Development
    - Technology
- title: Calpa's Blog
  main_url: "https://calpa.me/"
  url: "https://calpa.me/"
  source_url: "https://github.com/calpa/blog"
  featured: false
  categories:
    - Blog
    - Web Development
- title: Code Bushi
  main_url: "https://codebushi.com/"
  url: "https://codebushi.com/"
  featured: false
  description: >-
    Web development resources, trends, & techniques to elevate your coding
    journey.
  categories:
    - Web Development
    - Open Source
    - Blog
  built_by: Hunter Chang
  built_by_url: "https://hunterchang.com/"
- title: Daniel Hollcraft
  main_url: "https://danielhollcraft.com/"
  url: "https://danielhollcraft.com/"
  source_url: "https://github.com/danielbh/danielhollcraft.com"
  featured: false
  categories:
    - Web Development
    - Blog
    - Portfolio
- title: Darren Britton's Portfolio
  main_url: "https://darrenbritton.com/"
  url: "https://darrenbritton.com/"
  source_url: "https://github.com/darrenbritton/darrenbritton.github.io"
  featured: false
  categories:
    - Web Development
    - Portfolio
- title: Dave Lindberg Marketing & Design
  url: "https://davelindberg.com/"
  main_url: "https://davelindberg.com/"
  source_url: "https://github.com/Dave-Lindberg/dl-gatsby"
  featured: false
  description: >-
    My work revolves around solving problems for people in business, using
    integrated design and marketing strategies to improve sales, increase brand
    engagement, generate leads and achieve goals.
  categories:
    - Design
    - Marketing
    - Portfolio
- title: Dalbinaco's Website
  main_url: "https://dlbn.co/en/"
  url: "https://dlbn.co/en/"
  source_url: "https://github.com/dalbinaco/dlbn.co"
  featured: false
  categories:
    - Portfolio
    - Web Development
- title: mParticle's Documentation
  main_url: "https://docs.mparticle.com/"
  url: "https://docs.mparticle.com/"
  featured: false
  categories:
    - Web Development
    - Documentation
- title: Doopoll
  main_url: "https://doopoll.co/"
  url: "https://doopoll.co/"
  featured: false
  categories:
    - Marketing
    - Technology
- title: ERC dEX
  main_url: "https://ercdex.com/"
  url: "https://ercdex.com/aqueduct"
  featured: false
  categories:
    - Marketing
- title: Fabian Schultz' Portfolio
  main_url: "https://fabianschultz.com/"
  url: "https://fabianschultz.com/"
  source_url: "https://github.com/fabe/site"
  featured: false
  description: >-
    Hello, I’m Fabian — a product designer and developer based in Potsdam,
    Germany. I’ve been working both as a product designer and frontend developer
    for over 5 years now. I particularly enjoy working with companies that try
    to meet broad and unique user needs.
  categories:
    - Portfolio
    - Web Development
  built_by: Fabian Schultz
  built_by_url: "https://fabianschultz.com/"
- title: CalState House Manager
  description: >
    Home service membership that offers proactive and on-demand maintenance for
    homeowners
  main_url: "https://housemanager.calstate.aaa.com/"
  url: "https://housemanager.calstate.aaa.com/"
  categories:
    - Marketing
- title: The freeCodeCamp Guide
  main_url: "https://guide.freecodecamp.org/"
  url: "https://guide.freecodecamp.org/"
  source_url: "https://github.com/freeCodeCamp/guide"
  featured: false
  categories:
    - Web Development
    - Documentation
- title: High School Hackathons
  main_url: "https://hackathons.hackclub.com/"
  url: "https://hackathons.hackclub.com/"
  source_url: "https://github.com/hackclub/hackathons"
  featured: false
  categories:
    - Education
    - Web Development
- title: Hapticmedia
  main_url: "https://hapticmedia.fr/en/"
  url: "https://hapticmedia.fr/en/"
  featured: false
  categories:
    - Agency
- title: heml.io
  main_url: "https://heml.io/"
  url: "https://heml.io/"
  source_url: "https://github.com/SparkPost/heml.io"
  featured: false
  categories:
    - Documentation
    - Web Development
    - Open Source
- title: Juliette Pretot's Portfolio
  main_url: "https://juliette.sh/"
  url: "https://juliette.sh/"
  featured: false
  categories:
    - Web Development
    - Portfolio
    - Blog
- title: Kris Hedstrom's Portfolio
  main_url: "https://k-create.com/"
  url: "https://k-create.com/portfolio/"
  source_url: "https://github.com/kristofferh/kristoffer"
  featured: false
  description: >-
    Hey. I’m Kris. I’m an interactive designer / developer. I grew up in Umeå,
    in northern Sweden, but I now live in Brooklyn, NY. I am currently enjoying
    a hybrid Art Director + Lead Product Engineer role at a small startup called
    Nomad Health. Before that, I was a Product (Engineering) Manager at Tumblr.
    Before that, I worked at agencies. Before that, I was a baby. I like to
    design things, and then I like to build those things. I occasionally take on
    freelance projects. Feel free to get in touch if you have an interesting
    project that you want to collaborate on. Or if you just want to say hello,
    that’s cool too.
  categories:
    - Portfolio
  built_by: Kris Hedstrom
  built_by_url: "https://k-create.com/"
- title: knpw.rs
  main_url: "https://knpw.rs/"
  url: "https://knpw.rs/"
  source_url: "https://github.com/knpwrs/knpw.rs"
  featured: false
  categories:
    - Blog
    - Web Development
- title: Kostas Bariotis' Blog
  main_url: "https://kostasbariotis.com/"
  url: "https://kostasbariotis.com/"
  source_url: "https://github.com/kbariotis/kostasbariotis.com"
  featured: false
  categories:
    - Blog
    - Portfolio
    - Web Development
- title: LaserTime Clinic
  main_url: "https://lasertime.ru/"
  url: "https://lasertime.ru/"
  source_url: "https://github.com/oleglegun/lasertime"
  featured: false
  categories:
    - Marketing
- title: Jason Lengstorf
  main_url: "https://lengstorf.com"
  url: "https://lengstorf.com"
  source_url: "https://github.com/jlengstorf/lengstorf.com"
  featured: false
  categories:
    - Blog
  built_by: Jason Lengstorf
  built_by_url: "https://github.com/jlengstorf"
- title: Mannequin.io
  main_url: "https://mannequin.io/"
  url: "https://mannequin.io/"
  source_url: "https://github.com/LastCallMedia/Mannequin/tree/master/site"
  featured: false
  categories:
    - Open Source
    - Web Development
    - Documentation
- title: manu.ninja
  main_url: "https://manu.ninja/"
  url: "https://manu.ninja/"
  source_url: "https://github.com/Lorti/manu.ninja"
  featured: false
  description: >-
    manu.ninja is the personal blog of Manuel Wieser, where he talks about
    frontend development, games and digital art
  categories:
    - Blog
    - Technology
    - Web Development
- title: Fabric
  main_url: "https://meetfabric.com/"
  url: "https://meetfabric.com/"
  featured: false
  categories:
    - Marketing
- title: Nexit
  main_url: "https://nexit.sk/"
  url: "https://nexit.sk/references"
  featured: false
  categories:
    - Web Development
- title: Open FDA
  description: >
    Provides APIs and raw download access to a number of high-value, high
    priority and scalable structured datasets, including adverse events, drug
    product labeling, and recall enforcement reports.
  main_url: "https://open.fda.gov/"
  url: "https://open.fda.gov/"
  source_url: "https://github.com/FDA/open.fda.gov"
  featured: false
  categories:
    - Government
    - Open Source
    - Web Development
    - API
    - Data
- title: NYC Planning Labs (New York City Department of City Planning)
  main_url: "https://planninglabs.nyc/"
  url: "https://planninglabs.nyc/about/"
  source_url: "https://github.com/NYCPlanning/"
  featured: false
  description: >-
    We work with New York City's Urban Planners to deliver impactful, modern
    technology tools.
  categories:
    - Open Source
    - Government
- title: Pravdomil
  main_url: "https://pravdomil.com/"
  url: "https://pravdomil.com/"
  source_url: "https://github.com/pravdomil/pravdomil.com"
  featured: false
  description: >-
    I’ve been working both as a product designer and frontend developer for over
    5 years now. I particularly enjoy working with companies that try to meet
    broad and unique user needs.
  categories:
    - Portfolio
- title: Preston Richey Portfolio / Blog
  main_url: "https://prestonrichey.com/"
  url: "https://prestonrichey.com/"
  source_url: "https://github.com/prichey/prestonrichey.com"
  featured: false
  categories:
    - Web Development
    - Portfolio
    - Blog
- title: Landing page of Put.io
  main_url: "https://put.io/"
  url: "https://put.io/"
  featured: false
  categories:
    - eCommerce
    - Technology
- title: The Rick and Morty API
  main_url: "https://rickandmortyapi.com/"
  url: "https://rickandmortyapi.com/"
  built_by: Axel Fuhrmann
  built_by_url: "https://axelfuhrmann.com/"
  featured: false
  categories:
    - Web Development
    - Entertainment
    - Documentation
    - Open Source
    - API
- title: Santa Compañía Creativa
  main_url: "https://santacc.es/"
  url: "https://santacc.es/"
  source_url: "https://github.com/DesarrolloWebSantaCC/santacc-web"
  featured: false
  categories:
    - Agency
- title: Sean Coker's Blog
  main_url: "https://sean.is/"
  url: "https://sean.is/"
  featured: false
  categories:
    - Blog
    - Portfolio
    - Web Development
- title: Several Levels
  main_url: "https://severallevels.io/"
  url: "https://severallevels.io/"
  source_url: "https://github.com/Harrison1/several-levels"
  featured: false
  categories:
    - Agency
    - Web Development
- title: Simply
  main_url: "https://simply.co.za/"
  url: "https://simply.co.za/"
  featured: false
  categories:
    - Marketing
- title: Storybook
  main_url: "https://storybook.js.org/"
  url: "https://storybook.js.org/"
  source_url: "https://github.com/storybooks/storybook"
  featured: false
  categories:
    - Web Development
    - Open Source
- title: Vibert Thio's Portfolio
  main_url: "https://vibertthio.com/portfolio/"
  url: "https://vibertthio.com/portfolio/projects/"
  source_url: "https://github.com/vibertthio/portfolio"
  featured: false
  categories:
    - Portfolio
    - Web Development
- title: VisitGemer
  main_url: "https://visitgemer.sk/"
  url: "https://visitgemer.sk/"
  featured: false
  categories:
    - Marketing
- title: Bricolage.io
  main_url: "https://www.bricolage.io/"
  url: "https://www.bricolage.io/"
  source_url: "https://github.com/KyleAMathews/blog"
  featured: false
  categories:
    - Blog
- title: Charles Pinnix Website
  main_url: "https://www.charlespinnix.com/"
  url: "https://www.charlespinnix.com/"
  featured: false
  description: >-
    I’m a senior frontend engineer with 8 years of experience building websites
    and web applications. I’m interested in leading creative, multidisciplinary
    engineering teams. I’m a creative technologist, merging photography, art,
    and design into engineering and visa versa. I take a pragmatic,
    product-oriented approach to development, allowing me to see the big picture
    and ensuring quality products are completed on time. I have a passion for
    modern frontend JavaScript frameworks such as React and Vue, and I have
    substantial experience on the backend with an interest in Node and
    container based deployment with Docker and AWS.
  categories:
    - Portfolio
    - Web Development
- title: Charlie Harrington's Blog
  main_url: "https://www.charlieharrington.com/"
  url: "https://www.charlieharrington.com/"
  source_url: "https://github.com/whatrocks/blog"
  featured: false
  categories:
    - Blog
    - Web Development
    - Music
- title: Gabriel Adorf's Portfolio
  main_url: "https://www.gabrieladorf.com/"
  url: "https://www.gabrieladorf.com/"
  source_url: "https://github.com/gabdorf/gabriel-adorf-portfolio"
  featured: false
  categories:
    - Portfolio
    - Web Development
- title: greglobinski.com
  main_url: "https://www.greglobinski.com/"
  url: "https://www.greglobinski.com/"
  source_url: "https://github.com/greglobinski/www.greglobinski.com"
  featured: false
  categories:
    - Portfolio
    - Web Development
- title: I am Putra
  main_url: "https://www.iamputra.com/"
  url: "https://www.iamputra.com/"
  featured: false
  categories:
    - Portfolio
    - Web Development
    - Blog
- title: In Sowerby Bridge
  main_url: "https://www.insowerbybridge.co.uk/"
  url: "https://www.insowerbybridge.co.uk/"
  featured: false
  categories:
    - Marketing
    - Government
- title: JavaScript Stuff
  main_url: "https://www.javascriptstuff.com/"
  url: "https://www.javascriptstuff.com/"
  featured: false
  categories:
    - Education
    - Web Development
    - Library
- title: Ledgy
  main_url: "https://www.ledgy.com/"
  url: "https://github.com/morloy/ledgy.com"
  featured: false
  categories:
    - Marketing
    - Finance
- title: Alec Lomas's Portfolio / Blog
  main_url: "https://www.lowmess.com/"
  url: "https://www.lowmess.com/"
  source_url: "https://github.com/lowmess/lowmess"
  featured: false
  categories:
    - Web Development
    - Blog
    - Portfolio
- title: Michele Mazzucco's Portfolio
  main_url: "https://www.michelemazzucco.it/"
  url: "https://www.michelemazzucco.it/"
  source_url: "https://github.com/michelemazzucco/michelemazzucco.it"
  featured: false
  categories:
    - Portfolio
- title: Orbit FM Podcasts
  main_url: "https://www.orbit.fm/"
  url: "https://www.orbit.fm/"
  source_url: "https://github.com/agarrharr/orbit.fm"
  featured: false
  categories:
    - Podcast
- title: Prosecco Springs
  main_url: "https://www.proseccosprings.com/"
  url: "https://www.proseccosprings.com/"
  featured: false
  categories:
    - Food
    - Blog
    - Marketing
- title: Verious
  main_url: "https://www.verious.io/"
  url: "https://www.verious.io/"
  source_url: "https://github.com/cpinnix/verious"
  featured: false
  categories:
    - Web Development
- title: Yisela
  main_url: "https://www.yisela.com/"
  url: "https://www.yisela.com/tetris-against-trauma-gaming-as-therapy/"
  featured: false
  categories:
    - Blog
- title: YouFoundRon.com
  main_url: "https://www.youfoundron.com/"
  url: "https://www.youfoundron.com/"
  source_url: "https://github.com/rongierlach/yfr-dot-com"
  featured: false
  categories:
    - Portfolio
    - Web Development
    - Blog
- title: yerevancoder
  main_url: "https://yerevancoder.com/"
  url: "https://forum.yerevancoder.com/categories"
  source_url: "https://github.com/yerevancoder/yerevancoder.github.io"
  featured: false
  categories:
    - Blog
    - Web Development
- title: Ease
  main_url: "https://www.ease.com/"
  url: "https://www.ease.com/"
  featured: false
  categories:
    - Marketing
    - Healthcare
- title: Policygenius
  main_url: "https://www.policygenius.com/"
  url: "https://www.policygenius.com/"
  featured: false
  categories:
    - Marketing
    - Healthcare
- title: Moteefe
  main_url: "https://www.moteefe.com/"
  url: "https://www.moteefe.com/"
  featured: false
  categories:
    - Marketing
    - Agency
    - Technology
- title: Athelas
  main_url: "http://www.athelas.com/"
  url: "http://www.athelas.com/"
  featured: false
  categories:
    - Marketing
    - Healthcare
- title: Pathwright
  main_url: "http://www.pathwright.com/"
  url: "http://www.pathwright.com/"
  featured: false
  categories:
    - Marketing
    - Education
- title: Lucid
  main_url: "https://www.golucid.co/"
  url: "https://www.golucid.co/"
  featured: false
  categories:
    - Marketing
    - Technology
- title: Bench
  main_url: "http://www.bench.co/"
  url: "http://www.bench.co/"
  featured: false
  categories:
    - Marketing
- title: Gin Lane
  main_url: "http://www.ginlane.com/"
  url: "https://www.ginlane.com/"
  featured: false
  categories:
    - Web Development
    - Agency
- title: Marmelab
  main_url: "https://marmelab.com/en/"
  url: "https://marmelab.com/en/"
  featured: false
  categories:
    - Web Development
    - Agency
- title: Dovetail
  main_url: "https://dovetailapp.com/"
  url: "https://dovetailapp.com/"
  featured: false
  categories:
    - Marketing
    - Technology
- title: Yuuniworks Portfolio / Blog
  main_url: "https://www.yuuniworks.com/"
  url: "https://www.yuuniworks.com/"
  source_url: "https://github.com/junkboy0315/yuuni-web"
  featured: false
  categories:
    - Portfolio
    - Web Development
    - Blog
- title: The Bastion Bot
  main_url: "https://bastionbot.org/"
  url: "https://bastionbot.org/"
  source_url: "https://github.com/TheBastionBot/Bastion-Website"
  description: Give awesome perks to your Discord server!
  featured: false
  categories:
    - Open Source
    - Technology
    - Documentation
    - Community
  built_by: Sankarsan Kampa
  built_by_url: "https://traction.one"
- title: Smakosh
  main_url: "https://smakosh.com/"
  url: "https://smakosh.com/"
  source_url: "https://github.com/smakosh/smakosh.com"
  featured: false
  categories:
    - Portfolio
    - Web Development
- title: WebGazer
  main_url: "https://www.webgazer.io/"
  url: "https://www.webgazer.io/"
  featured: false
  categories:
    - Marketing
    - Web Development
    - Technology
- title: Joe Seifi's Blog
  main_url: "http://seifi.org/"
  url: "http://seifi.org/"
  featured: false
  categories:
    - Portfolio
    - Web Development
    - Blog
- title: LekoArts — Graphic Designer & Front-End Developer
  main_url: "https://www.lekoarts.de"
  url: "https://www.lekoarts.de"
  source_url: "https://github.com/LekoArts/portfolio"
  featured: false
  built_by: LekoArts
  built_by_url: "https://github.com/LekoArts"
  description: >-
    Hi, I'm Lennart — a self-taught and passionate graphic/web designer &
    frontend developer based in Darmstadt, Germany. I love it to realize complex
    projects in a creative manner and face new challenges. Since 6 years I do
    graphic design, my love for frontend development came up 3 years ago. I
    enjoy acquiring new skills and cementing this knowledge by writing blogposts
    and creating tutorials.
  categories:
    - Portfolio
    - Blog
    - Design
    - Web Development
    - Freelance
    - Open Source
- title: 杨二小的博客
  main_url: "https://blog.yangerxiao.com/"
  url: "https://blog.yangerxiao.com/"
  source_url: "https://github.com/zerosoul/blog.yangerxiao.com"
  featured: false
  categories:
    - Blog
    - Portfolio
- title: MOTTO x MOTTO
  main_url: "https://mottox2.com"
  url: "https://mottox2.com"
  source_url: "https://github.com/mottox2/website"
  description: Web developer / UI Designer in Tokyo Japan.
  featured: false
  categories:
    - Blog
    - Portfolio
  built_by: mottox2
  built_by_url: "https://mottox2.com"
- title: Pride of the Meadows
  main_url: "https://www.prideofthemeadows.com/"
  url: "https://www.prideofthemeadows.com/"
  featured: false
  categories:
    - eCommerce
    - Food
    - Blog
  built_by: Caldera Digital
  built_by_url: https://www.calderadigital.com/
- title: Michael Uloth
  main_url: "https://www.michaeluloth.com"
  url: "https://www.michaeluloth.com"
  featured: false
  description: Michael Uloth is a web developer, opera singer, and the creator of Up and Running Tutorials.
  categories:
    - Portfolio
    - Web Development
    - Music
  built_by: Michael Uloth
  built_by_url: "https://www.michaeluloth.com"
- title: Spacetime
  main_url: "https://www.heyspacetime.com/"
  url: "https://www.heyspacetime.com/"
  featured: false
  description: >-
    Spacetime is a Dallas-based digital experience agency specializing in web,
    app, startup, and digital experience creation.
  categories:
    - Marketing
    - Portfolio
    - Agency
  built_by: Spacetime
  built_by_url: "https://www.heyspacetime.com/"
- title: Eric Jinks
  main_url: "https://ericjinks.com/"
  url: "https://ericjinks.com/"
  featured: false
  description: "Software engineer / web developer from the Gold Coast, Australia."
  categories:
    - Portfolio
    - Blog
    - Web Development
    - Technology
  built_by: Eric Jinks
  built_by_url: "https://ericjinks.com/"
- title: GaiAma - We are wildlife
  main_url: "https://www.gaiama.org/"
  url: "https://www.gaiama.org/"
  featured: false
  description: >-
    We founded the GaiAma conservation organization to protect wildlife in Perú
    and to create an example of a permaculture neighborhood, living
    symbiotically with the forest - because reforestation is just the beginning
  categories:
    - Nonprofit
    - Marketing
    - Blog
  source_url: "https://github.com/GaiAma/gaiama.org"
  built_by: GaiAma
  built_by_url: "https://www.gaiama.org/"
- title: Healthcare Logic
  main_url: "https://www.healthcarelogic.com/"
  url: "https://www.healthcarelogic.com/"
  featured: false
  description: >-
    Revolutionary technology that empowers clinical and managerial leaders to
    collaborate with clarity.
  categories:
    - Marketing
    - Healthcare
    - Technology
  built_by: Thrive
  built_by_url: "https://thriveweb.com.au/"
- title: Papergov
  main_url: "https://papergov.com/"
  url: "https://papergov.com/"
  featured: false
  description: Manage all your government services in a single place
  categories:
    - Directory
    - Government
    - Technology
  source_url: "https://github.com/WeOpenly/localgov.fyi"
  built_by: Openly Technologies
  built_by_url: "https://papergov.com/about/"
- title: Kata.ai Documentation
  main_url: "https://docs.kata.ai/"
  url: "https://docs.kata.ai/"
  source_url: "https://github.com/kata-ai/kata-platform-docs"
  featured: false
  description: >-
    Documentation website for the Kata Platform, an all-in-one platform for
    building chatbots using AI technologies.
  categories:
    - Documentation
    - Technology
- title: goalgetters
  main_url: "https://goalgetters.space/"
  url: "https://goalgetters.space/"
  featured: false
  description: >-
    goalgetters is a source of inspiration for people who want to change their
    career. We offer articles, success stories and expert interviews on how to
    find a new passion and how to implement change.
  categories:
    - Blog
    - Education
  built_by: "Stephanie Langers (content), Adrian Wenke (development)"
  built_by_url: "https://twitter.com/AdrianWenke"
- title: Zensum
  main_url: "https://zensum.se/"
  url: "https://zensum.se/"
  featured: false
  description: >-
    Borrow money quickly and safely through Zensum. We compare Sweden's leading
    banks and credit institutions. Choose from multiple offers and lower your
    monthly cost. [Translated from Swedish]
  categories:
    - Technology
    - Finance
    - Marketing
  built_by: Bejamas
  built_by_url: "https://bejamas.io/"
- title: StatusHub - Easy to use Hosted Status Page Service
  main_url: "https://statushub.com/"
  url: "https://statushub.com/"
  featured: false
  description: >-
    Set up your very own service status page in minutes with StatusHub. Allow
    customers to subscribe to be updated automatically.
  categories:
    - Technology
    - Marketing
  built_by: Bejamas
  built_by_url: "https://bejamas.io/"
- title: Matthias Kretschmann Portfolio
  main_url: "https://matthiaskretschmann.com/"
  url: "https://matthiaskretschmann.com/"
  source_url: "https://github.com/kremalicious/portfolio"
  featured: false
  description: Portfolio of designer & developer Matthias Kretschmann.
  categories:
    - Portfolio
    - Web Development
  built_by: Matthias Kretschmann
  built_by_url: "https://matthiaskretschmann.com/"
- title: Iron Cove Solutions
  main_url: "https://ironcovesolutions.com/"
  url: "https://ironcovesolutions.com/"
  description: >-
    Iron Cove Solutions is a cloud based consulting firm. We help companies
    deliver a return on cloud usage by applying best practices
  categories:
    - Technology
    - Web Development
  built_by: Iron Cove Solutions
  built_by_url: "https://ironcovesolutions.com/"
  featured: false
- title: Moetez Chaabene Portfolio / Blog
  main_url: "https://moetez.me/"
  url: "https://moetez.me/"
  source_url: "https://github.com/moetezch/moetez.me"
  featured: false
  description: Portfolio of Moetez Chaabene
  categories:
    - Portfolio
    - Web Development
    - Blog
  built_by: Moetez Chaabene
  built_by_url: "https://twitter.com/moetezch"
- title: Nikita
  description: >-
    Automation of system deployments in Node.js for applications and
    infrastructures.
  main_url: "https://nikita.js.org/"
  url: "https://nikita.js.org/"
  source_url: "https://github.com/adaltas/node-nikita"
  categories:
    - Documentation
    - Open Source
    - Technology
  built_by: Adaltas
  built_by_url: "https://www.adaltas.com"
  featured: false
- title: Gourav Sood Blog & Portfolio
  main_url: "https://www.gouravsood.com/"
  url: "https://www.gouravsood.com/"
  featured: false
  categories:
    - Blog
    - Portfolio
  built_by: Gourav Sood
  built_by_url: "https://www.gouravsood.com/"
- title: Jonas Tebbe Portfolio
  description: |
    Hey, I’m Jonas and I create digital products.
  main_url: "https://jonastebbe.com"
  url: "https://jonastebbe.com"
  categories:
    - Portfolio
  built_by: Jonas Tebbe
  built_by_url: "http://twitter.com/jonastebbe"
  featured: false
- title: Parker Sarsfield Portfolio
  description: |
    I'm Parker, a software engineer and sneakerhead.
  main_url: "https://parkersarsfield.com"
  url: "https://parkersarsfield.com"
  categories:
    - Blog
    - Portfolio
  built_by: Parker Sarsfield
  built_by_url: "https://parkersarsfield.com"
- title: Frontend web development with Greg
  description: |
    JavaScript, GatsbyJS, ReactJS, CSS in JS... Let's learn some stuff together.
  main_url: "https://dev.greglobinski.com"
  url: "https://dev.greglobinski.com"
  categories:
    - Blog
    - Web Development
  built_by: Greg Lobinski
  built_by_url: "https://github.com/greglobinski"
- title: Insomnia
  description: |
    Desktop HTTP and GraphQL client for developers
  main_url: "https://insomnia.rest/"
  url: "https://insomnia.rest/"
  categories:
    - Blog
  built_by: Gregory Schier
  built_by_url: "https://schier.co"
  featured: false
- title: Timeline Theme Portfolio
  description: |
    I'm Aman Mittal, a software developer.
  main_url: "https://amanhimself.dev/"
  url: "https://amanhimself.dev/"
  categories:
    - Web Development
    - Portfolio
  built_by: Aman Mittal
  built_by_url: "https://amanhimself.dev/"
- title: Ocean artUp
  description: >
    Science outreach site built using styled-components and Contentful. It
    presents the research project "Ocean artUp" funded by an Advanced Grant of
    the European Research Council to explore the possible benefits of artificial
    uplift of nutrient-rich deep water to the ocean’s sunlit surface layer.
  main_url: "https://ocean-artup.eu"
  url: "https://ocean-artup.eu"
  source_url: "https://github.com/janosh/ocean-artup"
  categories:
    - Science
    - Education
    - Blog
  built_by: Janosh Riebesell
  built_by_url: "https://janosh.io"
  featured: false
- title: Ryan Fitzgerald
  description: |
    Personal portfolio and blog for Ryan Fitzgerald
  main_url: "https://ryanfitzgerald.ca/"
  url: "https://ryanfitzgerald.ca/"
  categories:
    - Web Development
    - Portfolio
  built_by: Ryan Fitzgerald
  built_by_url: "https://github.com/RyanFitzgerald"
  featured: false
- title: Kaizen
  description: |
    Content Marketing, PR & SEO Agency in London
  main_url: "https://www.kaizen.co.uk/"
  url: "https://www.kaizen.co.uk/"
  categories:
    - Agency
    - Blog
    - Design
    - Web Development
    - SEO
  built_by: Bogdan Stanciu
  built_by_url: "https://github.com/b0gd4n"
  featured: false
- title: HackerOne Platform Documentation
  description: |
    HackerOne's Product Documentation Center!
  url: "https://docs.hackerone.com/"
  main_url: "https://docs.hackerone.com/"
  categories:
    - Documentation
    - Security
  featured: false
- title: Mux Video
  description: |
    API to video hosting and streaming
  main_url: "https://mux.com/"
  url: "https://mux.com/"
  categories:
    - Video
    - API
  featured: false
- title: Swapcard
  description: >
    The easiest way for event organizers to instantly connect people, build a
    community of attendees and exhibitors, and increase revenue over time
  main_url: "https://www.swapcard.com/"
  url: "https://www.swapcard.com/"
  categories:
    - Event
    - Community
    - Marketing
  built_by: Swapcard
  built_by_url: "https://www.swapcard.com/"
  featured: false
- title: Kalix
  description: >
    Kalix is perfect for healthcare professionals starting out in private
    practice, to those with an established clinic.
  main_url: "https://www.kalixhealth.com/"
  url: "https://www.kalixhealth.com/"
  categories:
    - Healthcare
  featured: false
- title: Hubba
  description: |
    Buy wholesale products from thousands of independent, verified Brands.
  main_url: "https://join.hubba.com/"
  url: "https://join.hubba.com/"
  categories:
    - eCommerce
  featured: false
- title: HyperPlay
  description: |
    In Asean's 1st Ever LOL Esports X Music Festival
  main_url: "https://hyperplay.leagueoflegends.com/"
  url: "https://hyperplay.leagueoflegends.com/"
  categories:
    - Music
  featured: false
- title: Bad Credit Loans
  description: |
    Get the funds you need, from $250-$5,000
  main_url: "https://www.creditloan.com/"
  url: "https://www.creditloan.com/"
  categories:
    - Finance
  featured: false
- title: Financial Center
  description: >
    Member-owned, not-for-profit, co-operative whose members receive financial
    benefits in the form of lower loan rates, higher savings rates, and lower
    fees than banks.
  main_url: "https://fcfcu.com/"
  url: "https://fcfcu.com/"
  categories:
    - Finance
    - Nonprofit
    - Business
    - Education
  built_by: "https://fcfcu.com/"
  built_by_url: "https://fcfcu.com/"
  featured: false
- title: Office of Institutional Research and Assessment
  description: |
    Good Data, Good Decisions
  main_url: "http://oira.ua.edu/"
  url: "http://oira.ua.edu/"
  categories:
    - Data
  featured: false
- title: The Telegraph Premium
  description: |
    Exclusive stories from award-winning journalists
  main_url: "https://premium.telegraph.co.uk/"
  url: "https://premium.telegraph.co.uk/"
  categories:
    - Media
  featured: false
- title: html2canvas
  description: |
    Screenshots with JavaScript
  main_url: "http://html2canvas.hertzen.com/"
  url: "http://html2canvas.hertzen.com/"
  source_url: "https://github.com/niklasvh/html2canvas/tree/master/www"
  categories:
    - JavaScript
    - Documentation
  built_by: Niklas von Hertzen
  built_by_url: "http://hertzen.com/"
  featured: false
- title: Dato CMS
  description: |
    The API-based CMS your editors will love
  main_url: "https://www.datocms.com/"
  url: "https://www.datocms.com/"
  categories:
    - API
  featured: false
- title: Half Electronics
  description: |
    Personal website
  main_url: "https://www.halfelectronic.com/"
  url: "https://www.halfelectronic.com/"
  categories:
    - Blog
  built_by: Fernando Poumian
  built_by_url: "https://github.com/fpoumian/halfelectronic.com"
  featured: false
- title: Frithir Software Development
  main_url: "https://frithir.com/"
  url: "https://frithir.com/"
  featured: false
  description: "I DRINK COFFEE, WRITE CODE AND IMPROVE MY DEVELOPMENT SKILLS EVERY DAY."
  categories:
    - Design
    - Web Development
  built_by: Frithir
  built_by_url: "https://Frithir.com/"
- title: Unow
  main_url: "https://www.unow.fr/"
  url: "https://www.unow.fr/"
  categories:
    - Education
    - Marketing
  featured: false
- title: Peter Hironaka
  description: |
    Freelance Web Developer based in Los Angeles.
  main_url: "https://peterhironaka.com/"
  url: "https://peterhironaka.com/"
  categories:
    - Portfolio
    - Web Development
  built_by: Peter Hironaka
  built_by_url: "https://github.com/PHironaka"
  featured: false
- title: Michael McQuade
  description: |
    Personal website and blog for Michael McQuade
  main_url: "https://giraffesyo.io"
  url: "https://giraffesyo.io"
  categories:
    - Blog
  built_by: Michael McQuade
  built_by_url: "https://github.com/giraffesyo"
  featured: false
- title: Haacht Brewery
  description: |
    Corporate website for Haacht Brewery. Designed and Developed by Gafas.
  main_url: "https://haacht.com/en/"
  url: "https://haacht.com"
  categories:
    - Marketing
  built_by: Gafas
  built_by_url: "https://gafas.be"
  featured: false
- title: StoutLabs
  description: |
    Portfolio of Daniel Stout, freelance developer in East Tennessee.
  main_url: "https://www.stoutlabs.com/"
  url: "https://www.stoutlabs.com/"
  categories:
    - Web Development
    - Portfolio
  built_by: Daniel Stout
  built_by_url: "https://github.com/stoutlabs"
  featured: false
- title: Chicago Ticket Outcomes By Neighborhood
  description: |
    ProPublica data visualization of traffic ticket court outcomes
  categories:
    - Media
    - Nonprofit
  url: >-
    https://projects.propublica.org/graphics/il/il-city-sticker-tickets-maps/ticket-status/?initialWidth=782
  main_url: >-
    https://projects.propublica.org/graphics/il/il-city-sticker-tickets-maps/ticket-status/?initialWidth=782
  built_by: David Eads
  built_by_url: "https://github.com/eads"
  featured: false
- title: Chicago South Side Traffic Ticketing rates
  description: |
    ProPublica data visualization of traffic ticket rates by community
  main_url: >-
    https://projects.propublica.org/graphics/il/il-city-sticker-tickets-maps/ticket-rate/?initialWidth=782
  url: >-
    https://projects.propublica.org/graphics/il/il-city-sticker-tickets-maps/ticket-rate/?initialWidth=782
  categories:
    - Media
    - Nonprofit
  built_by: David Eads
  built_by_url: "https://github.com/eads"
  featured: false
- title: Otsimo
  description: >
    Otsimo is a special education application for children with autism, down
    syndrome and other developmental disabilities.
  main_url: "https://otsimo.com/en/"
  url: "https://otsimo.com/en/"
  categories:
    - Blog
    - Education
  featured: false
- title: Matt Bagni Portfolio 2018
  description: >
    Mostly the result of playing with Gatsby and learning about react and
    graphql. Using the screenshot plugin to showcase the work done for my
    company in the last 2 years, and a good amount of other experiments.
  main_url: "https://mattbag.github.io"
  url: "https://mattbag.github.io"
  categories:
    - Portfolio
  featured: false
- title: Lisa Ye's Blog
  description: |
    Simple blog/portofolio for a fashion designer. Gatsby_v2 + Netlify cms
  main_url: "https://lisaye.netlify.com/"
  url: "https://lisaye.netlify.com/"
  categories:
    - Blog
    - Portfolio
  featured: false
- title: Artem Sapegin
  description: >
    Little homepage of Artem Sapegin, a frontend developer, passionate
    photographer, coffee drinker and crazy dogs’ owner.
  main_url: "https://sapegin.me/"
  url: "https://sapegin.me/"
  categories:
    - Portfolio
    - Open Source
    - Web Development
  built_by: Artem Sapegin
  built_by_url: "https://github.com/sapegin"
  featured: false
- title: SparkPost Developers
  main_url: "https://developers.sparkpost.com/"
  url: "https://developers.sparkpost.com/"
  source_url: "https://github.com/SparkPost/developers.sparkpost.com"
  categories:
    - Documentation
    - API
  featured: false
- title: Malik Browne Portfolio 2018
  description: >
    The portfolio blog of Malik Browne, a full-stack engineer, foodie, and avid
    blogger/YouTuber.
  main_url: "https://www.malikbrowne.com/about"
  url: "https://www.malikbrowne.com"
  categories:
    - Blog
    - Portfolio
  built_by: Malik Browne
  built_by_url: "https://twitter.com/milkstarz"
  featured: false
- title: Novatics
  description: |
    Digital products that inspire and make a difference
  main_url: "https://www.novatics.com.br"
  url: "https://www.novatics.com.br"
  categories:
    - Portfolio
    - Technology
    - Web Development
  built_by: Novatics
  built_by_url: "https://github.com/Novatics"
  featured: false
- title: Max McKinney
  description: >
    I’m a developer and designer with a focus in web technologies. I build cars
    on the side.
  main_url: "https://maxmckinney.com/"
  url: "https://maxmckinney.com/"
  categories:
    - Portfolio
    - Web Development
    - Design
  built_by: Max McKinney
  featured: false
- title: Stickyard
  description: |
    Make your React component sticky the easy way
  main_url: "https://nihgwu.github.io/stickyard/"
  url: "https://nihgwu.github.io/stickyard/"
  source_url: "https://github.com/nihgwu/stickyard/tree/master/website"
  categories:
    - Web Development
  built_by: Neo Nie
  featured: false
- title: Agata Milik
  description: |
    Website of a Polish psychologist/psychotherapist based in Gdańsk, Poland.
  main_url: "https://agatamilik.pl"
  url: "https://agatamilik.pl"
  categories:
    - Marketing
    - Healthcare
  built_by: Piotr Fedorczyk
  built_by_url: "https://piotrf.pl"
  featured: false
- title: WebPurple
  main_url: "https://www.webpurple.net/"
  url: "https://www.webpurple.net/"
  source_url: "https://github.com/WebPurple/site"
  description: >-
    Site of local (Russia, Ryazan) frontend community. Main purpose is to show
    info about meetups and keep blog.
  categories:
    - Nonprofit
    - Web Development
    - Community
    - Blog
    - Open Source
  built_by: Nikita Kirsanov
  built_by_url: "https://twitter.com/kitos_kirsanov"
  featured: false
- title: Papertrail.io
  description: |
    Inspection Management for the 21st Century
  main_url: "https://www.papertrail.io/"
  url: "https://www.papertrail.io/"
  categories:
    - Marketing
    - Technology
  built_by: Papertrail.io
  built_by_url: "https://www.papertrail.io"
  featured: false
- title: Matt Ferderer
  main_url: "https://mattferderer.com"
  url: "https://mattferderer.com"
  source_url: "https://github.com/mattferderer/gatsbyblog"
  description: >
    A blog built with Gatsby that discusses web related tech
    such as JavaScript, .NET, Blazor & security.
  categories:
    - Blog
    - Web Development
  built_by: Matt Ferderer
  built_by_url: "https://twitter.com/mattferderer"
  featured: false
- title: Sahyadri Open Source Community
  main_url: "https://sosc.org.in"
  url: "https://sosc.org.in"
  source_url: "https://github.com/haxzie/sosc-website"
  description: >
    Official website of Sahyadri Open Source Community for community blog, event
    details and members info.
  categories:
    - Blog
    - Community
    - Open Source
  built_by: Musthaq Ahamad
  built_by_url: "https://github.com/haxzie"
  featured: false
- title: Tech Confessions
  main_url: "https://confessions.tech"
  url: "https://confessions.tech"
  source_url: "https://github.com/JonathanSpeek/tech-confessions"
  description: "A guilt-free place for us to confess our tech sins \U0001F64F\n"
  categories:
    - Community
    - Open Source
  built_by: Jonathan Speek
  built_by_url: "https://speek.design"
  featured: false
- title: Thibault Maekelbergh
  main_url: "https://thibmaek.com"
  url: "https://thibmaek.com"
  source_url: "https://github.com/thibmaek/thibmaek.github.io"
  description: |
    A nice blog about development, Raspberry Pi, plants and probably records.
  categories:
    - Blog
    - Open Source
  built_by: Thibault Maekelbergh
  built_by_url: "https://twitter.com/thibmaek"
  featured: false
- title: LearnReact.design
  main_url: "https://learnreact.design"
  url: "https://learnreact.design"
  description: >
    React Essentials For Designers: A React course tailored for product
    designers, ux designers, ui designers.
  categories:
    - Blog
  built_by: Linton Ye
  built_by_url: "https://twitter.com/lintonye"
- title: Mega House Creative
  main_url: "https://www.megahousecreative.com/"
  url: "https://www.megahousecreative.com/"
  description: >
    Mega House Creative is a digital agency that provides unique goal-oriented
    web marketing solutions.
  categories:
    - Marketing
    - Agency
  built_by: Daniel Robinson
  featured: false
- title: Tobie Marier Robitaille - csc
  main_url: "https://tobiemarierrobitaille.com/"
  url: "https://tobiemarierrobitaille.com/en/"
  description: |
    Portfolio site for director of photography Tobie Marier Robitaille
  categories:
    - Portfolio
    - Gallery
  built_by: Mill3 Studio
  built_by_url: "https://mill3.studio/en/"
  featured: false
- title: Bestvideogame.deals
  main_url: "https://bestvideogame.deals/"
  url: "https://bestvideogame.deals/"
  description: |
    Video game comparison website for the UK, build with GatsbyJS.
  categories:
    - eCommerce
  built_by: Koen Kamphuis
  built_by_url: "https://koenkamphuis.com/"
  featured: false
- title: Mahipat's Portfolio
  main_url: "https://mojaave.com/"
  url: "https://mojaave.com"
  source_url: "https://github.com/mhjadav/mojaave"
  description: >
    mojaave.com is Mahipat's portfolio, I have developed it using Gatsby v2 and
    Bootstrap, To get in touch with people looking for full-stack developer.
  categories:
    - Portfolio
    - Web Development
  built_by: Mahipat Jadav
  built_by_url: "https://mojaave.com/"
  featured: false
- title: Insights
  main_url: "https://justaskusers.com/"
  url: "https://justaskusers.com/"
  description: >
    Insights helps user experience (UX) researchers conduct their research and
    make sense of the findings.
  categories:
    - User Experience
    - Design
  built_by: Just Ask Users
  built_by_url: "https://justaskusers.com/"
  featured: false
- title: Tensiq
  main_url: "https://tensiq.com"
  url: "https://tensiq.com"
  source_url: "https://github.com/Tensiq/tensiq-site"
  description: >
    Tensiq is an e-Residency startup, that provides development in cutting-edge
    technology while delivering secure, resilient, performant solutions.
  categories:
    - Web Development
    - Mobile Development
    - Agency
    - Open Source
  built_by: Jens
  built_by_url: "https://github.com/arrkiin"
  featured: false
- title: Mintfort
  main_url: "https://mintfort.com/"
  url: "https://mintfort.com/"
  source_url: "https://github.com/MintFort/mintfort.com"
  description: >
    Mintfort, the first crypto-friendly bank account. Store and manage assets on
    the blockchain.
  categories:
    - Technology
    - Finance
  built_by: Axel Fuhrmann
  built_by_url: "https://axelfuhrmann.com/"
  featured: false
- title: React Native Explorer
  main_url: "https://react-native-explorer.firebaseapp.com"
  url: "https://react-native-explorer.firebaseapp.com"
  description: |
    Explorer React Native packages and examples effortlessly.
  categories:
    - Education
  featured: false
- title: 500Tech
  main_url: "https://500tech.com/"
  url: "https://500tech.com/"
  featured: false
  categories:
    - Web Development
    - Agency
    - Open Source
- title: eworld
  main_url: "http://eworld.herokuapp.com/"
  url: "http://eworld.herokuapp.com/"
  featured: false
  categories:
    - eCommerce
    - Technology
- title: It's a Date
  description: >
    It's a Date is a dating app that actually involves dating.
  main_url: "https://www.itsadate.app/"
  url: "https://www.itsadate.app/"
  featured: false
  categories:
    - App
    - Blog
- title: Node.js HBase
  description: >
    Asynchronous HBase client for NodeJs using REST.
  main_url: https://hbase.js.org/
  url: https://hbase.js.org/
  source_url: "https://github.com/adaltas/node-hbase"
  categories:
    - Documentation
    - Open Source
    - Technology
  built_by: David Worms
  built_by_url: http://www.adaltas.com
  featured: false
- title: Peter Kroyer - Web Design / Web Development
  main_url: https://www.peterkroyer.at/en/
  url: https://www.peterkroyer.at/en/
  description: >
    Freelance web designer / web developer based in Vienna, Austria (Wien, Österreich).
  categories:
    - Agency
    - Web Development
    - Design
    - Portfolio
    - Freelance
  built_by: Peter Kroyer
  built_by_url: https://www.peterkroyer.at/
  featured: false
- title: Geddski
  main_url: https://gedd.ski
  url: https://gedd.ski
  description: >
    frontend mastery blog - level up your UI game.
  categories:
    - Web Development
    - Education
    - Productivity
    - User Experience
  built_by: Dave Geddes
  built_by_url: https://twitter.com/geddski
  featured: false
- title: Rung
  main_url: "https://rung.com.br/"
  url: "https://rung.com.br/"
  description: >
    Rung alerts you about the exceptionalities of your personal and professional life.
  categories:
    - API
    - Technology
    - Travel
  featured: false
- title: Mokkapps
  main_url: "https://www.mokkapps.de/"
  url: "https://www.mokkapps.de/"
  source_url: "https://github.com/mokkapps/website"
  description: >
    Portfolio website from Michael Hoffmann. Passionate software developer with focus on web-based technologies.
  categories:
    - Blog
    - Portfolio
    - Web Development
    - Mobile Development
  featured: false
- title: Premier Octet
  main_url: "https://www.premieroctet.com/"
  url: "https://www.premieroctet.com/"
  description: >
    Premier Octet is a React-based agency
  categories:
    - Agency
    - Web Development
    - Mobile Development
  featured: false
- title: Thorium
  main_url: "https://www.thoriumsim.com/"
  url: "https://www.thoriumsim.com/"
  source_url: "https://github.com/thorium-sim/thoriumsim.com"
  description: >
    Thorium - Open-source Starship Simulator Controls for Live Action Role Play
  built_by: Alex Anderson
  built_by_url: https://twitter.com/ralex1993
  categories:
    - Blog
    - Portfolio
    - Documentation
    - Marketing
    - Education
    - Entertainment
    - Open Source
    - Web Development
  featured: false
- title: Cameron Maske
  main_url: "https://www.cameronmaske.com/"
  url: "https://www.cameronmaske.com/courses/introduction-to-pytest/"
  source_url: "https://github.com/cameronmaske/cameronmaske.com-v2"
  description: >
    The homepage of Cameron Maske, a freelance full-stack developer, who is currently working on a free pytest video course
  categories:
    - Education
    - Video
    - Portfolio
    - Freelance
  featured: false
- title: Studenten bilden Schüler
  description: >
    Studenten bilden Schüler e.V. is a German student-run nonprofit initiative that aims to
    contribute to more equal educational opportunities by providing free tutoring to refugees
    and children from underprivileged families. The site is built on Gatsby v2, styled-components
    and Contentful. It supports Google Analytics, fluid typography and Algolia search.
  main_url: "https://studenten-bilden-schueler.de"
  url: "https://studenten-bilden-schueler.de"
  source_url: "https://github.com/StudentenBildenSchueler/homepage"
  categories:
    - Education
    - Nonprofit
    - Blog
  built_by: Janosh Riebesell
  built_by_url: "https://janosh.io"
  featured: false
- title: Mike's Remote List
  main_url: "https://www.mikesremotelist.com"
  url: "https://www.mikesremotelist.com"
  description: >
    A list of remote jobs, updated throughout the day. Built on Gatsby v1 and powered by Contentful, Google Sheets, string and sticky tape.
  categories:
    - Marketing
  featured: false
- title: Madvoid
  main_url: "https://madvoid.com/"
  url: "https://madvoid.com/screenshot/"
  featured: false
  description: >
    Madvoid is a team of expert developers dedicated to creating simple, clear, usable and blazing fast web and mobile apps.
    We are coders that help companies and agencies to create social & interactive experiences.
    This includes full-stack development using React, WebGL, Static Site Generators, Ruby On Rails, Phoenix, GraphQL, Chatbots, CI / CD, Docker and more!
  categories:
    - Portfolio
    - Technology
    - Web Development
    - Agency
    - Marketing
  built_by: Jean-Paul Bonnetouche
  built_by_url: https://twitter.com/_jpb
- title: MOMNOTEBOOK.COM
  description: >
    Sharing knowledge and experiences that make childhood and motherhood rich, vibrant and healthy.
  main_url: "https://momnotebook.com/"
  url: "https://momnotebook.com/"
  featured: false
  built_by: Aleksander Hansson
  built_by_url: https://www.linkedin.com/in/aleksanderhansson/
  categories:
    - Blog
- title: Pirate Studios
  description: >
    Reinventing music studios with 24/7 self service rehearsal, DJ & production rooms available around the world.
  main_url: "https://www.piratestudios.co"
  url: "https://www.piratestudios.co"
  featured: false
  built_by: The Pirate Studios team
  built_by_url: https://github.com/piratestudios/
  categories:
    - Music
- title: Aurora EOS
  main_url: "https://www.auroraeos.com/"
  url: "https://www.auroraeos.com/"
  featured: false
  categories:
    - Finance
    - Marketing
    - Blog
  built_by: Corey Ward
  built_by_url: "http://www.coreyward.me/"
- title: MadeComfy
  main_url: "https://madecomfy.com.au/"
  url: "https://madecomfy.com.au/"
  description: >
    Short term rental management startup, using Contentful + Gatsby + CicleCI
  featured: false
  categories:
    - Travel
  built_by: Lucas Vilela
  built_by_url: "https://madecomfy.com.au/"
- title: Tiger Facility Services
  description: >
    Tiger Facility Services combines facility management expertise with state of the art software to offer a sustainable and customer oriented cleaning and facility service.
  main_url: https://www.tigerfacilityservices.com/de-en/
  url: https://www.tigerfacilityservices.com/de-en/
  featured: false
  categories:
    - Marketing
- title: "Luciano Mammino's blog"
  description: >
    Tech & programming blog of Luciano Mammino a.k.a. "loige", Full-Stack Web Developer and International Speaker
  main_url: https://loige.co
  url: https://loige.co
  featured: false
  categories:
    - Blog
    - Web Development
  built_by: Luciano Mammino
  built_by_url: https://loige.co
- title: Wire • Secure collaboration platform
  description: >
    Corporate website of Wire, an open source, end-to-end encrypted collaboration platform
  main_url: "https://wire.com"
  url: "https://wire.com"
  featured: false
  categories:
    - Open Source
    - Productivity
    - Technology
    - Blog
    - App
  built_by: Wire team
  built_by_url: "https://github.com/orgs/wireapp/people"
- title: J. Patrick Raftery
  main_url: "https://www.jpatrickraftery.com"
  url: "https://www.jpatrickraftery.com"
  description: J. Patrick Raftery is an opera singer and voice teacher based in Vancouver, BC.
  categories:
    - Portfolio
    - Music
  built_by: Michael Uloth
  built_by_url: "https://www.michaeluloth.com"
  featured: false
- title: Aria Umezawa
  main_url: "https://www.ariaumezawa.com"
  url: "https://www.ariaumezawa.com"
  description: Aria Umezawa is a director, producer, and writer currently based in San Francisco. Site designed by Stephen Bell.
  categories:
    - Portfolio
    - Music
    - Entertainment
  built_by: Michael Uloth
  built_by_url: "https://www.michaeluloth.com"
  featured: false
- title: Pomegranate Opera
  main_url: "https://pomegranateopera.netlify.com"
  url: "https://pomegranateopera.netlify.com"
  description: Pomegranate Opera is a lesbian opera written by Amanda Hale & Kye Marshall. Site designed by Stephen Bell.
  categories:
    - Gallery
    - Music
  built_by: Michael Uloth
  built_by_url: "https://www.michaeluloth.com"
  featured: false
- title: Daniel Cabena
  main_url: "https://www.danielcabena.com"
  url: "https://www.danielcabena.com"
  description: Daniel Cabena is a Canadian countertenor highly regarded in both Canada and Europe for prize-winning performances ranging from baroque to contemporary repertoire. Site designed by Stephen Bell.
  categories:
    - Portfolio
    - Music
  built_by: Michael Uloth
  built_by_url: "https://www.michaeluloth.com"
  featured: false
- title: Artist.Center
  main_url: "https://artistcenter.netlify.com"
  url: "https://artistcenter.netlify.com"
  description: The marketing page for Artist.Center, a soon-to-launch platform designed to connect opera singers to opera companies. Site designed by Stephen Bell.
  categories:
    - Music
  built_by: Michael Uloth
  built_by_url: "https://www.michaeluloth.com"
  featured: false
- title: DG Volo & Company
  main_url: "https://www.dgvolo.com"
  url: "https://www.dgvolo.com"
  description: DG Volo & Company is a Toronto-based investment consultancy. Site designed by Stephen Bell.
  categories:
    - Finance
  built_by: Michael Uloth
  built_by_url: "https://www.michaeluloth.com"
  featured: false
- title: Shawna Lucey
  main_url: "https://www.shawnalucey.com"
  url: "https://www.shawnalucey.com"
  description: Shawna Lucey is an American theater and opera director based in New York City. Site designed by Stephen Bell.
  categories:
    - Portfolio
    - Music
    - Entertainment
  built_by: Michael Uloth
  built_by_url: "https://www.michaeluloth.com"
  featured: false
- title: Leyan Lo
  main_url: https://www.leyanlo.com
  url: https://www.leyanlo.com
  description: >
    Leyan Lo’s personal website
  categories:
    - Portfolio
  built_by: Leyan Lo
  built_by_url: https://www.leyanlo.com
  featured: false
- title: Hawaii National Bank
  url: https://hawaiinational.bank
  main_url: https://hawaiinational.bank
  description: Hawaii National Bank's highly personalized service has helped loyal customers & locally owned businesses achieve their financial dreams for over 50 years.
  categories:
    - Finance
  built_by: Wall-to-Wall Studios
  built_by_url: https://walltowall.com
  featured: false
- title: Coletiv
  url: https://coletiv.com
  main_url: https://coletiv.com
  description: Coletiv teams up with companies of all sizes to design, develop & launch digital products for iOS, Android & the Web.
  categories:
    - Technology
    - Agency
    - Web Development
  built_by: Coletiv
  built_by_url: https://coletiv.com
  featured: false
- title: janosh.io
  description: >
    Personal blog and portfolio of Janosh Riebesell. The site is built with Gatsby v2 and designed
    entirely with styled-components v4. Much of the layout was achieved with CSS grid. It supports
    Google Analytics, fluid typography and Algolia search.
  main_url: "https://janosh.io"
  url: "https://janosh.io"
  source_url: "https://github.com/janosh/janosh.io"
  categories:
    - Portfolio
    - Blog
    - Science
    - Photography
    - Travel
  built_by: Janosh Riebesell
  built_by_url: "https://janosh.io"
  featured: false
- title: Gold Edge Training
  url: "https://www.goldedgetraining.co.uk"
  main_url: "https://www.goldedgetraining.co.uk"
  description: >
    AAT approved online distance learning accountancy training provider. Branded landing page / mini brochure promoting competitor differentiators, student testimonials, offers, service benefits and features. Designed to both inform potential students and encourage visits to company eCommerce site or direct company contact.
  categories:
    - Education
    - Learning
    - Landing Page
    - Business
    - Finance
  built_by: Leo Furze-Waddock
  built_by_url: "https://www.linkedin.com/in/lfurzewaddock"
- title: Gatsby Manor
  description: >
    We build themes for gatsby. We have themes for all projects including personal,
    portfolio, ecommerce, landing pages and more. We also run an in-house
    web dev and design studio. If you cannot find what you want, we can build it for you!
    Email us at gatsbymanor@gmail.com with questions.
  main_url: "https://www.gatsbymanor.com"
  url: "https://www.gatsbymanor.com"
  source_url: "https://github.com/gatsbymanor"
  categories:
    - Web Development
    - Agency
    - Technology
    - Freelance
  built_by: Steven Natera
  built_by_url: "https://stevennatera.com"
- title: Ema Suriano's Portfolio
  main_url: https://emasuriano.com/
  url: https://emasuriano.com/
  description: >
    Ema Suriano's portfolio to display information about him, his projects and what he's writing about.
  categories:
    - Portfolio
    - Technology
    - Web Development
  built_by: Ema Suriano
  built_by_url: https://emasuriano.com/
  featured: false
- title: Luan Orlandi
  main_url: https://luanorlandi.github.io
  url: https://luanorlandi.github.io
  source_url: https://github.com/luanorlandi/luanorlandi.github.io
  description: >
    Luan Orlandi's personal website. Brazilian web developer, enthusiast in React and Gatsby.
  categories:
    - Blog
    - Portfolio
    - Web Development
  built_by: Luan Orlandi
  built_by_url: https://github.com/luanorlandi
- title: Mobius Labs
  main_url: https://mobius.ml
  url: https://mobius.ml
  description: >
    Mobius Labs landing page, a Start-up working on Computer Vision
  categories:
    - Landing Page
    - Marketing
    - Technology
  built_by: sktt
  built_by_url: https://github.com/sktt
- title: EZAgrar
  main_url: https://www.ezagrar.at/en/
  url: https://www.ezagrar.at/en/
  description: >
    EZAgrar.at is the homepage of the biggest agricultural machinery dealership in Austria. In total 8 pages will be built for this client reusing a lot of components between them.
  categories:
    - eCommerce
    - Marketing
  built_by: MangoART
  built_by_url: https://www.mangoart.at
  featured: false
- title: OAsome blog
  main_url: https://oasome.blog/
  url: https://oasome.blog/
  source_url: https://github.com/oorestisime/oasome
  description: >
    Paris-based Cypriot adventurers. A and O. Lovers of life and travel. Want to get a glimpse of the OAsome world?
  categories:
    - Blog
    - Photography
    - Travel
  built_by: Orestis Ioannou
  featured: false
- title: Brittany Chiang
  main_url: https://brittanychiang.com/
  url: https://brittanychiang.com/
  source_url: https://github.com/bchiang7/v4
  description: >
    Personal website and portfolio of Brittany Chiang built with Gatsby v2
  categories:
    - Portfolio
  built_by: Brittany Chiang
  built_by_url: https://github.com/bchiang7
  featured: false
- title: Fitekran
  description: >
    One of the most visited Turkish blogs about health, sports and healthy lifestyle, that has been rebuilt with Gatsby v2 using WordPress.
  main_url: "https://www.fitekran.com"
  url: "https://www.fitekran.com"
  categories:
    - Science
    - Healthcare
    - Blog
  built_by: Burak Tokak
  built_by_url: "https://www.buraktokak.com"
- title: Serverless
  main_url: https://serverless.com
  url: https://serverless.com
  source_url: https://github.com/serverless/site
  description: >
    Serverless.com – Build web, mobile and IoT applications with serverless architectures using AWS Lambda, Azure Functions, Google CloudFunctions & more!
  categories:
    - Technology
    - Web Development
  built_by: Codebrahma
  built_by_url: https://codebrahma.com
  featured: false
- title: Dive Bell
  main_url: https://divebell.band/
  url: https://divebell.band/
  description: >
    Simple site for a band to list shows dates and videos (499 on lighthouse)
  categories:
    - Music
  built_by: Matt Bagni
  built_by_url: https://mattbag.github.io
  featured: false
- title: Mayer Media Co.
  main_url: https://mayermediaco.com/
  url: https://mayermediaco.com/
  description: >
    Freelance Web Development and Digital Marketing
  categories:
    - Web Development
    - Marketing
    - Blog
  source_url: https://github.com/MayerMediaCo/MayerMediaCo2.0
  built_by: Danny Mayer
  built_by_url: https://twitter.com/mayermediaco
  featured: false
- title: Jan Czizikow Portfolio
  main_url: https://www.janczizikow.com/
  url: https://www.janczizikow.com/
  source_url: https://github.com/janczizikow/janczizikow-portfolio
  description: >
    Simple personal portfolio site built with Gatsby
  categories:
    - Portfolio
    - Freelance
    - Web Development
  built_by: Jan Czizikow
  built_by_url: https://github.com/janczizikow
- title: Carbon Design Systems
  main_url: http://www.carbondesignsystem.com/
  url: http://www.carbondesignsystem.com/
  description: >
    The Carbon Design System is integrating the new IBM Design Ethos and Language. It represents a completely fresh approach to the design of all things at IBM.
  categories:
    - Design System
    - Documentation
  built_by: IBM
  built_by_url: https://www.ibm.com/
  featured: false
- title: Mozilla Mixed Reality
  main_url: https://mixedreality.mozilla.org/
  url: https://mixedreality.mozilla.org/
  description: >
    Virtual Reality for the free and open Web.
  categories:
    - Open Source
  built_by: Mozilla
  built_by_url: https://www.mozilla.org/
  featured: false
- title: Uniform Hudl Design System
  main_url: http://uniform.hudl.com/
  url: http://uniform.hudl.com/
  description: >
    A single design system to ensure every interface feels like Hudl. From the colors we use to the size of our buttons and what those buttons say, Uniform has you covered. Check the guidelines, copy the code and get to building.
  categories:
    - Design System
    - Open Source
    - Design
  built_by: Hudl
  built_by_url: https://www.hudl.com/
- title: Subtle UI
  main_url: "https://subtle-ui.netlify.com/"
  url: "https://subtle-ui.netlify.com/"
  source_url: "https://github.com/ryanwiemer/subtle-ui"
  description: >
    A collection of clever yet understated user interactions found on the web.
  categories:
    - Web Development
    - Open Source
    - User Experience
  built_by: Ryan Wiemer
  built_by_url: "https://www.ryanwiemer.com/"
  featured: false
- title: developer.bitcoin.com
  main_url: "https://developer.bitcoin.com/"
  url: "https://developer.bitcoin.com/"
  description: >
    Bitbox based bitcoin.com developer platform and resources.
  categories:
    - Finance
  featured: false
- title: Barmej
  main_url: "https://app.barmej.com/"
  url: "https://app.barmej.com/"
  description: >
    An interactive platform to learn different programming languages in Arabic for FREE
  categories:
    - Education
    - Programming
    - Learning
  built_by: Obytes
  built_by_url: "https://www.obytes.com/"
  featured: false
- title: Vote Save America
  main_url: "https://votesaveamerica.com"
  url: "https://votesaveamerica.com"
  description: >
    Be a voter. Save America.
  categories:
    - Education
    - Government
  featured: false
  built_by: Jeremy E. Miller
  built_by_url: "https://jeremyemiller.com/"
- title: Emergence
  main_url: https://emcap.com/
  url: https://emcap.com/
  description: >
    Emergence is a top enterprise cloud venture capital firm. We fund early stage ventures focusing on enterprise & SaaS applications. Emergence is one of the top VC firms in Silicon Valley.
  categories:
    - Marketing
    - Blog
  built_by: Upstatement
  built_by_url: https://www.upstatement.com/
  featured: false
- title: FPVtips
  main_url: https://fpvtips.com
  url: https://fpvtips.com
  source_url: https://github.com/jumpalottahigh/fpvtips
  description: >
    FPVtips is all about bringing racing drone pilots closer together, and getting more people into the hobby!
  categories:
    - Community
    - Education
  built_by: Georgi Yanev
  built_by_url: https://twitter.com/jumpalottahigh
  featured: false
- title: Georgi Yanev
  main_url: https://blog.georgi-yanev.com/
  url: https://blog.georgi-yanev.com/
  source_url: https://github.com/jumpalottahigh/blog.georgi-yanev.com
  description: >
    I write articles about FPV quads (building and flying), web development, smart home automation, life-long learning and other topics from my personal experience.
  categories:
    - Blog
  built_by: Georgi Yanev
  built_by_url: https://twitter.com/jumpalottahigh
  featured: false
- title: Bear Archery
  main_url: "https://beararchery.com/"
  url: "https://beararchery.com/"
  categories:
    - eCommerce
    - Sports
  built_by: Escalade Sports
  built_by_url: "https://www.escaladesports.com/"
  featured: false
- title: "attn:"
  main_url: "https://www.attn.com/"
  url: "https://www.attn.com/"
  categories:
    - Media
    - Entertainment
  built_by: "attn:"
  built_by_url: "https://www.attn.com/"
  featured: false
- title: Mirror Conf
  description: >
    Mirror Conf is a conference designed to empower designers and frontend developers who have a thirst for knowledge and want to broaden their horizons.
  main_url: "https://www.mirrorconf.com/"
  url: "https://www.mirrorconf.com/"
  categories:
    - Conference
    - Design
    - Web Development
  featured: false
- title: Startarium
  main_url: https://www.startarium.ro
  url: https://www.startarium.ro
  description: >
    Free entrepreneurship educational portal with more than 20000 users, hundreds of resources, crowdfunding, mentoring and investor pitching events facilitated.
  categories:
    - Education
    - Nonprofit
    - Entrepreneurship
  built_by: Cezar Neaga
  built_by_url: https://twitter.com/cezarneaga
  featured: false
- title: Microlink
  main_url: https://microlink.io/
  url: https://microlink.io/
  description: >
    Extract structured data from any website.
  categories:
    - Web Development
    - API
  built_by: Kiko Beats
  built_by_url: https://kikobeats.com/
  featured: false
- title: Markets.com
  main_url: "https://www.markets.com/"
  url: "https://www.markets.com/"
  featured: false
  categories:
    - Finance
- title: Kevin Legrand
  url: "https://k-legrand.com"
  main_url: "https://k-legrand.com"
  source_url: "https://github.com/Manoz/k-legrand.com"
  description: >
    Personal website and blog built with love with Gatsby v2
  categories:
    - Blog
    - Portfolio
    - Web Development
  built_by: Kevin Legrand
  built_by_url: https://k-legrand.com
  featured: false
- title: David James Portfolio
  main_url: https://dfjames.com/
  url: https://dfjames.com/
  source_url: https://github.com/daviddeejjames/dfjames-gatsby
  description: >
    Portfolio Site using GatsbyJS and headless WordPress
  categories:
    - WordPress
    - Portfolio
    - Blog
  built_by: David James
  built_by_url: https://twitter.com/daviddeejjames
- title: Hypertext Candy
  url: https://www.hypertextcandy.com/
  main_url: https://www.hypertextcandy.com/
  description: >
    Blog about web development. Laravel, Vue.js, etc.
  categories:
    - Blog
    - Web Development
  built_by: Masahiro Harada
  built_by_url: https://twitter.com/_Masahiro_H_
  featured: false
- title: "Maxence Poutord's blog"
  description: >
    Tech & programming blog of Maxence Poutord, Software Engineer, Serial Traveler and Public Speaker
  main_url: https://www.maxpou.fr
  url: https://www.maxpou.fr
  featured: false
  categories:
    - Blog
    - Web Development
  built_by: Maxence Poutord
  built_by_url: https://www.maxpou.fr
- title: "The Noted Project"
  url: https://thenotedproject.org
  main_url: https://thenotedproject.org
  source_url: https://github.com/ianbusko/the-noted-project
  description: >
    Website to showcase the ethnomusicology research for The Noted Project.
  categories:
    - Portfolio
    - Education
    - Gallery
  built_by: Ian Busko
  built_by_url: https://github.com/ianbusko
  featured: false
- title: People For Bikes
  url: "https://2017.peopleforbikes.org/"
  main_url: "https://2017.peopleforbikes.org/"
  categories:
    - Community
    - Sports
    - Gallery
    - Nonprofit
  built_by: PeopleForBikes
  built_by_url: "https://peopleforbikes.org/about-us/who-we-are/staff/"
  featured: false
- title: Wide Eye
  description: >
    Creative agency specializing in interactive design, web development, and digital communications.
  url: https://wideeye.co/
  main_url: https://wideeye.co/
  categories:
    - Design
    - Web Development
  built_by: Wide Eye
  built_by_url: https://wideeye.co/about-us/
  featured: false
- title: CodeSandbox
  description: >
    CodeSandbox is an online editor that helps you create web applications, from prototype to deployment.
  url: https://codesandbox.io/
  main_url: https://codesandbox.io/
  categories:
    - Web Development
  featured: false
- title: Marvel
  description: >
    The all-in-one platform powering design.
  url: https://marvelapp.com/
  main_url: https://marvelapp.com/
  categories:
    - Design
  featured: false
- title: Designcode.io
  description: >
    Learn to design and code React apps.
  url: https://designcode.io
  main_url: https://designcode.io
  categories:
    - Learning
  featured: false
- title: Happy Design
  description: >
    The Brand and Product Team Behind Happy Money
  url: https://design.happymoney.com/
  main_url: https://design.happymoney.com/
  categories:
    - Design
    - Finance
- title: Weihnachtsmarkt.ms
  description: >
    Explore the christmas market in Münster (Westf).
  url: https://weihnachtsmarkt.ms/
  main_url: https://weihnachtsmarkt.ms/
  source_url: https://github.com/codeformuenster/weihnachtsmarkt
  categories:
    - Gallery
    - Food
  built_by: "Code for Münster during #MSHACK18"
  featured: false
- title: Code Championship
  description: >
    Competitive coding competitions for students from 3rd to 8th grade. Code is Sport.
  url: https://www.codechampionship.com
  main_url: https://www.codechampionship.com
  categories:
    - Learning
    - Education
    - Sports
  built_by: Abamath LLC
  built_by_url: https://www.abamath.com
  featured: false
- title: Wieden+Kennedy
  description: >
    Wieden+Kennedy is an independent, global creative company.
  categories:
    - Technology
    - Web Development
    - Agency
    - Marketing
  url: https://www.wk.com
  main_url: https://www.wk.com
  built_by: Wieden Kennedy
  built_by_url: https://www.wk.com/about/
  featured: false
- title: Testing JavaScript
  description: >
    This course will teach you the fundamentals of testing your JavaScript applications using eslint, Flow, Jest, and Cypress.
  url: https://testingjavascript.com/
  main_url: https://testingjavascript.com/
  categories:
    - Learning
    - Education
    - JavaScript
  built_by: Kent C. Dodds
  built_by_url: https://kentcdodds.com/
  featured: false
- title: Use Hooks
  description: >
    One new React Hook recipe every day.
  url: https://usehooks.com/
  main_url: https://usehooks.com/
  categories:
    - Learning
  built_by: Gabe Ragland
  built_by_url: https://twitter.com/gabe_ragland
  featured: false
- title: Ambassador
  url: https://www.getambassador.io
  main_url: https://www.getambassador.io
  description: >
    Open source, Kubernetes-native API Gateway for microservices built on Envoy.
  categories:
    - Open Source
    - Documentation
    - Technology
  built_by: Datawire
  built_by_url: https://www.datawire.io
  featured: false
- title: Clubhouse
  main_url: https://clubhouse.io
  url: https://clubhouse.io
  description: >
    The intuitive and powerful project management platform loved by software teams of all sizes. Built with Gatsby v2 and Prismic
  categories:
    - Technology
    - Blog
    - Productivity
    - Community
    - Design
    - Open Source
  built_by: Ueno.
  built_by_url: https://ueno.co
  featured: false
- title: Asian Art Collection
  url: http://artmuseum.princeton.edu/asian-art/
  main_url: http://artmuseum.princeton.edu/asian-art/
  description: >
    Princeton University has a branch dealing with state of art.They have showcased ore than 6,000 works of Asian art are presented alongside ongoing curatorial and scholarly research
  categories:
    - Marketing
  featured: false
- title: QHacks
  url: https://qhacks.io
  main_url: https://qhacks.io
  source_url: https://github.com/qhacks/qhacks-website
  description: >
    QHacks is Queen’s University’s annual hackathon! QHacks was founded in 2016 with a mission to advocate and incubate the tech community at Queen’s University and throughout Canada.
  categories:
    - Education
    - Technology
    - Podcast
  featured: false
- title: Tyler McGinnis
  url: https://tylermcginnis.com/
  main_url: https://tylermcginnis.com/
  description: >
    The linear, course based approach to learning web technologies.
  categories:
    - Education
    - Technology
    - Podcast
    - Web Development
  featured: false
- title: a11y with Lindsey
  url: https://www.a11ywithlindsey.com/
  main_url: https://www.a11ywithlindsey.com/
  source_url: https://github.com/lkopacz/a11y-with-lindsey
  description: >
    To help developers navigate accessibility jargon, write better code, and to empower them to make their Internet, Everyone's Internet.
  categories:
    - Education
    - Blog
    - Technology
  built_by: Lindsey Kopacz
  built_by_url: https://twitter.com/littlekope0903
  featured: false
- title: DEKEMA
  url: https://www.dekema.com/
  main_url: https://www.dekema.com/
  description: >
    Worldclass crafting: Furnace, fervor, fulfillment. Delivering highest demand for future craftsmanship. Built using Gatsby v2 and Prismic.
  categories:
    - Healthcare
    - Science
    - Technology
  built_by: Crisp Studio
  built_by_url: https://crisp.studio
  featured: false
- title: Ramón Chancay
  description: >-
    Front-end / Back-end Developer in Guayaquil Ecuador.
    Currently at Everymundo, previously at El Universo.
    I enjoy teaching and sharing what I know.
    I give professional advice to developers and companies.
    My wife and my children are everything in my life.
  main_url: "https://ramonchancay.me/"
  url: "https://ramonchancay.me/"
  source_url: "https://github.com/devrchancay/personal-site"
  featured: false
  categories:
    - Blog
    - Technology
    - Web Development
  built_by: Ramón Chancay
  built_by_url: "https://ramonchancay.me/"
- title: BELLHOPS
  main_url: https://www.getbellhops.com/
  url: https://www.getbellhops.com/
  description: >-
    Whether you’re moving someplace new or just want to complete a few projects around your current home, BellHops can arrange the moving services you need—at simple, straightforward rates.
  categories:
    - Business
  built_by: Bellhops, Inc.
  built_by_url: https://www.getbellhops.com/
  featured: false
- title: Acclimate Consulting
  main_url: https://www.acclimate.io/
  url: https://www.acclimate.io/
  description: >-
    Acclimate is a consulting firm that puts organizations back in control with data-driven strategies and full-stack applications.
  categories:
    - Technology
    - Consulting
  built_by: Andrew Wilson
  built_by_url: https://github.com/andwilson
  featured: false
- title: Flyright
  url: https://flyright.co/
  main_url: https://flyright.co/
  description: >-
    Flyright curates everything you need for international travel in one tidy place 💜
  categories:
    - Technology
    - App
  built_by: Ty Hopp
  built_by_url: https://github.com/tyhopp
  featured: false
- title: Vets Who Code
  url: https://vetswhocode.io/
  main_url: https://vetswhocode.io/
  description: >-
    VetsWhoCode is a non-profit organization dedicated to training military veterans & giving them the skills they need transition into tech careers.
  categories:
    - Technology
    - Nonprofit
  featured: false
- title: Patreon Blog
  url: https://blog.patreon.com/
  main_url: https://blog.patreon.com/
  description: >-
    Official blog of Patreon.com
  categories:
    - Blog
  featured: false
- title: Full Beaker
  url: https://fullbeaker.com/
  main_url: https://fullbeaker.com/
  description: >-
    Full Beaker provides independent advice online about careers and home ownership, and connect anyone who asks with companies that can help them.
  categories:
    - Consulting
  featured: false
- title: Citywide Holdup
  url: https://citywideholdup.org/
  main_url: https://citywideholdup.org/
  description: >-
    Citywide Holdup is an annual fundraising event held around early November in the city of Austin, TX hosted by the Texas Wranglers benefitting Easter Seals of Central Texas, a non-profit organization that provides exceptional services, education, outreach and advocacy so that people with disabilities can live, learn, work and play in our communities.
  categories:
    - Nonprofit
    - Event
  built_by: Cameron Rison
  built_by_url: https://github.com/killakam3084
  featured: false
- title: Dawn Labs
  url: https://dawnlabs.io
  main_url: https://dawnlabs.io
  description: >-
    Thoughtful products for inspired teams. With a holistic approach to engineering and design, we partner with startups and enterprises to build for the digital era.
  categories:
    - Technology
    - Agency
    - Web Development
  featured: false
- title: COOP by Ryder
  url: https://coop.com/
  main_url: https://coop.com/
  description: >
    COOP is a platform that connects fleet managers that have idle vehicles to businesses that are looking to rent vehicles. COOP simplifies the process and paperwork required to safely share vehicles between business owners.
  categories:
    - Marketing
  built_by: Crispin Porter Bogusky
  built_by_url: http://www.cpbgroup.com/
  featured: false
- title: Domino's Paving for Pizza
  url: https://www.pavingforpizza.com/
  main_url: https://www.pavingforpizza.com/
  description: >
    Nominate your town for a chance to have your rough drive home from Domino's fixed to pizza perfection.
  categories:
    - Marketing
  built_by: Crispin Porter Bogusky
  built_by_url: http://www.cpbgroup.com/
  featured: false
- title: Propapanda
  url: https://propapanda.eu/
  main_url: https://propapanda.eu/
  description: >
    Is a creative production house based in Tallinn, Estonia. We produce music videos, commercials, films and campaigns – from scratch to finish.
  categories:
    - Video
    - Portfolio
    - Agency
    - Media
  built_by: Henry Kehlmann
  built_by_url: https://github.com/madhenry/
  featured: false
- title: JAMstack.paris
  url: https://jamstack.paris/
  main_url: https://jamstack.paris/
  source_url: https://github.com/JAMstack-paris/jamstack.paris
  description: >
    JAMstack-focused, bi-monthly meetup in Paris
  categories:
    - Web Development
  built_by: Matthieu Auger & Nicolas Goutay
  built_by_url: https://github.com/JAMstack-paris
  featured: false
- title: DexWallet - The only Wallet you need by Dexlab
  main_url: "https://www.dexwallet.io/"
  url: "https://www.dexwallet.io/"
  source_url: "https://github.com/dexlab-io/DexWallet-website"
  featured: false
  description: >-
    DexWallet is a secure, multi-chain, mobile wallet with an upcoming one-click exchange for mobile.
  categories:
    - App
    - Open Source
  built_by: DexLab
  built_by_url: "https://github.com/dexlab-io"
- title: Kings Valley Paving
  url: https://kingsvalleypaving.com
  main_url: https://kingsvalleypaving.com
  description: >
    Kings Valley Paving is an asphalt, paving and concrete company serving the commercial, residential and industrial sectors in the Greater Toronto Area. Site designed by Stephen Bell.
  categories:
    - Marketing
  built_by: Michael Uloth
  built_by_url: https://www.michaeluloth.com
  featured: false
- title: Peter Barrett
  url: "https://peterbarrett.netlify.com"
  main_url: "https://peterbarrett.netlify.com"
  description: >
    Peter Barrett is a Canadian baritone from Newfoundland and Labrador who performs opera and concert repertoire in Canada, the U.S. and around the world. Site designed by Stephen Bell.
  categories:
    - Portfolio
    - Music
  built_by: Michael Uloth
  built_by_url: https://www.michaeluloth.com
  featured: false
- title: NARCAN
  main_url: https://www.narcan.com
  url: https://www.narcan.com
  description: >
    NARCAN Nasal Spray is the first and only FDA-approved nasal form of naloxone for the emergency treatment of a known or suspected opioid overdose.
  categories:
    - Healthcare
  built_by: NARCAN
  built_by_url: https://www.narcan.com
  featured: false
- title: Ritual
  main_url: https://ritual.com
  url: https://ritual.com
  description: >
    Ritual started with a simple question, what exactly is in women's multivitamins? This is the story of what happened when our founder Kat started searching for answers — the story of Ritual.
  categories:
    - Healthcare
  built_by: Ritual
  built_by_url: https://ritual.com
  featured: false
- title: Truebill
  main_url: https://www.truebill.com
  url: https://www.truebill.com
  description: >
    Truebill empowers you to take control of your money.
  categories:
    - Finance
  built_by: Truebill
  built_by_url: https://www.truebill.com
  featured: false
- title: Smartling
  main_url: https://www.smartling.com
  url: https://www.smartling.com
  description: >
    Smartling enables you to automate, manage, and professionally translate content so that you can do more with less.
  categories:
    - Marketing
  built_by: Smartling
  built_by_url: https://www.smartling.com
  featured: false
- title: Clear
  main_url: https://www.clearme.com
  url: https://www.clearme.com
  description: >
    At clear, we’re working toward a future where you are your ID, enabling you to lead an unstoppable life.
  categories:
    - Security
  built_by: Clear
  built_by_url: https://www.clearme.com
  featured: false
- title: VS Code Rocks
  main_url: "https://vscode.rocks"
  url: "https://vscode.rocks"
  source_url: "https://github.com/lannonbr/vscode-rocks"
  featured: false
  description: >
    VS Code Rocks is a place for weekly news on the newest features and updates to Visual Studio Code as well as trending extensions and neat tricks to continually improve your VS Code skills.
  categories:
    - Open Source
    - Blog
    - Web Development
  built_by: Benjamin Lannon
  built_by_url: "https://github.com/lannonbr"
- title: Particle
  main_url: "https://www.particle.io"
  url: "https://www.particle.io"
  featured: false
  description: Particle is a fully-integrated IoT platform that offers everything you need to deploy an IoT product.
  categories:
    - Marketing
- title: freeCodeCamp curriculum
  main_url: "https://learn.freecodecamp.org"
  url: "https://learn.freecodecamp.org"
  featured: false
  description: Learn to code with free online courses, programming projects, and interview preparation for developer jobs.
  categories:
    - Web Development
    - Learning
- title: Tandem
  main_url: "https://www.tandem.co.uk"
  url: "https://www.tandem.co.uk"
  description: >
    We're on a mission to free you of money misery. Our app, card and savings account are designed to help you spend less time worrying about money and more time enjoying life.
  categories:
    - Finance
    - App
  built_by: Tandem
  built_by_url: https://github.com/tandembank
  featured: false
- title: Monbanquet.fr
  main_url: "https://monbanquet.fr"
  url: "https://monbanquet.fr"
  description: >
    Give your corporate events the food and quality it deserves, thanks to the know-how of the best local artisans.
  categories:
    - eCommerce
    - Food
    - Event
  built_by: Monbanquet.fr
  built_by_url: https://github.com/monbanquet
  featured: false
- title: The Leaky Cauldron Blog
  url: https://theleakycauldronblog.com
  main_url: https://theleakycauldronblog.com
  source_url: https://github.com/v4iv/theleakycauldronblog
  description: >
    A Brew of Awesomeness with a Pinch of Magic...
  categories:
    - Blog
  built_by: Vaibhav Sharma
  built_by_url: https://github.com/v4iv
  featured: false
- title: Wild Drop Surf Camp
  main_url: "https://wilddropsurfcamp.com"
  url: "https://wilddropsurfcamp.com"
  description: >
    Welcome to Portugal's best kept secret and be amazed with our nature. Here you can explore, surf, taste the world's best gastronomy and wine, feel the North Canyon's power with the biggest waves in the world and so many other amazing things. Find us, discover yourself!
  categories:
    - Travel
  built_by: Samuel Fialho
  built_by_url: https://samuelfialho.com
  featured: false
- title: JoinUp HR chatbot
  url: https://www.joinup.io
  main_url: https://www.joinup.io
  description: Custom HR chatbot for better candidate experience
  categories:
    - App
    - Technology
  featured: false
- title: JDCastro Web Design & Development
  main_url: https://jacobdcastro.com
  url: https://jacobdcastro.com
  source_url: https://github.com/jacobdcastro/personal-site
  featured: false
  description: >
    A small business site for freelance web designer and developer Jacob D. Castro. Includes professional blog, contact forms, and soon-to-come portfolio of sites for clients. Need a new website or an extra developer to share the workload? Feel free to check out the website!
  categories:
    - Blog
    - Portfolio
    - Business
    - Freelance
  built_by: Jacob D. Castro
  built_by_url: https://twitter.com/jacobdcastro
- title: Gatsby Tutorials
  main_url: https://www.gatsbytutorials.com
  url: https://www.gatsbytutorials.com
  source_url: https://github.com/ooloth/gatsby-tutorials
  featured: false
  description: >
    Gatsby Tutorials is a community-updated list of video, audio and written tutorials to help you learn GatsbyJS.
  categories:
    - Web Development
    - Education
    - Open Source
  built_by: Michael Uloth
  built_by_url: "https://www.michaeluloth.com"
- title: Up & Running Tutorials
  main_url: https://www.upandrunningtutorials.com
  url: https://www.upandrunningtutorials.com
  featured: false
  description: >
    Free coding tutorials for web developers. Get your web development career up and running by learning to build better, faster websites.
  categories:
    - Web Development
    - Education
  built_by: Michael Uloth
  built_by_url: "https://www.michaeluloth.com"
- title: Grooovinger
  url: https://www.grooovinger.com
  main_url: https://www.grooovinger.com
  description: >
    Martin Grubinger, a web developer from Austria
  categories:
    - Portfolio
    - Web Development
  built_by: Martin Grubinger
  built_by_url: https://www.grooovinger.com
  featured: false
- title: LXDX - the Crypto Derivatives Exchange
  main_url: https://www.lxdx.co/
  url: https://www.lxdx.co/
  description: >
    LXDX is the world's fastest crypto exchange. Our mission is to bring innovative financial products to retail crypto investors, providing access to the same speed and scalability that institutional investors already depend on us to deliver each and every day.
  categories:
    - Marketing
    - Finance
  built_by: Corey Ward
  built_by_url: http://www.coreyward.me/
  featured: false
- title: Kyle McDonald
  url: https://kylemcd.com
  main_url: https://kylemcd.com
  source_url: https://github.com/kylemcd/personal-site-react
  description: >
    Personal site + blog for Kyle McDonald
  categories:
    - Blog
  built_by: Kyle McDonald
  built_by_url: https://kylemcd.com
  featured: false
- title: VSCode Power User Course
  main_url: https://VSCode.pro
  url: https://VSCode.pro
  description: >
    After 10 years with Sublime, I switched to VSCode. Love it. Spent 1000+ hours building a premium video course to help you switch today. 200+ power user tips & tricks turn you into a VSCode.pro
  categories:
    - Education
    - Learning
    - eCommerce
    - Marketing
    - Technology
    - Web Development
  built_by: Ahmad Awais
  built_by_url: https://twitter.com/MrAhmadAwais/
  featured: false
- title: Thijs Koerselman Portfolio
  main_url: https://www.vauxlab.com
  url: https://www.vauxlab.com
  featured: false
  description: >
    Portfolio of Thijs Koerselman. A freelance software engineer, full-stack web developer and sound designer.
  categories:
    - Portfolio
    - Business
    - Freelance
    - Technology
    - Web Development
    - Music
- title: Ad Hoc Homework
  main_url: https://homework.adhoc.team
  url: https://homework.adhoc.team
  description: >
    Ad Hoc builds government digital services that are fast, efficient, and usable by everyone. Ad Hoc Homework is a collection of coding and design challenges for candidates applying to our open positions.
  categories:
    - Web Development
    - Government
    - Healthcare
    - Programming
  built_by_url: https://adhoc.team
  featured: false
- title: Birra Napoli
  main_url: http://www.birranapoli.it
  url: http://www.birranapoli.it
  built_by: Ribrain
  built_by_url: https://www.ribrainstudio.com
  featured: false
  description: >
    Birra Napoli official site
  categories:
    - Landing Page
    - Business
    - Food
- title: Satispay
  url: https://www.satispay.com
  main_url: https://www.satispay.com
  categories:
    - Business
    - Finance
    - Technology
  built_by: Satispay
  built_by_url: https://www.satispay.com
  featured: false
- title: The Movie Database - Gatsby
  url: https://tmdb.lekoarts.de
  main_url: https://tmdb.lekoarts.de
  source_url: https://github.com/LekoArts/gatsby-source-tmdb-example
  categories:
    - Open Source
    - Entertainment
    - Gallery
  featured: false
  built_by: LekoArts
  built_by_url: "https://github.com/LekoArts"
  description: >
    Source from The Movie Database (TMDb) API (v3) in Gatsby. This example is built with react-spring, React hooks and react-tabs and showcases the gatsby-source-tmdb plugin. It also has some client-only paths and uses gatsby-image.
- title: LANDR - Creative Tools for Musicians
  url: https://www.landr.com/
  main_url: https://www.landr.com/en/
  categories:
    - Music
    - Technology
    - Business
    - Entrepreneurship
    - Freelance
    - Marketing
    - Media
  featured: false
  built_by: LANDR
  built_by_url: https://twitter.com/landr_music
  description: >
    Marketing website built for LANDR. LANDR is a web application that provides tools for musicians to master their music (using artificial intelligence), collaborate with other musicians, and distribute their music to multiple platforms.
- title: ClinicJS
  url: https://clinicjs.org/
  main_url: https://clinicjs.org/
  categories:
    - Technology
    - Documentation
  featured: false
  built_by: NearForm
  built_by_url: "https://www.nearform.com/"
  description: >
    Tools to help diagnose and pinpoint Node.js performance issues.
- title: KOBIT
  main_url: "https://kobit.in"
  url: "https://kobit.in"
  description: Automated Google Analytics Report with everything you need and more
  featured: false
  categories:
    - Marketing
    - Blog
  built_by: mottox2
  built_by_url: "https://mottox2.com"
- title: Aleksander Hansson
  main_url: https://ahansson.com
  url: https://ahansson.com
  featured: false
  description: >
    Portfolio website for Aleksander Hansson
  categories:
    - Portfolio
    - Business
    - Freelance
    - Technology
    - Web Development
    - Consulting
  built_by: Aleksander Hansson
  built_by_url: https://www.linkedin.com/in/aleksanderhansson/
- title: Surfing Nosara
  main_url: "https://www.surfingnosara.com"
  url: "https://www.surfingnosara.com"
  description: Real estate, vacation, and surf report hub for Nosara, Costa Rica
  featured: false
  categories:
    - Business
    - Blog
    - Gallery
    - Marketing
  built_by: Desarol
  built_by_url: "https://www.desarol.com"
- title: Crispin Porter Bogusky
  url: https://cpbgroup.com/
  main_url: https://cpbgroup.com/
  description: >
    We solve the world’s toughest communications problems with the most quantifiably potent creative assets.
  categories:
    - Agency
    - Design
    - Marketing
  built_by: Crispin Porter Bogusky
  built_by_url: https://cpbgroup.com/
  featured: false
- title: graphene-python
  url: https://graphene-python.org
  main_url: https://graphene-python.org
  description: Graphene is a collaboratively funded project.Graphene-Python is a library for building GraphQL APIs in Python easily.
  categories:
    - Library
    - API
    - Documentation
  featured: false
- title: Engel & Völkers Ibiza Holiday Rentals
  main_url: "https://www.ev-ibiza.com/"
  url: "https://www.ev-ibiza.com/"
  featured: false
  built_by: Ventura Digitalagentur
  description: >
    Engel & Völkers, one of the most successful real estate agencies in the world, offers luxury holiday villas to rent in Ibiza.
  categories:
    - Travel
- title: Sylvain Hamann's personal website
  url: "https://shamann.fr"
  main_url: "https://shamann.fr"
  source_url: "https://github.com/sylvhama/shamann-gatsby/"
  description: >
    Sylvain Hamann, web developer from France
  categories:
    - Portfolio
    - Web Development
  built_by: Sylvain Hamann
  built_by_url: "https://twitter.com/sylvhama"
  featured: false
- title: Luca Crea's portfolio
  main_url: https://lcrea.github.io
  url: https://lcrea.github.io
  description: >
    Portfolio and personal website of Luca Crea, an Italian software engineer.
  categories:
    - Portfolio
  built_by: Luca Crea
  built_by_url: https://github.com/lcrea
  featured: false
- title: Escalade Sports
  main_url: "https://www.escaladesports.com/"
  url: "https://www.escaladesports.com/"
  categories:
    - eCommerce
    - Sports
  built_by: Escalade Sports
  built_by_url: "https://www.escaladesports.com/"
  featured: false
- title: Exposify
  main_url: "https://www.exposify.de/"
  url: "https://www.exposify.de/"
  description: >
    This is our German website built with Gatsby 2.0, Emotion and styled-system.
    Exposify is a proptech startup and builds technology for real estate businesses.
    We provide our customers with an elegant agent software in combination
    with beautifully designed and fast websites.
  categories:
    - Web Development
    - Real Estate
    - Agency
    - Marketing
  built_by: Exposify
  built_by_url: "https://www.exposify.de/"
  featured: false
- title: Steak Point
  main_url: https://www.steakpoint.at/
  url: https://www.steakpoint.at/
  description: >
    Steak Restaurant in Vienna, Austria (Wien, Österreich).
  categories:
    - Food
  built_by: Peter Kroyer
  built_by_url: https://www.peterkroyer.at/
  featured: false
- title: Takumon blog
  main_url: "https://takumon.com"
  url: "https://takumon.com"
  source_url: "https://github.com/Takumon/blog"
  description: Java Engineer's tech blog.
  featured: false
  categories:
    - Blog
  built_by: Takumon
  built_by_url: "https://twitter.com/inouetakumon"
- title: DayThirty
  main_url: "https://daythirty.com"
  url: "https://daythirty.com"
  description: DayThirty - ideas for the new year.
  featured: false
  categories:
    - Marketing
  built_by: Jack Oliver
  built_by_url: "https://twitter.com/mrjackolai"
- title: TheAgencyProject
  main_url: "https://theagencyproject.co"
  url: "https://theagencyproject.co"
  description: Agency model, without agency overhead.
  categories:
    - Agency
  built_by: JV-LA
  built_by_url: https://jv-la.com
- title: Karen Hou's portfolio
  main_url: https://www.karenhou.com/
  url: https://www.karenhou.com/
  categories:
    - Portfolio
  built_by: Karen H. Developer
  built_by_url: https://github.com/karenhou
  featured: false
- title: Jean Luc Ponty
  main_url: "https://ponty.com"
  url: "https://ponty.com"
  description: Official site for Jean Luc Ponty, French virtuoso violinist and jazz composer.
  featured: false
  categories:
    - Music
    - Entertainment
  built_by: Othermachines
  built_by_url: "https://othermachines.com"
- title: Rosewood Family Advisors
  main_url: "https://www.rfallp.com/"
  url: "https://www.rfallp.com/"
  description: Rosewood Family Advisors LLP (Palo Alto) provides a diverse range of family office services customized for ultra high net worth individuals.
  featured: false
  categories:
    - Finance
    - Business
  built_by: Othermachines
  built_by_url: "https://othermachines.com"
- title: Cole Walker's Portfolio
  main_url: "https://www.walkermakes.com"
  url: "https://www.walkermakes.com"
  source_url: "https://github.com/ColeWalker/portfolio"
  description: The portfolio of web developer Cole Walker, built with the help of Gatsby v2, React-Spring, and SASS.
  featured: false
  categories:
    - Portfolio
    - Web Development
  built_by: Cole Walker
  built_by_url: "https://www.walkermakes.com"
- title: Standing By Company
  main_url: "https://standingby.company"
  url: "https://standingby.company"
  description: A brand experience design company led by Scott Mackenzie and Trent Barton.
  featured: false
  categories:
    - Design
    - Web Development
  built_by: Standing By Company
  built_by_url: "https://standingby.company"
- title: Ashley Thouret
  main_url: "https://www.ashleythouret.com"
  url: "https://www.ashleythouret.com"
  description: Official website of Canadian soprano Ashley Thouret. Site designed by Stephen Bell.
  categories:
    - Portfolio
    - Music
  built_by: Michael Uloth
  built_by_url: "https://www.michaeluloth.com"
  featured: false
- title: The AZOOR Society
  main_url: "https://theazoorsociety.netlify.com"
  url: "https://theazoorsociety.netlify.com"
  description: The AZOOR Society is a UK-based charity committed to promoting awareness of Acute Zonal Occult Outer Retinopathy and assisting further research. Site designed by Stephen Bell.
  categories:
    - Community
    - Nonprofit
  built_by: Michael Uloth
  built_by_url: "https://www.michaeluloth.com"
  featured: false
- title: Gábor Fűzy pianist
  main_url: "https://pianobar.hu"
  url: "https://pianobar.hu"
  description: Gábor Fűzy pianist's official website built with Gatsby v2.
  categories:
    - Music
  built_by: Zoltán Bedi
  built_by_url: "https://github.com/B3zo0"
  featured: false
- title: Logicwind
  main_url: "https://logicwind.com"
  url: "https://logicwind.com"
  description: Website of Logicwind - JavaScript experts, Technology development agency & consulting.
  featured: false
  categories:
    - Portfolio
    - Agency
    - Web Development
    - Consulting
  built_by: Logicwind
  built_by_url: "https://www.logicwind.com"
- title: ContactBook.app
  main_url: "https://contactbook.app"
  url: "https://contactbook.app"
  description: Seamlessly share Contacts with G Suite team members
  featured: false
  categories:
    - Landing Page
    - Blog
  built_by: Logicwind
  built_by_url: "https://www.logicwind.com"
- title: Waterscapes
  main_url: "https://waterscap.es"
  url: "https://waterscap.es/lake-monteynard/"
  source_url: "https://github.com/gaelbillon/Waterscapes-Gatsby-site"
  description: Waterscap.es is a directory of bodies of water (creeks, ponds, waterfalls, lakes, etc) with information about each place such as how to get there, hike time, activities and photos and a map displayed with the Mapbox GL SJ npm package. It was developed with the goal of learning Gatsby. This website is based on the gatsby-contentful-starter and uses Contentful as CMS. It is hosted on Netlify. Hooks are setup with Bitbucket and Contentful to trigger a new build upon code or content changes. The data on Waterscap.es is a mix of original content and informations from the internets gathered and put together.
  categories:
    - Directory
    - Photography
    - Travel
  built_by: Gaël Billon
  built_by_url: "https://gaelbillon.com"
  featured: false
- title: Packrs
  url: "https://www.packrs.co/"
  main_url: "https://www.packrs.co/"
  description: >
    Packrs is a local delivery platform, one spot for all your daily requirements. On a single tap get everything you need at your doorstep.
  categories:
    - Marketing
    - Landing Page
    - Entrepreneurship
  built_by: Vipin Kumar Rawat
  built_by_url: "https://github.com/aesthytik"
  featured: false
- title: HyakuninIsshu
  main_url: "https://hyakuninanki.net"
  url: "https://hyakuninanki.net"
  source_url: "https://github.com/rei-m/web_hyakuninisshu"
  description: >
    HyakuninIsshu is a traditional Japanese card game.
  categories:
    - Education
    - Gallery
    - Entertainment
  built_by: Rei Matsushita
  built_by_url: "https://github.com/rei-m/"
  featured: false
- title: WQU Partners
  main_url: "https://partners.wqu.org/"
  url: "https://partners.wqu.org/"
  featured: false
  categories:
    - Marketing
    - Education
    - Landing Page
  built_by: Corey Ward
  built_by_url: "http://www.coreyward.me/"
- title: Federico Giacone
  url: "https://federico.giac.one/"
  main_url: "https://federico.giac.one"
  source_url: "https://github.com/leopuleo/federico.giac.one"
  description: >
    Digital portfolio for Italian Architect Federico Giacone.
  categories:
    - Portfolio
    - Gallery
  built_by: Leonardo Giacone
  built_by_url: "https://github.com/leopuleo"
  featured: false
- title: Station
  url: "https://getstation.com/"
  main_url: "https://getstation.com/"
  description: Station is the first smart browser for busy people. A single place for all of your web applications.
  categories:
    - Technology
    - Web Development
    - Productivity
  featured: false
- title: Vyron Vasileiadis
  url: "https://fedonman.com/"
  main_url: "https://fedonman.com"
  source_url: "https://github.com/fedonman/fedonman-website"
  description: Personal space of Vyron Vasileiadis aka fedonman, a Web & IoT Developer, Educator and Entrepreneur based in Athens, Greece.
  categories:
    - Portfolio
    - Technology
    - Web Development
    - Education
  built_by: Vyron Vasileiadis
  built_by_url: "https://github.com/fedonman"
- title: Fabien Champigny
  url: "https://www.champigny.name/"
  main_url: "https://www.champigny.name/"
  built_by_url: "https://www.champigny.name/"
  description: Fabien Champigny's personal blog. Entrepreneur, hacker and loves street photo.
  categories:
    - Blog
    - Gallery
    - Photography
    - Productivity
    - Entrepreneurship
  featured: false
- title: Alex Xie - Portfolio
  url: https://alexieyizhe.me/
  main_url: https://alexieyizhe.me/
  source_url: https://github.com/alexieyizhe/alexieyizhe.github.io
  description: >
    Personal website of Alex Yizhe Xie, a University of Waterloo Computer Science student and coding enthusiast.
  categories:
    - Blog
    - Portfolio
    - Web Development
  featured: false
- title: Equithon
  url: https://equithon.org/
  main_url: https://equithon.org/
  source_url: https://github.com/equithon/site-main/
  built_by: Alex Xie
  built_by_url: https://alexieyizhe.me/
  description: >
    Equithon is the largest social innovation hackathon in Waterloo, Canada. It was founded in 2016 to tackle social equity issues and create change.
  categories:
    - Education
    - Event
    - Learning
    - Open Source
    - Nonprofit
    - Technology
  featured: false
- title: Dale Blackburn - Portfolio
  url: https://dakebl.co.uk/
  main_url: https://dakebl.co.uk/
  description: >
    Dale Blackburn's personal website and blog.
  categories:
    - Blog
    - Portfolio
    - Web Development
  featured: false
- title: Portfolio of Anthony Wiktor
  url: https://www.anthonydesigner.com/
  main_url: https://www.anthonydesigner.com/
  description: >
    Anthony Wiktor is a Webby Award-Winning Creative Director and Digital Designer twice named Hot 100 by WebDesigner Magazine. Anthony has over a decade of award-winning experience in design and has worked on projects across a diverse set of industries — from entertainment to consumer products to hospitality to technology. Anthony is a frequent lecturer at USC’s Annenberg School for Communication & Journalism and serves on the board of AIGA Los Angeles.
  categories:
    - Portfolio
    - Marketing
  built_by: Maciej Leszczyński
  built_by_url: http://twitter.com/_maciej
  featured: false
- title: Frame.io Workflow Guide
  main_url: https://workflow.frame.io
  url: https://workflow.frame.io
  description: >
    The web’s most comprehensive post-production resource, written by pro filmmakers, for pro filmmakers. Always expanding, always free.
  categories:
    - Education
  built_by: Frame.io
  built_by_url: https://frame.io
  featured: false
- title: MarcySutton.com
  main_url: https://marcysutton.com
  url: https://marcysutton.com
  description: >
    The personal website of web developer and accessibility advocate Marcy Sutton.
  categories:
    - Blog
    - Accessibility
    - Video
    - Photography
  built_by: Marcy Sutton
  built_by_url: https://marcysutton.com
  featured: true
- title: WPGraphQL Docs
  main_url: https://docs.wpgraphql.com
  url: https://docs.wpgraphql.com
  description: >
    Documentation for WPGraphQL, a free open-source WordPress plugin that provides an extendable GraphQL schema and API for any WordPress site.
  categories:
    - API
    - Documentation
    - Technology
    - Web Development
    - WordPress
  built_by: WPGraphQL
  built_by_url: https://wpgraphql.com
  featured: false
- title: Shine Lawyers
  main_url: https://www.shine.com.au
  url: https://www.shine.com.au
  description: >
    Shine Lawyers is an Australian legal services website built with Gatsby v2, Elasticsearch, Isso, and Geolocation services.
  categories:
    - Business
    - Blog
- title: Parallel Polis Kosice
  url: https://www.paralelnapoliskosice.sk/
  main_url: https://www.paralelnapoliskosice.sk/
  source_url: https://github.com/ParalelnaPolisKE/paralelnapoliskosice.sk
  description: >
    Parallel Polis is a collective of people who want to live in a more opened world. We look for possibilities and technologies (Bitcoin, the blockchain, reputation systems and decentralized technologies in general) that open new ways, make processes easier and remove unnecessary barriers. We want to create an environment that aims at education, discovering and creating better systems for everybody who is interested in freedom and independence.
  categories:
    - Blog
    - Education
    - Technology
  built_by: Roman Vesely
  built_by_url: https://romanvesely.
  featured: false
- title: Unda Solutions
  url: https://unda.com.au
  main_url: https://unda.com.au
  description: >
    A custom web application development company in Perth, WA
  categories:
    - Business
    - Freelance
    - Web Development
    - Technology
  featured: false
- title: BIGBrave
  main_url: https://bigbrave.digital
  url: https://bigbrave.digital
  description: >
    BIGBrave is a strategic design firm. We partner with our clients, big and small, to design & create human-centered brands, products, services and systems that are simple, beautiful and easy to use.
  categories:
    - Agency
    - Web Development
    - Marketing
    - Technology
    - WordPress
  built_by: Francois Brill | BIGBrave
  built_by_url: https://bigbrave.digital
  featured: false
- title: 5th Avenue Properties
  main_url: https://5thavenue.co.za
  url: https://5thavenue.co.za
  description: >
    5th Avenue Properties specializes in the leasing and sales of office space and industrial property. BIGBrave built the website in Gatsby with data from an API server (CRM) for all the property and consultant data, and WordPress for all the website content data and case studies. All forms on the website was also directly integrated into the CRM system to ensure no leads are lost. People cannot stop commenting on the speed of the site and the property search.
  categories:
    - Technology
    - WordPress
    - API
  built_by: Russel Povey and Francois Brill | BIGBrave
  built_by_url: https://bigbrave.digital
  featured: false
- title: Intsha Consulting
  main_url: https://intsha.co.za
  url: https://intsha.co.za
  description: >
    Intsha is a bespoke Human Resources consultancy firm offering expert Recruitment and Talent Management services in today's competitive marketplace. BIGBrave helped Intsha design and develop a bespoke online presense helping them stand out from the crowd.
  categories:
    - Consulting
    - Marketing
    - WordPress
  built_by: Evan Janovsky | BIGBrave
  built_by_url: https://bigbrave.digital
  featured: false
- title: MHW Law
  main_url: https://mhwlaw.ca
  url: https://mhwlaw.ca
  description: >
    MHW is a full service law firm that has offered legal representation and advice to clients locally and throughout British Columbia since 1984. BIGBrave helped MHW bring their website into the 21st century by offering the best and latest Gatsby site to help them stand our from the crowd.
  categories:
    - Law
    - Marketing
    - WordPress
  built_by: Evan Janovsky and Francois Brill | BIGBrave
  built_by_url: https://bigbrave.digital
  featured: false
- title: KegTracker
  main_url: https://www.kegtracker.co.za
  url: https://www.kegtracker.co.za
  description: >
    Keg Tracker is part of the Beverage Insights family and its sole aim is to provide you with the right data about your kegs to make better decisions. In today’s business landscape having the right information at your finger tips is crucial to the agility of your business.
  categories:
    - Food
    - Business
    - Technology
  built_by: Francois Brill | BIGBrave
  built_by_url: https://bigbrave.digital
  featured: false
- title: Mike Nichols
  url: https://www.mikenichols.me
  main_url: https://www.mikenichols.me
  description: >
    Portfolio site of Mike Nichols, a UX designer and product development lead.
  categories:
    - Portfolio
    - Technology
    - Web Development
  built_by: Mike Nichols
  featured: false
- title: Steve Haid
  url: https://www.stevehaid.com
  main_url: https://www.stevehaid.com
  description: >
    Steve Haid is a real estate agent and Professional Financial Planner (PFP) who has been helping clients achieve their investment goals since 2006. Site designed by Stephen Bell.
  categories:
    - Marketing
    - Real Estate
  built_by: Michael Uloth
  built_by_url: "https://www.michaeluloth.com"
- title: Incremental - Loyalty, Rewards and Incentive Programs
  main_url: https://www.incremental.com.au
  url: https://www.incremental.com.au
  description: >
    Sydney-based digital agency specialising in loyalty, rewards and incentive programs. WordPress backend; Cloudinary, YouTube and Hubspot form integration; query data displayed as animated SVG graphs; video background in the header.
  categories:
    - Agency
    - Portfolio
    - WordPress
  built_by: Incremental
  built_by_url: https://www.incremental.com.au
  featured: false
- title: Technica11y
  main_url: https://www.technica11y.org
  url: https://www.technica11y.org
  description: >
    Discussing challenges in technical accessibility.
  categories:
    - Accessibility
    - Education
    - Video
  built_by: Tenon.io
  built_by_url: https://tenon.io
  featured: false
- title: Tenon-UI Documentation
  main_url: https://www.tenon-ui.info
  url: https://www.tenon-ui.info
  description: >
    Documentation site for Tenon-UI: Tenon.io's accessible components library.
  categories:
    - Accessibility
    - Documentation
    - Library
    - Web Development
  built_by: Tenon.io
  built_by_url: https://tenon.io
  featured: false
- title: Matthew Secrist
  main_url: https://www.matthewsecrist.net
  url: https://www.matthewsecrist.net
  source_url: https://github.com/matthewsecrist/v3
  description: >
    Matthew Secrist's personal portfolio using Gatsby, Prismic and Styled-Components.
  categories:
    - Portfolio
    - Technology
    - Web Development
  built_by: Matthew Secrist
  built_by_url: https://www.matthewsecrist.net
  featured: false
- title: Node.js Dev
  main_url: https://nodejs.dev
  url: https://nodejs.dev
  source_url: https://github.com/nodejs/nodejs.dev
  description: >
    Node.js Foundation Website.
  categories:
    - Documentation
    - Web Development
  built_by: Node.js Website Redesign Working Group
  built_by_url: https://github.com/nodejs/website-redesign
  featured: false
- title: Sheffielders
  main_url: https://sheffielders.org
  url: https://sheffielders.org
  source_url: https://github.com/davemullenjnr/sheffielders
  description: >
    A collective of businesses, creatives, and projects based in Sheffield, UK.
  categories:
    - Directory
  built_by: Dave Mullen Jnr
  built_by_url: https://davemullenjnr.co.uk
  featured: false
- title: Stealth Labs
  url: https://stealthlabs.io
  main_url: https://stealthlabs.io
  description: >
    We design and develop for the web, mobile and desktop
  categories:
    - Portfolio
    - Web Development
  built_by: Edvins Antonovs
  built_by_url: https://edvins.io
  featured: false
- title: Constanzia Yurashko
  main_url: https://www.constanziayurashko.com
  url: https://www.constanziayurashko.com
  description: >
    Exclusive women's ready-to-wear fashion by designer Constanzia Yurashko.
  categories:
    - Portfolio
  built_by: Maxim Andries
  featured: false
- title: Algolia
  url: https://algolia.com
  main_url: https://algolia.com
  description: >
    Algolia helps businesses across industries quickly create relevant, scalable, and lightning fast search and discovery experiences.
  categories:
    - Web Development
    - Technology
    - Open Source
    - Featured
  built_by: Algolia
  featured: true
- title: GVD Renovations
  url: https://www.gvdrenovationsinc.com/
  main_url: https://www.gvdrenovationsinc.com/
  description: >
    GVD Renovations is a home improvement contractor with a well known reputation as a professional, quality contractor in California.
  categories:
    - Business
  built_by: David Krasniy
  built_by_url: http://dkrasniy.com
  featured: false
- title: Styled System
  url: https://styled-system.com/
  main_url: https://styled-system.com/
  source_url: https://github.com/styled-system/styled-system/tree/master/docs
  description: >
    Style props for rapid UI development.
  categories:
    - Design System
  built_by: Brent Jackson
  built_by_url: https://jxnblk.com/
- title: Timehacker
  url: https://timehacker.app
  main_url: https://timehacker.app
  description: >
    Procrastination killer, automatic time tracking app to skyrocket your productivity
  categories:
    - Productivity
    - App
    - Technology
    - Marketing
    - Landing Page
  built_by: timehackers
  featured: false
- title: Little & Big
  main_url: "https://www.littleandbig.com.au/"
  url: "https://www.littleandbig.com.au/"
  description: >
    Little & Big exists with the aim to create Websites, Apps, E-commerce stores
    that are consistently unique and thoughtfully crafted, every time.
  categories:
    - Agency
    - Design
    - Web Development
    - Portfolio
  built_by: Little & Big
  built_by_url: "https://www.littleandbig.com.au/"
  featured: false
- title: Cat Knows
  main_url: "https://catnose99.com/"
  url: "https://catnose99.com/"
  description: >
    Personal blog built with Gatsby v2.
  categories:
    - Blog
    - Web Development
  built_by: CatNose
  built_by_url: "https://twitter.com/catnose99"
  featured: false
- title: just some dev
  url: https://www.iamdeveloper.com
  main_url: https://www.iamdeveloper.com
  source_url: https://github.com/nickytonline/www.iamdeveloper.com
  description: >
    Just some software developer writing things ✏️
  categories:
    - Blog
  built_by: Nick Taylor
  built_by_url: https://www.iamdeveloper.com
  featured: false
- title: Keziah Moselle Blog
  url: https://blog.keziahmoselle.fr/
  main_url: https://blog.keziahmoselle.fr/
  source_url: https://github.com/KeziahMoselle/blog.keziahmoselle.fr
  description: >
    ✍️ A place to share my thoughts.
  categories:
    - Blog
  built_by: Keziah Moselle
  built_by_url: https://keziahmoselle.fr/
- title: xfuture's blog
  url: https://www.xfuture-blog.com/
  main_url: https://www.xfuture-blog.com/
  source_url: https://github.com/xFuture603/xfuture-blog
  description: >
    A blog about Devops, Web development, and my insights as a systems engineer.
  categories:
    - Blog
  built_by: Daniel Uhlmann
  built_by_url: https://www.xfuture-blog.com/
- title: Mayne's Blog
  main_url: "https://gine.me/"
  url: "https://gine.me/page/1"
  source_url: "https://github.com/mayneyao/gine-blog"
  featured: false
  categories:
    - Blog
    - Web Development
- title: Bakedbird
  url: https://bakedbird.com
  main_url: https://bakedbird.com
  description: >
    Eleftherios Psitopoulos - A frontend developer from Greece ☕
  categories:
    - Portfolio
    - Blog
  built_by: Eleftherios Psitopoulos
  built_by_url: https://bakedbird.com
- title: Benjamin Lannon
  url: https://lannonbr.com
  main_url: https://lannonbr.com
  source_url: https://github.com/lannonbr/Portfolio-gatsby
  description: >
    Personal portfolio of Benjamin Lannon
  categories:
    - Portfolio
    - Web Development
  built_by: Benjamin Lannon
  built_by_url: https://lannonbr.com
  featured: false
- title: Aravind Balla
  url: https://aravindballa.com
  main_url: https://aravindballa.com
  source_url: https://github.com/aravindballa/website2017
  description: >
    Personal portfolio of Aravind Balla
  categories:
    - Portfolio
    - Blog
    - Web Development
  built_by: Aravind Balla
  built_by_url: https://aravindballa.com
- title: Kaleb McKelvey
  url: https://kalebmckelvey.com
  main_url: https://kalebmckelvey.com
  source_url: https://github.com/avatar-kaleb/kalebmckelvey-site
  description: >
    Personal portfolio of Kaleb McKelvey!
  categories:
    - Blog
    - Portfolio
  built_by: Kaleb McKelvey
  built_by_url: https://kalebmckelvey.com
  featured: false
- title: Michal Czaplinski
  url: https://czaplinski.io
  main_url: https://czaplinski.io
  source_url: https://github.com/michalczaplinski/michalczaplinski.github.io
  description: >
    Michal Czaplinski is a full-stack developer 🚀
  categories:
    - Portfolio
    - Web Development
  built_by: Michal Czaplinski mmczaplinski@gmail.com
  built_by_url: https://czaplinski.io
  featured: false
- title: Interactive Investor (ii)
  url: https://www.ii.co.uk
  main_url: https://www.ii.co.uk
  description: >
    Hybrid (static/dynamic) Gatsby web app for ii's free research, news and analysis, discussion and product marketing site.
  categories:
    - Business
    - Finance
    - Technology
  built_by: Interactive Investor (ii)
  built_by_url: https://www.ii.co.uk
  featured: false
- title: Weingut Goeschl
  url: https://www.weingut-goeschl.at/
  main_url: https://www.weingut-goeschl.at/
  description: >
    Weingut Goeschl is a family winery located in Gols, Burgenland in Austria (Österreich)
  categories:
    - eCommerce
    - Business
  built_by: Peter Kroyer
  built_by_url: https://www.peterkroyer.at/
  featured: false
- title: Hash Tech Guru
  url: https://hashtech.guru
  main_url: https://hashtech.guru
  description: >
    Software Development Training School and Tech Blog
  categories:
    - Blog
    - Education
  built_by: Htet Wai Yan Soe
  built_by_url: https://github.com/johnreginald
- title: AquaGruppen Vattenfilter
  url: https://aquagruppen.se
  main_url: https://aquagruppen.se/
  description: >
    Water filter and water treatment products in Sweden
  categories:
    - Business
    - Technology
  built_by: Johan Eliasson
  built_by_url: https://github.com/elitan
  featured: false
- title: Josef Aidt
  url: https://josefaidt.dev
  main_url: https://josefaidt.dev
  source_url: https://github.com/josefaidt/josefaidt.github.io
  description: >
    Personal website, blog, portfolio for Josef Aidt
  categories:
    - Portfolio
    - Blog
    - Web Development
  built_by: Josef Aidt
  built_by_url: https://twitter.com/garlicbred
- title: How To egghead
  main_url: https://howtoegghead.com/
  url: https://howtoegghead.com/
  source_url: https://github.com/eggheadio/how-to-egghead
  featured: false
  built_by: egghead.io
  built_by_url: https://egghead.io
  description: >
    How to become an egghead instructor or reviewer
  categories:
    - Documentation
    - Education
- title: Sherpalo Ventures
  main_url: "https://www.sherpalo.com/"
  url: "https://www.sherpalo.com/"
  featured: false
  categories:
    - Finance
    - Business
    - Technology
  built_by: Othermachines
  built_by_url: "https://othermachines.com"
- title: WrapCode
  url: https://www.wrapcode.com
  main_url: https://www.wrapcode.com
  description: >
    A full stack blog on Microsoft Azure, JavaScript, DevOps, AI and Bots.
  categories:
    - Blog
    - Technology
    - Web Development
  built_by: Rahul P
  built_by_url: https://twitter.com/_rahulpp
  featured: false
- title: Kirankumar Ambati's Portfolio
  url: https://www.kirankumarambati.me
  main_url: https://www.kirankumarambati.me
  description: >
    Personal website, blog, portfolio of Kirankumar Ambati
  categories:
    - Blog
    - Portfolio
    - Web Development
  built_by: Kirankumar Ambati
  built_by_url: https://github.com/kirankumarambati
  featured: false
- title: Rou Hun Fan's portfolio
  main_url: https://flowen.me
  url: https://flowen.me
  description: >
    Portfolio of creative developer Rou Hun Fan. Built with Gatsby v2 &amp; Greensock drawSVG.
  categories:
    - Portfolio
  built_by: Rou Hun Fan Developer
  built_by_url: https://flowen.me
  featured: false
- title: chadly.net
  url: https://www.chadly.net
  main_url: https://www.chadly.net
  source_url: https://github.com/chadly/chadly.net
  description: >
    Personal tech blog by Chad Lee.
  categories:
    - Blog
    - Technology
    - Web Development
  built_by: Chad Lee
  built_by_url: https://github.com/chadly
  featured: false
- title: CivicSource
  url: https://www.civicsource.com
  main_url: https://www.civicsource.com
  description: >
    Online auction site to purchase tax-distressed properties from local taxing authorities.
  categories:
    - Real Estate
    - Government
  featured: false
- title: SpotYou
  main_url: "https://spotyou.joshglazer.com"
  url: "https://spotyou.joshglazer.com"
  source_url: "https://github.com/joshglazer/spotyou"
  description: >
    SpotYou allows you to watch your favorite music videos on Youtube based on your Spotify Preferences
  categories:
    - Entertainment
    - Music
  built_by: Josh Glazer
  built_by_url: https://linkedin.com/in/joshglazer/
  featured: false
- title: Hesam Kaveh's blog
  description: >
    A blog with great seo that using gatsby-source-wordpress to fetch posts from backend
  main_url: "https://hesamkaveh.com/"
  url: "https://hesamkaveh.com/"
  source_url: "https://github.com/hesamkaveh/sansi"
  featured: false
  categories:
    - Blog
    - WordPress
- title: Oliver Gomes Portfolio
  main_url: https://oliver-gomes.github.io/v4/
  url: https://oliver-gomes.github.io/v4/
  description: >
    As an artist and a web designer/developer, I wanted to find a way to present these two portfolios in a way that made sense.  I felt with new found power of speed, Gatsby helped keep my creativity intact with amazing response and versatility. I felt my butter smooth transition felt much better in user perspective and super happy with the power of Gatsby.
  categories:
    - Portfolio
    - Web Development
    - Blog
  built_by: Oliver Gomes
  built_by_url: https://github.com/oliver-gomes
  featured: false
- title: Patrik Szewczyk
  url: https://www.szewczyk.cz/
  main_url: https://www.szewczyk.cz/
  description: >
    Patrik Szewczyk – JavaScript, TypeScript, React, Node.js developer, Redux, Reason
  categories:
    - Portfolio
  built_by: Patrik Szewczyk
  built_by_url: https://linkedin.com/in/thepatriczek/
  featured: false
- title: Patrik Arvidsson's portfolio
  url: https://www.patrikarvidsson.com
  main_url: https://www.patrikarvidsson.com
  source_url: https://github.com/patrikarvidsson/portfolio-gatsby-contentful
  description: >
    Personal portfolio site of Swedish interaction designer Patrik Arvidsson. Built with Gatsby, Tailwind CSS, Emotion JS and Contentful.
  categories:
    - Blog
    - Design
    - Portfolio
    - Web Development
    - Technology
  built_by: Patrik Arvidsson
  built_by_url: https://www.patrikarvidsson.com
  featured: false
- title: Jacob Cofman's Blog
  description: >
    Personal blog / portfolio about Jacob Cofman.
  main_url: "https://jcofman.de/"
  url: "https://jcofman.de/"
  source_url: "https://github.com/JCofman/jc-website"
  featured: false
  categories:
    - Blog
    - Portfolio
- title: re-geo
  description: >
    re-geo is react based geo cities style component.
  main_url: "https://re-geo.netlify.com/"
  url: "https://re-geo.netlify.com/"
  source_url: "https://github.com/sadnessOjisan/re-geo-lp"
  categories:
    - Open Source
  built_by: sadnessOjisan
  built_by_url: https://twitter.com/sadnessOjisan
  featured: false
- title: Luis Cestou Portfolio
  description: >
    Portfolio of graphic + interactive designer Luis Cestou.
  main_url: "https://luiscestou.com"
  url: "https://luiscestou.com"
  source_url: "https://github.com/lcestou/luiscestou.com"
  built_by: Luis Cestou contact@luiscestou.com
  built_by_url: https://luiscestou.com
  featured: false
  categories:
    - Portfolio
    - Web Development
- title: Data Hackers
  url: https://datahackers.com.br/
  main_url: https://datahackers.com.br/
  description: >
    Official website for the biggest portuguese-speaking data science community. Makes use of several data sources such as podcasts from Anchor, messages from Slack, newsletters from MailChimp and blog posts from Medium. The unique visual design also had its hurdles and was quite fun to develop!
  categories:
    - Blog
    - Education
    - Podcast
    - Technology
  built_by: Kaordica
  built_by_url: https://kaordica.design
  featured: false
- title: TROMAQ
  url: https://www.tromaq.com/
  main_url: https://www.tromaq.com/
  description: >
    TROMAQ executes earthmoving services and rents heavy machinery for construction work. Even with the lack of good photography, their new site managed to pass a solid and trustworthy feeling to visitors during testing and they're already seeing the improvement in brand awareness, being the sole player with a modern website in their industry.
  categories:
    - Marketing
  built_by: Kaordica
  built_by_url: https://kaordica.design
  featured: false
- title: Novida Consulting
  url: https://www.novidaconsultoria.com.br
  main_url: https://www.novidaconsultoria.com.br
  description: >
    Novida’s goal was to position itself as a solid, exclusive and trustworthy brand for families looking for a safe financial future… We created a narrative and visual design that highlight their exclusivity.
  categories:
    - Marketing
  built_by: Kaordica
  built_by_url: https://kaordica.design
  featured: false
- title: We Are Clarks
  url: "https://www.weareclarks.com"
  main_url: "https://www.weareclarks.com"
  source_url: "https://github.com/abeaclark/weareclarks"
  description: >
    A family travel blog.
  categories:
    - Blog
    - Travel
  built_by: Abe Clark
  built_by_url: https://www.linkedin.com/in/abrahamclark/
  featured: false
- title: Guillaume Briday's Blog
  main_url: "https://guillaumebriday.fr/"
  url: "https://guillaumebriday.fr/"
  source_url: "https://github.com/guillaumebriday/guillaumebriday.fr"
  description: >
    My personal blog built with Gatsby and Tailwind CSS.
  categories:
    - Blog
    - Web Development
    - Technology
  built_by: Guillaume Briday
  built_by_url: https://guillaumebriday.fr/
  featured: false
- title: SEOmonitor
  main_url: "https://www.seomonitor.com"
  url: "https://www.seomonitor.com"
  description: >
    SEOmonitor is a suite of SEO tools dedicated to agencies.
  categories:
    - Blog
    - Portfolio
    - Agency
  built_by: Bejamas
  built_by_url: https://bejamas.io/
  featured: false
- title: Jean Regisser's Portfolio
  main_url: "https://jeanregisser.com/"
  url: "https://jeanregisser.com/"
  source_url: "https://github.com/jeanregisser/jeanregisser.com"
  featured: false
  description: >
    Portfolio of software engineer Jean Regisser.
  categories:
    - Portfolio
    - Mobile Development
  built_by: Jean Regisser
  built_by_url: "https://jeanregisser.com/"
- title: Axcept - Visual Screenshot Testing
  url: https://axcept.io
  main_url: https://axcept.io
  description: >
    Visual Testing for everyone
  categories:
    - Documentation
    - Web Development
  built_by: d:code:it
  built_by_url: https://dcodeit.com
  featured: false
- title: Chase Ohlson
  url: https://chaseohlson.com
  main_url: https://chaseohlson.com
  description: >
    Portfolio of frontend engineer & web developer Chase Ohlson.
  categories:
    - Portfolio
    - Web Development
  built_by: Chase Ohlson
  built_by_url: https://chaseohlson.com
  featured: false
- title: Zach Schnackel
  url: https://zslabs.com
  main_url: https://zslabs.com
  source_url: "https://github.com/zslabs/zslabs.com"
  description: >
    Portfolio site for UI/Motion Developer, Zach Schnackel.
  categories:
    - Portfolio
    - Web Development
  built_by: Zach Schnackel
  built_by_url: "https://zslabs.com"
- title: Gremlin
  url: https://www.gremlin.com
  main_url: https://www.gremlin.com
  description: >
    Gremlin's Failure as a Service finds weaknesses in your system before they cause problems.
  categories:
    - Marketing
- title: Headless.page
  main_url: https://headless.page/
  url: https://headless.page/
  description: >
    Headless.page is a directory of eCommerce sites featuring headless architecture, PWA features and / or the latest JavaScript technology.
  categories:
    - Directory
    - eCommerce
  built_by: Subscribe Pro
  built_by_url: https://www.subscribepro.com/
  featured: false
- title: Ouracademy
  main_url: https://our-academy.org/
  url: https://our-academy.org/
  source_url: "https://github.com/ouracademy/website"
  description: >
    Ouracademy is an organization that promoves the education in software development through blog posts & videos smiley.
  categories:
    - Open Source
    - Blog
    - Education
  built_by: Ouracademy
  built_by_url: https://github.com/ouracademy
  featured: false
- title: Tenon.io
  main_url: https://tenon.io
  url: https://tenon.io
  description: >
    Tenon.io is an accessibility tooling, services and consulting company.
  categories:
    - API
    - Accessibility
    - Business
    - Consulting
    - Technology
  built_by: Tenon.io
  built_by_url: https://tenon.io
  featured: false
- title: Projectival
  url: https://www.projectival.de/
  main_url: https://www.projectival.de/
  description: >
    Freelancer Online Marketing & Web Development in Cologne, Germany
  categories:
    - Freelance
    - Marketing
    - Web Development
    - Blog
    - Consulting
    - SEO
    - Business
  built_by: Sascha Klapetz
  built_by_url: https://www.projectival.de/
  featured: false
- title: Hetzner Online Community
  main_url: https://community.hetzner.com
  url: https://community.hetzner.com
  description: >
    Hetzner Online Community provides a free collection of high-quality tutorials, which are based on free and open source software, on a variety of topics such as development, system administration, and other web technology.
  categories:
    - Web Development
    - Technology
    - Programming
    - Open Source
    - Community
  built_by: Hetzner Online GmbH
  built_by_url: https://www.hetzner.com/
  featured: false
- title: AGYNAMIX
  url: https://www.agynamix.de/
  main_url: https://www.agynamix.de/
  source_url: https://github.com/tuhlmann/agynamix.de
  description: >
    Full Stack Java, Scala, Clojure, TypeScript, React Developer in Thalheim, Germany
  categories:
    - Freelance
    - Web Development
    - Programming
    - Blog
    - Consulting
    - Portfolio
    - Business
  built_by: Torsten Uhlmann
  built_by_url: https://www.agynamix.de/
  featured: false
- title: syracuse.io
  url: https://syracuse.io
  main_url: https://syracuse.io
  source_url: https://github.com/syracuseio/syracuseio/
  description: >
    Landing page for Syracuse NY Software Development Meetup Groups
  categories:
    - Community
  built_by: Benjamin Lannon
  built_by_url: https://lannonbr.com
- title: Render Documentation
  main_url: https://render.com/docs
  url: https://render.com/docs
  description: >
    Render is the easiest place to host your sites and apps. We use Gatsby for everything on https://render.com, including our documentation. The site is deployed on Render as well! We also have a guide to deploying Gatsby apps on Render: https://render.com/docs/deploy-gatsby.
  categories:
    - Web Development
    - Programming
    - Documentation
    - Technology
  built_by: Render Developers
  built_by_url: https://render.com
  featured: false
- title: prima
  url: https://www.prima.co
  main_url: https://www.prima.co
  description: >
    Discover industry-defining wellness content and trusted organic hemp CBD products safely supporting wellness, stress, mood, skin health, and balance.
  categories:
    - Blog
    - eCommerce
    - Education
  built_by: The Couch
  built_by_url: https://thecouch.nyc
- title: Gatsby Guides
  url: https://gatsbyguides.com/
  main_url: https://gatsbyguides.com/
  description: >
    Free tutorial course about using Gatsby with a CMS.
  categories:
    - Education
    - Documentation
    - Web Development
  built_by: Osio Labs
  built_by_url: https://osiolabs.com/
  featured: false
- title: Architude
  url: https://architudedesign.com
  main_url: https://architudedesign.com
  description: >
    筑冶 Architude International Design Consultants
  categories:
    - Design
    - Landing Page
    - Gallery
  built_by: Neo Nie
  built_by_url: https://github.com/nihgwu
  featured: false
- title: Arctica
  url: https://arctica.io
  main_url: https://arctica.io
  description: >
    Arctica specialises in purpose-built web sites and progressive web applications with user optimal experiences, tailored to meet the objectives of your business.
  categories:
    - Portfolio
    - Agency
    - Design
    - Web Development
  built_by: Arctica
  built_by_url: https://arctica.io
  featured: false
- title: Shard Ventures
  url: https://shard.vc
  main_url: https://shard.vc
  description: >
    Shard is building new online companies from scratch, partnering with other like-minded founders to start and invest in technology companies.
  categories:
    - Finance
    - Technology
    - Portfolio
  built_by: Arctica
  built_by_url: https://arctica.io
  featured: false
- title: David Brookes
  url: https://davidbrookes.me
  main_url: https://davidbrookes.me
  description: >
    Specialising in crafting stylish, high performance websites and applications that get results, using the latest cutting edge web development technologies.
  categories:
    - Portfolio
    - Freelance
    - Web Development
  built_by: Arctica
  built_by_url: https://arctica.io
  featured: false
- title: Dennis Morello
  url: https://morello.dev
  main_url: https://morello.dev
  source_url: https://gitlab.com/dennismorello/dev-blog
  description: >
    morello.dev is a development and techology blog written by Dennis Morello.
  categories:
    - Blog
    - Education
    - Web Development
    - Open Source
    - Technology
  built_by: Dennis Morello
  built_by_url: https://twitter.com/dennismorello
  featured: false
- title: BaseTable
  url: https://autodesk.github.io/react-base-table/
  main_url: https://autodesk.github.io/react-base-table/
  source_url: https://github.com/Autodesk/react-base-table
  description: >
    BaseTable is a react table component to display large data set with high performance and flexibility.
  categories:
    - Web Development
    - Documentation
    - Open Source
  built_by: Neo Nie
  built_by_url: https://github.com/nihgwu
  featured: false
- title: herper.io
  url: https://herper.io
  main_url: https://herper.io
  description: >
    Portfolio website for Jacob Herper - a Front End Web Developer with a passion for all things digital. I have more than 10 years experience working in web development.
  categories:
    - Portfolio
    - Web Development
    - Freelance
    - Design
    - SEO
  built_by: Jacob Herper
  built_by_url: https://github.com/jakeherp
  featured: false
- title: Artem Sapegin Photography
  description: >
    Photography portfolio and blog of Artem Sapegin, an award-losing photographer living in Berlin, Germany. Landscapes, cityscapes and dogs.
  main_url: "https://morning.photos/"
  url: "https://morning.photos/"
  source_url: "https://github.com/sapegin/morning.photos"
  categories:
    - Portfolio
    - Photography
  built_by: Artem Sapegin
  built_by_url: "https://github.com/sapegin"
- title: Pattyrn
  main_url: https://pattyrn.com
  url: https://pattyrn.com
  description: >
    Pattyrn uses advanced machine learning AI to analyze the platform’s your teams use, making it easy to solve performance problems, reduce bottlenecks, and monitor culture health to optimize your ROI and help boost performance without causing burn out.
  categories:
    - Marketing
    - Technology
  built_by: Pattyrn
  built_by_url: https://twitter.com/Pattyrn4
  featured: false
- title: Intranet Italia Day
  main_url: https://www.intranetitaliaday.it/en
  url: https://www.intranetitaliaday.it/en
  description: >
    The Italian event dedicated to the digital workplace that focuses on planning, governance and company intranet management
  categories:
    - Event
    - Conference
  built_by: Ariadne Digital
  built_by_url: https://www.ariadnedigital.it
  featured: false
- title: Textually Stylo
  main_url: https://www.textually.net
  url: https://www.textually.net
  description: >
    Stylo Markdown writing App marketing/documentation website by Textually Inc.
  categories:
    - Marketing
    - Technology
    - Blog
    - Documentation
  built_by: Sébastien Hamel
  built_by_url: https://www.textually.net
  featured: false
- title: OneDeck
  main_url: https://www.onedeck.co
  url: https://www.onedeck.co
  description: >
    OneDeck is a simple yet powerful tool for creating and sharing your one-page investment summary in under 10 minutes.
  categories:
    - Finance
    - Technology
  built_by: William Neill
  built_by_url: https://twitter.com/williamneill
  featured: false
- title: Assortment
  main_url: https://assortment.io
  url: https://assortment.io
  description: >
    Assortment aims to provide detailed tutorials (and more) for developers of all skill levels within the Web Development Industry. Attempting to cut out the fluff and arm you with the facts.
  categories:
    - Blog
    - Web Development
  built_by: Luke Whitehouse
  built_by_url: https://twitter.com/_lukewh
  featured: false
- title: Mission42
  main_url: https://mission42.zauberware.com
  url: https://mission42.zauberware.com
  description: >
    A landing page for the mobile app Mission42. Mission42 wants to help you learn new skills.
  categories:
    - App
    - Learning
    - Education
    - Landing Page
  built_by: Philipp Siegmund, zauberware
  built_by_url: https://www.zauberware.com
- title: Altstadtdomizil Idstein
  main_url: http://www.altstadtdomizil-idstein.de/
  url: http://www.altstadtdomizil-idstein.de/
  description: >
    A landing page for a holiday apartment in Idstein, Germany.
  categories:
    - Landing Page
    - Travel
    - Real Estate
  built_by: Simon Franzen, zauberware
  built_by_url: https://www.zauberware.com
- title: Gerald Martinez Dev
  main_url: https://gmartinez.dev/
  url: https://gmartinez.dev/
  source_url: https://github.com/nephlin7/gmartinez.dev
  description: >
    Personal web site for show my skills and my works.
  categories:
    - Web Development
    - Portfolio
  built_by: Gerald Martinez
  built_by_url: https://twitter.com/GeraldM_92
  featured: false
- title: Becreatives
  main_url: "https://becreatives.com"
  url: "https://becreatives.com"
  featured: false
  description: >
    Digital software house. Enlights ideas. Think smart execute harder.
  categories:
    - Technology
    - Web Development
    - Agency
    - Marketing
  built_by: Becreatives
  built_by_url: "https://becreatives.com"
- title: Paul Clifton Photography
  main_url: https://paulcliftonphotography.com
  url: https://paulcliftonphotography.com
  featured: false
  description: >
    A full migration from WordPress to GatsbyJS and DatoCMS. Includes custom cropping on images as viewport changes size and also an infinity scroll that doesn't preload all of the results.
  categories:
    - Blog
    - Portfolio
    - Gallery
    - Photography
  built_by: Little Wolf Studio
  built_by_url: https://littlewolfstudio.co.uk
- title: Atte Juvonen - Blog
  url: https://www.attejuvonen.fi/
  main_url: https://www.attejuvonen.fi/
  source_url: https://github.com/baobabKoodaa/blog
  description: >
    Tech-oriented personal blog covering topics like AI, data, voting, game theory, infosec and software development.
  categories:
    - Blog
    - Data
    - JavaScript
    - Programming
    - Science
    - Security
    - Technology
    - Web Development
  featured: false
- title: Kibuk Construction
  url: https://kibukconstruction.com/
  main_url: https://kibukconstruction.com/
  description: >
    Kibuk Construction is a fully licensed and insured contractor specializing in Siding, Decks, Windows & Doors!
  categories:
    - Business
  built_by: David Krasniy
  built_by_url: http://dkrasniy.com
- title: RedCarpetUp
  main_url: https://www.redcarpetup.com
  url: https://www.redcarpetup.com/
  description: >
    RedCarpetUp's home page for a predominantly mobile-only customer base in India with major constraints on bandwidth availability
  categories:
    - Finance
  built_by: RedCarpet Dev Team
  built_by_url: https://www.redcarpetup.com
  featured: false
- title: talita traveler
  url: https://talitatraveler.com/
  main_url: https://talitatraveler.com/
  source_url: https://github.com/afuh/talitatraveler
  description: >
    Talita Traveler's personal blog.
  categories:
    - Blog
  built_by: Axel Fuhrmann
  built_by_url: https://axelfuhrmann.com/
  featured: false
- title: Pastelería el Progreso
  url: https://pasteleriaelprogreso.com/
  main_url: https://pasteleriaelprogreso.com/
  source_url: https://github.com/afuh/elprogreso
  description: >
    Famous bakery in Buenos Aires.
  categories:
    - Food
    - Gallery
  built_by: Axel Fuhrmann
  built_by_url: https://axelfuhrmann.com/
  featured: false
- title: Maitrik's Portfolio
  url: https://www.maitrikpatel.com/
  main_url: https://www.maitrikpatel.com/
  source_url: https://github.com/maitrikjpatel/portfolio
  description: >
    Portfolio of a Front-End Developer / UX Designer who designs and develops pixel perfect user interface, experiences and web applications.
  categories:
    - Portfolio
    - Blog
    - Design
    - Web Development
  built_by: Maitrik Patel
  built_by_url: https://www.maitrikpatel.com/
  featured: false
- title: PicPick
  url: https://picpick.app/
  main_url: https://picpick.app/
  description: >
    All-in-one Graphic Design Tool, Screen Capture Software, Image Editor, Color Picker, Pixel Ruler and More
  categories:
    - Productivity
    - App
    - Technology
  built_by: NGWIN
  built_by_url: https://picpick.app/
  featured: false
- title: Ste O'Neill
  main_url: https://www.steoneill.dev
  url: https://www.steoneill.dev
  description: >
    MVP of a portfolio site for a full stack UK based developer.
  categories:
    - Blog
    - Portfolio
  built_by: Ste O'Neill
  built_by_url: https://steoneill.dev
  featured: false
- title: Filipe Santos Correa's Portfolio
  description: >
    Filipe's Personal About Me / Portfolio.
  main_url: "https://filipesantoscorrea.com/"
  url: "https://filipesantoscorrea.com/"
  source_url: "https://github.com/Safi1012/filipesantoscorrea.com"
  featured: false
  categories:
    - Portfolio
- title: Progressive Massachusetts Legislator Scorecard
  main_url: https://scorecard.progressivemass.com
  url: https://scorecard.progressivemass.com
  featured: false
  source_url: https://github.com/progressivemass/legislator-scorecard
  description: >
    Learn about MA state legislators' voting records through a progressive lens
  categories:
    - Government
    - Education
  built_by: Alex Holachek
  built_by_url: "https://alex.holachek.com/"
- title: Jeff Wolff – Portfolio
  main_url: https://www.jeffwolff.net
  url: https://www.jeffwolff.net
  featured: false
  description: >
    A guy from San Diego who makes websites.
  categories:
    - Blog
    - Portfolio
    - Web Development
- title: Jp Valery – Portfolio
  main_url: https://jpvalery.photo
  url: https://jpvalery.photo
  featured: false
  description: >
    Self-taught photographer documenting spaces and people
  categories:
    - Portfolio
    - Photography
- title: Prevue
  main_url: https://www.prevue.io
  url: https://www.prevue.io
  featured: false
  description: >
    All in One Prototyping Tool For Vue Developers
  categories:
    - Open Source
    - Web Development
- title: Gold Medal Flour
  main_url: https://www.goldmedalflour.com
  url: https://www.goldmedalflour.com
  description: >
    Gold Medal Four is a brand of flour products owned by General Mills. The new site was built using Gatsby v2 with data sources from WordPress and an internal recipe API, and features multifaceted recipe filtering and a modified version of Gatsby Image to support art direction images.
  categories:
    - Food
  built_by: General Mills Branded Sites Dev Team
  built_by_url: https://www.generalmills.com
  featured: false
- title: Fifth Gait Technologies
  main_url: https://5thgait.com
  url: https://5thgait.com
  featured: false
  description: >
    Fifth Gait is a small business in the defense and space industry that is run and owned by physicists and engineers that have worked together for decades. The site was built using Gatsby V2.
  categories:
    - Government
    - Science
    - Technology
  built_by: Jonathan Z. Fisher
  built_by_url: "https://jonzfisher.com"
- title: Sal's Pals
  main_url: https://www.sals-pals.net
  url: https://www.sals-pals.net
  featured: false
  description: >
    Sal's Pals is a professional dog walking and pet sitting service based in Westfield, NJ. New site built with gatsby v2.
  categories:
    - Business
- title: Zuyet Awarmatrip
  main_url: https://www.zuyetawarmatrip.com
  url: https://www.zuyetawarmatrip.com
  featured: false
  description: >
    Zuyet Awarmatrip is a subsidiary identity within the personal ecosystem of Zuyet Awarmatik, focusing on travel and photography.
  categories:
    - Travel
    - Photography
  built_by: Zuyet Awarmatik
- title: manuvel.be
  url: https://www.manuvel.be
  main_url: https://www.manuvel.be
  source_url: https://github.com/riencoertjens/manuvelsite
  description: >
    Cycling themed café coming this april in Sint Niklaas, Belgium. One page with funky css-grid and gatsby-image trickery!
  categories:
    - Food
  built_by: WEBhart
  built_by_url: https://www.web-hart.com
  featured: false
- title: WEBhart
  url: https://www.web-hart.com
  main_url: https://www.web-hart.com
  description: >
    Hi, I'm Rien (pronounced Reen) from Belgium but based in Girona, Spain. I'm an autodidact, committed to learning until the end of time.
  categories:
    - Portfolio
    - Design
    - Web Development
    - Freelance
  built_by: WEBhart
  built_by_url: https://www.web-hart.com
  featured: false
- title: nicdougall.com
  url: https://nicdougall.netlify.com/
  main_url: https://nicdougall.netlify.com/
  source_url: https://github.com/riencoertjens/nicdougall.com
  description: >
    Athlete website with Netlify CMS for blog content.
  categories:
    - Blog
  built_by: WEBhart
  built_by_url: https://www.web-hart.com
  featured: false
- title: het Groeiatelier
  url: https://www.hetgroeiatelier.be/
  main_url: https://www.hetgroeiatelier.be/
  description: >
    Workspace for talent development and logopedics. One page site with basic info and small calendar CMS.
  categories:
    - Marketing
  built_by: WEBhart
  built_by_url: https://www.web-hart.com
  featured: false
- title: Lebuin D'Haese
  url: https://www.lebuindhaese.be/
  main_url: https://www.lebuindhaese.be/
  description: >
    Artist portfolio website. Powered by a super simple Netlify CMS to easily add blog posts or new art pieces.
  categories:
    - Portfolio
    - Blog
  built_by: WEBhart
  built_by_url: https://www.web-hart.com
  featured: false
- title: Iefke Molenstra
  url: https://www.iefke.be/
  main_url: https://www.iefke.be/
  description: >
    Artist portfolio website. Powered by a super simple Netlify CMS to easily add blog posts or new art pieces.
  categories:
    - Portfolio
    - Blog
  built_by: WEBhart
  built_by_url: https://www.web-hart.com
  featured: false
- title: The Broomwagon
  url: https://www.thebroomwagongirona.com/
  main_url: https://www.thebroomwagongirona.com/
  description: >
    foodtruck style coffee by pro cyclist Robert Gesink. The site has a webshop with merchandise and coffee beans.
  categories:
    - eCommerce
  built_by: WEBhart
  built_by_url: https://www.web-hart.com
- title: Pella Windows and Doors
  main_url: https://www.pella.com
  url: https://www.pella.com
  featured: false
  description: >
    The Pella Corporation is a privately held window and door manufacturing
  categories:
    - Business
- title: tinney.dev
  url: https://tinney.dev
  main_url: https://tinney.dev
  source_url: https://github.com/cdtinney/tinney.dev
  description: >
    Personal portfolio/blog of Colin Tinney
  categories:
    - Blog
    - Portfolio
    - Open Source
  built_by: Colin Tinney
  built_by_url: https://tinney.dev
  featured: false
- title: Monkeywrench Books
  main_url: https://monkeywrenchbooks.org
  url: https://monkeywrenchbooks.org
  description: >
    Monkeywrench Books is an all-volunteer, collectively-run bookstore and event space in Austin, TX
  categories:
    - Business
    - Community
    - Education
  built_by: Monkeywrench Books
  built_by_url: https://monkeywrenchbooks.org
- title: DeepMay.io
  main_url: https://deepmay.io
  url: https://deepmay.io
  description: >
    DeepMay is an experimental new tech bootcamp in the mountains of North Carolina.
  categories:
    - Event
    - Community
    - Technology
    - Marketing
  built_by: DeepMay
  built_by_url: https://twitter.com/deepmay_io
  featured: false
- title: Liferay.Design
  main_url: https://liferay.design
  url: https://liferay.design
  source_url: https://github.com/liferay-design/liferay.design
  description: >
    Liferay.Design is home to some of the freshest open-source designers who love to share articles and other resources for the Design Community.
  categories:
    - Blog
    - Community
    - Design
    - Marketing
    - Open Source
    - Technology
    - User Experience
  built_by: Liferay Designers
  built_by_url: https://twitter.com/liferaydesign
  featured: false
- title: Front End Remote Jobs
  main_url: https://frontendremotejobs.com
  url: https://frontendremotejobs.com
  source_url: https://github.com/benjamingrobertson/remotefrontend
  description: >
    Front End Remote Jobs features fully remote jobs for front end developers.
  categories:
    - WordPress
    - Web Development
  built_by: Ben Robertson
  built_by_url: https://benrobertson.io
  featured: false
- title: Penrose Grand Del Mar
  main_url: https://penroseatthegrand.com
  url: https://penroseatthegrand.com
  description: >
    Penrose Grand Del Mar is a luxury housing project coming soon.
  categories:
    - Real Estate
    - Design
  built_by: Chase Ohlson
  built_by_url: https://chaseohlson.com
- title: JustGraphQL
  url: https://www.justgraphql.com/
  main_url: https://www.justgraphql.com/
  source_url: https://github.com/Novvum/justgraphql
  description: >
    JustGraphQL helps developers quickly search and filter through GraphQL resources, tools, and articles.
  categories:
    - Open Source
    - Web Development
    - Technology
  built_by: Novvum
  built_by_url: https://www.novvum.io/
  featured: false
- title: Peter Macinkovic Personal Blog
  url: https://peter.macinkovic.id.au/
  main_url: https://peter.macinkovic.id.au/
  source_url: https://github.com/inkovic/peter-macinkovic-static-site
  description: >
    Personal Website and Blog of eCommerce SEO Specilaist and Digital Marketer Peter Macinkovic.
  categories:
    - SEO
    - Marketing
    - Blog
  featured: false
- title: NH Hydraulikzylinder
  main_url: https://nh-hydraulikzylinder.com
  url: https://nh-hydraulikzylinder.com
  description: >
    High quality & high performance hydraulic cylinders manufactured in Austria based on the clients requirements
  categories:
    - Business
  built_by: MangoART
  built_by_url: https://www.mangoart.at
  featured: false
- title: Frauennetzwerk Linz-Land
  main_url: https://frauennetzwerk-linzland.net
  url: https://frauennetzwerk-linzland.net
  description: >
    Homepage for the local women's association providing support to people in need offline and online (Livechat integration)
  categories:
    - Nonprofit
  built_by: MangoART
  built_by_url: https://www.mangoart.at
  featured: false
- title: Mein Traktor
  main_url: http://www.mein-traktor.at/
  url: http://www.mein-traktor.at/
  description: >
    Homepage of a the main importer of SAME and Lamborghini Tractors in Austria with customer support area
  categories:
    - Business
    - App
  built_by: MangoART
  built_by_url: https://www.mangoart.at
  featured: false
- title: Lamborghini Traktoren
  main_url: https://lamborghini-traktor.at
  url: https://lamborghini-traktor.at
  description: >
    Lamborghini Tractors - Landing page for the brand in Austria
  categories:
    - Business
  built_by: MangoART
  built_by_url: https://www.mangoart.at
  featured: false
- title: Holly Lodge Community Centre - Highgate, London
  main_url: https://www.hlcchl.org/
  url: https://www.hlcchl.org/
  source_url: https://github.com/eugelogic/hlcchl-gatsby
  description: >
    The Holly Lodge Community Centre - Highgate, London has a shiny new website built with Gatsby v2 that makes important contributions towards a faster, more secure and environmentally friendly web for everyone.
  categories:
    - Community
    - Event
    - Nonprofit
  built_by: Eugene Molari Developer
  built_by_url: https://twitter.com/EugeneMolari
  featured: false
- title: blackcater's blog
  url: https://www.blackcater.win
  main_url: https://www.blackcater.win
  source_url: https://github.com/blackcater/blog
  description: >
    Blog like Medium, for person and team.
  categories:
    - Blog
    - Web Development
  built_by: blackcater
  built_by_url: https://github.com/blackcater
  featured: false
- title: Kenneth Kwakye-Gyamfi Portfolio Site
  url: https://www.kwakye-gyamfi.com
  main_url: https://www.kwakye-gyamfi.com
  description: >
    Personal portfolio site for Kenneth Kwakye-Gyamfi, a mobile and web full stack applications developer currently based in Accra, Ghana.
  categories:
    - SEO
    - Web Development
    - Open Source
    - Portfolio
  featured: false
- title: Gareth Weaver
  url: https://www.garethweaver.com/
  main_url: https://www.garethweaver.com/
  source_url: https://github.com/garethweaver/public-site-react
  description: >
    A personal portofolio of a London based frontend developer built with Gatsby 2, Redux and Sass
  categories:
    - Portfolio
    - Web Development
  built_by: Gareth Weaver
  built_by_url: https://twitter.com/garethdweaver
  featured: false
- title: Mailjet
  url: https://dev.mailjet.com/
  main_url: https://dev.mailjet.com/
  description: >
    Mailjet is an easy-to-use all-in-one e-mail platform.
  categories:
    - API
    - Documentation
  featured: false
- title: Peintagone
  url: https://www.peintagone.be/
  main_url: https://www.peintagone.be/
  description: >
    Peintagone is a superior quality paint brand with Belgian tones.
  categories:
    - Portfolio
    - Gallery
  built_by: Sebastien Crepin
  built_by_url: https://github.com/opeah
  featured: false
- title: Let's Do Dish!
  url: https://letsdodish.com
  main_url: https://letsdodish.com
  description: >
    A new recipe site for people who enjoy cooking great food in their home kitchen. Find some great meal ideas! Let's do dish!
  categories:
    - Blog
    - Food
  built_by: Connerra
  featured: false
- title: AWS Amplify Community
  url: https://amplify.aws/community/
  main_url: https://amplify.aws/community/
  source_url: https://github.com/aws-amplify/community
  description: >
    Amplify Community is a hub for developers building fullstack serverless applications with Amplify to easily access content (such as events, blog posts, videos, sample projects, and tutorials) created by other members of the Amplify community.
  categories:
    - Blog
    - Directory
    - Education
    - Technology
  built_by: Nikhil Swaminathan
  built_by_url: https://github.com/swaminator
  featured: false
- title: Cal State Monterey Bay
  url: https://csumb.edu
  main_url: https://csumb.edu
  source_url: https://github.com/csumb/csumb-gatsby
  description: >
    A website for the entire campus of California State University, Monterey Bay.
  categories:
    - Education
    - Government
  built_by: CSUMB Web Team
  built_by_url: https://csumb.edu/web/team
  featured: false
- title: BestPricingPages.com
  url: https://bestpricingpages.com
  main_url: https://bestpricingpages.com
  source_url: https://github.com/jpvalery/pricingpages/
  description: >
    A repository of the best pricing pages by the best companies. Built in less than a week.
    Inspired by RGE and since pricingpages.xyz no longer exists, I felt such a resource was missing and could be helpful to many people.
  categories:
    - Business
    - Community
    - Entrepreneurship
    - Open Source
    - Technology
  built_by: Jp Valery
  built_by_url: https://jpvalery.me
  featured: false
- title: Lendo Austria
  url: https://lendo.at
  main_url: https://lendo.at
  description: >
    A Comparison site for best private loan offer from banks in Austria.
  categories:
    - Business
    - Finance
  built_by: Lendo developers
  featured: false
- title: Visual Cloud FX
  url: https://visualcloudfx.com
  main_url: https://visualcloudfx.com
  source_url: https://github.com/jjcav84/visualcloudfx
  description: >
    Basic static site built with MDBootstrap, React, and Gatsby
  categories:
    - Consulting
    - Portfolio
  built_by: Jacob Cavazos
  built_by_url: https://jacobcavazos.com
- title: Matthew Miller (Me4502)
  url: https://matthewmiller.dev
  main_url: https://matthewmiller.dev
  description: >
    The personal site, blog and portfolio of Matthew Miller (Me4502)
  categories:
    - Blog
    - Programming
    - Technology
    - Portfolio
  built_by: Matthew Miller
  featured: false
- title: Årets Kontor
  url: https://aretskontor.newst.se
  main_url: https://aretskontor.newst.se
  description: >
    A swedish competition for "office of the year" in sweden with a focus on design. Built with MDBootstrap and Gatsby.
  categories:
    - Real Estate
    - Marketing
  built_by: Victor Björklund
  built_by_url: https://victorbjorklund.com
  featured: false
- title: Kyma
  url: https://kyma-project.io
  main_url: https://kyma-project.io
  source_url: https://github.com/kyma-project/website
  description: >
    This website holds overview, blog and documentation for Kyma open source project that is a Kubernates based application extensibility framework.
  categories:
    - Documentation
    - Blog
    - Technology
    - Open Source
  built_by: Kyma developers
  built_by_url: https://twitter.com/kymaproject
  featured: false
- title: Verso
  main_url: https://verso.digital
  url: https://verso.digital
  description: >
    Verso is a creative technology studio based in Singapore. Site built with Gatsby and Netlify.
  categories:
    - Agency
    - Consulting
    - Design
    - Technology
  built_by: Verso
  built_by_url: https://verso.digital
  featured: false
- title: Camilo Holguin
  url: https://camiloholguin.me
  main_url: https://camiloholguin.me
  source_url: https://github.com/camiloholguin/gatsby-portfolio
  description: >
    Portfolio site using GatsbyJS and WordPress REST API.
  categories:
    - WordPress
    - Portfolio
    - Web Development
  built_by: Camilo Holguin
  built_by_url: https://camiloholguin.me
  featured: false
- title: Bennett Hardwick
  url: https://bennetthardwick.com
  main_url: https://bennetthardwick.com
  description: >
    The personal website and blog of Bennett Hardwick, an Australian software developer and human being.
  categories:
    - Blog
    - Programming
    - Technology
  source_url: https://github.com/bennetthardwick/website
  built_by: Bennett Hardwick
  built_by_url: https://bennetthardwick.com
  featured: false
- title: Kodingnesia
  url: https://kodingnesia.com/
  main_url: https://kodingnesia.com/
  description: >
    Kodingnesia is a place for learning programming & linux in Bahasa Indonesia.
  categories:
    - Blog
    - Programming
    - Technology
  built_by: Frisko Mayufid
  built_by_url: https://frisko.space
- title: Sindhuka
  url: https://sindhuka.org/
  main_url: https://sindhuka.org/
  description: >
    Official website of the Sindhuka initiative, a sustainable farmers' network in Nepal.
  categories:
    - Business
    - Community
    - Government
    - Marketing
  source_url: https://github.com/Polcius/sindhuka-serif
  built_by: Pol Milian
  built_by_url: https://github.com/Polcius/
  featured: false
- title: ERS HCL Open Source Portal
  url: https://ers-hcl.github.io/
  main_url: https://ers-hcl.github.io/
  description: >
    Official site for ERS-HCL GitHub organizational site. This is a hybrid app with static and dynamic content, providing a details of the open source projects, initiatives, innovation ideas within ERS-HCL. It pulls data from various data sources including GitHub APIs, MDX based blog posts, excel files. It also hosts an ideas app that is based on Firebase.
  categories:
    - Open Source
    - Blog
    - Technology
    - Web Development
    - Community
    - Documentation
  source_url: https://github.com/ERS-HCL/gatsby-ershcl-app
  built_by: Tarun Kumar Sukhu
  built_by_url: https://github.com/tsukhu
- title: Sandbox
  url: https://www.sandboxneu.com/
  main_url: https://www.sandboxneu.com/
  source_url: https://github.com/sandboxneu/sandboxneu.com
  description: >
    Official website of Sandbox, a Northeastern University student group that builds software for researchers.
  categories:
    - Marketing
  built_by: Sandbox at Northeastern
  built_by_url: https://github.com/sandboxneu/
  featured: false
- title: Accessible App
  main_url: https://accessible-app.com
  url: https://accessible-app.com
  source_url: https://github.com/accessible-app/accessible-app_com
  description: >
    Learn how to build inclusive web applications and Single Page Apps in modern JavaScript frameworks. This project collects strategies, links, patterns and plugins for React, Vue and Angular.
  categories:
    - Accessibility
    - Web Development
    - JavaScript
  built_by: Marcus Herrmann
  built_by_url: https://marcus.io
  featured: false
- title: PygmalionPolymorph
  url: https://pygmalionpolymorph.com
  main_url: https://pygmalionpolymorph.com
  source_url: https://github.com/PygmalionPolymorph/portfolio
  description: >
    Portfolio of artist, musician and developer PygmalionPolymorph.
  categories:
    - Portfolio
    - Gallery
    - Music
    - Photography
    - Web Development
  built_by: PygmalionPolymorph
  built_by_url: https://pygmalionpolymorph.com
  featured: false
- title: Gonzalo Nuñez Photographer
  main_url: https://www.gonzalonunez.com
  url: https://www.gonzalonunez.com
  description: >
    Website for Cancun based destination wedding photographer Gonzalo Nuñez. Site built with GatsbyJS, WordPress API and Netlify.
  categories:
    - Photography
    - Portfolio
    - WordPress
  built_by: Miguel Mayo
  built_by_url: https://www.miguelmayo.com
  featured: false
- title: Element 84
  main_url: https://www.element84.com
  url: https://www.element84.com
  description: >
    Element 84 is software engineering and design firm that helps companies and government agencies solve problems using remote sensing, life sciences, and transportation data in the cloud.
  categories:
    - Agency
    - Blog
    - Business
    - Consulting
    - Data
    - Design
    - Government
    - Portfolio
    - Programming
    - Science
    - Technology
    - User Experience
    - Web Development
- title: Measures for Justice
  main_url: https://www.measuresforjustice.org
  url: https://www.measuresforjustice.org
  description: >
    Measures for Justice gathers criminal justice data at the county level and makes it available on a free public Data Portal. Site rebuilt from scratch with GatsbyJS.
  categories:
    - Nonprofit
    - Marketing
  featured: false
- title: Raconteur Agency
  main_url: https://www.raconteur.net/agency
  url: https://www.raconteur.net/agency
  description: >
    Raconteur Agency is a London-based content marketing agency for B2B brands. We have rebuilt their site with Gatsby v2 using their existing WordPress backend as the data source. By switching from WordPress to GatsbyJS we have achieved a 200%+ improvement in page load times and went from a Lighthouse performance score of 49 to 100.
  categories:
    - Agency
    - Marketing
    - WordPress
  built_by: Jacob Herper
  built_by_url: https://herper.io
  featured: false
- title: GreenOrbit
  main_url: https://greenorbit.com/
  url: https://greenorbit.com/
  description: >
    Cloud-based intranet software. Get your people going with everything you need, built in.
  categories:
    - Business
    - App
    - Productivity
    - Technology
  built_by: Effective Digital
  built_by_url: https://effective.digital/
- title: Purple11
  main_url: https://purple11.com/
  url: https://purple11.com/
  description: >
    Purple11 is a site for photography and photo retouching tips and tricks.
  categories:
    - Blog
    - Photography
  built_by: Sébastien Noël
  built_by_url: https://blkfuel.com/
  featured: false
- title: PerfReviews
  main_url: https://perf.reviews/
  url: https://perf.reviews/
  source_url: https://github.com/PerfReviews/PerfReviews
  description: >
    The best content about web performance in spanish language.
  categories:
    - Web Development
  built_by: Joan León & José M. Pérez
  built_by_url: https://perf.reviews/nosotros/
  featured: false
- title: Un Backend - Blog
  main_url: https://www.unbackend.pro/
  url: https://www.unbackend.pro/
  description: >
    The personal website and blog of Camilo Ramírez, a backend developer :).
  categories:
    - Blog
    - Programming
    - Technology
  source_url: https://github.com/camilortte/camilortte.github.com
  built_by: Camilo Ramírez
  built_by_url: https://www.unbackend.pro/about
  featured: false
- title: Hitesh Vaghasiya
  main_url: https://hiteshvaghasiya.com/
  url: https://hiteshvaghasiya.com/
  description: >
    This is Hitesh Vaghasiya's blog. This blog is help you an E-Commerce like Magento, Shopify, and BigCommece.
  categories:
    - Blog
    - Programming
    - Technology
    - Web Development
  built_by: Hitesh Vaghasiya
  built_by_url: https://hiteshvaghasiya.com/
  featured: false
- title: Aditus
  main_url: https://www.aditus.io
  url: https://www.aditus.io
  description: >
    Aditus is the accessibility tool for your team. We help teams build accessible websites and products.
  categories:
    - Accessibility
    - Education
  built_by: Aditus
  built_by_url: https://www.aditus.io
  featured: false
- title: Ultra Config
  main_url: https://ultraconfig.com.au/
  url: https://ultraconfig.com.au/ultra-config-generator/
  description: >
    Ultra Config Generator is a software application for Network Engineers to efficiently manage their network infrastructure.
  categories:
    - Blog
    - Technology
  built_by: Ultra Config
  built_by_url: https://ultraconfig.com.au/
  featured: false
- title: Malice
  main_url: https://malice.fr/
  url: https://malice.fr/
  description: >
    Malice is a cyber-training  platform for learning, validating and improving security related skills through simulated scenarios and challenges.
  categories:
    - Security
    - Technology
  built_by: Sysdream
  built_by_url: https://sysdream.com/
  featured: false
- title: Nash
  main_url: https://nash.io/
  url: https://nash.io/
  description: >
    Nash is a decentralized platform for trading, payment and other financial services. Our goal is to bring distributed finance to everyone by making blockchain technology fast and easy to use. We employ an off-chain engine to match trades rapidly, but never take control of customers’ assets. Our intuitive interface offers easy access to a range of trading, payment and investment functions.
  categories:
    - Portfolio
    - Security
    - Technology
  built_by: Andrej Gajdos
  built_by_url: https://andrejgajdos.com/
  featured: false
- title: Axel Fuhrmann
  url: https://axelfuhrmann.com
  main_url: https://axelfuhrmann.com
  source_url: https://github.com/afuh/axelfuhrmann.com
  description: >
    Personal portfolio.
  categories:
    - Portfolio
    - Freelance
    - Web Development
  featured: false
- title: Alaina Viau
  url: https://www.alainaviau.com
  main_url: https://www.alainaviau.com
  description: >
    Official website of Canadian opera director, creator, and producer Alaina Viau. Site designed by Stephen Bell.
  categories:
    - Portfolio
    - Music
  built_by: Michael Uloth
  built_by_url: "https://www.michaeluloth.com"
- title: Alison Moritz
  url: https://www.alisonmoritz.com
  main_url: https://www.alisonmoritz.com
  description: >
    Official website of American stage director Alison Moritz. Site designed by Stephen Bell.
  categories:
    - Portfolio
    - Music
  built_by: Michael Uloth
  built_by_url: "https://www.michaeluloth.com"
- title: Luke Secomb Digital
  url: https://lukesecomb.digital
  main_url: https://lukesecomb.digital
  source_url: https://github.com/lukethacoder/luke-secomb-simple
  description: >
    A simple portfolio site built using TypeScript, Markdown and React Spring.
  categories:
    - Portfolio
    - Web Development
  built_by: Luke Secomb
  built_by_url: https://lukesecomb.digital
  featured: false
- title: We are Brew
  url: https://www.wearebrew.co.uk
  main_url: https://www.wearebrew.co.uk
  description: >
    Official website for Brew, a Birmingham based Digital Marketing Agency.
  categories:
    - Portfolio
    - Web Development
    - Agency
    - Marketing
  built_by: Brew Digital
  built_by_url: https://www.wearebrew.co.uk
- title: Global City Data
  main_url: https://globalcitydata.com
  url: https://globalcitydata.com
  source_url: https://github.com/globalcitydata/globalcitydata
  description: >
    Global City Data is an open, easily browsable platform to showcase peer-reviewed urban datasets and models created by different research groups.
  categories:
    - Education
    - Open Source
  built_by: Rafi Barash
  built_by_url: https://rafibarash.com
  featured: false
- title: Submittable
  url: https://www.submittable.com
  main_url: https://www.submittable.com
  description: >
    Submissions made simple. Submittalbe is a cloud-based submissions manager that lets you accept, review, and make decisions on any kind of digital content.
  categories:
    - Technology
    - Marketing
  built_by: Genevieve Crow
  built_by_url: https://github.com/g-crow
- title: Appmantle
  main_url: https://appmantle.com
  url: https://appmantle.com
  description: >
    Appmantle is a new way of creating apps. A complete modern app that you build yourself quickly & easily, without programming knowledge.
  categories:
    - App
    - Marketing
    - Landing Page
    - Mobile Development
    - Technology
  built_by: Appmantle
  built_by_url: https://appmantle.com
  featured: false
- title: Acto
  main_url: https://www.acto.dk/
  url: https://www.acto.dk/
  description: >
    Tomorrows solutions - today. Acto is an innovative software engineering company, providing your business with high-quality, scalable and maintainable software solutions, to make your business shine.
  categories:
    - Agency
    - Technology
    - Web Development
    - Mobile Development
  built_by: Acto
  built_by_url: https://www.acto.dk/
- title: Gatsby GitHub Stats
  url: https://gatsby-github-stats.netlify.com
  main_url: https://gatsby-github-stats.netlify.com
  source_url: https://github.com/lannonbr/gatsby-github-stats/
  description: >
    Statistics Dashboard for Gatsby GitHub repository
  categories:
    - Data
  built_by: Benjamin Lannon
  built_by_url: https://lannonbr.com
  featured: false
- title: Graphic Intuitions
  url: https://www.graphicintuitions.com/
  main_url: https://www.graphicintuitions.com/
  description: >
    Digital marketing agency located in Morris, Manitoba.
  categories:
    - Agency
    - Web Development
    - Marketing
  featured: false
- title: Smooper
  url: https://www.smooper.com/
  main_url: https://www.smooper.com/
  description: >
    We connect you with digital marketing experts for 1 on 1 consultation sessions
  categories:
    - Marketing
    - Directory
  featured: false
- title: Lesley Barber
  url: https://www.lesleybarber.com/
  main_url: https://www.lesleybarber.com/
  description: >
    Official website of Canadian film composer Lesley Barber.
  categories:
    - Portfolio
    - Music
  built_by: Michael Uloth
  built_by_url: https://www.michaeluloth.com
- title: Timeline of Terror
  main_url: https://timelineofterror.org/
  url: https://timelineofterror.org/
  source_url: https://github.com/Symbitic/timeline-of-terror
  description: >
    Complete guide to the events of September 11, 2001.
  categories:
    - Directory
    - Government
  built_by: Alex Shaw
  built_by_url: https://github.com/Symbitic/
  featured: false
- title: Pill Club
  url: https://thepillclub.com
  main_url: https://thepillclub.com
  description: >
    Zero Copay With Insurance + Free Shipping + Bonus Gifts + Online Delivery – Birth Control Delivery and Prescription
  categories:
    - Marketing
    - Healthcare
  built_by: Pill Club
  built_by_url: https://thepillclub.com
- title: myweekinjs
  url: https://www.myweekinjs.com/
  main_url: https://www.myweekinjs.com/
  source_url: https://github.com/myweekinjs/public-website
  description: >
    Challenge to create and/or learn something new in JavaScript each week.
  categories:
    - Blog
  built_by: Adriaan Janse van Rensburg
  built_by_url: https://github.com/HurricaneInteractive/
  featured: false
- title: The Edit Suite
  main_url: https://www.theeditsuite.com.au/
  url: https://www.theeditsuite.com.au/
  source_url: https://thriveweb.com.au/portfolio/the-edit-suite/
  description: >-
    The Edit Suite is an award winning video production and photography company based out of our Mermaid Beach studio on the Gold Coast of Australia but we also have the ability to work mobile from any location.
  categories:
    - Photography
    - Marketing
  built_by: Thrive Team - Gold Coast
  built_by_url: https://thriveweb.com.au/
  featured: false
- title: CarineRoitfeld
  main_url: https://www.carineroitfeld.com/
  url: https://www.carineroitfeld.com/
  description: >
    Online shop for Carine Roitfeld parfume
  categories:
    - eCommerce
  built_by: Ask Phill
  built_by_url: https://askphill.com
- title: EngineHub.org
  url: https://enginehub.org
  main_url: https://enginehub.org
  source_url: https://github.com/EngineHub/enginehub-website
  description: >
    The landing pages for EngineHub, the organisation behind WorldEdit, WorldGuard, CraftBook, and more
  categories:
    - Landing Page
    - Technology
    - Open Source
  built_by: Matthew Miller
  built_by_url: https://matthewmiller.dev
- title: Goulburn Physiotherapy
  url: https://www.goulburnphysiotherapy.com.au/
  main_url: https://www.goulburnphysiotherapy.com.au/
  description: >
    Goulburn Physiotherapy is a leader in injury prevention, individual and community health, and workplace health solutions across Central Victoria.
  categories:
    - Blog
    - Healthcare
  built_by: KiwiSprout
  built_by_url: https://kiwisprout.nz/
  featured: false
- title: TomTom Traffic Index
  main_url: https://www.tomtom.com/en_gb/traffic-index/
  url: https://www.tomtom.com/en_gb/traffic-index/
  description: >
    The TomTom Traffic Index provides drivers, city planners, auto manufacturers and policy makers with unbiased statistics and information about congestion levels in 403 cities across 56 countries on 6 continents.
  categories:
    - Travel
    - Data
  built_by: TomTom
  built_by_url: https://tomtom.com
  featured: false
- title: PrintAWorld | A 3D Printing and Fabrication Company
  main_url: https://prtwd.com/
  url: https://prtwd.com/
  description: >
    PrintAWorld is a NYC based fabrication and manufacturing company that specializes in 3D printing, 3D scanning, CAD Design,
    laser cutting, and rapid prototyping. We help artists, agencies and engineers turn their ideas into its physical form.
  categories:
    - Business
  featured: false
- title: Asjas
  main_url: https://asjas.co.za
  url: https://asjas.co.za/blog
  source_url: https://github.com/Asjas/Personal-Webpage
  description: >
    This is a website built with Gatsby v2 that uses Netlify CMS and Gatsby-MDX as a blog (incl. portfolio page).
  categories:
    - Web Development
    - Blog
    - Portfolio
  built_by: A-J Roos
  built_by_url: https://twitter.com/_asjas
  featured: false
- title: Glug-Infinite
  main_url: https://gluginfinite.github.io
  url: https://gluginfinite.github.io
  source_url: https://github.com/crstnmac/glug
  description: >
    This is a website built with Gatsby v2 that is deployed on GitHub using GitHub Pages and Netlify.
  categories:
    - Web Development
    - Blog
    - Portfolio
    - Agency
  built_by: Criston Macarenhas
  built_by_url: https://github.com/crstnmac
  featured: false
- title: The State of CSS Survey
  main_url: https://stateofcss.com/
  url: https://stateofcss.com/
  source_url: https://github.com/StateOfJS/state-of-css-2019
  description: >
    Annual CSS survey, brother of The State of JS Survey.
  categories:
    - Web Development
  built_by: Sacha Greif & Contribs
  built_by_url: https://github.com/StateOfJS
  featured: false
- title: Bytom Blockchain
  url: https://bytom.io/
  main_url: https://bytom.io/
  source_url: https://github.com/bytomlabs/bytom.io
  description: >
    Embrace the New Era of Bytom Blockchain
  categories:
    - Finance
    - Open Source
    - Technology
  built_by: Bytom Foundation
  built_by_url: https://bytom.io/
  featured: false
- title: Oerol Festival
  url: https://www.oerol.nl/nl/
  main_url: https://www.oerol.nl/en/
  description: >
    Oerol is a cultural festival on the island of Terschelling in the Netherlands that is held annually in June.
    The ten-day festival is focused on live, public theatre as well as music and visual arts.
  categories:
    - Event
    - Entertainment
  built_by: Oberon
  built_by_url: https://oberon.nl/
  featured: false
- title: Libra
  main_url: "https://libra.org/"
  url: "https://libra.org/"
  description: Libra's mission is to enable a simple global currency and financial infrastructure that empowers billions of people.
  featured: false
  categories:
    - Open Source
    - Technology
    - Finance
- title: Riffy Blog
  main_url: https://blog.rayriffy.com/
  url: https://blog.rayriffy.com/
  source_url: https://github.com/rayriffy/rayriffy-blog
  description: >
    Riffy Blog is async based beautiful highly maintainable site built by using Gatsby v2 with SEO optimized.
  categories:
    - Web Development
    - Blog
    - Open Source
    - Technology
    - Music
    - SEO
  built_by: Phumrapee Limpianchop
  built_by_url: https://rayriffy.com/
  featured: false
- title: The Coffee Collective
  url: https://coffeecollective.dk
  main_url: https://coffeecollective.dk
  description: >
    The Coffee Collective website is a JAM-stack based, multilingual, multi currency website/shop selling coffee, related products and subscriptions.
  categories:
    - eCommerce
    - Food
  built_by: Remotely (Anders Hallundbæk)
  built_by_url: https://remotely.dk
  featured: false
- title: Leadership Development International
  url: https://ldi.global
  main_url: https://ldi.global
  description: >
    A DatoCMS-backed site for an education and training company based in the US, China and the UAE.
  categories:
    - Education
    - Nonprofit
  built_by: Grant Holle
  built_by_url: https://grantholle.com
  featured: false
- title: Canvas 1839
  main_url: "https://www.canvas1839.com/"
  url: "https://www.canvas1839.com/"
  description: >-
    Online store for Canvas 1839 products, including pharmacological-grade CBD oil and relief cream.
  categories:
    - eCommerce
    - Marketing
  built_by: Corey Ward
  built_by_url: "http://www.coreyward.me/"
- title: Sparkle Stories
  main_url: "https://app.sparklestories.com/"
  url: "https://app.sparklestories.com/"
  description: >-
    Sparkle Stories is a streaming audio platform for children with over 1,200 original audio stories.
  categories:
    - App
    - Education
  built_by: Corey Ward
  built_by_url: "http://www.coreyward.me/"
- title: nehalist.io
  main_url: https://nehalist.io
  url: https://nehalist.io
  description: >
    nehalist.io is a blog about software development, technology and all that kind of geeky stuff.
  categories:
    - Blog
    - Web Development
    - Open Source
  built_by: Kevin Hirczy
  built_by_url: https://nehalist.io
  featured: false
- title: March and Ash
  main_url: https://marchandash.com/
  url: https://marchandash.com/
  description: >-
    March and Ash is a customer-focused, licensed cannabis dispensary located in Mission Valley.
  categories:
    - eCommerce
    - Business
    - Blog
  built_by: Blueyellow
  built_by_url: https://blueyellow.io/
  featured: false
- title: T Two Industries
  description: >
    T Two Industries is a manufacturing company specializing in building custom truck decks, truck bodies, and trailers.
  main_url: https://www.ttwo.ca
  url: https://www.ttwo.ca
  categories:
    - Business
  built_by: https://www.t2.ca
  built_by_url: https://www.t2.ca
  featured: false
- title: Cali's Finest Landscaping
  url: https://www.calisfinestlandscaping.com/
  main_url: https://www.calisfinestlandscaping.com/
  description: >
    A team of hard-working, quality-obsessed landscaping professionals looking to take dreams and transform them into reality.
  categories:
    - Business
  built_by: David Krasniy
  built_by_url: http://dkrasniy.com
  featured: false
- title: Vazco
  url: https://www.vazco.eu
  main_url: https://www.vazco.eu
  description: >
    Vazco works for clients from all around the world in future-proof technologies and help them build better products.
  categories:
    - Agency
    - Web Development
    - Blog
    - Business
    - Technology
  built_by: Vazco
  built_by_url: https://www.vazco.eu
  featured: false
- title: Major League Eating
  main_url: https://majorleagueeating.com
  url: https://majorleagueeating.com
  description: >
    Major League Eating is the professional competitive eating organization that runs the Nathan’s Famous Coney Island Hot Dog eating contest on July 4th, among other eating events.
  categories:
    - Entertainment
    - Sports
  built_by: Carmen Cincotti
  built_by_url: https://github.com/ccincotti3
  featured: false
- title: APIs You Won't Hate
  url: https://apisyouwonthate.com/blog
  main_url: https://apisyouwonthate.com
  source_url: http://github.com/apisyouwonthate/apisyouwonthate.com
  description: >
    API development is a topic very close to our hearts. APIs You Won't Hate is a team and community dedicated to learning, writing, sharing ideas and bettering understanding of API practices. Together we can erradicate APIs we hate.
  categories:
    - Blog
    - Education
    - eCommerce
    - API
    - Community
    - Learning
    - Open Source
    - Technology
    - Web Development
  built_by: Mike Bifulco
  built_by_url: https://github.com/mbifulco
  featured: false
- title: Sankarsan Kampa
  main_url: "https://traction.one"
  url: "https://traction.one"
  description: Full time programmer, part time gamer, exploring the details of programmable systems and how to stretch their capabilities.
  featured: false
  categories:
    - Portfolio
    - Freelance
- title: AwesomeDocs
  main_url: "https://awesomedocs.traction.one/"
  url: "https://awesomedocs.traction.one/install"
  source_url: "https://github.com/AwesomeDocs/website"
  description: An awesome documentation website generator!
  featured: false
  categories:
    - Open Source
    - Web Development
    - Technology
    - Documentation
  built_by: Sankarsan Kampa
  built_by_url: "https://traction.one"
- title: Prism Programming Language
  main_url: "https://prism.traction.one/"
  url: "https://prism.traction.one/"
  source_url: "https://github.com/PrismLang/website"
  description: Interpreted, high-level, programming language.
  featured: false
  categories:
    - Programming
    - Open Source
    - Technology
    - Documentation
  built_by: Sankarsan Kampa
  built_by_url: "https://traction.one"
- title: Arnondora
  main_url: "https://arnondora.in.th/"
  url: "https://arnondora.in.th/"
  source_url: "https://github.com/arnondora/arnondoraBlog"
  description: Arnondora is a personal blog by Arnon Puitrakul
  categories:
    - Blog
    - Programming
    - Technology
  built_by: Arnon Puitrakul
  built_by_url: "https://arnondora.in.th/"
  featured: false
- title: KingsDesign
  url: "https://www.kingsdesign.com.au/"
  main_url: "https://www.kingsdesign.com.au/"
  description: KingsDesign is a Hobart based web design and development company. KingsDesign creates, designs, measures and improves web based solutions for businesses and organisations across Australia.
  categories:
    - Agency
    - Technology
    - Portfolio
    - Consulting
    - User Experience
  built_by: KingsDesign
  built_by_url: "https://www.kingsdesign.com.au"
- title: EasyFloh | Easy Flows for all
  url: "https://www.easyfloh.com"
  main_url: "https://www.easyfloh.com"
  description: >
    EasyFloh is for creating simple flows for your organisation. An organisation
    can design own flows with own stages.
  categories:
    - Business
    - Landing Page
  built_by: Vikram Aroskar
  built_by_url: "https://medium.com/@vikramaroskar"
  featured: false
- title: Home Alarm Report
  url: https://homealarmreport.com/
  main_url: https://homealarmreport.com/
  description: >
    Home Alarm Report is dedicated to helping consumers make informed decisions
    about home security solutions. The site was easily migrated from a legacy WordPress
    installation and the dev team chose Gatsby for its site speed and SEO capabilities.
  categories:
    - Blog
    - Business
    - SEO
    - Technology
  built_by: Centerfield Media
  built_by_url: https://www.centerfield.com
- title: Just | FX for treasurers
  url: "https://www.gojust.com"
  main_url: "https://www.gojust.com"
  description: >
    Just provides a single centralized view of FX for corporate treasurers. See interbank market prices, and access transaction cost analysis.
  categories:
    - Finance
    - Technology
  built_by: Bejamas
  built_by_url: "https://bejamas.io/"
  featured: false
- title: Bureau for Good | Nonprofit branding, web and print communications
  url: "https://www.bureauforgood.com"
  main_url: "https://www.bureauforgood.com"
  description: >
    Bureau for Good helps nonprofits explain why they matter across digital & print media. Bureau for Good crafts purpose-driven identities, websites & print materials for changemakers.
  categories:
    - Nonprofit
    - Agency
    - Design
  built_by: Bejamas
  built_by_url: "https://bejamas.io/"
  featured: false
- title: Atelier Cartier Blumen
  url: "https://www.ateliercartier.ch"
  main_url: "https://www.ateliercartier.ch"
  description: >
    Im schönen Kreis 6 in Zürich kreiert Nicole Cartier Blumenkompositionen anhand Charaktereigenschaften oder Geschichten zur Person an. Für wen ist Dein Blumenstrauss gedacht? Einzigartige Floristik Blumensträusse, Blumenabos, Events, Shootings. Site designed by https://www.stolfo.co
  categories:
    - eCommerce
    - Design
  built_by: Bejamas
  built_by_url: "https://bejamas.io/"
  featured: false
- title: Veronym – Cloud Security Service Provider
  url: "https://www.veronym.com"
  main_url: "https://www.veronym.com"
  description: >
    Veronym is securing your digital transformation. A comprehensive Internet security solution for business. Stay safe no matter how, where and when you connect.
  categories:
    - Security
    - Technology
    - Business
  built_by: Bejamas
  built_by_url: "https://bejamas.io/"
  featured: false
- title: Devahoy
  url: "https://devahoy.com/"
  main_url: "https://devahoy.com/"
  description: >
    Devahoy is a personal blog written in Thai about software development.
  categories:
    - Blog
    - Programming
  built_by: Chai Phonbopit
  built_by_url: "https://github.com/phonbopit"
  featured: false
- title: Venus Lover
  url: https://venuslover.com
  main_url: https://venuslover.com
  description: >
    Venus Lover is a mobile app for iOS and Android so you can read your daily horoscope and have your natal chart, including the interpretation of the ascendant, planets, houses and aspects.
  categories:
    - App
    - Consulting
    - Education
    - Landing Page
- title: Write/Speak/Code
  url: https://www.writespeakcode.com/
  main_url: https://www.writespeakcode.com/
  description: >
    Write/Speak/Code is a non-profit on a mission to promote the visibility and leadership of technologists with marginalized genders through peer-led professional development.
  categories:
    - Community
    - Nonprofit
    - Open Source
    - Conference
  built_by: Nicola B.
  built_by_url: https://www.linkedin.com/in/nicola-b/
  featured: false
- title: Daniel Spajic
  url: https://danieljs.tech/
  main_url: https://danieljs.tech/
  source_url: https://github.com/dspacejs/portfolio
  description: >
    Passionate front-end developer with a deep, yet diverse skillset.
  categories:
    - Portfolio
    - Programming
    - Freelance
  built_by: Daniel Spajic
  featured: false
- title: Cosmotory
  url: https://cosmotory.netlify.com/
  main_url: https://cosmotory.netlify.com/
  description: >
    This is the educational blog containing various courses,learning materials from various authors from all over the world.
  categories:
    - Blog
    - Community
    - Nonprofit
    - Open Source
    - Education
  built_by: Hanishraj B Rao.
  built_by_url: https://hanishrao.netlify.com/
  featured: false
- title: Armorblox | Security Powered by Understanding
  url: https://www.armorblox.com
  main_url: https://www.armorblox.com
  description: >
    Armorblox is a venture-backed stealth cybersecurity startup, on a mission to build a game-changing enterprise security platform.
  categories:
    - Security
    - Technology
    - Business
  built_by: Bejamas
  built_by_url: https://bejamas.io
  featured: false
- title: Mojo
  url: https://www.mojo.is
  main_url: https://www.mojo.is/
  description: >
    We help companies create beautiful digital experiences
  categories:
    - Agency
    - Technology
    - Consulting
    - User Experience
    - Web Development
  featured: false
- title: Marcel Hauri
  url: https://marcelhauri.ch/
  main_url: https://marcelhauri.ch/
  description: >
    Marcel Hauri is an award-winning Magento developer and e-commerce specialist.
  categories:
    - Portfolio
    - Blog
    - Programming
    - Community
    - Open Source
    - eCommerce
  built_by: Marcel Hauri
  built_by_url: https://marcelhauri.ch
  featured: false
- title: Projektmanagementblog
  url: https://www.projektmanagementblog.de
  main_url: https://www.projektmanagementblog.de/
  source_url: https://github.com/StephanWeinhold/pmblog
  description: >
    Thoughts about modern project management. Built with Gatsby and Tachyons, based on Advanced Starter.
  categories:
    - Blog
  built_by: Stephan Weinhold
  built_by_url: https://stephanweinhold.com/
  featured: false
- title: Anthony Boyd Graphics
  url: https://www.anthonyboyd.graphics/
  main_url: https://www.anthonyboyd.graphics/
  description: >
    Free Graphic Design Resources by Anthony Boyd
  categories:
    - Portfolio
  built_by: Anthony Boyd
  built_by_url: https://www.anthonyboyd.com/
  featured: false
- title: Relocation Hero
  url: https://relocationhero.com
  main_url: https://relocationhero.com
  description: >
    Blog with FAQs related to Germany relocation. Built with Gatsby.
  categories:
    - Blog
    - Consulting
    - Community
  featured: false
- title: Zoe Rodriguez
  url: https://zoerodrgz.com
  main_url: https://zoerodrgz.com
  description: >
    Portfolio for Los Angeles-based designer Zoe Rodriguez. Built with Gatsby.
  categories:
    - Portfolio
    - Design
  built_by: Chase Ohlson
  built_by_url: https://chaseohlson.com
  featured: false
- title: TriActive USA
  url: https://triactiveusa.com
  main_url: https://triactiveusa.com
  description: >
    Website and blog for TriActive USA. Built with Gatsby.
  categories:
    - Landing Page
    - Business
  built_by: Chase Ohlson
  built_by_url: https://chaseohlson.com
- title: LaunchDarkly
  url: https://launchdarkly.com/
  main_url: https://launchdarkly.com/
  description: >
    LaunchDarkly is the feature management platform that software teams use to build better software, faster.
  categories:
    - Technology
    - Marketing
  built_by: LaunchDarkly
  built_by_url: https://launchdarkly.com/
  featured: false
- title: Arpit Goyal
  url: https://arpitgoyal.com
  main_url: https://arpitgoyal.com
  source_url: https://github.com/92arpitgoyal/ag-blog
  description: >
    Blog and portfolio website of a Front-end Developer turned Product Manager.
  categories:
    - Blog
    - Portfolio
    - Technology
    - User Experience
  built_by: Arpit Goyal
  built_by_url: https://twitter.com/_arpitgoyal
  featured: false
- title: Portfolio of Cole Townsend
  url: https://twnsnd.co
  main_url: https://twnsnd.co
  description: Portfolio of Cole Townsend, Product Designer
  categories:
    - Portfolio
    - User Experience
    - Web Development
    - Design
  built_by: Cole Townsend
  built_by_url: https://twitter.com/twnsndco
- title: Jana Desomer
  url: https://www.janadesomer.be/
  main_url: https://www.janadesomer.be/
  description: >
    I'm Jana, a digital product designer with coding skills, based in Belgium
  categories:
    - Portfolio
  built_by: Jana Desomer Designer/Developer
  built_by_url: https://www.janadesomer.be/
  featured: false
- title: Carbon8 Regenerative Agriculture
  url: https://www.carbon8.org.au/
  main_url: https://www.carbon8.org.au/
  description: >
    Carbon8 is a Not for Profit charity that supports Aussie farmers to transition to regenerative agriculture practices and rebuild the carbon (organic matter) in their soil from 1% to 8%.
  categories:
    - Nonprofit
    - eCommerce
  built_by: Little & Big
  built_by_url: "https://www.littleandbig.com.au/"
  featured: false
- title: Reactgo blog
  url: https://reactgo.com/
  main_url: https://reactgo.com/
  description: >
    It provides tutorials & articles about modern open source web technologies such as react,vuejs and gatsby.
  categories:
    - Blog
    - Education
    - Programming
    - Web Development
  built_by: Sai gowtham
  built_by_url: "https://twitter.com/saigowthamr"
  featured: false
- title: City Springs
  url: https://citysprings.com/
  main_url: https://citysprings.com/
  description: >
    Sandy Springs is a city built on creative thinking and determination. They captured a bold vision for a unified platform to bring together new and existing information systems. To get there, the Sandy Springs communications team partnered with Mediacurrent on a new Drupal 8 decoupled platform architecture with a Gatsbyjs front end to power both the City Springs website and its digital signage network. Now, the Sandy Springs team can create content once and publish it everywhere.
  categories:
    - Community
    - Government
  built_by: Mediacurrent
  built_by_url: https://www.mediacurrent.com
  featured: false
- title: Behalf
  url: https://www.behalf.no/
  main_url: https://www.behalf.no/
  description: >
    Behalf is Norwegian based digital design agency.
  categories:
    - Agency
    - Portfolio
    - Business
    - Consulting
    - Design
    - Design System
    - Marketing
    - Web Development
    - User Experience
  built_by: Behalf
  built_by_url: https://www.behalf.no/
  featured: false
- title: Saxenhammer & Co.
  url: https://saxenhammer-co.com/
  main_url: https://saxenhammer-co.com/
  description: >
    Saxenhammer & Co. is a leading boutique investment bank in Continental Europe. The firm’s strong track record is comprised of the execution of 200 successful transactions across all major industries.
  categories:
    - Consulting
    - Finance
    - Business
  built_by: Axel Fuhrmann
  built_by_url: https://axelfuhrmann.com/
  featured: false
- title: UltronEle
  url: http://ultronele.com
  main_url: https://runbytech.github.io/ueofcweb/
  source_url: https://github.com/runbytech/ueofcweb
  description: >
    UltronEle is a light, fast, simple yet interesting serverless e-learning CMS based on GatsbyJS. It aims to provide a easy-use product for tutors, teachers, instructors from all kinks of fields with near-zero efforts to setup their own authoring tool and content publish website.
  categories:
    - Education
    - Consulting
    - Landing Page
    - Web Development
    - Open Source
    - Learning
  built_by: RunbyTech
  built_by_url: http://runbytech.co
  featured: false
- title: Nick Selvaggio
  url: https://nickgs.com/
  main_url: https://nickgs.com/
  description: >
    The personal website of Nick Selvaggio. Long Island based web developer, teacher, and technologist.
  categories:
    - Consulting
    - Programming
    - Web Development
  featured: false
- title: Free & Open Source Gatsby Themes by LekoArts
  main_url: "https://themes.lekoarts.de"
  url: "https://themes.lekoarts.de"
  source_url: "https://github.com/LekoArts/gatsby-themes/tree/master/www"
  built_by: LekoArts
  built_by_url: "https://github.com/LekoArts"
  description: >-
    Get high-quality and customizable Gatsby themes to quickly bootstrap your website! Choose from many professionally created and impressive designs with a wide variety of features and customization options. Use Gatsby Themes to take your project to the next level and let you and your customers take advantage of the many benefits Gatsby has to offer.
  categories:
    - Open Source
    - Directory
    - Marketing
    - Landing Page
  featured: false
- title: Lars Roettig
  url: https://larsroettig.dev/
  main_url: https://larsroettig.dev/
  description: >
    Lars Roettig is a Magento Maintainer and e-commerce specialist. On his Blog, he writes Software Architecture and Magento Development.
  categories:
    - Portfolio
    - Blog
    - Programming
    - Community
    - Open Source
    - eCommerce
  built_by: Lars Roettig
  built_by_url: https://larsroettig.dev/
  featured: false
- title: Cade Kynaston
  url: https://cade.codes
  main_url: https://cade.codes
  source_url: https://github.com/cadekynaston/gatsby-portfolio
  description: >
    Cade Kynaston's Portfolio
  categories:
    - Portfolio
  built_by: Cade Kynaston
  built_by_url: https://github.com/cadekynaston
  featured: false
- title: Growable Meetups
  url: https://www.growable.io/
  main_url: https://www.growable.io/
  description: >
    Growable - Events to Accelerate your career in Tech. Made with <3 with Gatsby, React & Netlify by Talent Point in London.
  categories:
    - Event
    - Technology
    - Education
    - Community
    - Conference
  built_by: Talent Point
  built_by_url: https://github.com/talent-point/
  featured: false
- title: Fantastic Metropolis
  main_url: https://fantasticmetropolis.com
  url: https://fantasticmetropolis.com
  description: >
    Fantastic Metropolis ran between 2001 and 2006, highlighting the potential of literary science fiction and fantasy.
  categories:
    - Entertainment
  built_by: Luis Rodrigues
  built_by_url: https://goblindegook.com
  featured: false
- title: Simon Koelewijn
  main_url: https://simonkoelewijn.nl
  url: https://simonkoelewijn.nl
  description: >
    Personal blog of Simon Koelewijn, where he blogs about UX, analytics and web development (in Dutch). Made awesome and fast by using Gatsby 2.x (naturally) and gratefully using Netlify and Netlify CMS.
  categories:
    - Freelance
    - Blog
    - Web Development
    - User Experience
  built_by: Simon Koelewijn
  built_by_url: https://simonkoelewijn.nl
  featured: false
- title: Raconteur Careers
  main_url: https://careers.raconteur.net
  url: https://careers.raconteur.net
  description: >
    Raconteur is a London-based publishing house and content marketing agency. We have built this careers portal Gatsby v2 with TypeScript, Styled-Components, React-Spring and Contentful.
  categories:
    - Media
    - Marketing
    - Landing Page
  built_by: Jacob Herper
  built_by_url: https://herper.io
  featured: false
- title: Frankly Steve
  url: https://www.franklysteve.com/
  main_url: https://www.franklysteve.com/
  description: >
    Wedding photography with all the hugs, tears, kisses, smiles, laughter, banter, kids up trees, friends in hedges.
  categories:
    - Photography
    - Portfolio
  built_by: Little & Big
  built_by_url: "https://www.littleandbig.com.au/"
  featured: false
- title: Eventos orellana
  description: >-
    We are a company dedicated to providing personalized and professional advice
    for the elaboration and coordination of social and business events.
  main_url: "https://eventosorellana.com/"
  url: "https://eventosorellana.com/"
  featured: false
  categories:
    - Gallery
  built_by: Ramón Chancay
  built_by_url: "https://ramonchancay.me/"
- title: DIA Supermercados
  main_url: https://dia.com.br
  url: https://dia.com.br
  description: >-
    Brazilian retailer subsidiary, with more than 1,100 stores in Brazil, focusing on low prices and exclusive DIA Products.
  categories:
    - Business
  built_by: CloudDog
  built_by_url: https://clouddog.com.br
  featured: false
- title: AntdSite
  main_url: https://antdsite.yvescoding.org
  url: https://antdsite.yvescoding.org
  description: >-
    A static docs generator based on Ant Design and GatsbyJs.
  categories:
    - Documentation
  built_by: Yves Wang
  built_by_url: https://antdsite.yvescoding.org
- title: AntV
  main_url: https://antv.vision
  url: https://antv.vision
  description: >-
    AntV is a new generation of data visualization technique from Ant Financial
  categories:
    - Documentation
  built_by: afc163
  built_by_url: https://github.com/afc163
- title: Fourpost
  url: https://www.fourpost.com
  main_url: https://www.fourpost.com
  description: >
    Fourpost is a shopping destination for today’s family that combines the best brands and experiences under one roof.
  categories:
    - Marketing
  built_by: Fourpost
  built_by_url: https://github.com/fourpost
  featured: false
- title: ReactStudy Blog
  url: https://elated-lewin-51cf0d.netlify.com
  main_url: https://elated-lewin-51cf0d.netlify.com
  description: >
    Belong to your own blog by gatsby
  categories:
    - Blog
  built_by: 97thjingba
  built_by_url: https://github.com/97thjingba
  featured: false
- title: George
  main_url: https://kind-mestorf-5a2bc0.netlify.com
  url: https://kind-mestorf-5a2bc0.netlify.com
  description: >
    shiny new web built with Gatsby
  categories:
    - Blog
    - Portfolio
    - Gallery
    - Landing Page
    - Design
    - Web Development
    - Open Source
    - Science
  built_by: George Davituri
  featured: false

- title: CEO amp
  main_url: https://www.ceoamp.com
  url: https://www.ceoamp.com
  description: >
    CEO amp is an executive training programme to amplify a CEO's voice in the media. This site was built with Gatsby v2, Styled-Components, TypeScript and React Spring.
  categories:
    - Consulting
    - Entrepreneurship
    - Marketing
    - Landing Page
  built_by: Jacob Herper
  built_by_url: https://herper.io
  featured: false
- title: QuantumBlack
  main_url: https://www.quantumblack.com/
  url: https://www.quantumblack.com/
  description: >
    We help companies use data to make distinctive, sustainable and significant improvements to their performance.
  categories:
    - Technology
    - Consulting
    - Data
    - Design
  built_by: Richard Westenra
  built_by_url: https://www.richardwestenra.com/
  featured: false
- title: Coffeeshop Creative
  url: https://www.coffeeshopcreative.ca
  main_url: https://www.coffeeshopcreative.ca
  description: >
    Marketing site for a Toronto web design and videography studio.
  categories:
    - Marketing
    - Agency
    - Design
    - Video
    - Web Development
  built_by: Michael Uloth
  built_by_url: https://www.michaeluloth.com
  featured: false
- title: Daily Hacker News
  url: https://dailyhn.com
  main_url: https://dailyhn.com
  description: >
    Daily Hacker News presents the top five stories from Hacker News daily.
  categories:
    - Entertainment
    - Design
    - Web Development
    - Technology
    - Science
  built_by: Joeri Smits
  built_by_url: https://joeri.dev
  featured: false
- title: Grüne Dresden
  main_url: https://ltw19dresden.de
  url: https://ltw19dresden.de
  description: >
    This site was built for the Green Party in Germany (Bündnis 90/Die Grünen) for their local election in Dresden, Saxony. The site was built with Gatsby v2 and Styled-Components.
  categories:
    - Government
    - Nonprofit
  built_by: Jacob Herper
  built_by_url: https://herper.io
- title: Gratsy
  url: https://gratsy.com/
  main_url: https://gratsy.com/
  description: >
    Gratsy: Feedback To Give Back
  categories:
    - Agency
    - Marketing
    - Landing Page
  built_by: Whalar
  built_by_url: https://whalar.com/
  featured: false
- title: deepThreads
  main_url: https://deepthreads.com
  url: https://deepthreads.com/
  description: >
    deepThreads is a shiny new website built with Gatsby v2.  We make art using deep learning along with print on demand providers to create some cool stuff!
  categories:
    - eCommerce
  built_by: Kyle Kitlinski
  built_by_url: http://github.com/k-kit
  featured: false
- title: Mill3 Studio
  main_url: https://mill3.studio/en/
  url: https://mill3.studio/en/
  description: >
    Our agency specializes in the analysis, strategy and development of digital products.
  categories:
    - Agency
    - Portfolio
  built_by: Mill3
  built_by_url: https://mill3.studio/en/
  featured: false
- title: Zellement
  main_url: https://www.zellement.com
  url: https://www.zellement.com
  description: >
    Online portfolio of Dan Farrow from Nottingham, UK.
  categories:
    - Portfolio
  built_by: Zellement
  built_by_url: https://www.zellement.com
  featured: false
- title: Fullstack HQ
  url: https://fullstackhq.com/
  main_url: https://fullstackhq.com/
  description: >
    Get immediate access to a battle-tested team of designers and developers on a pay-as-you-go monthly subscription.
  categories:
    - Agency
    - Consulting
    - Freelance
    - Marketing
    - Portfolio
    - Web Development
    - App
    - Business
    - Design
    - JavaScript
    - Technology
    - User Experience
    - Web Development
    - eCommerce
    - WordPress
  built_by: Fullstack HQ
  built_by_url: https://fullstackhq.com/
  featured: false
- title: Cantas
  main_url: https://www.cantas.co.jp
  url: https://www.cantas.co.jp
  description: >
    Cantas is digital marketing company in Japan.
  categories:
    - Business
    - Agency
  built_by: Cantas
  built_by_url: https://www.cantas.co.jp
  featured: false
- title: Sheringham Shantymen
  main_url: https://www.shantymen.com/
  url: https://www.shantymen.com/
  description: >
    The Sheringham Shantymen are a sea shanty singing group that raise money for the RNLI in the UK.
  categories:
    - Music
    - Community
    - Entertainment
    - Nonprofit
  built_by: Zellement
  built_by_url: https://www.zellement.com/
  featured: false
- title: WP Spark
  main_url: https://wpspark.io/
  url: https://wpspark.io/
  description: >
    Create blazing fast website with WordPress and our Gatsby themes.
  categories:
    - Agency
    - Community
    - Blog
    - WordPress
  built_by: wpspark
  built_by_url: https://wpspark.io/
- title: Ronald Langeveld
  description: >
    Ronald Langeveld's blog and Web Development portfolio website.
  main_url: "https://www.ronaldlangeveld.com"
  url: "https://www.ronaldlangeveld.com"
  categories:
    - Blog
    - Web Development
    - Freelance
    - Portfolio
    - Consulting
  featured: false
- title: Golfonaut
  description: >
    Golfonaut - Golf application for Apple Watch
  main_url: https://golfonaut.io
  url: https://golfonaut.io
  categories:
    - App
    - Sports
  featured: false
- title: Anton Sten - UX Lead/Design
  url: https://www.antonsten.com
  main_url: https://www.antonsten.com
  description: Anton Sten leads UX for design-driven companies.
  categories:
    - User Experience
    - Blog
    - Freelance
    - Portfolio
    - Consulting
    - Agency
    - Design
  featured: false
- title: Rashmi AP - Front-end Developer
  main_url: http://rashmiap.me
  url: http://rashmiap.me
  featured: false
  description: >
    Rashmi AP's Personal Portfolio Website
  source_url: https://github.com/rashmiap/personal-website-react
  categories:
    - Portfolio
    - Open Source
  built_by: Rashmi AP
  built_by_url: http://rashmiap.me
- title: OpenSourceRepos - Blogs for open source repositories
  main_url: https://opensourcerepos.com
  url: https://opensourcerepos.com
  featured: false
  description: >
    Open Source Repos is a blog site for explaining the architecture, code-walkthrough and key takeways for the GitHub repository. Out main aim to is to help more developers contribute to open source projects.
  source_url: https://github.com/opensourcerepos/blogs
  categories:
    - Open Source
    - Design
    - Design System
    - Blog
  built_by: OpenSourceRepos Team
  built_by_url: https://opensourcerepos.com
- title: Sheelah Brennan - Front-End/UX Engineer
  main_url: https://sheelahb.com
  url: https://sheelahb.com
  featured: false
  description: >
    Sheelah Brennan's web development blog
  categories:
    - Blog
    - Web Development
    - Design
    - Freelance
    - Portfolio
  built_by: Sheelah Brennan
- title: Delinx.Digital - Web and Mobile Development Agency based in Sofia, Bulgaria
  main_url: https://delinx.digital
  url: https://delinx.digital/solutions
  description: >
    Delinx.digital is a software development oriented digital agency based in Sofia, Bulgaria. We develop bespoke software solutions using  WordPress, WooCommerce, Shopify, eCommerce, React.js, Node.js, PHP, Laravel and many other technologies.
  categories:
    - Agency
    - Web Development
    - Design
    - eCommerce
    - WordPress
  featured: false
- title: Cameron Nuckols - Articles, Book Notes, and More
  main_url: https://nucks.co
  url: https://nucks.co
  description: >
    This site hosts all of Cameron Nuckols's writing on entrepreneurship, startups, money, fitness, self-education, and self-improvement.
  categories:
    - Blog
    - Entrepreneurship
    - Business
    - Productivity
    - Technology
    - Marketing
  featured: false
- title: Hayato KAJIYAMA - Portfolio
  main_url: "https://hyakt.dev"
  url: "https://hyakt.dev"
  source_url: "https://github.com/hyakt/hyakt.github.io"
  featured: false
  categories:
    - Portfolio
- title: Skirtcraft - Unisex Skirts with Large Pockets
  main_url: https://skirtcraft.com
  url: https://skirtcraft.com/products
  source_url: https://github.com/jqrn/skirtcraft-web
  description: >
    Skirtcraft sells unisex skirts with large pockets, made in the USA. Site built with TypeScript and styled-components, with Tumblr-sourced blog posts.
  categories:
    - eCommerce
    - Blog
  built_by: Joe Quarion
  built_by_url: https://github.com/jqrn
  featured: false
- title: Vermarc Sport
  main_url: https://www.vermarcsport.com/
  url: https://www.vermarcsport.com/
  description: >
    Vermarc Sport offers a wide range of cycle clothing, cycling jerseys, bib shorts, rain gear and accessories, as well for the summer, the mid-season (autumn / spring) and the winter.
  categories:
    - eCommerce
  built_by: BrikL
  built_by_url: https://github.com/Brikl
- title: Cole Ruche
  main_url: https://coleruche.com
  url: https://coleruche.com
  source_url: https://github.com/kingingcole/myblog
  description: >
    The personal website and blog for Emeruche "Cole" Ikenna, front-end web developer from Nigeria.
  categories:
    - Blog
    - Portfolio
  built_by: Emeruche "Cole" Ikenna
  built_by_url: https://twitter.com/cole_ruche
  featured: false
- title: Abhith Rajan - Coder, Blogger, Biker, Full Stack Developer
  main_url: https://www.abhith.net/
  url: https://www.abhith.net/
  source_url: https://github.com/Abhith/abhith.net
  description: >
    abhith.net is a portfolio website of Abhith Rajan, a full stack developer. Sharing blog posts, recommended videos, developer stories and services with the world through this site.
  categories:
    - Portfolio
    - Blog
    - Programming
    - Open Source
    - Technology
  built_by: Abhith Rajan
  built_by_url: https://github.com/Abhith
  featured: false
- title: Mr & Mrs Wilkinson
  url: https://thewilkinsons.netlify.com/
  main_url: https://thewilkinsons.netlify.com/
  source_url: https://github.com/davemullenjnr/the-wilkinsons
  description: >
    A one-page wedding photography showcase using Gatsby Image and featuring a lovely hero and intro section.
  categories:
    - Photography
  built_by: Dave Mullen Jnr
  built_by_url: https://davemullenjnr.co.uk
  featured: false
- title: Gopesh Gopinath - Full Stack JavaScript Developer
  url: https://www.gopeshgopinath.com
  main_url: https://www.gopeshgopinath.com
  source_url: https://github.com/GopeshMedayil/gopeshgopinath.com
  description: >
    Gopesh Gopinath's Personal Portfolio Website
  categories:
    - Portfolio
    - Open Source
  built_by: Gopesh Gopinath
  built_by_url: https://www.gopeshgopinath.com
  featured: false
- title: Misael Taveras - FrontEnd Developer
  url: https://taverasmisael.com
  main_url: https://taverasmisael.com
  source_url: https://github.com/taverasmisael/taverasmisael
  description: >
    Personal site and bloging about learning FrontEnd web development in spanish.
  categories:
    - Portfolio
    - Open Source
    - Blog
    - JavaScript
    - Web Development
  built_by: Misael Taveras
  built_by_url: https://taverasmisael.com
  featured: false
- title: Le Reacteur
  url: https://www.lereacteur.io/
  main_url: https://www.lereacteur.io/
  description: >
    Le Reacteur is the first coding bootcamp dedicated to web and mobile apps development (iOS/Android). We offer intensive sessions to train students in a short time (10 weeks). Our goal is to pass on to our students in less than 3 months what they would have learned in 2 years. To achieve this ambitious challenge, our training is based on learning JavaScript (Node.js, Express, ReactJS, React Native).
  categories:
    - JavaScript
    - Learning
    - Mobile Development
    - Web Development
  built_by: Farid Safi
  built_by_url: https://twitter.com/FaridSafi
  featured: false
- title: Cinch
  url: https://www.cinch.co.uk
  main_url: https://www.cinch.co.uk
  description: >
    Cinch is a hub for car supermarkets and dealers to show off their stock. The site only lists second-hand cars that are seven years old or younger, with less than 70,000 miles on the clock.
  categories:
    - Entrepreneurship
    - Business
  built_by: Somo
  built_by_url: https://www.somoglobal.com
  featured: false
- title: Recetas El Universo
  description: >-
    Recipes and videos with the best of Ecuadorian cuisine.
    Collectable recipes from Diario El Universo.
  main_url: "https://recetas-eu.netlify.com/"
  url: "https://recetas-eu.netlify.com/"
  featured: false
  categories:
    - Blog
    - WordPress
    - Food
  built_by: Ramón Chancay
  built_by_url: "https://ramonchancay.me/"
- title: NuBrakes
  url: https://nubrakes.com/
  main_url: https://nubrakes.com/
  description: >
    NuBrakes is the mobile brake repair company that comes to you! We perform brake pad, caliper, and rotor replacement at your office, apartment or home!
  categories:
    - Business
    - Entrepreneurship
  featured: false
- title: Third and Grove
  url: https://www.thirdandgrove.com
  main_url: https://www.thirdandgrove.com
  source_url: https://github.com/thirdandgrove/tagd8_gatsby
  description: >
    A digital agency slaying the mundane one pixel at a time.
  categories:
    - Agency
    - Marketing
    - Open Source
    - Technology
  built_by: Third and Grove
  built_by_url: https://www.thirdandgrove.com
  featured: false
- title: Le Bikini
  url: https://lebikini.com
  main_url: https://lebikini.com
  description: >
    New website for Toulouse's most iconic concert hall.
  categories:
    - Music
  built_by: Antoine Rousseau
  built_by_url: https://antoine.rousseau.im
  featured: false
- title: Jimmy Truong's Portfolio
  url: https://jimmytruong.ca
  main_url: https://jimmytruong.ca
  description: >
    This porfolio is a complication of all projects done during my time at BCIT D3 (Digital Design and Development) program and after graduation.
  categories:
    - Portfolio
    - Web Development
  built_by: Jimmy Truong
  built_by_url: https://jimmytruong.ca
  featured: false
- title: Quick Stop Nicaragua
  main_url: https://quickstopnicaragua.com
  url: https://quickstopnicaragua.com
  description: >
    Convenience Store Website
  categories:
    - Food
  built_by: Gerald Martinez
  built_by_url: https://twitter.com/GeraldM_92
  featured: false
- title: XIEL
  main_url: https://xiel.dev
  url: https://xiel.dev
  source_url: https://github.com/xiel/xiel
  description: >
    I'm a freelance front-end developer from Berlin who creates digital experiences that everyone likes to use.
  categories:
    - Portfolio
    - Blog
  built_by: Felix Leupold
  built_by_url: https://twitter.com/xiel
  featured: false
- title: Nicaragua Best Guides
  main_url: https://www.nicaraguasbestguides.com
  url: https://www.nicaraguasbestguides.com
  description: >
    Full-Service Tour Operator and Destination Management Company (DMC)
  categories:
    - Agency
    - Travel
  built_by: Gerald Martinez
  built_by_url: https://twitter.com/GeraldM_92
  featured: false
- title: Thoughts and Stuff
  main_url: http://thoughtsandstuff.com
  url: http://thoughtsandstuff.com
  source_url: https://github.com/robmarshall/gatsby-tns
  description: >
    A simple easy to read blog. Minimalistic, focusing on content over branding. Includes RSS feed.
  categories:
    - Accessibility
    - Blog
    - WordPress
  built_by: Robert Marshall
  built_by_url: https://robertmarshall.dev
  featured: false
- title: Tracli
  url: https://tracli.rootvan.com/
  main_url: https://tracli.rootvan.com/
  source_url: https://github.com/ridvankaradag/tracli-landing
  description: >
    A command line app that tracks your time
  categories:
    - Productivity
    - Technology
    - Landing Page
  built_by: Ridvan Karadag
  built_by_url: http://www.rootvan.com
  featured: false
- title: spon.io
  url: https://www.spon.io
  main_url: https://www.spon.io
  source_url: https://github.com/magicspon/spon.io
  description: >
    Portfolio for frontend web developer, based in Bristol UK
  categories:
    - Portfolio
  built_by: Dave Stockley
  built_by_url: https://www.spon.io
  featured: false
- title: BBS
  url: https://big-boss-studio.com
  main_url: https://big-boss-studio.com
  description: >
    For 11 years, we help great brands in their digital transformation, offering all our expertise for their needs. Technical consulting, UX, design, technical integration and maintenance.
  categories:
    - Agency
    - JavaScript
    - Web Development
  built_by: BBS
  built_by_url: https://big-boss-studio.com
  featured: false
- title: Appes - Meant to evolve
  main_url: https://appes.co
  url: https://appes.co
  description: >
    Appes is all about apps and evolution. We help companies to build mobile and
    web products.
  categories:
    - Agency
    - Mobile Development
    - Web Development
    - Technology
  built_by: Appes
  built_by_url: https://appes.co
  featured: false
- title: Intern
  url: https://intern.imedadel.me
  main_url: https://intern.imedadel.me
  description: >
    Intern is a job board for getting internships in tech, design, marketing, and more. It's built entirely with Gatsby.
  categories:
    - Directory
    - Technology
  built_by: Imed Adel
  built_by_url: https://imedadel.me
  featured: false
- title: Global Citizen Foundation
  main_url: https://www.globalcitizenfoundation.org
  url: https://www.globalcitizenfoundation.org
  description: >
    In the digital economy, we are Global Citizens and the currency is Personal Data
  categories:
    - Nonprofit
  built_by: The Delta Studio
  built_by_url: https://www.thedelta.io
  featured: false
- title: GatsbyFinds
  main_url: https://gatsbyfinds.netlify.com
  url: https://gatsbyfinds.netlify.com
  description: >
    GatsbyFinds is a website built ontop of Gatsby v2 by providing developers with a showcase of all the lastest projects made with the beloved GatsbyJS.
  categories:
    - Portfolio
    - Gallery
  built_by: Bvlktech
  built_by_url: https://twitter.com/bvlktech
  featured: false
- title: AFEX Commodities Exchange
  main_url: https://afexnigeria.com
  url: https://afexnigeria.com
  description: >
    AFEX Nigeria strives to transform Nigerian agriculture by creating more bargaining power to smallholder farmers, access to information, and secure storage.
  categories:
    - Blog
    - Business
    - Finance
    - Food
    - WordPress
  built_by: Mayowa Falade
  built_by_url: http://mayowafalade.com
  featured: false
- title: VIA Data
  main_url: https://viadata.io
  url: https://viadata.io
  description: >
    The future of data management
  categories:
    - Data
  built_by: The Delta Studio
  built_by_url: https://www.thedelta.io
  featured: false
- title: Front End Day Event Website
  main_url: https://frontend-day.com/
  url: https://frontend-day.com/
  description: >
    Performant landing page for a front end workshops recurring event / conference.
  categories:
    - Event
    - Conference
    - Web Development
    - Technology
  built_by: Pagepro
  built_by_url: https://pagepro.co
  featured: false
- title: Mutual
  main_url: https://www.madebymutual.com
  url: https://www.madebymutual.com
  description: >
    Mutual is a web design and development agency. Our new website is powered by Gatsby and Craft CMS.
  categories:
    - Blog
    - Portfolio
    - Agency
    - Design
    - Web Development
  built_by: Mutual
  built_by_url: https://twitter.com/madebymutual
  featured: false
- title: Surge 3
  main_url: https://surge3.com
  url: https://surge3.com/
  description: >
    We’re Surge 3 - a premier web development agency. Our company centers around the principles of quality, speed, and service! We are founded using the latest in web technologies and are dedicated to using those exact tools to help our customers achieve their goals.
  categories:
    - Portfolio
    - Blog
    - Agency
    - Web Development
    - Marketing
  built_by: Dillon Browne
  built_by_url: https://dillonbrowne.com
- title: Adaltas
  main_url: https://www.adaltas.com
  url: https://www.adaltas.com
  description: >
    Adaltas is a team of consultants with a focus on Open Source, Big Data and Cloud Computing based in France, Canada and Morocco.
  categories:
    - Consulting
    - Data
    - Design System
    - Programming
    - Learning
  built_by: Adaltas
  built_by_url: https://www.adaltas.com
- title: Themis Attorneys
  main_url: https://themis-attorneys.com
  url: https://themis-attorneys.com
  description: >
    Themis Attorneys is Chennai based lawyers. Their new complete website is made using Gatsby.
  categories:
    - Agency
    - Consulting
    - Portfolio
    - Law
  built_by: Merbin J Anselm
  built_by_url: https://anselm.in
- title: Runlet
  main_url: https://runlet.app
  url: https://runlet.app
  source_url: https://github.com/runletapp/runlet
  description: >
    Runlet is a cloud-based job manager that offers device synchronization and reliable message delivery in a network of connected devices even after connectivity issues. Available for ARM, Linux, Mac and Windows.
  categories:
    - App
    - Landing Page
    - Productivity
    - Technology
  built_by: Vandré Leal
  built_by_url: https://vandreleal.github.io
  featured: false
- title: tiaan.dev
  main_url: https://tiaan.dev
  url: https://tiaan.dev
  featured: false
  categories:
    - Blog
    - Portfolio
    - Web Development
- title: Praveen Bisht
  main_url: https://www.prvnbist.com/
  url: https://www.prvnbist.com/
  source_url: https://github.com/prvnbist/portfolio
  categories:
    - Portfolio
    - Blog
  built_by: Praveen Bisht
  built_by_url: https://www.prvnbist.com/
  featured: false
- title: Jeff Mills The Outer Limits x NTS Radio
  url: https://www.nts.live/projects/jeff-mills-the-outer-limits/
  main_url: https://www.nts.live/projects/jeff-mills-the-outer-limits/
  source_url: https://github.com/ntslive/the-outer-limits
  description: >
    NTS Radio created a minisite for Jeff Mills' 6 part radio series The Outer Limits, including original music production and imagery curated from the NASA online image archive.
  categories:
    - Music
    - Gallery
    - Science
    - Entertainment
  built_by: NTS Radio
  built_by_url: https://www.nts.live
  featured: false
- title: BALAJIRAO676
  main_url: https://thebalajiraoecommerce.netlify.com/
  url: https://thebalajiraoecommerce.netlify.com/
  featured: false
  categories:
    - Blog
    - eCommerce
    - Web Development
- title: Mentimeter
  url: https://www.mentimeter.com/
  main_url: https://www.mentimeter.com/
  categories:
    - Business
  featured: false
- title: HYFN
  url: https://hyfn.com/
  main_url: https://hyfn.com/
  categories:
    - Business
  featured: false
- title: Mozilla India
  main_url: https://mozillaindia.org/
  url: https://mozillaindia.org/
  categories:
    - Open Source
  featured: false
- title: Primer Labs
  main_url: https://www.primerlabs.io
  url: https://www.primerlabs.io
  featured: false
  categories:
    - Education
    - Learning
- title: AJ on Purr-fect Solutions
  url: https://ajonp.com
  main_url: https://ajonp.com
  description: >
    A Community of developers, creating resources for all to use!
  categories:
    - Education
    - Learning
    - Programming
    - Web Development
    - API
    - Blog
    - SEO
  built_by: AJonP
  built_by_url: http://ajonp.com/authors/alex-patterson
- title: blog.kwst.site
  main_url: https://blog.kwst.site
  url: https://blog.kwst.site
  description: A blog of frontend engineer working in Fukuoka
  source_url: https://github.com/SatoshiKawabata/blog
  featured: false
  categories:
    - Blog
    - Technology
    - Web Development
    - JavaScript
- title: Run Leeds
  main_url: http://www.runleeds.co.uk
  url: http://www.runleeds.co.uk
  description: >
    Community running site based in Leeds,UK. Aiming to support those going through a life crisis.
  categories:
    - Accessibility
    - Blog
    - Community
    - Nonprofit
    - Sports
    - WordPress
  built_by: Robert Marshall
  built_by_url: https://www.robertmarshall.dev
- title: Arvind Kumar
  main_url: https://arvind.io
  url: https://arvind.io
  source_url: https://github.com/EnKrypt/arvind.io
  built_by: Arvind Kumar
  built_by_url: "https://arvind.io/"
  description: >
    A blog about writing code, making music and studying the skies.
  featured: false
  categories:
    - Blog
    - Music
    - Technology
- title: GlobalMoney
  url: https://global24.ua
  main_url: https://global24.ua
  description: >
    Provide payment solution for SMB, eWallet GlobalMoney
  categories:
    - Business
    - Finance
    - Technology
  built_by: NodeArt
  built_by_url: https://NodeArt.io
- title: Women's and Girls' Emergency Centre
  url: https://www.wagec.org.au/
  main_url: https://www.wagec.org.au/
  description: >
    Specialist homelessness service for women and families escaping domestic violence. Based in Redfern, Sydney, Australia.
  categories:
    - Nonprofit
    - Community
    - eCommerce
  built_by: Little & Big
  built_by_url: "https://www.littleandbig.com.au/"
  featured: false
- title: Guus van de Wal | Drupal Front-end specialist
  url: https://guusvandewal.nl
  main_url: https://guusvandewal.nl
  description: >
    Decoupled portfolio site for guusvandewal.nl, a Drupal and ReactJS front-end developer and designer.
  categories:
    - Open Source
    - Web Development
    - Design
    - Blog
    - Freelance
  built_by: Guus van de Wal
  featured: false
- title: Pixelize Web Design Gold Coast | Web Design and SEO
  url: https://www.pixelize.com.au/
  main_url: https://www.pixelize.com.au/
  description: >
    Pixelize is a tight knit group of professional web developers, graphic designers, and content creators that work together to create high performing, blazing fast, beautiful websites with a strong focus on SEO.
  categories:
    - Agency
    - Web Development
    - Marketing
    - SEO
    - Design
    - Portfolio
    - Blog
  built_by: Pixelize
  built_by_url: https://www.pixelize.com.au
  featured: false
- title: VS Code GitHub Stats
  url: https://vscode-github-stats.netlify.com
  main_url: https://vscode-github-stats.netlify.com
  source_url: https://github.com/lannonbr/vscode-github-stats/
  description: >
    Statistics Dashboard for VS Code GitHub repository
  categories:
    - Data
  built_by: Benjamin Lannon
  built_by_url: https://lannonbr.com
  featured: false
- title: MetaProjection
  main_url: https://www.metaprojection.ca
  url: https://www.metaprojection.ca
  source_url: https://github.com/rosslh/metaprojection
  description: >
    MetaProjection is a website that aggregates multiple Canadian federal electoral projections in order to provide an overview of how the election is playing out, both federally and by district.
  categories:
    - Government
    - Data
    - Open Source
  built_by: Ross Hill
  built_by_url: https://rosshill.ca
  featured: false
- title: Tamarisc VC
  url: https://www.tamarisc.vc
  main_url: https://www.tamarisc.vc
  description: >
    Tamarisc invests in and helps build companies that improve the human habitat through innovating at the intersection of real estate, health, and technology.
  categories:
    - Business
    - Technology
  built_by: Peter Hironaka
  built_by_url: "https://peterhironaka.com"
  featured: false
- title: Up Your A11y
  url: https://www.upyoura11y.com/
  main_url: https://www.upyoura11y.com/
  source_url: https://www.upyoura11y.com/
  description: >
    A web accessibility toolkit with a React focus, Up Your A11y is a resource for front-end developers to find useful information on how to make your sites more accessible. The topics covered have a React bias, but the principles in each apply to all web development, so please don't be put off if you don't work with React specifically!
  categories:
    - Accessibility
    - Blog
    - Programming
    - JavaScript
    - User Experience
    - Web Development
  built_by: Suzanne Aitchison
  built_by_url: https://twitter.com/s_aitchison
  featured: false
- title: Roman Kravets
  description: >
    Portfolio of Roman Kravets. Web Developer, HTML & CSS Coder.
  main_url: "https://romkravets.netlify.com/"
  url: "https://romkravets.netlify.com/"
  categories:
    - Portfolio
    - Open Source
    - Web Development
    - Blog
  built_by: Roman Kravets
  built_by_url: "https://github.com/romkravets/dev-page"
  featured: false
- title: Phil Tietjen Portfolio
  url: https://www.philtietjen.dev/
  main_url: https://www.philtietjen.dev/
  source_url: https://github.com/Phizzard/phil-portfolio
  description: >
    Portfolio of Phil Tietjen using Gatsby, TailwindCSS, and Emotion/styled
  categories:
    - Portfolio
    - Open Source
    - Web Development
  built_by: Phil Tietjen
  built_by_url: https://github.com/Phizzard
  featured: false
- title: Gatsby Bomb
  description: >
    A fan made version of the website Giantbomb, fully static and powered by Gatsby JS and the GiantBomb API.
  main_url: "https://gatsbybomb.netlify.com"
  url: "https://gatsbybomb.netlify.com"
  categories:
    - App
    - Entertainment
    - Media
    - Video
  built_by: Phil Tietjen
  built_by_url: "https://github.com/Phizzard"
  featured: false
- title: Divyanshu Maithani
  main_url: https://divyanshu013.dev
  url: https://divyanshu013.dev
  source_url: https://github.com/divyanshu013/blog
  description: >
    Personal blog of Divyanshu Maithani. Life, music, code and things in between...
  categories:
    - Blog
    - JavaScript
    - Open Source
    - Music
    - Programming
    - Technology
    - Web Development
  built_by: Divyanshu Maithani
  built_by_url: https://twitter.com/divyanshu013
- title: TFE Energy
  main_url: https://tfe.energy
  url: https://tfe.energy
  source_url: https://gitlab.com/marcfehrmedia/2019-07-03-tfe-energy
  description: >
    TFE Energy believes in the future. Their new website is programmed with Gatsby, Scrollmagic, Contentful, Cloudify.
  categories:
    - Technology
    - Consulting
    - Video
    - Business
  built_by: Marc Fehr
  built_by_url: https:/www.marcfehr.media
- title: AtomBuild
  url: https://atombuild.github.io/
  main_url: https://atombuild.github.io/
  source_url: https://github.com/AtomBuild/atombuild.github.io
  description: >
    Landing page for the AtomBuild project, offering a curation of Atom packages associated with the project.
  categories:
    - Directory
    - Landing Page
    - Open Source
    - Programming
    - Technology
  built_by: Kepler Sticka-Jones
  built_by_url: https://keplersj.com/
  featured: false
- title: Josh Pensky
  main_url: https://joshpensky.com
  url: https://joshpensky.com
  description: >
    Josh Pensky is an interactive developer based in Boston. He designs and builds refreshing web experiences, packed to the punch with delightful interactions.
  categories:
    - Portfolio
    - Web Development
    - Design
    - SEO
  built_by: Josh Pensky
  built_by_url: https://github.com/joshpensky
  featured: false
- title: AtomLinter
  url: https://atomlinter.github.io/
  main_url: https://atomlinter.github.io/
  source_url: https://github.com/AtomLinter/atomlinter.github.io
  description: >
    Landing page for the AtomLinter project, offering a curation of Atom packages associated with the project.
  categories:
    - Directory
    - Landing Page
    - Open Source
    - Programming
    - Technology
  built_by: Kepler Sticka-Jones
  built_by_url: https://keplersj.com/
  featured: false
- title: Dashbouquet
  url: https://dashbouquet.com/
  main_url: https://dashbouquet.com/
  categories:
    - Agency
    - Blog
    - Business
    - Mobile Development
    - Portfolio
    - Web Development
  built_by: Dashbouquet team
  featured: false
- title: rathes.me
  url: https://rathes.me/
  main_url: https://rathes.me/
  source_url: https://github.com/rathesDot/rathes.me
  description: >
    The Portfolio Website of Rathes Sachchithananthan
  categories:
    - Blog
    - Portfolio
    - Web Development
  built_by: Rathes Sachchithananthan
  built_by_url: https://rathes.me/
- title: viviGuides - Your travel guides
  url: https://vivitravels.com/en/guides/
  main_url: https://vivitravels.com/en/guides/
  description: >
    viviGuides is viviTravels' blog: here you will find travel tips, useful information about the cities and the best guides for your next vacation.
  categories:
    - Travel
    - Blog
  built_by: Kframe Interactive SA
  built_by_url: https://kframeinteractive.com/
  featured: false
- title: KNC Blog
  main_url: https://nagakonada.com
  url: https://nagakonada.com/
  description: >
    Nagakonada is my blogging and portfolio site where I list my projects, experience, capabilities and the blog mostly talks about technical and personal writings.
  categories:
    - Blog
    - Web Development
    - Portfolio
  built_by: Konada, Naga Chaitanya
  built_by_url: https://github.com/ChaituKNag
  featured: false
- title: Vishal Nakum
  url: https://nakum.tech/
  main_url: https://nakum.tech/
  source_url: https://github.com/vishalnakum011/contentful
  description: >
    Portfolio of Vishal Nakum. Made with Gatsby, Contentful. Deployed on Netlify.
  categories:
    - Portfolio
    - Blog
  built_by: Amol Tangade
  built_by_url: https://amoltangade.me/
- title: Sagar Hani Portfolio
  url: http://sagarhani.in/
  main_url: http://sagarhani.in/
  source_url: https://github.com/sagarhani
  description: >
    Sagar Hani is a Software Developer & an Open Source Enthusiast. He blogs about JavaScript, Open Source and his Life experiences.
  categories:
    - Portfolio
    - Blog
    - Web Development
    - Open Source
    - Technology
    - Programming
    - JavaScript
  built_by: Sagar Hani
  built_by_url: http://sagarhani.in/about
- title: Arturo Alviar's Portfolio
  main_url: "https://arturoalviar.com"
  url: "https://arturoalviar.com"
  source_url: "https://github.com/arturoalviar/portfolio"
  categories:
    - Portfolio
    - Open Source
    - Web Development
  built_by: Arturo Alviar
  built_by_url: "https://github.com/arturoalviar"
  featured: false
- title: Pearly
  url: https://www.pearlyplan.com
  main_url: https://www.pearlyplan.com
  description: >
    Dental Membership Growth Platform
  categories:
    - Technology
    - Healthcare
    - App
  built_by: Sean Emmer and Jeff Cole
- title: MarceloNM
  url: https://marcelonm.com
  main_url: https://marcelonm.com
  description: >
    Personal landing page and blog for MarceloNM, a frontend developer based in Brazil.
  categories:
    - Blog
    - JavaScript
    - Landing Page
    - Programming
    - Web Development
  built_by: Marcelo Nascimento Menezes
  built_by_url: https://github.com/mrcelo
  featured: false
- title: Open Source Galaxy
  main_url: https://www.opensourcegalaxy.com
  url: https://www.opensourcegalaxy.com
  description: >
    Explore the Open Source Galaxy and help other earthlings by contributing to open source.
  categories:
    - Open Source
    - Programming
    - Web Development
  built_by: Justin Juno
  built_by_url: https://www.justinjuno.dev
  featured: false
- title: enBonnet Blog
  url: https://enbonnet.me/
  main_url: https://enbonnet.me/
  source_url: https://github.com/enbonnet
  description: >
    Hola, este es mi sitio personal, estare escribiendo sobre JavaScript, Frontend y Tecnologia que utilice en mi dia a dia.
  categories:
    - Portfolio
    - Blog
    - Web Development
    - Technology
    - Programming
    - JavaScript
  built_by: Ender Bonnet
  built_by_url: https://enbonnet.me/
- title: Edenspiekermann
  url: "https://www.edenspiekermann.com/eu/"
  main_url: "https://www.edenspiekermann.com/eu/"
  description: >
    Hello. We are Edenspiekermann, an independent global creative agency.
  categories:
    - Featured
    - Agency
    - Design
    - Portfolio
  featured: true
- title: IBM Design
  url: "https://www.ibm.com/design/"
  main_url: "https://www.ibm.com/design/"
  description: >
    At IBM, our design philosophy is to help guide people so they can do their best work. Our human-centered design practices help us deliver on that goal.
  categories:
    - Featured
    - Design
    - Technology
    - Web Development
  built_by: IBM
  featured: true
- title: We Do Plugins
  url: https://wedoplugins.com
  main_url: https://wedoplugins.com
  description: >
    Free & premium WordPress plugins development studio from Wroclaw, Poland.
  categories:
    - Portfolio
    - Agency
    - Open Source
    - Web Development
  built_by: We Do Plugins
  built_by_url: https://wedoplugins.com
- title: Mevish Aslam, business coach
  url: "https://mevishaslam.com/"
  main_url: "https://mevishaslam.com/"
  description: >
    Mevish Aslam helps women build a life they love and coaches women to launch and grow businesses.
  categories:
    - Business
    - Consulting
    - Entrepreneurship
    - Freelance
    - Marketing
    - Portfolio
  built_by: Rou Hun Fan
  built_by_url: "https://flowen.me"
  featured: false
- title: Principles of wealth
  url: "https://principlesofwealth.net"
  main_url: "https://principlesofwealth.net"
  source_url: "https://github.com/flowen/principlesofwealth"
  description: >
    Principles of wealth. How to get rich without being lucky, a summary of Naval Ravikant's tweets and podcast.`
  categories:
    - Business
    - Consulting
    - Education
    - Entrepreneurship
    - Finance
    - Learning
    - Marketing
    - Media
    - Nonprofit
    - Productivity
    - Science
  built_by: Rou Hun Fan
  built_by_url: "https://flowen.me"
  featured: false
- title: North X South
  main_url: https://northxsouth.co
  url: https://northxsouth.co
  description: >
    We work with small businesses and non-profits to develop their brands, build an online identity, create stellar designs, and give a voice to their causes.
  categories:
    - Agency
    - Consulting
    - Business
    - Design
    - Web Development
  built_by: North X South
  built_by_url: https://northxsouth.co
- title: Plenty of Fish
  main_url: https://www.pof.com/
  url: https://pof.com
  description: >
    Plenty of Fish is one of the world's largest dating platforms.
  categories:
    - Community
  featured: true
- title: Bitcoin
  main_url: https://www.bitcoin.com/
  url: https://bitcoin.com
  description: >
    One of the largest crypto-currency platforms in the world.
  categories:
    - Technology
    - Finance
  featured: true
- title: Frame.io
  main_url: https://www.frame.io/
  url: https://frame.io
  description: >
    Frame.io is a cloud-based video collaboration platform that allows its users to easily work on media projects together
  categories:
    - Technology
    - Entertainment
    - Media
  featured: true
- title: Sainsbury’s Homepage
  main_url: https://www.sainsburys.co.uk/
  url: https://www.sainsburys.co.uk
  description: >
    Sainsbury’s is an almost 150 year old supermarket chain in the United Kingdom.
  categories:
    - eCommerce
    - Food
  featured: true
- title: Haxzie, Portfolio and Blog
  url: "https://haxzie.com/"
  main_url: "https://haxzie.com/"
  source_url: "https://github.com/haxzie/haxzie.com"
  description: >
    Haxzie.com is the portfolio and personal blog of Musthaq Ahamad, UX Engineer and Visual Designer
  categories:
    - Blog
    - Portfolio
  built_by: Musthaq Ahamad
  built_by_url: "https://haxzie.com"
  featured: false
- title: GBT
  url: "https://yangmuzi.com/"
  main_url: "https://yangmuzi.com/"
  source_url: "https://github.com/yangnianbing/blog-by-gatsby"
  description: >
    It is a basic Gatsby site project
  categories:
    - Blog
    - Portfolio
  built_by: yangnianbing
  featured: false
- title: Robin Wieruch's Blog
  url: "https://www.robinwieruch.de/"
  main_url: "https://www.robinwieruch.de/"
  categories:
    - Blog
    - Education
  featured: false
- title: Roger Ramos Development Journal
  url: "https://rogerramos.me/"
  main_url: "https://rogerramos.me/"
  source_url: "https://github.com/rogerramosme/rogerramos.me/"
  description: >
    Personal development journal made with Netlify CMS
  categories:
    - Blog
  built_by: Roger Ramos
  built_by_url: https://rogerramos.me/
  featured: false
- title: Global Adviser Alpha
  main_url: "https://globaladviseralpha.com"
  url: "https://globaladviseralpha.com"
  description: >
    Lead by David Haintz, Global Adviser Alpha transforms advice business into world class firms.
  categories:
    - Business
    - Blog
    - Finance
  built_by: Handsome Creative
  built_by_url: https://www.hellohandsome.com.au
  featured: false
- title: Alcamine
  url: https://alcamine.com/
  main_url: https://alcamine.com/
  description: >
    Never apply to another job online and receive tons of tech jobs in your inbox everyday — all while keeping your information private.
  categories:
    - Blog
    - Technology
  built_by: Caldera Digital
  built_by_url: https://www.calderadigital.com/
  featured: false
- title: Caldera Digital
  url: https://www.calderadigital.com/
  main_url: https://www.calderadigital.com/
  source_url: https://github.com/caldera-digital/platform
  description: >
    Caldera is a product and application development agency that uses innovative technology to bring your vision, brand, and identity to life through user centered design.
  categories:
    - Blog
    - User Experience
    - Consulting
  built_by: Caldera Digital
  built_by_url: https://www.calderadigital.com/
  featured: false
- title: Keycodes
  url: https://www.keycodes.dev
  main_url: https://www.keycodes.dev
  source_url: https://github.com/justinjunodev/keycodes.dev
  description: >
    A developer resource for getting keyboard key codes.
  categories:
    - Programming
    - Productivity
    - Open Source
    - Web Development
  built_by: Justin Juno
  built_by_url: https://www.justinjuno.dev
  featured: false
- title: Utah Pumpkins
  url: https://www.utahpumpkins.com/
  main_url: https://www.utahpumpkins.com/
  source_url: https://github.com/cadekynaston/utah-pumpkins
  description: >
    An awesome pumpkin gallery built using Gatsby and Contentful.
  categories:
    - Gallery
    - Blog
    - Photography
  built_by: Cade Kynaston
  built_by_url: https://cade.codes
- title: diff001a's blog
  main_url: https://diff001a.netlify.com/
  url: https://diff001a.netlify.com/
  description: >
    This is diff001a's blog which contains blogs realted to programming.
  categories:
    - Blog
  built_by: diff001a
- title: Rockwong Blog
  main_url: http://rockwong.com/blog/
  url: http://rockwong.com/blog/
  description: >
    Rockwong is a techncal blog containing content realted to various web technologies.
  categories:
    - Technology
    - Education
    - Blog
- title: RegexGuide
  main_url: "https://regex.guide"
  url: "https://regex.guide/playground"
  source_url: "https://github.com/pacdiv/regex.guide"
  description: >
    The easiest way to learn regular expressions! The RegexGuide is a playground helping developers to discover regular expressions. Trying it is adopting regular expressions!
  categories:
    - App
    - Education
    - JavaScript
    - Nonprofit
    - Open Source
    - Programming
    - Technology
    - Web Development
  built_by: Loïc J.
  built_by_url: https://growthnotes.dev
- title: re:store
  url: https://www.visitrestore.com
  main_url: https://www.visitrestore.com
  description: >
    This is your chance to discover, connect, and shop beyond your feed and get to know the who, how, and why behind your favorite products.
  categories:
    - Marketing
  built_by: The Couch
  built_by_url: https://thecouch.nyc
  featured: false
- title: Bululu Eventos
  url: https://bululueventos.cl/
  main_url: https://bululueventos.cl/
  source_url: https://github.com/enBonnet/bululu-front
  description: >
    Sitio de organizadores de eventos
  categories:
    - Marketing
  built_by: Ender Bonnet
  built_by_url: https://enbonnet.me/
- title: MyPrograming Steps
  main_url: https://mysteps.netlify.com/
  url: https://mysteps.netlify.com/
  description: >
    FrontEnd Tutorial Information
  featured: false
  categories:
    - Blog
    - Portfolio
  source_url: https://github.com/IoT-Arduino/Gatsby-MySteps
  built_by: Maruo
  built_by_url: https://twitter.com/DengenT
- title: Brent Runs Marathons
  main_url: https://www.brentrunsmarathons.com/
  url: https://www.brentrunsmarathons.com/
  source_url: https://github.com/bingr001/brentrunsmarathonsv2
  description: >
    Brent Runs Marathons is about the training and race experience for the Comrades Ultra Marathon
  categories:
    - Blog
  built_by: Brent Ingram
  built_by_url: https://www.brentjingram.com/
  featured: false
- title: Pedro LaTorre
  main_url: https://www.pedrolatorre.com/
  url: https://www.pedrolatorre.com/
  source_url: https://github.com/bingr001/pedro-latorre-site
  description: >
    A really awesome website built for the motivational speaker Pedro LaTorre
  categories:
    - Blog
  built_by: Brent Ingram
  built_by_url: https://www.brentjingram.com/
  featured: false
- title: Veryben
  main_url: https://veryben.com/
  url: https://veryben.com/
  description: >
    be water my friend
  categories:
    - Blog
  built_by: anikijiang
  built_by_url: https://twitter.com/anikijiang
  featured: false
- title: kentarom's portfolio
  main_url: https://kentarom.com/
  url: https://kentarom.com/
  source_url: https://github.com/kentaro-m/portfolio-gatsby
  description: >
    The portfolio of kentarom, frontend developer. This site shows recent activities about him.
  categories:
    - Portfolio
    - Technology
    - Web Development
  built_by: kentarom
  built_by_url: https://twitter.com/_kentaro_m
  featured: false
- title: MotionThat
  main_url: "https://motionthat.com.au"
  url: "https://motionthat.com.au"
  description: >
    MotionThat was created to fill a void in Tabletop Product shooting, whereby the need for consistency, repetition and flexibility was required to eliminate the many variables and inaccuracies that slow the filming process down.
  categories:
    - Entertainment
    - Food
    - Media
    - Gallery
  built_by: Handsome Creative
  built_by_url: https://www.hellohandsome.com.au
  featured: false
- title: TEN ALPHAS
  main_url: "https://tenalphas.com.au"
  url: "https://tenalphas.com.au"
  description: >
    TEN ALPHAS is a content production company based in Sydney and Wollongong, telling stories through moving image and beautiful design.
  categories:
    - Media
    - Entertainment
    - Video
  built_by: Handsome Creative
  built_by_url: https://www.hellohandsome.com.au
  featured: false
- title: SalesGP
  main_url: "https://salesgp.io"
  url: "https://salesgp.io"
  description: >
    SalesGP is a specialist Sales and Operations partner offering expert skill-sets and decades of experience to companies entering the Australia, NZ (ANZ) and South East Asian (SEA) markets.
  categories:
    - Business
    - Marketing
    - Consulting
  built_by: Handsome Creative
  built_by_url: https://www.hellohandsome.com.au
  featured: false
- title: Source Separation Systems
  main_url: "https://sourceseparationsystems.com.au"
  url: "https://sourceseparationsystems.com.au"
  description: >
    Innovative waste diversion products, designed to connect Australians to a more sustainable world.
  categories:
    - Business
  built_by: Handsome Creative
  built_by_url: https://www.hellohandsome.com.au
- title: Fuzzy String Matching
  main_url: https://fuzzy-string-matching.netlify.com
  url: https://fuzzy-string-matching.netlify.com
  source_url: https://github.com/jdemieville/fuzzyStringMatching
  description: >
    This site is built to assess the performance of various approximate string matching algorithms aka fuzzy string searching.
  categories:
    - JavaScript
    - Learning
    - Programming
  built_by: Jennifer Demieville
  built_by_url: https://demieville-codes.herokuapp.com/portfolio
  featured: false
- title: Open Techiz
  main_url: "https://www.opentechiz.com/"
  url: "https://www.opentechiz.com/"
  featured: false
  description: >
    An agile software development company in Vietnam, providing wide range service from ecommerce development, mobile development, automation testing and cloud deployment with kubernets
  categories:
    - Web Development
    - Mobile Development
    - Technology
  built_by: Open Techiz
  built_by_url: "https://www.opentechiz.com/"
- title: Leave Me Alone
  url: https://leavemealone.app
  main_url: https://leavemealone.app
  description: >
    Leave Me Alone helps you unsubscribe from unwanted emails easily. It's built with Gatsby v2.
  categories:
    - Landing Page
    - Productivity
  built_by: James Ivings
  built_by_url: https://squarecat.io
  featured: false
- title: Oberion
  main_url: https://oberion.io
  url: https://oberion.io
  description: >
    Oberion analyzes your gaming library and gives you personal recommendations based on what you play
  categories:
    - Entertainment
    - Media
  built_by: Thomas Uta
  built_by_url: https://twitter.com/ThomasJanUta
  featured: false
- title: Lusta Hair
  url: https://www.lustahair.com
  main_url: https://www.lustahair.com
  description: >
    Luxury 100% Remy Human Hair Toppers. The perfect solution for volume, coverage and style. Online retailer based in Australia.
  categories:
    - eCommerce
  built_by: Jason Di Benedetto
  built_by_url: https://jason.dibenedetto.fyi
  featured: false
- title: Yoseph.tech
  main_url: https://www.yoseph.tech
  url: https://www.yoseph.tech/compilers
  source_url: https://github.com/radding/yoseph.tech_gatsby
  description: >
    Yoseph.tech is a personal blog centered around technology and software engineering
  categories:
    - Technology
    - Web Development
    - Open Source
  built_by: Yoseph Radding
  built_by_url: https://github.com/radding
  featured: false
- title: Really Fast Sites
  url: https://reallyfastsites.com
  main_url: https://reallyfastsites.com
  description: >
    Really Fast Sites showcases websites that have a speed score of 85 or higher on Google's Page Speed Insights for both mobile and desktop, along with some of the platforms and technologies those sites use.
  categories:
    - Web Development
    - Programming
  built_by: Peter Brady
  built_by_url: https://www.peterbrady.co.uk
  featured: false
- title: Mieke Frouws
  url: https://www.miekefrouws.nl
  main_url: https://www.miekefrouws.nl
  description: >
    Mieke Frouws is a freelance primary school theater teacher based in the Netherlands.
  categories:
    - Freelance
    - Education
  built_by: Laurens Kling
  built_by_url: https://www.goedideemedia.nl
  featured: false
- title: The Fabulous Lifestyles 不藏私旅行煮藝
  url: https://thefabulouslifestyles.com/
  main_url: https://thefabulouslifestyles.com/
  description: >
    The Fabulous Lifestyles features content about travel and food. It offers practical travel advice that covers trip planning, logistics, and reviews on destination, resort & hotel...etc. Besides travelling, there are step-by-step homemade gourmet recipes that will appeal to everyone's taste buds.
  categories:
    - Blog
    - Food
    - Travel
  built_by: Kevin C Chen
  built_by_url: https://www.linkedin.com/in/kevincychen/
- title: Salexa - Estetica Venezolana
  url: https://peluqueriavenezolana.cl/
  main_url: https://peluqueriavenezolana.cl/
  source_url: https://github.com/enbonnet/salexa-front
  description: >
    Venezuelan beauty and hairdressing salon in Chile
  categories:
    - Marketing
    - Business
  built_by: Ender Bonnet
  built_by_url: https://enbonnet.me/
- title: Akshay Thakur's Portfolio
  main_url: https://akshaythakur.me
  url: https://akshaythakur.me
  categories:
    - Portfolio
    - Web Development
  built_by: Akshay Thakur
  built_by_url: https://akshaythakur.me
- title: Binaria
  description: >
    Digital product connecting technics & creativity.
  main_url: "https://binaria.com/en/"
  url: "https://binaria.com/en/"
  categories:
    - Web Development
    - Agency
    - Technology
    - App
    - Consulting
    - User Experience
  built_by: Binaria
  built_by_url: "https://binaria.com/"
- title: Quema Labs
  url: https://quemalabs.com/
  main_url: https://quemalabs.com/
  description: >
    WordPress themes for these moedern times
  categories:
    - Blog
    - Web Development
    - WordPress
    - Portfolio
  built_by: Nico Andrade
  built_by_url: https://nicoandrade.com/
- title: Century 21 Financial
  url: https://century21financial.co.nz/
  main_url: https://century21financial.co.nz/
  description: Website for Century 21's mortgage broker and insurance broker business in New Zealand.
  categories:
    - Real Estate
    - Finance
    - Business
  built_by: Shannon Smith
  built_by_url: https://www.powerboard.co.nz/clients
  featured: false
- title: Base Backpackers
  url: https://www.stayatbase.com/
  main_url: https://www.stayatbase.com/
  description: Base Backpackers is one of Australasia's biggest youth adventure tourism brands. They are super stoked to have one of the fastest websites in the tourism industry.
  categories:
    - Travel
    - Business
  built_by: Shannon Smith
  built_by_url: https://www.powerboard.co.nz/clients
  featured: false
- title: Wealthsimple
  url: "https://www.wealthsimple.com/"
  main_url: "https://www.wealthsimple.com/en-us/"
  description: >
    The simple way to grow your money like the world's most sophisticated investors. Zero-maintenance portfolios, expert advisors and low fees.
  categories:
    - App
    - Business
    - Finance
  featured: false
- title: To Be Created
  description: >
    tbc is a London based styling agency that champions a modernised minimal aesthetic for both personal clients and brands.
  main_url: "https://to-be-created.com"
  url: "https://to-be-created.com"
  categories:
    - Web Development
    - Agency
    - Portfolio
    - Freelance
  built_by: Sam Goddard
  built_by_url: "https://samgoddard.dev/"
- title: Kosmos Platform
  main_url: https://kosmosplatform.com
  url: https://kosmosplatform.com
  description: >
    Explore the Kosmos - A new world is here, where every clinician now has the ability to improve cardiothoracic and abdominal assessment, in just a few minutes.
  categories:
    - Marketing
    - Science
    - Video
    - Landing Page
    - Healthcare
    - Technology
  built_by: Bryce Benson via Turnstyle Studio
  built_by_url: https://github.com/brycebenson
- title: B-Engaged
  url: https://b-engaged.se/
  main_url: https://b-engaged.se/
  description: >
    B-Engaged gives a clear picture of the organization and helps you implement the measures that makes difference for the employees. The results of our employee surveys are easily transformed into concrete improvement measures using AI technology.
  categories:
    - Business
    - Human Resources
  featured: false
- title: Rollbar
  url: https://rollbar.com/
  main_url: https://rollbar.com/
  description: >
    Rollbar automates error monitoring and triaging, so developers can fix errors that matter within minutes, and build software quickly and painlessly.
  categories:
    - Programming
    - Web Development
  featured: false
- title: EQX
  url: https://digitalexperience.equinox.com/
  main_url: https://digitalexperience.equinox.com/
  description: >
    The Equinox app, personalized to unlock your full potential.
  categories:
    - Sports
    - App
  featured: false
- title: WagWalking
  url: https://wagwalking.com/
  main_url: https://wagwalking.com/
  description: >
    Paws on the move
  categories:
    - App
  featured: false
- title: FirstBorn
  url: https://www.firstborn.com/
  main_url: https://www.firstborn.com/
  description: >
    We shape modern brands for a connected future.
  categories:
    - Agency
    - Design
- title: Pix4D
  url: https://www.pix4d.com
  main_url: https://www.pix4d.com
  description: >
    A unique suite of photogrammetry software for drone mapping. Capture images with our app, process on desktop or cloud and create maps and 3D models.
  categories:
    - Business
    - Productivity
    - Technology
  featured: false
- title: Bakken & Bæck
  url: https://bakkenbaeck.com
  main_url: https://bakkenbaeck.com
  description: >
    We’re Bakken & Bæck, a digital studio based in Oslo, Bonn and Amsterdam. Ambitious companies call us when they need an experienced team that can transform interesting ideas into powerful products.
  categories:
    - Agency
    - Design
    - Technology
  featured: false
- title: Figma Config
  url: https://config.figma.com/
  main_url: https://config.figma.com/
  description: A one-day conference where Figma users come together to learn from each other.
  categories:
    - Conference
    - Design
    - Event
    - Community
    - Learning
  built_by: Corey Ward
  built_by_url: "http://www.coreyward.me/"
  featured: false
- title: Anurag Hazra's Portfolio
  url: https://anuraghazra.github.io/
  main_url: https://anuraghazra.github.io/
  source_url: https://github.com/anuraghazra/anuraghazra.github.io
  description: >
    Anurag Hazra's portfolio & personal blog, Creative FrontEnd web developer from india.
  categories:
    - Portfolio
    - Blog
    - Open Source
    - JavaScript
  built_by: Anurag Hazra
  built_by_url: "https://github.com/anuraghazra"
- title: VeganWorks
  url: https://veganworks.com/
  main_url: https://veganworks.com/
  description: We make delicious vegan snack boxes.
  categories:
    - Food
- title: codesundar
  url: https://codesundar.com
  main_url: https://codesundar.com
  description: >
    Learn PhoneGap, Ionic, Flutter
  categories:
    - Education
    - Technology
    - Web Development
    - Blog
  built_by: codesundar
  built_by_url: https://codesundar.com
  featured: false
- title: Nordic Microfinance Initiative
  url: "https://www.nmimicro.no/"
  main_url: "https://www.nmimicro.no/"
  description: Nordic Microfinance Initiative's (NMI) vision is to contribute to the empowerment of poor people in developing countries and to the creation of jobs and wealth on a sustainable basis.
  featured: false
  categories:
    - Finance
    - Business
  built_by: Othermachines
  built_by_url: "https://othermachines.com"
- title: Subscribe Pro Documentation
  url: https://docs.subscribepro.com/
  main_url: https://docs.subscribepro.com/
  description: >
    Subscribe Pro is a subscription commerce solution that enables brands to quickly add subscription commerce models such as box, subscribe-and-save, autoship and similar to their existing eCommerce websites.
  categories:
    - Documentation
    - eCommerce
    - API
    - Technology
    - Web Development
  built_by: Subscribe Pro
  built_by_url: https://www.subscribepro.com/
- title: Software.com
  main_url: https://www.software.com
  url: https://www.software.com
  description: Our data platform helps developers learn from their data, increase productivity, and code smarter.
  categories:
    - Data
    - Productivity
    - Programming
  built_by: Brett Stevens, Joshua Cheng, Geoff Stevens
  built_by_url: https://github.com/swdotcom/
  featured: false
- title: WTL Studio Website Builder
  main_url: "https://wtlstudio.com/"
  url: "https://wtlstudio.com/"
  description: >
    Cloud-based, SEO focused website builder - helping local businesses and startups reach audiences faster.
  featured: false
  categories:
    - eCommerce
    - SEO
    - Business
- title: ToolsDB
  main_url: https://toolsdb.dev
  url: https://toolsdb.dev
  description: List of tools for better software development.
  featured: false
  categories:
    - Technology
    - Web Development
    - Programming
    - Productivity
- title: Eastman Strings
  url: https://www.eastmanstrings.com
  main_url: https://www.eastmanstrings.com
  description: >
    Site was built using GatsbyJS, Cosmic CMS, and Netlify.
  categories:
    - Business
    - Music
  built_by: Tekhaus
  built_by_url: https://www.tekha.us
  featured: false
- title: Lesley Lai
  main_url: https://lesleylai.info
  url: https://lesleylai.info
  source_url: https://github.com/LesleyLai/blog
  description: >
    lesleylai.info is the personal website of Lesley Lai, where he talks mainly about C++ and Computer Graphics.
  categories:
    - Blog
    - Open Source
    - Portfolio
    - Programming
    - Technology
  built_by: Lesley Lai
  built_by_url: https://github.com/LesleyLai
  featured: false
- title: Whipstitch Webwork
  url: https://www.whipstitchwebwork.com
  main_url: https://www.whipstitchwebwork.com
  description: >
    Websites for smart people.
  categories:
    - Agency
    - Web Development
  built_by: Matthew Russell
  featured: false
- title: Vandré Leal
  main_url: https://vandreleal.github.io
  url: https://vandreleal.github.io
  source_url: https://github.com/vandreleal/vandreleal.github.io
  description: >
    Portfolio of Vandré Leal.
  categories:
    - Portfolio
    - Web Development
  built_by: Vandré Leal
  built_by_url: https://vandreleal.github.io
  featured: false
- title: Tarokenlog
  url: https://taroken.dev/
  main_url: https://taroken.dev/
  description: >
    Blog and Gallery
  categories:
    - Blog
    - Portfolio
    - Web Development
    - Photography
  built_by: Kentaro Koga
  built_by_url: https://twitter.com/kentaro_koga
  featured: false
- title: OwlyPixel Blog
  main_url: https://owlypixel.com
  url: https://owlypixel.com
  description: >
    Notes and tutorials on coding, web development, design and other stuff.
  categories:
    - Web Development
    - Blog
    - Education
  built_by: Owlypixel
  built_by_url: https://twitter.com/owlypixel
  featured: false
- title: talkoverflow
  main_url: https://talkoverflow.com
  url: https://talkoverflow.com
  description: Blog on software engineering built with Gatsby themes and theme-ui
  categories:
    - Blog
    - Web Development
    - Technology
  built_by: Patryk Jeziorowski
  built_by_url: https://twitter.com/pjeziorowski
- title: HISTORYTalks
  main_url: https://www.history-talks.com/
  url: https://www.history-talks.com/
  description: Built using Gatsby, JSS and Contentful
  categories:
    - Conference
    - Media
  built_by: A+E Networks
  built_by_url: https://www.aenetworks.com/
- title: HISTORYCon
  main_url: https://www.historycon.com/
  url: https://www.historycon.com/
  description: Built using Gatsby, JSS and Contentful
  categories:
    - Conference
    - Media
  built_by: A+E Networks
  built_by_url: https://www.aenetworks.com/
- title: Kölliker Immobilien
  url: https://koelliker-immobilien.ch/
  main_url: https://koelliker-immobilien.ch/
  description: >
    Built using Gatsby, Netlify and Contentful
  categories:
    - Real Estate
    - Marketing
  built_by: Matthias Gemperli
  built_by_url: https://matthiasgemperli.ch
- title: Lessmess Agency website
  url: https://lessmess.agency/
  main_url: https://lessmess.agency/
  description: >
    Website of Lessmess Agency
  categories:
    - Agency
    - Web Development
  built_by: Ilya Lesik
  built_by_url: https://github.com/ilyalesik
- title: Ezekiel Ekunola Portfolio
  main_url: http://ezekielekunola.com/
  url: http://ezekielekunola.com/
  description: Built using Gatsby, Styled-Components
  categories:
    - Web Development
    - Portfolio
  built_by: Ezekiel Ekunola
  built_by_url: https://github.com/easybuoy/
  featured: false
- title: Gearbox Development
  main_url: https://gearboxbuilt.com
  url: https://gearboxbuilt.com/?no-load-in
  description: >
    Gearbox is a performance website development & optimization company based out of Canada. Built using Gatsby/WordPress.
  categories:
    - Agency
    - Web Development
    - WordPress
    - Portfolio
    - Programming
    - Technology
    - Business
  built_by: Gearbox Development
  built_by_url: https://gearboxbuilt.com
  featured: false
- title: UXWorks
  main_url: https://uxworks.org
  url: https://uxworks.org
  description: Built with Gatsby, Netlify and Markdown
  categories:
    - Web Development
    - Blog
  built_by: Amrish Kushwaha
  built_by_url: https://github.com/isamrish
  featured: false
- title: Jarod Peachey
  main_url: https://jarodpeachey.netlify.com
  url: https://jarodpeachey.netlify.com
  source_url: https://github.com/jarodpeachey/portfolio
  description: >
    Jarod Peachey is a front-end developer focused on building modern and fast websites for everyone.
  categories:
    - Blog
    - JavaScript
    - Mobile Development
    - Portfolio
  built_by: Jarod Peachey
  built_by_url: https://github.com/jarodpeachey
  featured: false
- title: Thomas Maximini
  main_url: https://www.thomasmaximini.com/
  url: https://www.thomasmaximini.com/
  source_url: https://github.com/tmaximini/maxi.io
  description: >
    Thomas Maximini is a full stack web developer from Germany
  categories:
    - Blog
    - JavaScript
    - Photography
    - Portfolio
    - Web Development
  built_by: Thomas Maximini
  built_by_url: https://github.com/tmaximini
  featured: false
- title: Aretha Iskandar
  main_url: https://arethaiskandar.com/
  url: https://arethaiskandar.com/
  source_url: https://github.com/tmaximini/arethaiskandar.com
  description: >
    Aretha Iskandar is a Jazz and Soul Singer / Songwriter from Paris
  categories:
    - Music
  built_by: Thomas Maximini
  built_by_url: https://github.com/tmaximini
  featured: false
- title: Harshil Shah
  url: https://harshil.net
  main_url: https://harshil.net
  description: >
    Harshil Shah is an iOS engineer from Mumbai, India
  categories:
    - Blog
    - Mobile Development
  built_by: Harshil Shah
  built_by_url: https://twitter.com/_HarshilShah
  featured: false
- title: Code Examples
  url: https://codeexamples.dev/
  main_url: https://codeexamples.dev/
  description: >
    Examples about various programming languages like JavaScript, Python, Rust, Angular, React, Vue.js etc.
  categories:
    - Blog
    - Education
    - Programming
    - Web Development
  built_by: Sai gowtham
  built_by_url: https://twitter.com/saigowthamr
  featured: false
- title: Samir Mujanovic
  main_url: https://www.samirmujanovic.com/
  url: https://www.samirmujanovic.com/
  description: >
    I'm a Frontend Developer with 3 years of experience. I describe myself as a developer who loves coding, open-source and web platform.
  categories:
    - Portfolio
    - Web Development
    - Design
  built_by: Samir Mujanovic
  built_by_url: https://github.com/sameerrM
- title: Yearlyglot - Fluent Every Year
  url: https://www.yearlyglot.com/blog
  main_url: https://www.yearlyglot.com
  description: >
    A popular blog on languages, second language acquisition and polyglottery.
  categories:
    - Blog
    - Education
    - Learning
    - Travel
  built_by: Donovan Nagel
  built_by_url: https://www.donovannagel.com
  featured: false
- title: Bearer - API Monitoring & Protection for your app
  url: https://www.bearer.sh/
  main_url: https://www.bearer.sh/
  description: >
    Bearer helps developers monitor API usage in real-time, protect their app against API limits and failures, and integrate APIs faster.
  categories:
    - API
    - Technology
    - Web Development
    - Open Source
  built_by: Bearer
  featured: false
- title: 8fit.com
  url: https://8fit.com/
  main_url: https://8fit.com/
  description: >
    Get personalized workouts, custom meal plans, and nutrition guidance, right in the palm of your hand. Prioritize progress over perfection with the 8fit app!
  categories:
    - App
    - Food
    - Sports
  featured: false
- title: Dispel - Remote Access for Industrial Control Systems
  url: https://dispel.io
  main_url: https://dispel.io
  description: >
    Dispel provides secure, moving target defense networks through which your teams can remotely access industrial control systems in seconds, replacing static-defense products that take 5 to 15 minutes to work through.
  categories:
    - Business
    - Technology
    - Security
  built_by: Anton Aberg
  built_by_url: https://github.com/aaaberg
  featured: false
- title: Geothermal Heat Pump DIY Project
  url: https://diyheatpump.net/
  main_url: https://diyheatpump.net/
  description: Personal project by Yuriy Logvin that demonstrates how you can switch to heating with electricity at a minimal cost. The goal here is to show that everyone can build a geothermal heat pump and start saving money.
  categories:
    - Blog
    - Education
    - Technology
  built_by: Yuriy Logvin
  built_by_url: https://powerwatcher.net
- title: Catalyst Network - Cryptocurrency
  url: https://www.cryptocatalyst.net/
  main_url: https://www.cryptocatalyst.net/
  source_url: https://github.com/n8tb1t/gatsby-starter-cryptocurrency
  description: >
    An All-in-One solution for Modern Transactions.
  categories:
    - Business
    - Technology
  built_by: n8tb1t
  built_by_url: https://github.com/n8tb1t/
  featured: false
- title: SaoBear's-Blog
  main_url: https://saobear.xyz/
  url: https://saobear.xyz/
  source_url: https://github.com/PiccoloYu/SaoBear-is-Blog
  featured: false
  categories:
    - Blog
    - Web Development
- title: Rumaan Khalander - Portfolio
  url: https://www.rumaan.me/
  main_url: https://www.rumaan.me/
  description: >
    Rumaan Khalander is a Full-Stack Dev from Bengaluru who loves to develop for mobile and web.
  categories:
    - Portfolio
  built_by: rumaan
  built_by_url: https://github.com/rumaan/
  featured: false
- title: DigiGov
  main_url: https://digigov.grnet.gr/
  url: https://digigov.grnet.gr/
  description: >
    DigiGov is an initiative for the Digital Transformation of the Greek Public Sector
  categories:
    - Government
  built_by: GRNET
  built_by_url: https://grnet.gr/
  featured: false
- title: Zeek Interactive
  main_url: https://zeek.com
  url: https://zeek.com
  description: >
    Business site for Zeek Interactive. Using WordPress as a data store via the WPGraphQL plugin.
  categories:
    - Blog
    - Web Development
    - Mobile Development
    - WordPress
    - Agency
    - Business
  built_by: Zeek Interactive
  built_by_url: https://zeek.com
  featured: false
- title: Bare Advertising & Communications
  url: https://bare.ca/
  main_url: https://bare.ca/
  description: >
    Bare is a full-service branding and production agency in Vancouver BC with deep experience in digital/traditional communications and strategy. We specialize in building headless WordPress sites with Gatsby.
  categories:
    - WordPress
    - Agency
    - Business
  built_by: Bare Advertising & Communications
  built_by_url: https://www.bare.ca/
  featured: false
- title: The Decking Superstore
  url: https://www.thedeckingsuperstore.com/
  main_url: https://www.thedeckingsuperstore.com/
  description: >
    One of Northern California's largest outdoor decking and siding providers.
  categories:
    - WordPress
    - Business
  built_by: Bare Advertising & Communications
  built_by_url: https://www.bare.ca/
  featured: false
- title: Precision Cedar Products
  url: https://www.precisioncedar.com/
  main_url: https://www.precisioncedar.com/
  description: >
    Western Red Cedar Distributor in Vancouver Canada.
  categories:
    - WordPress
    - Business
  built_by: Bare Advertising & Communications
  built_by_url: https://www.bare.ca/
  featured: false
- title: Circle Restoration
  url: https://www.circlerestoration.com/
  main_url: https://www.circlerestoration.com/
  description: >
    Restoration Services Provider in Vancouver Canada.
  categories:
    - WordPress
    - Business
  built_by: Bare Advertising & Communications
  built_by_url: https://www.bare.ca/
  featured: false
- title: ALS Rally
  url: https://www.alsrally.com/
  main_url: https://www.alsrally.com/
  description: >
    Non profit fundraiser for ALS Research.
  categories:
    - WordPress
    - Nonprofit
    - Event
  built_by: Bare Advertising & Communications
  built_by_url: https://www.bare.ca/
  featured: false
- title: Vancouver Welsh Men's Choir
  url: https://vancouverchoir.ca/
  main_url: https://vancouverchoir.ca/
  description: >
    Vancouver Welsh Men's Choir website for upcoming shows, ticket purchases and online merchandise.
  categories:
    - WordPress
    - Entertainment
    - Event
    - eCommerce
  built_by: Bare Advertising & Communications
  built_by_url: https://www.bare.ca/
  featured: false
- title: Paul Scanlon - Blog
  main_url: https://paulie.dev/
  url: https://paulie.dev/
  source_url: https://github.com/PaulieScanlon/paulie-dev-2019
  description: >
    I'm a React UI developer / UX Engineer. React, GatsbyJs, JavaScript, TypeScript/Flow, StyledComponents, Storybook, TDD (Jest/Enzyme) and a tiny bit of Node.js.
  categories:
    - Blog
    - Web Development
  built_by: Paul Scanlon
  built_by_url: http://www.pauliescanlon.io
  featured: false
- title: EF Design
  main_url: https://ef.design
  url: https://ef.design
  description: >
    Home of everything creative, digital and brand at EF.
  featured: false
  categories:
    - Marketing
    - Design
  built_by: João Matos (Global Creative Studio - Education First)
- title: Codica
  main_url: https://www.codica.com/
  url: https://www.codica.com/
  description: >
    We help startups and established brands with JAMStack, Progressive Web Apps and Marketplaces development.
  categories:
    - Agency
    - Web Development
  built_by: Codica
  built_by_url: https://www.codica.com/
- title: Bhavani Ravi's Portfolio
  url: https://bhavaniravi.com
  main_url: https://bhavaniravi.com
  description: >
    Showcase of Bhavani Ravi's skillset and blogs
  categories:
    - Blog
    - Portfolio
  built_by: Bhavani Ravi
  built_by_url: https://twitter.com/geeky_bhavani
- title: Kotoriyama
  main_url: https://kotoriyama.com/
  url: https://kotoriyama.com/
  description: >
    Japanese Indie Game Creator.
  featured: false
  categories:
    - App
    - Entertainment
    - Mobile Development
  built_by: Motoyoshi Shiine (Kotoriyama)
- title: PWA Shields
  url: https://www.pwa-shields.com
  main_url: https://www.pwa-shields.com
  source_url: https://github.com/richardtaylordawson/pwa-shields
  description: >
    Personalize your app's README with custom, fun, PWA shields in SVG
  categories:
    - Documentation
    - App
    - API
  built_by: Richard Taylor Dawson
  built_by_url: https://richardtaylordawson.com
- title: Zatsuzen
  url: https://zatsuzen.com
  main_url: https://zatsuzen.com
  description: >
    Web developer's portfolio
  categories:
    - Portfolio
  built_by: Akane
  built_by_url: https://twitter.com/akanewz
  featured: false
- title: Reeemoter
  description: >-
    Join thousands of developers from everywhere and access to job
    offers from hundreds of companies worldwide right
    at your inbox for free.
  main_url: "https://reeemoter.com/"
  url: "https://reeemoter.com/"
  featured: false
  categories:
    - Technology
    - Web Development
  built_by: Ramón Chancay
  built_by_url: "https://ramonchancay.me/"
- title: Ananya Neogi
  main_url: https://ananyaneogi.com
  url: https://ananyaneogi.com
  description: >
    Showcases Ananya's work as a frontend developer and comprises of a collection of written articles on web development, programming and, user experience.
  categories:
    - Portfolio
    - Blog
  built_by: Ananya Neogi
  built_by_url: https://ananyaneogi.com
- title: webman.pro
  main_url: https://webman.pro/
  url: https://webman.pro/
  description: >
    webman.pro is an awesome portfolio and technical blog where
    professional Front End engineer Dmytro Chumak shares his thoughts
    and experience to inspire other developers.
  featured: false
  categories:
    - Blog
    - Web Development
    - JavaScript
  built_by: Dmytro Chumak
  built_by_url: https://github.com/wwwebman
- title: borderless
  url: https://junhobaik.github.io
  main_url: https://junhobaik.github.io
  source_url: https://github.com/junhobaik/junhobaik.github.io/tree/develop
  description: >
    Junho Baik's Development Blog
  categories:
    - Blog
    - Web Development
  built_by: Junho Baik
  built_by_url: https://github.com/junhobaik
  featured: false
- title: React Resume Generator
  main_url: https://nimahkh.github.io/nima_habibkhoda
  url: https://nimahkh.github.io/nima_habibkhoda
  source_url: https://github.com/nimahkh/resume_generator
  description: >
    The resume generator is a project to create your own resume web page easyly with Gatsby.
  categories:
    - Portfolio
  built_by: Nima Habibkhoda
  featured: false
- title: Thomas Wang's Blog
  main_url: "https://www.thomaswang.io"
  url: "https://www.thomaswang.io"
  description: >-
    Technical blog by Thomas Wang
  built_by: Thomas Wang
  built_by_url: https://github.com/thomaswang
  featured: false
  categories:
    - Blog
    - Web Development
- title: Engleezi
  main_url: "https://www.myengleezi.com"
  url: "https://myengleezi.com/teachers/"
  description: >-
    Affordable, accessible and fun, Engleezi is an English tutoring service that aims to make your child a better and more fluent English speaker. Our unique online approach gets your children learning English one-on-one from a native English teacher from the comfort of your home.
  built_by: Suleiman Mayow
  built_by_url: https://github.com/sullom101
  featured: false
  categories:
    - Education
    - Learning
    - Technology
- title: The Rebigulator
  main_url: "https://www.rebigulator.org/"
  source_url: "https://github.com/Me4502/Rebigulator/"
  url: "https://rebigulator.org/"
  description: A quote-based via game powered by Frinkiac
  built_by: Matthew Miller
  built_by_url: https://matthewmiller.dev/
  featured: false
  categories:
    - Open Source
    - Entertainment
    - App
- title: madewithlove
  main_url: https://www.madewithlove.be
  url: https://www.madewithlove.be
  description: >-
    We build digital products and create the teams around them. We can help with software engineering, product management, managing technical teams, audits and technical consulting.
  built_by: madewithlove
  built_by_url: https://www.madewithlove.be
  featured: false
  categories:
    - Web Development
    - Blog
    - Agency
    - Business
- title: Sprucehill
  url: https://sprucehill.ca/
  main_url: https://sprucehill.ca/
  description: >
    Sprucehill is a North Vancouver based custom home builder and renovator.
  categories:
    - WordPress
    - Business
  built_by: Bare Advertising & Communications
  built_by_url: https://www.bare.ca/
  featured: false
- title: Nathaniel Ryan Mathew
  url: https://nathanielmathew.me
  main_url: https://nathanielmathew.me
  source_url: https://github.com/nathanielmathew/MyPortfolio
  description: >
    A personal online Portfolio built using GatsbyJS, that showcases Achievements, Projects and Additional information.
  categories:
    - Portfolio
    - Open Source
    - Blog
  built_by: Nathaniel Ryan Mathew
  built_by_url: https://github.com/nathanielmathew
  featured: false
- title: Kanazawa.js Community Page
  main_url: https://kanazawajs.now.sh/
  url: https://kanazawajs.now.sh/
  source_url: https://github.com/kanazawa-js/community-page
  description: >
    Kanazawa.js is a local community for the JSer around Kanazawa to share knowledge about JavaScript.
  categories:
    - Community
    - Programming
    - Web Development
  built_by: Kanazawa.js
  built_by_url: https://twitter.com/knzw_js
  featured: false
- title: monica*dev
  url: https://www.aboutmonica.com/
  main_url: https://www.aboutmonica.com/
  description: >
    Personal site for Monica Powell, a software engineer who is passionate about making open-source more accessible and building community, online & offline.
  categories:
    - Web Development
    - Blog
    - Programming
    - Portfolio
  built_by: Monica Powell
  built_by_url: https://www.aboutmonica.com/
  featured: false
- title: Shivam Sinha
  url: https://www.helloshivam.com/
  main_url: https://www.helloshivam.com/
  description: >
    Portfolio of Shivam Sinha, Graphic Designer and Creative Coder based in New York.
  categories:
    - Portfolio
  built_by: Shivam Sinha
  built_by_url: https://www.helloshivam.com/
  featured: false
- title: Brianna Sharpe - Writer
  main_url: https://www.briannasharpe.com/
  url: https://www.briannasharpe.com/
  source_url: https://github.com/ehowey/briannasharpe
  description: >
    Brianna Sharpe is an Alberta, Canada based freelance writer and journalist focused on health, LGBTQ2S+, parenting, and the environment.
  categories:
    - Portfolio
    - Media
  built_by: Eric Howey
  built_by_url: https://www.erichowey.dev/
  featured: false
- title: Eric Howey Web Development
  main_url: https://www.erichowey.dev/
  url: https://www.erichowey.dev/
  source_url: https://github.com/ehowey/erichoweydev
  description: >
    Personal website and blog for Eric Howey. I am a freelance web developer based in Alberta, Canada specializing in Gatsby, React, Wordpress and Theme-UI.
  categories:
    - Portfolio
    - Web Development
    - Freelance
    - Blog
  built_by: Eric Howey
  built_by_url: https://www.erichowey.dev/
- title: Solfej Chord Search
  url: https://www.solfej.io/chords
  main_url: https://www.solfej.io/chords
  description: >
    Solfej Chord Search helps you master every chord imaginable. It shows you notes, intervals, guitar and piano fingerings for 1000s of chords.
  categories:
    - Education
    - Music
  built_by: Shayan Javadi
  built_by_url: https://www.instagram.com/shawnjavadi/
- title: a+ Saúde
  url: https://www.amaissaude.com.br/
  main_url: https://www.amaissaude.com.br/
  description: >
    An even better experience in using health services.
  categories:
    - Healthcare
    - Marketing
    - Blog
  built_by: Grupo Fleury
  built_by_url: http://www.grupofleury.com.br/
  featured: false
- title: Mallikarjun Katakol Photography
  main_url: https://mallik.in
  url: https://mallik.in
  built_by: Arvind Kumar
  built_by_url: "https://arvind.io/"
  description: >
    Mallikarjun Katakol is an Advertising, Architecture, Editorial, Fashion and Lifestyle Photographer based in Bangalore, India.
    Shoots Corporate & Business headshots, Portfolios for Models and Actors, Documents Projects for Architects, Fashion & Interior Designers
  featured: false
  categories:
    - Gallery
    - Photography
    - Portfolio
- title: gatsby-animate-blog
  url: https://gatsby-animate-blog.luffyzh.now.sh/
  main_url: https://gatsby-animate-blog.luffyzh.now.sh/home
  source_url: https://github.com/luffyZh/gatsby-animate-blog
  description: >
    A simple && cool blog site starter kit by Gatsby.
  categories:
    - Blog
    - Open Source
    - Web Development
  built_by: luffyZh
  built_by_url: https://github.com/luffyZh
  featured: false
- title: GIS-Netzwerk
  url: https://www.gis-netzwerk.com/
  main_url: https://www.gis-netzwerk.com/
  description: >
    Geoinformatik, GIS, Web-Development.
  categories:
    - Blog
    - Data
    - Technology
  built_by: Max Dietrich
  built_by_url: https://www.gis-netzwerk.com/
  featured: false
- title: Hand in Hand Preschool
  url: https://handinhand-preschool.com/
  main_url: https://handinhand-preschool.com/
  description: >
    Hand in Hand Preschool is a preschool located in Geneva, IL.
  categories:
    - Education
    - Business
  built_by: ccalamos
  built_by_url: https://github.com/ccalamos
  featured: false
- title: Krishna Gopinath
  main_url: https://krishnagopinath.me
  url: https://krishnagopinath.me
  source_url: https://github.com/krishnagopinath/website
  description: >
    Website of Krishna Gopinath, software engineer and budding teacher.
  categories:
    - Portfolio
  built_by: Krishna Gopinath
  built_by_url: https://twitter.com/krishwader
  featured: false
- title: Curology
  main_url: https://curology.com
  url: https://curology.com
  description: >
    Curology's mission is to make effective skincare accessible to everyone. We provide customized prescription skincare for our acne and anti-aging patients.
  categories:
    - Healthcare
    - Community
    - Landing Page
  built_by: Curology
  built_by_url: https://curology.com
- title: labelmake.jp
  main_url: https://labelmake.jp/
  url: https://labelmake.jp/
  description: >
    Web Application of Variable Data Printing and Blog.
  categories:
    - App
    - Data
    - Blog
  built_by: hand-dot
  built_by_url: https://twitter.com/hand_dot
  featured: false
- title: Adam Bowen
  main_url: https://adamcbowen.com/
  url: https://adamcbowen.com/
  source_url: https://github.com/bowenac/my-website
  description: >
    Personal website for Adam Bowen. I am a freelance web developer based in Tacoma, WA specializing in Wordpress, Craft CMS, plus a lot more and recently fell in love with Gatsby.
  categories:
    - Portfolio
    - Web Development
    - Freelance
  built_by: Adam Bowen
  built_by_url: https://adamcbowen.com
  featured: false
<<<<<<< HEAD
- title: tqCoders
  main_url: https://tqcoders.com
  url: https://tqcoders.com
  description: >
    tqCoders is a software development company that focuses on the development of the most advanced websites and mobile apps. We use the most advanced technologies to make websites blazing fast, SEO-friendly and responsive for each screen resolution.
  categories:
    - Web Development
    - Mobile Development
    - SEO
    - Design
    - Programming
    - Technology
    - Business
  built_by: tqCoders
  built_by_url: https://tqcoders.com
  featured: false
- title: ErudiCAT
  main_url: https://www.erudicat.com
  url: https://www.erudicat.com
  description: >
    ErudiCAT is an educational platform created to help PMP certification candidates to prepare for the exam. There are hundreds of sample questions and PMP mock exam.
  categories:
    - Education
    - Web Development
    - Learning
  built_by: tqCoders
  built_by_url: https://tqcoders.com
=======
- title: See Kids Dream
  url: "https://seekidsdream.org/"
  main_url: "https://seekidsdream.org/"
  description: >
    A not-for-profit organization dedicated to empower youth with the skills, motivation and confidence.
  categories:
    - Nonprofit
    - Education
    - Learning
  built_by: CapTech Consulting
  built_by_url: https://www.captechconsulting.com/
>>>>>>> 721e9d1c
  featured: false<|MERGE_RESOLUTION|>--- conflicted
+++ resolved
@@ -9433,7 +9433,6 @@
   built_by: Adam Bowen
   built_by_url: https://adamcbowen.com
   featured: false
-<<<<<<< HEAD
 - title: tqCoders
   main_url: https://tqcoders.com
   url: https://tqcoders.com
@@ -9461,17 +9460,4 @@
     - Learning
   built_by: tqCoders
   built_by_url: https://tqcoders.com
-=======
-- title: See Kids Dream
-  url: "https://seekidsdream.org/"
-  main_url: "https://seekidsdream.org/"
-  description: >
-    A not-for-profit organization dedicated to empower youth with the skills, motivation and confidence.
-  categories:
-    - Nonprofit
-    - Education
-    - Learning
-  built_by: CapTech Consulting
-  built_by_url: https://www.captechconsulting.com/
->>>>>>> 721e9d1c
   featured: false