- title: ReactJS
  main_url: https://reactjs.org/
  url: https://reactjs.org/
  source_url: https://github.com/reactjs/reactjs.org
  featured: true
  categories:
    - Web Development
    - Featured
    - Documentation
- title: Flamingo
  main_url: https://www.shopflamingo.com/
  url: https://www.shopflamingo.com/
  description: >
    Online shop for women's body care and hair removal products.
  categories:
    - E-commerce
    - Featured
  featured: true
- title: IDEO
  url: https://www.ideo.com
  main_url: https://www.ideo.com/
  description: >
    A Global design company committed to creating positive impact.
  categories:
    - Agency
    - Technology
    - Featured
    - Consulting
    - User Experience
  featured: true
- title: Airbnb Engineering & Data Science
  description: >
    Creative engineers and data scientists building a world where you can belong
    anywhere
  main_url: https://airbnb.io/
  url: https://airbnb.io/
  categories:
    - Blog
    - Gallery
    - Featured
  featured: true
- title: Impossible Foods
  main_url: https://impossiblefoods.com/
  url: https://impossiblefoods.com/
  categories:
    - Food
    - Featured
  featured: true
- title: Braun
  description: >
    Braun offers high performance hair removal and hair care products, including dryers, straighteners, shavers, and more.
  main_url: https://ca.braun.com/en-ca
  url: https://ca.braun.com/en-ca
  categories:
    - E-commerce
    - Featured
  featured: true
- title: NYC Pride 2019 | WorldPride NYC | Stonewall50
  main_url: https://2019-worldpride-stonewall50.nycpride.org/
  url: https://2019-worldpride-stonewall50.nycpride.org/
  featured: true
  description: >-
    Join us in 2019 for NYC Pride, as we welcome WorldPride and mark the 50th
    Anniversary of the Stonewall Uprising and a half-century of LGBTQ+
    liberation.
  categories:
    - Education
    - Marketing
    - Nonprofit
    - Featured
  built_by: Canvas United
  built_by_url: https://www.canvasunited.com/
- title: The State of European Tech
  main_url: https://2017.stateofeuropeantech.com/
  url: https://2017.stateofeuropeantech.com/
  featured: true
  categories:
    - Technology
    - Featured
  built_by: Studio Lovelock
  built_by_url: http://www.studiolovelock.com/
- title: Hopper
  main_url: https://www.hopper.com/
  url: https://www.hopper.com/
  built_by: Narative
  built_by_url: https://www.narative.co/
  featured: true
  categories:
    - Technology
    - App
    - Featured
- title: GM Capital One
  description: |
    Introducing the new online experience for your GM Rewards Credit Card
  main_url: https://gm.capitalone.com/
  url: https://gm.capitalone.com/
  categories:
    - Featured
  featured: true
- title: Theodora Warre
  main_url: https://theodorawarre.eu
  url: https://theodorawarre.eu
  description: >-
    E-commerce site for jewellery designer Theodora Warre, built using Gatsby + Shopify + Prismic + Matter.js
  categories:
    - E-commerce
    - Marketing
  built_by: Pierre Nel
  built_by_url: https://pierre.io
  featured: false
- title: Life Without Barriers | Foster Care
  main_url: https://www.lwb.org.au/foster-care
  url: https://www.lwb.org.au/foster-care
  featured: true
  description: >-
    We are urgently seeking foster carers all across Australia. Can you open
    your heart and your home to a child in need? There are different types of
    foster care that can suit you. We offer training and 24/7 support.
  categories:
    - Nonprofit
    - Education
    - Documentation
    - Marketing
    - Featured
  built_by: LWB Digital Team
  built_by_url: https://twitter.com/LWBAustralia
- title: Figma
  main_url: https://www.figma.com/
  url: https://www.figma.com/
  featured: true
  categories:
    - Marketing
    - Design
    - Featured
  built_by: Corey Ward
  built_by_url: http://www.coreyward.me/
- title: Bejamas - JAM Experts for hire
  main_url: https://bejamas.io/
  url: https://bejamas.io/
  featured: true
  description: >-
    We help agencies and companies with JAMStack tools. This includes web
    development using Static Site Generators, Headless CMS, CI / CD and CDN
    setup.
  categories:
    - Technology
    - Web Development
    - Agency
    - Marketing
    - Featured
  built_by: Bejamas
  built_by_url: https://bejamas.io/
- title: The State of JavaScript
  description: >
    Data from over 20,000 developers, asking them questions on topics ranging
    from frontend frameworks and state management, to build tools and testing
    libraries.
  main_url: https://stateofjs.com/
  url: https://stateofjs.com/
  source_url: https://github.com/StateOfJS/StateOfJS
  categories:
    - Data
    - JavaScript
    - Featured
  built_by: StateOfJS
  built_by_url: https://github.com/StateOfJS/StateOfJS/graphs/contributors
  featured: true
- title: DesignSystems.com
  main_url: https://www.designsystems.com/
  url: https://www.designsystems.com/
  description: |
    A resource for learning, creating and evangelizing design systems.
  categories:
    - Design
    - Blog
    - Technology
    - Featured
  built_by: Corey Ward
  built_by_url: http://www.coreyward.me/
  featured: true
- title: Snap Kit
  main_url: https://kit.snapchat.com/
  url: https://kit.snapchat.com/
  description: >
    Snap Kit lets developers integrate some of Snapchat’s best features across
    platforms.
  categories:
    - Technology
    - Documentation
    - Featured
  featured: true
- title: SendGrid
  main_url: https://sendgrid.com/docs/
  url: https://sendgrid.com/docs/
  description: >
    SendGrid delivers your transactional and marketing emails through the
    world's largest cloud-based email delivery platform.
  categories:
    - API
    - Technology
    - Documentation
    - Featured
  featured: true
- title: Kirsten Noelle
  main_url: https://www.kirstennoelle.com/
  url: https://www.kirstennoelle.com/
  featured: true
  description: >
    Digital portfolio for San Francisco Bay Area photographer Kirsten Noelle Wiemer.
  categories:
    - Photography
    - Portfolio
    - Featured
  built_by: Ryan Wiemer
  built_by_url: https://www.ryanwiemer.com/
- title: Cajun Bowfishing
  main_url: https://cajunbowfishing.com/
  url: https://cajunbowfishing.com/
  featured: false
  categories:
    - E-commerce
    - Sports
  built_by: Escalade Sports
  built_by_url: https://www.escaladesports.com/
- title: NEON
  main_url: http://neonrated.com/
  url: http://neonrated.com/
  featured: false
  categories:
    - Gallery
- title: GraphCMS
  main_url: https://graphcms.com/
  url: https://graphcms.com/
  featured: false
  categories:
    - Marketing
    - Technology
- title: Ghost Documentation
  main_url: https://docs.ghost.org/
  url: https://docs.ghost.org/
  source_url: https://github.com/tryghost/docs
  featured: false
  description: >-
    Ghost is an open source, professional publishing platform built on a modern Node.js technology stack — designed for teams who need power, flexibility and performance.
  categories:
    - Technology
    - Documentation
    - Open Source
  built_by: Ghost Foundation
  built_by_url: https://ghost.org/
- title: Nike - Just Do It
  main_url: https://justdoit.nike.com/
  url: https://justdoit.nike.com/
  featured: true
  categories:
    - E-commerce
    - Featured
- title: AirBnB Cereal
  main_url: https://airbnb.design/cereal
  url: https://airbnb.design/cereal
  featured: false
  categories:
    - Marketing
    - Design
- title: Cardiogram
  main_url: https://cardiogr.am/
  url: https://cardiogr.am/
  featured: false
  categories:
    - Marketing
    - Technology
- title: Matthias Jordan Portfolio
  main_url: https://iammatthias.com/
  url: https://iammatthias.com/
  source_url: https://github.com/iammatthias/.com
  description: >-
    Photography portfolio of content creator and digital marketer Matthias Jordan
  built_by: Matthias Jordan
  built_by_url: https://github.com/iammatthias
  featured: false
  categories:
    - Photography
    - Portfolio
    - Blog
    - Gallery
- title: Investment Calculator
  main_url: https://investmentcalculator.io/
  url: https://investmentcalculator.io/
  featured: false
  categories:
    - Education
    - Finance
- title: CSS Grid Playground by MozillaDev
  main_url: https://mozilladevelopers.github.io/playground/
  url: https://mozilladevelopers.github.io/playground/
  source_url: https://github.com/MozillaDevelopers/playground
  featured: false
  categories:
    - Education
    - Web Development
- title: Piotr Fedorczyk Portfolio
  built_by: Piotr Fedorczyk
  built_by_url: https://piotrf.pl
  categories:
    - Portfolio
    - Web Development
  description: >-
    Portfolio of Piotr Fedorczyk, a digital product designer and full-stack developer specializing in shaping, designing and building news and tools for news.
  featured: false
  main_url: https://piotrf.pl/
  url: https://piotrf.pl/
- title: unrealcpp
  main_url: https://unrealcpp.com/
  url: https://unrealcpp.com/
  source_url: https://github.com/Harrison1/unrealcpp-com
  featured: false
  categories:
    - Blog
    - Web Development
- title: Andy Slezak
  main_url: https://www.aslezak.com/
  url: https://www.aslezak.com/
  source_url: https://github.com/amslezak
  featured: false
  categories:
    - Web Development
    - Portfolio
- title: Deliveroo.Design
  main_url: https://www.deliveroo.design/
  url: https://www.deliveroo.design/
  featured: false
  categories:
    - Food
    - Marketing
- title: Dona Rita
  main_url: https://www.donarita.co.uk/
  url: https://www.donarita.co.uk/
  source_url: https://github.com/peduarte/dona-rita-website
  featured: false
  categories:
    - Food
    - Marketing
- title: Fröhlich ∧ Frei
  main_url: https://www.froehlichundfrei.de/
  url: https://www.froehlichundfrei.de/
  featured: false
  categories:
    - Web Development
    - Blog
    - Open Source
- title: How to GraphQL
  main_url: https://www.howtographql.com/
  url: https://www.howtographql.com/
  source_url: https://github.com/howtographql/howtographql
  featured: false
  categories:
    - Documentation
    - Web Development
    - Open Source
- title: OnCallogy
  main_url: https://www.oncallogy.com/
  url: https://www.oncallogy.com/
  featured: false
  categories:
    - Marketing
    - Healthcare
- title: Ryan Wiemer's Portfolio
  main_url: https://www.ryanwiemer.com/
  url: https://www.ryanwiemer.com/knw-photography/
  source_url: https://github.com/ryanwiemer/rw
  featured: false
  description: >
    Digital portfolio for Oakland, CA based account manager Ryan Wiemer.
  categories:
    - Portfolio
    - Web Development
    - Design
  built_by: Ryan Wiemer
  built_by_url: https://www.ryanwiemer.com/
- title: Ventura Digitalagentur Köln
  main_url: https://www.ventura-digital.de/
  url: https://www.ventura-digital.de/
  featured: false
  built_by: Ventura Digitalagentur
  categories:
    - Agency
    - Marketing
    - Featured
- title: Azer Koçulu
  main_url: https://kodfabrik.com/
  url: https://kodfabrik.com/photography/
  featured: false
  categories:
    - Portfolio
    - Photography
    - Web Development
- title: Damir.io
  main_url: http://damir.io/
  url: http://damir.io/
  source_url: https://github.com/dvzrd/gatsby-sfiction
  featured: false
  categories:
    - Blog
- title: Digital Psychology
  main_url: http://digitalpsychology.io/
  url: http://digitalpsychology.io/
  source_url: https://github.com/danistefanovic/digitalpsychology.io
  featured: false
  categories:
    - Education
    - Library
- title: Théâtres Parisiens
  main_url: http://theatres-parisiens.fr/
  url: http://theatres-parisiens.fr/
  source_url: https://github.com/phacks/theatres-parisiens
  featured: false
  categories:
    - Education
    - Entertainment
- title: A4 纸网
  main_url: http://www.a4z.cn/
  url: http://www.a4z.cn/price
  source_url: https://github.com/hiooyUI/hiooyui.github.io
  featured: false
  categories:
    - E-commerce
- title: Steve Meredith's Portfolio
  main_url: http://www.stevemeredith.com/
  url: http://www.stevemeredith.com/
  featured: false
  categories:
    - Portfolio
- title: API Platform
  main_url: https://api-platform.com/
  url: https://api-platform.com/
  source_url: https://github.com/api-platform/website
  featured: false
  categories:
    - Documentation
    - Web Development
    - Open Source
    - Library
- title: The Audacious Project
  main_url: https://audaciousproject.org/
  url: https://audaciousproject.org/
  featured: false
  categories:
    - Nonprofit
- title: Dustin Schau's Blog
  main_url: https://blog.dustinschau.com/
  url: https://blog.dustinschau.com/
  source_url: https://github.com/dschau/blog
  featured: false
  categories:
    - Blog
    - Web Development
- title: iContract Blog
  main_url: https://blog.icontract.co.uk/
  url: http://blog.icontract.co.uk/
  featured: false
  categories:
    - Blog
- title: BRIIM
  main_url: https://bri.im/
  url: https://bri.im/
  featured: false
  description: >-
    BRIIM is a movement to enable JavaScript enthusiasts and web developers in
    machine learning. Learn about artificial intelligence and data science, two
    fields which are governed by machine learning, in JavaScript. Take it right
    to your browser with WebGL.
  categories:
    - Education
    - Web Development
    - Technology
- title: Calpa's Blog
  main_url: https://calpa.me/
  url: https://calpa.me/
  source_url: https://github.com/calpa/blog
  featured: false
  categories:
    - Blog
    - Web Development
- title: Code Bushi
  main_url: https://codebushi.com/
  url: https://codebushi.com/
  featured: false
  description: >-
    Web development resources, trends, & techniques to elevate your coding
    journey.
  categories:
    - Web Development
    - Open Source
    - Blog
  built_by: Hunter Chang
  built_by_url: https://hunterchang.com/
- title: Daniel Hollcraft
  main_url: https://danielhollcraft.com/
  url: https://danielhollcraft.com/
  source_url: https://github.com/danielbh/danielhollcraft.com
  featured: false
  categories:
    - Web Development
    - Blog
    - Portfolio
- title: Darren Britton's Portfolio
  main_url: https://darrenbritton.com/
  url: https://darrenbritton.com/
  source_url: https://github.com/darrenbritton/darrenbritton.github.io
  featured: false
  categories:
    - Web Development
    - Portfolio
- title: Dave Lindberg Marketing & Design
  url: https://davelindberg.com/
  main_url: https://davelindberg.com/
  source_url: https://github.com/Dave-Lindberg/dl-gatsby
  featured: false
  description: >-
    My work revolves around solving problems for people in business, using
    integrated design and marketing strategies to improve sales, increase brand
    engagement, generate leads and achieve goals.
  categories:
    - Design
    - Marketing
    - Portfolio
- title: Dalbinaco's Website
  main_url: https://dlbn.co/en/
  url: https://dlbn.co/en/
  source_url: https://github.com/dalbinaco/dlbn.co
  featured: false
  categories:
    - Portfolio
    - Web Development
- title: mParticle's Documentation
  main_url: https://docs.mparticle.com/
  url: https://docs.mparticle.com/
  featured: false
  categories:
    - Web Development
    - Documentation
- title: Doopoll
  main_url: https://doopoll.co/
  url: https://doopoll.co/
  featured: false
  categories:
    - Marketing
    - Technology
- title: ERC dEX
  main_url: https://ercdex.com/
  url: https://ercdex.com/aqueduct
  featured: false
  categories:
    - Marketing
- title: Fabian Schultz' Portfolio
  main_url: https://fabianschultz.com/
  url: https://fabianschultz.com/
  source_url: https://github.com/fabe/site
  featured: false
  description: >-
    Hello, I’m Fabian — a product designer and developer based in Potsdam,
    Germany. I’ve been working both as a product designer and frontend developer
    for over 5 years now. I particularly enjoy working with companies that try
    to meet broad and unique user needs.
  categories:
    - Portfolio
    - Web Development
  built_by: Fabian Schultz
  built_by_url: https://fabianschultz.com/
- title: CalState House Manager
  description: >
    Home service membership that offers proactive and on-demand maintenance for
    homeowners
  main_url: https://housemanager.calstate.aaa.com/
  url: https://housemanager.calstate.aaa.com/
  categories:
    - Marketing
- title: The freeCodeCamp Guide
  main_url: https://guide.freecodecamp.org/
  url: https://guide.freecodecamp.org/
  source_url: https://github.com/freeCodeCamp/guide
  featured: false
  categories:
    - Web Development
    - Documentation
- title: Hapticmedia
  main_url: https://hapticmedia.fr/en/
  url: https://hapticmedia.fr/en/
  featured: false
  categories:
    - Agency
- title: heml.io
  main_url: https://heml.io/
  url: https://heml.io/
  source_url: https://github.com/SparkPost/heml.io
  featured: false
  categories:
    - Documentation
    - Web Development
    - Open Source
- title: Juliette Pretot's Portfolio
  main_url: https://juliette.sh/
  url: https://juliette.sh/
  featured: false
  categories:
    - Web Development
    - Portfolio
    - Blog
- title: Kris Hedstrom's Portfolio
  main_url: https://k-create.com/
  url: https://k-create.com/portfolio/
  source_url: https://github.com/kristofferh/kristoffer
  featured: false
  description: >-
    Hey. I’m Kris. I’m an interactive designer / developer. I grew up in Umeå,
    in northern Sweden, but I now live in Brooklyn, NY. I am currently enjoying
    a hybrid Art Director + Lead Product Engineer role at a small startup called
    Nomad Health. Before that, I was a Product (Engineering) Manager at Tumblr.
    Before that, I worked at agencies. Before that, I was a baby. I like to
    design things, and then I like to build those things. I occasionally take on
    freelance projects. Feel free to get in touch if you have an interesting
    project that you want to collaborate on. Or if you just want to say hello,
    that’s cool too.
  categories:
    - Portfolio
  built_by: Kris Hedstrom
  built_by_url: https://k-create.com/
- title: knpw.rs
  main_url: https://knpw.rs/
  url: https://knpw.rs/
  source_url: https://github.com/knpwrs/knpw.rs
  featured: false
  categories:
    - Blog
    - Web Development
- title: Kostas Bariotis' Blog
  main_url: https://kostasbariotis.com/
  url: https://kostasbariotis.com/
  source_url: https://github.com/kbariotis/kostasbariotis.com
  featured: false
  categories:
    - Blog
    - Portfolio
    - Web Development
- title: LaserTime Clinic
  main_url: https://lasertime.ru/
  url: https://lasertime.ru/
  source_url: https://github.com/oleglegun/lasertime
  featured: false
  categories:
    - Marketing
- title: Jason Lengstorf
  main_url: https://lengstorf.com
  url: https://lengstorf.com
  source_url: https://github.com/jlengstorf/lengstorf.com
  featured: false
  categories:
    - Blog
  built_by: Jason Lengstorf
  built_by_url: https://github.com/jlengstorf
- title: Mannequin.io
  main_url: https://mannequin.io/
  url: https://mannequin.io/
  source_url: https://github.com/LastCallMedia/Mannequin/tree/master/site
  featured: false
  categories:
    - Open Source
    - Web Development
    - Documentation
- title: Fabric
  main_url: https://meetfabric.com/
  url: https://meetfabric.com/
  featured: false
  categories:
    - Marketing
- title: Nexit
  main_url: https://nexit.sk/
  url: https://nexit.sk/references
  featured: false
  categories:
    - Web Development
- title: Open FDA
  description: >
    Provides APIs and raw download access to a number of high-value, high
    priority and scalable structured datasets, including adverse events, drug
    product labeling, and recall enforcement reports.
  main_url: https://open.fda.gov/
  url: https://open.fda.gov/
  source_url: https://github.com/FDA/open.fda.gov
  featured: false
  categories:
    - Government
    - Open Source
    - Web Development
    - API
    - Data
- title: NYC Planning Labs (New York City Department of City Planning)
  main_url: https://planninglabs.nyc/
  url: https://planninglabs.nyc/about/
  source_url: https://github.com/NYCPlanning/
  featured: false
  description: >-
    We work with New York City's Urban Planners to deliver impactful, modern
    technology tools.
  categories:
    - Open Source
    - Government
- title: Preston Richey Portfolio / Blog
  main_url: https://prestonrichey.com/
  url: https://prestonrichey.com/
  source_url: https://github.com/prichey/prestonrichey.com
  featured: false
  categories:
    - Web Development
    - Portfolio
    - Blog
- title: Landing page of Put.io
  main_url: https://put.io/
  url: https://put.io/
  featured: false
  categories:
    - E-commerce
    - Technology
- title: The Rick and Morty API
  main_url: https://rickandmortyapi.com/
  url: https://rickandmortyapi.com/
  built_by: Axel Fuhrmann
  built_by_url: https://axelfuhrmann.com/
  featured: false
  categories:
    - Web Development
    - Entertainment
    - Documentation
    - Open Source
    - API
- title: Santa Compañía Creativa
  main_url: https://santacc.es/
  url: https://santacc.es/
  source_url: https://github.com/DesarrolloWebSantaCC/santacc-web
  featured: false
  categories:
    - Agency
- title: Sean Coker's Blog
  main_url: https://sean.is/
  url: https://sean.is/
  featured: false
  categories:
    - Blog
    - Portfolio
    - Web Development
- title: Several Levels
  main_url: https://severallevels.io/
  url: https://severallevels.io/
  source_url: https://github.com/Harrison1/several-levels
  featured: false
  categories:
    - Agency
    - Web Development
- title: Simply
  main_url: https://simply.co.za/
  url: https://simply.co.za/
  featured: false
  categories:
    - Marketing
- title: Storybook
  main_url: https://storybook.js.org/
  url: https://storybook.js.org/
  source_url: https://github.com/storybooks/storybook
  featured: false
  categories:
    - Web Development
    - Open Source
- title: Vibert Thio's Portfolio
  main_url: https://vibertthio.com/portfolio/
  url: https://vibertthio.com/portfolio/projects/
  source_url: https://github.com/vibertthio/portfolio
  featured: false
  categories:
    - Portfolio
    - Web Development
- title: VisitGemer
  main_url: https://visitgemer.sk/
  url: https://visitgemer.sk/
  featured: false
  categories:
    - Marketing
- title: Bricolage.io
  main_url: https://www.bricolage.io/
  url: https://www.bricolage.io/
  source_url: https://github.com/KyleAMathews/blog
  featured: false
  categories:
    - Blog
- title: Charles Pinnix Website
  main_url: https://www.charlespinnix.com/
  url: https://www.charlespinnix.com/
  featured: false
  description: >-
    I’m a senior frontend engineer with 8 years of experience building websites
    and web applications. I’m interested in leading creative, multidisciplinary
    engineering teams. I’m a creative technologist, merging photography, art,
    and design into engineering and visa versa. I take a pragmatic,
    product-oriented approach to development, allowing me to see the big picture
    and ensuring quality products are completed on time. I have a passion for
    modern frontend JavaScript frameworks such as React and Vue, and I have
    substantial experience on the backend with an interest in Node and
    container based deployment with Docker and AWS.
  categories:
    - Portfolio
    - Web Development
- title: Charlie Harrington's Blog
  main_url: https://www.charlieharrington.com/
  url: https://www.charlieharrington.com/
  source_url: https://github.com/whatrocks/blog
  featured: false
  categories:
    - Blog
    - Web Development
    - Music
- title: Gabriel Adorf's Portfolio
  main_url: https://www.gabrieladorf.com/
  url: https://www.gabrieladorf.com/
  source_url: https://github.com/gabdorf/gabriel-adorf-portfolio
  featured: false
  categories:
    - Portfolio
    - Web Development
- title: greglobinski.com
  main_url: https://www.greglobinski.com/
  url: https://www.greglobinski.com/
  source_url: https://github.com/greglobinski/www.greglobinski.com
  featured: false
  categories:
    - Portfolio
    - Web Development
- title: I am Putra
  main_url: https://www.iamputra.com/
  url: https://www.iamputra.com/
  featured: false
  categories:
    - Portfolio
    - Web Development
    - Blog
- title: In Sowerby Bridge
  main_url: https://www.insowerbybridge.co.uk/
  url: https://www.insowerbybridge.co.uk/
  featured: false
  categories:
    - Marketing
    - Government
- title: JavaScript Stuff
  main_url: https://www.javascriptstuff.com/
  url: https://www.javascriptstuff.com/
  featured: false
  categories:
    - Education
    - Web Development
    - Library
- title: Ledgy
  main_url: https://www.ledgy.com/
  url: https://github.com/morloy/ledgy.com
  featured: false
  categories:
    - Marketing
    - Finance
- title: Alec Lomas's Portfolio / Blog
  main_url: https://www.lowmess.com/
  url: https://www.lowmess.com/
  source_url: https://github.com/lowmess/lowmess
  featured: false
  categories:
    - Web Development
    - Blog
    - Portfolio
- title: Michele Mazzucco's Portfolio
  main_url: https://www.michelemazzucco.it/
  url: https://www.michelemazzucco.it/
  source_url: https://github.com/michelemazzucco/michelemazzucco.it
  featured: false
  categories:
    - Portfolio
- title: Orbit FM Podcasts
  main_url: https://www.orbit.fm/
  url: https://www.orbit.fm/
  source_url: https://github.com/agarrharr/orbit.fm
  featured: false
  categories:
    - Podcast
- title: Prosecco Springs
  main_url: https://www.proseccosprings.com/
  url: https://www.proseccosprings.com/
  featured: false
  categories:
    - Food
    - Blog
    - Marketing
- title: Verious
  main_url: https://www.verious.io/
  url: https://www.verious.io/
  source_url: https://github.com/cpinnix/verious
  featured: false
  categories:
    - Web Development
- title: Yisela
  main_url: https://www.yisela.com/
  url: https://www.yisela.com/tetris-against-trauma-gaming-as-therapy/
  featured: false
  categories:
    - Blog
- title: YouFoundRon.com
  main_url: https://www.youfoundron.com/
  url: https://www.youfoundron.com/
  source_url: https://github.com/rongierlach/yfr-dot-com
  featured: false
  categories:
    - Portfolio
    - Web Development
    - Blog
- title: Ease
  main_url: https://www.ease.com/
  url: https://www.ease.com/
  featured: false
  categories:
    - Marketing
    - Healthcare
- title: Policygenius
  main_url: https://www.policygenius.com/
  url: https://www.policygenius.com/
  featured: false
  categories:
    - Marketing
    - Healthcare
- title: Moteefe
  main_url: https://www.moteefe.com/
  url: https://www.moteefe.com/
  featured: false
  categories:
    - Marketing
    - Agency
    - Technology
- title: Athelas
  main_url: http://www.athelas.com/
  url: http://www.athelas.com/
  featured: false
  categories:
    - Marketing
    - Healthcare
- title: Pathwright
  main_url: http://www.pathwright.com/
  url: http://www.pathwright.com/
  featured: false
  categories:
    - Marketing
    - Education
- title: Lucid
  main_url: https://www.golucid.co/
  url: https://www.golucid.co/
  featured: false
  categories:
    - Marketing
    - Technology
- title: Bench
  main_url: http://www.bench.co/
  url: http://www.bench.co/
  featured: false
  categories:
    - Marketing
- title: Gin Lane
  main_url: http://www.ginlane.com/
  url: https://www.ginlane.com/
  featured: false
  categories:
    - Web Development
    - Agency
- title: Marmelab
  main_url: https://marmelab.com/en/
  url: https://marmelab.com/en/
  featured: false
  categories:
    - Web Development
    - Agency
- title: Dovetail
  main_url: https://dovetailapp.com/
  url: https://dovetailapp.com/
  featured: false
  categories:
    - Marketing
    - Technology
- title: The Bastion Bot
  main_url: https://bastionbot.org/
  url: https://bastionbot.org/
  description: Give awesome perks to your Discord server!
  featured: false
  categories:
    - Open Source
    - Technology
    - Documentation
    - Community
  built_by: Sankarsan Kampa
  built_by_url: https://traction.one
- title: Smakosh
  main_url: https://smakosh.com/
  url: https://smakosh.com/
  source_url: https://github.com/smakosh/smakosh.com
  featured: false
  categories:
    - Portfolio
    - Web Development
- title: WebGazer
  main_url: https://www.webgazer.io/
  url: https://www.webgazer.io/
  featured: false
  categories:
    - Marketing
    - Web Development
    - Technology
- title: Joe Seifi's Blog
  main_url: http://seifi.org/
  url: http://seifi.org/
  featured: false
  categories:
    - Portfolio
    - Web Development
    - Blog
- title: LekoArts — Graphic Designer & Front-End Developer
  main_url: https://www.lekoarts.de
  url: https://www.lekoarts.de
  source_url: https://github.com/LekoArts/portfolio
  featured: false
  built_by: LekoArts
  built_by_url: https://github.com/LekoArts
  description: >-
    Hi, I'm Lennart — a self-taught and passionate graphic/web designer &
    frontend developer based in Darmstadt, Germany. I love it to realize complex
    projects in a creative manner and face new challenges. Since 6 years I do
    graphic design, my love for frontend development came up 3 years ago. I
    enjoy acquiring new skills and cementing this knowledge by writing blogposts
    and creating tutorials.
  categories:
    - Portfolio
    - Blog
    - Design
    - Web Development
    - Freelance
    - Open Source
- title: 杨二小的博客
  main_url: https://blog.yangerxiao.com/
  url: https://blog.yangerxiao.com/
  source_url: https://github.com/zerosoul/blog.yangerxiao.com
  featured: false
  categories:
    - Blog
    - Portfolio
- title: MOTTO x MOTTO
  main_url: https://mottox2.com
  url: https://mottox2.com
  source_url: https://github.com/mottox2/website
  description: Web developer / UI Designer in Tokyo Japan.
  featured: false
  categories:
    - Blog
    - Portfolio
  built_by: mottox2
  built_by_url: https://mottox2.com
- title: Pride of the Meadows
  main_url: https://www.prideofthemeadows.com/
  url: https://www.prideofthemeadows.com/
  featured: false
  categories:
    - E-commerce
    - Food
    - Blog
  built_by: Caldera Digital
  built_by_url: https://www.calderadigital.com/
- title: Michael Uloth
  main_url: https://www.michaeluloth.com
  url: https://www.michaeluloth.com
  featured: false
  description: Michael Uloth is a web developer, opera singer, and the creator of Up and Running Tutorials.
  categories:
    - Portfolio
    - Web Development
    - Music
  built_by: Michael Uloth
  built_by_url: https://www.michaeluloth.com
- title: Spacetime
  main_url: https://www.heyspacetime.com/
  url: https://www.heyspacetime.com/
  featured: false
  description: >-
    Spacetime is a Dallas-based digital experience agency specializing in web,
    app, startup, and digital experience creation.
  categories:
    - Marketing
    - Portfolio
    - Agency
  built_by: Spacetime
  built_by_url: https://www.heyspacetime.com/
- title: Eric Jinks
  main_url: https://ericjinks.com/
  url: https://ericjinks.com/
  featured: false
  description: Software engineer / web developer from the Gold Coast, Australia.
  categories:
    - Portfolio
    - Blog
    - Web Development
    - Technology
  built_by: Eric Jinks
  built_by_url: https://ericjinks.com/
- title: GaiAma - We are wildlife
  main_url: https://www.gaiama.org/
  url: https://www.gaiama.org/
  featured: false
  description: >-
    We founded the GaiAma conservation organization to protect wildlife in Perú
    and to create an example of a permaculture neighborhood, living
    symbiotically with the forest - because reforestation is just the beginning
  categories:
    - Nonprofit
    - Marketing
    - Blog
  source_url: https://github.com/GaiAma/gaiama.org
  built_by: GaiAma
  built_by_url: https://www.gaiama.org/
- title: Healthcare Logic
  main_url: https://www.healthcarelogic.com/
  url: https://www.healthcarelogic.com/
  featured: false
  description: >-
    Revolutionary technology that empowers clinical and managerial leaders to
    collaborate with clarity.
  categories:
    - Marketing
    - Healthcare
    - Technology
  built_by: Thrive
  built_by_url: https://thriveweb.com.au/
- title: Papergov
  main_url: https://papergov.com/
  url: https://papergov.com/
  featured: false
  description: Manage all your government services in a single place
  categories:
    - Directory
    - Government
    - Technology
  source_url: https://github.com/WeOpenly/localgov.fyi
  built_by: Openly Technologies
  built_by_url: https://papergov.com/about/
- title: Kata.ai Documentation
  main_url: https://docs.kata.ai/
  url: https://docs.kata.ai/
  source_url: https://github.com/kata-ai/kata-platform-docs
  featured: false
  description: >-
    Documentation website for the Kata Platform, an all-in-one platform for
    building chatbots using AI technologies.
  categories:
    - Documentation
    - Technology
- title: goalgetters
  main_url: https://goalgetters.space/
  url: https://goalgetters.space/
  featured: false
  description: >-
    goalgetters is a source of inspiration for people who want to change their
    career. We offer articles, success stories and expert interviews on how to
    find a new passion and how to implement change.
  categories:
    - Blog
    - Education
  built_by: Stephanie Langers (content), Adrian Wenke (development)
  built_by_url: https://twitter.com/AdrianWenke
- title: StatusHub - Easy to use Hosted Status Page Service
  main_url: https://statushub.com/
  url: https://statushub.com/
  featured: false
  description: >-
    Set up your very own service status page in minutes with StatusHub. Allow
    customers to subscribe to be updated automatically.
  categories:
    - Technology
    - Marketing
  built_by: Bejamas
  built_by_url: https://bejamas.io/
- title: Mambu
  main_url: https://www.mambu.com/
  url: https://www.mambu.com/
  featured: false
  description: >-
    Mambu is the cloud platform for banking and lending businesses that
    puts customer relationships first.
  categories:
    - Technology
    - Finance
  built_by: Bejamas
  built_by_url: https://bejamas.io/
- title: Avenues
  main_url: https://www.avenues.org
  url: https://www.avenues.org
  featured: false
  description: >-
    One school with many campuses, providing transformative,
    world-focused learning experiences to students around the globe
  categories:
    - Education
  built_by: Bejamas
  built_by_url: https://bejamas.io/
- title: Multicoin Capital
  main_url: https://multicoin.capital
  url: https://multicoin.capital
  featured: false
  description: >-
    Multicoin Capital is a thesis-driven investment firm that
    invests in cryptocurrencies, tokens, and blockchain
    companies reshaping trillion-dollar markets.
  categories:
    - Technology
    - Finance
  built_by: Bejamas
  built_by_url: https://bejamas.io/
- title: Argent
  main_url: https://www.argent.xyz/
  url: https://www.argent.xyz/
  featured: false
  description: Argent is the simplest and safest Ethereum wallet for DeFi.
  categories:
    - Technology
    - Finance
  built_by: Bejamas
  built_by_url: https://bejamas.io/
- title: Meet Flo
  main_url: https://meetflo.com/
  url: https://meetflo.com/
  featured: false
  description: >-
    The Flo by Moen Smart Water Shutoff is a comprehensive
    water monitoringand shut-off system with leak detection
    and proactive leak prevention technologies.
  categories:
    - E-commerce
  built_by: Bejamas
  built_by_url: https://bejamas.io/
- title: Matthias Kretschmann Portfolio
  main_url: https://matthiaskretschmann.com/
  url: https://matthiaskretschmann.com/
  source_url: https://github.com/kremalicious/portfolio
  featured: false
  description: Portfolio of designer & developer Matthias Kretschmann.
  categories:
    - Portfolio
    - Web Development
  built_by: Matthias Kretschmann
  built_by_url: https://matthiaskretschmann.com/
- title: Iron Cove Solutions
  main_url: https://ironcovesolutions.com/
  url: https://ironcovesolutions.com/
  description: >-
    Iron Cove Solutions is a cloud based consulting firm. We help companies
    deliver a return on cloud usage by applying best practices
  categories:
    - Technology
    - Web Development
  built_by: Iron Cove Solutions
  built_by_url: https://ironcovesolutions.com/
  featured: false
- title: Moetez Chaabene Portfolio / Blog
  main_url: https://moetez.me/
  url: https://moetez.me/
  source_url: https://github.com/moetezch/moetez.me
  featured: false
  description: Portfolio of Moetez Chaabene
  categories:
    - Portfolio
    - Web Development
    - Blog
  built_by: Moetez Chaabene
  built_by_url: https://twitter.com/moetezch
- title: Nikita
  description: >-
    Automation of system deployments in Node.js for applications and
    infrastructures.
  main_url: https://nikita.js.org/
  url: https://nikita.js.org/
  source_url: https://github.com/adaltas/node-nikita
  categories:
    - Documentation
    - Open Source
    - Technology
  built_by: Adaltas
  built_by_url: https://www.adaltas.com
  featured: false
- title: Gourav Sood Blog & Portfolio
  main_url: https://www.gouravsood.com/
  url: https://www.gouravsood.com/
  featured: false
  categories:
    - Blog
    - Portfolio
  built_by: Gourav Sood
  built_by_url: https://www.gouravsood.com/
- title: Jonas Tebbe Portfolio
  description: |
    Hey, I’m Jonas and I create digital products.
  main_url: https://jonastebbe.com
  url: https://jonastebbe.com
  categories:
    - Portfolio
  built_by: Jonas Tebbe
  built_by_url: https://twitter.com/jonastebbe
  featured: false
- title: Parker Sarsfield Portfolio
  description: |
    I'm Parker, a software engineer and sneakerhead.
  main_url: https://parkersarsfield.com
  url: https://parkersarsfield.com
  categories:
    - Blog
    - Portfolio
  built_by: Parker Sarsfield
  built_by_url: https://parkersarsfield.com
- title: Frontend web development with Greg
  description: |
    JavaScript, GatsbyJS, ReactJS, CSS in JS... Let's learn some stuff together.
  main_url: https://dev.greglobinski.com
  url: https://dev.greglobinski.com
  categories:
    - Blog
    - Web Development
  built_by: Greg Lobinski
  built_by_url: https://github.com/greglobinski
- title: Insomnia
  description: |
    Desktop HTTP and GraphQL client for developers
  main_url: https://insomnia.rest/
  url: https://insomnia.rest/
  categories:
    - Blog
  built_by: Gregory Schier
  built_by_url: https://schier.co
  featured: false
- title: Timeline Theme Portfolio
  description: |
    I'm Aman Mittal, a software developer.
  main_url: https://amanhimself.dev/
  url: https://amanhimself.dev/
  categories:
    - Web Development
    - Portfolio
  built_by: Aman Mittal
  built_by_url: https://amanhimself.dev/
- title: Ocean artUp
  description: >
    Science outreach site built using styled-components and Contentful. It
    presents the research project "Ocean artUp" funded by an Advanced Grant of
    the European Research Council to explore the possible benefits of artificial
    uplift of nutrient-rich deep water to the ocean’s sunlit surface layer.
  main_url: https://ocean-artup.eu
  url: https://ocean-artup.eu
  source_url: https://github.com/janosh/ocean-artup
  categories:
    - Science
    - Education
    - Blog
  built_by: Janosh Riebesell
  built_by_url: https://janosh.io
  featured: false
- title: Ryan Fitzgerald
  description: |
    Personal portfolio and blog for Ryan Fitzgerald
  main_url: https://ryanfitzgerald.ca/
  url: https://ryanfitzgerald.ca/
  categories:
    - Web Development
    - Portfolio
  built_by: Ryan Fitzgerald
  built_by_url: https://github.com/RyanFitzgerald
  featured: false
- title: Kaizen
  description: |
    Content Marketing, PR & SEO Agency in London
  main_url: https://www.kaizen.co.uk/
  url: https://www.kaizen.co.uk/
  categories:
    - Agency
    - Blog
    - Design
    - Web Development
    - SEO
  built_by: Bogdan Stanciu
  built_by_url: https://github.com/b0gd4n
  featured: false
- title: HackerOne Platform Documentation
  description: |
    HackerOne's Product Documentation Center!
  url: https://docs.hackerone.com/
  main_url: https://docs.hackerone.com/
  categories:
    - Documentation
    - Security
  featured: false
- title: Mux Video
  description: |
    API to video hosting and streaming
  main_url: https://mux.com/
  url: https://mux.com/
  categories:
    - Video
    - API
  featured: false
- title: Swapcard
  description: >
    The easiest way for event organizers to instantly connect people, build a
    community of attendees and exhibitors, and increase revenue over time
  main_url: https://www.swapcard.com/
  url: https://www.swapcard.com/
  categories:
    - Event
    - Community
    - Marketing
  built_by: Swapcard
  built_by_url: https://www.swapcard.com/
  featured: false
- title: Kalix
  description: >
    Kalix is perfect for healthcare professionals starting out in private
    practice, to those with an established clinic.
  main_url: https://www.kalixhealth.com/
  url: https://www.kalixhealth.com/
  categories:
    - Healthcare
  featured: false
- title: Bad Credit Loans
  description: |
    Get the funds you need, from $250-$5,000
  main_url: https://www.creditloan.com/
  url: https://www.creditloan.com/
  categories:
    - Finance
  featured: false
- title: Financial Center
  description: >
    Member-owned, not-for-profit, co-operative whose members receive financial
    benefits in the form of lower loan rates, higher savings rates, and lower
    fees than banks.
  main_url: https://fcfcu.com/
  url: https://fcfcu.com/
  categories:
    - Finance
    - Nonprofit
    - Business
    - Education
  built_by: https://fcfcu.com/
  built_by_url: https://fcfcu.com/
  featured: false
- title: Office of Institutional Research and Assessment
  description: |
    Good Data, Good Decisions
  main_url: http://oira.ua.edu/
  url: http://oira.ua.edu/
  categories:
    - Data
  featured: false
- title: The Telegraph Premium
  description: |
    Exclusive stories from award-winning journalists
  main_url: https://premium.telegraph.co.uk/
  url: https://premium.telegraph.co.uk/
  categories:
    - Media
  featured: false
- title: html2canvas
  description: |
    Screenshots with JavaScript
  main_url: http://html2canvas.hertzen.com/
  url: http://html2canvas.hertzen.com/
  source_url: https://github.com/niklasvh/html2canvas/tree/master/www
  categories:
    - JavaScript
    - Documentation
  built_by: Niklas von Hertzen
  built_by_url: http://hertzen.com/
  featured: false
- title: Half Electronics
  description: |
    Personal website
  main_url: https://www.halfelectronic.com/
  url: https://www.halfelectronic.com/
  categories:
    - Blog
  built_by: Fernando Poumian
  built_by_url: https://github.com/fpoumian/halfelectronic.com
  featured: false
- title: Frithir Software Development
  main_url: https://frithir.com/
  url: https://frithir.com/
  featured: false
  description: I DRINK COFFEE, WRITE CODE AND IMPROVE MY DEVELOPMENT SKILLS EVERY DAY.
  categories:
    - Design
    - Web Development
  built_by: Frithir
  built_by_url: https://Frithir.com/
- title: Unow
  main_url: https://www.unow.fr/
  url: https://www.unow.fr/
  categories:
    - Education
    - Marketing
  featured: false
- title: Peter Hironaka
  description: |
    Freelance Web Developer based in Los Angeles.
  main_url: https://peterhironaka.com/
  url: https://peterhironaka.com/
  categories:
    - Portfolio
    - Web Development
  built_by: Peter Hironaka
  built_by_url: https://github.com/PHironaka
  featured: false
- title: Michael McQuade
  description: |
    Personal website and blog for Michael McQuade
  main_url: https://giraffesyo.io
  url: https://giraffesyo.io
  categories:
    - Blog
  built_by: Michael McQuade
  built_by_url: https://github.com/giraffesyo
  featured: false
- title: Haacht Brewery
  description: |
    Corporate website for Haacht Brewery. Designed and Developed by Gafas.
  main_url: https://haacht.com/en/
  url: https://haacht.com
  categories:
    - Marketing
  built_by: Gafas
  built_by_url: https://gafas.be
  featured: false
- title: StoutLabs
  description: |
    Portfolio of Daniel Stout, freelance developer in East Tennessee.
  main_url: https://www.stoutlabs.com/
  url: https://www.stoutlabs.com/
  categories:
    - Web Development
    - Portfolio
  built_by: Daniel Stout
  built_by_url: https://github.com/stoutlabs
  featured: false
- title: Chicago Ticket Outcomes By Neighborhood
  description: |
    ProPublica data visualization of traffic ticket court outcomes
  categories:
    - Media
    - Nonprofit
  url: >-
    https://projects.propublica.org/graphics/il/il-city-sticker-tickets-maps/ticket-status/?initialWidth=782
  main_url: >-
    https://projects.propublica.org/graphics/il/il-city-sticker-tickets-maps/ticket-status/?initialWidth=782
  built_by: David Eads
  built_by_url: https://github.com/eads
  featured: false
- title: Chicago South Side Traffic Ticketing rates
  description: |
    ProPublica data visualization of traffic ticket rates by community
  main_url: >-
    https://projects.propublica.org/graphics/il/il-city-sticker-tickets-maps/ticket-rate/?initialWidth=782
  url: >-
    https://projects.propublica.org/graphics/il/il-city-sticker-tickets-maps/ticket-rate/?initialWidth=782
  categories:
    - Media
    - Nonprofit
  built_by: David Eads
  built_by_url: https://github.com/eads
  featured: false
- title: Otsimo
  description: >
    Otsimo is a special education application for children with autism, down
    syndrome and other developmental disabilities.
  main_url: https://otsimo.com/en/
  url: https://otsimo.com/en/
  categories:
    - Blog
    - Education
  featured: false
- title: Matt Bagni Portfolio 2018
  description: >
    Mostly the result of playing with Gatsby and learning about react and
    graphql. Using the screenshot plugin to showcase the work done for my
    company in the last 2 years, and a good amount of other experiments.
  main_url: https://mattbag.github.io
  url: https://mattbag.github.io
  categories:
    - Portfolio
  featured: false
- title: Lisa Ye's Blog
  description: |
    Simple blog/portofolio for a fashion designer. Gatsby_v2 + Netlify cms
  main_url: https://lisaye.netlify.com/
  url: https://lisaye.netlify.com/
  categories:
    - Blog
    - Portfolio
  featured: false
- title: Artem Sapegin
  description: >
    Little homepage of Artem Sapegin, a frontend developer, passionate
    photographer, coffee drinker and crazy dogs’ owner.
  main_url: https://sapegin.me/
  url: https://sapegin.me/
  categories:
    - Portfolio
    - Open Source
    - Web Development
  built_by: Artem Sapegin
  built_by_url: https://github.com/sapegin
  featured: false
- title: SparkPost Developers
  main_url: https://developers.sparkpost.com/
  url: https://developers.sparkpost.com/
  source_url: https://github.com/SparkPost/developers.sparkpost.com
  categories:
    - Documentation
    - API
  featured: false
- title: Malik Browne Portfolio 2018
  description: >
    The portfolio blog of Malik Browne, a full-stack engineer, foodie, and avid
    blogger/YouTuber.
  main_url: https://www.malikbrowne.com/about
  url: https://www.malikbrowne.com
  categories:
    - Blog
    - Portfolio
  built_by: Malik Browne
  built_by_url: https://twitter.com/milkstarz
  featured: false
- title: Novatics
  description: |
    Digital products that inspire and make a difference
  main_url: https://www.novatics.com.br
  url: https://www.novatics.com.br
  categories:
    - Portfolio
    - Technology
    - Web Development
  built_by: Novatics
  built_by_url: https://github.com/Novatics
  featured: false
- title: Max McKinney
  description: >
    I’m a developer and designer with a focus in web technologies. I build cars
    on the side.
  main_url: https://maxmckinney.com/
  url: https://maxmckinney.com/
  categories:
    - Portfolio
    - Web Development
    - Design
  built_by: Max McKinney
  featured: false
- title: Stickyard
  description: |
    Make your React component sticky the easy way
  main_url: https://nihgwu.github.io/stickyard/
  url: https://nihgwu.github.io/stickyard/
  source_url: https://github.com/nihgwu/stickyard/tree/master/website
  categories:
    - Web Development
  built_by: Neo Nie
  featured: false
- title: Agata Milik
  description: |
    Website of a Polish psychologist/psychotherapist based in Gdańsk, Poland.
  main_url: https://agatamilik.pl
  url: https://agatamilik.pl
  categories:
    - Marketing
    - Healthcare
  built_by: Piotr Fedorczyk
  built_by_url: https://piotrf.pl
  featured: false
- title: WebPurple
  main_url: https://www.webpurple.net/
  url: https://www.webpurple.net/
  source_url: https://github.com/WebPurple/site
  description: >-
    Site of local (Russia, Ryazan) frontend community. Main purpose is to show
    info about meetups and keep blog.
  categories:
    - Nonprofit
    - Web Development
    - Community
    - Blog
    - Open Source
  built_by: Nikita Kirsanov
  built_by_url: https://twitter.com/kitos_kirsanov
  featured: false
- title: Papertrail.io
  description: |
    Inspection Management for the 21st Century
  main_url: https://www.papertrail.io/
  url: https://www.papertrail.io/
  categories:
    - Marketing
    - Technology
  built_by: Papertrail.io
  built_by_url: https://www.papertrail.io
  featured: false
- title: Matt Ferderer
  main_url: https://mattferderer.com
  url: https://mattferderer.com
  source_url: https://github.com/mattferderer/gatsbyblog
  description: >
    A blog built with Gatsby that discusses web related tech
    such as JavaScript, .NET, Blazor & security.
  categories:
    - Blog
    - Web Development
  built_by: Matt Ferderer
  built_by_url: https://twitter.com/mattferderer
  featured: false
- title: Sahyadri Open Source Community
  main_url: https://sosc.org.in
  url: https://sosc.org.in
  source_url: https://github.com/haxzie/sosc-website
  description: >
    Official website of Sahyadri Open Source Community for community blog, event
    details and members info.
  categories:
    - Blog
    - Community
    - Open Source
  built_by: Musthaq Ahamad
  built_by_url: https://github.com/haxzie
  featured: false
- title: Tech Confessions
  main_url: https://confessions.tech
  url: https://confessions.tech
  source_url: https://github.com/JonathanSpeek/tech-confessions
  description: A guilt-free place for us to confess our tech sins \U0001F64F\n
  categories:
    - Community
    - Open Source
  built_by: Jonathan Speek
  built_by_url: https://speek.design
  featured: false
- title: Thibault Maekelbergh
  main_url: https://thibmaek.com
  url: https://thibmaek.com
  source_url: https://github.com/thibmaek/thibmaek.github.io
  description: |
    A nice blog about development, Raspberry Pi, plants and probably records.
  categories:
    - Blog
    - Open Source
  built_by: Thibault Maekelbergh
  built_by_url: https://twitter.com/thibmaek
  featured: false
- title: LearnReact.design
  main_url: https://learnreact.design
  url: https://learnreact.design
  description: >
    React Essentials For Designers: A React course tailored for product
    designers, ux designers, ui designers.
  categories:
    - Blog
  built_by: Linton Ye
  built_by_url: https://twitter.com/lintonye
- title: Mega House Creative
  main_url: https://www.megahousecreative.com/
  url: https://www.megahousecreative.com/
  description: >
    Mega House Creative is a digital agency that provides unique goal-oriented
    web marketing solutions.
  categories:
    - Marketing
    - Agency
  built_by: Daniel Robinson
  featured: false
- title: Tobie Marier Robitaille - csc
  main_url: https://tobiemarierrobitaille.com/
  url: https://tobiemarierrobitaille.com/en/
  description: |
    Portfolio site for director of photography Tobie Marier Robitaille
  categories:
    - Portfolio
    - Gallery
  built_by: Mill3 Studio
  built_by_url: https://mill3.studio/en/
  featured: false
- title: Bestvideogame.deals
  main_url: https://bestvideogame.deals/
  url: https://bestvideogame.deals/
  description: |
    Video game comparison website for the UK, build with GatsbyJS.
  categories:
    - E-commerce
  built_by: Koen Kamphuis
  built_by_url: https://koenkamphuis.com/
  featured: false
- title: Mahipat's Portfolio
  main_url: https://mojaave.com/
  url: https://mojaave.com
  source_url: https://github.com/mhjadav/mojaave
  description: >
    mojaave.com is Mahipat's portfolio, I have developed it using Gatsby v2 and
    Bootstrap, To get in touch with people looking for full-stack developer.
  categories:
    - Portfolio
    - Web Development
  built_by: Mahipat Jadav
  built_by_url: https://mojaave.com/
  featured: false
- title: Mintfort
  main_url: https://mintfort.com/
  url: https://mintfort.com/
  source_url: https://github.com/MintFort/mintfort.com
  description: >
    Mintfort, the first crypto-friendly bank account. Store and manage assets on
    the blockchain.
  categories:
    - Technology
    - Finance
  built_by: Axel Fuhrmann
  built_by_url: https://axelfuhrmann.com/
  featured: false
- title: React Native Explorer
  main_url: https://react-native-explorer.firebaseapp.com
  url: https://react-native-explorer.firebaseapp.com
  description: |
    Explorer React Native packages and examples effortlessly.
  categories:
    - Education
  featured: false
- title: 500Tech
  main_url: https://500tech.com/
  url: https://500tech.com/
  featured: false
  categories:
    - Web Development
    - Agency
    - Open Source
- title: eworld
  main_url: https://eworld.herokuapp.com/
  url: https://eworld.herokuapp.com/
  featured: false
  categories:
    - E-commerce
    - Technology
- title: It's a Date
  description: >
    It's a Date is a dating app that actually involves dating.
  main_url: https://www.itsadate.app/
  url: https://www.itsadate.app/
  featured: false
  categories:
    - App
    - Blog
- title: Node.js HBase
  description: >
    Asynchronous HBase client for NodeJs using REST.
  main_url: https://hbase.js.org/
  url: https://hbase.js.org/
  source_url: https://github.com/adaltas/node-hbase
  categories:
    - Documentation
    - Open Source
    - Technology
  built_by: David Worms
  built_by_url: http://www.adaltas.com
  featured: false
- title: Peter Kroyer - Web Design / Web Development
  main_url: https://www.peterkroyer.at/en/
  url: https://www.peterkroyer.at/en/
  description: >
    Freelance web designer / web developer based in Vienna, Austria (Wien, Österreich).
  categories:
    - Agency
    - Web Development
    - Design
    - Portfolio
    - Freelance
  built_by: Peter Kroyer
  built_by_url: https://www.peterkroyer.at/
  featured: false
- title: Geddski
  main_url: https://gedd.ski
  url: https://gedd.ski
  description: >
    frontend mastery blog - level up your UI game.
  categories:
    - Web Development
    - Education
    - Productivity
    - User Experience
  built_by: Dave Geddes
  built_by_url: https://twitter.com/geddski
  featured: false
- title: Rung
  main_url: https://rung.com.br/
  url: https://rung.com.br/
  description: >
    Rung alerts you about the exceptionalities of your personal and professional life.
  categories:
    - API
    - Technology
    - Travel
  featured: false
- title: Mokkapps
  main_url: https://www.mokkapps.de/
  url: https://www.mokkapps.de/
  source_url: https://github.com/mokkapps/website
  description: >
    Portfolio website from Michael Hoffmann. Passionate software developer with focus on web-based technologies.
  categories:
    - Blog
    - Portfolio
    - Web Development
    - Mobile Development
  featured: false
- title: Premier Octet
  main_url: https://www.premieroctet.com/
  url: https://www.premieroctet.com/
  description: >
    Premier Octet is a React-based agency
  categories:
    - Agency
    - Web Development
    - Mobile Development
  featured: false
- title: Thorium
  main_url: https://www.thoriumsim.com/
  url: https://www.thoriumsim.com/
  source_url: https://github.com/thorium-sim/thoriumsim.com
  description: >
    Thorium - Open-source Starship Simulator Controls for Live Action Role Play
  built_by: Alex Anderson
  built_by_url: https://twitter.com/ralex1993
  categories:
    - Blog
    - Portfolio
    - Documentation
    - Marketing
    - Education
    - Entertainment
    - Open Source
    - Web Development
  featured: false
- title: Cameron Maske
  main_url: https://www.cameronmaske.com/
  url: https://www.cameronmaske.com/courses/introduction-to-pytest/
  source_url: https://github.com/cameronmaske/cameronmaske.com-v2
  description: >
    The homepage of Cameron Maske, a freelance full-stack developer, who is currently working on a free pytest video course
  categories:
    - Education
    - Video
    - Portfolio
    - Freelance
  featured: false
- title: Studenten bilden Schüler
  description: >
    Studenten bilden Schüler e.V. is a German student-run nonprofit initiative that aims to
    contribute to more equal educational opportunities by providing free tutoring to refugees
    and children from underprivileged families. The site is built on Gatsby v2, styled-components
    and Contentful. It supports Google Analytics, fluid typography and Algolia search.
  main_url: https://studenten-bilden-schueler.de
  url: https://studenten-bilden-schueler.de
  source_url: https://github.com/StudentenBildenSchueler/homepage
  categories:
    - Education
    - Nonprofit
    - Blog
  built_by: Janosh Riebesell
  built_by_url: https://janosh.io
  featured: false
- title: Mike's Remote List
  main_url: https://www.mikesremotelist.com
  url: https://www.mikesremotelist.com
  description: >
    A list of remote jobs, updated throughout the day. Built on Gatsby v1 and powered by Contentful, Google Sheets, string and sticky tape.
  categories:
    - Marketing
  featured: false
- title: Madvoid
  main_url: https://madvoid.com/
  url: https://madvoid.com/screenshot/
  featured: false
  description: >
    Madvoid is a team of expert developers dedicated to creating simple, clear, usable and blazing fast web and mobile apps.
    We are coders that help companies and agencies to create social & interactive experiences.
    This includes full-stack development using React, WebGL, Static Site Generators, Ruby On Rails, Phoenix, GraphQL, Chatbots, CI / CD, Docker and more!
  categories:
    - Portfolio
    - Technology
    - Web Development
    - Agency
    - Marketing
  built_by: Jean-Paul Bonnetouche
  built_by_url: https://twitter.com/_jpb
- title: MOMNOTEBOOK.COM
  description: >
    Sharing knowledge and experiences that make childhood and motherhood rich, vibrant and healthy.
  main_url: https://momnotebook.com/
  url: https://momnotebook.com/
  featured: false
  built_by: Aleksander Hansson
  built_by_url: https://www.linkedin.com/in/aleksanderhansson/
  categories:
    - Blog
- title: Pirate Studios
  description: >
    Reinventing music studios with 24/7 self service rehearsal, DJ & production rooms available around the world.
  main_url: https://www.piratestudios.co
  url: https://www.piratestudios.co
  featured: false
  built_by: The Pirate Studios team
  built_by_url: https://github.com/piratestudios/
  categories:
    - Music
- title: Aurora EOS
  main_url: https://www.auroraeos.com/
  url: https://www.auroraeos.com/
  featured: false
  categories:
    - Finance
    - Marketing
    - Blog
  built_by: Corey Ward
  built_by_url: http://www.coreyward.me/
- title: MadeComfy
  main_url: https://madecomfy.com.au/
  url: https://madecomfy.com.au/
  description: >
    Short term rental management startup, using Contentful + Gatsby + CircleCI
  featured: false
  categories:
    - Travel
  built_by: Lucas Vilela
  built_by_url: https://madecomfy.com.au/
- title: Tiger Facility Services
  description: >
    Tiger Facility Services combines facility management expertise with state of the art software to offer a sustainable and customer oriented cleaning and facility service.
  main_url: https://www.tigerfacilityservices.com/de-en/
  url: https://www.tigerfacilityservices.com/de-en/
  featured: false
  categories:
    - Marketing
- title: Luciano Mammino's blog
  description: >
    Tech & programming blog of Luciano Mammino a.k.a. "loige", Full-Stack Web Developer and International Speaker
  main_url: https://loige.co
  url: https://loige.co
  featured: false
  categories:
    - Blog
    - Web Development
  built_by: Luciano Mammino
  built_by_url: https://loige.co
- title: Wire • Secure collaboration platform
  description: >
    Corporate website of Wire, an open source, end-to-end encrypted collaboration platform
  main_url: https://wire.com
  url: https://wire.com
  featured: false
  categories:
    - Open Source
    - Productivity
    - Technology
    - Blog
    - App
  built_by: Wire team
  built_by_url: https://github.com/orgs/wireapp/people
- title: J. Patrick Raftery
  main_url: https://www.jpatrickraftery.com
  url: https://www.jpatrickraftery.com
  description: J. Patrick Raftery is an opera singer and voice teacher based in Vancouver, BC.
  categories:
    - Portfolio
    - Music
  built_by: Michael Uloth
  built_by_url: https://www.michaeluloth.com
  featured: false
- title: Aria Umezawa
  main_url: https://www.ariaumezawa.com
  url: https://www.ariaumezawa.com
  description: Aria Umezawa is a director, producer, and writer currently based in San Francisco. Site designed by Stephen Bell.
  categories:
    - Portfolio
    - Music
    - Entertainment
  built_by: Michael Uloth
  built_by_url: https://www.michaeluloth.com
  featured: false
- title: Pomegranate Opera
  main_url: https://pomegranateopera.netlify.com
  url: https://pomegranateopera.netlify.com
  description: Pomegranate Opera is a lesbian opera written by Amanda Hale & Kye Marshall. Site designed by Stephen Bell.
  categories:
    - Gallery
    - Music
  built_by: Michael Uloth
  built_by_url: https://www.michaeluloth.com
  featured: false
- title: Daniel Cabena
  main_url: https://www.danielcabena.com
  url: https://www.danielcabena.com
  description: Daniel Cabena is a Canadian countertenor highly regarded in both Canada and Europe for prize-winning performances ranging from baroque to contemporary repertoire. Site designed by Stephen Bell.
  categories:
    - Portfolio
    - Music
  built_by: Michael Uloth
  built_by_url: https://www.michaeluloth.com
  featured: false
- title: Artist.Center
  main_url: https://artistcenter.netlify.com
  url: https://artistcenter.netlify.com
  description: The marketing page for Artist.Center, a soon-to-launch platform designed to connect opera singers to opera companies. Site designed by Stephen Bell.
  categories:
    - Music
  built_by: Michael Uloth
  built_by_url: https://www.michaeluloth.com
  featured: false
- title: DG Volo & Company
  main_url: https://www.dgvolo.com
  url: https://www.dgvolo.com
  description: DG Volo & Company is a Toronto-based investment consultancy. Site designed by Stephen Bell.
  categories:
    - Finance
  built_by: Michael Uloth
  built_by_url: https://www.michaeluloth.com
  featured: false
- title: Shawna Lucey
  main_url: https://www.shawnalucey.com
  url: https://www.shawnalucey.com
  description: Shawna Lucey is an American theater and opera director based in New York City. Site designed by Stephen Bell.
  categories:
    - Portfolio
    - Music
    - Entertainment
  built_by: Michael Uloth
  built_by_url: https://www.michaeluloth.com
  featured: false
- title: Leyan Lo
  main_url: https://www.leyanlo.com
  url: https://www.leyanlo.com
  description: >
    Leyan Lo’s personal website
  categories:
    - Portfolio
  built_by: Leyan Lo
  built_by_url: https://www.leyanlo.com
  featured: false
- title: Hawaii National Bank
  url: https://hawaiinational.bank
  main_url: https://hawaiinational.bank
  description: Hawaii National Bank's highly personalized service has helped loyal customers & locally owned businesses achieve their financial dreams for over 50 years.
  categories:
    - Finance
  built_by: Wall-to-Wall Studios
  built_by_url: https://walltowall.com
  featured: false
- title: Coletiv
  url: https://coletiv.com
  main_url: https://coletiv.com
  description: Coletiv teams up with companies of all sizes to design, develop & launch digital products for iOS, Android & the Web.
  categories:
    - Technology
    - Agency
    - Web Development
  built_by: Coletiv
  built_by_url: https://coletiv.com
  featured: false
- title: janosh.io
  description: >
    Personal blog and portfolio of Janosh Riebesell. The site is built with Gatsby v2 and designed
    entirely with styled-components v4. Much of the layout was achieved with CSS grid. It supports
    Google Analytics, fluid typography and Algolia search.
  main_url: https://janosh.io
  url: https://janosh.io
  source_url: https://github.com/janosh/janosh.io
  categories:
    - Portfolio
    - Blog
    - Science
    - Photography
    - Travel
  built_by: Janosh Riebesell
  built_by_url: https://janosh.io
  featured: false
- title: Gold Edge Training
  url: https://www.goldedgetraining.co.uk
  main_url: https://www.goldedgetraining.co.uk
  description: >
    AAT approved online distance learning accountancy training provider. Branded landing page / mini brochure promoting competitor differentiators, student testimonials, offers, service benefits and features. Designed to both inform potential students and encourage visits to company e-commerce site or direct company contact.
  categories:
    - Education
    - Learning
    - Landing Page
    - Business
    - Finance
  built_by: Leo Furze-Waddock
  built_by_url: https://www.linkedin.com/in/lfurzewaddock
- title: Gatsby Manor
  description: >
    We build themes for gatsby. We have themes for all projects including personal,
    portfolio, e-commerce, landing pages and more. We also run an in-house
    web dev and design studio. If you cannot find what you want, we can build it for you!
    Email us at gatsbymanor@gmail.com with questions.
  main_url: https://www.gatsbymanor.com
  url: https://www.gatsbymanor.com
  source_url: https://github.com/gatsbymanor
  categories:
    - Web Development
    - Agency
    - Technology
    - Freelance
  built_by: Steven Natera
  built_by_url: https://stevennatera.com
- title: Ema Suriano's Portfolio
  main_url: https://emasuriano.com/
  url: https://emasuriano.com/
  description: >
    Ema Suriano's portfolio to display information about him, his projects and what he's writing about.
  categories:
    - Portfolio
    - Technology
    - Web Development
  built_by: Ema Suriano
  built_by_url: https://emasuriano.com/
  featured: false
- title: Luan Orlandi
  main_url: https://luanorlandi.github.io
  url: https://luanorlandi.github.io
  source_url: https://github.com/luanorlandi/luanorlandi.github.io
  description: >
    Luan Orlandi's personal website. Brazilian web developer, enthusiast in React and Gatsby.
  categories:
    - Blog
    - Portfolio
    - Web Development
  built_by: Luan Orlandi
  built_by_url: https://github.com/luanorlandi
- title: Mobius Labs
  main_url: https://mobius.ml
  url: https://mobius.ml
  description: >
    Mobius Labs landing page, a Start-up working on Computer Vision
  categories:
    - Landing Page
    - Marketing
    - Technology
  built_by: sktt
  built_by_url: https://github.com/sktt
- title: EZAgrar
  main_url: https://www.ezagrar.at/en/
  url: https://www.ezagrar.at/en/
  description: >
    EZAgrar.at is the homepage of the biggest agricultural machinery dealership in Austria. In total 8 pages will be built for this client reusing a lot of components between them.
  categories:
    - E-commerce
    - Marketing
  built_by: MangoART
  built_by_url: https://www.mangoart.at
  featured: false
- title: OAsome blog
  main_url: https://oasome.blog/
  url: https://oasome.blog/
  source_url: https://github.com/oorestisime/oasome
  description: >
    Paris-based Cypriot adventurers. A and O. Lovers of life and travel. Want to get a glimpse of the OAsome world?
  categories:
    - Blog
    - Photography
    - Travel
  built_by: Orestis Ioannou
  featured: false
- title: Brittany Chiang
  main_url: https://brittanychiang.com/
  url: https://brittanychiang.com/
  source_url: https://github.com/bchiang7/v4
  description: >
    Personal website and portfolio of Brittany Chiang built with Gatsby v2
  categories:
    - Portfolio
  built_by: Brittany Chiang
  built_by_url: https://github.com/bchiang7
  featured: false
- title: Fitekran
  description: >
    One of the most visited Turkish blogs about health, sports and healthy lifestyle, that has been rebuilt with Gatsby v2 using WordPress.
  main_url: https://www.fitekran.com
  url: https://www.fitekran.com
  categories:
    - Science
    - Healthcare
    - Blog
  built_by: Burak Tokak
  built_by_url: https://www.buraktokak.com
- title: Serverless
  main_url: https://serverless.com
  url: https://serverless.com
  description: >
    Serverless.com – Build web, mobile and IoT applications with serverless architectures using AWS Lambda, Azure Functions, Google CloudFunctions & more!
  categories:
    - Technology
    - Web Development
  built_by: Codebrahma
  built_by_url: https://codebrahma.com
  featured: false
- title: Dive Bell
  main_url: https://divebell.band/
  url: https://divebell.band/
  description: >
    Simple site for a band to list shows dates and videos (499 on lighthouse)
  categories:
    - Music
  built_by: Matt Bagni
  built_by_url: https://mattbag.github.io
  featured: false
- title: Mayer Media Co.
  main_url: https://mayermediaco.com/
  url: https://mayermediaco.com/
  description: >
    Freelance Web Development and Digital Marketing
  categories:
    - Web Development
    - Marketing
    - Blog
  source_url: https://github.com/MayerMediaCo/MayerMediaCo2.0
  built_by: Danny Mayer
  built_by_url: https://twitter.com/mayermediaco
  featured: false
- title: Jan Czizikow Portfolio
  main_url: https://www.janczizikow.com/
  url: https://www.janczizikow.com/
  source_url: https://github.com/janczizikow/janczizikow-portfolio
  description: >
    Simple personal portfolio site built with Gatsby
  categories:
    - Portfolio
    - Freelance
    - Web Development
  built_by: Jan Czizikow
  built_by_url: https://github.com/janczizikow
- title: Carbon Design Systems
  main_url: http://www.carbondesignsystem.com/
  url: http://www.carbondesignsystem.com/
  description: >
    The Carbon Design System is integrating the new IBM Design Ethos and Language. It represents a completely fresh approach to the design of all things at IBM.
  categories:
    - Design System
    - Documentation
  built_by: IBM
  built_by_url: https://www.ibm.com/
  featured: false
- title: Mozilla Mixed Reality
  main_url: https://mixedreality.mozilla.org/
  url: https://mixedreality.mozilla.org/
  description: >
    Virtual Reality for the free and open Web.
  categories:
    - Open Source
  built_by: Mozilla
  built_by_url: https://www.mozilla.org/
  featured: false
- title: Uniform Hudl Design System
  main_url: http://uniform.hudl.com/
  url: http://uniform.hudl.com/
  description: >
    A single design system to ensure every interface feels like Hudl. From the colors we use to the size of our buttons and what those buttons say, Uniform has you covered. Check the guidelines, copy the code and get to building.
  categories:
    - Design System
    - Open Source
    - Design
  built_by: Hudl
  built_by_url: https://www.hudl.com/
- title: Subtle UI
  main_url: https://subtle-ui.netlify.com/
  url: https://subtle-ui.netlify.com/
  source_url: https://github.com/ryanwiemer/subtle-ui
  description: >
    A collection of clever yet understated user interactions found on the web.
  categories:
    - Web Development
    - Open Source
    - User Experience
  built_by: Ryan Wiemer
  built_by_url: https://www.ryanwiemer.com/
  featured: false
- title: developer.bitcoin.com
  main_url: https://developer.bitcoin.com/
  url: https://developer.bitcoin.com/
  description: >
    Bitbox based bitcoin.com developer platform and resources.
  categories:
    - Finance
  featured: false
- title: Barmej
  main_url: https://app.barmej.com/
  url: https://app.barmej.com/
  description: >
    An interactive platform to learn different programming languages in Arabic for FREE
  categories:
    - Education
    - Programming
    - Learning
  built_by: Obytes
  built_by_url: https://www.obytes.com/
  featured: false
- title: Emergence
  main_url: https://emcap.com/
  url: https://emcap.com/
  description: >
    Emergence is a top enterprise cloud venture capital firm. We fund early stage ventures focusing on enterprise & SaaS applications. Emergence is one of the top VC firms in Silicon Valley.
  categories:
    - Marketing
    - Blog
  built_by: Upstatement
  built_by_url: https://www.upstatement.com/
  featured: false
- title: FPVtips
  main_url: https://fpvtips.com
  url: https://fpvtips.com
  source_url: https://github.com/jumpalottahigh/fpvtips
  description: >
    FPVtips is all about bringing racing drone pilots closer together, and getting more people into the hobby!
  categories:
    - Community
    - Education
  built_by: Georgi Yanev
  built_by_url: https://twitter.com/jumpalottahigh
  featured: false
- title: Georgi Yanev
  main_url: https://blog.georgi-yanev.com/
  url: https://blog.georgi-yanev.com/
  source_url: https://github.com/jumpalottahigh/blog.georgi-yanev.com
  description: >
    I write articles about FPV quads (building and flying), web development, smart home automation, life-long learning and other topics from my personal experience.
  categories:
    - Blog
  built_by: Georgi Yanev
  built_by_url: https://twitter.com/jumpalottahigh
  featured: false
- title: Bear Archery
  main_url: https://beararchery.com/
  url: https://beararchery.com/
  categories:
    - E-commerce
    - Sports
  built_by: Escalade Sports
  built_by_url: https://www.escaladesports.com/
  featured: false
- title: "attn:"
  main_url: https://www.attn.com/
  url: https://www.attn.com/
  categories:
    - Media
    - Entertainment
  built_by: "attn:"
  built_by_url: https://www.attn.com/
  featured: false
- title: Mirror Conf
  description: >
    Mirror Conf is a conference designed to empower designers and frontend developers who have a thirst for knowledge and want to broaden their horizons.
  main_url: https://www.mirrorconf.com/
  url: https://www.mirrorconf.com/
  categories:
    - Conference
    - Design
    - Web Development
  featured: false
- title: Startarium
  main_url: https://www.startarium.ro
  url: https://www.startarium.ro
  description: >
    Free entrepreneurship educational portal with more than 20000 users, hundreds of resources, crowdfunding, mentoring and investor pitching events facilitated.
  categories:
    - Education
    - Nonprofit
    - Entrepreneurship
  built_by: Cezar Neaga
  built_by_url: https://twitter.com/cezarneaga
  featured: false
- title: Microlink
  main_url: https://microlink.io/
  url: https://microlink.io/
  description: >
    Extract structured data from any website.
  categories:
    - Web Development
    - API
  built_by: Kiko Beats
  built_by_url: https://kikobeats.com/
  featured: false
- title: Kevin Legrand
  url: https://k-legrand.com
  main_url: https://k-legrand.com
  source_url: https://github.com/Manoz/k-legrand.com
  description: >
    Personal website and blog built with love with Gatsby v2
  categories:
    - Blog
    - Portfolio
    - Web Development
  built_by: Kevin Legrand
  built_by_url: https://k-legrand.com
  featured: false
- title: David James Portfolio
  main_url: https://dfjames.com/
  url: https://dfjames.com/
  source_url: https://github.com/daviddeejjames/dfjames-gatsby
  description: >
    Portfolio Site using GatsbyJS and headless WordPress
  categories:
    - WordPress
    - Portfolio
    - Blog
  built_by: David James
  built_by_url: https://twitter.com/daviddeejjames
- title: Hypertext Candy
  url: https://www.hypertextcandy.com/
  main_url: https://www.hypertextcandy.com/
  description: >
    Blog about web development. Laravel, Vue.js, etc.
  categories:
    - Blog
    - Web Development
  built_by: Masahiro Harada
  built_by_url: https://twitter.com/_Masahiro_H_
  featured: false
- title: Maxence Poutord's blog
  description: >
    Tech & programming blog of Maxence Poutord, Software Engineer, Serial Traveler and Public Speaker
  main_url: https://www.maxpou.fr
  url: https://www.maxpou.fr
  featured: false
  categories:
    - Blog
    - Web Development
  built_by: Maxence Poutord
  built_by_url: https://www.maxpou.fr
- title: The Noted Project
  url: https://thenotedproject.org
  main_url: https://thenotedproject.org
  source_url: https://github.com/ianbusko/the-noted-project
  description: >
    Website to showcase the ethnomusicology research for The Noted Project.
  categories:
    - Portfolio
    - Education
    - Gallery
  built_by: Ian Busko
  built_by_url: https://github.com/ianbusko
  featured: false
- title: People For Bikes
  url: https://2017.peopleforbikes.org/
  main_url: https://2017.peopleforbikes.org/
  categories:
    - Community
    - Sports
    - Gallery
    - Nonprofit
  built_by: PeopleForBikes
  built_by_url: https://peopleforbikes.org/about-us/who-we-are/staff/
  featured: false
- title: Wide Eye
  description: >
    Creative agency specializing in interactive design, web development, and digital communications.
  url: https://wideeye.co/
  main_url: https://wideeye.co/
  categories:
    - Design
    - Web Development
  built_by: Wide Eye
  built_by_url: https://wideeye.co/about-us/
  featured: false
- title: CodeSandbox
  description: >
    CodeSandbox is an online editor that helps you create web applications, from prototype to deployment.
  url: https://codesandbox.io/
  main_url: https://codesandbox.io/
  categories:
    - Web Development
  featured: false
- title: Marvel
  description: >
    The all-in-one platform powering design.
  url: https://marvelapp.com/
  main_url: https://marvelapp.com/
  categories:
    - Design
  featured: false
- title: Designcode.io
  description: >
    Learn to design and code React apps.
  url: https://designcode.io
  main_url: https://designcode.io
  categories:
    - Learning
  featured: false
- title: Happy Design
  description: >
    The Brand and Product Team Behind Happy Money
  url: https://design.happymoney.com/
  main_url: https://design.happymoney.com/
  categories:
    - Design
    - Finance
- title: Weihnachtsmarkt.ms
  description: >
    Explore the christmas market in Münster (Westf).
  url: https://weihnachtsmarkt.ms/
  main_url: https://weihnachtsmarkt.ms/
  source_url: https://github.com/codeformuenster/weihnachtsmarkt
  categories:
    - Gallery
    - Food
  built_by: Code for Münster during MSHACK18
  featured: false
- title: Code Championship
  description: >
    Competitive coding competitions for students from 3rd to 8th grade. Code is Sport.
  url: https://www.codechampionship.com
  main_url: https://www.codechampionship.com
  categories:
    - Learning
    - Education
    - Sports
  built_by: Abamath LLC
  built_by_url: https://www.abamath.com
  featured: false
- title: Wieden+Kennedy
  description: >
    Wieden+Kennedy is an independent, global creative company.
  categories:
    - Technology
    - Web Development
    - Agency
    - Marketing
  url: https://www.wk.com
  main_url: https://www.wk.com
  built_by: Wieden Kennedy
  built_by_url: https://www.wk.com/about/
  featured: false
- title: Testing JavaScript
  description: >
    This course will teach you the fundamentals of testing your JavaScript applications using eslint, Flow, Jest, and Cypress.
  url: https://testingjavascript.com/
  main_url: https://testingjavascript.com/
  categories:
    - Learning
    - Education
    - JavaScript
  built_by: Kent C. Dodds
  built_by_url: https://kentcdodds.com/
  featured: false
- title: Use Hooks
  description: >
    One new React Hook recipe every day.
  url: https://usehooks.com/
  main_url: https://usehooks.com/
  categories:
    - Learning
  built_by: Gabe Ragland
  built_by_url: https://twitter.com/gabe_ragland
  featured: false
- title: Ambassador
  url: https://www.getambassador.io
  main_url: https://www.getambassador.io
  description: >
    Open source, Kubernetes-native API Gateway for microservices built on Envoy.
  categories:
    - Open Source
    - Documentation
    - Technology
  built_by: Datawire
  built_by_url: https://www.datawire.io
  featured: false
- title: Clubhouse
  main_url: https://clubhouse.io
  url: https://clubhouse.io
  description: >
    The intuitive and powerful project management platform loved by software teams of all sizes. Built with Gatsby v2 and Prismic
  categories:
    - Technology
    - Blog
    - Productivity
    - Community
    - Design
    - Open Source
  built_by: Ueno.
  built_by_url: https://ueno.co
  featured: false
- title: Asian Art Collection
  url: http://artmuseum.princeton.edu/asian-art/
  main_url: http://artmuseum.princeton.edu/asian-art/
  description: >
    Princeton University has a branch dealing with state of art.They have showcased ore than 6,000 works of Asian art are presented alongside ongoing curatorial and scholarly research
  categories:
    - Marketing
  featured: false
- title: QHacks
  url: https://qhacks.io
  main_url: https://qhacks.io
  source_url: https://github.com/qhacks/qhacks-website
  description: >
    QHacks is Queen’s University’s annual hackathon! QHacks was founded in 2016 with a mission to advocate and incubate the tech community at Queen’s University and throughout Canada.
  categories:
    - Education
    - Technology
    - Podcast
  featured: false
- title: Tyler McGinnis
  url: https://tylermcginnis.com/
  main_url: https://tylermcginnis.com/
  description: >
    The linear, course based approach to learning web technologies.
  categories:
    - Education
    - Technology
    - Podcast
    - Web Development
  featured: false
- title: a11y with Lindsey
  url: https://www.a11ywithlindsey.com/
  main_url: https://www.a11ywithlindsey.com/
  source_url: https://github.com/lkopacz/a11y-with-lindsey
  description: >
    To help developers navigate accessibility jargon, write better code, and to empower them to make their Internet, Everyone's Internet.
  categories:
    - Education
    - Blog
    - Technology
  built_by: Lindsey Kopacz
  built_by_url: https://twitter.com/littlekope0903
  featured: false
- title: DEKEMA
  url: https://www.dekema.com/
  main_url: https://www.dekema.com/
  description: >
    Worldclass crafting: Furnace, fervor, fulfillment. Delivering highest demand for future craftsmanship. Built using Gatsby v2 and Prismic.
  categories:
    - Healthcare
    - Science
    - Technology
  built_by: Crisp Studio
  built_by_url: https://crisp.studio
  featured: false
- title: Ramón Chancay
  description: >-
    Front-end / Back-end Developer in Guayaquil Ecuador.
    Currently at Everymundo, previously at El Universo.
    I enjoy teaching and sharing what I know.
    I give professional advice to developers and companies.
    My wife and my children are everything in my life.
  main_url: https://ramonchancay.me/
  url: https://ramonchancay.me/
  source_url: https://github.com/devrchancay/personal-site
  featured: false
  categories:
    - Blog
    - Technology
    - Web Development
  built_by: Ramón Chancay
  built_by_url: https://ramonchancay.me/
- title: BELLHOPS
  main_url: https://www.getbellhops.com/
  url: https://www.getbellhops.com/
  description: >-
    Whether you’re moving someplace new or just want to complete a few projects around your current home, BellHops can arrange the moving services you need—at simple, straightforward rates.
  categories:
    - Business
  built_by: Bellhops, Inc.
  built_by_url: https://www.getbellhops.com/
  featured: false
- title: Acclimate Consulting
  main_url: https://www.acclimate.io/
  url: https://www.acclimate.io/
  description: >-
    Acclimate is a consulting firm that puts organizations back in control with data-driven strategies and full-stack applications.
  categories:
    - Technology
    - Consulting
  built_by: Andrew Wilson
  built_by_url: https://github.com/andwilson
  featured: false
- title: Flyright
  url: https://flyright.co/
  main_url: https://flyright.co/
  description: >-
    Flyright curates everything you need for international travel in one tidy place 💜
  categories:
    - Technology
    - App
  built_by: Ty Hopp
  built_by_url: https://github.com/tyhopp
  featured: false
- title: Vets Who Code
  url: https://vetswhocode.io/
  main_url: https://vetswhocode.io/
  description: >-
    VetsWhoCode is a non-profit organization dedicated to training military veterans & giving them the skills they need transition into tech careers.
  categories:
    - Technology
    - Nonprofit
  featured: false
- title: Patreon Blog
  url: https://blog.patreon.com/
  main_url: https://blog.patreon.com/
  description: >-
    Official blog of Patreon.com
  categories:
    - Blog
  featured: false
- title: Full Beaker
  url: https://fullbeaker.com/
  main_url: https://fullbeaker.com/
  description: >-
    Full Beaker provides independent advice online about careers and home ownership, and connect anyone who asks with companies that can help them.
  categories:
    - Consulting
  featured: false
- title: Citywide Holdup
  url: https://citywideholdup.org/
  main_url: https://citywideholdup.org/
  description: >-
    Citywide Holdup is an annual fundraising event held around early November in the city of Austin, TX hosted by the Texas Wranglers benefitting Easter Seals of Central Texas, a non-profit organization that provides exceptional services, education, outreach and advocacy so that people with disabilities can live, learn, work and play in our communities.
  categories:
    - Nonprofit
    - Event
  built_by: Cameron Rison
  built_by_url: https://github.com/killakam3084
  featured: false
- title: Dawn Labs
  url: https://dawnlabs.io
  main_url: https://dawnlabs.io
  description: >-
    Thoughtful products for inspired teams. With a holistic approach to engineering and design, we partner with startups and enterprises to build for the digital era.
  categories:
    - Technology
    - Agency
    - Web Development
  featured: false
- title: COOP by Ryder
  url: https://coop.com/
  main_url: https://coop.com/
  description: >
    COOP is a platform that connects fleet managers that have idle vehicles to businesses that are looking to rent vehicles. COOP simplifies the process and paperwork required to safely share vehicles between business owners.
  categories:
    - Marketing
  built_by: Crispin Porter Bogusky
  built_by_url: http://www.cpbgroup.com/
  featured: false
- title: Domino's Paving for Pizza
  url: https://www.pavingforpizza.com/
  main_url: https://www.pavingforpizza.com/
  description: >
    Nominate your town for a chance to have your rough drive home from Domino's fixed to pizza perfection.
  categories:
    - Marketing
  built_by: Crispin Porter Bogusky
  built_by_url: http://www.cpbgroup.com/
  featured: false
- title: Propapanda
  url: https://propapanda.eu/
  main_url: https://propapanda.eu/
  description: >
    Is a creative production house based in Tallinn, Estonia. We produce music videos, commercials, films and campaigns – from scratch to finish.
  categories:
    - Video
    - Portfolio
    - Agency
    - Media
  built_by: Henry Kehlmann
  built_by_url: https://github.com/madhenry/
  featured: false
- title: JAMstack.paris
  url: https://jamstack.paris/
  main_url: https://jamstack.paris/
  source_url: https://github.com/JAMstack-paris/jamstack.paris
  description: >
    JAMstack-focused, bi-monthly meetup in Paris
  categories:
    - Web Development
  built_by: Matthieu Auger & Nicolas Goutay
  built_by_url: https://github.com/JAMstack-paris
  featured: false
- title: DexWallet - The only Wallet you need by Dexlab
  main_url: https://www.dexwallet.io/
  url: https://www.dexwallet.io/
  source_url: https://github.com/dexlab-io/DexWallet-website
  featured: false
  description: >-
    DexWallet is a secure, multi-chain, mobile wallet with an upcoming one-click exchange for mobile.
  categories:
    - App
    - Open Source
  built_by: DexLab
  built_by_url: https://github.com/dexlab-io
- title: Kings Valley Paving
  url: https://kingsvalleypaving.com
  main_url: https://kingsvalleypaving.com
  description: >
    Kings Valley Paving is an asphalt, paving and concrete company serving the commercial, residential and industrial sectors in the Greater Toronto Area. Site designed by Stephen Bell.
  categories:
    - Marketing
  built_by: Michael Uloth
  built_by_url: https://www.michaeluloth.com
  featured: false
- title: Peter Barrett
  url: https://www.peterbarrett.ca
  main_url: https://www.peterbarrett.ca
  description: >
    Peter Barrett is a Canadian baritone from Newfoundland and Labrador who performs opera and concert repertoire in Canada, the U.S. and around the world. Site designed by Stephen Bell.
  categories:
    - Portfolio
    - Music
  built_by: Michael Uloth
  built_by_url: https://www.michaeluloth.com
  featured: false
- title: NARCAN
  main_url: https://www.narcan.com
  url: https://www.narcan.com
  description: >
    NARCAN Nasal Spray is the first and only FDA-approved nasal form of naloxone for the emergency treatment of a known or suspected opioid overdose.
  categories:
    - Healthcare
  built_by: NARCAN
  built_by_url: https://www.narcan.com
  featured: false
- title: Ritual
  main_url: https://ritual.com
  url: https://ritual.com
  description: >
    Ritual started with a simple question, what exactly is in women's multivitamins? This is the story of what happened when our founder Kat started searching for answers — the story of Ritual.
  categories:
    - Healthcare
  built_by: Ritual
  built_by_url: https://ritual.com
  featured: false
- title: Truebill
  main_url: https://www.truebill.com
  url: https://www.truebill.com
  description: >
    Truebill empowers you to take control of your money.
  categories:
    - Finance
  built_by: Truebill
  built_by_url: https://www.truebill.com
  featured: false
- title: Smartling
  main_url: https://www.smartling.com
  url: https://www.smartling.com
  description: >
    Smartling enables you to automate, manage, and professionally translate content so that you can do more with less.
  categories:
    - Marketing
  built_by: Smartling
  built_by_url: https://www.smartling.com
  featured: false
- title: Clear
  main_url: https://www.clearme.com
  url: https://www.clearme.com
  description: >
    At clear, we’re working toward a future where you are your ID, enabling you to lead an unstoppable life.
  categories:
    - Security
  built_by: Clear
  built_by_url: https://www.clearme.com
  featured: false
- title: VS Code Rocks
  main_url: https://vscode.rocks
  url: https://vscode.rocks
  source_url: https://github.com/lannonbr/vscode-rocks
  featured: false
  description: >
    VS Code Rocks is a place for weekly news on the newest features and updates to Visual Studio Code as well as trending extensions and neat tricks to continually improve your VS Code skills.
  categories:
    - Open Source
    - Blog
    - Web Development
  built_by: Benjamin Lannon
  built_by_url: https://github.com/lannonbr
- title: Particle
  main_url: https://www.particle.io
  url: https://www.particle.io
  featured: false
  description: Particle is a fully-integrated IoT platform that offers everything you need to deploy an IoT product.
  categories:
    - Marketing
- title: freeCodeCamp curriculum
  main_url: https://learn.freecodecamp.org
  url: https://learn.freecodecamp.org
  featured: false
  description: Learn to code with free online courses, programming projects, and interview preparation for developer jobs.
  categories:
    - Web Development
    - Learning
- title: Tandem
  main_url: https://www.tandem.co.uk
  url: https://www.tandem.co.uk
  description: >
    We're on a mission to free you of money misery. Our app, card and savings account are designed to help you spend less time worrying about money and more time enjoying life.
  categories:
    - Finance
    - App
  built_by: Tandem
  built_by_url: https://github.com/tandembank
  featured: false
- title: Monbanquet.fr
  main_url: https://monbanquet.fr
  url: https://monbanquet.fr
  description: >
    Give your corporate events the food and quality it deserves, thanks to the know-how of the best local artisans.
  categories:
    - E-commerce
    - Food
    - Event
  built_by: Monbanquet.fr
  built_by_url: https://github.com/monbanquet
  featured: false
- title: The Leaky Cauldron Blog
  url: https://theleakycauldronblog.com
  main_url: https://theleakycauldronblog.com
  source_url: https://github.com/v4iv/theleakycauldronblog
  description: >
    A Brew of Awesomeness with a Pinch of Magic...
  categories:
    - Blog
  built_by: Vaibhav Sharma
  built_by_url: https://github.com/v4iv
  featured: false
- title: Wild Drop Surf Camp
  main_url: https://wilddropsurfcamp.com
  url: https://wilddropsurfcamp.com
  description: >
    Welcome to Portugal's best kept secret and be amazed with our nature. Here you can explore, surf, taste the world's best gastronomy and wine, feel the North Canyon's power with the biggest waves in the world and so many other amazing things. Find us, discover yourself!
  categories:
    - Travel
  built_by: Samuel Fialho
  built_by_url: https://samuelfialho.com
  featured: false
- title: JoinUp HR chatbot
  url: https://www.joinup.io
  main_url: https://www.joinup.io
  description: Custom HR chatbot for better candidate experience
  categories:
    - App
    - Technology
  featured: false
- title: JDCastro Web Design & Development
  main_url: https://jacobdcastro.com
  url: https://jacobdcastro.com
  source_url: https://github.com/jacobdcastro/personal-site
  featured: false
  description: >
    A small business site for freelance web designer and developer Jacob D. Castro. Includes professional blog, contact forms, and soon-to-come portfolio of sites for clients. Need a new website or an extra developer to share the workload? Feel free to check out the website!
  categories:
    - Blog
    - Portfolio
    - Business
    - Freelance
  built_by: Jacob D. Castro
  built_by_url: https://twitter.com/jacobdcastro
- title: Gatsby Tutorials
  main_url: https://www.gatsbytutorials.com
  url: https://www.gatsbytutorials.com
  source_url: https://github.com/ooloth/gatsby-tutorials
  featured: false
  description: >
    Gatsby Tutorials is a community-updated list of video, audio and written tutorials to help you learn GatsbyJS.
  categories:
    - Web Development
    - Education
    - Open Source
  built_by: Michael Uloth
  built_by_url: https://www.michaeluloth.com
- title: Grooovinger
  url: https://www.grooovinger.com
  main_url: https://www.grooovinger.com
  description: >
    Martin Grubinger, a web developer from Austria
  categories:
    - Portfolio
    - Web Development
  built_by: Martin Grubinger
  built_by_url: https://www.grooovinger.com
  featured: false
- title: LXDX - the Crypto Derivatives Exchange
  main_url: https://www.lxdx.co/
  url: https://www.lxdx.co/
  description: >
    LXDX is the world's fastest crypto exchange. Our mission is to bring innovative financial products to retail crypto investors, providing access to the same speed and scalability that institutional investors already depend on us to deliver each and every day.
  categories:
    - Marketing
    - Finance
  built_by: Corey Ward
  built_by_url: http://www.coreyward.me/
  featured: false
- title: Kyle McDonald
  url: https://kylemcd.com
  main_url: https://kylemcd.com
  source_url: https://github.com/kylemcd/personal-site-react
  description: >
    Personal site + blog for Kyle McDonald
  categories:
    - Blog
  built_by: Kyle McDonald
  built_by_url: https://kylemcd.com
  featured: false
- title: VSCode Power User Course
  main_url: https://VSCode.pro
  url: https://VSCode.pro
  description: >
    After 10 years with Sublime, I switched to VSCode. Love it. Spent 1000+ hours building a premium video course to help you switch today. 200+ power user tips & tricks turn you into a VSCode.pro
  categories:
    - Education
    - Learning
    - E-commerce
    - Marketing
    - Technology
    - Web Development
  built_by: Ahmad Awais
  built_by_url: https://twitter.com/MrAhmadAwais/
  featured: false
- title: Thijs Koerselman Portfolio
  main_url: https://www.vauxlab.com
  url: https://www.vauxlab.com
  featured: false
  description: >
    Portfolio of Thijs Koerselman. A freelance software engineer, full-stack web developer and sound designer.
  categories:
    - Portfolio
    - Business
    - Freelance
    - Technology
    - Web Development
    - Music
- title: Ad Hoc Homework
  main_url: https://homework.adhoc.team
  url: https://homework.adhoc.team
  description: >
    Ad Hoc builds government digital services that are fast, efficient, and usable by everyone. Ad Hoc Homework is a collection of coding and design challenges for candidates applying to our open positions.
  categories:
    - Web Development
    - Government
    - Healthcare
    - Programming
  built_by_url: https://adhoc.team
  featured: false
- title: Birra Napoli
  main_url: http://www.birranapoli.it
  url: http://www.birranapoli.it
  built_by: Ribrain
  built_by_url: https://www.ribrainstudio.com
  featured: false
  description: >
    Birra Napoli official site
  categories:
    - Landing Page
    - Business
    - Food
- title: Satispay
  url: https://www.satispay.com
  main_url: https://www.satispay.com
  categories:
    - Business
    - Finance
    - Technology
  built_by: Satispay
  built_by_url: https://www.satispay.com
  featured: false
- title: The Movie Database - Gatsby
  url: https://tmdb.lekoarts.de
  main_url: https://tmdb.lekoarts.de
  source_url: https://github.com/LekoArts/gatsby-source-tmdb-example
  categories:
    - Open Source
    - Entertainment
    - Gallery
  featured: false
  built_by: LekoArts
  built_by_url: https://github.com/LekoArts
  description: >
    Source from The Movie Database (TMDb) API (v3) in Gatsby. This example is built with react-spring, React hooks and react-tabs and showcases the gatsby-source-tmdb plugin. It also has some client-only paths and uses gatsby-image.
- title: LANDR - Creative Tools for Musicians
  url: https://www.landr.com/
  main_url: https://www.landr.com/en/
  categories:
    - Music
    - Technology
    - Business
    - Entrepreneurship
    - Freelance
    - Marketing
    - Media
  featured: false
  built_by: LANDR
  built_by_url: https://twitter.com/landr_music
  description: >
    Marketing website built for LANDR. LANDR is a web application that provides tools for musicians to master their music (using artificial intelligence), collaborate with other musicians, and distribute their music to multiple platforms.
- title: ClinicJS
  url: https://clinicjs.org/
  main_url: https://clinicjs.org/
  categories:
    - Technology
    - Documentation
  featured: false
  built_by: NearForm
  built_by_url: https://www.nearform.com/
  description: >
    Tools to help diagnose and pinpoint Node.js performance issues.
- title: KOBIT
  main_url: https://kobit.in
  url: https://kobit.in
  description: Automated Google Analytics Report with everything you need and more
  featured: false
  categories:
    - Marketing
    - Blog
  built_by: mottox2
  built_by_url: https://mottox2.com
- title: Aleksander Hansson
  main_url: https://ahansson.com
  url: https://ahansson.com
  featured: false
  description: >
    Portfolio website for Aleksander Hansson
  categories:
    - Portfolio
    - Business
    - Freelance
    - Technology
    - Web Development
    - Consulting
  built_by: Aleksander Hansson
  built_by_url: https://www.linkedin.com/in/aleksanderhansson/
- title: Surfing Nosara
  main_url: https://www.surfingnosara.com
  url: https://www.surfingnosara.com
  description: Real estate, vacation, and surf report hub for Nosara, Costa Rica
  featured: false
  categories:
    - Business
    - Blog
    - Gallery
    - Marketing
  built_by: Desarol
  built_by_url: https://www.desarol.com
- title: Crispin Porter Bogusky
  url: https://cpbgroup.com/
  main_url: https://cpbgroup.com/
  description: >
    We solve the world’s toughest communications problems with the most quantifiably potent creative assets.
  categories:
    - Agency
    - Design
    - Marketing
  built_by: Crispin Porter Bogusky
  built_by_url: https://cpbgroup.com/
  featured: false
- title: graphene-python
  url: https://graphene-python.org
  main_url: https://graphene-python.org
  description: Graphene is a collaboratively funded project.Graphene-Python is a library for building GraphQL APIs in Python easily.
  categories:
    - Library
    - API
    - Documentation
  featured: false
- title: Engel & Völkers Ibiza Holiday Rentals
  main_url: https://www.ev-ibiza.com/
  url: https://www.ev-ibiza.com/
  featured: false
  built_by: Ventura Digitalagentur
  description: >
    Engel & Völkers, one of the most successful real estate agencies in the world, offers luxury holiday villas to rent in Ibiza.
  categories:
    - Travel
- title: Sylvain Hamann's personal website
  url: https://shamann.fr
  main_url: https://shamann.fr
  source_url: https://github.com/sylvhama/shamann-gatsby/
  description: >
    Sylvain Hamann, web developer from France
  categories:
    - Portfolio
    - Web Development
  built_by: Sylvain Hamann
  built_by_url: https://twitter.com/sylvhama
  featured: false
- title: Luca Crea's portfolio
  main_url: https://lcrea.github.io
  url: https://lcrea.github.io
  description: >
    Portfolio and personal website of Luca Crea, an Italian software engineer.
  categories:
    - Portfolio
  built_by: Luca Crea
  built_by_url: https://github.com/lcrea
  featured: false
- title: Escalade Sports
  main_url: https://www.escaladesports.com/
  url: https://www.escaladesports.com/
  categories:
    - E-commerce
    - Sports
  built_by: Escalade Sports
  built_by_url: https://www.escaladesports.com/
  featured: false
- title: Exposify
  main_url: https://www.exposify.de/
  url: https://www.exposify.de/
  description: >
    This is our German website built with Gatsby 2.0, Emotion and styled-system.
    Exposify is a proptech startup and builds technology for real estate businesses.
    We provide our customers with an elegant agent software in combination
    with beautifully designed and fast websites.
  categories:
    - Web Development
    - Real Estate
    - Agency
    - Marketing
  built_by: Exposify
  built_by_url: https://www.exposify.de/
  featured: false
- title: Steak Point
  main_url: https://www.steakpoint.at/
  url: https://www.steakpoint.at/
  description: >
    Steak Restaurant in Vienna, Austria (Wien, Österreich).
  categories:
    - Food
  built_by: Peter Kroyer
  built_by_url: https://www.peterkroyer.at/
  featured: false
- title: Takumon blog
  main_url: https://takumon.com
  url: https://takumon.com
  source_url: https://github.com/Takumon/blog
  description: Java Engineer's tech blog.
  featured: false
  categories:
    - Blog
  built_by: Takumon
  built_by_url: https://twitter.com/inouetakumon
- title: DayThirty
  main_url: https://daythirty.com
  url: https://daythirty.com
  description: DayThirty - ideas for the new year.
  featured: false
  categories:
    - Marketing
  built_by: Jack Oliver
  built_by_url: https://twitter.com/mrjackolai
- title: TheAgencyProject
  main_url: https://theagencyproject.co
  url: https://theagencyproject.co
  description: Agency model, without agency overhead.
  categories:
    - Agency
  built_by: JV-LA
  built_by_url: https://jv-la.com
- title: Karen Hou's portfolio
  main_url: https://www.karenhou.com/
  url: https://www.karenhou.com/
  categories:
    - Portfolio
  built_by: Karen H. Developer
  built_by_url: https://github.com/karenhou
  featured: false
- title: Jean Luc Ponty
  main_url: https://ponty.com
  url: https://ponty.com
  description: Official site for Jean Luc Ponty, French virtuoso violinist and jazz composer.
  featured: false
  categories:
    - Music
    - Entertainment
  built_by: Othermachines
  built_by_url: https://othermachines.com
- title: Rosewood Family Advisors
  main_url: https://www.rfallp.com/
  url: https://www.rfallp.com/
  description: Rosewood Family Advisors LLP (Palo Alto) provides a diverse range of family office services customized for ultra high net worth individuals.
  featured: false
  categories:
    - Finance
    - Business
  built_by: Othermachines
  built_by_url: https://othermachines.com
- title: Standing By Company
  main_url: https://standingby.company
  url: https://standingby.company
  description: A brand experience design company led by Scott Mackenzie and Trent Barton.
  featured: false
  categories:
    - Design
    - Web Development
  built_by: Standing By Company
  built_by_url: https://standingby.company
- title: Ashley Thouret
  main_url: https://www.ashleythouret.com
  url: https://www.ashleythouret.com
  description: Official website of Canadian soprano Ashley Thouret. Site designed by Stephen Bell.
  categories:
    - Portfolio
    - Music
  built_by: Michael Uloth
  built_by_url: https://www.michaeluloth.com
  featured: false
- title: The AZOOR Society
  main_url: https://www.azoorsociety.org
  url: https://www.azoorsociety.org
  description: The AZOOR Society is a UK-based charity committed to promoting awareness of Acute Zonal Occult Outer Retinopathy and assisting further research. Site designed by Stephen Bell.
  categories:
    - Community
    - Nonprofit
  built_by: Michael Uloth
  built_by_url: https://www.michaeluloth.com
  featured: false
- title: Gábor Fűzy pianist
  main_url: https://pianobar.hu
  url: https://pianobar.hu
  description: Gábor Fűzy pianist's official website built with Gatsby v2.
  categories:
    - Music
  built_by: Zoltán Bedi
  built_by_url: https://github.com/B3zo0
  featured: false
- title: Logicwind
  main_url: https://logicwind.com
  url: https://logicwind.com
  description: Website of Logicwind - JavaScript experts, Technology development agency & consulting.
  featured: false
  categories:
    - Portfolio
    - Agency
    - Web Development
    - Consulting
  built_by: Logicwind
  built_by_url: https://www.logicwind.com
- title: ContactBook.app
  main_url: https://contactbook.app
  url: https://contactbook.app
  description: Seamlessly share Contacts with G Suite team members
  featured: false
  categories:
    - Landing Page
    - Blog
  built_by: Logicwind
  built_by_url: https://www.logicwind.com
- title: Waterscapes
  main_url: https://waterscap.es
  url: https://waterscap.es/lake-monteynard/
  source_url: https://github.com/gaelbillon/Waterscapes-Gatsby-site
  description: Waterscap.es is a directory of bodies of water (creeks, ponds, waterfalls, lakes, etc) with information about each place such as how to get there, hike time, activities and photos and a map displayed with the Mapbox GL SJ npm package. It was developed with the goal of learning Gatsby. This website is based on the gatsby-contentful-starter and uses Contentful as CMS. It is hosted on Netlify. Hooks are setup with Bitbucket and Contentful to trigger a new build upon code or content changes. The data on Waterscap.es is a mix of original content and informations from the internets gathered and put together.
  categories:
    - Directory
    - Photography
    - Travel
  built_by: Gaël Billon
  built_by_url: https://gaelbillon.com
  featured: false
- title: Packrs
  url: https://www.packrs.co/
  main_url: https://www.packrs.co/
  description: >
    Packrs is a local delivery platform, one spot for all your daily requirements. On a single tap get everything you need at your doorstep.
  categories:
    - Marketing
    - Landing Page
    - Entrepreneurship
  built_by: Vipin Kumar Rawat
  built_by_url: https://github.com/aesthytik
  featured: false
- title: HyakuninIsshu
  main_url: https://hyakuninanki.net
  url: https://hyakuninanki.net
  source_url: https://github.com/rei-m/web_hyakuninisshu
  description: >
    HyakuninIsshu is a traditional Japanese card game.
  categories:
    - Education
    - Gallery
    - Entertainment
  built_by: Rei Matsushita
  built_by_url: https://github.com/rei-m/
  featured: false
- title: WQU Partners
  main_url: https://partners.wqu.org/
  url: https://partners.wqu.org/
  featured: false
  categories:
    - Marketing
    - Education
    - Landing Page
  built_by: Corey Ward
  built_by_url: http://www.coreyward.me/
- title: Federico Giacone
  url: https://federico.giac.one/
  main_url: https://federico.giac.one
  source_url: https://github.com/leopuleo/federico.giac.one
  description: >
    Digital portfolio for Italian Architect Federico Giacone.
  categories:
    - Portfolio
    - Gallery
  built_by: Leonardo Giacone
  built_by_url: https://github.com/leopuleo
  featured: false
- title: Station
  url: https://getstation.com/
  main_url: https://getstation.com/
  description: Station is the first smart browser for busy people. A single place for all of your web applications.
  categories:
    - Technology
    - Web Development
    - Productivity
  featured: false
- title: Vyron Vasileiadis
  url: https://fedonman.com/
  main_url: https://fedonman.com
  source_url: https://github.com/fedonman/fedonman-website
  description: Personal space of Vyron Vasileiadis aka fedonman, a Web & IoT Developer, Educator and Entrepreneur based in Athens, Greece.
  categories:
    - Portfolio
    - Technology
    - Web Development
    - Education
  built_by: Vyron Vasileiadis
  built_by_url: https://github.com/fedonman
- title: Fabien Champigny
  url: https://www.champigny.name/
  main_url: https://www.champigny.name/
  built_by_url: https://www.champigny.name/
  description: Fabien Champigny's personal blog. Entrepreneur, hacker and loves street photo.
  categories:
    - Blog
    - Gallery
    - Photography
    - Productivity
    - Entrepreneurship
  featured: false
- title: Alex Xie - Portfolio
  url: https://alexieyizhe.me/
  main_url: https://alexieyizhe.me/
  source_url: https://github.com/alexieyizhe/alexieyizhe.github.io
  description: >
    Personal website of Alex Yizhe Xie, a University of Waterloo Computer Science student and coding enthusiast.
  categories:
    - Blog
    - Portfolio
    - Web Development
  featured: false
- title: Dale Blackburn - Portfolio
  url: https://dakebl.co.uk/
  main_url: https://dakebl.co.uk/
  description: >
    Dale Blackburn's personal website and blog.
  categories:
    - Blog
    - Portfolio
    - Web Development
  featured: false
- title: Portfolio of Anthony Wiktor
  url: https://www.anthonydesigner.com/
  main_url: https://www.anthonydesigner.com/
  description: >
    Anthony Wiktor is a Webby Award-Winning Creative Director and Digital Designer twice named Hot 100 by WebDesigner Magazine. Anthony has over a decade of award-winning experience in design and has worked on projects across a diverse set of industries — from entertainment to consumer products to hospitality to technology. Anthony is a frequent lecturer at USC’s Annenberg School for Communication & Journalism and serves on the board of AIGA Los Angeles.
  categories:
    - Portfolio
    - Marketing
  built_by: Maciej Leszczyński
  built_by_url: https://twitter.com/_maciej
  featured: false
- title: Frame.io Workflow Guide
  main_url: https://workflow.frame.io
  url: https://workflow.frame.io
  description: >
    The web’s most comprehensive post-production resource, written by pro filmmakers, for pro filmmakers. Always expanding, always free.
  categories:
    - Education
  built_by: Frame.io
  built_by_url: https://frame.io
  featured: false
- title: MarcySutton.com
  main_url: https://marcysutton.com
  url: https://marcysutton.com
  description: >
    The personal website of web developer and accessibility advocate Marcy Sutton.
  categories:
    - Blog
    - Accessibility
    - Video
    - Photography
  built_by: Marcy Sutton
  built_by_url: https://marcysutton.com
  featured: true
- title: WPGraphQL Docs
  main_url: https://docs.wpgraphql.com
  url: https://docs.wpgraphql.com
  description: >
    Documentation for WPGraphQL, a free open-source WordPress plugin that provides an extendable GraphQL schema and API for any WordPress site.
  categories:
    - API
    - Documentation
    - Technology
    - Web Development
    - WordPress
  built_by: WPGraphQL
  built_by_url: https://wpgraphql.com
  featured: false
- title: Shine Lawyers
  main_url: https://www.shine.com.au
  url: https://www.shine.com.au
  description: >
    Shine Lawyers is an Australian legal services website built with Gatsby v2, Elasticsearch, Isso, and Geolocation services.
  categories:
    - Business
    - Blog
- title: Parallel Polis Kosice
  url: https://www.paralelnapoliskosice.sk/
  main_url: https://www.paralelnapoliskosice.sk/
  source_url: https://github.com/ParalelnaPolisKE/paralelnapoliskosice.sk
  description: >
    Parallel Polis is a collective of people who want to live in a more opened world. We look for possibilities and technologies (Bitcoin, the blockchain, reputation systems and decentralized technologies in general) that open new ways, make processes easier and remove unnecessary barriers. We want to create an environment that aims at education, discovering and creating better systems for everybody who is interested in freedom and independence.
  categories:
    - Blog
    - Education
    - Technology
  built_by: Roman Vesely
  built_by_url: https://romanvesely.
  featured: false
- title: Unda Solutions
  url: https://unda.com.au
  main_url: https://unda.com.au
  description: >
    A custom web application development company in Perth, WA
  categories:
    - Business
    - Freelance
    - Web Development
    - Technology
  featured: false
- title: BIGBrave
  main_url: https://bigbrave.digital
  url: https://bigbrave.digital
  description: >
    BIGBrave is a strategic design firm. We partner with our clients, big and small, to design & create human-centered brands, products, services and systems that are simple, beautiful and easy to use.
  categories:
    - Agency
    - Web Development
    - Marketing
    - Technology
    - WordPress
  built_by: Francois Brill | BIGBrave
  built_by_url: https://bigbrave.digital
  featured: false
- title: 5th Avenue Properties
  main_url: https://5thavenue.co.za
  url: https://5thavenue.co.za
  description: >
    5th Avenue Properties specializes in the leasing and sales of office space and industrial property. BIGBrave built the website in Gatsby with data from an API server (CRM) for all the property and consultant data, and WordPress for all the website content data and case studies. All forms on the website was also directly integrated into the CRM system to ensure no leads are lost. People cannot stop commenting on the speed of the site and the property search.
  categories:
    - Technology
    - WordPress
    - API
  built_by: Russel Povey and Francois Brill | BIGBrave
  built_by_url: https://bigbrave.digital
  featured: false
- title: Intsha Consulting
  main_url: https://intsha.co.za
  url: https://intsha.co.za
  description: >
    Intsha is a bespoke Human Resources consultancy firm offering expert Recruitment and Talent Management services in today's competitive marketplace. BIGBrave helped Intsha design and develop a bespoke online presense helping them stand out from the crowd.
  categories:
    - Consulting
    - Marketing
    - WordPress
  built_by: Evan Janovsky | BIGBrave
  built_by_url: https://bigbrave.digital
  featured: false
- title: MHW Law
  main_url: https://mhwlaw.ca
  url: https://mhwlaw.ca
  description: >
    MHW is a full service law firm that has offered legal representation and advice to clients locally and throughout British Columbia since 1984. BIGBrave helped MHW bring their website into the 21st century by offering the best and latest Gatsby site to help them stand our from the crowd.
  categories:
    - Law
    - Marketing
    - WordPress
  built_by: Evan Janovsky and Francois Brill | BIGBrave
  built_by_url: https://bigbrave.digital
  featured: false
- title: KegTracker
  main_url: https://www.kegtracker.co.za
  url: https://www.kegtracker.co.za
  description: >
    Keg Tracker is part of the Beverage Insights family and its sole aim is to provide you with the right data about your kegs to make better decisions. In today’s business landscape having the right information at your finger tips is crucial to the agility of your business.
  categories:
    - Food
    - Business
    - Technology
  built_by: Francois Brill | BIGBrave
  built_by_url: https://bigbrave.digital
  featured: false
- title: Mike Nichols
  url: https://www.mikenichols.me
  main_url: https://www.mikenichols.me
  description: >
    Portfolio site of Mike Nichols, a UX designer and product development lead.
  categories:
    - Portfolio
    - Technology
    - Web Development
  built_by: Mike Nichols
  featured: false
- title: Steve Haid
  url: https://www.stevehaid.com
  main_url: https://www.stevehaid.com
  description: >
    Steve Haid is a real estate agent and Professional Financial Planner (PFP) who has been helping clients achieve their investment goals since 2006. Site designed by Stephen Bell.
  categories:
    - Marketing
    - Real Estate
  built_by: Michael Uloth
  built_by_url: https://www.michaeluloth.com
- title: Incremental - Loyalty, Rewards and Incentive Programs
  main_url: https://www.incremental.com.au
  url: https://www.incremental.com.au
  description: >
    Sydney-based digital agency specialising in loyalty, rewards and incentive programs. WordPress backend; Cloudinary, YouTube and Hubspot form integration; query data displayed as animated SVG graphs; video background in the header.
  categories:
    - Agency
    - Portfolio
    - WordPress
  built_by: Incremental
  built_by_url: https://www.incremental.com.au
  featured: false
- title: Technica11y
  main_url: https://www.technica11y.org
  url: https://www.technica11y.org
  description: >
    Discussing challenges in technical accessibility.
  categories:
    - Accessibility
    - Education
    - Video
  built_by: Tenon.io
  built_by_url: https://tenon.io
  featured: false
- title: Matthew Secrist
  main_url: https://www.matthewsecrist.net
  url: https://www.matthewsecrist.net
  source_url: https://github.com/matthewsecrist/v3
  description: >
    Matthew Secrist's personal portfolio using Gatsby, Prismic and Styled-Components.
  categories:
    - Portfolio
    - Technology
    - Web Development
  built_by: Matthew Secrist
  built_by_url: https://www.matthewsecrist.net
  featured: false
- title: Node.js Dev
  main_url: https://nodejs.dev
  url: https://nodejs.dev
  source_url: https://github.com/nodejs/nodejs.dev
  description: >
    Node.js Foundation Website.
  categories:
    - Documentation
    - Web Development
  built_by: Node.js Website Redesign Working Group
  built_by_url: https://github.com/nodejs/website-redesign
  featured: false
- title: Sheffielders
  main_url: https://sheffielders.org
  url: https://sheffielders.org
  source_url: https://github.com/davemullenjnr/sheffielders
  description: >
    A collective of businesses, creatives, and projects based in Sheffield, UK.
  categories:
    - Directory
  built_by: Dave Mullen Jnr
  built_by_url: https://davemullenjnr.co.uk
  featured: false
- title: Stealth Labs
  url: https://stealthlabs.io
  main_url: https://stealthlabs.io
  description: >
    We design and develop for the web, mobile and desktop
  categories:
    - Portfolio
    - Web Development
  built_by: Edvins Antonovs
  built_by_url: https://edvins.io
  featured: false
- title: Constanzia Yurashko
  main_url: https://www.constanziayurashko.com
  url: https://www.constanziayurashko.com
  description: >
    Exclusive women's ready-to-wear fashion by designer Constanzia Yurashko.
  categories:
    - Portfolio
  built_by: Maxim Andries
  featured: false
- title: Algolia
  url: https://algolia.com
  main_url: https://algolia.com
  description: >
    Algolia helps businesses across industries quickly create relevant, scalable, and lightning fast search and discovery experiences.
  categories:
    - Web Development
    - Technology
    - Open Source
    - Featured
  built_by: Algolia
  featured: true
- title: GVD Renovations
  url: https://www.gvdrenovationsinc.com/
  main_url: https://www.gvdrenovationsinc.com/
  description: >
    GVD Renovations is a home improvement contractor with a well known reputation as a professional, quality contractor in California.
  categories:
    - Business
  built_by: David Krasniy
  built_by_url: http://dkrasniy.com
  featured: false
- title: Styled System
  url: https://styled-system.com/
  main_url: https://styled-system.com/
  source_url: https://github.com/styled-system/styled-system/tree/master/docs
  description: >
    Style props for rapid UI development.
  categories:
    - Design System
  built_by: Brent Jackson
  built_by_url: https://jxnblk.com/
- title: Timehacker
  url: https://timehacker.app
  main_url: https://timehacker.app
  description: >
    Procrastination killer, automatic time tracking app to skyrocket your productivity
  categories:
    - Productivity
    - App
    - Technology
    - Marketing
    - Landing Page
  built_by: timehackers
  featured: false
- title: Little & Big
  main_url: https://www.littleandbig.com.au/
  url: https://www.littleandbig.com.au/
  description: >
    Little & Big exists with the aim to create Websites, Apps, E-commerce stores
    that are consistently unique and thoughtfully crafted, every time.
  categories:
    - Agency
    - Design
    - Web Development
    - Portfolio
  built_by: Little & Big
  built_by_url: https://www.littleandbig.com.au/
  featured: false
- title: Cat Knows
  main_url: https://catnose99.com/
  url: https://catnose99.com/
  description: >
    Personal blog built with Gatsby v2.
  categories:
    - Blog
    - Web Development
  built_by: CatNose
  built_by_url: https://twitter.com/catnose99
  featured: false
- title: just some dev
  url: https://www.iamdeveloper.com
  main_url: https://www.iamdeveloper.com
  source_url: https://github.com/nickytonline/www.iamdeveloper.com
  description: >
    Just some software developer writing things ✏️
  categories:
    - Blog
  built_by: Nick Taylor
  built_by_url: https://www.iamdeveloper.com
  featured: false
- title: Keziah Moselle Blog
  url: https://blog.keziahmoselle.fr/
  main_url: https://blog.keziahmoselle.fr/
  source_url: https://github.com/KeziahMoselle/blog.keziahmoselle.fr
  description: >
    ✍️ A place to share my thoughts.
  categories:
    - Blog
  built_by: Keziah Moselle
  built_by_url: https://keziahmoselle.fr/
- title: xfuture's blog
  url: https://www.xfuture-blog.com/
  main_url: https://www.xfuture-blog.com/
  source_url: https://github.com/xFuture603/xfuture-blog
  description: >
    A blog about Devops, Web development, and my insights as a systems engineer.
  categories:
    - Blog
  built_by: Daniel Uhlmann
  built_by_url: https://www.xfuture-blog.com/
- title: Mayne's Blog
  main_url: https://gine.me/
  url: https://gine.me/page/1
  source_url: https://github.com/mayneyao/gine-blog
  featured: false
  categories:
    - Blog
    - Web Development
- title: Bakedbird
  url: https://bakedbird.com
  main_url: https://bakedbird.com
  description: >
    Eleftherios Psitopoulos - A frontend developer from Greece ☕
  categories:
    - Portfolio
    - Blog
  built_by: Eleftherios Psitopoulos
  built_by_url: https://bakedbird.com
- title: Benjamin Lannon
  url: https://lannonbr.com
  main_url: https://lannonbr.com
  source_url: https://github.com/lannonbr/Portfolio-gatsby
  description: >
    Personal portfolio of Benjamin Lannon
  categories:
    - Portfolio
    - Web Development
  built_by: Benjamin Lannon
  built_by_url: https://lannonbr.com
  featured: false
- title: Aravind Balla
  url: https://aravindballa.com
  main_url: https://aravindballa.com
  source_url: https://github.com/aravindballa/website2017
  description: >
    Personal portfolio of Aravind Balla
  categories:
    - Portfolio
    - Blog
    - Web Development
  built_by: Aravind Balla
  built_by_url: https://aravindballa.com
- title: Kaleb McKelvey
  url: https://kalebmckelvey.com
  main_url: https://kalebmckelvey.com
  source_url: https://github.com/avatar-kaleb/kalebmckelvey-site
  description: >
    Personal portfolio of Kaleb McKelvey!
  categories:
    - Blog
    - Portfolio
  built_by: Kaleb McKelvey
  built_by_url: https://kalebmckelvey.com
  featured: false
- title: Michal Czaplinski
  url: https://czaplinski.io
  main_url: https://czaplinski.io
  source_url: https://github.com/michalczaplinski/michalczaplinski.github.io
  description: >
    Michal Czaplinski is a full-stack developer 🚀
  categories:
    - Portfolio
    - Web Development
  built_by: Michal Czaplinski mmczaplinski@gmail.com
  built_by_url: https://czaplinski.io
  featured: false
- title: Interactive Investor (ii)
  url: https://www.ii.co.uk
  main_url: https://www.ii.co.uk
  description: >
    Hybrid (static/dynamic) Gatsby web app for ii's free research, news and analysis, discussion and product marketing site.
  categories:
    - Business
    - Finance
    - Technology
  built_by: Interactive Investor (ii)
  built_by_url: https://www.ii.co.uk
  featured: false
- title: Weingut Goeschl
  url: https://www.weingut-goeschl.at/
  main_url: https://www.weingut-goeschl.at/
  description: >
    Weingut Goeschl is a family winery located in Gols, Burgenland in Austria (Österreich)
  categories:
    - E-commerce
    - Business
  built_by: Peter Kroyer
  built_by_url: https://www.peterkroyer.at/
  featured: false
- title: Hash Tech Guru
  url: https://hashtech.guru
  main_url: https://hashtech.guru
  description: >
    Software Development Training School and Tech Blog
  categories:
    - Blog
    - Education
  built_by: Htet Wai Yan Soe
  built_by_url: https://github.com/johnreginald
- title: AquaGruppen Vattenfilter
  url: https://aquagruppen.se
  main_url: https://aquagruppen.se/
  description: >
    Water filter and water treatment products in Sweden
  categories:
    - Business
    - Technology
  built_by: Johan Eliasson
  built_by_url: https://github.com/elitan
  featured: false
- title: Josef Aidt
  url: https://josefaidt.dev
  main_url: https://josefaidt.dev
  source_url: https://github.com/josefaidt/josefaidt.github.io
  description: >
    Personal website, blog, portfolio for Josef Aidt
  categories:
    - Portfolio
    - Blog
    - Web Development
  built_by: Josef Aidt
  built_by_url: https://twitter.com/garlicbred
- title: How To egghead
  main_url: https://howtoegghead.com/
  url: https://howtoegghead.com/
  source_url: https://github.com/eggheadio/how-to-egghead
  featured: false
  built_by: egghead.io
  built_by_url: https://egghead.io
  description: >
    How to become an egghead instructor or reviewer
  categories:
    - Documentation
    - Education
- title: Sherpalo Ventures
  main_url: https://www.sherpalo.com/
  url: https://www.sherpalo.com/
  featured: false
  categories:
    - Finance
    - Business
    - Technology
  built_by: Othermachines
  built_by_url: https://othermachines.com
- title: WrapCode
  url: https://www.wrapcode.com
  main_url: https://www.wrapcode.com
  description: >
    A full stack blog on Microsoft Azure, JavaScript, DevOps, AI and Bots.
  categories:
    - Blog
    - Technology
    - Web Development
  built_by: Rahul P
  built_by_url: https://twitter.com/_rahulpp
  featured: false
- title: Kirankumar Ambati's Portfolio
  url: https://www.kirankumarambati.me
  main_url: https://www.kirankumarambati.me
  description: >
    Personal website, blog, portfolio of Kirankumar Ambati
  categories:
    - Blog
    - Portfolio
    - Web Development
  built_by: Kirankumar Ambati
  built_by_url: https://github.com/kirankumarambati
  featured: false
- title: Rou Hun Fan's portfolio
  main_url: https://flowen.me
  url: https://flowen.me
  description: >
    Portfolio of creative developer Rou Hun Fan. Built with Gatsby v2 &amp; Greensock drawSVG.
  categories:
    - Portfolio
  built_by: Rou Hun Fan Developer
  built_by_url: https://flowen.me
  featured: false
- title: chadly.net
  url: https://www.chadly.net
  main_url: https://www.chadly.net
  source_url: https://github.com/chadly/chadly.net
  description: >
    Personal tech blog by Chad Lee.
  categories:
    - Blog
    - Technology
    - Web Development
  built_by: Chad Lee
  built_by_url: https://github.com/chadly
  featured: false
- title: CivicSource
  url: https://www.civicsource.com
  main_url: https://www.civicsource.com
  description: >
    Online auction site to purchase tax-distressed properties from local taxing authorities.
  categories:
    - Real Estate
    - Government
  featured: false
- title: SpotYou
  main_url: https://spotyou.joshglazer.com
  url: https://spotyou.joshglazer.com
  source_url: https://github.com/joshglazer/spotyou
  description: >
    SpotYou allows you to watch your favorite music videos on Youtube based on your Spotify Preferences
  categories:
    - Entertainment
    - Music
  built_by: Josh Glazer
  built_by_url: https://linkedin.com/in/joshglazer/
  featured: false
- title: Hesam Kaveh's blog
  description: >
    A blog with great seo that using gatsby-source-wordpress to fetch posts from backend
  main_url: https://hesamkaveh.com/
  url: https://hesamkaveh.com/
  source_url: https://github.com/hesamkaveh/sansi
  featured: false
  categories:
    - Blog
    - WordPress
- title: Oliver Gomes Portfolio
  main_url: https://oliver-gomes.github.io/v4/
  url: https://oliver-gomes.github.io/v4/
  description: >
    As an artist and a web designer/developer, I wanted to find a way to present these two portfolios in a way that made sense.  I felt with new found power of speed, Gatsby helped keep my creativity intact with amazing response and versatility. I felt my butter smooth transition felt much better in user perspective and super happy with the power of Gatsby.
  categories:
    - Portfolio
    - Web Development
    - Blog
  built_by: Oliver Gomes
  built_by_url: https://github.com/oliver-gomes
  featured: false
- title: Patrik Szewczyk
  url: https://www.szewczyk.cz/
  main_url: https://www.szewczyk.cz/
  description: >
    Patrik Szewczyk – JavaScript, TypeScript, React, Node.js developer, Redux, Reason
  categories:
    - Portfolio
  built_by: Patrik Szewczyk
  built_by_url: https://linkedin.com/in/thepatriczek/
  featured: false
- title: Jacob Cofman's Blog
  description: >
    Personal blog / portfolio about Jacob Cofman.
  main_url: https://jcofman.de/
  url: https://jcofman.de/
  source_url: https://github.com/JCofman/jc-website
  featured: false
  categories:
    - Blog
    - Portfolio
- title: re-geo
  description: >
    re-geo is react based geo cities style component.
  main_url: https://re-geo.netlify.com/
  url: https://re-geo.netlify.com/
  source_url: https://github.com/sadnessOjisan/re-geo-lp
  categories:
    - Open Source
  built_by: sadnessOjisan
  built_by_url: https://twitter.com/sadnessOjisan
  featured: false
- title: Luis Cestou Portfolio
  description: >
    Portfolio of graphic + interactive designer Luis Cestou.
  main_url: https://luiscestou.com
  url: https://luiscestou.com
  source_url: https://github.com/lcestou/luiscestou.com
  built_by: Luis Cestou contact@luiscestou.com
  built_by_url: https://luiscestou.com
  featured: false
  categories:
    - Portfolio
    - Web Development
- title: Data Hackers
  url: https://datahackers.com.br/
  main_url: https://datahackers.com.br/
  description: >
    Official website for the biggest portuguese-speaking data science community. Makes use of several data sources such as podcasts from Anchor, messages from Slack, newsletters from MailChimp and blog posts from Medium. The unique visual design also had its hurdles and was quite fun to develop!
  categories:
    - Blog
    - Education
    - Podcast
    - Technology
  built_by: Kaordica
  built_by_url: https://kaordica.design
  featured: false
- title: TROMAQ
  url: https://www.tromaq.com/
  main_url: https://www.tromaq.com/
  description: >
    TROMAQ executes earthmoving services and rents heavy machinery for construction work. Even with the lack of good photography, their new site managed to pass a solid and trustworthy feeling to visitors during testing and they're already seeing the improvement in brand awareness, being the sole player with a modern website in their industry.
  categories:
    - Marketing
  built_by: Kaordica
  built_by_url: https://kaordica.design
  featured: false
- title: Novida Consulting
  url: https://www.novidaconsultoria.com.br
  main_url: https://www.novidaconsultoria.com.br
  description: >
    Novida’s goal was to position itself as a solid, exclusive and trustworthy brand for families looking for a safe financial future… We created a narrative and visual design that highlight their exclusivity.
  categories:
    - Marketing
  built_by: Kaordica
  built_by_url: https://kaordica.design
  featured: false
- title: We Are Clarks
  url: https://www.weareclarks.com
  main_url: https://www.weareclarks.com
  source_url: https://github.com/abeaclark/weareclarks
  description: >
    A family travel blog.
  categories:
    - Blog
    - Travel
  built_by: Abe Clark
  built_by_url: https://www.linkedin.com/in/abrahamclark/
  featured: false
- title: Guillaume Briday's Blog
  main_url: https://guillaumebriday.fr/
  url: https://guillaumebriday.fr/
  source_url: https://github.com/guillaumebriday/guillaumebriday.fr
  description: >
    My personal blog built with Gatsby and Tailwind CSS.
  categories:
    - Blog
    - Web Development
    - Technology
  built_by: Guillaume Briday
  built_by_url: https://guillaumebriday.fr/
  featured: false
- title: Jean Regisser's Portfolio
  main_url: https://jeanregisser.com/
  url: https://jeanregisser.com/
  source_url: https://github.com/jeanregisser/jeanregisser.com
  featured: false
  description: >
    Portfolio of software engineer Jean Regisser.
  categories:
    - Portfolio
    - Mobile Development
  built_by: Jean Regisser
  built_by_url: https://jeanregisser.com/
- title: Chase Ohlson
  url: https://chaseohlson.com
  main_url: https://chaseohlson.com
  description: >
    Portfolio of frontend engineer & web developer Chase Ohlson.
  categories:
    - Portfolio
    - Web Development
  built_by: Chase Ohlson
  built_by_url: https://chaseohlson.com
  featured: false
- title: Zach Schnackel
  url: https://zslabs.com
  main_url: https://zslabs.com
  source_url: https://github.com/zslabs/zslabs.com
  description: >
    Portfolio site for UI/Motion Developer, Zach Schnackel.
  categories:
    - Portfolio
    - Web Development
  built_by: Zach Schnackel
  built_by_url: https://zslabs.com
- title: Gremlin
  url: https://www.gremlin.com
  main_url: https://www.gremlin.com
  description: >
    Gremlin's Failure as a Service finds weaknesses in your system before they cause problems.
  categories:
    - Marketing
- title: Headless.page
  main_url: https://headless.page/
  url: https://headless.page/
  description: >
    Headless.page is a directory of e-commerce sites featuring headless architecture, PWA features and / or the latest JavaScript technology.
  categories:
    - Directory
    - E-commerce
  built_by: Subscribe Pro
  built_by_url: https://www.subscribepro.com/
  featured: false
- title: Ouracademy
  main_url: https://our-academy.org/
  url: https://our-academy.org/
  source_url: https://github.com/ouracademy/website
  description: >
    Ouracademy is an organization that promoves the education in software development through blog posts & videos smiley.
  categories:
    - Open Source
    - Blog
    - Education
  built_by: Ouracademy
  built_by_url: https://github.com/ouracademy
  featured: false
- title: Tenon.io
  main_url: https://tenon.io
  url: https://tenon.io
  description: >
    Tenon.io is an accessibility tooling, services and consulting company.
  categories:
    - API
    - Accessibility
    - Business
    - Consulting
    - Technology
  built_by: Tenon.io
  built_by_url: https://tenon.io
  featured: false
- title: Projectival
  url: https://www.projectival.de/
  main_url: https://www.projectival.de/
  description: >
    Freelancer Online Marketing & Web Development in Cologne, Germany
  categories:
    - Freelance
    - Marketing
    - Web Development
    - Blog
    - Consulting
    - SEO
    - Business
  built_by: Sascha Klapetz
  built_by_url: https://www.projectival.de/
  featured: false
- title: Hetzner Online Community
  main_url: https://community.hetzner.com
  url: https://community.hetzner.com
  description: >
    Hetzner Online Community provides a free collection of high-quality tutorials, which are based on free and open source software, on a variety of topics such as development, system administration, and other web technology.
  categories:
    - Web Development
    - Technology
    - Programming
    - Open Source
    - Community
  built_by: Hetzner Online GmbH
  built_by_url: https://www.hetzner.com/
  featured: false
- title: AGYNAMIX
  url: https://www.agynamix.de/
  main_url: https://www.agynamix.de/
  source_url: https://github.com/tuhlmann/agynamix.de
  description: >
    Full Stack Java, Scala, Clojure, TypeScript, React Developer in Thalheim, Germany
  categories:
    - Freelance
    - Web Development
    - Programming
    - Blog
    - Consulting
    - Portfolio
    - Business
  built_by: Torsten Uhlmann
  built_by_url: https://www.agynamix.de/
  featured: false
- title: syracuse.io
  url: https://syracuse.io
  main_url: https://syracuse.io
  source_url: https://github.com/syracuseio/syracuseio/
  description: >
    Landing page for Syracuse NY Software Development Meetup Groups
  categories:
    - Community
  built_by: Benjamin Lannon
  built_by_url: https://lannonbr.com
- title: Render Documentation
  main_url: https://render.com/docs
  url: https://render.com/docs
  description: >
    Render is the easiest place to host your sites and apps. We use Gatsby for everything on https://render.com, including our documentation. The site is deployed on Render as well! We also have a guide to deploying Gatsby apps on Render: https://render.com/docs/deploy-gatsby.
  categories:
    - Web Development
    - Programming
    - Documentation
    - Technology
  built_by: Render Developers
  built_by_url: https://render.com
  featured: false
- title: prima
  url: https://www.prima.co
  main_url: https://www.prima.co
  description: >
    Discover industry-defining wellness content and trusted organic hemp CBD products safely supporting wellness, stress, mood, skin health, and balance.
  categories:
    - Blog
    - E-commerce
    - Education
  built_by: The Couch
  built_by_url: https://thecouch.nyc
- title: Gatsby Guides
  url: https://gatsbyguides.com/
  main_url: https://gatsbyguides.com/
  description: >
    Free tutorial course about using Gatsby with a CMS.
  categories:
    - Education
    - Documentation
    - Web Development
  built_by: Osio Labs
  built_by_url: https://osiolabs.com/
  featured: false
- title: Architude
  url: https://architudedesign.com
  main_url: https://architudedesign.com
  description: >
    筑冶 Architude International Design Consultants
  categories:
    - Design
    - Landing Page
    - Gallery
  built_by: Neo Nie
  built_by_url: https://github.com/nihgwu
  featured: false
- title: Arctica
  url: https://arctica.io
  main_url: https://arctica.io
  description: >
    Arctica specialises in purpose-built web sites and progressive web applications with user optimal experiences, tailored to meet the objectives of your business.
  categories:
    - Portfolio
    - Agency
    - Design
    - Web Development
  built_by: Arctica
  built_by_url: https://arctica.io
  featured: false
- title: Shard Ventures
  url: https://shard.vc
  main_url: https://shard.vc
  description: >
    Shard is building new online companies from scratch, partnering with other like-minded founders to start and invest in technology companies.
  categories:
    - Finance
    - Technology
    - Portfolio
  built_by: Arctica
  built_by_url: https://arctica.io
  featured: false
- title: David Brookes
  url: https://davidbrookes.me
  main_url: https://davidbrookes.me
  description: >
    Specialising in crafting stylish, high performance websites and applications that get results, using the latest cutting edge web development technologies.
  categories:
    - Portfolio
    - Freelance
    - Web Development
  built_by: Arctica
  built_by_url: https://arctica.io
  featured: false
- title: Dennis Morello
  url: https://morello.dev
  main_url: https://morello.dev
  source_url: https://gitlab.com/dennismorello/dev-blog
  description: >
    morello.dev is a development and technology blog written by Dennis Morello.
  categories:
    - Blog
    - Education
    - Web Development
    - Open Source
    - Technology
  built_by: Dennis Morello
  built_by_url: https://twitter.com/dennismorello
  featured: false
- title: BaseTable
  url: https://autodesk.github.io/react-base-table/
  main_url: https://autodesk.github.io/react-base-table/
  source_url: https://github.com/Autodesk/react-base-table
  description: >
    BaseTable is a react table component to display large data set with high performance and flexibility.
  categories:
    - Web Development
    - Documentation
    - Open Source
  built_by: Neo Nie
  built_by_url: https://github.com/nihgwu
  featured: false
- title: herper.io
  url: https://herper.io/
  main_url: https://herper.io/
  description: >
    Portfolio website for Jacob Herper - a Front End Web Developer with a passion for all things digital. I have more than 10 years experience working in web development.
  categories:
    - Portfolio
    - Web Development
    - Freelance
    - Design
    - SEO
  built_by: Jacob Herper
  built_by_url: https://github.com/jakeherp
  source_url: https://github.com/jakeherp/portfolio
  featured: false
- title: Artem Sapegin Photography
  description: >
    Photography portfolio and blog of Artem Sapegin, an award-losing photographer living in Berlin, Germany. Landscapes, cityscapes and dogs.
  main_url: https://morning.photos/
  url: https://morning.photos/
  source_url: https://github.com/sapegin/morning.photos
  categories:
    - Portfolio
    - Photography
  built_by: Artem Sapegin
  built_by_url: https://github.com/sapegin
- title: Pattyrn
  main_url: https://pattyrn.com
  url: https://pattyrn.com
  description: >
    Pattyrn uses advanced machine learning AI to analyze the platform’s your teams use, making it easy to solve performance problems, reduce bottlenecks, and monitor culture health to optimize your ROI and help boost performance without causing burn out.
  categories:
    - Marketing
    - Technology
  built_by: Pattyrn
  built_by_url: https://twitter.com/Pattyrn4
  featured: false
- title: Intranet Italia Day
  main_url: https://www.intranetitaliaday.it/en
  url: https://www.intranetitaliaday.it/en
  description: >
    The Italian event dedicated to the digital workplace that focuses on planning, governance and company intranet management
  categories:
    - Event
    - Conference
  built_by: Ariadne Digital
  built_by_url: https://www.ariadnedigital.it
  featured: false
- title: Textually Stylo
  main_url: https://www.textually.net
  url: https://www.textually.net
  description: >
    Stylo Markdown writing App marketing/documentation website by Textually Inc.
  categories:
    - Marketing
    - Technology
    - Blog
    - Documentation
  built_by: Sébastien Hamel
  built_by_url: https://www.textually.net
  featured: false
- title: OneDeck
  main_url: https://www.onedeck.co
  url: https://www.onedeck.co
  description: >
    OneDeck is a simple yet powerful tool for creating and sharing your one-page investment summary in under 10 minutes.
  categories:
    - Finance
    - Technology
  built_by: William Neill
  built_by_url: https://twitter.com/williamneill
  featured: false
- title: Assortment
  main_url: https://assortment.io
  url: https://assortment.io
  description: >
    Assortment aims to provide detailed tutorials (and more) for developers of all skill levels within the Web Development Industry. Attempting to cut out the fluff and arm you with the facts.
  categories:
    - Blog
    - Web Development
  built_by: Luke Whitehouse
  built_by_url: https://twitter.com/_lukewh
  featured: false
- title: Mission42
  main_url: https://mission42.zauberware.com
  url: https://mission42.zauberware.com
  description: >
    A landing page for the mobile app Mission42. Mission42 wants to help you learn new skills.
  categories:
    - App
    - Learning
    - Education
    - Landing Page
  built_by: Philipp Siegmund, zauberware
  built_by_url: https://www.zauberware.com
- title: Altstadtdomizil Idstein
  main_url: http://www.altstadtdomizil-idstein.de/
  url: http://www.altstadtdomizil-idstein.de/
  description: >
    A landing page for a holiday apartment in Idstein, Germany.
  categories:
    - Landing Page
    - Travel
    - Real Estate
  built_by: Simon Franzen, zauberware
  built_by_url: https://www.zauberware.com
- title: Gerald Martinez Dev
  main_url: https://gmartinez.dev/
  url: https://gmartinez.dev/
  source_url: https://github.com/nephlin7/gmartinez.dev
  description: >
    Personal web site for show my skills and my works.
  categories:
    - Web Development
    - Portfolio
  built_by: Gerald Martinez
  built_by_url: https://twitter.com/GeraldM_92
  featured: false
- title: Becreatives
  main_url: https://becreatives.com
  url: https://becreatives.com
  featured: false
  description: >
    Digital software house. Enlights ideas. Think smart execute harder.
  categories:
    - Technology
    - Web Development
    - Agency
    - Marketing
  built_by: Becreatives
  built_by_url: https://becreatives.com
- title: Paul Clifton Photography
  main_url: https://paulcliftonphotography.com
  url: https://paulcliftonphotography.com
  featured: false
  description: >
    A full migration from WordPress to GatsbyJS and DatoCMS. Includes custom cropping on images as viewport changes size and also an infinity scroll that doesn't preload all of the results.
  categories:
    - Blog
    - Portfolio
    - Gallery
    - Photography
  built_by: Little Wolf Studio
  built_by_url: https://littlewolfstudio.co.uk
- title: Atte Juvonen - Blog
  url: https://www.attejuvonen.fi/
  main_url: https://www.attejuvonen.fi/
  source_url: https://github.com/baobabKoodaa/blog
  description: >
    Tech-oriented personal blog covering topics like AI, data, voting, game theory, infosec and software development.
  categories:
    - Blog
    - Data
    - JavaScript
    - Programming
    - Science
    - Security
    - Technology
    - Web Development
  featured: false
- title: Kibuk Construction
  url: https://kibukconstruction.com/
  main_url: https://kibukconstruction.com/
  description: >
    Kibuk Construction is a fully licensed and insured contractor specializing in Siding, Decks, Windows & Doors!
  categories:
    - Business
  built_by: David Krasniy
  built_by_url: http://dkrasniy.com
- title: RedCarpetUp
  main_url: https://www.redcarpetup.com
  url: https://www.redcarpetup.com/
  description: >
    RedCarpetUp's home page for a predominantly mobile-only customer base in India with major constraints on bandwidth availability
  categories:
    - Finance
  built_by: RedCarpet Dev Team
  built_by_url: https://www.redcarpetup.com
  featured: false
- title: talita traveler
  url: https://talitatraveler.com/
  main_url: https://talitatraveler.com/
  source_url: https://github.com/afuh/talitatraveler
  description: >
    Talita Traveler's personal blog.
  categories:
    - Blog
  built_by: Axel Fuhrmann
  built_by_url: https://axelfuhrmann.com/
  featured: false
- title: Pastelería el Progreso
  url: https://pasteleriaelprogreso.com/
  main_url: https://pasteleriaelprogreso.com/
  source_url: https://github.com/afuh/elprogreso
  description: >
    Famous bakery in Buenos Aires.
  categories:
    - Food
    - Gallery
  built_by: Axel Fuhrmann
  built_by_url: https://axelfuhrmann.com/
  featured: false
- title: Maitrik's Portfolio
  url: https://www.maitrikpatel.com/
  main_url: https://www.maitrikpatel.com/
  source_url: https://github.com/maitrikjpatel/portfolio
  description: >
    Portfolio of a Front-End Developer / UX Designer who designs and develops pixel perfect user interface, experiences and web applications.
  categories:
    - Portfolio
    - Blog
    - Design
    - Web Development
  built_by: Maitrik Patel
  built_by_url: https://www.maitrikpatel.com/
  featured: false
- title: PicPick
  url: https://picpick.app/
  main_url: https://picpick.app/
  description: >
    All-in-one Graphic Design Tool, Screen Capture Software, Image Editor, Color Picker, Pixel Ruler and More
  categories:
    - Productivity
    - App
    - Technology
  built_by: NGWIN
  built_by_url: https://picpick.app/
  featured: false
- title: Ste O'Neill
  main_url: https://www.steoneill.dev
  url: https://www.steoneill.dev
  description: >
    MVP of a portfolio site for a full stack UK based developer.
  categories:
    - Blog
    - Portfolio
  built_by: Ste O'Neill
  built_by_url: https://steoneill.dev
  featured: false
- title: Filipe Santos Correa's Portfolio
  description: >
    Filipe's Personal About Me / Portfolio.
  main_url: https://filipesantoscorrea.com/
  url: https://filipesantoscorrea.com/
  source_url: https://github.com/Safi1012/filipesantoscorrea.com
  featured: false
  categories:
    - Portfolio
- title: Progressive Massachusetts Legislator Scorecard
  main_url: https://scorecard.progressivemass.com
  url: https://scorecard.progressivemass.com
  featured: false
  source_url: https://github.com/progressivemass/legislator-scorecard
  description: >
    Learn about MA state legislators' voting records through a progressive lens
  categories:
    - Government
    - Education
  built_by: Alex Holachek
  built_by_url: https://alex.holachek.com/
- title: Jeff Wolff – Portfolio
  main_url: https://www.jeffwolff.net
  url: https://www.jeffwolff.net
  featured: false
  description: >
    A guy from San Diego who makes websites.
  categories:
    - Blog
    - Portfolio
    - Web Development
- title: Jp Valery – Portfolio
  main_url: https://jpvalery.photo
  url: https://jpvalery.photo
  featured: false
  description: >
    Self-taught photographer documenting spaces and people
  categories:
    - Portfolio
    - Photography
- title: Prevue
  main_url: https://www.prevue.io
  url: https://www.prevue.io
  featured: false
  description: >
    All in One Prototyping Tool For Vue Developers
  categories:
    - Open Source
    - Web Development
- title: Gold Medal Flour
  main_url: https://www.goldmedalflour.com
  url: https://www.goldmedalflour.com
  description: >
    Gold Medal Four is a brand of flour products owned by General Mills. The new site was built using Gatsby v2 with data sources from WordPress and an internal recipe API, and features multifaceted recipe filtering and a modified version of Gatsby Image to support art direction images.
  categories:
    - Food
  built_by: General Mills Branded Sites Dev Team
  built_by_url: https://www.generalmills.com
  featured: false
- title: Fifth Gait Technologies
  main_url: https://5thgait.com
  url: https://5thgait.com
  featured: false
  description: >
    Fifth Gait is a small business in the defense and space industry that is run and owned by physicists and engineers that have worked together for decades. The site was built using Gatsby V2.
  categories:
    - Government
    - Science
    - Technology
  built_by: Jonathan Z. Fisher
  built_by_url: https://jonzfisher.com
- title: Sal's Pals
  main_url: https://www.sals-pals.net
  url: https://www.sals-pals.net
  featured: false
  description: >
    Sal's Pals is a professional dog walking and pet sitting service based in Westfield, NJ. New site built with gatsby v2.
  categories:
    - Business
- title: Zuyet Awarmatrip
  main_url: https://www.zuyetawarmatrip.com
  url: https://www.zuyetawarmatrip.com
  featured: false
  description: >
    Zuyet Awarmatrip is a subsidiary identity within the personal ecosystem of Zuyet Awarmatik, focusing on travel and photography.
  categories:
    - Travel
    - Photography
  built_by: Zuyet Awarmatik
- title: manuvel.be
  url: https://www.manuvel.be
  main_url: https://www.manuvel.be
  source_url: https://github.com/riencoertjens/manuvelsite
  description: >
    Cycling themed café coming this april in Sint Niklaas, Belgium. One page with funky css-grid and gatsby-image trickery!
  categories:
    - Food
  built_by: WEBhart
  built_by_url: https://www.web-hart.com
  featured: false
- title: WEBhart
  url: https://www.web-hart.com
  main_url: https://www.web-hart.com
  description: >
    Hi, I'm Rien (pronounced Reen) from Belgium but based in Girona, Spain. I'm an autodidact, committed to learning until the end of time.
  categories:
    - Portfolio
    - Design
    - Web Development
    - Freelance
  built_by: WEBhart
  built_by_url: https://www.web-hart.com
  featured: false
- title: nicdougall.com
  url: https://nicdougall.netlify.com/
  main_url: https://nicdougall.netlify.com/
  source_url: https://github.com/riencoertjens/nicdougall.com
  description: >
    Athlete website with Netlify CMS for blog content.
  categories:
    - Blog
  built_by: WEBhart
  built_by_url: https://www.web-hart.com
  featured: false
- title: Lebuin D'Haese
  url: https://www.lebuindhaese.be/
  main_url: https://www.lebuindhaese.be/
  description: >
    Artist portfolio website. Powered by a super simple Netlify CMS to easily add blog posts or new art pieces.
  categories:
    - Portfolio
    - Blog
  built_by: WEBhart
  built_by_url: https://www.web-hart.com
  featured: false
- title: Iefke Molenstra
  url: https://www.iefke.be/
  main_url: https://www.iefke.be/
  description: >
    Artist portfolio website. Powered by a super simple Netlify CMS to easily add blog posts or new art pieces.
  categories:
    - Portfolio
    - Blog
  built_by: WEBhart
  built_by_url: https://www.web-hart.com
  featured: false
- title: The Broomwagon
  url: https://www.thebroomwagongirona.com/
  main_url: https://www.thebroomwagongirona.com/
  description: >
    foodtruck style coffee by pro cyclist Robert Gesink. The site has a webshop with merchandise and coffee beans.
  categories:
    - E-commerce
  built_by: WEBhart
  built_by_url: https://www.web-hart.com
- title: Pella Windows and Doors
  main_url: https://www.pella.com
  url: https://www.pella.com
  featured: false
  description: >
    The Pella Corporation is a privately held window and door manufacturing
  categories:
    - Business
- title: tinney.dev
  url: https://tinney.dev
  main_url: https://tinney.dev
  source_url: https://github.com/cdtinney/tinney.dev
  description: >
    Personal portfolio/blog of Colin Tinney
  categories:
    - Blog
    - Portfolio
    - Open Source
  built_by: Colin Tinney
  built_by_url: https://tinney.dev
  featured: false
- title: Monkeywrench Books
  main_url: https://monkeywrenchbooks.org
  url: https://monkeywrenchbooks.org
  description: >
    Monkeywrench Books is an all-volunteer, collectively-run bookstore and event space in Austin, TX
  categories:
    - Business
    - Community
    - Education
  built_by: Monkeywrench Books
  built_by_url: https://monkeywrenchbooks.org
- title: DeepMay.io
  main_url: https://deepmay.io
  url: https://deepmay.io
  description: >
    DeepMay is an experimental new tech bootcamp in the mountains of North Carolina.
  categories:
    - Event
    - Community
    - Technology
    - Marketing
  built_by: DeepMay
  built_by_url: https://twitter.com/deepmay_io
  featured: false
- title: Liferay.Design
  main_url: https://liferay.design
  url: https://liferay.design
  source_url: https://github.com/liferay-design/liferay.design
  description: >
    Liferay.Design is home to some of the freshest open-source designers who love to share articles and other resources for the Design Community.
  categories:
    - Blog
    - Community
    - Design
    - Marketing
    - Open Source
    - Technology
    - User Experience
  built_by: Liferay Designers
  built_by_url: https://twitter.com/liferaydesign
  featured: false
- title: Front End Remote Jobs
  main_url: https://frontendremotejobs.com
  url: https://frontendremotejobs.com
  source_url: https://github.com/benjamingrobertson/remotefrontend
  description: >
    Front End Remote Jobs features fully remote jobs for front end developers.
  categories:
    - WordPress
    - Web Development
  built_by: Ben Robertson
  built_by_url: https://benrobertson.io
  featured: false
- title: Penrose Grand Del Mar
  main_url: https://penroseatthegrand.com
  url: https://penroseatthegrand.com
  description: >
    Penrose Grand Del Mar is a luxury housing project coming soon.
  categories:
    - Real Estate
    - Design
  built_by: Chase Ohlson
  built_by_url: https://chaseohlson.com
- title: JustGraphQL
  url: https://www.justgraphql.com/
  main_url: https://www.justgraphql.com/
  source_url: https://github.com/Novvum/justgraphql
  description: >
    JustGraphQL helps developers quickly search and filter through GraphQL resources, tools, and articles.
  categories:
    - Open Source
    - Web Development
    - Technology
  built_by: Novvum
  built_by_url: https://www.novvum.io/
  featured: false
- title: Peter Macinkovic Personal Blog
  url: https://peter.macinkovic.id.au/
  main_url: https://peter.macinkovic.id.au/
  source_url: https://github.com/inkovic/peter-macinkovic-static-site
  description: >
    Personal Website and Blog of e-commerce SEO Specialist and Digital Marketer Peter Macinkovic.
  categories:
    - SEO
    - Marketing
    - Blog
  featured: false
- title: NH Hydraulikzylinder
  main_url: https://nh-hydraulikzylinder.com
  url: https://nh-hydraulikzylinder.com
  description: >
    High quality & high performance hydraulic cylinders manufactured in Austria based on the clients requirements
  categories:
    - Business
  built_by: MangoART
  built_by_url: https://www.mangoart.at
  featured: false
- title: Frauennetzwerk Linz-Land
  main_url: https://frauennetzwerk-linzland.net
  url: https://frauennetzwerk-linzland.net
  description: >
    Homepage for the local women's association providing support to people in need offline and online (Livechat integration)
  categories:
    - Nonprofit
  built_by: MangoART
  built_by_url: https://www.mangoart.at
  featured: false
- title: Mein Traktor
  main_url: http://www.mein-traktor.at/
  url: http://www.mein-traktor.at/
  description: >
    Homepage of a the main importer of SAME and Lamborghini Tractors in Austria with customer support area
  categories:
    - Business
    - App
  built_by: MangoART
  built_by_url: https://www.mangoart.at
  featured: false
- title: Lamborghini Traktoren
  main_url: https://lamborghini-traktor.at
  url: https://lamborghini-traktor.at
  description: >
    Lamborghini Tractors - Landing page for the brand in Austria
  categories:
    - Business
  built_by: MangoART
  built_by_url: https://www.mangoart.at
  featured: false
- title: Holly Lodge Community Centre - Highgate, London
  main_url: https://www.hlcchl.org/
  url: https://www.hlcchl.org/
  source_url: https://github.com/eugelogic/hlcchl-gatsby
  description: >
    The Holly Lodge Community Centre - Highgate, London has a shiny new website built with Gatsby v2 that makes important contributions towards a faster, more secure and environmentally friendly web for everyone.
  categories:
    - Community
    - Event
    - Nonprofit
  built_by: Eugene Molari Developer
  built_by_url: https://twitter.com/EugeneMolari
  featured: false
- title: blackcater's blog
  url: https://www.blackcater.win
  main_url: https://www.blackcater.win
  source_url: https://github.com/blackcater/blog
  description: >
    Blog like Medium, for person and team.
  categories:
    - Blog
    - Web Development
  built_by: blackcater
  built_by_url: https://github.com/blackcater
  featured: false
- title: Kenneth Kwakye-Gyamfi Portfolio Site
  url: https://www.kwakye-gyamfi.com
  main_url: https://www.kwakye-gyamfi.com
  source_url: https://www.github.com/cross19xx/cross-site
  description: >
    Personal portfolio site for Kenneth Kwakye-Gyamfi, a mobile and web full stack applications developer currently based in Accra, Ghana.
  categories:
    - SEO
    - Web Development
    - Open Source
    - Portfolio
  featured: false
- title: Gareth Weaver
  url: https://www.garethweaver.com/
  main_url: https://www.garethweaver.com/
  source_url: https://github.com/garethweaver/public-site-react
  description: >
    A personal portfolio of a London based frontend developer built with Gatsby 2, Redux and Sass
  categories:
    - Portfolio
    - Web Development
  built_by: Gareth Weaver
  built_by_url: https://twitter.com/garethdweaver
  featured: false
- title: Mailjet
  url: https://dev.mailjet.com/
  main_url: https://dev.mailjet.com/
  description: >
    Mailjet is an easy-to-use all-in-one e-mail platform.
  categories:
    - API
    - Documentation
  featured: false
- title: Peintagone
  url: https://www.peintagone.be/
  main_url: https://www.peintagone.be/
  description: >
    Peintagone is a superior quality paint brand with Belgian tones.
  categories:
    - Portfolio
    - Gallery
  built_by: Sebastien Crepin
  built_by_url: https://github.com/opeah
  featured: false
- title: Let's Do Dish!
  url: https://letsdodish.com
  main_url: https://letsdodish.com
  description: >
    A new recipe site for people who enjoy cooking great food in their home kitchen. Find some great meal ideas! Let's do dish!
  categories:
    - Blog
    - Food
  built_by: Connerra
  featured: false
- title: AWS Amplify Community
  url: https://amplify.aws/community/
  main_url: https://amplify.aws/community/
  source_url: https://github.com/aws-amplify/community
  description: >
    Amplify Community is a hub for developers building fullstack serverless applications with Amplify to easily access content (such as events, blog posts, videos, sample projects, and tutorials) created by other members of the Amplify community.
  categories:
    - Blog
    - Directory
    - Education
    - Technology
  built_by: Nikhil Swaminathan
  built_by_url: https://github.com/swaminator
  featured: false
- title: Cal State Monterey Bay
  url: https://csumb.edu
  main_url: https://csumb.edu
  source_url: https://github.com/csumb/csumb-gatsby
  description: >
    A website for the entire campus of California State University, Monterey Bay.
  categories:
    - Education
    - Government
  built_by: CSUMB Web Team
  built_by_url: https://csumb.edu/web/team
  featured: false
- title: BestPricingPages.com
  url: https://bestpricingpages.com
  main_url: https://bestpricingpages.com
  source_url: https://github.com/jpvalery/pricingpages/
  description: >
    A repository of the best pricing pages by the best companies. Built in less than a week.
    Inspired by RGE and since pricingpages.xyz no longer exists, I felt such a resource was missing and could be helpful to many people.
  categories:
    - Business
    - Community
    - Entrepreneurship
    - Open Source
    - Technology
  built_by: Jp Valery
  built_by_url: https://jpvalery.me
  featured: false
- title: Lendo Austria
  url: https://lendo.at
  main_url: https://lendo.at
  description: >
    A Comparison site for best private loan offer from banks in Austria.
  categories:
    - Business
    - Finance
  built_by: Lendo developers
  featured: false
- title: Visual Cloud FX
  url: https://visualcloudfx.com
  main_url: https://visualcloudfx.com
  source_url: https://github.com/jjcav84/visualcloudfx
  description: >
    Basic static site built with MDBootstrap, React, and Gatsby
  categories:
    - Consulting
    - Portfolio
  built_by: Jacob Cavazos
  built_by_url: https://jacobcavazos.com
- title: Matthew Miller (Me4502)
  url: https://matthewmiller.dev
  main_url: https://matthewmiller.dev
  description: >
    The personal site, blog and portfolio of Matthew Miller (Me4502)
  categories:
    - Blog
    - Programming
    - Technology
    - Portfolio
  built_by: Matthew Miller
  featured: false
- title: Årets Kontor
  url: https://aretskontor.newst.se
  main_url: https://aretskontor.newst.se
  description: >
    A swedish competition for "office of the year" in sweden with a focus on design. Built with MDBootstrap and Gatsby.
  categories:
    - Real Estate
    - Marketing
  built_by: Victor Björklund
  built_by_url: https://victorbjorklund.com
  featured: false
- title: Kyma
  url: https://kyma-project.io
  main_url: https://kyma-project.io
  source_url: https://github.com/kyma-project/website
  description: >
    This website holds overview, blog and documentation for Kyma open source project that is a Kubernates based application extensibility framework.
  categories:
    - Documentation
    - Blog
    - Technology
    - Open Source
  built_by: Kyma developers
  built_by_url: https://twitter.com/kymaproject
  featured: false
- title: Verso
  main_url: https://verso.digital
  url: https://verso.digital
  description: >
    Verso is a creative technology studio based in Singapore. Site built with Gatsby and Netlify.
  categories:
    - Agency
    - Consulting
    - Design
    - Technology
  built_by: Verso
  built_by_url: https://verso.digital
  featured: false
- title: Camilo Holguin
  url: https://camiloholguin.me
  main_url: https://camiloholguin.me
  source_url: https://github.com/camiloholguin/gatsby-portfolio
  description: >
    Portfolio site using GatsbyJS and WordPress REST API.
  categories:
    - WordPress
    - Portfolio
    - Web Development
  built_by: Camilo Holguin
  built_by_url: https://camiloholguin.me
  featured: false
- title: Bennett Hardwick
  url: https://bennetthardwick.com
  main_url: https://bennetthardwick.com
  description: >
    The personal website and blog of Bennett Hardwick, an Australian software developer and human being.
  categories:
    - Blog
    - Programming
    - Technology
  source_url: https://github.com/bennetthardwick/website
  built_by: Bennett Hardwick
  built_by_url: https://bennetthardwick.com
  featured: false
- title: Kodingnesia
  url: https://kodingnesia.com/
  main_url: https://kodingnesia.com/
  description: >
    Kodingnesia is a place for learning programming & linux in Bahasa Indonesia.
  categories:
    - Blog
    - Programming
    - Technology
  built_by: Frisko Mayufid
  built_by_url: https://frisko.space
- title: ERS HCL Open Source Portal
  url: https://ers-hcl.github.io/
  main_url: https://ers-hcl.github.io/
  description: >
    Official site for ERS-HCL GitHub organizational site. This is a hybrid app with static and dynamic content, providing a details of the open source projects, initiatives, innovation ideas within ERS-HCL. It pulls data from various data sources including GitHub APIs, MDX based blog posts, excel files. It also hosts an ideas app that is based on Firebase.
  categories:
    - Open Source
    - Blog
    - Technology
    - Web Development
    - Community
    - Documentation
  source_url: https://github.com/ERS-HCL/gatsby-ershcl-app
  built_by: Tarun Kumar Sukhu
  built_by_url: https://github.com/tsukhu
- title: Sandbox
  url: https://www.sandboxneu.com/
  main_url: https://www.sandboxneu.com/
  source_url: https://github.com/sandboxneu/sandboxneu.com
  description: >
    Official website of Sandbox, a Northeastern University student group that builds software for researchers.
  categories:
    - Marketing
  built_by: Sandbox at Northeastern
  built_by_url: https://github.com/sandboxneu/
  featured: false
- title: Accessible App
  main_url: https://accessible-app.com
  url: https://accessible-app.com
  source_url: https://github.com/accessible-app/accessible-app_com
  description: >
    Learn how to build inclusive web applications and Single Page Apps in modern JavaScript frameworks. This project collects strategies, links, patterns and plugins for React, Vue and Angular.
  categories:
    - Accessibility
    - Web Development
    - JavaScript
  built_by: Marcus Herrmann
  built_by_url: https://marcus.io
  featured: false
- title: PygmalionPolymorph
  url: https://pygmalionpolymorph.com
  main_url: https://pygmalionpolymorph.com
  source_url: https://github.com/PygmalionPolymorph/portfolio
  description: >
    Portfolio of artist, musician and developer PygmalionPolymorph.
  categories:
    - Portfolio
    - Gallery
    - Music
    - Photography
    - Web Development
  built_by: PygmalionPolymorph
  built_by_url: https://pygmalionpolymorph.com
  featured: false
- title: Gonzalo Nuñez Photographer
  main_url: https://www.gonzalonunez.com
  url: https://www.gonzalonunez.com
  description: >
    Website for Cancun based destination wedding photographer Gonzalo Nuñez. Site built with GatsbyJS, WordPress API and Netlify.
  categories:
    - Photography
    - Portfolio
    - WordPress
  built_by: Miguel Mayo
  built_by_url: https://www.miguelmayo.com
  featured: false
- title: Element 84
  main_url: https://www.element84.com
  url: https://www.element84.com
  description: >
    Element 84 is software engineering and design firm that helps companies and government agencies solve problems using remote sensing, life sciences, and transportation data in the cloud.
  categories:
    - Agency
    - Blog
    - Business
    - Consulting
    - Data
    - Design
    - Government
    - Portfolio
    - Programming
    - Science
    - Technology
    - User Experience
    - Web Development
- title: Raconteur Agency
  main_url: https://www.raconteur.net/agency
  url: https://www.raconteur.net/agency
  description: >
    Raconteur Agency is a London-based content marketing agency for B2B brands. We have rebuilt their site with Gatsby v2 using their existing WordPress backend as the data source. By switching from WordPress to GatsbyJS we have achieved a 200%+ improvement in page load times and went from a Lighthouse performance score of 49 to 100.
  categories:
    - Agency
    - Marketing
    - WordPress
  built_by: Jacob Herper
  built_by_url: https://herper.io
  featured: false
- title: Purple11
  main_url: https://purple11.com/
  url: https://purple11.com/
  description: >
    Purple11 is a site for photography and photo retouching tips and tricks.
  categories:
    - Blog
    - Photography
  built_by: Sébastien Noël
  built_by_url: https://blkfuel.com/
  featured: false
- title: PerfReviews
  main_url: https://perf.reviews/
  url: https://perf.reviews/
  source_url: https://github.com/PerfReviews/PerfReviews
  description: >
    The best content about web performance in spanish language.
  categories:
    - Web Development
  built_by: Joan León & José M. Pérez
  built_by_url: https://perf.reviews/nosotros/
  featured: false
- title: Un Backend - Blog
  main_url: https://www.unbackend.pro/
  url: https://www.unbackend.pro/
  description: >
    The personal website and blog of Camilo Ramírez, a backend developer :).
  categories:
    - Blog
    - Programming
    - Technology
  source_url: https://github.com/camilortte/camilortte.github.com
  built_by: Camilo Ramírez
  built_by_url: https://www.unbackend.pro/about
  featured: false
- title: Hitesh Vaghasiya
  main_url: https://hiteshvaghasiya.com/
  url: https://hiteshvaghasiya.com/
  description: >
    This is Hitesh Vaghasiya's blog. This blog is help you an E-Commerce like Magento, Shopify, and BigCommerce.
  categories:
    - Blog
    - Programming
    - Technology
    - Web Development
  built_by: Hitesh Vaghasiya
  built_by_url: https://hiteshvaghasiya.com/
  featured: false
- title: Aditus
  main_url: https://www.aditus.io
  url: https://www.aditus.io
  description: >
    Aditus is the accessibility tool for your team. We help teams build accessible websites and products.
  categories:
    - Accessibility
    - Education
  built_by: Aditus
  built_by_url: https://www.aditus.io
  featured: false
- title: Ultra Config
  main_url: https://ultraconfig.com.au/
  url: https://ultraconfig.com.au/ultra-config-generator/
  description: >
    Ultra Config Generator is a software application for Network Engineers to efficiently manage their network infrastructure.
  categories:
    - Blog
    - Technology
  built_by: Ultra Config
  built_by_url: https://ultraconfig.com.au/
  featured: false
- title: Malice
  main_url: https://malice.fr/
  url: https://malice.fr/
  description: >
    Malice is a cyber-training  platform for learning, validating and improving security related skills through simulated scenarios and challenges.
  categories:
    - Security
    - Technology
  built_by: Sysdream
  built_by_url: https://sysdream.com/
  featured: false
- title: Nash
  main_url: https://nash.io/
  url: https://nash.io/
  description: >
    Nash is a decentralized platform for trading, payment and other financial services. Our goal is to bring distributed finance to everyone by making blockchain technology fast and easy to use. We employ an off-chain engine to match trades rapidly, but never take control of customers’ assets. Our intuitive interface offers easy access to a range of trading, payment and investment functions.
  categories:
    - Portfolio
    - Security
    - Technology
  built_by: Andrej Gajdos
  built_by_url: https://andrejgajdos.com/
  featured: false
- title: Axel Fuhrmann
  url: https://axelfuhrmann.com
  main_url: https://axelfuhrmann.com
  source_url: https://github.com/afuh/axelfuhrmann.com
  description: >
    Personal portfolio.
  categories:
    - Portfolio
    - Freelance
    - Web Development
  featured: false
- title: Alaina Viau
  url: https://www.alainaviau.com
  main_url: https://www.alainaviau.com
  description: >
    Official website of Canadian opera director, creator, and producer Alaina Viau. Site designed by Stephen Bell.
  categories:
    - Portfolio
    - Music
  built_by: Michael Uloth
  built_by_url: https://www.michaeluloth.com
- title: Alison Moritz
  url: https://www.alisonmoritz.com
  main_url: https://www.alisonmoritz.com
  description: >
    Official website of American stage director Alison Moritz. Site designed by Stephen Bell.
  categories:
    - Portfolio
    - Music
  built_by: Michael Uloth
  built_by_url: https://www.michaeluloth.com
- title: Luke Secomb Digital
  url: https://lukesecomb.digital
  main_url: https://lukesecomb.digital
  source_url: https://github.com/lukethacoder/luke-secomb-simple
  description: >
    A simple portfolio site built using TypeScript, Markdown and React Spring.
  categories:
    - Portfolio
    - Web Development
  built_by: Luke Secomb
  built_by_url: https://lukesecomb.digital
  featured: false
- title: We are Brew
  url: https://www.wearebrew.co.uk
  main_url: https://www.wearebrew.co.uk
  description: >
    Official website for Brew, a Birmingham based Digital Marketing Agency.
  categories:
    - Portfolio
    - Web Development
    - Agency
    - Marketing
  built_by: Brew Digital
  built_by_url: https://www.wearebrew.co.uk
- title: Global City Data
  main_url: https://globalcitydata.com
  url: https://globalcitydata.com
  source_url: https://github.com/globalcitydata/globalcitydata
  description: >
    Global City Data is an open, easily browsable platform to showcase peer-reviewed urban datasets and models created by different research groups.
  categories:
    - Education
    - Open Source
  built_by: Rafi Barash
  built_by_url: https://rafibarash.com
  featured: false
- title: Submittable
  url: https://www.submittable.com
  main_url: https://www.submittable.com
  description: >
    Submissions made simple. Submittalbe is a cloud-based submissions manager that lets you accept, review, and make decisions on any kind of digital content.
  categories:
    - Technology
    - Marketing
  built_by: Genevieve Crow
  built_by_url: https://github.com/g-crow
- title: Appmantle
  main_url: https://appmantle.com
  url: https://appmantle.com
  description: >
    Appmantle is a new way of creating apps. A complete modern app that you build yourself quickly & easily, without programming knowledge.
  categories:
    - App
    - Marketing
    - Landing Page
    - Mobile Development
    - Technology
  built_by: Appmantle
  built_by_url: https://appmantle.com
  featured: false
- title: Acto
  main_url: https://www.acto.dk/
  url: https://www.acto.dk/
  description: >
    Tomorrows solutions - today. Acto is an innovative software engineering company, providing your business with high-quality, scalable and maintainable software solutions, to make your business shine.
  categories:
    - Agency
    - Technology
    - Web Development
    - Mobile Development
  built_by: Acto
  built_by_url: https://www.acto.dk/
- title: Gatsby GitHub Stats
  url: https://gatsby-github-stats.netlify.com
  main_url: https://gatsby-github-stats.netlify.com
  source_url: https://github.com/lannonbr/gatsby-github-stats/
  description: >
    Statistics Dashboard for Gatsby GitHub repository
  categories:
    - Data
  built_by: Benjamin Lannon
  built_by_url: https://lannonbr.com
  featured: false
- title: Graphic Intuitions
  url: https://www.graphicintuitions.com/
  main_url: https://www.graphicintuitions.com/
  description: >
    Digital marketing agency located in Morris, Manitoba.
  categories:
    - Agency
    - Web Development
    - Marketing
  featured: false
- title: Smooper
  url: https://www.smooper.com/
  main_url: https://www.smooper.com/
  description: >
    We connect you with digital marketing experts for 1 on 1 consultation sessions
  categories:
    - Marketing
    - Directory
  featured: false
- title: Lesley Barber
  url: https://www.lesleybarber.com/
  main_url: https://www.lesleybarber.com/
  description: >
    Official website of Canadian film composer Lesley Barber.
  categories:
    - Portfolio
    - Music
  built_by: Michael Uloth
  built_by_url: https://www.michaeluloth.com
- title: Timeline of Terror
  main_url: https://timelineofterror.org/
  url: https://timelineofterror.org/
  source_url: https://github.com/Symbitic/timeline-of-terror
  description: >
    Complete guide to the events of September 11, 2001.
  categories:
    - Directory
    - Government
  built_by: Alex Shaw
  built_by_url: https://github.com/Symbitic/
  featured: false
- title: Pill Club
  url: https://thepillclub.com
  main_url: https://thepillclub.com
  description: >
    Zero Copay With Insurance + Free Shipping + Bonus Gifts + Online Delivery – Birth Control Delivery and Prescription
  categories:
    - Marketing
    - Healthcare
  built_by: Pill Club
  built_by_url: https://thepillclub.com
- title: myweekinjs
  url: https://www.myweekinjs.com/
  main_url: https://www.myweekinjs.com/
  source_url: https://github.com/myweekinjs/public-website
  description: >
    Challenge to create and/or learn something new in JavaScript each week.
  categories:
    - Blog
  built_by: Adriaan Janse van Rensburg
  built_by_url: https://github.com/HurricaneInteractive/
  featured: false
- title: The Edit Suite
  main_url: https://www.theeditsuite.com.au/
  url: https://www.theeditsuite.com.au/
  source_url: https://thriveweb.com.au/portfolio/the-edit-suite/
  description: >-
    The Edit Suite is an award winning video production and photography company based out of our Mermaid Beach studio on the Gold Coast of Australia but we also have the ability to work mobile from any location.
  categories:
    - Photography
    - Marketing
  built_by: Thrive Team - Gold Coast
  built_by_url: https://thriveweb.com.au/
  featured: false
- title: CarineRoitfeld
  main_url: https://www.carineroitfeld.com/
  url: https://www.carineroitfeld.com/
  description: >
    Online shop for Carine Roitfeld parfume
  categories:
    - E-commerce
  built_by: Ask Phill
  built_by_url: https://askphill.com
- title: EngineHub.org
  url: https://enginehub.org
  main_url: https://enginehub.org
  source_url: https://github.com/EngineHub/enginehub-website
  description: >
    The landing pages for EngineHub, the organisation behind WorldEdit, WorldGuard, CraftBook, and more
  categories:
    - Landing Page
    - Technology
    - Open Source
  built_by: Matthew Miller
  built_by_url: https://matthewmiller.dev
- title: Goulburn Physiotherapy
  url: https://www.goulburnphysiotherapy.com.au/
  main_url: https://www.goulburnphysiotherapy.com.au/
  description: >
    Goulburn Physiotherapy is a leader in injury prevention, individual and community health, and workplace health solutions across Central Victoria.
  categories:
    - Blog
    - Healthcare
  built_by: KiwiSprout
  built_by_url: https://kiwisprout.nz/
  featured: false
- title: TomTom Traffic Index
  main_url: https://www.tomtom.com/en_gb/traffic-index/
  url: https://www.tomtom.com/en_gb/traffic-index/
  description: >
    The TomTom Traffic Index provides drivers, city planners, auto manufacturers and policy makers with unbiased statistics and information about congestion levels in 403 cities across 56 countries on 6 continents.
  categories:
    - Travel
    - Data
  built_by: TomTom
  built_by_url: https://tomtom.com
  featured: false
- title: PrintAWorld | A 3D Printing and Fabrication Company
  main_url: https://prtwd.com/
  url: https://prtwd.com/
  description: >
    PrintAWorld is a NYC based fabrication and manufacturing company that specializes in 3D printing, 3D scanning, CAD Design,
    laser cutting, and rapid prototyping. We help artists, agencies and engineers turn their ideas into its physical form.
  categories:
    - Business
  featured: false
- title: Glug-Infinite
  main_url: https://gluginfinite.github.io
  url: https://gluginfinite.github.io
  source_url: https://github.com/crstnmac/glug
  description: >
    This is a website built with Gatsby v2 that is deployed on GitHub using GitHub Pages and Netlify.
  categories:
    - Web Development
    - Blog
    - Portfolio
    - Agency
  built_by: Criston Macarenhas
  built_by_url: https://github.com/crstnmac
  featured: false
- title: The State of CSS Survey
  main_url: https://stateofcss.com/
  url: https://stateofcss.com/
  source_url: https://github.com/StateOfJS/state-of-css-2019
  description: >
    Annual CSS survey, brother of The State of JS Survey.
  categories:
    - Web Development
  built_by: Sacha Greif & Contribs
  built_by_url: https://github.com/StateOfJS
  featured: false
- title: Bytom Blockchain
  url: https://bytom.io/
  main_url: https://bytom.io/
  source_url: https://github.com/bytomlabs/bytom.io
  description: >
    Embrace the New Era of Bytom Blockchain
  categories:
    - Finance
    - Open Source
    - Technology
  built_by: Bytom Foundation
  built_by_url: https://bytom.io/
  featured: false
- title: Oerol Festival
  url: https://www.oerol.nl/nl/
  main_url: https://www.oerol.nl/en/
  description: >
    Oerol is a cultural festival on the island of Terschelling in the Netherlands that is held annually in June.
    The ten-day festival is focused on live, public theatre as well as music and visual arts.
  categories:
    - Event
    - Entertainment
  built_by: Oberon
  built_by_url: https://oberon.nl/
  featured: false
- title: Libra
  main_url: https://libra.org/
  url: https://libra.org/
  description: Libra's mission is to enable a simple global currency and financial infrastructure that empowers billions of people.
  featured: false
  categories:
    - Open Source
    - Technology
    - Finance
- title: Riffy Blog
  main_url: https://blog.rayriffy.com/
  url: https://blog.rayriffy.com/
  source_url: https://github.com/rayriffy/rayriffy-blog
  description: >
    Riffy Blog is async based beautiful highly maintainable site built by using Gatsby v2 with SEO optimized.
  categories:
    - Web Development
    - Blog
    - Open Source
    - Technology
    - Music
    - SEO
  built_by: Phumrapee Limpianchop
  built_by_url: https://rayriffy.com/
  featured: false
- title: The Coffee Collective
  url: https://coffeecollective.dk
  main_url: https://coffeecollective.dk
  description: >
    The Coffee Collective website is a JAM-stack based, multilingual, multi currency website/shop selling coffee, related products and subscriptions.
  categories:
    - E-commerce
    - Food
  built_by: Remotely (Anders Hallundbæk)
  built_by_url: https://remotely.dk
  featured: false
- title: Leadership Development International
  url: https://ldi.global
  main_url: https://ldi.global
  description: >
    A DatoCMS-backed site for an education and training company based in the US, China and the UAE.
  categories:
    - Education
    - Nonprofit
  built_by: Grant Holle
  built_by_url: https://grantholle.com
  featured: false
- title: Canvas 1839
  main_url: https://www.canvas1839.com/
  url: https://www.canvas1839.com/
  description: >-
    Online store for Canvas 1839 products, including pharmacological-grade CBD oil and relief cream.
  categories:
    - E-commerce
    - Marketing
  built_by: Corey Ward
  built_by_url: http://www.coreyward.me/
- title: Sparkle Stories
  main_url: https://app.sparklestories.com/
  url: https://app.sparklestories.com/
  description: >-
    Sparkle Stories is a streaming audio platform for children with over 1,200 original audio stories.
  categories:
    - App
    - Education
  built_by: Corey Ward
  built_by_url: http://www.coreyward.me/
- title: nehalist.io
  main_url: https://nehalist.io
  url: https://nehalist.io
  description: >
    nehalist.io is a blog about software development, technology and all that kind of geeky stuff.
  categories:
    - Blog
    - Web Development
    - Open Source
  built_by: Kevin Hirczy
  built_by_url: https://nehalist.io
  featured: false
- title: March and Ash
  main_url: https://marchandash.com/
  url: https://marchandash.com/
  description: >-
    March and Ash is a customer-focused, licensed cannabis dispensary located in Mission Valley.
  categories:
    - E-commerce
    - Business
    - Blog
  built_by: Blueyellow
  built_by_url: https://blueyellow.io/
  featured: false
- title: T Two Industries
  description: >
    T Two Industries is a manufacturing company specializing in building custom truck decks, truck bodies, and trailers.
  main_url: https://www.ttwo.ca
  url: https://www.ttwo.ca
  categories:
    - Business
  built_by: https://www.t2.ca
  built_by_url: https://www.t2.ca
  featured: false
- title: Cali's Finest Landscaping
  url: https://www.calisfinestlandscaping.com/
  main_url: https://www.calisfinestlandscaping.com/
  description: >
    A team of hard-working, quality-obsessed landscaping professionals looking to take dreams and transform them into reality.
  categories:
    - Business
  built_by: David Krasniy
  built_by_url: http://dkrasniy.com
  featured: false
- title: Vazco
  url: https://www.vazco.eu
  main_url: https://www.vazco.eu
  description: >
    Vazco works for clients from all around the world in future-proof technologies and help them build better products.
  categories:
    - Agency
    - Web Development
    - Blog
    - Business
    - Technology
  built_by: Vazco
  built_by_url: https://www.vazco.eu
  featured: false
- title: Major League Eating
  main_url: https://majorleagueeating.com
  url: https://majorleagueeating.com
  description: >
    Major League Eating is the professional competitive eating organization that runs the Nathan’s Famous Coney Island Hot Dog eating contest on July 4th, among other eating events.
  categories:
    - Entertainment
    - Sports
  built_by: Carmen Cincotti
  built_by_url: https://github.com/ccincotti3
  featured: false
- title: APIs You Won't Hate
  url: https://apisyouwonthate.com/blog
  main_url: https://apisyouwonthate.com
  source_url: https://github.com/apisyouwonthate/apisyouwonthate.com
  description: >
    API development is a topic very close to our hearts. APIs You Won't Hate is a team and community dedicated to learning, writing, sharing ideas and bettering understanding of API practices. Together we can eradicate APIs we hate.
  categories:
    - Blog
    - Education
    - E-commerce
    - API
    - Community
    - Learning
    - Open Source
    - Technology
    - Web Development
  built_by: Mike Bifulco
  built_by_url: https://github.com/mbifulco
  featured: false
- title: Sankarsan Kampa
  main_url: https://traction.one
  url: https://traction.one
  description: Full time programmer, part time gamer, exploring the details of programmable systems and how to stretch their capabilities.
  featured: false
  categories:
    - Portfolio
    - Freelance
- title: AwesomeDocs
  main_url: https://awesomedocs.traction.one/
  url: https://awesomedocs.traction.one/install
  source_url: https://github.com/AwesomeDocs/website
  description: An awesome documentation website generator!
  featured: false
  categories:
    - Open Source
    - Web Development
    - Technology
    - Documentation
  built_by: Sankarsan Kampa
  built_by_url: https://traction.one
- title: Prism Programming Language
  main_url: https://prism.traction.one/
  url: https://prism.traction.one/
  source_url: https://github.com/PrismLang/website
  description: Interpreted, high-level, programming language.
  featured: false
  categories:
    - Programming
    - Open Source
    - Technology
    - Documentation
  built_by: Sankarsan Kampa
  built_by_url: https://traction.one
- title: Arnondora
  main_url: https://arnondora.in.th/
  url: https://arnondora.in.th/
  source_url: https://github.com/arnondora/arnondoraBlog
  description: Arnondora is a personal blog by Arnon Puitrakul
  categories:
    - Blog
    - Programming
    - Technology
  built_by: Arnon Puitrakul
  built_by_url: https://arnondora.in.th/
  featured: false
- title: KingsDesign
  url: https://www.kingsdesign.com.au/
  main_url: https://www.kingsdesign.com.au/
  description: KingsDesign is a Hobart based web design and development company. KingsDesign creates, designs, measures and improves web based solutions for businesses and organisations across Australia.
  categories:
    - Agency
    - Technology
    - Portfolio
    - Consulting
    - User Experience
  built_by: KingsDesign
  built_by_url: https://www.kingsdesign.com.au
- title: EasyFloh | Easy Flows for all
  url: https://www.easyfloh.com
  main_url: https://www.easyfloh.com
  description: >
    EasyFloh is for creating simple flows for your organisation. An organisation
    can design own flows with own stages.
  categories:
    - Business
    - Landing Page
  built_by: Vikram Aroskar
  built_by_url: https://medium.com/@vikramaroskar
  featured: false
- title: Home Alarm Report
  url: https://homealarmreport.com/
  main_url: https://homealarmreport.com/
  description: >
    Home Alarm Report is dedicated to helping consumers make informed decisions
    about home security solutions. The site was easily migrated from a legacy WordPress
    installation and the dev team chose Gatsby for its site speed and SEO capabilities.
  categories:
    - Blog
    - Business
    - SEO
    - Technology
  built_by: Centerfield Media
  built_by_url: https://www.centerfield.com
- title: Just | FX for treasurers
  url: https://www.gojust.com
  main_url: https://www.gojust.com
  description: >
    Just provides a single centralized view of FX for corporate treasurers. See interbank market prices, and access transaction cost analysis.
  categories:
    - Finance
    - Technology
  built_by: Bejamas
  built_by_url: https://bejamas.io/
  featured: false
- title: Bureau for Good | Nonprofit branding, web and print communications
  url: https://www.bureauforgood.com
  main_url: https://www.bureauforgood.com
  description: >
    Bureau for Good helps nonprofits explain why they matter across digital & print media. Bureau for Good crafts purpose-driven identities, websites & print materials for changemakers.
  categories:
    - Nonprofit
    - Agency
    - Design
  built_by: Bejamas
  built_by_url: https://bejamas.io/
  featured: false
- title: Atelier Cartier Blumen
  url: https://www.ateliercartier.ch
  main_url: https://www.ateliercartier.ch
  description: >
    Im schönen Kreis 6 in Zürich kreiert Nicole Cartier Blumenkompositionen anhand Charaktereigenschaften oder Geschichten zur Person an. Für wen ist Dein Blumenstrauss gedacht? Einzigartige Floristik Blumensträusse, Blumenabos, Events, Shootings. Site designed by https://www.stolfo.co
  categories:
    - E-commerce
    - Design
  built_by: Bejamas
  built_by_url: https://bejamas.io/
  featured: false
- title: Veronym – Cloud Security Service Provider
  url: https://www.veronym.com
  main_url: https://www.veronym.com
  description: >
    Veronym is securing your digital transformation. A comprehensive Internet security solution for business. Stay safe no matter how, where and when you connect.
  categories:
    - Security
    - Technology
    - Business
  built_by: Bejamas
  built_by_url: https://bejamas.io/
  featured: false
- title: Devahoy
  url: https://devahoy.com/
  main_url: https://devahoy.com/
  description: >
    Devahoy is a personal blog written in Thai about software development.
  categories:
    - Blog
    - Programming
  built_by: Chai Phonbopit
  built_by_url: https://github.com/phonbopit
  featured: false
- title: Venus Lover
  url: https://venuslover.com
  main_url: https://venuslover.com
  description: >
    Venus Lover is a mobile app for iOS and Android so you can read your daily horoscope and have your natal chart, including the interpretation of the ascendant, planets, houses and aspects.
  categories:
    - App
    - Consulting
    - Education
    - Landing Page
- title: Write/Speak/Code
  url: https://www.writespeakcode.com/
  main_url: https://www.writespeakcode.com/
  description: >
    Write/Speak/Code is a non-profit on a mission to promote the visibility and leadership of technologists with marginalized genders through peer-led professional development.
  categories:
    - Community
    - Nonprofit
    - Open Source
    - Conference
  built_by: Nicola B.
  built_by_url: https://www.linkedin.com/in/nicola-b/
  featured: false
- title: Daniel Spajic
  url: https://danieljs.tech/
  main_url: https://danieljs.tech/
  description: >
    Passionate front-end developer with a deep, yet diverse skillset.
  categories:
    - Portfolio
    - Programming
    - Freelance
  built_by: Daniel Spajic
  featured: false
- title: Cosmotory
  url: https://cosmotory.netlify.com/
  main_url: https://cosmotory.netlify.com/
  description: >
    This is the educational blog containing various courses,learning materials from various authors from all over the world.
  categories:
    - Blog
    - Community
    - Nonprofit
    - Open Source
    - Education
  built_by: Hanishraj B Rao.
  built_by_url: https://hanishrao.netlify.com/
  featured: false
- title: Armorblox | Security Powered by Understanding
  url: https://www.armorblox.com
  main_url: https://www.armorblox.com
  description: >
    Armorblox is a venture-backed stealth cybersecurity startup, on a mission to build a game-changing enterprise security platform.
  categories:
    - Security
    - Technology
    - Business
  built_by: Bejamas
  built_by_url: https://bejamas.io
  featured: false
- title: Mojo
  url: https://www.mojo.is
  main_url: https://www.mojo.is/
  description: >
    We help companies create beautiful digital experiences
  categories:
    - Agency
    - Technology
    - Consulting
    - User Experience
    - Web Development
  featured: false
- title: Marcel Hauri
  url: https://marcelhauri.ch/
  main_url: https://marcelhauri.ch/
  description: >
    Marcel Hauri is an award-winning Magento developer and e-commerce specialist.
  categories:
    - Portfolio
    - Blog
    - Programming
    - Community
    - Open Source
    - E-commerce
  built_by: Marcel Hauri
  built_by_url: https://marcelhauri.ch
  featured: false
- title: Projektmanagementblog
  url: https://www.projektmanagementblog.de
  main_url: https://www.projektmanagementblog.de/
  source_url: https://github.com/StephanWeinhold/pmblog
  description: >
    Thoughts about modern project management. Built with Gatsby and Tachyons, based on Advanced Starter.
  categories:
    - Blog
  built_by: Stephan Weinhold
  built_by_url: https://stephanweinhold.com/
  featured: false
- title: Anthony Boyd Graphics
  url: https://www.anthonyboyd.graphics/
  main_url: https://www.anthonyboyd.graphics/
  description: >
    Free Graphic Design Resources by Anthony Boyd
  categories:
    - Portfolio
  built_by: Anthony Boyd
  built_by_url: https://www.anthonyboyd.com/
  featured: false
- title: Relocation Hero
  url: https://relocationhero.com
  main_url: https://relocationhero.com
  description: >
    Blog with FAQs related to Germany relocation. Built with Gatsby.
  categories:
    - Blog
    - Consulting
    - Community
  featured: false
- title: Zoe Rodriguez
  url: https://zoerodrgz.com
  main_url: https://zoerodrgz.com
  description: >
    Portfolio for Los Angeles-based designer Zoe Rodriguez. Built with Gatsby.
  categories:
    - Portfolio
    - Design
  built_by: Chase Ohlson
  built_by_url: https://chaseohlson.com
  featured: false
- title: TriActive USA
  url: https://triactiveusa.com
  main_url: https://triactiveusa.com
  description: >
    Website and blog for TriActive USA. Built with Gatsby.
  categories:
    - Landing Page
    - Business
  built_by: Chase Ohlson
  built_by_url: https://chaseohlson.com
- title: LaunchDarkly
  url: https://launchdarkly.com/
  main_url: https://launchdarkly.com/
  description: >
    LaunchDarkly is the feature management platform that software teams use to build better software, faster.
  categories:
    - Technology
    - Marketing
  built_by: LaunchDarkly
  built_by_url: https://launchdarkly.com/
  featured: false
- title: Arpit Goyal
  url: https://arpitgoyal.com
  main_url: https://arpitgoyal.com
  source_url: https://github.com/92arpitgoyal/ag-blog
  description: >
    Blog and portfolio website of a Front-end Developer turned Product Manager.
  categories:
    - Blog
    - Portfolio
    - Technology
    - User Experience
  built_by: Arpit Goyal
  built_by_url: https://twitter.com/_arpitgoyal
  featured: false
- title: Portfolio of Cole Townsend
  url: https://twnsnd.co
  main_url: https://twnsnd.co
  description: Portfolio of Cole Townsend, Product Designer
  categories:
    - Portfolio
    - User Experience
    - Web Development
    - Design
  built_by: Cole Townsend
  built_by_url: https://twitter.com/twnsndco
- title: Jana Desomer
  url: https://www.janadesomer.be/
  main_url: https://www.janadesomer.be/
  description: >
    I'm Jana, a digital product designer with coding skills, based in Belgium
  categories:
    - Portfolio
  built_by: Jana Desomer Designer/Developer
  built_by_url: https://www.janadesomer.be/
  featured: false
- title: Carbon8 Regenerative Agriculture
  url: https://www.carbon8.org.au/
  main_url: https://www.carbon8.org.au/
  description: >
    Carbon8 is a Not for Profit charity that supports Aussie farmers to transition to regenerative agriculture practices and rebuild the carbon (organic matter) in their soil from 1% to 8%.
  categories:
    - Nonprofit
    - E-commerce
  built_by: Little & Big
  built_by_url: https://www.littleandbig.com.au/
  featured: false
- title: Reactgo blog
  url: https://reactgo.com/
  main_url: https://reactgo.com/
  description: >
    It provides tutorials & articles about modern open source web technologies such as react,vuejs and gatsby.
  categories:
    - Blog
    - Education
    - Programming
    - Web Development
  built_by: Sai gowtham
  built_by_url: https://twitter.com/saigowthamr
  featured: false
- title: City Springs
  url: https://citysprings.com/
  main_url: https://citysprings.com/
  description: >
    Sandy Springs is a city built on creative thinking and determination. They captured a bold vision for a unified platform to bring together new and existing information systems. To get there, the Sandy Springs communications team partnered with Mediacurrent on a new Drupal 8 decoupled platform architecture with a Gatsbyjs front end to power both the City Springs website and its digital signage network. Now, the Sandy Springs team can create content once and publish it everywhere.
  categories:
    - Community
    - Government
  built_by: Mediacurrent
  built_by_url: https://www.mediacurrent.com
  featured: false
- title: Behalf
  url: https://www.behalf.no/
  main_url: https://www.behalf.no/
  description: >
    Behalf is Norwegian based digital design agency.
  categories:
    - Agency
    - Portfolio
    - Business
    - Consulting
    - Design
    - Design System
    - Marketing
    - Web Development
    - User Experience
  built_by: Behalf
  built_by_url: https://www.behalf.no/
  featured: false
- title: Saxenhammer & Co.
  url: https://saxenhammer-co.com/
  main_url: https://saxenhammer-co.com/
  description: >
    Saxenhammer & Co. is a leading boutique investment bank in Continental Europe. The firm’s strong track record is comprised of the execution of 200 successful transactions across all major industries.
  categories:
    - Consulting
    - Finance
    - Business
  built_by: Axel Fuhrmann
  built_by_url: https://axelfuhrmann.com/
  featured: false
- title: UltronEle
  url: http://ultronele.com
  main_url: https://runbytech.github.io/ueofcweb/
  source_url: https://github.com/runbytech/ueofcweb
  description: >
    UltronEle is a light, fast, simple yet interesting serverless e-learning CMS based on GatsbyJS. It aims to provide a easy-use product for tutors, teachers, instructors from all kinks of fields with near-zero efforts to setup their own authoring tool and content publish website.
  categories:
    - Education
    - Consulting
    - Landing Page
    - Web Development
    - Open Source
    - Learning
  built_by: RunbyTech
  built_by_url: http://runbytech.co
  featured: false
- title: Nick Selvaggio
  url: https://nickgs.com/
  main_url: https://nickgs.com/
  description: >
    The personal website of Nick Selvaggio. Long Island based web developer, teacher, and technologist.
  categories:
    - Consulting
    - Programming
    - Web Development
  featured: false
- title: Free & Open Source Gatsby Themes by LekoArts
  main_url: https://themes.lekoarts.de
  url: https://themes.lekoarts.de
  source_url: https://github.com/LekoArts/gatsby-themes/tree/master/www
  built_by: LekoArts
  built_by_url: https://github.com/LekoArts
  description: >-
    Get high-quality and customizable Gatsby themes to quickly bootstrap your website! Choose from many professionally created and impressive designs with a wide variety of features and customization options. Use Gatsby Themes to take your project to the next level and let you and your customers take advantage of the many benefits Gatsby has to offer.
  categories:
    - Open Source
    - Directory
    - Marketing
    - Landing Page
  featured: false
- title: Lars Roettig
  url: https://larsroettig.dev/
  main_url: https://larsroettig.dev/
  description: >
    Lars Roettig is a Magento Maintainer and e-commerce specialist. On his Blog, he writes Software Architecture and Magento Development.
  categories:
    - Portfolio
    - Blog
    - Programming
    - Community
    - Open Source
    - E-commerce
  built_by: Lars Roettig
  built_by_url: https://larsroettig.dev/
  featured: false
- title: Cade Kynaston
  url: https://cade.codes
  main_url: https://cade.codes
  source_url: https://github.com/cadekynaston/gatsby-portfolio
  description: >
    Cade Kynaston's Portfolio
  categories:
    - Portfolio
  built_by: Cade Kynaston
  built_by_url: https://github.com/cadekynaston
  featured: false
- title: Growable Meetups
  url: https://www.growable.io/
  main_url: https://www.growable.io/
  description: >
    Growable - Events to Accelerate your career in Tech. Made with <3 with Gatsby, React & Netlify by Talent Point in London.
  categories:
    - Event
    - Technology
    - Education
    - Community
    - Conference
  built_by: Talent Point
  built_by_url: https://github.com/talent-point/
  featured: false
- title: Fantastic Metropolis
  main_url: https://fantasticmetropolis.com
  url: https://fantasticmetropolis.com
  description: >
    Fantastic Metropolis ran between 2001 and 2006, highlighting the potential of literary science fiction and fantasy.
  categories:
    - Entertainment
  built_by: Luis Rodrigues
  built_by_url: https://goblindegook.com
  featured: false
- title: Simon Koelewijn
  main_url: https://simonkoelewijn.nl
  url: https://simonkoelewijn.nl
  description: >
    Personal blog of Simon Koelewijn, where he blogs about UX, analytics and web development (in Dutch). Made awesome and fast by using Gatsby 2.x (naturally) and gratefully using Netlify and Netlify CMS.
  categories:
    - Freelance
    - Blog
    - Web Development
    - User Experience
  built_by: Simon Koelewijn
  built_by_url: https://simonkoelewijn.nl
  featured: false
- title: Frankly Steve
  url: https://www.franklysteve.com/
  main_url: https://www.franklysteve.com/
  description: >
    Wedding photography with all the hugs, tears, kisses, smiles, laughter, banter, kids up trees, friends in hedges.
  categories:
    - Photography
    - Portfolio
  built_by: Little & Big
  built_by_url: https://www.littleandbig.com.au/
  featured: false
- title: Eventos orellana
  description: >-
    We are a company dedicated to providing personalized and professional advice
    for the elaboration and coordination of social and business events.
  main_url: https://eventosorellana.com/
  url: https://eventosorellana.com/
  featured: false
  categories:
    - Gallery
  built_by: Ramón Chancay
  built_by_url: https://ramonchancay.me/
- title: DIA Supermercados
  main_url: https://dia.com.br
  url: https://dia.com.br
  description: >-
    Brazilian retailer subsidiary, with more than 1,100 stores in Brazil, focusing on low prices and exclusive DIA Products.
  categories:
    - Business
  built_by: CloudDog
  built_by_url: https://clouddog.com.br
  featured: false
- title: AntdSite
  main_url: https://antdsite.yvescoding.org
  url: https://antdsite.yvescoding.org
  description: >-
    A static docs generator based on Ant Design and GatsbyJs.
  categories:
    - Documentation
  built_by: Yves Wang
  built_by_url: https://antdsite.yvescoding.org
- title: AntV
  main_url: https://antv.vision
  url: https://antv.vision
  description: >-
    AntV is a new generation of data visualization technique from Ant Financial
  categories:
    - Documentation
  built_by: afc163
  built_by_url: https://github.com/afc163
- title: ReactStudy Blog
  url: https://elated-lewin-51cf0d.netlify.com
  main_url: https://elated-lewin-51cf0d.netlify.com
  description: >
    Belong to your own blog by gatsby
  categories:
    - Blog
  built_by: 97thjingba
  built_by_url: https://github.com/97thjingba
  featured: false
- title: George
  main_url: https://kind-mestorf-5a2bc0.netlify.com
  url: https://kind-mestorf-5a2bc0.netlify.com
  description: >
    shiny new web built with Gatsby
  categories:
    - Blog
    - Portfolio
    - Gallery
    - Landing Page
    - Design
    - Web Development
    - Open Source
    - Science
  built_by: George Davituri
  featured: false

- title: CEO amp
  main_url: https://www.ceoamp.com
  url: https://www.ceoamp.com
  description: >
    CEO amp is an executive training programme to amplify a CEO's voice in the media. This site was built with Gatsby v2, Styled-Components, TypeScript and React Spring.
  categories:
    - Consulting
    - Entrepreneurship
    - Marketing
    - Landing Page
  built_by: Jacob Herper
  built_by_url: https://herper.io
  featured: false
- title: QuantumBlack
  main_url: https://www.quantumblack.com/
  url: https://www.quantumblack.com/
  description: >
    We help companies use data to make distinctive, sustainable and significant improvements to their performance.
  categories:
    - Technology
    - Consulting
    - Data
    - Design
  built_by: Richard Westenra
  built_by_url: https://www.richardwestenra.com/
  featured: false
- title: Coffeeshop Creative
  url: https://www.coffeeshopcreative.ca
  main_url: https://www.coffeeshopcreative.ca
  description: >
    Marketing site for a Toronto web design and videography studio.
  categories:
    - Marketing
    - Agency
    - Design
    - Video
    - Web Development
  built_by: Michael Uloth
  built_by_url: https://www.michaeluloth.com
  featured: false
- title: Daily Hacker News
  url: https://dailyhn.com
  main_url: https://dailyhn.com
  description: >
    Daily Hacker News presents the top five stories from Hacker News daily.
  categories:
    - Entertainment
    - Design
    - Web Development
    - Technology
    - Science
  built_by: Joeri Smits
  built_by_url: https://joeri.dev
  featured: false
- title: Grüne Dresden
  main_url: https://ltw19dresden.de
  url: https://ltw19dresden.de
  description: >
    This site was built for the Green Party in Germany (Bündnis 90/Die Grünen) for their local election in Dresden, Saxony. The site was built with Gatsby v2 and Styled-Components.
  categories:
    - Government
    - Nonprofit
  built_by: Jacob Herper
  built_by_url: https://herper.io
- title: Mill3 Studio
  main_url: https://mill3.studio/en/
  url: https://mill3.studio/en/
  description: >
    Our agency specializes in the analysis, strategy and development of digital products.
  categories:
    - Agency
    - Portfolio
  built_by: Mill3
  built_by_url: https://mill3.studio/en/
  featured: false
- title: Zellement
  main_url: https://www.zellement.com
  url: https://www.zellement.com
  description: >
    Online portfolio of Dan Farrow from Nottingham, UK.
  categories:
    - Portfolio
  built_by: Zellement
  built_by_url: https://www.zellement.com
  featured: false
- title: Fullstack HQ
  url: https://fullstackhq.com/
  main_url: https://fullstackhq.com/
  description: >
    Get immediate access to a battle-tested team of designers and developers on a pay-as-you-go monthly subscription.
  categories:
    - Agency
    - Consulting
    - Freelance
    - Marketing
    - Portfolio
    - Web Development
    - App
    - Business
    - Design
    - JavaScript
    - Technology
    - User Experience
    - Web Development
    - E-commerce
    - WordPress
  built_by: Fullstack HQ
  built_by_url: https://fullstackhq.com/
  featured: false
- title: Cantas
  main_url: https://www.cantas.co.jp
  url: https://www.cantas.co.jp
  description: >
    Cantas is digital marketing company in Japan.
  categories:
    - Business
    - Agency
  built_by: Cantas
  built_by_url: https://www.cantas.co.jp
  featured: false
- title: Sheringham Shantymen
  main_url: https://www.shantymen.com/
  url: https://www.shantymen.com/
  description: >
    The Sheringham Shantymen are a sea shanty singing group that raise money for the RNLI in the UK.
  categories:
    - Music
    - Community
    - Entertainment
    - Nonprofit
  built_by: Zellement
  built_by_url: https://www.zellement.com/
  featured: false
- title: WP Spark
  main_url: https://wpspark.io/
  url: https://wpspark.io/
  description: >
    Create blazing fast website with WordPress and our Gatsby themes.
  categories:
    - Agency
    - Community
    - Blog
    - WordPress
  built_by: wpspark
  built_by_url: https://wpspark.io/
- title: Ronald Langeveld
  description: >
    Ronald Langeveld's blog and Web Development portfolio website.
  main_url: https://www.ronaldlangeveld.com
  url: https://www.ronaldlangeveld.com
  categories:
    - Blog
    - Web Development
    - Freelance
    - Portfolio
    - Consulting
  featured: false
- title: Golfonaut
  description: >
    Golfonaut - Golf application for Apple Watch
  main_url: https://golfonaut.io
  url: https://golfonaut.io
  categories:
    - App
    - Sports
  featured: false
- title: Anton Sten - UX Lead/Design
  url: https://www.antonsten.com
  main_url: https://www.antonsten.com
  description: Anton Sten leads UX for design-driven companies.
  categories:
    - User Experience
    - Blog
    - Freelance
    - Portfolio
    - Consulting
    - Agency
    - Design
  featured: false
- title: Rashmi AP - Front-end Developer
  main_url: http://rashmiap.me
  url: http://rashmiap.me
  featured: false
  description: >
    Rashmi AP's Personal Portfolio Website
  source_url: https://github.com/rashmiap/personal-website-react
  categories:
    - Portfolio
    - Open Source
  built_by: Rashmi AP
  built_by_url: http://rashmiap.me
- title: OpenSourceRepos - Blogs for open source repositories
  main_url: https://opensourcerepos.com
  url: https://opensourcerepos.com
  featured: false
  description: >
    Open Source Repos is a blog site for explaining the architecture, code-walkthrough and key takeways for the GitHub repository. Out main aim to is to help more developers contribute to open source projects.
  source_url: https://github.com/opensourcerepos/blogs
  categories:
    - Open Source
    - Design
    - Design System
    - Blog
  built_by: OpenSourceRepos Team
  built_by_url: https://opensourcerepos.com
- title: Sheelah Brennan - Front-End/UX Engineer
  main_url: https://sheelahb.com
  url: https://sheelahb.com
  featured: false
  description: >
    Sheelah Brennan's web development blog
  categories:
    - Blog
    - Web Development
    - Design
    - Freelance
    - Portfolio
  built_by: Sheelah Brennan
- title: Delinx.Digital - Web and Mobile Development Agency based in Sofia, Bulgaria
  main_url: https://delinx.digital
  url: https://delinx.digital/solutions
  description: >
    Delinx.digital is a software development oriented digital agency based in Sofia, Bulgaria. We develop bespoke software solutions using  WordPress, WooCommerce, Shopify, e-commerce, React.js, Node.js, PHP, Laravel and many other technologies.
  categories:
    - Agency
    - Web Development
    - Design
    - E-commerce
    - WordPress
  featured: false
- title: Cameron Nuckols - Articles, Book Notes, and More
  main_url: https://nucks.co
  url: https://nucks.co
  description: >
    This site hosts all of Cameron Nuckols's writing on entrepreneurship, startups, money, fitness, self-education, and self-improvement.
  categories:
    - Blog
    - Entrepreneurship
    - Business
    - Productivity
    - Technology
    - Marketing
  featured: false
- title: Hayato KAJIYAMA - Portfolio
  main_url: https://hyakt.dev
  url: https://hyakt.dev
  source_url: https://github.com/hyakt/hyakt.github.io
  featured: false
  categories:
    - Portfolio
- title: Skirtcraft - Unisex Skirts with Large Pockets
  main_url: https://skirtcraft.com
  url: https://skirtcraft.com/products
  source_url: https://github.com/jqrn/skirtcraft-web
  description: >
    Skirtcraft sells unisex skirts with large pockets, made in the USA. Site built with TypeScript and styled-components, with Tumblr-sourced blog posts.
  categories:
    - E-commerce
    - Blog
  built_by: Joe Quarion
  built_by_url: https://github.com/jqrn
  featured: false
- title: Vermarc Sport
  main_url: https://www.vermarcsport.com/
  url: https://www.vermarcsport.com/
  description: >
    Vermarc Sport offers a wide range of cycle clothing, cycling jerseys, bib shorts, rain gear and accessories, as well for the summer, the mid-season (autumn / spring) and the winter.
  categories:
    - E-commerce
  built_by: BrikL
  built_by_url: https://github.com/Brikl
- title: Cole Ruche
  main_url: https://coleruche.com
  url: https://coleruche.com
  source_url: https://github.com/kingingcole/myblog
  description: >
    The personal website and blog for Emeruche "Cole" Ikenna, front-end web developer from Nigeria.
  categories:
    - Blog
    - Portfolio
  built_by: Emeruche "Cole" Ikenna
  built_by_url: https://twitter.com/cole_ruche
  featured: false
- title: Abhith Rajan - Coder, Blogger, Biker, Full Stack Developer
  main_url: https://www.abhith.net/
  url: https://www.abhith.net/
  source_url: https://github.com/Abhith/abhith.net
  description: >
    abhith.net is a portfolio website of Abhith Rajan, a full stack developer. Sharing blog posts, recommended videos, developer stories and services with the world through this site.
  categories:
    - Portfolio
    - Blog
    - Programming
    - Open Source
    - Technology
  built_by: Abhith Rajan
  built_by_url: https://github.com/Abhith
  featured: false
- title: Mr & Mrs Wilkinson
  url: https://thewilkinsons.netlify.com/
  main_url: https://thewilkinsons.netlify.com/
  source_url: https://github.com/davemullenjnr/the-wilkinsons
  description: >
    A one-page wedding photography showcase using Gatsby Image and featuring a lovely hero and intro section.
  categories:
    - Photography
  built_by: Dave Mullen Jnr
  built_by_url: https://davemullenjnr.co.uk
  featured: false
- title: Gopesh Gopinath - Full Stack JavaScript Developer
  url: https://www.gopeshgopinath.com
  main_url: https://www.gopeshgopinath.com
  source_url: https://github.com/GopeshMedayil/gopeshgopinath.com
  description: >
    Gopesh Gopinath's Personal Portfolio Website
  categories:
    - Portfolio
    - Open Source
  built_by: Gopesh Gopinath
  built_by_url: https://www.gopeshgopinath.com
  featured: false
- title: Misael Taveras - FrontEnd Developer
  url: https://taverasmisael.com
  main_url: https://taverasmisael.com
  source_url: https://github.com/taverasmisael/taverasmisael
  description: >
    Personal site and blogging about learning FrontEnd web development in spanish.
  categories:
    - Portfolio
    - Open Source
    - Blog
    - JavaScript
    - Web Development
  built_by: Misael Taveras
  built_by_url: https://taverasmisael.com
  featured: false
- title: Le Reacteur
  url: https://www.lereacteur.io/
  main_url: https://www.lereacteur.io/
  description: >
    Le Reacteur is the first coding bootcamp dedicated to web and mobile apps development (iOS/Android). We offer intensive sessions to train students in a short time (10 weeks). Our goal is to pass on to our students in less than 3 months what they would have learned in 2 years. To achieve this ambitious challenge, our training is based on learning JavaScript (Node.js, Express, ReactJS, React Native).
  categories:
    - JavaScript
    - Learning
    - Mobile Development
    - Web Development
  built_by: Farid Safi
  built_by_url: https://twitter.com/FaridSafi
  featured: false
- title: Cinch
  url: https://www.cinch.co.uk
  main_url: https://www.cinch.co.uk
  description: >
    Cinch is a hub for car supermarkets and dealers to show off their stock. The site only lists second-hand cars that are seven years old or younger, with less than 70,000 miles on the clock.
  categories:
    - Entrepreneurship
    - Business
  built_by: Somo
  built_by_url: https://www.somoglobal.com
  featured: false
- title: Recetas El Universo
  description: >-
    Recipes and videos with the best of Ecuadorian cuisine.
    Collectable recipes from Diario El Universo.
  main_url: https://recetas-eu.netlify.com/
  url: https://recetas-eu.netlify.com/
  featured: false
  categories:
    - Blog
    - WordPress
    - Food
  built_by: Ramón Chancay
  built_by_url: https://ramonchancay.me/
- title: Third and Grove
  url: https://www.thirdandgrove.com
  main_url: https://www.thirdandgrove.com
  source_url: https://github.com/thirdandgrove/tagd8_gatsby
  description: >
    A digital agency slaying the mundane one pixel at a time.
  categories:
    - Agency
    - Marketing
    - Open Source
    - Technology
  built_by: Third and Grove
  built_by_url: https://www.thirdandgrove.com
  featured: false
- title: Le Bikini
  url: https://lebikini.com
  main_url: https://lebikini.com
  description: >
    New website for Toulouse's most iconic concert hall.
  categories:
    - Music
  built_by: Antoine Rousseau
  built_by_url: https://antoine.rousseau.im
  featured: false
- title: Jimmy Truong's Portfolio
  url: https://jimmytruong.ca
  main_url: https://jimmytruong.ca
  description: >
    This porfolio is a complication of all projects done during my time at BCIT D3 (Digital Design and Development) program and after graduation.
  categories:
    - Portfolio
    - Web Development
  built_by: Jimmy Truong
  built_by_url: https://jimmytruong.ca
  featured: false
- title: Quick Stop Nicaragua
  main_url: https://quickstopnicaragua.com
  url: https://quickstopnicaragua.com
  description: >
    Convenience Store Website
  categories:
    - Food
  built_by: Gerald Martinez
  built_by_url: https://twitter.com/GeraldM_92
  featured: false
- title: XIEL
  main_url: https://xiel.dev
  url: https://xiel.dev
  source_url: https://github.com/xiel/xiel
  description: >
    I'm a freelance front-end developer from Berlin who creates digital experiences that everyone likes to use.
  categories:
    - Portfolio
    - Blog
  built_by: Felix Leupold
  built_by_url: https://twitter.com/xiel
  featured: false
- title: Nicaragua Best Guides
  main_url: https://www.nicaraguasbestguides.com
  url: https://www.nicaraguasbestguides.com
  description: >
    Full-Service Tour Operator and Destination Management Company (DMC)
  categories:
    - Agency
    - Travel
  built_by: Gerald Martinez
  built_by_url: https://twitter.com/GeraldM_92
  featured: false
- title: Thoughts and Stuff
  main_url: http://thoughtsandstuff.com
  url: http://thoughtsandstuff.com
  source_url: https://github.com/robmarshall/gatsby-tns
  description: >
    A simple easy to read blog. Minimalistic, focusing on content over branding. Includes RSS feed.
  categories:
    - Accessibility
    - Blog
    - WordPress
  built_by: Robert Marshall
  built_by_url: https://robertmarshall.dev
  featured: false
- title: Tracli
  url: https://tracli.rootvan.com/
  main_url: https://tracli.rootvan.com/
  source_url: https://github.com/ridvankaradag/tracli-landing
  description: >
    A command line app that tracks your time
  categories:
    - Productivity
    - Technology
    - Landing Page
  built_by: Ridvan Karadag
  built_by_url: http://www.rootvan.com
  featured: false
- title: spon.io
  url: https://www.spon.io
  main_url: https://www.spon.io
  source_url: https://github.com/magicspon/spon.io
  description: >
    Portfolio for frontend web developer, based in Bristol UK
  categories:
    - Portfolio
  built_by: Dave Stockley
  built_by_url: https://www.spon.io
  featured: false
- title: BBS
  url: https://big-boss-studio.com
  main_url: https://big-boss-studio.com
  description: >
    For 11 years, we help great brands in their digital transformation, offering all our expertise for their needs. Technical consulting, UX, design, technical integration and maintenance.
  categories:
    - Agency
    - JavaScript
    - Web Development
  built_by: BBS
  built_by_url: https://big-boss-studio.com
  featured: false
- title: Appes - Meant to evolve
  main_url: https://appes.co
  url: https://appes.co
  description: >
    Appes is all about apps and evolution. We help companies to build mobile and
    web products.
  categories:
    - Agency
    - Mobile Development
    - Web Development
    - Technology
  built_by: Appes
  built_by_url: https://appes.co
  featured: false
- title: Intern
  url: https://intern.imedadel.me
  main_url: https://intern.imedadel.me
  description: >
    Intern is a job board for getting internships in tech, design, marketing, and more. It's built entirely with Gatsby.
  categories:
    - Directory
    - Technology
  built_by: Imed Adel
  built_by_url: https://imedadel.me
  featured: false
- title: Global Citizen Foundation
  main_url: https://www.globalcitizenfoundation.org
  url: https://www.globalcitizenfoundation.org
  description: >
    In the digital economy, we are Global Citizens and the currency is Personal Data
  categories:
    - Nonprofit
  built_by: The Delta Studio
  built_by_url: https://www.thedelta.io
  featured: false
- title: GatsbyFinds
  main_url: https://gatsbyfinds.netlify.com
  url: https://gatsbyfinds.netlify.com
  description: >
    GatsbyFinds is a website built ontop of Gatsby v2 by providing developers with a showcase of all the latest projects made with the beloved GatsbyJS.
  categories:
    - Portfolio
    - Gallery
  built_by: Bvlktech
  built_by_url: https://twitter.com/bvlktech
  featured: false
- title: AFEX Commodities Exchange
  main_url: https://afexnigeria.com
  url: https://afexnigeria.com
  description: >
    AFEX Nigeria strives to transform Nigerian agriculture by creating more bargaining power to smallholder farmers, access to information, and secure storage.
  categories:
    - Blog
    - Business
    - Finance
    - Food
    - WordPress
  built_by: Mayowa Falade
  built_by_url: http://mayowafalade.com
  featured: false
- title: VIA Data
  main_url: https://viadata.io
  url: https://viadata.io
  description: >
    The future of data management
  categories:
    - Data
  built_by: The Delta Studio
  built_by_url: https://www.thedelta.io
  featured: false
- title: Front End Day Event Website
  main_url: https://frontend-day.com/
  url: https://frontend-day.com/
  description: >
    Performant landing page for a front end workshops recurring event / conference.
  categories:
    - Event
    - Conference
    - Web Development
    - Technology
  built_by: Pagepro
  built_by_url: https://pagepro.co
  featured: false
- title: Mutual
  main_url: https://www.madebymutual.com
  url: https://www.madebymutual.com
  description: >
    Mutual is a web design and development agency. Our new website is powered by Gatsby and Craft CMS.
  categories:
    - Blog
    - Portfolio
    - Agency
    - Design
    - Web Development
  built_by: Mutual
  built_by_url: https://twitter.com/madebymutual
  featured: false
- title: Surge 3
  main_url: https://surge3.com
  url: https://surge3.com/
  description: >
    We’re Surge 3 - a premier web development agency. Our company centers around the principles of quality, speed, and service! We are founded using the latest in web technologies and are dedicated to using those exact tools to help our customers achieve their goals.
  categories:
    - Portfolio
    - Blog
    - Agency
    - Web Development
    - Marketing
  built_by: Dillon Browne
  built_by_url: https://dillonbrowne.com
- title: Adaltas
  main_url: https://www.adaltas.com
  url: https://www.adaltas.com
  description: >
    Adaltas is a team of consultants with a focus on Open Source, Big Data and Cloud Computing based in France, Canada and Morocco.
  categories:
    - Consulting
    - Data
    - Design System
    - Programming
    - Learning
  built_by: Adaltas
  built_by_url: https://www.adaltas.com
- title: Themis Attorneys
  main_url: https://themis-attorneys.com
  url: https://themis-attorneys.com
  description: >
    Themis Attorneys is Chennai based lawyers. Their new complete website is made using Gatsby.
  categories:
    - Agency
    - Consulting
    - Portfolio
    - Law
  built_by: Merbin J Anselm
  built_by_url: https://anselm.in
- title: Runlet
  main_url: https://runlet.app
  url: https://runlet.app
  source_url: https://github.com/runletapp/runlet
  description: >
    Runlet is a cloud-based job manager that offers device synchronization and reliable message delivery in a network of connected devices even after connectivity issues. Available for ARM, Linux, Mac and Windows.
  categories:
    - App
    - Landing Page
    - Productivity
    - Technology
  built_by: Vandré Leal
  built_by_url: https://vandreleal.github.io
  featured: false
- title: tiaan.dev
  main_url: https://tiaan.dev
  url: https://tiaan.dev
  featured: false
  categories:
    - Blog
    - Portfolio
    - Web Development
- title: Praveen Bisht
  main_url: https://www.prvnbist.com/
  url: https://www.prvnbist.com/
  source_url: https://github.com/prvnbist/portfolio
  categories:
    - Portfolio
    - Blog
  built_by: Praveen Bisht
  built_by_url: https://www.prvnbist.com/
  featured: false
- title: Jeff Mills The Outer Limits x NTS Radio
  url: https://www.nts.live/projects/jeff-mills-the-outer-limits/
  main_url: https://www.nts.live/projects/jeff-mills-the-outer-limits/
  source_url: https://github.com/ntslive/the-outer-limits
  description: >
    NTS Radio created a minisite for Jeff Mills' 6 part radio series The Outer Limits, including original music production and imagery curated from the NASA online image archive.
  categories:
    - Music
    - Gallery
    - Science
    - Entertainment
  built_by: NTS Radio
  built_by_url: https://www.nts.live
  featured: false
- title: BALAJIRAO676
  main_url: https://thebalajiraoecommerce.netlify.com/
  url: https://thebalajiraoecommerce.netlify.com/
  featured: false
  categories:
    - Blog
    - E-commerce
    - Web Development
- title: Mentimeter
  url: https://www.mentimeter.com/
  main_url: https://www.mentimeter.com/
  categories:
    - Business
  featured: false
- title: HYFN
  url: https://hyfn.com/
  main_url: https://hyfn.com/
  categories:
    - Business
  featured: false
- title: Mozilla India
  main_url: https://mozillaindia.org/
  url: https://mozillaindia.org/
  categories:
    - Open Source
  featured: false
- title: Primer Labs
  main_url: https://www.primerlabs.io
  url: https://www.primerlabs.io
  featured: false
  categories:
    - Education
    - Learning
- title: AJ on Purr-fect Solutions
  url: https://ajonp.com
  main_url: https://ajonp.com
  description: >
    A Community of developers, creating resources for all to use!
  categories:
    - Education
    - Learning
    - Programming
    - Web Development
    - API
    - Blog
    - SEO
  built_by: AJonP
  built_by_url: http://ajonp.com/authors/alex-patterson
- title: blog.kwst.site
  main_url: https://blog.kwst.site
  url: https://blog.kwst.site
  description: A blog of frontend engineer working in Fukuoka
  source_url: https://github.com/SatoshiKawabata/blog
  featured: false
  categories:
    - Blog
    - Technology
    - Web Development
    - JavaScript
- title: Run Leeds
  main_url: http://www.runleeds.co.uk
  url: http://www.runleeds.co.uk
  description: >
    Community running site based in Leeds,UK. Aiming to support those going through a life crisis.
  categories:
    - Accessibility
    - Blog
    - Community
    - Nonprofit
    - Sports
    - WordPress
  built_by: Robert Marshall
  built_by_url: https://www.robertmarshall.dev
- title: Arvind Kumar
  main_url: https://arvind.io
  url: https://arvind.io
  source_url: https://github.com/EnKrypt/arvind.io
  built_by: Arvind Kumar
  built_by_url: https://arvind.io/
  description: >
    A blog about writing code, making music and studying the skies.
  featured: false
  categories:
    - Blog
    - Music
    - Technology
- title: GlobalMoney
  url: https://global24.ua
  main_url: https://global24.ua
  description: >
    Provide payment solution for SMB, eWallet GlobalMoney
  categories:
    - Business
    - Finance
    - Technology
  built_by: NodeArt
  built_by_url: https://NodeArt.io
- title: Women's and Girls' Emergency Centre
  url: https://www.wagec.org.au/
  main_url: https://www.wagec.org.au/
  description: >
    Specialist homelessness service for women and families escaping domestic violence. Based in Redfern, Sydney, Australia.
  categories:
    - Nonprofit
    - Community
    - E-commerce
  built_by: Little & Big
  built_by_url: https://www.littleandbig.com.au/
  featured: false
- title: Guus van de Wal | Drupal Front-end specialist
  url: https://guusvandewal.nl
  main_url: https://guusvandewal.nl
  description: >
    Decoupled portfolio site for guusvandewal.nl, a Drupal and ReactJS front-end developer and designer.
  categories:
    - Open Source
    - Web Development
    - Design
    - Blog
    - Freelance
  built_by: Guus van de Wal
  featured: false
- title: Pixelize Web Design Gold Coast | Web Design and SEO
  url: https://www.pixelize.com.au/
  main_url: https://www.pixelize.com.au/
  description: >
    Pixelize is a tight knit group of professional web developers, graphic designers, and content creators that work together to create high performing, blazing fast, beautiful websites with a strong focus on SEO.
  categories:
    - Agency
    - Web Development
    - Marketing
    - SEO
    - Design
    - Portfolio
    - Blog
  built_by: Pixelize
  built_by_url: https://www.pixelize.com.au
  featured: false
- title: VS Code GitHub Stats
  url: https://vscode-github-stats.netlify.com
  main_url: https://vscode-github-stats.netlify.com
  source_url: https://github.com/lannonbr/vscode-github-stats/
  description: >
    Statistics Dashboard for VS Code GitHub repository
  categories:
    - Data
  built_by: Benjamin Lannon
  built_by_url: https://lannonbr.com
  featured: false
- title: MetaProjection
  main_url: https://www.metaprojection.ca
  url: https://www.metaprojection.ca
  source_url: https://github.com/rosslh/metaprojection
  description: >
    MetaProjection is a website that aggregates multiple Canadian federal electoral projections in order to provide an overview of how the election is playing out, both federally and by district.
  categories:
    - Government
    - Data
    - Open Source
  built_by: Ross Hill
  built_by_url: https://rosshill.ca
  featured: false
- title: Tamarisc VC
  url: https://www.tamarisc.vc
  main_url: https://www.tamarisc.vc
  description: >
    Tamarisc invests in and helps build companies that improve the human habitat through innovating at the intersection of real estate, health, and technology.
  categories:
    - Business
    - Technology
  built_by: Peter Hironaka
  built_by_url: https://peterhironaka.com
  featured: false
- title: Up Your A11y
  url: https://www.upyoura11y.com/
  main_url: https://www.upyoura11y.com/
  source_url: https://www.upyoura11y.com/
  description: >
    A web accessibility toolkit with a React focus, Up Your A11y is a resource for front-end developers to find useful information on how to make your sites more accessible. The topics covered have a React bias, but the principles in each apply to all web development, so please don't be put off if you don't work with React specifically!
  categories:
    - Accessibility
    - Blog
    - Programming
    - JavaScript
    - User Experience
    - Web Development
  built_by: Suzanne Aitchison
  built_by_url: https://twitter.com/s_aitchison
  featured: false
- title: Roman Kravets
  description: >
    Portfolio of Roman Kravets. Web Developer, HTML & CSS Coder.
  main_url: https://romkravets.netlify.com/
  url: https://romkravets.netlify.com/
  categories:
    - Portfolio
    - Open Source
    - Web Development
    - Blog
  built_by: Roman Kravets
  built_by_url: https://github.com/romkravets/dev-page
  featured: false
- title: Phil Tietjen Portfolio
  url: https://www.philtietjen.dev/
  main_url: https://www.philtietjen.dev/
  source_url: https://github.com/Phizzard/phil-portfolio
  description: >
    Portfolio of Phil Tietjen using Gatsby, TailwindCSS, and Emotion/styled
  categories:
    - Portfolio
    - Open Source
    - Web Development
  built_by: Phil Tietjen
  built_by_url: https://github.com/Phizzard
  featured: false
- title: Gatsby Bomb
  description: >
    A fan made version of the website Giantbomb, fully static and powered by Gatsby JS and the GiantBomb API.
  main_url: https://gatsbybomb.netlify.com
  url: https://gatsbybomb.netlify.com
  categories:
    - App
    - Entertainment
    - Media
    - Video
  built_by: Phil Tietjen
  built_by_url: https://github.com/Phizzard
  featured: false
- title: Divyanshu Maithani
  main_url: https://divyanshu013.dev
  url: https://divyanshu013.dev
  source_url: https://github.com/divyanshu013/blog
  description: >
    Personal blog of Divyanshu Maithani. Life, music, code and things in between...
  categories:
    - Blog
    - JavaScript
    - Open Source
    - Music
    - Programming
    - Technology
    - Web Development
  built_by: Divyanshu Maithani
  built_by_url: https://twitter.com/divyanshu013
- title: TFE Energy
  main_url: https://www.tfe.energy
  url: https://www.tfe.energy
  source_url: https://gitlab.com/marcfehrmedia/2019-07-03-tfe-energy
  description: >
    TFE Energy believes in the future. Their new website is programmed with Gatsby, Scrollmagic, Contentful, Cloudify.
  categories:
    - Technology
    - Consulting
    - Video
    - Business
  built_by: Marc Fehr
  built_by_url: https://www.marcfehr.ch
- title: AtomBuild
  url: https://atombuild.github.io/
  main_url: https://atombuild.github.io/
  source_url: https://github.com/AtomBuild/atombuild.github.io
  description: >
    Landing page for the AtomBuild project, offering a curation of Atom packages associated with the project.
  categories:
    - Directory
    - Landing Page
    - Open Source
    - Programming
    - Technology
  built_by: Kepler Sticka-Jones
  built_by_url: https://keplersj.com/
  featured: false
- title: Josh Pensky
  main_url: https://joshpensky.com
  url: https://joshpensky.com
  description: >
    Josh Pensky is an interactive developer based in Boston. He designs and builds refreshing web experiences, packed to the punch with delightful interactions.
  categories:
    - Portfolio
    - Web Development
    - Design
    - SEO
  built_by: Josh Pensky
  built_by_url: https://github.com/joshpensky
  featured: false
- title: AtomLinter
  url: https://atomlinter.github.io/
  main_url: https://atomlinter.github.io/
  source_url: https://github.com/AtomLinter/atomlinter.github.io
  description: >
    Landing page for the AtomLinter project, offering a curation of Atom packages associated with the project.
  categories:
    - Directory
    - Landing Page
    - Open Source
    - Programming
    - Technology
  built_by: Kepler Sticka-Jones
  built_by_url: https://keplersj.com/
  featured: false
- title: Dashbouquet
  url: https://dashbouquet.com/
  main_url: https://dashbouquet.com/
  categories:
    - Agency
    - Blog
    - Business
    - Mobile Development
    - Portfolio
    - Web Development
  built_by: Dashbouquet team
  featured: false
- title: rathes.me
  url: https://rathes.me/
  main_url: https://rathes.me/
  source_url: https://github.com/rathesDot/rathes.me
  description: >
    The Portfolio Website of Rathes Sachchithananthan
  categories:
    - Blog
    - Portfolio
    - Web Development
  built_by: Rathes Sachchithananthan
  built_by_url: https://rathes.me/
- title: viviGuides - Your travel guides
  url: https://vivitravels.com/en/guides/
  main_url: https://vivitravels.com/en/guides/
  description: >
    viviGuides is viviTravels' blog: here you will find travel tips, useful information about the cities and the best guides for your next vacation.
  categories:
    - Travel
    - Blog
  built_by: Kframe Interactive SA
  built_by_url: https://kframeinteractive.com/
  featured: false
- title: KNC Blog
  main_url: https://nagakonada.com
  url: https://nagakonada.com/
  description: >
    Nagakonada is my blogging and portfolio site where I list my projects, experience, capabilities and the blog mostly talks about technical and personal writings.
  categories:
    - Blog
    - Web Development
    - Portfolio
  built_by: Konada, Naga Chaitanya
  built_by_url: https://github.com/ChaituKNag
  featured: false
- title: Vishal Nakum
  url: https://nakum.tech/
  main_url: https://nakum.tech/
  source_url: https://github.com/vishalnakum011/contentful
  description: >
    Portfolio of Vishal Nakum. Made with Gatsby, Contentful. Deployed on Netlify.
  categories:
    - Portfolio
    - Blog
  built_by: Amol Tangade
  built_by_url: https://amoltangade.me/
- title: Sagar Hani Portfolio
  url: http://sagarhani.in/
  main_url: http://sagarhani.in/
  source_url: https://github.com/sagarhani
  description: >
    Sagar Hani is a Software Developer & an Open Source Enthusiast. He blogs about JavaScript, Open Source and his Life experiences.
  categories:
    - Portfolio
    - Blog
    - Web Development
    - Open Source
    - Technology
    - Programming
    - JavaScript
  built_by: Sagar Hani
  built_by_url: http://sagarhani.in/about
- title: Arturo Alviar's Portfolio
  main_url: https://arturoalviar.com
  url: https://arturoalviar.com
  source_url: https://github.com/arturoalviar/portfolio
  categories:
    - Portfolio
    - Open Source
    - Web Development
  built_by: Arturo Alviar
  built_by_url: https://github.com/arturoalviar
  featured: false
- title: Pearly
  url: https://www.pearlyplan.com
  main_url: https://www.pearlyplan.com
  description: >
    Dental Membership Growth Platform
  categories:
    - Technology
    - Healthcare
    - App
  built_by: Sean Emmer and Jeff Cole
- title: MarceloNM
  url: https://marcelonm.com
  main_url: https://marcelonm.com
  description: >
    Personal landing page and blog for MarceloNM, a frontend developer based in Brazil.
  categories:
    - Blog
    - JavaScript
    - Landing Page
    - Programming
    - Web Development
  built_by: Marcelo Nascimento Menezes
  built_by_url: https://github.com/mrcelo
  featured: false
- title: Open Source Galaxy
  main_url: https://www.opensourcegalaxy.com
  url: https://www.opensourcegalaxy.com
  description: >
    Explore the Open Source Galaxy and help other earthlings by contributing to open source.
  categories:
    - Open Source
    - Programming
    - Web Development
  built_by: Justin Juno
  built_by_url: https://www.justinjuno.dev
  featured: false
- title: enBonnet Blog
  url: https://enbonnet.me/
  main_url: https://enbonnet.me/
  source_url: https://github.com/enbonnet
  description: >
    Hola, este es mi sitio personal, estare escribiendo sobre JavaScript, Frontend y Tecnologia que utilice en mi dia a dia.
  categories:
    - Portfolio
    - Blog
    - Web Development
    - Technology
    - Programming
    - JavaScript
  built_by: Ender Bonnet
  built_by_url: https://enbonnet.me/
- title: Edenspiekermann
  url: https://www.edenspiekermann.com/eu/
  main_url: https://www.edenspiekermann.com/eu/
  description: >
    Hello. We are Edenspiekermann, an independent global creative agency.
  categories:
    - Featured
    - Agency
    - Design
    - Portfolio
  featured: true
- title: IBM Design
  url: https://www.ibm.com/design/
  main_url: https://www.ibm.com/design/
  description: >
    At IBM, our design philosophy is to help guide people so they can do their best work. Our human-centered design practices help us deliver on that goal.
  categories:
    - Featured
    - Design
    - Technology
    - Web Development
  built_by: IBM
  featured: true
- title: We Do Plugins
  url: https://wedoplugins.com
  main_url: https://wedoplugins.com
  description: >
    Free & premium WordPress plugins development studio from Wroclaw, Poland.
  categories:
    - Portfolio
    - Agency
    - Open Source
    - Web Development
  built_by: We Do Plugins
  built_by_url: https://wedoplugins.com
- title: Mevish Aslam, business coach
  url: https://mevishaslam.com/
  main_url: https://mevishaslam.com/
  description: >
    Mevish Aslam helps women build a life they love and coaches women to launch and grow businesses.
  categories:
    - Business
    - Consulting
    - Entrepreneurship
    - Freelance
    - Marketing
    - Portfolio
  built_by: Rou Hun Fan
  built_by_url: https://flowen.me
  featured: false
- title: Principles of wealth
  url: https://principlesofwealth.net
  main_url: https://principlesofwealth.net
  source_url: https://github.com/flowen/principlesofwealth
  description: >
    Principles of wealth. How to get rich without being lucky, a summary of Naval Ravikant's tweets and podcast.`
  categories:
    - Business
    - Consulting
    - Education
    - Entrepreneurship
    - Finance
    - Learning
    - Marketing
    - Media
    - Nonprofit
    - Productivity
    - Science
  built_by: Rou Hun Fan
  built_by_url: https://flowen.me
  featured: false
- title: Problem studio
  url: https://problem.studio
  main_url: https://problem.studio
  description: >
    Problem Studio creates unique and fun web experiences. Our enemy is "boring" if ya know what we mean: overused WordPress templates, the top 10 shopify templates, copy of a copy of a copy of a copy. We love to support design and marketing agencies and help realize their creations into a digital product. `
  categories:
    - Agency
    - Business
    - Consulting
    - Design
    - Education
    - Entrepreneurship
    - Freelance
    - Landing Page
    - Marketing
    - Media
    - Portfolio
    - Productivity
    - Web Development
  built_by: Rou Hun Fan & Sander Visser
  built_by_url: https://flowen.me
- title: North X South
  main_url: https://northxsouth.co
  url: https://northxsouth.co
  description: >
    We work with small businesses and non-profits to develop their brands, build an online identity, create stellar designs, and give a voice to their causes.
  categories:
    - Agency
    - Consulting
    - Business
    - Design
    - Web Development
  built_by: North X South
  built_by_url: https://northxsouth.co
- title: Plenty of Fish
  main_url: https://www.pof.com/
  url: https://pof.com
  description: >
    Plenty of Fish is one of the world's largest dating platforms.
  categories:
    - Community
  featured: true
- title: Bitcoin
  main_url: https://www.bitcoin.com/
  url: https://bitcoin.com
  description: >
    One of the largest crypto-currency platforms in the world.
  categories:
    - Technology
    - Finance
  featured: true
- title: Frame.io
  main_url: https://www.frame.io/
  url: https://frame.io
  description: >
    Frame.io is a cloud-based video collaboration platform that allows its users to easily work on media projects together
  categories:
    - Technology
    - Entertainment
    - Media
  featured: true
- title: Sainsbury’s Homepage
  main_url: https://www.sainsburys.co.uk/
  url: https://www.sainsburys.co.uk
  description: >
    Sainsbury’s is an almost 150 year old supermarket chain in the United Kingdom.
  categories:
    - E-commerce
    - Food
  featured: true
- title: Haxzie, Portfolio and Blog
  url: https://haxzie.com/
  main_url: https://haxzie.com/
  source_url: https://github.com/haxzie/haxzie.com
  description: >
    Haxzie.com is the portfolio and personal blog of Musthaq Ahamad, UX Engineer and Visual Designer
  categories:
    - Blog
    - Portfolio
  built_by: Musthaq Ahamad
  built_by_url: https://haxzie.com
  featured: false
- title: Robin Wieruch's Blog
  url: https://www.robinwieruch.de/
  main_url: https://www.robinwieruch.de/
  categories:
    - Blog
    - Education
  featured: false
- title: Roger Ramos Development Journal
  url: https://rogerramos.me/
  main_url: https://rogerramos.me/
  source_url: https://github.com/rogerramosme/rogerramos.me/
  description: >
    Personal development journal made with Netlify CMS
  categories:
    - Blog
  built_by: Roger Ramos
  built_by_url: https://rogerramos.me/
  featured: false
- title: Global Adviser Alpha
  main_url: https://globaladviseralpha.com
  url: https://globaladviseralpha.com
  description: >
    Lead by David Haintz, Global Adviser Alpha transforms advice business into world class firms.
  categories:
    - Business
    - Blog
    - Finance
  built_by: Handsome Creative
  built_by_url: https://www.hellohandsome.com.au
  featured: false
- title: Alcamine
  url: https://alcamine.com/
  main_url: https://alcamine.com/
  description: >
    Never apply to another job online and receive tons of tech jobs in your inbox everyday — all while keeping your information private.
  categories:
    - Blog
    - Technology
  built_by: Caldera Digital
  built_by_url: https://www.calderadigital.com/
  featured: false
- title: Caldera Digital
  url: https://www.calderadigital.com/
  main_url: https://www.calderadigital.com/
  source_url: https://github.com/caldera-digital/platform
  description: >
    Caldera is a product and application development agency that uses innovative technology to bring your vision, brand, and identity to life through user centered design.
  categories:
    - Blog
    - User Experience
    - Consulting
  built_by: Caldera Digital
  built_by_url: https://www.calderadigital.com/
  featured: false
- title: Keycodes
  url: https://www.keycodes.dev
  main_url: https://www.keycodes.dev
  source_url: https://github.com/justinjunodev/keycodes.dev
  description: >
    A developer resource for getting keyboard key codes.
  categories:
    - Programming
    - Productivity
    - Open Source
    - Web Development
  built_by: Justin Juno
  built_by_url: https://www.justinjuno.dev
  featured: false
- title: Utah Pumpkins
  url: https://www.utahpumpkins.com/
  main_url: https://www.utahpumpkins.com/
  source_url: https://github.com/cadekynaston/utah-pumpkins
  description: >
    An awesome pumpkin gallery built using Gatsby and Contentful.
  categories:
    - Gallery
    - Blog
    - Photography
  built_by: Cade Kynaston
  built_by_url: https://cade.codes
- title: diff001a's blog
  main_url: https://diff001a.netlify.com/
  url: https://diff001a.netlify.com/
  description: >
    This is diff001a's blog which contains blogs related to programming.
  categories:
    - Blog
  built_by: diff001a
- title: Rockwong Blog
  main_url: http://rockwong.com/blog/
  url: http://rockwong.com/blog/
  description: >
    Rockwong is a technical blog containing content related to various web technologies.
  categories:
    - Technology
    - Education
    - Blog
- title: RegexGuide
  main_url: https://regex.guide
  url: https://regex.guide/playground
  source_url: https://github.com/pacdiv/regex.guide
  description: >
    The easiest way to learn regular expressions! The RegexGuide is a playground helping developers to discover regular expressions. Trying it is adopting regular expressions!
  categories:
    - App
    - Education
    - JavaScript
    - Nonprofit
    - Open Source
    - Programming
    - Technology
    - Web Development
  built_by: Loïc J.
  built_by_url: https://growthnotes.dev
- title: re:store
  url: https://www.visitrestore.com
  main_url: https://www.visitrestore.com
  description: >
    This is your chance to discover, connect, and shop beyond your feed and get to know the who, how, and why behind your favorite products.
  categories:
    - Marketing
  built_by: The Couch
  built_by_url: https://thecouch.nyc
  featured: false
- title: MyPrograming Steps
  main_url: https://mysteps.netlify.com/
  url: https://mysteps.netlify.com/
  description: >
    FrontEnd Tutorial Information
  featured: false
  categories:
    - Blog
    - Portfolio
  source_url: https://github.com/IoT-Arduino/Gatsby-MySteps
  built_by: Maruo
  built_by_url: https://twitter.com/DengenT
- title: Brent Runs Marathons
  main_url: https://www.brentrunsmarathons.com/
  url: https://www.brentrunsmarathons.com/
  description: >
    Brent Runs Marathons is about the training and race experience for the Comrades Ultra Marathon
  categories:
    - Blog
  built_by: Brent Ingram
  built_by_url: https://www.brentjingram.com/
  featured: false
- title: Pedro LaTorre
  main_url: https://www.pedrolatorre.com/
  url: https://www.pedrolatorre.com/
  source_url: https://github.com/bingr001/pedro-latorre-site
  description: >
    A really awesome website built for the motivational speaker Pedro LaTorre
  categories:
    - Blog
  built_by: Brent Ingram
  built_by_url: https://www.brentjingram.com/
  featured: false
- title: Veryben
  main_url: https://veryben.com/
  url: https://veryben.com/
  description: >
    be water my friend
  categories:
    - Blog
  built_by: anikijiang
  built_by_url: https://twitter.com/anikijiang
  featured: false
- title: kentarom's portfolio
  main_url: https://kentarom.com/
  url: https://kentarom.com/
  source_url: https://github.com/kentaro-m/portfolio-gatsby
  description: >
    The portfolio of kentarom, frontend developer. This site shows recent activities about him.
  categories:
    - Portfolio
    - Technology
    - Web Development
  built_by: kentarom
  built_by_url: https://twitter.com/_kentaro_m
  featured: false
- title: MotionThat
  main_url: https://motionthat.com.au
  url: https://motionthat.com.au
  description: >
    MotionThat was created to fill a void in Tabletop Product shooting, whereby the need for consistency, repetition and flexibility was required to eliminate the many variables and inaccuracies that slow the filming process down.
  categories:
    - Entertainment
    - Food
    - Media
    - Gallery
  built_by: Handsome Creative
  built_by_url: https://www.hellohandsome.com.au
  featured: false
- title: TEN ALPHAS
  main_url: https://tenalphas.com.au
  url: https://tenalphas.com.au
  description: >
    TEN ALPHAS is a content production company based in Sydney and Wollongong, telling stories through moving image and beautiful design.
  categories:
    - Media
    - Entertainment
    - Video
  built_by: Handsome Creative
  built_by_url: https://www.hellohandsome.com.au
  featured: false
- title: SalesGP
  main_url: https://salesgp.io
  url: https://salesgp.io
  description: >
    SalesGP is a specialist Sales and Operations partner offering expert skill-sets and decades of experience to companies entering the Australia, NZ (ANZ) and South East Asian (SEA) markets.
  categories:
    - Business
    - Marketing
    - Consulting
  built_by: Handsome Creative
  built_by_url: https://www.hellohandsome.com.au
  featured: false
- title: Source Separation Systems
  main_url: https://sourceseparationsystems.com.au
  url: https://sourceseparationsystems.com.au
  description: >
    Innovative waste diversion products, designed to connect Australians to a more sustainable world.
  categories:
    - Business
  built_by: Handsome Creative
  built_by_url: https://www.hellohandsome.com.au
- title: Fuzzy String Matching
  main_url: https://fuzzy-string-matching.netlify.com
  url: https://fuzzy-string-matching.netlify.com
  source_url: https://github.com/jdemieville/fuzzyStringMatching
  description: >
    This site is built to assess the performance of various approximate string matching algorithms aka fuzzy string searching.
  categories:
    - JavaScript
    - Learning
    - Programming
  built_by: Jennifer Demieville
  built_by_url: https://demieville-codes.herokuapp.com/portfolio
  featured: false
- title: Open Techiz
  main_url: https://www.opentechiz.com/
  url: https://www.opentechiz.com/
  featured: false
  description: >
    An agile software development company in Vietnam, providing wide range service from e-commerce development, mobile development, automation testing and cloud deployment with kubernets
  categories:
    - Web Development
    - Mobile Development
    - Technology
  built_by: Open Techiz
  built_by_url: https://www.opentechiz.com/
- title: Leave Me Alone
  url: https://leavemealone.app
  main_url: https://leavemealone.app
  description: >
    Leave Me Alone helps you unsubscribe from unwanted emails easily. It's built with Gatsby v2.
  categories:
    - Landing Page
    - Productivity
  built_by: James Ivings
  built_by_url: https://squarecat.io
  featured: false
- title: Oberion
  main_url: https://oberion.io
  url: https://oberion.io
  description: >
    Oberion analyzes your gaming library and gives you personal recommendations based on what you play
  categories:
    - Entertainment
    - Media
  built_by: Thomas Uta
  built_by_url: https://twitter.com/ThomasJanUta
  featured: false
- title: Yoseph.tech
  main_url: https://www.yoseph.tech
  url: https://www.yoseph.tech/compilers
  source_url: https://github.com/radding/yoseph.tech_gatsby
  description: >
    Yoseph.tech is a personal blog centered around technology and software engineering
  categories:
    - Technology
    - Web Development
    - Open Source
  built_by: Yoseph Radding
  built_by_url: https://github.com/radding
  featured: false
- title: Really Fast Sites
  url: https://reallyfastsites.com
  main_url: https://reallyfastsites.com
  description: >
    Really Fast Sites showcases websites that have a speed score of 85 or higher on Google's Page Speed Insights for both mobile and desktop, along with some of the platforms and technologies those sites use.
  categories:
    - Web Development
    - Programming
  built_by: Peter Brady
  built_by_url: https://www.peterbrady.co.uk
  featured: false
- title: Mieke Frouws
  url: https://www.miekefrouws.nl
  main_url: https://www.miekefrouws.nl
  description: >
    Mieke Frouws is a freelance primary and secondary school theatre teacher based in the Netherlands.
  categories:
    - Freelance
    - Education
  built_by: Laurens Kling
  built_by_url: https://www.goedideemedia.nl
  featured: false
- title: Paul de Vries
  url: https://pauldevries1972.nl
  main_url: https://pauldevries1972.nl
  description: >
    Paul de Vries is founder of #DCDW and Spokesperson for Marktplaats Automotive (eBay) - Making the online automotive better!
  categories:
    - Blog
    - Business
    - Consulting
  built_by: Laurens Kling
  built_by_url: https://www.goedideemedia.nl
  featured: false
- title: The Fabulous Lifestyles 不藏私旅行煮藝
  url: https://thefabulouslifestyles.com/
  main_url: https://thefabulouslifestyles.com/
  description: >
    The Fabulous Lifestyles features content about travel and food. It offers practical travel advice that covers trip planning, logistics, and reviews on destination, resort & hotel...etc. Besides travelling, there are step-by-step homemade gourmet recipes that will appeal to everyone's taste buds.
  categories:
    - Blog
    - Food
    - Travel
  built_by: Kevin C Chen
  built_by_url: https://www.linkedin.com/in/kevincychen/
- title: Salexa - Estetica Venezolana
  url: https://peluqueriavenezolana.cl/
  main_url: https://peluqueriavenezolana.cl/
  source_url: https://github.com/enbonnet/salexa-front
  description: >
    Venezuelan beauty and hairdressing salon in Chile
  categories:
    - Marketing
    - Business
  built_by: Ender Bonnet
  built_by_url: https://enbonnet.me/
- title: Akshay Thakur's Portfolio
  main_url: https://akshaythakur.me
  url: https://akshaythakur.me
  categories:
    - Portfolio
    - Web Development
  built_by: Akshay Thakur
  built_by_url: https://akshaythakur.me
- title: Binaria
  description: >
    Digital product connecting technics & creativity.
  main_url: https://binaria.com/en/
  url: https://binaria.com/en/
  categories:
    - Web Development
    - Agency
    - Technology
    - App
    - Consulting
    - User Experience
  built_by: Binaria
  built_by_url: https://binaria.com/
- title: Quema Labs
  url: https://quemalabs.com/
  main_url: https://quemalabs.com/
  description: >
    WordPress themes for these modern times
  categories:
    - Blog
    - Web Development
    - WordPress
    - Portfolio
  built_by: Nico Andrade
  built_by_url: https://nicoandrade.com/
- title: Century 21 Financial
  url: https://century21financial.co.nz/
  main_url: https://century21financial.co.nz/
  description: Website for Century 21's mortgage broker and insurance broker business in New Zealand.
  categories:
    - Real Estate
    - Finance
    - Business
  built_by: Shannon Smith
  built_by_url: https://www.powerboard.co.nz/clients
  featured: false
- title: Base Backpackers
  url: https://www.stayatbase.com/
  main_url: https://www.stayatbase.com/
  description: Base Backpackers is one of Australasia's biggest youth adventure tourism brands. They are super stoked to have one of the fastest websites in the tourism industry.
  categories:
    - Travel
    - Business
  built_by: Shannon Smith
  built_by_url: https://www.powerboard.co.nz/clients
  featured: false
- title: Wealthsimple
  url: https://www.wealthsimple.com/
  main_url: https://www.wealthsimple.com/en-us/
  description: >
    The simple way to grow your money like the world's most sophisticated investors. Zero-maintenance portfolios, expert advisors and low fees.
  categories:
    - App
    - Business
    - Finance
  featured: false
- title: To Be Created
  description: >
    tbc is a London based styling agency that champions a modernised minimal aesthetic for both personal clients and brands.
  main_url: https://to-be-created.com
  url: https://to-be-created.com
  categories:
    - Web Development
    - Agency
    - Portfolio
    - Freelance
  built_by: Sam Goddard
  built_by_url: https://samgoddard.dev/
- title: Kosmos Platform
  main_url: https://kosmosplatform.com
  url: https://kosmosplatform.com
  description: >
    Explore the Kosmos - A new world is here, where every clinician now has the ability to improve cardiothoracic and abdominal assessment, in just a few minutes.
  categories:
    - Marketing
    - Science
    - Video
    - Landing Page
    - Healthcare
    - Technology
  built_by: Bryce Benson via Turnstyle Studio
  built_by_url: https://github.com/brycebenson
- title: B-Engaged
  url: https://b-engaged.se/
  main_url: https://b-engaged.se/
  description: >
    B-Engaged gives a clear picture of the organization and helps you implement the measures that makes difference for the employees. The results of our employee surveys are easily transformed into concrete improvement measures using AI technology.
  categories:
    - Business
    - Human Resources
  featured: false
- title: Rollbar
  url: https://rollbar.com/
  main_url: https://rollbar.com/
  description: >
    Rollbar automates error monitoring and triaging, so developers can fix errors that matter within minutes, and build software quickly and painlessly.
  categories:
    - Programming
    - Web Development
  featured: false
- title: EQX
  url: https://digitalexperience.equinox.com/
  main_url: https://digitalexperience.equinox.com/
  description: >
    The Equinox app, personalized to unlock your full potential.
  categories:
    - Sports
    - App
  featured: false
- title: WagWalking
  url: https://wagwalking.com/
  main_url: https://wagwalking.com/
  description: >
    Paws on the move
  categories:
    - App
  featured: false
- title: FirstBorn
  url: https://www.firstborn.com/
  main_url: https://www.firstborn.com/
  description: >
    We shape modern brands for a connected future.
  categories:
    - Agency
    - Design
- title: Pix4D
  url: https://www.pix4d.com
  main_url: https://www.pix4d.com
  description: >
    A unique suite of photogrammetry software for drone mapping. Capture images with our app, process on desktop or cloud and create maps and 3D models.
  categories:
    - Business
    - Productivity
    - Technology
  featured: false
- title: Bakken & Bæck
  url: https://bakkenbaeck.com
  main_url: https://bakkenbaeck.com
  description: >
    We’re Bakken & Bæck, a digital studio based in Oslo, Bonn and Amsterdam. Ambitious companies call us when they need an experienced team that can transform interesting ideas into powerful products.
  categories:
    - Agency
    - Design
    - Technology
  featured: false
- title: Figma Config
  url: https://config.figma.com/
  main_url: https://config.figma.com/
  description: A one-day conference where Figma users come together to learn from each other.
  categories:
    - Conference
    - Design
    - Event
    - Community
    - Learning
  built_by: Corey Ward
  built_by_url: http://www.coreyward.me/
  featured: false
- title: Anurag Hazra's Portfolio
  url: https://anuraghazra.github.io/
  main_url: https://anuraghazra.github.io/
  source_url: https://github.com/anuraghazra/anuraghazra.github.io
  description: >
    Anurag Hazra's portfolio & personal blog, Creative FrontEnd web developer from india.
  categories:
    - Portfolio
    - Blog
    - Open Source
    - JavaScript
  built_by: Anurag Hazra
  built_by_url: https://github.com/anuraghazra
- title: VeganWorks
  url: https://veganworks.com/
  main_url: https://veganworks.com/
  description: We make delicious vegan snack boxes.
  categories:
    - Food
- title: codesundar
  url: https://codesundar.com
  main_url: https://codesundar.com
  description: >
    Learn PhoneGap, Ionic, Flutter
  categories:
    - Education
    - Technology
    - Web Development
    - Blog
  built_by: codesundar
  built_by_url: https://codesundar.com
  featured: false
- title: Nordic Microfinance Initiative
  url: https://www.nmimicro.no/
  main_url: https://www.nmimicro.no/
  description: Nordic Microfinance Initiative's (NMI) vision is to contribute to the empowerment of poor people in developing countries and to the creation of jobs and wealth on a sustainable basis.
  featured: false
  categories:
    - Finance
    - Business
  built_by: Othermachines
  built_by_url: https://othermachines.com
- title: Subscribe Pro Documentation
  url: https://docs.subscribepro.com/
  main_url: https://docs.subscribepro.com/
  description: >
    Subscribe Pro is a subscription commerce solution that enables brands to quickly add subscription commerce models such as box, subscribe-and-save, autoship and similar to their existing e-commerce websites.
  categories:
    - Documentation
    - E-commerce
    - API
    - Technology
    - Web Development
  built_by: Subscribe Pro
  built_by_url: https://www.subscribepro.com/
- title: Software.com
  main_url: https://www.software.com
  url: https://www.software.com
  description: Our data platform helps developers learn from their data, increase productivity, and code smarter.
  categories:
    - Data
    - Productivity
    - Programming
  built_by: Brett Stevens, Joshua Cheng, Geoff Stevens
  built_by_url: https://github.com/swdotcom/
  featured: false
- title: WTL Studio Website Builder
  main_url: https://wtlstudio.com/
  url: https://wtlstudio.com/
  description: >
    Cloud-based, SEO focused website builder - helping local businesses and startups reach audiences faster.
  featured: false
  categories:
    - E-commerce
    - SEO
    - Business
- title: ToolsDB
  main_url: https://toolsdb.dev
  url: https://toolsdb.dev
  description: List of tools for better software development.
  featured: false
  categories:
    - Technology
    - Web Development
    - Programming
    - Productivity
- title: Eastman Strings
  url: https://www.eastmanstrings.com
  main_url: https://www.eastmanstrings.com
  description: >
    Site was built using GatsbyJS, Cosmic CMS, and Netlify.
  categories:
    - Business
    - Music
  built_by: Tekhaus
  built_by_url: https://www.tekha.us
  featured: false
- title: Lesley Lai
  main_url: https://lesleylai.info
  url: https://lesleylai.info
  source_url: https://github.com/LesleyLai/blog
  description: >
    lesleylai.info is the personal website of Lesley Lai, where he talks mainly about C++ and Computer Graphics.
  categories:
    - Blog
    - Open Source
    - Portfolio
    - Programming
    - Technology
  built_by: Lesley Lai
  built_by_url: https://github.com/LesleyLai
  featured: false
- title: Whipstitch Webwork
  url: https://www.whipstitchwebwork.com
  main_url: https://www.whipstitchwebwork.com
  description: >
    Websites for smart people.
  categories:
    - Agency
    - Web Development
  built_by: Matthew Russell
  featured: false
- title: Vandré Leal
  main_url: https://vandreleal.github.io
  url: https://vandreleal.github.io
  source_url: https://github.com/vandreleal/vandreleal.github.io
  description: >
    Portfolio of Vandré Leal.
  categories:
    - Portfolio
    - Web Development
  built_by: Vandré Leal
  built_by_url: https://vandreleal.github.io
  featured: false
- title: Tarokenlog
  url: https://taroken.dev/
  main_url: https://taroken.dev/
  description: >
    Blog and Gallery
  categories:
    - Blog
    - Portfolio
    - Web Development
    - Photography
  built_by: Kentaro Koga
  built_by_url: https://twitter.com/kentaro_koga
  featured: false
- title: OwlyPixel Blog
  main_url: https://owlypixel.com
  url: https://owlypixel.com
  description: >
    Notes and tutorials on coding, web development, design and other stuff.
  categories:
    - Web Development
    - Blog
    - Education
  built_by: Owlypixel
  built_by_url: https://twitter.com/owlypixel
  featured: false
- title: talkoverflow
  main_url: https://talkoverflow.com
  url: https://talkoverflow.com
  description: Blog on software engineering built with Gatsby themes and theme-ui
  categories:
    - Blog
    - Web Development
    - Technology
  built_by: Patryk Jeziorowski
  built_by_url: https://twitter.com/pjeziorowski
- title: HISTORYTalks
  main_url: https://www.history-talks.com/
  url: https://www.history-talks.com/
  description: Built using Gatsby, JSS and Contentful
  categories:
    - Conference
    - Media
  built_by: A+E Networks
  built_by_url: https://www.aenetworks.com/
- title: HISTORYCon
  main_url: https://www.historycon.com/
  url: https://www.historycon.com/
  description: Built using Gatsby, JSS and Contentful
  categories:
    - Conference
    - Media
  built_by: A+E Networks
  built_by_url: https://www.aenetworks.com/
- title: Kölliker Immobilien
  url: https://koelliker-immobilien.ch/
  main_url: https://koelliker-immobilien.ch/
  description: >
    Built using Gatsby, Netlify and Contentful
  categories:
    - Real Estate
    - Marketing
  built_by: Matthias Gemperli
  built_by_url: https://matthiasgemperli.ch
- title: Lessmess Agency website
  url: https://lessmess.agency/
  main_url: https://lessmess.agency/
  description: >
    Website of Lessmess Agency
  categories:
    - Agency
    - Web Development
  built_by: Ilya Lesik
  built_by_url: https://github.com/ilyalesik
- title: Ezekiel Ekunola Portfolio
  main_url: http://ezekielekunola.com/
  url: http://ezekielekunola.com/
  description: Built using Gatsby, Styled-Components
  categories:
    - Web Development
    - Portfolio
  built_by: Ezekiel Ekunola
  built_by_url: https://github.com/easybuoy/
  featured: false
- title: Gearbox Development
  main_url: https://gearboxbuilt.com
  url: https://gearboxbuilt.com/?no-load-in
  description: >
    Gearbox is a performance website development & optimization company based out of Canada. Built using Gatsby/WordPress.
  categories:
    - Agency
    - Web Development
    - WordPress
    - Portfolio
    - Programming
    - Technology
    - Business
  built_by: Gearbox Development
  built_by_url: https://gearboxbuilt.com
  featured: false
- title: UXWorks
  main_url: https://uxworks.org
  url: https://uxworks.org
  description: Built with Gatsby, Netlify and Markdown
  categories:
    - Web Development
    - Blog
  built_by: Amrish Kushwaha
  built_by_url: https://github.com/isamrish
  featured: false
- title: Jarod Peachey
  main_url: https://jarodpeachey.netlify.com
  url: https://jarodpeachey.netlify.com
  source_url: https://github.com/jarodpeachey/portfolio
  description: >
    Jarod Peachey is a front-end developer focused on building modern and fast websites for everyone.
  categories:
    - Blog
    - JavaScript
    - Mobile Development
    - Portfolio
  built_by: Jarod Peachey
  built_by_url: https://github.com/jarodpeachey
  featured: false
- title: Thomas Maximini
  main_url: https://www.thomasmaximini.com/
  url: https://www.thomasmaximini.com/
  source_url: https://github.com/tmaximini/maxi.io
  description: >
    Thomas Maximini is a full stack web developer from Germany
  categories:
    - Blog
    - JavaScript
    - Photography
    - Portfolio
    - Web Development
  built_by: Thomas Maximini
  built_by_url: https://github.com/tmaximini
  featured: false
- title: Aretha Iskandar
  main_url: https://arethaiskandar.com/
  url: https://arethaiskandar.com/
  source_url: https://github.com/tmaximini/arethaiskandar.com
  description: >
    Aretha Iskandar is a Jazz and Soul Singer / Songwriter from Paris
  categories:
    - Music
  built_by: Thomas Maximini
  built_by_url: https://github.com/tmaximini
  featured: false
- title: Harshil Shah
  url: https://harshil.net
  main_url: https://harshil.net
  description: >
    Harshil Shah is an iOS engineer from Mumbai, India
  categories:
    - Blog
    - Mobile Development
  built_by: Harshil Shah
  built_by_url: https://twitter.com/_HarshilShah
  featured: false
- title: Code Examples
  url: https://codeexamples.dev/
  main_url: https://codeexamples.dev/
  description: >
    Examples about various programming languages like JavaScript, Python, Rust, Angular, React, Vue.js etc.
  categories:
    - Blog
    - Education
    - Programming
    - Web Development
  built_by: Sai gowtham
  built_by_url: https://twitter.com/saigowthamr
  featured: false
- title: Samir Mujanovic
  main_url: https://www.samirmujanovic.com/
  url: https://www.samirmujanovic.com/
  description: >
    I'm a Frontend Developer with 3 years of experience. I describe myself as a developer who loves coding, open-source and web platform.
  categories:
    - Portfolio
    - Web Development
    - Design
  built_by: Samir Mujanovic
  built_by_url: https://github.com/sameerrM
- title: Yearlyglot - Fluent Every Year
  url: https://www.yearlyglot.com/blog
  main_url: https://www.yearlyglot.com
  description: >
    A popular blog on languages, second language acquisition and polyglottery.
  categories:
    - Blog
    - Education
    - Learning
    - Travel
  built_by: Donovan Nagel
  built_by_url: https://www.donovannagel.com
  featured: false
- title: 8fit.com
  url: https://8fit.com/
  main_url: https://8fit.com/
  description: >
    Get personalized workouts, custom meal plans, and nutrition guidance, right in the palm of your hand. Prioritize progress over perfection with the 8fit app!
  categories:
    - App
    - Food
    - Sports
  featured: false
- title: Dispel - Remote Access for Industrial Control Systems
  url: https://dispel.io
  main_url: https://dispel.io
  description: >
    Dispel provides secure, moving target defense networks through which your teams can remotely access industrial control systems in seconds, replacing static-defense products that take 5 to 15 minutes to work through.
  categories:
    - Business
    - Technology
    - Security
  built_by: Anton Aberg
  built_by_url: https://github.com/aaaberg
  featured: false
- title: Geothermal Heat Pump DIY Project
  url: https://diyheatpump.net/
  main_url: https://diyheatpump.net/
  description: Personal project by Yuriy Logvin that demonstrates how you can switch to heating with electricity at a minimal cost. The goal here is to show that everyone can build a geothermal heat pump and start saving money.
  categories:
    - Blog
    - Education
    - Technology
  built_by: Yuriy Logvin
  built_by_url: https://powerwatcher.net
- title: Catalyst Network - Cryptocurrency
  url: https://www.cryptocatalyst.net/
  main_url: https://www.cryptocatalyst.net/
  source_url: https://github.com/n8tb1t/gatsby-starter-cryptocurrency
  description: >
    An All-in-One solution for Modern Transactions.
  categories:
    - Business
    - Technology
  built_by: n8tb1t
  built_by_url: https://github.com/n8tb1t/
  featured: false
- title: SaoBear's-Blog
  main_url: https://saobear.xyz/
  url: https://saobear.xyz/
  source_url: https://github.com/PiccoloYu/SaoBear-is-Blog
  featured: false
  categories:
    - Blog
    - Web Development
- title: Rumaan Khalander - Portfolio
  url: https://www.rumaan.me/
  main_url: https://www.rumaan.me/
  description: >
    Rumaan Khalander is a Full-Stack Dev from Bengaluru who loves to develop for mobile and web.
  categories:
    - Portfolio
  built_by: rumaan
  built_by_url: https://github.com/rumaan/
  featured: false
- title: DigiGov
  main_url: https://digigov.grnet.gr/
  url: https://digigov.grnet.gr/
  description: >
    DigiGov is an initiative for the Digital Transformation of the Greek Public Sector
  categories:
    - Government
  built_by: GRNET
  built_by_url: https://grnet.gr/
  featured: false
- title: Zeek Interactive
  main_url: https://zeek.com
  url: https://zeek.com
  description: >
    Business site for Zeek Interactive. Using WordPress as a data store via the WPGraphQL plugin.
  categories:
    - Blog
    - Web Development
    - Mobile Development
    - WordPress
    - Agency
    - Business
  built_by: Zeek Interactive
  built_by_url: https://zeek.com
  featured: false
- title: Bare Advertising & Communications
  url: https://bare.ca/
  main_url: https://bare.ca/
  description: >
    Bare is a full-service branding and production agency in Vancouver BC with deep experience in digital/traditional communications and strategy. We specialize in building headless WordPress sites with Gatsby.
  categories:
    - WordPress
    - Agency
    - Business
  built_by: Bare Advertising & Communications
  built_by_url: https://www.bare.ca/
  featured: false
- title: The Decking Superstore
  url: https://www.thedeckingsuperstore.com/
  main_url: https://www.thedeckingsuperstore.com/
  description: >
    One of Northern California's largest outdoor decking and siding providers.
  categories:
    - WordPress
    - Business
  built_by: Bare Advertising & Communications
  built_by_url: https://www.bare.ca/
  featured: false
- title: Precision Cedar Products
  url: https://www.precisioncedar.com/
  main_url: https://www.precisioncedar.com/
  description: >
    Western Red Cedar Distributor in Vancouver Canada.
  categories:
    - WordPress
    - Business
  built_by: Bare Advertising & Communications
  built_by_url: https://www.bare.ca/
  featured: false
- title: Circle Restoration
  url: https://www.circlerestoration.com/
  main_url: https://www.circlerestoration.com/
  description: >
    Restoration Services Provider in Vancouver Canada.
  categories:
    - WordPress
    - Business
  built_by: Bare Advertising & Communications
  built_by_url: https://www.bare.ca/
  featured: false
- title: ALS Rally
  url: https://www.alsrally.com/
  main_url: https://www.alsrally.com/
  description: >
    Non profit fundraiser for ALS Research.
  categories:
    - WordPress
    - Nonprofit
    - Event
  built_by: Bare Advertising & Communications
  built_by_url: https://www.bare.ca/
  featured: false
- title: Vancouver Welsh Men's Choir
  url: https://vancouverchoir.ca/
  main_url: https://vancouverchoir.ca/
  description: >
    Vancouver Welsh Men's Choir website for upcoming shows, ticket purchases and online merchandise.
  categories:
    - WordPress
    - Entertainment
    - Event
    - E-commerce
  built_by: Bare Advertising & Communications
  built_by_url: https://www.bare.ca/
  featured: false
- title: Paul Scanlon - Blog
  main_url: https://paulie.dev/
  url: https://paulie.dev/
  source_url: https://github.com/PaulieScanlon/paulie-dev-2019
  description: >
    I'm a React UI developer / UX Engineer. React, GatsbyJs, JavaScript, TypeScript/Flow, StyledComponents, Storybook, TDD (Jest/Enzyme) and a tiny bit of Node.js.
  categories:
    - Blog
    - Web Development
  built_by: Paul Scanlon
  built_by_url: http://www.pauliescanlon.io
  featured: false
- title: EF Design
  main_url: https://ef.design
  url: https://ef.design
  description: >
    Home of everything creative, digital and brand at EF.
  featured: false
  categories:
    - Marketing
    - Design
  built_by: João Matos (Global Creative Studio - Education First)
- title: Codica
  main_url: https://www.codica.com/
  url: https://www.codica.com/
  description: >
    We help startups and established brands with JAMStack, Progressive Web Apps and Marketplaces development.
  categories:
    - Agency
    - Web Development
  built_by: Codica
  built_by_url: https://www.codica.com/
- title: Bhavani Ravi's Portfolio
  url: https://bhavaniravi.com
  main_url: https://bhavaniravi.com
  description: >
    Showcase of Bhavani Ravi's skillset and blogs
  categories:
    - Blog
    - Portfolio
  built_by: Bhavani Ravi
  built_by_url: https://twitter.com/geeky_bhavani
- title: Kotoriyama
  main_url: https://kotoriyama.com/
  url: https://kotoriyama.com/
  description: >
    Japanese Indie Game Creator.
  featured: false
  categories:
    - App
    - Entertainment
    - Mobile Development
  built_by: Motoyoshi Shiine (Kotoriyama)
- title: PWA Shields
  url: https://www.pwa-shields.com
  main_url: https://www.pwa-shields.com
  source_url: https://github.com/richardtaylordawson/pwa-shields
  description: >
    Personalize your app's README with custom, fun, PWA shields in SVG
  categories:
    - Documentation
    - App
    - API
  built_by: Richard Taylor Dawson
  built_by_url: https://richardtaylordawson.com
- title: Zatsuzen
  url: https://zatsuzen.com
  main_url: https://zatsuzen.com
  description: >
    Web developer's portfolio
  categories:
    - Portfolio
  built_by: Akane
  built_by_url: https://twitter.com/akanewz
  featured: false
- title: Reeemoter
  description: >-
    Join thousands of developers from everywhere and access to job
    offers from hundreds of companies worldwide right
    at your inbox for free.
  main_url: https://reeemoter.com/
  url: https://reeemoter.com/
  featured: false
  categories:
    - Technology
    - Web Development
  built_by: Ramón Chancay
  built_by_url: https://ramonchancay.me/
- title: Ananya Neogi
  main_url: https://ananyaneogi.com
  url: https://ananyaneogi.com
  description: >
    Showcases Ananya's work as a frontend developer and comprises of a collection of written articles on web development, programming and, user experience.
  categories:
    - Portfolio
    - Blog
  built_by: Ananya Neogi
  built_by_url: https://ananyaneogi.com
- title: webman.pro
  main_url: https://webman.pro/
  url: https://webman.pro/
  description: >
    webman.pro is an awesome portfolio and technical blog where
    professional Front End engineer Dmytro Chumak shares his thoughts
    and experience to inspire other developers.
  featured: false
  categories:
    - Blog
    - Web Development
    - JavaScript
  built_by: Dmytro Chumak
  built_by_url: https://github.com/wwwebman
- title: borderless
  url: https://junhobaik.github.io
  main_url: https://junhobaik.github.io
  source_url: https://github.com/junhobaik/junhobaik.github.io/tree/develop
  description: >
    Junho Baik's Development Blog
  categories:
    - Blog
    - Web Development
  built_by: Junho Baik
  built_by_url: https://github.com/junhobaik
  featured: false
- title: React Resume Generator
  main_url: https://nimahkh.github.io/nima_habibkhoda
  url: https://nimahkh.github.io/nima_habibkhoda
  source_url: https://github.com/nimahkh/resume_generator
  description: >
    The resume generator is a project to create your own resume web page easily with Gatsby.
  categories:
    - Portfolio
  built_by: Nima Habibkhoda
  featured: false
- title: Thomas Wang's Blog
  main_url: https://www.thomaswang.io
  url: https://www.thomaswang.io
  description: >-
    Technical blog by Thomas Wang
  built_by: Thomas Wang
  built_by_url: https://github.com/thomaswang
  featured: false
  categories:
    - Blog
    - Web Development
- title: The Rebigulator
  main_url: https://www.rebigulator.org/
  source_url: https://github.com/Me4502/Rebigulator/
  url: https://rebigulator.org/
  description: A quote-based via game powered by Frinkiac
  built_by: Matthew Miller
  built_by_url: https://matthewmiller.dev/
  featured: false
  categories:
    - Open Source
    - Entertainment
    - App
- title: madewithlove
  main_url: https://madewithlove.com
  url: https://madewithlove.com
  description: >-
    We build digital products and create the teams around them. We can help with software engineering, product management, managing technical teams, audits and technical consulting.
  built_by: madewithlove
  built_by_url: https://madewithlove.com
  featured: false
  categories:
    - Web Development
    - Blog
    - Agency
    - Business
- title: Sprucehill
  url: https://sprucehill.ca/
  main_url: https://sprucehill.ca/
  description: >
    Sprucehill is a North Vancouver based custom home builder and renovator.
  categories:
    - WordPress
    - Business
  built_by: Bare Advertising & Communications
  built_by_url: https://www.bare.ca/
  featured: false
- title: Nathaniel Ryan Mathew
  url: https://nathanielmathew.me
  main_url: https://nathanielmathew.me
  source_url: https://github.com/nathanielmathew/MyPortfolio
  description: >
    A personal online Portfolio built using GatsbyJS, that showcases Achievements, Projects and Additional information.
  categories:
    - Portfolio
    - Open Source
    - Blog
  built_by: Nathaniel Ryan Mathew
  built_by_url: https://github.com/nathanielmathew
  featured: false
- title: Kanazawa.js Community Page
  main_url: https://kanazawajs.now.sh/
  url: https://kanazawajs.now.sh/
  source_url: https://github.com/kanazawa-js/community-page
  description: >
    Kanazawa.js is a local community for the JSer around Kanazawa to share knowledge about JavaScript.
  categories:
    - Community
    - Programming
    - Web Development
  built_by: Kanazawa.js
  built_by_url: https://twitter.com/knzw_js
  featured: false
- title: monica*dev
  url: https://www.aboutmonica.com/
  main_url: https://www.aboutmonica.com/
  description: >
    Personal site for Monica Powell, a software engineer who is passionate about making open-source more accessible and building community, online & offline.
  categories:
    - Web Development
    - Blog
    - Programming
    - Portfolio
  built_by: Monica Powell
  built_by_url: https://www.aboutmonica.com/
  featured: false
- title: Shivam Sinha
  url: https://www.helloshivam.com/
  main_url: https://www.helloshivam.com/
  description: >
    Portfolio of Shivam Sinha, Graphic Designer and Creative Coder based in New York.
  categories:
    - Portfolio
  built_by: Shivam Sinha
  built_by_url: https://www.helloshivam.com/
  featured: false
- title: Brianna Sharpe - Writer
  main_url: https://www.briannasharpe.com/
  url: https://www.briannasharpe.com/
  source_url: https://github.com/ehowey/briannasharpe
  description: >
    Brianna Sharpe is an Alberta, Canada based freelance writer and journalist focused on health, LGBTQ2S+, parenting, and the environment.
  categories:
    - Portfolio
    - Media
  built_by: Eric Howey
  built_by_url: https://www.erichowey.dev/
  featured: false
- title: Eric Howey Web Development
  main_url: https://www.erichowey.dev/
  url: https://www.erichowey.dev/
  source_url: https://github.com/ehowey/erichoweydev
  description: >
    Personal website and blog for Eric Howey. I am a freelance web developer based in Alberta, Canada specializing in Gatsby, React, WordPress and Theme-UI.
  categories:
    - Portfolio
    - Web Development
    - Freelance
    - Blog
  built_by: Eric Howey
  built_by_url: https://www.erichowey.dev/
- title: Solfej Chord Search
  url: https://www.solfej.io/chords
  main_url: https://www.solfej.io/chords
  description: >
    Solfej Chord Search helps you master every chord imaginable. It shows you notes, intervals, guitar and piano fingerings for 1000s of chords.
  categories:
    - Education
    - Music
  built_by: Shayan Javadi
  built_by_url: https://www.instagram.com/shawnjavadi/
- title: a+ Saúde
  url: https://www.amaissaude.com.br/
  main_url: https://www.amaissaude.com.br/
  description: >
    An even better experience in using health services.
  categories:
    - Healthcare
    - Marketing
    - Blog
  built_by: Grupo Fleury
  built_by_url: http://www.grupofleury.com.br/
  featured: false
- title: Mallikarjun Katakol Photography
  main_url: https://mallik.in
  url: https://mallik.in
  built_by: Arvind Kumar
  built_by_url: https://arvind.io/
  description: >
    Mallikarjun Katakol is an Advertising, Architecture, Editorial, Fashion and Lifestyle Photographer based in Bangalore, India.
    Shoots Corporate & Business headshots, Portfolios for Models and Actors, Documents Projects for Architects, Fashion & Interior Designers
  featured: false
  categories:
    - Gallery
    - Photography
    - Portfolio
- title: gatsby-animate-blog
  url: https://gatsby-animate-blog.luffyzh.now.sh/
  main_url: https://gatsby-animate-blog.luffyzh.now.sh/home
  source_url: https://github.com/luffyZh/gatsby-animate-blog
  description: >
    A simple && cool blog site starter kit by Gatsby.
  categories:
    - Blog
    - Open Source
    - Web Development
  built_by: luffyZh
  built_by_url: https://github.com/luffyZh
  featured: false
- title: LBI Financial
  main_url: https://lbifinancial.com/
  url: https://lbifinancial.com/
  description: >
    We help individuals and businesses with life insurance, disability, long-term care and annuities.
  categories:
    - Business
    - Consulting
    - Finance
  built_by: Pagepro
  built_by_url: https://pagepro.co
  featured: false
- title: GIS-Netzwerk
  url: https://www.gis-netzwerk.com/
  main_url: https://www.gis-netzwerk.com/
  description: >
    Multilingual (i18n) Blog with different URLs for categories, tags and posts depending on the language.
  categories:
    - Blog
    - Data
    - Technology
  built_by: Max Dietrich
  built_by_url: https://www.gis-netzwerk.com/
  featured: false
- title: Krishna Gopinath
  main_url: https://krishnagopinath.me
  url: https://krishnagopinath.me
  source_url: https://github.com/krishnagopinath/website
  description: >
    Website of Krishna Gopinath, software engineer and budding teacher.
  categories:
    - Portfolio
  built_by: Krishna Gopinath
  built_by_url: https://twitter.com/krishwader
  featured: false
- title: Curology
  main_url: https://curology.com
  url: https://curology.com
  description: >
    Curology's mission is to make effective skincare accessible to everyone. We provide customized prescription skincare for our acne and anti-aging patients.
  categories:
    - Healthcare
    - Community
    - Landing Page
  built_by: Curology
  built_by_url: https://curology.com
- title: labelmake.jp
  main_url: https://labelmake.jp/
  url: https://labelmake.jp/
  description: >
    Web Application of Variable Data Printing and Blog.
  categories:
    - App
    - Data
    - Blog
  built_by: hand-dot
  built_by_url: https://twitter.com/hand_dot
  featured: false
- title: Personal website of Maarten Afink
  main_url: https://www.maarten.im/
  url: https://www.maarten.im/
  source_url: https://github.com/maartenafink/personal-website
  description: >
    Personal website of Maarten Afink, digital product designer.
  categories:
    - Portfolio
    - Open Source
    - Blog
    - Music
    - Design
- title: Adam Bowen
  main_url: https://adamcbowen.com/
  url: https://adamcbowen.com/
  source_url: https://github.com/bowenac/my-website
  description: >
    Personal website for Adam Bowen. I am a freelance web developer based in Tacoma, WA specializing in WordPress, Craft CMS, plus a lot more and recently fell in love with Gatsby.
  categories:
    - Portfolio
    - Web Development
    - Freelance
  built_by: Adam Bowen
  built_by_url: https://adamcbowen.com
  featured: false
- title: tqCoders
  main_url: https://tqcoders.com
  url: https://tqcoders.com
  description: >
    tqCoders is a software development company that focuses on the development of the most advanced websites and mobile apps. We use the most advanced technologies to make websites blazing fast, SEO-friendly and responsive for each screen resolution.
  categories:
    - Web Development
    - Mobile Development
    - SEO
    - Design
    - Programming
    - Technology
    - Business
  built_by: tqCoders
  built_by_url: https://tqcoders.com
  featured: false
- title: ErudiCAT
  main_url: https://www.erudicat.com
  url: https://www.erudicat.com
  description: >
    ErudiCAT is an educational platform created to help PMP certification candidates to prepare for the exam. There are 1k+ sample questions and PMP Exam Simulator. Upon completion, there are statistics and performance chart available. Performance reports are saved in users' accounts and may be used later to review questions. The PMP Exam Simulator has a unique feature of Time Acceleration. It makes the Mock Exam even tougher and makes training even more advanced.
  categories:
    - Education
    - Web Development
    - Learning
  built_by: tqCoders
  built_by_url: https://tqcoders.com
  featured: false
- title: Qri.io Website and Docs
  main_url: https://qri.io
  url: https://qri.io/docs
  source_url: https://github.com/qri-io/website
  description: >
    Website and Documentation for Qri, an open source version control system for datasets
  categories:
    - Open Source
    - Community
    - Data
    - Technology
  built_by: Qri, Inc.
  built_by_url: https://qri.io
  featured: false
- title: Jellypepper
  main_url: https://jellypepper.com/
  url: https://jellypepper.com/
  description: >
    Award-winning creative studio for disrupters. We design and build beautiful brands, apps, websites and videos for startups and tech companies.
  categories:
    - Portfolio
    - Agency
  built_by: Jellypepper
  built_by_url: https://jellypepper.com/
- title: Miyamado Jinja
  main_url: https://www.miyamadojinja.com
  url: https://www.miyamadojinja.com
  source_url: https://github.com/mnishiguchi/miyamadojinja
  description: >
    Miyamado Jinja is a Japanese Shinto Shrine in Yokkaichi, Mie, Japan.
  categories:
    - Nonprofit
    - Travel
  built_by: mnishiguchi
  built_by_url: https://mnishiguchi.com
  featured: false
- title: Hear This Idea
  main_url: https://hearthisidea.com
  url: https://hearthisidea.com/episodes/victoria
  source_url: https://github.com/finmoorhouse/podcast
  description: >
    A podcast showcasing new thinking from top academics.
  categories:
    - Podcast
    - Open Source
  built_by: Fin Moorhouse
  built_by_url: https://finmoorhouse.com
  featured: false
- title: Calisthenics Skills
  main_url: https://www.calisthenicsskills.com
  url: https://www.calisthenicsskills.com
  description: >
    A beautiful fitness progress tracker built on Gatsby.
  categories:
    - Sports
  built_by: Andrico Karoulla
  built_by_url: https://andri.co
  featured: false
- title: AutoloadIT
  main_url: https://autoloadit.com/
  url: https://autoloadit.com/
  description: >
    The world's leading Enterprise Automotive imaging solution
  categories:
    - Business
    - Landing Page
  built_by: Pagepro
  built_by_url: https://pagepro.co
  featured: false
- title: Tools of Golf
  main_url: https://toolsof.golf
  url: https://toolsof.golf/titleist-915-d2-driver
  description: >
    Tools of Golf is a community dedicated to golf nerds and gear heads.
  categories:
    - Sports
    - Data
    - Documentation
  built_by: Peter Hironaka
  built_by_url: https://peterhironaka.com
  featured: false
- title: sung.codes
  main_url: https://sung.codes/
  source_url: https://github.com/dance2die/sung.codes
  url: https://sung.codes/
  description: >
    Blog by Sung M. Kim (a.k.a. dance2die)
  categories:
    - Blog
    - Landing Page
  built_by: Sung M. Kim
  built_by_url: https://github.com/dance2die
  featured: false
- title: Choose Tap
  main_url: https://www.choosetap.com.au/
  url: https://www.choosetap.com.au/
  featured: false
  description: >
    Choose Tap aims to improve the health and wellbeing of communities and the environment by promoting tap water as the best choice of hydration for all Australians.
  built_by: Hardhat
  built_by_url: https://www.hardhat.com.au
  categories:
    - Nonprofit
    - Community
- title: Akash Rajpurohit
  main_url: https://akashwho.codes/
  url: https://akashwho.codes/
  description: >
    Personal portfolio website of Akash Rajpurohit made using Gatsby v2, where I  write short blogs related to software development and share my experiences.
  categories:
    - Portfolio
    - Blog
  built_by: Akash Rajpurohit
  built_by_url: https://github.com/AkashRajpurohit
  featured: false
- title: See Kids Dream
  url: https://seekidsdream.org/
  main_url: https://seekidsdream.org/
  description: >
    A not-for-profit organization dedicated to empower youth with the skills, motivation and confidence.
  categories:
    - Nonprofit
    - Education
    - Learning
  built_by: CapTech Consulting
  built_by_url: https://www.captechconsulting.com/
  featured: false
- title: Locale Central
  url: https://localecentral.io/
  main_url: https://localecentral.io/
  description: >
    Locale Central is a web & mobile data collection app that makes it easy to record accurate data out on the field.
  categories:
    - Technology
  built_by: KiwiSprout
  built_by_url: https://kiwisprout.nz/
  featured: false
- title: Cathy O'Shea
  url: https://cathyoshea.co.nz/
  main_url: https://cathyoshea.co.nz/
  categories:
    - Portfolio
    - Real Estate
  built_by: KiwiSprout
  built_by_url: https://kiwisprout.nz/
  featured: false
- title: DG Recruit
  url: https://dgrecruit.com
  main_url: https://dgrecruit.com
  description: >
    DG Recruit is a NYC recruitment agency
  categories:
    - Agency
    - WordPress
  built_by: Waverly Lab
  built_by_url: https://waverlylab.com
  featured: false
- title: Smile
  url: https://reasontosmile.com
  main_url: https://reasontosmile.com
  description: >
    Smile is an online store for buying CBD products that keep you balanced and happy
  categories:
    - E-commerce
    - WordPress
  built_by: Waverly Lab
  built_by_url: https://waverlylab.com
- title: Bold Oak Design
  url: https://boldoak.design/
  main_url: https://boldoak.design/
  description: >
    A Milwaukee-based web design and development studio.
  categories:
    - Blog
    - Business
    - Freelance
    - Portfolio
    - Programming
    - Technology
    - Web Development
  featured: false
- title: Lydia Rose Eiche
  url: https://lydiaroseeiche.com/
  main_url: https://lydiaroseeiche.com/
  description: >
    Lydia Rose Eiche is a soprano, opera singer, and actress based in Milwaukee.
  categories:
    - Music
    - Portfolio
  built_by: Bold Oak Design
  built_by_url: https://boldoak.design/
  featured: false
- title: Chris Otto
  url: https://chrisotto.dev/
  main_url: https://chrisotto.dev/
  source_url: https://github.com/chrisotto6/chrisottodev
  description: >
    Blog, portfolio and website for Chris Otto.
  categories:
    - Blog
    - JavaScript
    - Landing Page
    - Portfolio
    - Programming
    - Technology
    - Web Development
  built_by: Chris Otto
  built_by_url: https://github.com/chrisotto6
  featured: false
- title: Roboto Studio
  url: https://roboto.studio
  main_url: https://roboto.studio
  description: >
    Faster than a speeding bullet Website Development based in sunny old Nottingham
  categories:
    - Agency
    - Blog
    - Business
    - Design
    - Featured
    - Freelance
    - Web Development
  featured: true
- title: Viraj Chavan | Full Stack Software Engineer
  url: http://virajc.tech
  main_url: http://virajc.tech
  source_url: https://github.com/virajvchavan/portfolio
  description: >
    Portfolio and blog of a full stack software engineer from India
  categories:
    - Portfolio
    - Blog
    - Web Development
  built_by: Viraj V Chavan
  built_by_url: https://twitter.com/VirajVChavan
  featured: false
- title: Nexweave
  url: https://www.nexweave.com
  main_url: https://www.nexweave.com
  description: >
    Nexweave is a SaaS platform built by a team of experienced product, design & technology professionals in India. Nexweave allows brands to create personalized & interactive video experiences at scale. We would love for our site to be featured at the gatsby showcase since we have long been appreciating the flexibility and speed of the sites we have created using the same.
  categories:
    - Video
    - API
    - User Experience
    - Marketing
    - Design
    - Data
    - Technology
    - Media
    - Consulting
  built_by: Kashaf S
  built_by_url: https://www.linkedin.com/in/kashaf-shaikh-925117178
  featured: false
- title: Daniel Balloch
  url: https://danielballoch.com
  main_url: https://danielballoch.com
  source_url: https://github.com/danielballoch/danielballoch
  description: >
    Hey, I'm Daniel and this is my portfolio site. Made with Gatsby, React, GraphQL, Styled Emotion & Netlify. Install & local host instructions: 1. git clone https://github.com/danielballoch/danielballoch.git 2. npm install. 3. gatsby develop. Keep in mind I'm still learning myself, so these may not be best practises. If anyone's curious as to how something works flick me a message or if you have advice for me I'd love to hear it, otherwise happy coding!
  categories:
    - Portfolio
    - Business
    - Design
    - Freelance
    - Web Development
  built_by: Daniel Balloch
  built_by_url: https://danielballoch.com
- title: The Rift Metz
  url: http://theriftmetz.com/
  main_url: http://theriftmetz.com/
  description: >
    The Rift is a gaming bar based in Metz (France).
  categories:
    - Landing Page
    - Entertainment
    - Design
    - Blog
    - Food
  built_by: Hugo Torzuoli
  built_by_url: https://github.com/HZooly
  featured: false
- title: Built with Workers
  url: https://workers.cloudflare.com/built-with/
  main_url: https://workers.cloudflare.com/built-with/
  description: >
    Showcasing websites & projects built with Cloudflare Workers
  categories:
    - Portfolio
    - JavaScript
    - Web Development
  built_by: Workers who work at Cloudflare
  built_by_url: https://github.com/cloudflare/built-with-workers/graphs/contributors
- title: WebAnaya Solutions
  url: https://www.webanaya.com
  main_url: https://www.webanaya.com
  description: >
    Full Stack Web Solutions Provider.
  categories:
    - Agency
    - Web Development
    - API
    - Blog
  built_by: Durgesh Gupta
  built_by_url: https://durgeshgupta.com
  featured: false
- title: Artem Sapegin’s Blog
  description: >
    Blog of a Berlin based coffee first frontend engineer who works at Omio, makes photos and hangs out with his dogs.
  main_url: https://blog.sapegin.me/
  url: https://blog.sapegin.me/
  source_url: https://github.com/sapegin/blog.sapegin.me
  categories:
    - Blog
    - Open Source
    - Web Development
    - JavaScript
    - Programming
    - Technology
  built_by: Artem Sapegin
  built_by_url: https://github.com/sapegin
- title: adam.ai
  url: https://adam.ai/
  main_url: https://adam.ai/
  description: >
    Are you ready to make your meetings more productive? Our intelligent meeting management tool can help!
  categories:
    - Business
    - Landing Page
    - Productivity
    - Technology
  built_by: Hazem Osama
  built_by_url: https://github.com/hazem3500
  featured: false
- title: Indra Kusuma Profile Page
  url: https://indrakusuma.web.id/me/
  main_url: https://indrakusuma.web.id/me/
  description: >
    Hi! I'm Indra Kusuma. I am an optimistic and type of person of learn by doing who have an interest in Software Engineering, specifically about Web Development.
  categories:
    - Landing Page
    - Blog
  built_by: Indra Kusuma
  built_by_url: https://github.com/idindrakusuma/me
  featured: false
- title: Lukas Horak
  main_url: https://lukashorak.com
  url: https://lukashorak.com
  description: >
    Lukas Horak's personal website. Full stack JavaScript Developer, working in React on front end and Node.js on back end.
  categories:
    - Blog
    - Portfolio
    - Web Development
  built_by: Lukas Horak
  built_by_url: https://github.com/lhorak
  featured: false
- title: Alexandra Thomas
  main_url: https://alexandracthomas.com/
  url: https://alexandracthomas.com/
  description: >
    A portfolio site for Alexandra Thomas, a front-end developer with creative super powers based in Charlotte, NC.
  categories:
    - Portfolio
    - Blog
    - Web Development
  featured: false
- title: Storto Productions
  main_url: https://www.storto-productions.com/
  url: https://www.storto-productions.com/about/
  featured: false
  description: >
    A portfolio site for a video production company based out of Phoenix, AZ.
  categories:
    - Video
    - Blog
    - Portfolio
    - Business
  built_by: Alexandra Thomas
  built_by_url: https://alexandracthomas.com/
- title: Zatsuzen Blog
  url: https://blog.zatsuzen.com
  main_url: https://blog.zatsuzen.com
  description: >
    Web developer's tech blog
  categories:
    - Blog
  built_by: Akane
  built_by_url: https://twitter.com/akanewz
- title: Matthew Mesa
  url: https://matthewmesa.com
  main_url: https://matthewmesa.com
  description: >
    Portfolio website for freelance digital specialist Matthew Mesa.
  categories:
    - Portfolio
  built_by: Matthew Mesa
  built_by_url: https://matthewmesa.com
- title: Taskade
  main_url: https://taskade.com
  url: https://taskade.com
  description: >
    Taskade is the unified workspace for distributed teams. Collaborate and organize in real-time to get things done, faster and smarter.
  categories:
    - App
    - Business
    - Productivity
  built_by: Taskade
  built_by_url: https://github.com/taskade
  featured: false
- title: PWD
  url: https://pwd.com.au
  main_url: https://pwd.com.au
  description: >
    PWD is a full service web marketing, design, and development agency in Perth, Western Australia.
  categories:
    - Blog
    - Portfolio
    - WordPress
    - Business
  built_by: Alex Moon
  built_by_url: https://moonmeister.net
  featured: false
- title: ramonak.io
  url: https://ramonak.io/
  main_url: https://ramonak.io/
  source_url: https://github.com/KaterinaLupacheva/ramonak.io
  description: >
    Tech blog and portfolio site of a full stack web developer Katsiaryna (Kate) Lupachova
  categories:
    - Blog
    - Portfolio
  built_by: Katsiaryna Lupachova
  built_by_url: https://ramonak.io/
  featured: false
- title: React JS Developer
  main_url: https://reacter.dev/
  url: https://reacter.dev/
  featured: false
  categories:
    - App
    - Web Development
    - Web Development
    - Agency
  built_by: App Design
  built_by_url: https://appdesign.dev/
- title: Guillermo Gómez-Peña
  url: https://www.guillermogomezpena.com/
  main_url: https://www.guillermogomezpena.com/
  description: >
    Personal website for the work of Guillermo Gómez-Peña: performance artist, writer, activist, radical pedagogue and artistic director of the performance troupe La Pocha Nostra. Recipient of the MacArthur Fellow, USA Artists Fellow, and a winner of the Bessie, Guggenheim, and American Book awards.
  categories:
    - Portfolio
    - Gallery
  built_by: Aveling Ray
  built_by_url: https://avelingray.com/
  featured: false
- title: Clinka
  url: https://www.clinka.com.au/
  main_url: https://www.clinka.com.au/
  description: >
    B2B website for an Australian manufacturer of environmentally friendly construction materials.
  categories:
    - Business
  built_by: Aveling Ray
  built_by_url: https://avelingray.com/
- title: Chris Vogt's Blog
  main_url: https://www.chrisvogt.me
  url: https://www.chrisvogt.me
  source_url: https://github.com/chrisvogt/gatsby-theme-private-sphere
  description: >-
    Personal blog of Chris Vogt, a software developer in San Francisco. Showcases
    my latest activity on Instagram, Goodreads, and Spotify using original widgets.
  categories:
    - Blog
    - Open Source
    - Photography
    - Portfolio
  built_by: Chris Vogt
  built_by_url: https://github.com/chrisvogt
- title: Trolley Travel
  main_url: http://trolleytravel.org/
  url: http://trolleytravel.org/
  description: >
    Travel blog website to give tips and informations for many destinations, built with Novella theme
  categories:
    - Blog
    - Travel
  built_by: Pierre Beard
  built_by_url: https://github.com/PBRT
  featured: false
- title: Playlist Detective
  main_url: https://www.playlistdetective.com/
  url: https://www.playlistdetective.com/
  source_url: https://github.com/bobylito/playlistFinder
  description: >
    Playlist Detective is an attempt to ease music discovery with playlists. Back in the days, people were sharing mixtapes - some songs we knew and others we didn't, therefore expanding our musical horizons.

    Playlists are the same, and playlist detective lets you search for songs or artists you like in order to stumble on your new favorite songs.

    It uses Algolia for the search.
  categories:
    - Media
    - Music
  built_by: Alexandre Valsamou-Stanislawski
  built_by_url: https://www.noima.xyz
- title: ProjectManager.tools
  main_url: https://projectmanager.tools/
  url: https://projectmanager.tools/
  featured: false
  categories:
    - App
    - Web Development
    - Design
    - Agency
  built_by: App Design
  built_by_url: https://appdesign.dev/
- title: 1902 Software
  url: https://1902software.com/
  main_url: https://1902software.com/
  description: >
    We are an IT company that specializes in e-commerce and website development on different platforms such as Magento, WordPress, and Umbraco. We are also known for custom software development, web design and mobile app solutions for iOS and Android.
  categories:
    - E-commerce
    - Web Development
    - Programming
    - Mobile Development
    - WordPress
    - Design
    - Business
    - Agency
  built_by: 1902 Software Development Corporation
  built_by_url: https://1902software.com/
  featured: false
- title: Codeful
  url: https://www.codeful.fi/
  main_url: https://www.codeful.fi/
  categories:
    - Agency
    - Consulting
  featured: false
- title: Noima
  url: https://www.noima.xyz
  main_url: https://www.noima.xyz
  categories:
    - Agency
    - Consulting
    - Blog
  featured: false
  built_by: Alexandre Valsamou-Stanislawski
  built_by_url: https://www.noima.xyz
- title: Talent Point
  url: https://talentpoint.co
  main_url: https://talentpoint.co
  description: >
    Talent Point provide the tools that companies need to scale quickly and effectively, bridging the gap between employer brand, HR, and hiring to build teams from within.
  categories:
    - Business
    - Technology
    - Blog
    - Consulting
    - Human Resources
  built_by: Talent Point
  built_by_url: https://talentpoint.co
  featured: false
- title: Marathon Oil
  main_url: https://www.marathonoil.com/
  url: https://www.marathonoil.com/
  featured: false
  categories:
    - Business
    - Marketing
  built_by: Corey Ward
  built_by_url: http://www.coreyward.me/
- title: Gene
  url: https://www.geneglobal.com/work
  main_url: https://www.geneglobal.com
  description: >
    We’re an experience design agency, focused on the future of health
  categories:
    - Agency
    - Technology
    - Healthcare
    - Consulting
    - User Experience
  featured: false
- title: medignition – healthcare innovations
  url: https://medignition.com/
  main_url: https://medignition.com/
  description: >
    medignition builds digital innovations in healthcare.
  categories:
    - Healthcare
    - Education
    - Technology
    - Design
    - Business
    - Portfolio
    - Entrepreneurship
    - Agency
  built_by: medignition
  built_by_url: https://medignition.com/
- title: Dynobase
  url: https://dynobase.dev/
  main_url: https://dynobase.dev/
  description: >
    Professional GUI Client for DynamoDB.
  categories:
    - Data
    - Programming
    - Web Development
  built_by: Rafal Wilinski
  built_by_url: https://rwilinski.me/
  featured: false
- title: Vaktija.eu
  url: https://vaktija.eu
  main_url: https://vaktija.eu
  description: >
    Vaktija.eu gives information about prayer times in germany. (Built with GatsbyJS. Fast in every way that matters.)
  categories:
    - App
    - Community
    - Nonprofit
    - SEO
    - Web Development
  built_by: Rašid Redžić
  built_by_url: https://rasidre.com/
  featured: false
- title: Creative code daily
  main_url: https://www.bobylito.dev/
  url: https://www.bobylito.dev/
  source_url: https://github.com/bobylito/sketches
  description: >
    Creative code daily (CCD) is a personal project for which I build a new animation made out of code every day.
  categories:
    - Blog
    - Programming
    - Gallery
    - Portfolio
  built_by: Alexandre Valsamou-Stanislawski
  built_by_url: https://www.noima.xyz
- title: Messi vs Ronaldo
  description: >
    The biggest debate in football - but who is the best, Messi or Ronaldo? This website provides all the goals and stats to help you reach your own conclusion.
  main_url: https://www.messivsronaldo.app/
  url: https://www.messivsronaldo.app/
  categories:
    - Sports
    - Data
    - App
  built_by: Stephen Greig
  built_by_url: http://ste.digital/
- title: Em Em Recipes
  url: https://ememrecipes.com
  main_url: https://ememrecipes.com
  description: >
    Finally, a recipe website that gets straight to the point.
  categories:
    - Blog
    - Food
  built_by: Matthew Mesa
  built_by_url: https://matthewmesa.com
- title: Yuuniworks Portfolio / Blog
  main_url: https://www.yuuniworks.com/
  url: https://www.yuuniworks.com/
  source_url: https://github.com/junkboy0315/gatsby-portfolio-blog
  featured: false
  categories:
    - Portfolio
    - Web Development
    - Blog
- title: Jun Chen Portfolio
  url: https://www.junchenjun.me
  main_url: https://www.junchenjun.me
  source_url: https://github.com/junchenjun/junchenjun.me
  description: >
    Get to know Jun.
  categories:
    - Portfolio
    - Blog
    - Web Development
  built_by: Jun Chen
  built_by_url: https://www.junchenjun.me
- title: Xavier Mirabelli-Montan
  url: https://xavie.mirmon.co.uk
  main_url: https://xavie.mirmon.co.uk
  source_url: https://github.com/xaviemirmon/xavier-developer-site
  description: >
    The developer portfolio and blog for Xavier Mirabelli-Montan.  Built using TinaCMS Grande hosted on Gatsby Cloud.
  categories:
    - Blog
    - Portfolio
    - Programming
  featured: false
- title: MPG Calculator
  url: https://www.mpg-calculator.co.uk
  main_url: https://www.mpg-calculator.co.uk
  description: >
    A website which allows you to calculate the MPG of your vehicle.
  categories:
    - SEO
    - Accessibility
    - Blog
  built_by: PJ
  built_by_url: https://pjsachdev.me
- title: Softblues
  main_url: https://softblues.io
  url: https://softblues.io
  description: >
    We optimize your project costs and deliver outstanding results by applying relevant technology. Plus, we create our own effective products for businesses and developers all over the world.
  categories:
    - WordPress
    - Portfolio
    - Agency
  built_by: Softblues
  built_by_url: https://softblues.io
- title: Clipchamp
  main_url: https://clipchamp.com/
  url: https://clipchamp.com/en/
  description: >
    Clipchamp is an online video editor, compressor, and converter. The Clipchamp website and blog are powered by Gatsby, Contentful, and Smartling.
  categories:
    - App
    - Blog
    - Landing Page
    - Marketing
    - Video
  featured: false
- title: Mob HQ
  main_url: https://hq.yt-mob.com/
  url: https://hq.yt-mob.com/
  description: >
    Mob HQ is the Headquarters for the World Cup winning Downhill Mountain Bike Race Team, and also a full-time Ride Center for YT bikes.
  categories:
    - Sports
    - Travel
  built_by: Built by Rebels Ltd.
  built_by_url: https://builtbyrebels.com/
  featured: false
- title: OCIUS
  url: https://www.ocius.com.au/
  main_url: https://www.ocius.com.au/
  source_url: https://github.com/ocius/website
  description: >
    Ocius Technology Ltd (formerly Solar Sailor Holdings Ltd) is an Australian public unlisted company with Research and Development facilities at the University of NSW.
  categories:
    - Business
    - Technology
    - Science
  built_by: Sergey Monin
  built_by_url: https://build-in-saratov.com/
- title: Kosmos & Kaos
  main_url: https://www.kosmosogkaos.is/
  url: https://www.kosmosogkaos.is/
  description: >
    A carefully designed user experience is good business.
  categories:
    - Design
    - Consulting
    - Agency
    - Web Development
    - JavaScript
  built_by: Kosmos & Kaos
  built_by_url: https://www.kosmosogkaos.is/
  featured: false
- title: Design Portfolio of Richard Bruskowski
  main_url: https://bruskowski.design/
  url: https://bruskowski.design/
  description: >
    My freelance design portfolio: Visual design, digital products, interactive prototypes, design systems, brand design. Uses MDX, Styled Components, Framer Motion. Started with Gatsby Starter Emilia by LekoArts.
  categories:
    - Design
    - Portfolio
    - User Experience
    - Freelance
    - Photography
  built_by: Richard Bruskowski
  built_by_url: https://github.com/richardbruskowski
- title: Kelvin DeCosta's Website
  url: https://kelvindecosta.com
  main_url: https://kelvindecosta.com
  categories:
    - Blog
    - Portfolio
  built_by: Kelvin DeCosta
  built_by_url: https://github.com/kelvindecosta
  featured: false
- title: Coronavirus (COVID-19) Tracker
  url: https://coronavirus.traction.one/
  main_url: https://coronavirus.traction.one/
  description: >
    This application shows the near real-time status based on data from JHU CSSE.
  categories:
    - Data
    - Directory
  built_by: Sankarsan Kampa
  built_by_url: https://traction.one
  featured: false
- title: Coronavirus COVID-19 Statistics Worldwide
  url: https://maxmaxinechen.github.io/COVID19-Worldwide-Stats/
  main_url: https://maxmaxinechen.github.io/COVID19-Worldwide-Stats/
  source_url: https://github.com/maxMaxineChen/COVID19-Worldwide-Stats
  description: >
    A Coronavirus COVID-19 global data statistics application built by Gatsby + Material UI + Recharts
  categories:
    - Data
    - Open Source
  built_by: Maxine Chen
  built_by_url: https://github.com/maxMaxineChen
  featured: false
- title: Folding@Home Stats
  url: https://folding.traction.one/team?id=246252
  main_url: https://folding.traction.one
  description: >
    Folding@Home Stats Report for Teams.
  categories:
    - Data
    - Science
    - Directory
  built_by: Sankarsan Kampa
  built_by_url: https://traction.one
  featured: false
- title: COVID-19 Tracking and Projections
  url: https://flattenthecurve.co.nz/
  main_url: https://flattenthecurve.co.nz/
  source_url: https://github.com/carlaiau/flatten-the-curve
  description: >
    Allowing non technical users to compare their country with other situations around the world. We present configurable cumulative graph curves. We compare your countries current status with other countries who have already been at your level and show you where they’ve ended up. Data via JHU. Further functionality added daily.
  categories:
    - Data
    - Open Source
  built_by: Carl Aiau
  built_by_url: https://github.com/carlaiau
  featured: false
- title: Takeout Tracker
  main_url: https://www.takeouttracker.com/
  url: https://www.takeouttracker.com/
  featured: false
  categories:
    - Data
    - Open Source
    - Food
    - Directory
    - Nonprofit
  built_by: Corey Ward
  built_by_url: http://www.coreyward.me/
- title: Illustration Hunt
  main_url: https://illustrationhunt.com/
  url: https://illustrationhunt.com/
  featured: false
  categories:
    - Data
    - Design
    - Entertainment
    - Productivity
    - User Experience
    - Programming
    - Gallery
    - Human Resources
    - Library
  built_by: Gilbish Kosma
  built_by_url: https://www.gil20.me/
- title: Monolit
  url: https://monolit.hr
  main_url: https://monolit.hr
  description: >
    Standard business website with sliders and contact form.
  categories:
    - Business
  built_by: Devnet
  built_by_url: https://devnet.hr
  featured: false
- title: Andrew Zeller
  main_url: https://zeller.io
  source_url: https://github.com/ajzeller/zellerio_gatsby
  url: https://zeller.io
  featured: false
  categories:
    - Portfolio
    - Blog
    - Web Development
  built_by: Andrew Zeller
  built_by_url: https://zeller.io
- title: Crushing WFH
  url: https://crushingwfh.com/
  main_url: https://crushingwfh.com/
  source_url: https://github.com/tiagofsanchez/wfh-tools
  description: >
    A directory of tools to help anyone to work from home in a productive manner
  categories:
    - Directory
    - Open Source
  built_by: Tiago Sanchez
  built_by_url: https://www.tiagofsanchez.com/
  featured: false
- title: Martin Container
  main_url: https://www.container.com/
  url: https://www.container.com/
  featured: false
  categories:
    - Business
  built_by: Vincit California
  built_by_url: https://www.vincit.com/
- title: Urban Armor Gear
  main_url: https://www.urbanarmorgear.com/
  url: https://www.urbanarmorgear.com/
  featured: false
  categories:
    - E-commerce
  built_by: Vincit California
  built_by_url: https://www.vincit.com/
- title: Jason Zheng's Portfolio
  main_url: https://jasonzy.com
  url: https://jasonzy.com
  source_url: https://github.com/bilafish/portfolio-site
  description: >
    Hey there, I'm Jason! I'm a front-end web developer from the sunny island
    of Singapore. This is my first Gatsby site developed using Gatsby and
    Netlify CMS. Feel free to get in touch if you're interested to collaborate
    or engage me on any projects. If you just want to say hello, that's cool
    too.
  featured: false
  categories:
    - Portfolio
    - Web Development
  built_by: Jason Zheng
  built_by_url: https://github.com/bilafish
- title: Fluiditype
  url: https://www.fluiditype.com/
  main_url: https://www.fluiditype.com/
  description: >
    Fluditype is small CSS library focusing on pure typographic fluidity. Recommend to be used for blogs, portfolios, documentation & and simplistic text websites.
  categories:
    - Open Source
    - Design
  built_by: Boris Kirov
  built_by_url: https://www.boriskirov.com
  featured: false
- title: Bonsaiilabs
  main_url: https://bonsaiilabs.com/
  url: https://bonsaiilabs.com/
  description: >
    We are a team of two, creating software for startups and enabling learners with our visualize, break, and solve approach.
  featured: false
  categories:
    - Education
    - Consulting
  built_by: Bonsaiilabs Team
  built_by_url: https://bonsaiilabs.com/team
- title: Tyson
  main_url: https://www.tyson.com
  url: https://www.tyson.com
  featured: false
  categories:
    - Food
    - Marketing
  built_by: Tyson Foods, Inc.
- title: Hillshire Farm
  main_url: https://www.hillshirefarm.com
  url: https://www.hillshirefarm.com
  featured: false
  categories:
    - Food
    - Marketing
  built_by: Tyson Foods, Inc.
- title: Hillshire Snacking
  main_url: https://www.hillshiresnacking.com
  url: https://www.hillshiresnacking.com
  featured: false
  categories:
    - Food
    - Marketing
  built_by: Tyson Foods, Inc.
- title: Jimmy Dean
  main_url: https://www.jimmydean.com
  url: https://www.jimmydean.com
  featured: false
  categories:
    - Food
    - Marketing
  built_by: Tyson Foods, Inc.
- title: Aidells
  main_url: https://www.aidells.com
  url: https://www.aidells.com
  featured: false
  categories:
    - Food
    - Marketing
  built_by: Tyson Foods, Inc.
- title: State Fair
  main_url: https://www.corndogs.com
  url: https://www.corndogs.com
  featured: false
  categories:
    - Food
    - Marketing
  built_by: Tyson Foods, Inc.
- title: Nudges
  main_url: https://www.nudgesdogtreats.com
  url: https://www.nudgesdogtreats.com
  featured: false
  categories:
    - Food
    - Marketing
  built_by: Tyson Foods, Inc.
- title: Tyson Ingredient Solutions
  main_url: https://www.tysoningredientsolutions.com
  url: https://www.tysoningredientsolutions.com
  featured: false
  categories:
    - Food
    - Marketing
  built_by: Tyson Foods, Inc.
- title: Wright Brand
  main_url: https://www.wrightbrand.com
  url: https://www.wrightbrand.com
  featured: false
  categories:
    - Food
    - Marketing
  built_by: Tyson Foods, Inc.
- title: TSUKUTTEMITA LAB
  main_url: https://create.kayac.com/
  url: https://create.kayac.com/
  description: KAYAC private works
  featured: false
  categories:
    - Portfolio
    - Technology
    - Entertainment
  built_by: KAYAC inc.
- title: Brad Garropy
  url: https://bradgarropy.com
  main_url: https://bradgarropy.com
  source_url: https://github.com/bradgarropy/bradgarropy.com
  categories:
    - Blog
    - Education
    - Entertainment
    - JavaScript
    - Open Source
    - Portfolio
    - Programming
    - SEO
    - Technology
    - Web Development
  built_by: Brad Garropy
  built_by_url: https://twitter.com/bradgarropy
- title: mrkaluzny
  main_url: https://mrkaluzny.com
  url: https://mrkaluzny.com
  description: >
    Web designer and web developer specializing in providing services for SME sector.
  featured: false
  categories:
    - Web Development
    - Programming
    - Business
    - Portfolio
    - Freelance
  built_by: Wojciech Kaluzny
- title: The COVID Tracking Project
  url: https://covidtracking.com/
  main_url: https://covidtracking.com/
  source_url: https://github.com/COVID19Tracking/website
  description: >
    The COVID Tracking Project collects and publishes the most complete testing data available for US states and territories.
  categories:
    - Media
    - Healthcare
  built_by: The COVID Tracking Project Web Team
  built_by_url: https://github.com/COVID19Tracking/website/graphs/contributors
- title: The Gauntlet Coverage of COVID-19 in Canada
  url: https://covid19.thegauntlet.ca
  main_url: https://covid19.thegauntlet.ca
  description: >
    Tracking The Spread of Coronavirus in Canada
  categories:
    - Media
    - Education
  built_by: Masoud Karimi
  built_by_url: https://github.com/masoudkarimif
- title: Zestard Technologies
  main_url: https://www.zestard.com
  url: https://www.zestard.com
  description: >
    Zestard Technologies is an eCommerce Specialist company focusing on Magento & Shopify as a core expertise.
  categories:
    - Web Development
    - WordPress
    - Technology
    - Agency
    - E-commerce
  built_by: Zestard Technologies
  built_by_url: https://www.zestard.com
- title: Kostas Vrouvas
  main_url: https://kosvrouvas.com
  url: https://kosvrouvas.com
  featured: false
  categories:
    - Blog
    - Portfolio
  built_by: Kostas Vrouvas
- title: Hanare Cafe in Toshijima, Toba, Japan
  main_url: https://hanarecafe.com
  url: https://hanarecafe.com
  source_url: https://github.com/mnishiguchi/hanarecafe-gatsby
  description: >
    A website for a cafe/bakery located in Toshijima, a beautiful sightseeing spot just a 20-minutes ferry ride from downtown Toba, Japan.
  categories:
    - Food
    - Travel
  built_by: Masatoshi Nishiguchi
  built_by_url: https://mnishiguchi.com
  featured: false
- title: WhileNext
  url: https://whilenext.com
  main_url: https://whilenext.com
  description: >
    A Blog on Software Development
  categories:
    - Blog
    - Learning
    - Programming
    - Web Development
  built_by: Masoud Karimi
  built_by_url: https://github.com/masoudkarimif
- title: Jamify.me
  description: >
    We build websites & PWAs with JAMstack. Delivering faster, more secure web.
  main_url: https://jamify.me
  url: https://jamify.me
  categories:
    - Agency
    - Web Development
  featured: false
- title: Shrey Sachdeva
  url: https://www.shreysachdeva.tech/
  main_url: https://www.shreysachdeva.tech/
  source_url: https://github.com/shrey-sachdeva2000/Shrey-Sachdeva
  description: >
    Personal website for Shrey Sachdeva. An abstract thinker who writes code and designs pixel-perfect user-interfaces with industry experience.
  categories:
    - Portfolio
    - Web Development
  built_by: Shrey Sachdeva
  built_by_url: https://www.shreysachdeva.tech/
- title: The Cares Family
  main_url: https://thecaresfamily.org.uk/home
  url: https://thecaresfamily.org.uk/home
  description: >
    The Cares Family helps people find connection and community in a disconnected age. They relaunched their website in Gatsby during the COVID-19 outbreak of 2020 to help connect neighbours.
  categories:
    - Nonprofit
    - Blog
    - Community
  built_by: Mutual
  built_by_url: https://www.madebymutual.com
- title: "Due to COVID-19: Documenting the Signs of the Pandemic"
  url: https://duetocovid19.com
  main_url: https://duetocovid19.com
  description: >
    A project to document all the signs that have gone up on the storefronts of our cities in response to the coronavirus pandemic.
  categories:
    - Photography
    - Community
  built_by: Andrew Louis
  built_by_url: https://hyfen.net
  featured: false
- title: "Besoegsvenner - Visiting Friends for the Elderly"
  main_url: https://www.xn--besgsvenner-igb.dk
  url: https://www.xn--besgsvenner-igb.dk/ruths-historie
  description: >
    50.000 elderly people in Denmark feel lonely. This project seeks to inform people to become visitor friends ("Besøgsven" in Danish) to help fight loneliness and bring new friendships in to the world.
  categories:
    - Marketing
    - Nonprofit
    - Landing Page
  built_by: Hello Great Works
  built_by_url: https://hellogreatworks.com
- title: Interficie Internet Services
  main_url: https://www.interficie.com
  url: https://www.interficie.com/our-work/
  description: >
    Located in Barcelona, we develop innovative websites, ecommerce solutions and software platforms for global brands, startups and organizations.
  categories:
    - E-commerce
    - Web Development
    - Consulting
    - JavaScript
    - Agency
    - Business
  built_by: Interficie Internet Services
  built_by_url: https://github.com/InterficieIS
- title: SofaScore Corporate
  url: https://corporate.sofascore.com
  main_url: https://corporate.sofascore.com
  description: >
    SofaScore is a leading provider of advanced sports insights and content with global coverage of 20+ sports.
  categories:
    - App
    - Data
    - Sports
    - Technology
  built_by: SofaScore
  built_by_url: https://www.sofascore.com
- title: "#compraaospequenos: buy local during Covid-19"
  url: https://compraaospequenos.pt/
  main_url: https://compraaospequenos.pt/
  source_url: https://github.com/marzeelabs/compraaospequenos
  description: >
    Helping local stores survive and thrive during the Covid-19 crisis (Portugal).
  categories:
    - Community
    - Food
    - Data
    - Directory
  built_by: Marzee Labs
  built_by_url: https://marzeelabs.org
  featured: false
- title: Hasura
  url: https://hasura.io
  main_url: https://hasura.io
  description: >
    Hasura is an open source engine that connects to your databases & microservices and auto-generates a production-ready GraphQL backend.
  categories:
    - API
    - Web Development
    - Technology
    - Open Source
  featured: false
- title: Jimdo.com
  description: >
    Jimdo is an international tech company and one of the world's leading providers of online services for small and medium businesses (SMBs). The company empowers entrepreneurs to create their own website or store without coding and to digitize their business ideas.
  main_url: https://www.jimdo.com/
  url: https://www.jimdo.com/
  categories:
    - Marketing
    - Technology
    - E-commerce
    - Web Development
    - Business
  built_by: Jimdo GmbH
- title: Resume on the Web
  main_url: https://amruthpillai.com
  url: https://amruthpillai.com
  source_url: https://github.com/AmruthPillai/ResumeOnTheWeb-Gatsby
  description: >
    Everyone needs their own little spot on the interwebs, and this is mine. Welcome to my resume, on the web!
  categories:
    - Blog
    - Design
    - Freelance
    - Gallery
    - JavaScript
    - Landing Page
    - Mobile Development
    - Open Source
    - Photography
    - Portfolio
    - Technology
    - Web Development
  built_by: Amruth Pillai
  built_by_url: https://amruthpillai.com
  featured: false
- title: Landmarks.ro
  main_url: https://landmarks.ro/
  url: https://landmarks.ro/
  description: >
    Lead generation technology for real estate developers
  categories:
    - Real Estate
    - Marketing
    - Technology
    - Web Development
    - Landing Page
  built_by: Horia Miron
  built_by_url: https://github.com/ancashoria
  featured: false
- title: GeneOS
  url: https://geneos.me/
  main_url: https://geneos.me/
  description: >
    GeneOS is a privacy-preserving data monetization protocol for genetic, activity, and medical data.
  categories:
    - Landing Page
    - Business
  built_by: GeneOS Team
- title: COVID KPI
  url: https://covidkpi.com/
  main_url: https://covidkpi.com/
  description: >
    COVID KPI aggregates COVID-19 data from numerous official sources then displays the Key Performance Indicators.
  categories:
    - Data
    - Media
    - Healthcare
  built_by: Albert Chen
  built_by_url: https://github.com/mralbertchen
<<<<<<< HEAD
- title: theAnubhav.com
  main_url: https://theanubhav.com/
  url: https://theanubhav.com/
  categories:
    - Web Development
    - Blog
    - Portfolio
  built_by: Anubhav Srivastava
  built_by_url: https://theanubhav.com
=======
- title: WatchKeeper
  url: https://www.watchkeeperintl.com
  main_url: https://www.watchkeeperintl.com
  description: >
    WatchKeeper helps organisations to manage global security risks such as natural disasters, extreme weather and violent incidents.
  categories:
    - Data
    - Business
    - Technology
    - Consulting
    - Security
  built_by: WatchKeeper Engineering
  built_by_url: https://twitter.com/watchkeeper
  featured: false
- title: Sztuka Programowania
  built_by: Piotr Fedorczyk
  built_by_url: https://piotrf.pl
  categories:
    - Event
    - Learning
    - Web Development
  description: >
    Landing page of a series of web development workshops held in Gdańsk, Poland.
  featured: false
  main_url: https://sztuka-programowania.pl/
  url: https://sztuka-programowania.pl/
>>>>>>> 198f6b82
<|MERGE_RESOLUTION|>--- conflicted
+++ resolved
@@ -10445,7 +10445,6 @@
     - Healthcare
   built_by: Albert Chen
   built_by_url: https://github.com/mralbertchen
-<<<<<<< HEAD
 - title: theAnubhav.com
   main_url: https://theanubhav.com/
   url: https://theanubhav.com/
@@ -10455,7 +10454,6 @@
     - Portfolio
   built_by: Anubhav Srivastava
   built_by_url: https://theanubhav.com
-=======
 - title: WatchKeeper
   url: https://www.watchkeeperintl.com
   main_url: https://www.watchkeeperintl.com
@@ -10481,5 +10479,4 @@
     Landing page of a series of web development workshops held in Gdańsk, Poland.
   featured: false
   main_url: https://sztuka-programowania.pl/
-  url: https://sztuka-programowania.pl/
->>>>>>> 198f6b82
+  url: https://sztuka-programowania.pl/