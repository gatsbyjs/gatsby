--- conflicted
+++ resolved
@@ -6677,7 +6677,6 @@
   built_by: Axel Fuhrmann
   built_by_url: https://axelfuhrmann.com/
   featured: false
-<<<<<<< HEAD
 - title: Nick Selvaggio
   url: https://nickgs.com/
   main_url: https://nickgs.com/
@@ -6687,7 +6686,7 @@
     - Consulting
     - Programming
     - Web Development
-=======
+  featured: false
 - title: Free & Open Source Gatsby Themes by LekoArts
   main_url: "https://themes.lekoarts.de"
   url: "https://themes.lekoarts.de"
@@ -6702,6 +6701,7 @@
     - Directory
     - Marketing
     - Landing Page
+  featured: false
 - title: Lars Roettig
   url: https://larsroettig.dev/
   main_url: https://larsroettig.dev/
@@ -6727,5 +6727,4 @@
     - Portfolio
   built_by: Cade Kynaston
   built_by_url: https://github.com/cadekynaston
->>>>>>> c19a9c7c
   featured: false