- title: ReactJS
  main_url: "https://reactjs.org/"
  url: "https://reactjs.org/"
  source_url: "https://github.com/reactjs/reactjs.org"
  featured: true
  categories:
    - Web Development
    - Featured
- title: Flamingo
  main_url: https://www.shopflamingo.com/
  url: https://www.shopflamingo.com/
  description: >
    Online shop for women's body care and hair removal products.
  categories:
    - eCommerce
    - Beauty
    - Featured
  featured: true
- title: Airbnb Engineering & Data Science
  description: >
    Creative engineers and data scientists building a world where you can belong
    anywhere
  main_url: "https://airbnb.io/"
  url: "https://airbnb.io/"
  categories:
    - Blog
    - Gallery
    - Featured
  featured: true
- title: Impossible Foods
  main_url: "https://impossiblefoods.com/"
  url: "https://impossiblefoods.com/"
  categories:
    - Food
    - Featured
  featured: true
- title: Braun
  description: >
    Braun offers high performance hair removal and hair care products, including dryers, straighteners, shavers, and more.
  main_url: "https://ca.braun.com/en-ca"
  url: "https://ca.braun.com/en-ca"
  categories:
    - eCommerce
    - Featured
  featured: true
- title: NYC Pride 2019 | WorldPride NYC | Stonewall50
  main_url: "https://2019-worldpride-stonewall50.nycpride.org/"
  url: "https://2019-worldpride-stonewall50.nycpride.org/"
  featured: true
  description: >-
    Join us in 2019 for NYC Pride, as we welcome WorldPride and mark the 50th
    Anniversary of the Stonewall Uprising and a half-century of LGBTQ+
    liberation.
  categories:
    - Education
    - Marketing
    - Nonprofit
    - Featured
  built_by: Canvas United
  built_by_url: "https://www.canvasunited.com/"
- title: The State of European Tech
  main_url: "https://2017.stateofeuropeantech.com/"
  url: "https://2017.stateofeuropeantech.com/"
  featured: true
  categories:
    - Technology
    - Featured
  built_by: Studio Lovelock
  built_by_url: "http://www.studiolovelock.com/"
- title: Hopper
  main_url: "https://www.hopper.com/"
  url: "https://www.hopper.com/"
  built_by: Narative
  built_by_url: "https://www.narative.co/"
  featured: true
  categories:
    - Technology
    - App
    - Featured
- title: GM Capital One
  description: |
    Introducing the new online experience for your GM Rewards Credit Card
  main_url: "https://gm.capitalone.com/"
  url: "https://gm.capitalone.com/"
  categories:
    - Credit Card
    - Featured
  featured: true
- title: Life Without Barriers | Foster Care
  main_url: "https://www.lwb.org.au/foster-care"
  url: "https://www.lwb.org.au/foster-care"
  featured: true
  description: >-
    We are urgently seeking foster carers all across Australia. Can you open
    your heart and your home to a child in need? There are different types of
    foster care that can suit you. We offer training and 24/7 support.
  categories:
    - Nonprofit
    - Education
    - Documentation
    - Marketing
    - Featured
  built_by: LWB Digital Team
  built_by_url: "https://twitter.com/LWBAustralia"
- title: Figma
  main_url: "https://www.figma.com/"
  url: "https://www.figma.com/"
  featured: true
  categories:
    - Marketing
    - Design
    - Featured
  built_by: Corey Ward
  built_by_url: "http://www.coreyward.me/"
- title: Bejamas - JAM Experts for hire
  main_url: "https://bejamas.io/"
  url: "https://bejamas.io/"
  featured: true
  description: >-
    We help agencies and companies with JAMStack tools. This includes web
    development using Static Site Generators, Headless CMS, CI / CD and CDN
    setup.
  categories:
    - Technology
    - Web Development
    - Agency
    - Marketing
    - Featured
  built_by: Bejamas
  built_by_url: "https://bejamas.io/"
- title: The State of JavaScript
  description: >
    Data from over 20,000 developers, asking them questions on topics ranging
    from frontend frameworks and state management, to build tools and testing
    libraries.
  main_url: "https://stateofjs.com/"
  url: "https://stateofjs.com/"
  source_url: "https://github.com/StateOfJS/StateOfJS"
  categories:
    - Data
    - JavaScript
    - Featured
  built_by: StateOfJS
  built_by_url: "https://github.com/StateOfJS/StateOfJS/graphs/contributors"
  featured: true
- title: DesignSystems.com
  main_url: "https://www.designsystems.com/"
  url: "https://www.designsystems.com/"
  description: |
    A resource for learning, creating and evangelizing design systems.
  categories:
    - Design
    - Blog
    - Technology
    - Featured
  built_by: Corey Ward
  built_by_url: "http://www.coreyward.me/"
  featured: true
- title: Timely
  main_url: "https://timelyapp.com/"
  url: "https://timelyapp.com/"
  description: |
    Fully automatic time tracking. For those who trade in time.
  categories:
    - Productivity
    - Featured
  built_by: Timm Stokke
  built_by_url: "https://timm.stokke.me"
  featured: true
- title: Snap Kit
  main_url: "https://kit.snapchat.com/"
  url: "https://kit.snapchat.com/"
  description: >
    Snap Kit lets developers integrate some of Snapchat’s best features across
    platforms.
  categories:
    - Technology
    - Documentation
    - Featured
  featured: true
- title: SendGrid
  main_url: "https://sendgrid.com/docs/"
  url: "https://sendgrid.com/docs/"
  description: >
    SendGrid delivers your transactional and marketing emails through the
    world's largest cloud-based email delivery platform.
  categories:
    - API
    - Technology
    - Documentation
    - Featured
  featured: true
- title: Kirsten Noelle
  main_url: "https://www.kirstennoelle.com/"
  url: "https://www.kirstennoelle.com/"
  featured: true
  description: >
    Digital portfolio for San Francisco Bay Area photographer Kirsten Noelle Wiemer.
  categories:
    - Photography
    - Portfolio
    - Featured
  built_by: Ryan Wiemer
  built_by_url: "https://www.ryanwiemer.com/"
- title: Cajun Bowfishing
  main_url: "https://cajunbowfishing.com/"
  url: "https://cajunbowfishing.com/"
  featured: false
  categories:
    - eCommerce
    - Sports
  built_by: Escalade Sports
  built_by_url: "https://www.escaladesports.com/"
- title: NEON
  main_url: "http://neonrated.com/"
  url: "http://neonrated.com/"
  featured: false
  categories:
    - Gallery
    - Cinema
- title: GraphCMS
  main_url: "https://graphcms.com/"
  url: "https://graphcms.com/"
  featured: false
  categories:
    - Marketing
    - Technology
- title: Bottender Docs
  main_url: "https://bottender.js.org/"
  url: "https://bottender.js.org/"
  source_url: "https://github.com/bottenderjs/bottenderjs.github.io"
  featured: false
  categories:
    - Documentation
    - Web Development
    - Open Source
- title: Ghost Documentation
  main_url: https://docs.ghost.org/
  url: https://docs.ghost.org/
  source_url: "https://github.com/tryghost/docs"
  featured: false
  description: >-
    Ghost is an open source, professional publishing platform built on a modern Node.js technology stack — designed for teams who need power, flexibility and performance.
  categories:
    - Publishing
    - Technology
    - Documentation
    - Open Source
  built_by: Ghost Foundation
  built_by_url: https://ghost.org/
- title: Nike - Just Do It
  main_url: "https://justdoit.nike.com/"
  url: "https://justdoit.nike.com/"
  featured: true
  categories:
    - eCommerce
    - Featured
- title: AirBnB Cereal
  main_url: "https://airbnb.design/cereal"
  url: "https://airbnb.design/cereal"
  featured: false
  categories:
    - Marketing
    - Design
- title: Cardiogram
  main_url: "https://cardiogr.am/"
  url: "https://cardiogr.am/"
  featured: false
  categories:
    - Marketing
    - Technology
- title: Hack Club
  main_url: "https://hackclub.com/"
  url: "https://hackclub.com/"
  source_url: "https://github.com/hackclub/site"
  featured: false
  categories:
    - Education
    - Web Development
- title: Matthias Jordan Portfolio
  main_url: "https://iammatthias.com/"
  url: "https://iammatthias.com/"
  source_url: "https://github.com/iammatthias/net"
  description: >-
    Photography portfolio and blog built using Contentful + Netlify + Gatsby V2.
  built_by: Matthias Jordan
  built_by_url: https://github.com/iammatthias
  featured: false
  categories:
    - Photography
    - Portfolio
- title: Investment Calculator
  main_url: "https://investmentcalculator.io/"
  url: "https://investmentcalculator.io/"
  featured: false
  categories:
    - Education
    - Finance
- title: CSS Grid Playground by MozillaDev
  main_url: "https://mozilladevelopers.github.io/playground/"
  url: "https://mozilladevelopers.github.io/playground/"
  source_url: "https://github.com/MozillaDevelopers/playground"
  featured: false
  categories:
    - Education
    - Web Development
- title: Piotr Fedorczyk Portfolio
  built_by: Piotr Fedorczyk
  built_by_url: "https://piotrf.pl"
  categories:
    - Portfolio
    - Web Development
  description: >-
    Portfolio of Piotr Fedorczyk, a digital product designer and full-stack developer specializing in shaping, designing and building news and tools for news.
  featured: false
  main_url: "https://piotrf.pl/"
  url: "https://piotrf.pl/"
- title: unrealcpp
  main_url: "https://unrealcpp.com/"
  url: "https://unrealcpp.com/"
  source_url: "https://github.com/Harrison1/unrealcpp-com"
  featured: false
  categories:
    - Blog
    - Web Development
- title: Andy Slezak
  main_url: "https://www.aslezak.com/"
  url: "https://www.aslezak.com/"
  source_url: "https://github.com/amslezak"
  featured: false
  categories:
    - Web Development
    - Portfolio
- title: Deliveroo.Design
  main_url: "https://www.deliveroo.design/"
  url: "https://www.deliveroo.design/"
  featured: false
  categories:
    - Food
    - Marketing
- title: Dona Rita
  main_url: "https://www.donarita.co.uk/"
  url: "https://www.donarita.co.uk/"
  source_url: "https://github.com/peduarte/dona-rita-website"
  featured: false
  categories:
    - Food
    - Marketing
- title: Fröhlich ∧ Frei
  main_url: "https://www.froehlichundfrei.de/"
  url: "https://www.froehlichundfrei.de/"
  featured: false
  categories:
    - Web Development
    - Blog
    - Open Source
- title: How to GraphQL
  main_url: "https://www.howtographql.com/"
  url: "https://www.howtographql.com/"
  source_url: "https://github.com/howtographql/howtographql"
  featured: false
  categories:
    - Documentation
    - Web Development
    - Open Source
- title: OnCallogy
  main_url: "https://www.oncallogy.com/"
  url: "https://www.oncallogy.com/"
  featured: false
  categories:
    - Marketing
    - Healthcare
- title: Ryan Wiemer's Portfolio
  main_url: "https://www.ryanwiemer.com/"
  url: "https://www.ryanwiemer.com/knw-photography/"
  source_url: "https://github.com/ryanwiemer/rw"
  featured: false
  description: >
    Digital portfolio for Oakland, CA based account manager Ryan Wiemer.
  categories:
    - Portfolio
    - Web Development
    - Design
  built_by: Ryan Wiemer
  built_by_url: "https://www.ryanwiemer.com/"
- title: Ventura Digitalagentur Köln
  main_url: "https://www.ventura-digital.de/"
  url: "https://www.ventura-digital.de/"
  featured: false
  built_by: Ventura Digitalagentur
  categories:
    - Agency
    - Marketing
    - Featured
- title: Azer Koçulu
  main_url: "https://kodfabrik.com/"
  url: "https://kodfabrik.com/photography/"
  featured: false
  categories:
    - Portfolio
    - Photography
    - Web Development
- title: Damir.io
  main_url: "http://damir.io/"
  url: "http://damir.io/"
  source_url: "https://github.com/dvzrd/gatsby-sfiction"
  featured: false
  categories:
    - Blog
- title: Digital Psychology
  main_url: "http://digitalpsychology.io/"
  url: "http://digitalpsychology.io/"
  source_url: "https://github.com/danistefanovic/digitalpsychology.io"
  featured: false
  categories:
    - Education
    - Library
- title: Théâtres Parisiens
  main_url: "http://theatres-parisiens.fr/"
  url: "http://theatres-parisiens.fr/"
  source_url: "https://github.com/phacks/theatres-parisiens"
  featured: false
  categories:
    - Education
    - Entertainment
# - title: William Owen UK Portfolio / Blog
#   main_url: "http://william-owen.co.uk/"
#   url: "http://william-owen.co.uk/"
#   featured: false
#   description: >-
#     Over 20 years experience delivering customer-facing websites, internet-based
#     solutions and creative visual design for a wide range of companies and
#     organisations.
#   categories:
#     - Portfolio
#     - Blog
#   built_by: William Owen
#   built_by_url: "https://twitter.com/twilowen"
- title: A4 纸网
  main_url: "http://www.a4z.cn/"
  url: "http://www.a4z.cn/price"
  source_url: "https://github.com/hiooyUI/hiooyui.github.io"
  featured: false
  categories:
    - eCommerce
- title: Steve Meredith's Portfolio
  main_url: "http://www.stevemeredith.com/"
  url: "http://www.stevemeredith.com/"
  featured: false
  categories:
    - Portfolio
- title: API Platform
  main_url: "https://api-platform.com/"
  url: "https://api-platform.com/"
  source_url: "https://github.com/api-platform/website"
  featured: false
  categories:
    - Documentation
    - Web Development
    - Open Source
    - Library
- title: Artivest
  main_url: "https://artivest.co/"
  url: "https://artivest.co/what-we-do/for-advisors-and-investors/"
  featured: false
  categories:
    - Marketing
    - Blog
    - Documentation
    - Finance
- title: The Audacious Project
  main_url: "https://audaciousproject.org/"
  url: "https://audaciousproject.org/"
  featured: false
  categories:
    - Nonprofit
- title: Dustin Schau's Blog
  main_url: "https://blog.dustinschau.com/"
  url: "https://blog.dustinschau.com/"
  source_url: "https://github.com/dschau/blog"
  featured: false
  categories:
    - Blog
    - Web Development
- title: iContract Blog
  main_url: "https://blog.icontract.co.uk/"
  url: "http://blog.icontract.co.uk/"
  featured: false
  categories:
    - Blog
- title: BRIIM
  main_url: "https://bri.im/"
  url: "https://bri.im/"
  featured: false
  description: >-
    BRIIM is a movement to enable JavaScript enthusiasts and web developers in
    machine learning. Learn about artificial intelligence and data science, two
    fields which are governed by machine learning, in JavaScript. Take it right
    to your browser with WebGL.
  categories:
    - Education
    - Web Development
    - Technology
- title: Caddy Smells Like Trees
  main_url: "https://caddysmellsliketrees.ru"
  url: "https://caddysmellsliketrees.ru/en"
  source_url: "https://github.com/podabed/caddysmellsliketrees.github.io"
  description: >-
    We play soul-searching songs for every day. They are merging in our forests
    in such a way that it is difficult to separate them from each other, and
    between them bellow bold deer poems.
  categories:
    - Music
    - Gallery
  built_by: Dmitrij Podabed, Alexander Nikitin
  built_by_url: https://podabed.org
  featured: false
- title: Calpa's Blog
  main_url: "https://calpa.me/"
  url: "https://calpa.me/"
  source_url: "https://github.com/calpa/blog"
  featured: false
  categories:
    - Blog
    - Web Development
- title: Chocolate Free
  main_url: "https://chocolate-free.com/"
  url: "https://chocolate-free.com/"
  source_url: "https://github.com/Khaledgarbaya/chocolate-free-website"
  featured: false
  description: "A full time foodie \U0001F60D a forever Parisian \"patisserie\" lover and \U0001F382 \U0001F369 \U0001F370 \U0001F36A explorer and finally an under construction #foodblogger #foodblog"
  categories:
    - Blog
    - Food
- title: Code Bushi
  main_url: "https://codebushi.com/"
  url: "https://codebushi.com/"
  featured: false
  description: >-
    Web development resources, trends, & techniques to elevate your coding
    journey.
  categories:
    - Web Development
    - Open Source
    - Blog
  built_by: Hunter Chang
  built_by_url: "https://hunterchang.com/"
- title: Daniel Hollcraft
  main_url: "https://danielhollcraft.com/"
  url: "https://danielhollcraft.com/"
  source_url: "https://github.com/danielbh/danielhollcraft.com"
  featured: false
  categories:
    - Web Development
    - Blog
    - Portfolio
- title: Darren Britton's Portfolio
  main_url: "https://darrenbritton.com/"
  url: "https://darrenbritton.com/"
  source_url: "https://github.com/darrenbritton/darrenbritton.github.io"
  featured: false
  categories:
    - Web Development
    - Portfolio
- title: Dave Lindberg Marketing & Design
  url: "https://davelindberg.com/"
  main_url: "https://davelindberg.com/"
  source_url: "https://github.com/Dave-Lindberg/dl-gatsby"
  featured: false
  description: >-
    My work revolves around solving problems for people in business, using
    integrated design and marketing strategies to improve sales, increase brand
    engagement, generate leads and achieve goals.
  categories:
    - Design
    - Featured
    - Marketing
    - SEO
    - Portfolio
- title: Design Systems Weekly
  main_url: "https://designsystems.email/"
  url: "https://designsystems.email/"
  featured: false
  categories:
    - Education
    - Web Development
- title: Dalbinaco's Website
  main_url: "https://dlbn.co/en/"
  url: "https://dlbn.co/en/"
  source_url: "https://github.com/dalbinaco/dlbn.co"
  featured: false
  categories:
    - Portfolio
    - Web Development
- title: mParticle's Documentation
  main_url: "https://docs.mparticle.com/"
  url: "https://docs.mparticle.com/"
  featured: false
  categories:
    - Web Development
    - Documentation
- title: Doopoll
  main_url: "https://doopoll.co/"
  url: "https://doopoll.co/"
  featured: false
  categories:
    - Marketing
    - Technology
- title: ERC dEX
  main_url: "https://ercdex.com/"
  url: "https://ercdex.com/aqueduct"
  featured: false
  categories:
    - Marketing
- title: Fabian Schultz' Portfolio
  main_url: "https://fabianschultz.com/"
  url: "https://fabianschultz.com/"
  source_url: "https://github.com/fabe/site"
  featured: false
  description: >-
    Hello, I’m Fabian — a product designer and developer based in Potsdam,
    Germany. I’ve been working both as a product designer and frontend developer
    for over 5 years now. I particularly enjoy working with companies that try
    to meet broad and unique user needs.
  categories:
    - Portfolio
    - Web Development
  built_by: Fabian Schultz
  built_by_url: "https://fabianschultz.com/"
- title: CalState House Manager
  description: >
    Home service membership that offers proactive and on-demand maintenance for
    homeowners
  main_url: "https://housemanager.calstate.aaa.com/"
  url: "https://housemanager.calstate.aaa.com/"
  categories:
    - Insurance
- title: The freeCodeCamp Guide
  main_url: "https://guide.freecodecamp.org/"
  url: "https://guide.freecodecamp.org/"
  source_url: "https://github.com/freeCodeCamp/guide"
  featured: false
  categories:
    - Web Development
    - Documentation
- title: High School Hackathons
  main_url: "https://hackathons.hackclub.com/"
  url: "https://hackathons.hackclub.com/"
  source_url: "https://github.com/hackclub/hackathons"
  featured: false
  categories:
    - Education
    - Web Development
- title: Hapticmedia
  main_url: "https://hapticmedia.fr/en/"
  url: "https://hapticmedia.fr/en/"
  featured: false
  categories:
    - Agency
- title: heml.io
  main_url: "https://heml.io/"
  url: "https://heml.io/"
  source_url: "https://github.com/SparkPost/heml.io"
  featured: false
  categories:
    - Documentation
    - Web Development
    - Open Source
- title: Juliette Pretot's Portfolio
  main_url: "https://juliette.sh/"
  url: "https://juliette.sh/"
  featured: false
  categories:
    - Web Development
    - Portfolio
    - Blog
- title: Kris Hedstrom's Portfolio
  main_url: "https://k-create.com/"
  url: "https://k-create.com/portfolio/"
  source_url: "https://github.com/kristofferh/kristoffer"
  featured: false
  description: >-
    Hey. I’m Kris. I’m an interactive designer / developer. I grew up in Umeå,
    in northern Sweden, but I now live in Brooklyn, NY. I am currently enjoying
    a hybrid Art Director + Lead Product Engineer role at a small startup called
    Nomad Health. Before that, I was a Product (Engineering) Manager at Tumblr.
    Before that, I worked at agencies. Before that, I was a baby. I like to
    design things, and then I like to build those things. I occasionally take on
    freelance projects. Feel free to get in touch if you have an interesting
    project that you want to collaborate on. Or if you just want to say hello,
    that’s cool too.
  categories:
    - Portfolio
  built_by: Kris Hedstrom
  built_by_url: "https://k-create.com/"
- title: knpw.rs
  main_url: "https://knpw.rs/"
  url: "https://knpw.rs/"
  source_url: "https://github.com/knpwrs/knpw.rs"
  featured: false
  categories:
    - Blog
    - Web Development
- title: Kostas Bariotis' Blog
  main_url: "https://kostasbariotis.com/"
  url: "https://kostasbariotis.com/"
  source_url: "https://github.com/kbariotis/kostasbariotis.com"
  featured: false
  categories:
    - Blog
    - Portfolio
    - Web Development
- title: LaserTime Clinic
  main_url: "https://lasertime.ru/"
  url: "https://lasertime.ru/"
  source_url: "https://github.com/oleglegun/lasertime"
  featured: false
  categories:
    - Marketing
- title: Jason Lengstorf
  main_url: "https://lengstorf.com"
  url: "https://lengstorf.com"
  source_url: "https://github.com/jlengstorf/lengstorf.com"
  featured: false
  categories:
    - Blog
  built_by: Jason Lengstorf
  built_by_url: "https://github.com/jlengstorf"
- title: Mannequin.io
  main_url: "https://mannequin.io/"
  url: "https://mannequin.io/"
  source_url: "https://github.com/LastCallMedia/Mannequin/tree/master/site"
  featured: false
  categories:
    - Open Source
    - Web Development
    - Documentation
- title: manu.ninja
  main_url: "https://manu.ninja/"
  url: "https://manu.ninja/"
  source_url: "https://github.com/Lorti/manu.ninja"
  featured: false
  description: >-
    manu.ninja is the personal blog of Manuel Wieser, where he talks about
    frontend development, games and digital art
  categories:
    - Blog
    - Technology
    - Web Development
- title: Fabric
  main_url: "https://meetfabric.com/"
  url: "https://meetfabric.com/"
  featured: false
  categories:
    - Marketing
    - Insurance
- title: Nexit
  main_url: "https://nexit.sk/"
  url: "https://nexit.sk/references"
  featured: false
  categories:
    - Web Development
- title: Open FDA
  description: >
    Provides APIs and raw download access to a number of high-value, high
    priority and scalable structured datasets, including adverse events, drug
    product labeling, and recall enforcement reports.
  main_url: "https://open.fda.gov/"
  url: "https://open.fda.gov/"
  source_url: "https://github.com/FDA/open.fda.gov"
  featured: false
  categories:
    - Government
    - Open Source
    - Web Development
    - API
    - Data
- title: NYC Planning Labs (New York City Department of City Planning)
  main_url: "https://planninglabs.nyc/"
  url: "https://planninglabs.nyc/about/"
  source_url: "https://github.com/NYCPlanning/"
  featured: false
  description: >-
    We work with New York City's Urban Planners to deliver impactful, modern
    technology tools.
  categories:
    - Open Source
    - Government
- title: Pravdomil
  main_url: "https://pravdomil.com/"
  url: "https://pravdomil.com/"
  source_url: "https://github.com/pravdomil/pravdomil.com"
  featured: false
  description: >-
    I’ve been working both as a product designer and frontend developer for over
    5 years now. I particularly enjoy working with companies that try to meet
    broad and unique user needs.
  categories:
    - Portfolio
- title: Preston Richey Portfolio / Blog
  main_url: "https://prestonrichey.com/"
  url: "https://prestonrichey.com/"
  source_url: "https://github.com/prichey/prestonrichey.com"
  featured: false
  categories:
    - Web Development
    - Portfolio
    - Blog
- title: Landing page of Put.io
  main_url: "https://put.io/"
  url: "https://put.io/"
  featured: false
  categories:
    - eCommerce
    - Technology
- title: The Rick and Morty API
  main_url: "https://rickandmortyapi.com/"
  url: "https://rickandmortyapi.com/"
  built_by: Axel Fuhrmann
  built_by_url: "https://axelfuhrmann.com/"
  featured: false
  categories:
    - Web Development
    - Entertainment
    - Documentation
    - Open Source
    - API
- title: Santa Compañía Creativa
  main_url: "https://santacc.es/"
  url: "https://santacc.es/"
  source_url: "https://github.com/DesarrolloWebSantaCC/santacc-web"
  featured: false
  categories:
    - Agency
- title: Sean Coker's Blog
  main_url: "https://sean.is/"
  url: "https://sean.is/"
  featured: false
  categories:
    - Blog
    - Portfolio
    - Web Development
- title: Several Levels
  main_url: "https://severallevels.io/"
  url: "https://severallevels.io/"
  source_url: "https://github.com/Harrison1/several-levels"
  featured: false
  categories:
    - Agency
    - Web Development
- title: Simply
  main_url: "https://simply.co.za/"
  url: "https://simply.co.za/"
  featured: false
  categories:
    - Marketing
    - Insurance
- title: Storybook
  main_url: "https://storybook.js.org/"
  url: "https://storybook.js.org/"
  source_url: "https://github.com/storybooks/storybook"
  featured: false
  categories:
    - Web Development
    - Open Source
- title: Vibert Thio's Portfolio
  main_url: "https://vibertthio.com/portfolio/"
  url: "https://vibertthio.com/portfolio/projects/"
  source_url: "https://github.com/vibertthio/portfolio"
  featured: false
  categories:
    - Portfolio
    - Web Development
- title: VisitGemer
  main_url: "https://visitgemer.sk/"
  url: "https://visitgemer.sk/"
  featured: false
  categories:
    - Marketing
- title: Bricolage.io
  main_url: "https://www.bricolage.io/"
  url: "https://www.bricolage.io/"
  source_url: "https://github.com/KyleAMathews/blog"
  featured: false
  categories:
    - Blog
- title: Charles Pinnix Website
  main_url: "https://www.charlespinnix.com/"
  url: "https://www.charlespinnix.com/"
  featured: false
  description: >-
    I’m a senior frontend engineer with 8 years of experience building websites
    and web applications. I’m interested in leading creative, multidisciplinary
    engineering teams. I’m a creative technologist, merging photography, art,
    and design into engineering and visa versa. I take a pragmatic,
    product-oriented approach to development, allowing me to see the big picture
    and ensuring quality products are completed on time. I have a passion for
    modern frontend JavaScript frameworks such as React and Vue, and I have
    substantial experience on the backend with an interest in Node and
    container based deployment with Docker and AWS.
  categories:
    - Portfolio
    - Web Development
- title: Charlie Harrington's Blog
  main_url: "https://www.charlieharrington.com/"
  url: "https://www.charlieharrington.com/"
  source_url: "https://github.com/whatrocks/blog"
  featured: false
  categories:
    - Blog
    - Web Development
    - Music
- title: Developer Ecosystem
  main_url: "https://www.developerecosystem.com/"
  url: "https://www.developerecosystem.com/"
  featured: false
  categories:
    - Blog
    - Web Development
- title: Gabriel Adorf's Portfolio
  main_url: "https://www.gabrieladorf.com/"
  url: "https://www.gabrieladorf.com/"
  source_url: "https://github.com/gabdorf/gabriel-adorf-portfolio"
  featured: false
  categories:
    - Portfolio
    - Web Development
- title: greglobinski.com
  main_url: "https://www.greglobinski.com/"
  url: "https://www.greglobinski.com/"
  source_url: "https://github.com/greglobinski/www.greglobinski.com"
  featured: false
  categories:
    - Portfolio
    - Web Development
- title: I am Putra
  main_url: "https://www.iamputra.com/"
  url: "https://www.iamputra.com/"
  featured: false
  categories:
    - Portfolio
    - Web Development
    - Blog
- title: In Sowerby Bridge
  main_url: "https://www.insowerbybridge.co.uk/"
  url: "https://www.insowerbybridge.co.uk/"
  featured: false
  categories:
    - Marketing
    - Government
- title: JavaScript Stuff
  main_url: "https://www.javascriptstuff.com/"
  url: "https://www.javascriptstuff.com/"
  featured: false
  categories:
    - Education
    - Web Development
    - Library
- title: Ledgy
  main_url: "https://www.ledgy.com/"
  url: "https://github.com/morloy/ledgy.com"
  featured: false
  categories:
    - Marketing
    - Finance
- title: Alec Lomas's Portfolio / Blog
  main_url: "https://www.lowmess.com/"
  url: "https://www.lowmess.com/"
  source_url: "https://github.com/lowmess/lowmess"
  featured: false
  categories:
    - Web Development
    - Blog
    - Portfolio
- title: Michele Mazzucco's Portfolio
  main_url: "https://www.michelemazzucco.it/"
  url: "https://www.michelemazzucco.it/"
  source_url: "https://github.com/michelemazzucco/michelemazzucco.it"
  featured: false
  categories:
    - Portfolio
- title: Orbit FM Podcasts
  main_url: "https://www.orbit.fm/"
  url: "https://www.orbit.fm/"
  source_url: "https://github.com/agarrharr/orbit.fm"
  featured: false
  categories:
    - Podcast
- title: Prosecco Springs
  main_url: "https://www.proseccosprings.com/"
  url: "https://www.proseccosprings.com/"
  featured: false
  categories:
    - Food
    - Blog
    - Marketing
- title: Verious
  main_url: "https://www.verious.io/"
  url: "https://www.verious.io/"
  source_url: "https://github.com/cpinnix/verious"
  featured: false
  categories:
    - Web Development
- title: Yisela
  main_url: "https://www.yisela.com/"
  url: "https://www.yisela.com/tetris-against-trauma-gaming-as-therapy/"
  featured: false
  categories:
    - Blog
- title: YouFoundRon.com
  main_url: "https://www.youfoundron.com/"
  url: "https://www.youfoundron.com/"
  source_url: "https://github.com/rongierlach/yfr-dot-com"
  featured: false
  categories:
    - Portfolio
    - Web Development
    - Blog
- title: yerevancoder
  main_url: "https://yerevancoder.com/"
  url: "https://forum.yerevancoder.com/categories"
  source_url: "https://github.com/yerevancoder/yerevancoder.github.io"
  featured: false
  categories:
    - Blog
    - Web Development
- title: Ease
  main_url: "https://www.ease.com/"
  url: "https://www.ease.com/"
  featured: false
  categories:
    - Marketing
    - Healthcare
- title: Policygenius
  main_url: "https://www.policygenius.com/"
  url: "https://www.policygenius.com/"
  featured: false
  categories:
    - Marketing
    - Healthcare
- title: Moteefe
  main_url: "http://www.moteefe.com/"
  url: "http://www.moteefe.com/"
  featured: false
  categories:
    - Marketing
    - Agency
    - Technology
- title: Athelas
  main_url: "http://www.athelas.com/"
  url: "http://www.athelas.com/"
  featured: false
  categories:
    - Marketing
    - Healthcare
- title: Pathwright
  main_url: "http://www.pathwright.com/"
  url: "http://www.pathwright.com/"
  featured: false
  categories:
    - Marketing
    - Education
- title: Lucid
  main_url: "https://www.golucid.co/"
  url: "https://www.golucid.co/"
  featured: false
  categories:
    - Marketing
    - Technology
- title: Bench
  main_url: "http://www.bench.co/"
  url: "http://www.bench.co/"
  featured: false
  categories:
    - Marketing
- title: Union Plus Credit Card
  main_url: "http://www.unionpluscard.com"
  url: "https://unionplus.capitalone.com/"
  featured: false
  categories:
    - Marketing
    - Finance
- title: Gin Lane
  main_url: "http://www.ginlane.com/"
  url: "https://www.ginlane.com/"
  featured: false
  categories:
    - Web Development
    - Agency
- title: Marmelab
  main_url: "https://marmelab.com/en/"
  url: "https://marmelab.com/en/"
  featured: false
  categories:
    - Web Development
    - Agency
- title: Fusion Media Group
  main_url: "http://thefmg.com/"
  url: "http://thefmg.com/"
  featured: false
  categories:
    - Entertainment
    - News
- title: Dovetail
  main_url: "https://dovetailapp.com/"
  url: "https://dovetailapp.com/"
  featured: false
  categories:
    - Marketing
    - Technology
- title: F1 Vision
  main_url: "https://www.f1vision.com/"
  url: "https://www.f1vision.com/"
  featured: false
  categories:
    - Marketing
    - Entertainment
    - Technology
    - eCommerce
- title: Yuuniworks Portfolio / Blog
  main_url: "https://www.yuuniworks.com/"
  url: "https://www.yuuniworks.com/"
  source_url: "https://github.com/junkboy0315/yuuni-web"
  featured: false
  categories:
    - Portfolio
    - Web Development
    - Blog
- title: The Bastion Bot
  main_url: "https://bastionbot.org/"
  url: "https://bastionbot.org/"
  source_url: "https://github.com/TheBastionBot/Bastion-Website"
  description: Give awesome perks to your Discord server!
  featured: false
  categories:
    - Open Source
    - Technology
    - Documentation
    - Bot
    - Community
  built_by: Sankarsan Kampa
  built_by_url: "https://sankarsankampa.com"
- title: Smakosh
  main_url: "https://smakosh.com/"
  url: "https://smakosh.com/"
  source_url: "https://github.com/smakosh/smakosh.com"
  featured: false
  categories:
    - Portfolio
    - Web Development
# - title: Philipp Czernitzki - Blog/Website
#   main_url: "http://philippczernitzki.me/"
#   url: "http://philippczernitzki.me/"
#   featured: false
#   categories:
#     - Portfolio
#     - Web Development
#     - Blog
- title: WebGazer
  main_url: "https://www.webgazer.io/"
  url: "https://www.webgazer.io/"
  featured: false
  categories:
    - Marketing
    - Web Development
    - Technology
- title: Joe Seifi's Blog
  main_url: "http://seifi.org/"
  url: "http://seifi.org/"
  featured: false
  categories:
    - Portfolio
    - Web Development
    - Blog

- title: LekoArts
  main_url: "https://www.lekoarts.de"
  url: "https://www.lekoarts.de"
  source_url: "https://github.com/LekoArts/portfolio"
  featured: false
  built_by: LekoArts
  built_by_url: "https://github.com/LekoArts"
  description: >-
    Hi, I'm Lennart — a self-taught and passionate graphic/web designer &
    frontend developer based in Darmstadt, Germany. I love it to realize complex
    projects in a creative manner and face new challenges. Since 6 years I do
    graphic design, my love for frontend development came up 3 years ago. I
    enjoy acquiring new skills and cementing this knowledge by writing blogposts
    and creating tutorials.
  categories:
    - Portfolio
    - Blog
    - Design
    - Web Development
    - Freelance
- title: 杨二小的博客
  main_url: "https://blog.yangerxiao.com/"
  url: "https://blog.yangerxiao.com/"
  source_url: "https://github.com/zerosoul/blog.yangerxiao.com"
  featured: false
  categories:
    - Blog
    - Portfolio
- title: MOTTO x MOTTO
  main_url: "https://mottox2.com"
  url: "https://mottox2.com"
  source_url: "https://github.com/mottox2/website"
  description: Web developer / UI Desinger in Tokyo Japan.
  featured: false
  categories:
    - Blog
    - Portfolio
  built_by: mottox2
  built_by_url: "https://mottox2.com"
- title: Pride of the Meadows
  main_url: "https://www.prideofthemeadows.com/"
  url: "https://www.prideofthemeadows.com/"
  featured: false
  categories:
    - eCommerce
    - Food
    - Blog
- title: Michael Uloth
  main_url: "https://www.michaeluloth.com"
  url: "https://www.michaeluloth.com"
  featured: false
  description: Michael Uloth is an opera singer and web developer based in Toronto.
  categories:
    - Portfolio
    - Music
    - Web Development
  built_by: Michael Uloth
  built_by_url: "https://www.michaeluloth.com"
- title: Spacetime
  main_url: "https://www.heyspacetime.com/"
  url: "https://www.heyspacetime.com/"
  featured: false
  description: >-
    Spacetime is a Dallas-based digital experience agency specializing in web,
    app, startup, and digital experience creation.
  categories:
    - Marketing
    - Portfolio
    - Agency
    - Featured
  built_by: Spacetime
  built_by_url: "https://www.heyspacetime.com/"
- title: Eric Jinks
  main_url: "https://ericjinks.com/"
  url: "https://ericjinks.com/"
  featured: false
  description: "Software engineer / web developer from the Gold Coast, Australia."
  categories:
    - Portfolio
    - Blog
    - Web Development
    - Technology
  built_by: Eric Jinks
  built_by_url: "https://ericjinks.com/"
- title: GaiAma - We are wildlife
  main_url: "https://www.gaiama.org/"
  url: "https://www.gaiama.org/"
  featured: false
  description: >-
    We founded the GaiAma conservation organization to protect wildlife in Perú
    and to create an example of a permaculture neighborhood, living
    symbiotically with the forest - because reforestation is just the beginning
  categories:
    - Nonprofit
    - Marketing
    - Blog
  source_url: "https://github.com/GaiAma/gaiama.org"
  built_by: GaiAma
  built_by_url: "https://www.gaiama.org/"
- title: Healthcare Logic
  main_url: "https://www.healthcarelogic.com/"
  url: "https://www.healthcarelogic.com/"
  featured: false
  description: >-
    Revolutionary technology that empowers clinical and managerial leaders to
    collaborate with clarity.
  categories:
    - Marketing
    - Healthcare
    - Technology
  built_by: Thrive
  built_by_url: "https://thriveweb.com.au/"
- title: Localgov.fyi
  main_url: "https://localgov.fyi/"
  url: "https://localgov.fyi/"
  featured: false
  description: Finding local government services made easier.
  categories:
    - Directory
    - Government
    - Technology
  source_url: "https://github.com/WeOpenly/localgov.fyi"
  built_by: Openly
  built_by_url: "https://weopenly.com/"
- title: Kata.ai Documentation
  main_url: "https://docs.kata.ai/"
  url: "https://docs.kata.ai/"
  source_url: "https://github.com/kata-ai/kata-platform-docs"
  featured: false
  description: >-
    Documentation website for the Kata Platform, an all-in-one platform for
    building chatbots using AI technologies.
  categories:
    - Documentation
    - Technology
- title: goalgetters
  main_url: "https://goalgetters.space/"
  url: "https://goalgetters.space/"
  featured: false
  description: >-
    goalgetters is a source of inspiration for people who want to change their
    career. We offer articles, success stories and expert interviews on how to
    find a new passion and how to implement change.
  categories:
    - Blog
    - Education
    - Personal Development
  built_by: "Stephanie Langers (content), Adrian Wenke (development)"
  built_by_url: "https://twitter.com/AdrianWenke"
- title: Zensum
  main_url: "https://zensum.se/"
  url: "https://zensum.se/"
  featured: false
  description: >-
    Borrow money quickly and safely through Zensum. We compare Sweden's leading
    banks and credit institutions. Choose from multiple offers and lower your
    monthly cost. [Translated from Swedish]
  categories:
    - Technology
    - Finance
    - Marketing
  built_by: Bejamas.io
  built_by_url: "https://bejamas.io/"
- title: StatusHub - Easy to use Hosted Status Page Service
  main_url: "https://statushub.com/"
  url: "https://statushub.com/"
  featured: false
  description: >-
    Set up your very own service status page in minutes with StatusHub. Allow
    customers to subscribe to be updated automatically.
  categories:
    - Technology
    - Marketing
  built_by: Bejamas.io
  built_by_url: "https://bejamas.io/"
- title: Matthias Kretschmann Portfolio
  main_url: "https://matthiaskretschmann.com/"
  url: "https://matthiaskretschmann.com/"
  source_url: "https://github.com/kremalicious/portfolio"
  featured: false
  description: Portfolio of designer & developer Matthias Kretschmann.
  categories:
    - Portfolio
    - Web Development
  built_by: Matthias Kretschmann
  built_by_url: "https://matthiaskretschmann.com/"
- title: Iron Cove Solutions
  main_url: "https://ironcovesolutions.com/"
  url: "https://ironcovesolutions.com/"
  description: >-
    Iron Cove Solutions is a cloud based consulting firm. We help companies
    deliver a return on cloud usage by applying best practices
  categories:
    - Technology
    - Web Development
  built_by: Iron Cove Solutions
  built_by_url: "https://ironcovesolutions.com/"
  featured: false
- title: Eventos orellana
  description: >-
    Somos una empresa dedicada a brindar asesoría personalizada y profesional
    para la elaboración y coordinación de eventos sociales y empresariales.
  main_url: "https://eventosorellana.com/"
  url: "https://eventosorellana.com/"
  featured: false
  categories:
    - Gallery
  built_by: Codedebug
  built_by_url: "https://codedebug.co/"
- title: Moetez Chaabene Portfolio / Blog
  main_url: "https://moetez.me/"
  url: "https://moetez.me/"
  source_url: "https://github.com/moetezch/moetez.me"
  featured: false
  description: Portfolio of Moetez Chaabene
  categories:
    - Portfolio
    - Web Development
    - Blog
  built_by: Moetez Chaabene
  built_by_url: "https://twitter.com/moetezch"
- title: Nikita
  description: >-
    Automation of system deployments in Node.js for applications and
    infrastructures.
  main_url: "https://nikita.js.org/"
  url: "https://nikita.js.org/"
  source_url: "https://github.com/adaltas/node-nikita"
  categories:
    - Documentation
    - Open Source
    - Technology
  built_by: David Worms
  built_by_url: "http://www.adaltas.com"
  featured: false
- title: Gourav Sood Blog & Portfolio
  main_url: "https://www.gouravsood.com/"
  url: "https://www.gouravsood.com/"
  featured: false
  categories:
    - Blog
    - Portfolio
  built_by: Gourav Sood
  built_by_url: "https://www.gouravsood.com/"
- title: Jonas Tebbe Portfolio
  description: |
    Hey, I’m Jonas and I create digital products.
  main_url: "https://jonastebbe.com"
  url: "https://jonastebbe.com"
  categories:
    - Portfolio
  built_by: Jonas Tebbe
  built_by_url: "http://twitter.com/jonastebbe"
  featured: false
- title: Parker Sarsfield Portfolio
  description: |
    I'm Parker, a software engineer and sneakerhead.
  main_url: "https://parkersarsfield.com"
  url: "https://parkersarsfield.com"
  categories:
    - Blog
    - Portfolio
  built_by: Parker Sarsfield
  built_by_url: "https://parkersarsfield.com"
- title: Frontend web development with Greg
  description: |
    JavaScript, GatsbyJS, ReactJS, CSS in JS... Let's learn some stuff together.
  main_url: "https://dev.greglobinski.com"
  url: "https://dev.greglobinski.com"
  categories:
    - Blog
    - Web Development
  built_by: Greg Lobinski
  built_by_url: "https://github.com/greglobinski"
- title: Insomnia
  description: |
    Desktop HTTP and GraphQL client for developers
  main_url: "https://insomnia.rest/"
  url: "https://insomnia.rest/"
  categories:
    - Blog
  built_by: Gregory Schier
  built_by_url: "https://schier.co"
  featured: false
- title: Timeline Theme Portfolio
  description: |
    I'm Aman Mittal, a software developer.
  main_url: "http://www.amanhimself.me/"
  url: "http://www.amanhimself.me/"
  categories:
    - Web Development
    - Portfolio
  built_by: Aman Mittal
  built_by_url: "http://www.amanhimself.me/"
- title: Ocean artUp
  description: >
    Science outreach site built using styled-components and Contentful. It
    presents the research project "Ocean artUp" funded by an Advanced Grant of
    the European Research Council to explore the possible benefits of artificial
    uplift of nutrient-rich deep water to the ocean’s sunlit surface layer.
  main_url: "https://ocean-artup.eu"
  url: "https://ocean-artup.eu"
  source_url: "https://github.com/janosh/ocean-artup"
  categories:
    - Science
    - Education
    - Blog
  built_by: Janosh Riebesell
  built_by_url: "https://janosh.io"
  featured: false
- title: Ryan Fitzgerald
  description: |
    Personal portfolio and blog for Ryan Fitzgerald
  main_url: "https://ryanfitzgerald.ca/"
  url: "https://ryanfitzgerald.ca/"
  categories:
    - Web Development
    - Portfolio
  built_by: Ryan Fitzgerald
  built_by_url: "https://github.com/RyanFitzgerald"
  featured: false
- title: Kaizen
  description: |
    Content Marketing, PR & SEO Agency in London
  main_url: "https://www.kaizen.co.uk/"
  url: "https://www.kaizen.co.uk/"
  categories:
    - Agency
    - Blog
    - Design
    - Web Development
    - SEO
  built_by: Bogdan Stanciu
  built_by_url: "https://github.com/b0gd4n"
  featured: false
- title: HackerOne Platform Documentation
  description: |
    HackerOne's Product Documentation Center!
  url: "https://docs.hackerone.com/"
  main_url: "https://docs.hackerone.com/"
  categories:
    - Documentation
    - Security
  featured: false
- title: Patreon Partners
  description: |
    Resources and products to help you do more with Patreon.
  url: "https://partners.patreon.com/"
  main_url: "https://partners.patreon.com/"
  categories:
    - Directory
  featured: false
- title: Bureau Of Meteorology (beta)
  description: |
    Help shape the future of Bureau services
  url: "https://beta.bom.gov.au/"
  main_url: "https://beta.bom.gov.au/"
  categories:
    - Meteorology
  featured: false
- title: Curbside
  description: |
    Connecting Stores with Mobile Customers
  main_url: "https://curbside.com/"
  url: "https://curbside.com/"
  categories:
    - Mobile Commerce
  featured: false
- title: Mux Video
  description: |
    API to video hosting and streaming
  main_url: "https://mux.com/"
  url: "https://mux.com/"
  categories:
    - Video
    - Hosting
    - Streaming
    - API
  featured: false
- title: Swapcard
  description: >
    The easiest way for event organizers to instantly connect people, build a
    community of attendees and exhibitors, and increase revenue over time
  main_url: "https://www.swapcard.com/"
  url: "https://www.swapcard.com/"
  categories:
    - Event
    - Community
    - Personal Training
    - Marketing
  built_by: Swapcard
  built_by_url: "https://www.swapcard.com/"
  featured: false
- title: Kalix
  description: >
    Kalix is perfect for healthcare professionals starting out in private
    practice, to those with an established clinic.
  main_url: "https://www.kalixhealth.com/"
  url: "https://www.kalixhealth.com/"
  categories:
    - Healthcare
  featured: false
- title: Hubba
  description: |
    Buy wholesale products from thousands of independent, verified Brands.
  main_url: "https://join.hubba.com/"
  url: "https://join.hubba.com/"
  categories:
    - eCommerce
  featured: false
- title: HyperPlay
  description: |
    In Asean's 1st Ever LOL Esports X Music Festival
  main_url: "https://hyperplay.leagueoflegends.com/"
  url: "https://hyperplay.leagueoflegends.com/"
  categories:
    - Video Games
    - Music
  featured: false
- title: Bad Credit Loans
  description: |
    Get the funds you need, from $250-$5,000
  main_url: "https://www.creditloan.com/"
  url: "https://www.creditloan.com/"
  categories:
    - Loans
  featured: false
- title: Financial Center
  description: >
    Member-owned, not-for-profit, co-operative whose members receive financial
    benefits in the form of lower loan rates, higher savings rates, and lower
    fees than banks.
  main_url: "https://fcfcu.com/"
  url: "https://fcfcu.com/"
  categories:
    - Loans
    - Finance
    - Nonprofit
    - Banking
    - Business
    - Education
  built_by: "https://fcfcu.com/"
  built_by_url: "https://fcfcu.com/"
  featured: false
- title: Office of Institutional Research and Assessment
  description: |
    Good Data, Good Decisions
  main_url: "http://oira.ua.edu/"
  url: "http://oira.ua.edu/"
  categories:
    - Data
  featured: false
- title: The Telegraph Premium
  description: |
    Exclusive stories from award-winning journalists
  main_url: "https://premium.telegraph.co.uk/"
  url: "https://premium.telegraph.co.uk/"
  categories:
    - Newspaper
  featured: false
- title: html2canvas
  description: |
    Screenshots with JavaScript
  main_url: "http://html2canvas.hertzen.com/"
  url: "http://html2canvas.hertzen.com/"
  source_url: "https://github.com/niklasvh/html2canvas/tree/master/www"
  categories:
    - JavaScript
    - Documentation
  built_by: Niklas von Hertzen
  built_by_url: "http://hertzen.com/"
  featured: false
- title: Dato CMS
  description: |
    The API-based CMS your editors will love
  main_url: "https://www.datocms.com/"
  url: "https://www.datocms.com/"
  categories:
    - CMS
    - API
  featured: false
- title: Half Electronics
  description: |
    Personal website
  main_url: "https://www.halfelectronic.com/"
  url: "https://www.halfelectronic.com/"
  categories:
    - Blog
    - Electronics
  built_by: Fernando Poumian
  built_by_url: "https://github.com/fpoumian/halfelectronic.com"
  featured: false
- title: Frithir Software Development
  main_url: "https://frithir.com/"
  url: "https://frithir.com/"
  featured: false
  description: "I DRINK COFFEE, WRITE CODE AND IMPROVE MY DEVELOPMENT SKILLS EVERY DAY."
  categories:
    - Design
    - Web Development
  built_by: Frithir
  built_by_url: "https://Frithir.com/"
- title: Unow
  main_url: "https://www.unow.fr/"
  url: "https://www.unow.fr/"
  categories:
    - Education
    - Marketing
  featured: false
- title: Peter Hironaka
  description: |
    Freelance Web Developer based in Los Angeles.
  main_url: "https://peterhironaka.com/"
  url: "https://peterhironaka.com/"
  categories:
    - Portfolio
    - Web Development
  built_by: Peter Hironaka
  built_by_url: "https://github.com/PHironaka"
  featured: false
- title: Michael McQuade
  description: |
    Personal website and blog for Michael McQuade
  main_url: "https://giraffesyo.io"
  url: "https://giraffesyo.io"
  categories:
    - Blog
  built_by: Michael McQuade
  built_by_url: "https://github.com/giraffesyo"
  featured: false
- title: Haacht Brewery
  description: |
    Corporate website for Haacht Brewery. Designed and Developed by Gafas.
  main_url: "https://haacht.com/en/"
  url: "https://haacht.com"
  categories:
    - Brewery
  built_by: Gafas
  built_by_url: "https://gafas.be"
  featured: false
- title: StoutLabs
  description: |
    Portfolio of Daniel Stout, freelance developer in East Tennessee.
  main_url: "https://www.stoutlabs.com/"
  url: "https://www.stoutlabs.com/"
  categories:
    - Web Development
    - Portfolio
  built_by: Daniel Stout
  built_by_url: "https://github.com/stoutlabs"
  featured: false
- title: Chicago Ticket Outcomes By Neighborhood
  description: |
    ProPublica data visualization of traffic ticket court outcomes
  categories:
    - News
    - Nonprofit
    - Visualization
  url: >-
    https://projects.propublica.org/graphics/il/il-city-sticker-tickets-maps/ticket-status/?initialWidth=782
  main_url: >-
    https://projects.propublica.org/graphics/il/il-city-sticker-tickets-maps/ticket-status/?initialWidth=782
  built_by: David Eads
  built_by_url: "https://github.com/eads"
  featured: false
- title: Chicago South Side Traffic Ticketing rates
  description: |
    ProPublica data visualization of traffic ticket rates by community
  main_url: >-
    https://projects.propublica.org/graphics/il/il-city-sticker-tickets-maps/ticket-rate/?initialWidth=782
  url: >-
    https://projects.propublica.org/graphics/il/il-city-sticker-tickets-maps/ticket-rate/?initialWidth=782
  categories:
    - News
    - Nonprofit
    - Visualization
  built_by: David Eads
  built_by_url: "https://github.com/eads"
  featured: false
- title: Otsimo
  description: >
    Otsimo is a special education application for children with autism, down
    syndrome and other developmental disabilities.
  main_url: "https://otsimo.com/en/"
  url: "https://otsimo.com/en/"
  categories:
    - Blog
    - Education
  featured: false
- title: Matt Bagni Portfolio 2018
  description: >
    Mostly the result of playing with Gatsby and learning about react and
    graphql. Using the screenshot plugin to showcase the work done for my
    company in the last 2 years, and a good amount of other experiments.
  main_url: "https://mattbag.github.io"
  url: "https://mattbag.github.io"
  categories:
    - Portfolio
  featured: false
- title: Lisa Ye's Blog
  description: |
    Simple blog/portofolio for a fashion designer. Gatsby_v2 + Netlify cms
  main_url: "https://lisaye.netlify.com/"
  url: "https://lisaye.netlify.com/"
  categories:
    - Blog
    - Portfolio
    - Fashion
  featured: false
- title: Artem Sapegin
  description: >
    Little homepage of Artem Sapegin, a frontend developer, passionate
    photographer, coffee drinker and crazy dogs’ owner.
  main_url: "https://sapegin.me/"
  url: "https://sapegin.me/"
  categories:
    - Portfolio
    - Open Source
    - Web Development
  built_by: Artem Sapegin
  built_by_url: "https://github.com/sapegin"
  featured: false
- title: SparkPost Developers
  main_url: "https://developers.sparkpost.com/"
  url: "https://developers.sparkpost.com/"
  source_url: "https://github.com/SparkPost/developers.sparkpost.com"
  categories:
    - Documentation
    - API
  featured: false
- title: Malik Browne Portfolio 2018
  description: >
    The portfolio blog of Malik Browne, a full-stack engineer, foodie, and avid
    blogger/YouTuber.
  main_url: "https://www.malikbrowne.com/about"
  url: "https://www.malikbrowne.com"
  categories:
    - Blog
    - Portfolio
  built_by: Malik Browne
  built_by_url: "https://twitter.com/milkstarz"
  featured: false
- title: Novatics
  description: |
    Digital products that inspire and make a difference
  main_url: "https://www.novatics.com.br"
  url: "https://www.novatics.com.br"
  categories:
    - Portfolio
    - Technology
    - Web Development
  built_by: Novatics
  built_by_url: "https://github.com/Novatics"
  featured: false
- title: Max McKinney
  description: >
    I’m a developer and designer with a focus in web technologies. I build cars
    on the side.
  main_url: "https://maxmckinney.com/"
  url: "https://maxmckinney.com/"
  categories:
    - Portfolio
    - Web Development
    - Design
  built_by: Max McKinney
  featured: false
- title: Stickyard
  description: |
    Make your React component sticky the easy way
  main_url: "https://nihgwu.github.io/stickyard/"
  url: "https://nihgwu.github.io/stickyard/"
  source_url: "https://github.com/nihgwu/stickyard/tree/master/website"
  categories:
    - Web Development
  built_by: Neo Nie
  featured: false
- title: Agata Milik
  description: |
    Website of a Polish psychologist/psychotherapist based in Gdańsk, Poland.
  main_url: "https://agatamilik.pl"
  url: "https://agatamilik.pl"
  categories:
    - Marketing
    - Healthcare
  built_by: Piotr Fedorczyk
  built_by_url: "https://piotrf.pl"
  featured: false
- title: WebPurple
  main_url: "https://www.webpurple.net/"
  url: "https://www.webpurple.net/"
  source_url: "https://github.com/WebPurple/site"
  description: >-
    Site of local (Russia, Ryazan) frontend community. Main purpose is to show
    info about meetups and keep blog.
  categories:
    - Nonprofit
    - Web Development
    - Community
    - Blog
    - Open Source
  built_by: Nikita Kirsanov
  built_by_url: "https://twitter.com/kitos_kirsanov"
  featured: false
- title: Papertrail.io
  description: |
    Inspection Management for the 21st Century
  main_url: "https://www.papertrail.io/"
  url: "https://www.papertrail.io/"
  categories:
    - Marketing
    - Technology
  built_by: Papertrail.io
  built_by_url: "https://www.papertrail.io"
  featured: false
- title: Matt Ferderer
  main_url: "https://mattferderer.com"
  url: "https://mattferderer.com"
  source_url: "https://github.com/mattferderer/gatsbyblog"
  description: >
    {titleofthesite} is a blog built with Gatsby that discusses web related tech
    such as JavaScript, .NET, Blazor & security.
  categories:
    - Blog
    - Web Development
  built_by: Matt Ferderer
  built_by_url: "https://twitter.com/mattferderer"
  featured: false
- title: Sahyadri Open Source Community
  main_url: "https://sosc.org.in"
  url: "https://sosc.org.in"
  source_url: "https://github.com/haxzie/sosc-website"
  description: >
    Official website of Sahyadri Open Source Community for community blog, event
    details and members info.
  categories:
    - Blog
    - Community
    - Open Source
  built_by: Musthaq Ahamad
  built_by_url: "https://github.com/haxzie"
  featured: false
- title: Tech Confessions
  main_url: "https://confessions.tech"
  url: "https://confessions.tech"
  source_url: "https://github.com/JonathanSpeek/tech-confessions"
  description: "A guilt-free place for us to confess our tech sins \U0001F64F\n"
  categories:
    - Community
    - Open Source
  built_by: Jonathan Speek
  built_by_url: "https://speek.design"
  featured: false
- title: Thibault Maekelbergh
  main_url: "https://thibmaek.com"
  url: "https://thibmaek.com"
  source_url: "https://github.com/thibmaek/thibmaek.github.io"
  description: |
    A nice blog about development, Raspberry Pi, plants and probably records.
  categories:
    - Blog
    - Open Source
  built_by: Thibault Maekelbergh
  built_by_url: "https://twitter.com/thibmaek"
  featured: false
- title: LearnReact.design
  main_url: "https://learnreact.design"
  url: "https://learnreact.design"
  description: >
    React Essentials For Designers: A React course tailored for product
    designers, ux designers, ui designers.
  categories:
    - Blog
  built_by: Linton Ye
  built_by_url: "https://twitter.com/lintonye"
- title: Devol’s Dance
  main_url: "https://www.devolsdance.com/"
  url: "https://www.devolsdance.com/"
  description: >
    Devol’s Dance is an invite-only, one-day event celebrating industrial
    robotics, AI, and automation.
  categories:
    - Marketing
    - Technology
  built_by: Corey Ward
  built_by_url: "http://www.coreyward.me/"
  featured: false
- title: Mega House Creative
  main_url: "https://www.megahousecreative.com/"
  url: "https://www.megahousecreative.com/"
  description: >
    Mega House Creative is a digital agency that provides unique goal-oriented
    web marketing solutions.
  categories:
    - Marketing
    - Agency
  built_by: Daniel Robinson
  featured: false
- title: Tobie Marier Robitaille - csc
  main_url: "https://tobiemarierrobitaille.com/"
  url: "https://tobiemarierrobitaille.com/en/"
  description: |
    Portfolio site for director of photography Tobie Marier Robitaille
  categories:
    - Portfolio
    - Gallery
  built_by: Mill3 Studio
  built_by_url: "https://mill3.studio/en/"
  featured: false
- title: Bestvideogame.deals
  main_url: "https://bestvideogame.deals/"
  url: "https://bestvideogame.deals/"
  description: |
    Video game comparison website for the UK, build with GatsbyJS.
  categories:
    - eCommerce
    - Video Games
  built_by: Koen Kamphuis
  built_by_url: "https://koenkamphuis.com/"
  featured: false
- title: Mahipat's Portfolio
  main_url: "https://mojaave.com/"
  url: "https://mojaave.com"
  source_url: "https://github.com/mhjadav/mojaave"
  description: >
    mojaave.com is Mahipat's portfolio, I have developed it using Gatsby v2 and
    Bootstrap, To get in touch with people looking for full-stack developer.
  categories:
    - Portfolio
    - Web Development
  built_by: Mahipat Jadav
  built_by_url: "https://mojaave.com/"
  featured: false
- title: Cmsbased
  main_url: "https://www.cmsbased.net"
  url: "https://www.cmsbased.net"
  description: >
    Cmsbased is providing automation tools and design resources for Web Hosting
    and IT services industry.
  categories:
    - Technology
    - Design
  featured: false
- title: Insights
  main_url: "https://justaskusers.com/"
  url: "https://justaskusers.com/"
  description: >
    Insights helps user experience (UX) researchers conduct their research and
    make sense of the findings.
  categories:
    - User Experience
    - Design
  built_by: Just Ask Users
  built_by_url: "https://justaskusers.com/"
  featured: false
- title: Tensiq
  main_url: "https://tensiq.com"
  url: "https://tensiq.com"
  source_url: "https://github.com/Tensiq/tensiq-site"
  description: >
    Tensiq is an e-Residency startup, that provides development in cutting-edge
    technology while delivering secure, resilient, performant solutions.
  categories:
    - Game Development
    - Web Development
    - Mobile Development
    - Agency
    - Open Source
  built_by: Jens
  built_by_url: "https://github.com/arrkiin"
  featured: false
- title: Mintfort
  main_url: "https://mintfort.com/"
  url: "https://mintfort.com/"
  source_url: "https://github.com/MintFort/mintfort.com"
  description: >
    Mintfort, the first crypto-friendly bank account. Store and manage assets on
    the blockchain.
  categories:
    - Technology
    - Banking
  built_by: Axel Fuhrmann
  built_by_url: "https://axelfuhrmann.com/"
  featured: false
- title: React Native Explorer
  main_url: "https://react-native-explorer.firebaseapp.com"
  url: "https://react-native-explorer.firebaseapp.com"
  description: |
    Explorer React Native packages and examples effortlessly.
  categories:
    - React Native
  featured: false
- title: 500Tech
  main_url: "https://500tech.com/"
  url: "https://500tech.com/"
  featured: false
  categories:
    - Web Development
    - Agency
    - Open Source
- title: eworld
  main_url: "http://eworld.herokuapp.com/"
  url: "http://eworld.herokuapp.com/"
  featured: false
  categories:
    - eCommerce
    - Technology
- title: It's a Date
  description: >
    It's a Date is a dating app that actually involves dating.
  main_url: "https://www.itsadate.app/"
  url: "https://www.itsadate.app/"
  featured: false
  categories:
    - App
    - Blog
- title: Node.js HBase
  description: >
    Asynchronous HBase client for NodeJs using REST.
  main_url: https://hbase.js.org/
  url: https://hbase.js.org/
  source_url: "https://github.com/adaltas/node-hbase"
  categories:
    - Documentation
    - Open Source
    - Technology
  built_by: David Worms
  built_by_url: http://www.adaltas.com
  featured: false
- title: Peter Kroyer - Web Design / Web Development
  main_url: https://www.peterkroyer.at/en/
  url: https://www.peterkroyer.at/en/
  description: >
    Freelance web designer / web developer based in Vienna, Austria (Wien, Österreich).
  categories:
    - Agency
    - Web Development
    - Design
    - Portfolio
    - Freelance
  built_by: Peter Kroyer
  built_by_url: https://www.peterkroyer.at/
  featured: false
- title: Geddski
  main_url: https://gedd.ski
  url: https://gedd.ski
  description: >
    frontend mastery blog - level up your UI game.
  categories:
    - Web Development
    - Education
    - Productivity
    - User Experience
  built_by: Dave Geddes
  built_by_url: https://twitter.com/geddski
  featured: false
- title: Rung
  main_url: "https://rung.com.br/"
  url: "https://rung.com.br/"
  description: >
    Rung alerts you about the exceptionalities of your personal and professional life.
  categories:
    - API
    - Technology
    - Travel
    - Bot
  featured: false
- title: Mokkapps
  main_url: "https://www.mokkapps.de/"
  url: "https://www.mokkapps.de/"
  source_url: "https://github.com/mokkapps/website"
  description: >
    Portfolio website from Michael Hoffmann. Passionate software developer with focus on web-based technologies.
  categories:
    - Blog
    - Portfolio
    - Web Development
    - Mobile Development
  featured: false
- title: Premier Octet
  main_url: "https://www.premieroctet.com/"
  url: "https://www.premieroctet.com/"
  description: >
    Premier Octet is a React-based agency
  categories:
    - Agency
    - Web Development
    - Mobile Development
    - React Native
  featured: false
- title: Thorium
  main_url: "https://www.thoriumsim.com/"
  url: "https://www.thoriumsim.com/"
  source_url: "https://github.com/thorium-sim/thoriumsim.com"
  description: >
    Thorium - Open-source Starship Simulator Controls for Live Action Role Play
  built_by: Alex Anderson
  built_by_url: https://twitter.com/ralex1993
  categories:
    - Blog
    - Portfolio
    - Documentation
    - Marketing
    - Education
    - Entertainment
    - Open Source
    - Web Development
  featured: false
- title: Cameron Maske
  main_url: "https://www.cameronmaske.com/"
  url: "https://www.cameronmaske.com/courses/introduction-to-pytest/"
  source_url: "https://github.com/cameronmaske/cameronmaske.com-v2"
  description: >
    The homepage of Cameron Maske, a freelance full-stack developer, who is currently working on a free pytest video course
  categories:
    - Education
    - Video
    - Portfolio
    - Freelance
  featured: false
- title: Studenten bilden Schüler
  description: >
    Studenten bilden Schüler e.V. is a German student-run nonprofit initiative that aims to
    contribute to more equal educational opportunities by providing free tutoring to refugees
    and children from underprivileged families. The site is built on Gatsby v2, styled-components
    and Contentful. It supports Google Analytics, fluid typography and Algolia search.
  main_url: "https://studenten-bilden-schueler.de"
  url: "https://studenten-bilden-schueler.de"
  source_url: "https://github.com/StudentenBildenSchueler/homepage"
  categories:
    - Education
    - Nonprofit
    - Blog
  built_by: Janosh Riebesell
  built_by_url: "https://janosh.io"
  featured: false
- title: Joseph Chambers
  main_url: "https://joseph.michael-chambers.com/"
  url: "https://joseph.michael-chambers.com/"
  description: >
    The homepage of Joseph Chambers, a freelance full-stack developer, who is currently looking for work.
  categories:
    - Portfolio
    - Freelance
    - Web Development
  built_by: Joseph Chambers
  built_by_url: https://twitter.com/imcodingideas
  featured: false
- title: Mike's Remote List
  main_url: "https://www.mikesremotelist.com"
  url: "https://www.mikesremotelist.com"
  description: >
    A list of remote jobs, updated throughout the day. Built on Gatsby v1 and powered by Contentful, Google Sheets, string and sticky tape.
  categories:
    - Job Board
  featured: false
- title: Madvoid
  main_url: "https://madvoid.com/"
  url: "https://madvoid.com/screenshot/"
  featured: false
  description: >
    Madvoid is a team of expert developers dedicated to creating simple, clear, usable and blazing fast web and mobile apps.
    We are coders that help companies and agencies to create social & interactive experiences.
    This includes full-stack development using React, WebGL, Static Site Generators, Ruby On Rails, Phoenix, GraphQL, Chatbots, CI / CD, Docker and more!
  categories:
    - Portfolio
    - Technology
    - Web Development
    - Agency
    - Marketing
  built_by: Jean-Paul Bonnetouche
  built_by_url: https://twitter.com/_jpb
- title: MOMNOTEBOOK.COM
  description: >
    Sharing knowledge and experiences that make childhood and motherhood rich, vibrant and healthy.
  main_url: "https://momnotebook.com/"
  url: "https://momnotebook.com/"
  featured: false
  built_by: Aleksander Hansson
  built_by_url: https://www.linkedin.com/in/aleksanderhansson/
  categories:
    - Blog
- title: Pirate Studios
  description: >
    Reinventing music studios with 24/7 self service rehearsal, DJ & production rooms available around the world.
  main_url: "https://www.piratestudios.co"
  url: "https://www.piratestudios.co"
  featured: false
  built_by: The Pirate Studios team
  built_by_url: https://github.com/piratestudios/
  categories:
    - Music
- title: Aurora EOS
  main_url: "https://www.auroraeos.com/"
  url: "https://www.auroraeos.com/"
  featured: false
  categories:
    - Blockchain
    - Marketing
    - Blog
  built_by: Corey Ward
  built_by_url: "http://www.coreyward.me/"
- title: MadeComfy
  main_url: "https://madecomfy.com.au/"
  url: "https://madecomfy.com.au/"
  description: >
    Short term rental management startup, using Contentful + Gatsby + CicleCI
  featured: false
  categories:
    - Travel
  built_by: Lucas Vilela
  built_by_url: "https://madecomfy.com.au/"
- title: How To Book Cheap Flights
  description: >
    A travel blog built with Gatsby and adopting the AMP technology.
  main_url: "https://howtobookcheapflights.com"
  url: "https://howtobookcheapflights.com"
  source_url: "https://github.com/flaviolivolsi/howtobookcheapflights"
  featured: false
  categories:
    - Travel
    - Blog
  built_by: Flavio Li Volsi
  built_by_url: "http://github.com/flaviolivolsi"
- title: Tiger Facility Services
  description: >
    Tiger Facility Services combines facility management expertise with state of the art software to offer a sustainable and customer oriented cleaning and facility service.
  main_url: https://www.tigerfacilityservices.com/de-en/
  url: https://www.tigerfacilityservices.com/de-en/
  featured: false
  categories:
    - B2B Services
- title: "Luciano Mammino's blog"
  description: >
    Tech & programming blog of Luciano Mammino a.k.a. "loige", Full-Stack Web Developer and International Speaker
  main_url: https://loige.co
  url: https://loige.co
  featured: false
  categories:
    - Blog
    - Web Development
  built_by: Luciano Mammino
  built_by_url: https://loige.co
- title: Wire • Secure collaboration platform
  description: >
    Corporate website of Wire, an open source, end-to-end encrypted collaboration platform
  main_url: "https://wire.com"
  url: "https://wire.com"
  featured: false
  categories:
    - Open Source
    - Productivity
    - Technology
    - Blog
    - App
  built_by: Wire team
  built_by_url: "https://github.com/orgs/wireapp/people"
- title: J. Patrick Raftery
  main_url: "https://www.jpatrickraftery.com"
  url: "https://www.jpatrickraftery.com"
  description: J. Patrick Raftery is an opera singer and voice teacher based in Vancouver, BC.
  categories:
    - Portfolio
    - Music
  built_by: Michael Uloth
  built_by_url: "https://www.michaeluloth.com"
  featured: false
- title: Aria Umezawa
  main_url: "https://www.ariaumezawa.com"
  url: "https://www.ariaumezawa.com"
  description: Aria Umezawa is a director, producer, and writer currently based in San Francisco.
  categories:
    - Portfolio
    - Music
    - Entertainment
  built_by: Michael Uloth
  built_by_url: "https://www.michaeluloth.com"
  featured: false
- title: Pomegranate Opera
  main_url: "https://www.pomegranateopera.com"
  url: "https://www.pomegranateopera.com"
  description: Pomegranate Opera is a lesbian opera written by Amanda Hale & Kye Marshall.
  categories:
    - Gallery
    - Music
  built_by: Michael Uloth
  built_by_url: "https://www.michaeluloth.com"
  featured: false
- title: Daniel Cabena
  main_url: "https://www.danielcabena.com"
  url: "https://www.danielcabena.com"
  description: Daniel Cabena is a Canadian countertenor highly regarded in both Canada and Europe for prize-winning performances ranging from baroque to contemporary repertoire.
  categories:
    - Portfolio
    - Music
  built_by: Michael Uloth
  built_by_url: "https://www.michaeluloth.com"
  featured: false
- title: Artist.Center
  main_url: "https://artistcenter.netlify.com"
  url: "https://artistcenter.netlify.com"
  description: The marketing page for Artist.Center, a soon-to-launch platform designed to connect opera singers to opera companies.
  categories:
    - Music
  built_by: Michael Uloth
  built_by_url: "https://www.michaeluloth.com"
  featured: false
- title: DG Volo & Company
  main_url: "https://www.dgvolo.com"
  url: "https://www.dgvolo.com"
  description: DG Volo & Company is a Toronto-based investment consultancy.
  categories:
    - Finance
  built_by: Michael Uloth
  built_by_url: "https://www.michaeluloth.com"
  featured: false
- title: Shawna Lucey
  main_url: "https://www.shawnalucey.com"
  url: "https://www.shawnalucey.com"
  description: Shawna Lucey is an American theater and opera director based in New York City.
  categories:
    - Portfolio
    - Music
    - Entertainment
  built_by: Michael Uloth
  built_by_url: "https://www.michaeluloth.com"
  featured: false
- title: Leyan Lo
  main_url: https://www.leyanlo.com
  url: https://www.leyanlo.com
  description: >
    Leyan Lo’s personal website
  categories:
    - Portfolio
  built_by: Leyan Lo
  built_by_url: https://www.leyanlo.com
  featured: false
- title: Hawaii National Bank
  url: https://hawaiinational.bank
  main_url: https://hawaiinational.bank
  description: Hawaii National Bank's highly personalized service has helped loyal customers & locally owned businesses achieve their financial dreams for over 50 years.
  categories:
    - Banking
  built_by: Wall-to-Wall Studios
  built_by_url: https://walltowall.com
  featured: false
- title: Coletiv
  url: https://coletiv.com
  main_url: https://coletiv.com
  description: Coletiv teams up with companies of all sizes to design, develop & launch digital products for iOS, Android & the Web.
  categories:
    - Technology
    - Agency
    - Web Development
  built_by: Coletiv
  built_by_url: https://coletiv.com
  featured: false
- title: janosh.io
  description: >
    Personal blog and portfolio of Janosh Riebesell. The site is built with Gatsby v2 and designed
    entirely with styled-components v4. Much of the layout was achieved with CSS grid. It supports
    Google Analytics, fluid typography and Algolia search.
  main_url: "https://janosh.io"
  url: "https://janosh.io"
  source_url: "https://github.com/janosh/janosh.io"
  categories:
    - Portfolio
    - Blog
    - Science
    - Photography
    - Travel
  built_by: Janosh Riebesell
  built_by_url: "https://janosh.io"
  featured: false
- title: Gatsby Manor
  description: >
    We build themes for gatsby. We have themes for all projects including personal,
    portfolio, ecommerce, landing pages and more. We also run an in-house
    web dev and design studio. If you cannot find what you want, we can build it for you!
    Email us at gatsbymanor@gmail.com with questions.
  main_url: "https://www.gatsbymanor.com"
  url: "https://www.gatsbymanor.com"
  source_url: "https://github.com/gatsbymanor"
  categories:
    - Web Development
    - Themes
    - Agency
    - Technology
    - Freelance
  built_by: Steven Natera
  built_by_url: "https://stevennatera.com"
- title: Ema Suriano's Portfolio
  main_url: https://emasuriano.com/
  url: https://emasuriano.com/
  source_url: https://github.com/EmaSuriano/emasuriano.github.io
  description: >
    Ema Suriano's portfolio to display information about him, his projects and what he's writing about.
  categories:
    - Portfolio
    - Technology
    - Web Development
  built_by: Ema Suriano
  built_by_url: https://emasuriano.com/
  featured: false
- title: Luan Orlandi
  main_url: https://luanorlandi.github.io
  url: https://luanorlandi.github.io
  source_url: https://github.com/luanorlandi/luanorlandi.github.io
  description: >
    Luan Orlandi's personal website. Brazilian web developer, enthusiast in React and Gatsby.
  categories:
    - Blog
    - Portfolio
    - Web Development
  built_by: Luan Orlandi
  built_by_url: https://github.com/luanorlandi
- title: Mobius Labs
  main_url: https://mobius.ml
  url: https://mobius.ml
  description: >
    Mobius Labs landing page, a Start-up working on Computer Vision
  categories:
    - Landing Page
    - Marketing
    - Technology
    - AI
  built_by: sktt
  built_by_url: https://github.com/sktt
- title: EZAgrar
  main_url: https://www.ezagrar.at/en/
  url: https://www.ezagrar.at/en/
  description: >
    EZAgrar.at is the homepage of the biggest agricultural machinery dealership in Austria. In total 8 pages will be built for this client reusing a lot of components between them.
  categories:
    - eCommerce
    - Marketing
    - Multilingual
  built_by: MangoART
  built_by_url: https://www.mangoart.at
  featured: false
- title: OAsome blog
  main_url: https://oasome.blog/
  url: https://oasome.blog/
  source_url: https://github.com/oorestisime/oasome
  description: >
    Paris-based Cypriot adventurers. A and O. Lovers of life and travel. Want to get a glimpse of the OAsome world?
  categories:
    - Blog
    - Photography
    - Travel
  built_by: Orestis Ioannou
  featured: false
- title: Brittany Chiang
  main_url: https://brittanychiang.com/
  url: https://brittanychiang.com/
  source_url: https://github.com/bchiang7/v4
  description: >
    Personal website and portfolio of Brittany Chiang built with Gatsby v2
  categories:
    - Portfolio
  built_by: Brittany Chiang
  built_by_url: https://github.com/bchiang7
  featured: false
- title: Fitekran
  description: >
    One of the most visited Turkish blogs about health, sports and healthy lifestyle, that has been rebuilt with Gatsby v2 using Wordpress.
  main_url: "https://www.fitekran.com"
  url: "https://www.fitekran.com"
  categories:
    - Science
    - Healthcare
    - Blog
  built_by: Burak Tokak
  built_by_url: "https://www.buraktokak.com"
- title: Serverless
  main_url: https://serverless.com
  url: https://serverless.com
  source_url: https://github.com/serverless/site
  description: >
    Serverless.com – Build web, mobile and IoT applications with serverless architectures using AWS Lambda, Azure Functions, Google CloudFunctions & more!
  categories:
    - Technology
    - Web Development
  built_by: Codebrahma
  built_by_url: https://codebrahma.com
  featured: false
- title: Dive Bell
  main_url: https://divebell.band/
  url: https://divebell.band/
  description: >
    Simple site for a band to list shows dates and videos (499 on lighthouse)
  categories:
    - Music
  built_by: Matt Bagni
  built_by_url: https://mattbag.github.io
  featured: false
- title: Mayer Media Co.
  main_url: https://mayermediaco.com/
  url: https://mayermediaco.com/
  description: >
    Freelance Web Development and Digital Marketing
  categories:
    - Web Development
    - Marketing
    - Blog
  source_url: https://github.com/MayerMediaCo/MayerMediaCo2.0
  built_by: Danny Mayer
  built_by_url: https://twitter.com/mayermediaco
  featured: false
- title: Jan Czizikow Portfolio
  main_url: https://www.janczizikow.com/
  url: https://www.janczizikow.com/
  source_url: https://github.com/janczizikow/janczizikow-portfolio
  description: >
    Simple personal portfolio site built with Gatsby
  categories:
    - Portfolio
    - Freelance
    - Web Development
  built_by: Jan Czizikow
  built_by_url: https://github.com/janczizikow
- title: Carbon Design Systems
  main_url: http://www.carbondesignsystem.com/
  url: http://www.carbondesignsystem.com/
  description: >
    The Carbon Design System is integrating the new IBM Design Ethos and Language. It represents a completely fresh approach to the design of all things at IBM.
  categories:
    - Design System
    - Documentation
  built_by: IBM
  built_by_url: https://www.ibm.com/
  featured: false
- title: McDonald's Design System
  main_url: https://design.mcdonalds.com/
  url: https://design.mcdonalds.com/
  description: >
    McDonald's Design System
  categories:
    - Design
    - Design System
  built_by: McDonald's
  built_by_url: https://www.mcdonalds.com/us/en-us.html
  featured: false
- title: Mozilla Mixed Reality
  main_url: https://mixedreality.mozilla.org/
  url: https://mixedreality.mozilla.org/
  description: >
    Virtual Reality for the free and open Web.
  categories:
    - Virtual Reality
    - Open Source
  built_by: Mozilla
  built_by_url: https://www.mozilla.org/
  featured: false
- title: Uniform Hudl Design System
  main_url: http://uniform.hudl.com/
  url: http://uniform.hudl.com/
  description: >
    A single design system to ensure every interface feels like Hudl. From the colors we use to the size of our buttons and what those buttons say, Uniform has you covered. Check the guidelines, copy the code and get to building.
  categories:
    - Design System
    - Open Source
    - Design
  built_by: Hudl
  built_by_url: https://www.hudl.com/
- title: Subtle UI
  main_url: "https://subtle-ui.netlify.com/"
  url: "https://subtle-ui.netlify.com/"
  source_url: "https://github.com/ryanwiemer/subtle-ui"
  description: >
    A collection of clever yet understated user interactions found on the web.
  categories:
    - Web Development
    - Open Source
    - User Experience
  built_by: Ryan Wiemer
  built_by_url: "https://www.ryanwiemer.com/"
  featured: false
- title: developer.bitcoin.com
  main_url: "https://developer.bitcoin.com/"
  url: "https://developer.bitcoin.com/"
  description: >
    Bitbox based bitcoin.com developer platform and resources.
  categories:
    - Blockchain
  featured: false
- title: Barmej
  main_url: "https://app.barmej.com/"
  url: "https://app.barmej.com/"
  description: >
    An interactive platform to learn different programming languages in Arabic for FREE
  categories:
    - Education
    - Programming
    - Learning
  built_by: Obytes
  built_by_url: "https://www.obytes.com/"
  featured: false
- title: Vote Save America
  main_url: "https://votesaveamerica.com"
  url: "https://votesaveamerica.com"
  description: >
    Be a voter. Save America.
  categories:
    - Education
    - Government
  featured: false
  built_by: Jeremy E. Miller
  built_by_url: "https://jeremyemiller.com/"
- title: Emergence
  main_url: https://emcap.com/
  url: https://emcap.com/
  description: >
    Emergence is a top enterprise cloud venture capital firm. We fund early stage ventures focusing on enterprise & SaaS applications. Emergence is one of the top VC firms in Silicon Valley.
  categories:
    - Marketing
    - Blog
  built_by: Upstatement
  built_by_url: https://www.upstatement.com/
  featured: false
- title: FPVtips
  main_url: https://fpvtips.com
  url: https://fpvtips.com
  source_url: https://github.com/jumpalottahigh/fpvtips
  description: >
    FPVtips is all about bringing racing drone pilots closer together, and getting more people into the hobby!
  categories:
    - Community
    - Education
    - Drones
  built_by: Georgi Yanev
  built_by_url: https://twitter.com/jumpalottahigh
  featured: false
- title: Georgi Yanev
  main_url: https://blog.georgi-yanev.com/
  url: https://blog.georgi-yanev.com/
  source_url: https://github.com/jumpalottahigh/blog.georgi-yanev.com
  description: >
    I write articles about FPV quads (building and flying), web development, smart home automation, life-long learning and other topics from my personal experience.
  categories:
    - Blog
    - Electronics
    - Drones
  built_by: Georgi Yanev
  built_by_url: https://twitter.com/jumpalottahigh
  featured: false
- title: Bear Archery
  main_url: "https://beararchery.com/"
  url: "https://beararchery.com/"
  categories:
    - eCommerce
    - Sports
  built_by: Escalade Sports
  built_by_url: "https://www.escaladesports.com/"
  featured: false
- title: "attn:"
  main_url: "https://www.attn.com/"
  url: "https://www.attn.com/"
  categories:
    - Media
    - Entertainment
  built_by: "attn:"
  built_by_url: "https://www.attn.com/"
  featured: false
- title: Mirror Conf
  description: >
    Mirror Conf is a conference designed to empower designers and frontend developers who have a thirst for knowledge and want to broaden their horizons.
  main_url: "https://www.mirrorconf.com/"
  url: "https://www.mirrorconf.com/"
  categories:
    - Conference
    - Design
    - Web Development
  featured: false
- title: Startarium
  main_url: https://www.startarium.ro
  url: https://www.startarium.ro
  description: >
    Free entrepreneurship educational portal with more than 20000 users, hundreds of resources, crowdfunding, mentoring and investor pitching events facilitated.
  categories:
    - Education
    - Crowdfunding
    - Nonprofit
    - Entrepreneurship
  built_by: Cezar Neaga
  built_by_url: https://twitter.com/cezarneaga
  featured: false
- title: Microlink
  main_url: https://microlink.io/
  url: https://microlink.io/
  description: >
    Extract structured data from any website.
  categories:
    - Web Development
    - API
    - SDK
  built_by: Kiko Beats
  built_by_url: https://kikobeats.com/
  featured: false
- title: Markets.com
  main_url: "https://www.markets.com/"
  url: "https://www.markets.com/"
  featured: false
  categories:
    - Finance
- title: Kevin Legrand
  url: "https://k-legrand.com"
  main_url: "https://k-legrand.com"
  source_url: "https://github.com/Manoz/k-legrand.com"
  description: >
    Personal website and blog built with love with Gatsby v2
  categories:
    - Blog
    - Portfolio
    - Web Development
  built_by: Kevin Legrand
  built_by_url: https://k-legrand.com
  featured: false
- title: David James Portfolio
  main_url: https://dfjames.com/
  url: https://dfjames.com/
  source_url: https://github.com/daviddeejjames/dfjames-gatsby
  description: >
    Portfolio Site using GatsbyJS and headless WordPress
  categories:
    - WordPress
    - Portfolio
    - Blog
  built_by: David James
  built_by_url: https://twitter.com/daviddeejjames
- title: Hypertext Candy
  url: https://www.hypertextcandy.com/
  main_url: https://www.hypertextcandy.com/
  description: >
    Blog about web development. Laravel, Vue.js, etc.
  categories:
    - Blog
    - Web Development
  built_by: Masahiro Harada
  built_by_url: https://twitter.com/_Masahiro_H_
  featured: false
- title: "Maxence Poutord's blog"
  description: >
    Tech & programming blog of Maxence Poutord, Software Engineer, Serial Traveler and Public Speaker
  main_url: https://www.maxpou.fr
  url: https://www.maxpou.fr
  featured: false
  categories:
    - Blog
    - Web Development
  built_by: Maxence Poutord
  built_by_url: https://www.maxpou.fr
- title: "The Noted Project"
  url: https://thenotedproject.org
  main_url: https://thenotedproject.org
  source_url: https://github.com/ianbusko/the-noted-project
  description: >
    Website to showcase the ethnomusicology research for The Noted Project.
  categories:
    - Portfolio
    - Education
    - Gallery
  built_by: Ian Busko
  built_by_url: https://github.com/ianbusko
  featured: false
- title: Got Milk
  main_url: "https://www.gotmilk.com/"
  url: "https://www.gotmilk.com/"
  featured: false
  categories:
    - Food
- title: People For Bikes
  url: "https://2017.peopleforbikes.org/"
  main_url: "https://2017.peopleforbikes.org/"
  categories:
    - Community
    - Sports
    - Gallery
    - Nonprofit
  built_by: PeopleForBikes
  built_by_url: "https://peopleforbikes.org/about-us/who-we-are/staff/"
  featured: false
- title: Wide Eye
  description: >
    Creative agency specializing in interactive design, web development, and digital communications.
  url: https://wideeye.co/
  main_url: https://wideeye.co/
  categories:
    - Design
    - Web Development
  built_by: Wide Eye
  built_by_url: https://wideeye.co/about-us/
  featured: false
- title: CodeSandbox
  description: >
    CodeSandbox is an online editor that helps you create web applications, from prototype to deployment.
  url: https://codesandbox.io/
  main_url: https://codesandbox.io/
  categories:
    - Web Development
  featured: false
- title: Marvel
  description: >
    The all-in-one platform powering design.
  url: https://marvelapp.com/
  main_url: https://marvelapp.com/
  categories:
    - Design
  featured: false
- title: Designcode.io
  description: >
    Learn to design and code React apps.
  url: https://designcode.io
  main_url: https://designcode.io
  categories:
    - Learning
  featured: false
- title: Happy Design
  description: >
    The Brand and Product Team Behind Happy Money
  url: https://design.happymoney.com/
  main_url: https://design.happymoney.com/
  categories:
    - Design
    - Finance
- title: Weihnachtsmarkt.ms
  description: >
    Explore the christmas market in Münster (Westf).
  url: https://weihnachtsmarkt.ms/
  main_url: https://weihnachtsmarkt.ms/
  source_url: https://github.com/codeformuenster/weihnachtsmarkt
  categories:
    - Gallery
    - Food
  built_by: "Code for Münster during #MSHACK18"
  featured: false
- title: Code Championship
  description: >
    Competitive coding competitions for students from 3rd to 8th grade. Code is Sport.
  url: https://www.codechampionship.com
  main_url: https://www.codechampionship.com
  categories:
    - Learning
    - Education
    - Sports
  built_by: Abamath LLC
  built_by_url: https://www.abamath.com
  featured: false
- title: Wieden+Kennedy
  description: >
    Wieden+Kennedy is an independent, global creative company.
  categories:
    - Technology
    - Web Development
    - Agency
    - Marketing
  url: https://www.wk.com
  main_url: https://www.wk.com
  built_by: Wieden Kennedy
  built_by_url: https://www.wk.com/about/
  featured: false
- title: Testing JavaScript
  description: >
    This course will teach you the fundamentals of testing your JavaScript applications using eslint, Flow, Jest, and Cypress.
  url: https://testingjavascript.com/
  main_url: https://testingjavascript.com/
  categories:
    - Learning
    - Education
    - Testing
    - JavaScript
  built_by: Kent C. Dodds
  built_by_url: https://kentcdodds.com/
  featured: false
- title: Use Hooks
  description: >
    One new React Hook recipe every day.
  url: https://usehooks.com/
  main_url: https://usehooks.com/
  categories:
    - Learning
    - Tips
    - React
  built_by: Gabe Ragland
  built_by_url: https://twitter.com/gabe_ragland
  featured: false
- title: Disrupting Nate
  description: >
    Ketogenic Diet, Podcasts, and Blockchain.
  url: https://www.disruptingnate.com/
  main_url: https://www.disruptingnate.com/
  categories:
    - Technology
    - Podcast
  built_by: Nathan Olmstead
  built_by_url: https://twitter.com/disruptingnate
  featured: false
- title: Ambassador
  url: https://www.getambassador.io
  main_url: https://www.getambassador.io
  description: >
    Open source, Kubernetes-native API Gateway for microservices built on Envoy.
  categories:
    - Open Source
    - Documentation
    - Technology
  built_by: Datawire
  built_by_url: https://www.datawire.io
  featured: false
- title: Clubhouse
  main_url: https://clubhouse.io
  url: https://clubhouse.io
  description: >
    The intuitive and powerful project management platform loved by software teams of all sizes. Built with Gatsby v2 and Prismic
  categories:
    - Technology
    - Project Management
    - Blog
    - Productivity
    - B2B Services
    - Community
    - Design
    - Open Source
  built_by: Ueno.
  built_by_url: https://ueno.co
  featured: false
- title: Asian Art Collection
  url: http://artmuseum.princeton.edu/asian-art/
  main_url: http://artmuseum.princeton.edu/asian-art/
  description: >
    Princeton University has a branch dealing with state of art.They have showcased ore than 6,000 works of Asian art are presented alongside ongoing curatorial and scholarly research
  categories:
    - Art
    - History
    - Models
  featured: false
- title: QHacks
  url: https://qhacks.io
  main_url: https://qhacks.io
  source_url: https://github.com/qhacks/qhacks-website
  description: >
    QHacks is Queen’s University’s annual hackathon! QHacks was founded in 2016 with a mission to advocate and incubate the tech community at Queen’s University and throughout Canada.
  categories:
    - Hackathon
    - Education
    - Technology
    - Podcast
  featured: false
- title: Tyler McGinnis
  url: https://tylermcginnis.com/
  main_url: https://tylermcginnis.com/
  description: >
    The linear, course based approach to learning web technologies.
  categories:
    - Education
    - Technology
    - Podcast
    - Web Development
  featured: false
- title: a11y with Lindsey
  url: https://www.a11ywithlindsey.com/
  main_url: https://www.a11ywithlindsey.com/
  source_url: https://github.com/lkopacz/a11y-with-lindsey
  description: >
    To help developers navigate accessibility jargon, write better code, and to empower them to make their Internet, Everyone's Internet.
  categories:
    - Education
    - Blog
    - Technology
  built_by: Lindsey Kopacz
  built_by_url: https://twitter.com/littlekope0903
  featured: false
- title: DEKEMA
  url: https://www.dekema.com/
  main_url: https://www.dekema.com/
  description: >
    Worldclass crafting: Furnace, fervor, fullfilment. Delivering highest demand for future craftsmanship. Built using Gatsby v2 and Prismic.
  categories:
    - Healthcare
    - Science
    - Technology
  built_by: Crisp Studio
  built_by_url: https://crisp.studio
  featured: false
- title: FOX Circus
  main_url: "https://www.foxcircus.it/"
  url: "https://www.foxcircus.it/"
  categories:
    - Event
    - Conference
    - Entertainment
  built_by: Kframe Interactive SA
  built_by_url: http://kframeinteractive.com
  featured: false
- title: Ramón Chancay
  description: >-
    Frontend / Backend Developer in Guayaquil Ecuador.
    Currently at Everymundo, previously at El Universo.
    I enjoy teaching and sharing what I know.
    I give professional advice to developers and companies.
    My wife and my children are everything in my life.
  main_url: "https://ramonchancay.me/"
  url: "https://ramonchancay.me/"
  source_url: "https://github.com/devrchancay/personal-site"
  featured: false
  categories:
    - Blog
    - Technology
    - Web Development
  built_by: Codedebug
  built_by_url: "https://codedebug.co/"
- title: BELLHOPS
  main_url: https://www.getbellhops.com/
  url: https://www.getbellhops.com/
  description: >-
    Whether you’re moving someplace new or just want to complete a few projects around your current home, BellHops can arrange the moving services you need—at simple, straightforward rates.
  categories:
    - Business
  built_by: Bellhops, Inc.
  built_by_url: https://www.getbellhops.com/
  featured: false
- title: Acclimate Consulting
  main_url: https://www.acclimate.io/
  url: https://www.acclimate.io/
  description: >-
    Acclimate is a consulting firm that puts organizations back in control with data-driven strategies and full-stack applications.
  categories:
    - AI
    - Technology
    - Consulting
  built_by: Andrew Wilson
  built_by_url: https://github.com/andwilson
  featured: false
- title: Flyright
  url: https://flyright.co/
  main_url: https://flyright.co/
  description: >-
    Flyright curates everything you need for international travel in one tidy place 💜
  categories:
    - Technology
    - App
  built_by: Ty Hopp
  built_by_url: https://github.com/tyhopp
  featured: false
- title: Vets Who Code
  url: https://vetswhocode.io/
  main_url: https://vetswhocode.io/
  description: >-
    VetsWhoCode is a non-profit organization dedicated to training military veterans & giving them the skills they need transition into tech careers.
  categories:
    - Technology
    - Nonprofit
  featured: false
- title: Patreon Blog
  url: https://blog.patreon.com/
  main_url: https://blog.patreon.com/
  description: >-
    Official blog of Patreon.com
  categories:
    - Blog
  featured: false
- title: Full Beaker
  url: https://fullbeaker.com/
  main_url: https://fullbeaker.com/
  description: >-
    Full Beaker provides independent advice online about careers and home ownership, and connect anyone who asks with companies that can help them.
  categories:
    - Consulting
  featured: false
- title: Citywide Holdup
  url: https://citywideholdup.org/
  main_url: https://citywideholdup.org/
  source_url: https://github.com/killakam3084/citywide-site
  description: >-
    Citywide Holdup is an annual fundraising event held around early November in the city of Austin, TX hosted by the Texas Wranglers benefitting Easter Seals of Central Texas, a non-profit organization that provides exceptional services, education, outreach and advocacy so that people with disabilities can live, learn, work and play in our communities.
  categories:
    - Fundraising
    - Nonprofit
    - Event
  built_by: Cameron Rison
  built_by_url: https://github.com/killakam3084
  featured: false
- title: Dawn Labs
  url: https://dawnlabs.io
  main_url: https://dawnlabs.io
  description: >-
    Thoughtful products for inspired teams. With a holistic approach to engineering and design, we partner with startups and enterprises to build for the digital era.
  categories:
    - Technology
    - Agency
    - Web Development
  featured: false
- title: COOP by Ryder
  url: https://coop.com/
  main_url: https://coop.com/
  description: >
    COOP is a platform that connects fleet managers that have idle vehicles to businesses that are looking to rent vehicles. COOP simplifies the process and paperwork required to safely share vehicles between business owners.
  categories:
    - Marketing
    - Asset Sharing
  built_by: Crispin Porter Bogusky
  built_by_url: http://www.cpbgroup.com/
  featured: false
- title: Domino's Paving for Pizza
  url: https://www.pavingforpizza.com/
  main_url: https://www.pavingforpizza.com/
  description: >
    Nominate your town for a chance to have your rough drive home from Domino's fixed to pizza perfection.
  categories:
    - Marketing
  built_by: Crispin Porter Bogusky
  built_by_url: http://www.cpbgroup.com/
  featured: false
- title: Propapanda
  url: https://propapanda.eu/
  main_url: https://propapanda.eu/
  description: >
    Is a creative production house based in Tallinn, Estonia. We produce music videos, commercials, films and campaigns – from scratch to finish.
  categories:
    - Cinema
    - Video
    - Portfolio
    - Agency
    - Media
  built_by: Henry Kehlmann
  built_by_url: https://github.com/madhenry/
  featured: false
- title: JAMstack.paris
  url: https://jamstack.paris/
  main_url: https://jamstack.paris/
  source_url: https://github.com/JAMstack-paris/jamstack.paris
  description: >
    JAMstack-focused, bi-monthly meetup in Paris
  categories:
    - Web Development
  built_by: Matthieu Auger & Nicolas Goutay
  built_by_url: https://github.com/JAMstack-paris
  featured: false
- title: DexWallet - The only Wallet you need by Dexlab
  main_url: "https://www.dexwallet.io/"
  url: "https://www.dexwallet.io/"
  source_url: "https://github.com/dexlab-io/DexWallet-website"
  featured: false
  description: >-
    DexWallet is a secure, multi-chain, mobile wallet with an upcoming one-click exchange for mobile.
  categories:
    - Blockchain
    - App
    - Open Source
    - React Native
  built_by: DexLab
  built_by_url: "https://github.com/dexlab-io"
- title: Kings Valley Paving
  url: https://kingsvalleypaving.com
  main_url: https://kingsvalleypaving.com
  description: >
    Kings Valley Paving is an asphalt, paving and concrete company serving the commercial, residential and industrial sectors in the Greater Toronto Area.
  categories:
    - Marketing
    - Construction
  built_by: Michael Uloth
  built_by_url: https://www.michaeluloth.com
  featured: false
- title: Peter Barrett
  url: https://www.peterbarrett.ca
  main_url: https://www.peterbarrett.ca
  description: >
    Peter Barrett is a Canadian baritone from Newfoundland and Labrador who performs opera and concert repertoire in Canada, the U.S. and around the world.
  categories:
    - Portfolio
    - Music
  built_by: Michael Uloth
  built_by_url: https://www.michaeluloth.com
  featured: false
- title: NARCAN
  main_url: https://www.narcan.com
  url: https://www.narcan.com
  description: >
    NARCAN Nasal Spray is the first and only FDA-approved nasal form of naloxone for the emergency treatment of a known or suspected opioid overdose.
  categories:
    - Healthcare
  built_by: NARCAN
  built_by_url: https://www.narcan.com
  featured: false
- title: Ritual
  main_url: https://ritual.com
  url: https://ritual.com
  description: >
    Ritual started with a simple question, what exactly is in women's multivitamins? This is the story of what happened when our founder Kat started searching for answers — the story of Ritual.
  categories:
    - Healthcare
  built_by: Ritual
  built_by_url: https://ritual.com
  featured: false
- title: Truebill
  main_url: https://www.truebill.com
  url: https://www.truebill.com
  description: >
    Truebill empowers you to take control of your money.
  categories:
    - Finance
  built_by: Truebill
  built_by_url: https://www.truebill.com
  featured: false
- title: Smartling
  main_url: https://www.smartling.com
  url: https://www.smartling.com
  description: >
    Smartling enables you to automate, manage, and professionally translate content so that you can do more with less.
  categories:
    - Marketing
  built_by: Smartling
  built_by_url: https://www.smartling.com
  featured: false
- title: Clear
  main_url: https://www.clearme.com
  url: https://www.clearme.com
  description: >
    At clear, we’re working toward a future where you are your ID, enabling you to lead an unstoppable life.
  categories:
    - Security
  built_by: Clear
  built_by_url: https://www.clearme.com
  featured: false
- title: VS Code Rocks
  main_url: "https://vscode.rocks"
  url: "https://vscode.rocks"
  source_url: "https://github.com/lannonbr/vscode-rocks"
  featured: false
  description: >
    VS Code Rocks is a place for weekly news on the newest features and updates to Visual Studio Code as well as trending extensions and neat tricks to continually improve your VS Code skills.
  categories:
    - Open Source
    - Blog
    - Web Development
  built_by: Benjamin Lannon
  built_by_url: "https://github.com/lannonbr"
- title: Particle
  main_url: "https://www.particle.io"
  url: "https://www.particle.io"
  featured: false
  description: Particle is a fully-integrated IoT platform that offers everything you need to deploy an IoT product.
  categories:
    - Marketing
    - IOT
- title: freeCodeCamp curriculum
  main_url: "https://learn.freecodecamp.org"
  url: "https://learn.freecodecamp.org"
  featured: false
  description: Learn to code with free online courses, programming projects, and interview preparation for developer jobs.
  categories:
    - Web Development
    - Learning
- title: Tandem
  main_url: "https://tandem.co.uk"
  url: "https://tandem.co.uk/the-app"
  description: >
    We're on a mission to free you of money misery. Our app, card and savings account are designed to help you spend less time worrying about money and more time enjoying life.
  categories:
    - Finance
    - App
  built_by: Tandem
  built_by_url: https://github.com/tandembank
  featured: false
- title: Monbanquet.fr
  main_url: "https://monbanquet.fr"
  url: "https://monbanquet.fr"
  description: >
    Give your corporate events the food and quality it deserves, thanks to the know-how of the best local artisans.
  categories:
    - eCommerce
    - Food
    - Event
  built_by: Monbanquet.fr
  built_by_url: https://github.com/monbanquet
  featured: false
- title: The Leaky Cauldron Blog
  url: https://theleakycauldronblog.com
  main_url: https://theleakycauldronblog.com
  source_url: https://github.com/v4iv/theleakycauldronblog
  description: >
    A Brew of Awesomeness with a Pinch of Magic...
  categories:
    - Blog
  built_by: Vaibhav Sharma
  built_by_url: https://github.com/v4iv
  featured: false
- title: Wild Drop Surf Camp
  main_url: "https://wilddropsurfcamp.com"
  url: "https://wilddropsurfcamp.com"
  description: >
    Welcome to Portugal's best kept secret and be amazed with our nature. Here you can explore, surf, taste the world's best gastronomy and wine, feel the North Canyon's power with the biggest waves in the world and so many other amazing things. Find us, discover yourself!
  categories:
    - Tourism
    - Travel
  built_by: Samuel Fialho
  built_by_url: https://samuelfialho.com
  featured: false
- title: JoinUp HR chatbot
  url: https://www.joinup.io
  main_url: https://www.joinup.io
  description: Custom HR chatbot for better candidate experience
  categories:
    - App
    - Bot
    - HR
    - Technology
  featured: false
- title: JDCastro Web Design & Development
  main_url: https://jacobdcastro.com
  url: https://jacobdcastro.com
  source_url: https://github.com/jacobdcastro/personal-site
  featured: false
  description: >
    A small business site for freelance web designer and developer Jacob D. Castro. Includes professional blog, contact forms, and soon-to-come portfolio of sites for clients. Need a new website or an extra developer to share the workload? Feel free to check out the website!
  categories:
    - Blog
    - Portfolio
    - Business
    - Freelance
  built_by: Jacob D. Castro
  built_by_url: https://twitter.com/jacobdcastro
- title: Gatsby Tutorials
  main_url: https://www.gatsbytutorials.com
  url: https://www.gatsbytutorials.com
  source_url: https://github.com/ooloth/gatsby-tutorials
  featured: false
  description: >
    Gatsby Tutorials is a community-updated list of video, audio and written tutorials to help you learn GatsbyJS.
  categories:
    - Web Development
    - Education
    - Open Source
  built_by: Michael Uloth
  built_by_url: "https://www.michaeluloth.com"
- title: Up & Running Tutorials
  main_url: https://www.upandrunningtutorials.com
  url: https://www.upandrunningtutorials.com
  featured: false
  description: >
    Free coding tutorials for web developers. Get your web development career up and running by learning to build better, faster websites.
  categories:
    - Web Development
    - Education
  built_by: Michael Uloth
  built_by_url: "https://www.michaeluloth.com"
- title: Grooovinger
  url: https://www.grooovinger.com
  main_url: https://www.grooovinger.com
  description: >
    Martin Grubinger, a web developer from Austria
  categories:
    - Portfolio
    - Web Development
  built_by: Martin Grubinger
  built_by_url: https://www.grooovinger.com
  featured: false
- title: LXDX - the Crypto Derivatives Exchange
  main_url: https://www.lxdx.co/
  url: https://www.lxdx.co/
  description: >
    LXDX is the world's fastest crypto exchange. Our mission is to bring innovative financial products to retail crypto investors, providing access to the same speed and scalability that institutional investors already depend on us to deliver each and every day.
  categories:
    - Marketing
    - Blockchain
    - Finance
  built_by: Corey Ward
  built_by_url: http://www.coreyward.me/
  featured: false
- title: Kyle McDonald
  url: https://kylemcd.com
  main_url: https://kylemcd.com
  source_url: https://github.com/kylemcd/personal-site-react
  description: >
    Personal site + blog for Kyle McDonald
  categories:
    - Blog
  built_by: Kyle McDonald
  built_by_url: https://kylemcd.com
  featured: false
- title: VSCode Power User Course
  main_url: https://VSCode.pro
  url: https://VSCode.pro
  description: >
    After 10 years with Sublime, I switched to VSCode. Love it. Spent 1000+ hours building a premium video course to help you switch today. 200+ power user tips & tricks turn you into a VSCode.pro
  categories:
    - Education
    - Learning
    - eCommerce
    - Marketing
    - VSCode
    - Technology
    - Web Development
  built_by: Ahmad Awais
  built_by_url: https://twitter.com/MrAhmadAwais/
  featured: false
- title: Thijs Koerselman Portfolio
  main_url: https://www.vauxlab.com
  url: https://www.vauxlab.com
  featured: false
  description: >
    Portfolio of Thijs Koerselman. A freelance software engineer, full-stack web developer and sound designer.
  categories:
    - Portfolio
    - Business
    - Freelance
    - Technology
    - Web Development
    - React Native
    - Music
- title: Ad Hoc Homework
  main_url: https://homework.adhoc.team
  url: https://homework.adhoc.team
  description: >
    Ad Hoc builds government digital services that are fast, efficient, and usable by everyone. Ad Hoc Homework is a collection of coding and design challenges for candidates applying to our open positions.
  categories:
    - Web Development
    - Government
    - Healthcare
    - Programming
  built_by_url: https://adhoc.team
  featured: false
- title: BetterDocs | Discord Themes & Plugins
  main_url: https://betterdocs.us
  url: https://betterdocs.us
  description: >
    All Discord enhancement projects in 1! Free quality Themes and Plugins for Discord and easy installation instructions for BetterDiscord and more!
  categories:
    - Web Development
    - Programming
    - Open Source
  built_by: Christopher R. | Owner
  built_by_url: https://github.com/MrRobotjs/
  featured: false
- title: Birra Napoli
  main_url: http://www.birranapoli.it
  url: http://www.birranapoli.it
  built_by: Ribrain
  built_by_url: https://www.ribrainstudio.com
  featured: false
  description: >
    Birra Napoli official site
  categories:
    - Landing Page
    - Business
    - Food
    - Beverage
- title: Satispay
  url: https://www.satispay.com
  main_url: https://www.satispay.com
  categories:
    - Business
    - Finance
    - Technology
  built_by: Satispay
  built_by_url: https://www.satispay.com
  featured: false
- title: The Movie Database - Gatsby
  url: https://tmdb.lekoarts.de
  main_url: https://tmdb.lekoarts.de
  source_url: https://github.com/LekoArts/gatsby-source-tmdb-example
  categories:
    - Open Source
    - Entertainment
    - Gallery
  featured: false
  built_by: LekoArts
  built_by_url: "https://github.com/LekoArts"
  description: >
    Source from The Movie Database (TMDb) API (v3) in Gatsby. This example is built with react-spring, React hooks and react-tabs and showcases the gatsby-source-tmdb plugin. It also has some client-only paths and uses gatsby-image.
- title: LANDR - Creative Tools for Musicians
  url: https://www.landr.com/
  main_url: https://www.landr.com/en/
  categories:
    - Music
    - Technology
    - AI
    - Business
    - Entrepreneurship
    - Freelance
    - Marketing
    - Media
  featured: false
  built_by: LANDR
  built_by_url: https://twitter.com/landr_music
  description: >
    Marketing website built for LANDR. LANDR is a web application that provides tools for musicians to master their music (using artificial intelligence), collaborate with other musicians, and distribute their music to multiple platforms.
- title: ClinicJS
  url: https://clinicjs.org/
  main_url: https://clinicjs.org/
  categories:
    - Performance
    - Technology
    - Documentation
  featured: false
  built_by: NearForm
  built_by_url: "https://www.nearform.com/"
  description: >
    Tools to help diagnose and pinpoint Node.js performance issues.
- title: KOBIT
  main_url: "https://kobit.in"
  url: "https://kobit.in"
  description: Automated Google Analytics Report with everything you need and more
  featured: false
  categories:
    - Marketing
    - Blog
  built_by: mottox2
  built_by_url: "https://mottox2.com"
- title: Aleksander Hansson
  main_url: https://ahansson.com
  url: https://ahansson.com
  featured: false
  description: >
    Portfolio website for Aleksander Hansson
  categories:
    - Portfolio
    - Business
    - Freelance
    - Technology
    - Web Development
    - Consulting
  built_by: Aleksander Hansson
  built_by_url: https://www.linkedin.com/in/aleksanderhansson/
- title: Surfing Nosara
  main_url: "https://www.surfingnosara.com"
  url: "https://www.surfingnosara.com"
  description: Real estate, vacation, and surf report hub for Nosara, Costa Rica
  featured: false
  categories:
    - Business
    - Blog
    - Gallery
    - Marketing
  built_by: Desarol
  built_by_url: "https://www.desarol.com"
- title: Crispin Porter Bogusky
  url: https://cpbgroup.com/
  main_url: https://cpbgroup.com/
  description: >
    We solve the world’s toughest communications problems with the most quantifiably potent creative assets.
  categories:
    - Agency
    - Advertising
    - Design
    - Marketing
  built_by: Crispin Porter Bogusky
  built_by_url: https://cpbgroup.com/
  featured: false
- title: graphene-python
  url: https://graphene-python.org
  main_url: https://graphene-python.org
  description: Graphene is a collaboratively funded project.Graphene-Python is a library for building GraphQL APIs in Python easily.
  categories:
    - Library
    - API
    - Documentation
  featured: false
- title: Song Wang's Blog
  main_url: "https://songwang.io/"
  url: "https://songwang.io/"
  source_url: "https://github.com/wangsongiam/songwang.io/"
  description: >
    The website about Song Wang.
  categories:
    - Blog
    - Technology
    - Web Development
  built_by: Song Wang
  built_by_url: "https://github.com/wangsongiam/"
  featured: false
- title: Engel & Völkers Ibiza Holiday Rentals
  main_url: "https://www.ev-ibiza.com/"
  url: "https://www.ev-ibiza.com/"
  featured: false
  built_by: Ventura Digitalagentur
  description: >
    Engel & Völkers, one of the most successful real estate agencies in the world, offers luxury holiday villas to rent in Ibiza.
  categories:
    - Tourism
    - Travel
- title: Sylvain Hamann's personal website
  url: "https://shamann.fr"
  main_url: "https://shamann.fr"
  source_url: "https://github.com/sylvhama/shamann-gatsby/"
  description: >
    Sylvain Hamann, web developer from France
  categories:
    - Portfolio
    - Web Development
  built_by: Sylvain Hamann
  built_by_url: "https://twitter.com/sylvhama"
  featured: false
- title: Jane Manchun Wong's Personal Website
  main_url: "https://wongmjane.com/"
  url: "https://wongmjane.com/"
  description: >
    Jane Manchun Wong's Personal Website is where she posts bug bounty write-ups, discoveries from reverse engineering apps and personal thoughts. This site is built on Gatsby v2 and it leverages the ecosystem to provide PWA features such as offline support.
  categories:
    - Blog
    - Portfolio
    - Security
  built_by: Jane Manchun Wong
  built_by_url: "https://twitter.com/wongmjane"
  featured: false
- title: Luca Crea's portfolio
  main_url: https://lcrea.github.io
  url: https://lcrea.github.io
  description: >
    Portfolio and personal website of Luca Crea, an Italian software engineer.
  categories:
    - Portfolio
  built_by: Luca Crea
  built_by_url: https://github.com/lcrea
  featured: false
- title: Escalade Sports
  main_url: "https://www.escaladesports.com/"
  url: "https://www.escaladesports.com/"
  categories:
    - eCommerce
    - Sports
  built_by: Escalade Sports
  built_by_url: "https://www.escaladesports.com/"
  featured: false
- title: Exposify
  main_url: "https://www.exposify.de/"
  url: "https://www.exposify.de/"
  description: >
    This is our German website built with Gatsby 2.0, Emotion and styled-system.
    Exposify is a proptech startup and builds technology for real estate businesses.
    We provide our customers with an elegant agent software in combination
    with beautifully designed and fast websites.
  categories:
    - Web Development
    - Real Estate
    - Agency
    - Marketing
  built_by: Exposify
  built_by_url: "https://www.exposify.de/"
  featured: false
- title: Steak Point
  main_url: https://www.steakpoint.at/
  url: https://www.steakpoint.at/
  description: >
    Steak Restaurant in Vienna, Austria (Wien, Österreich).
  categories:
    - Restaurant
    - Food
  built_by: Peter Kroyer
  built_by_url: https://www.peterkroyer.at/
  featured: false
- title: Takumon blog
  main_url: "https://takumon.com"
  url: "https://takumon.com"
  source_url: "https://github.com/Takumon/blog"
  description: Java Engineer's tech blog.
  featured: false
  categories:
    - Blog
  built_by: Takumon
  built_by_url: "https://twitter.com/inouetakumon"
- title: DayThirty
  main_url: "https://daythirty.com"
  url: "https://daythirty.com"
  description: DayThirty - ideas for the new year.
  featured: false
  categories:
    - Health & Wellness
  built_by: Jack Oliver
  built_by_url: "https://twitter.com/mrjackolai"
- title: TheAgencyProject
  main_url: "https://theagencyproject.co"
  url: "https://theagencyproject.co"
  description: Agency model, without agency overhead.
  categories:
    - Agency
  built_by: JV-LA
  built_by_url: https://jv-la.com
- title: Karen Hou's portfolio
  main_url: https://www.karenhou.com/
  url: https://www.karenhou.com/
  categories:
    - Portfolio
  built_by: Karen H. Developer
  built_by_url: https://github.com/karenhou
  featured: false
- title: Jean Luc Ponty
  main_url: "https://ponty.com"
  url: "https://ponty.com"
  description: Official site for Jean Luc Ponty, French virtuoso violinist and jazz composer.
  featured: false
  categories:
    - Music
    - Entertainment
  built_by: Othermachines
  built_by_url: "https://othermachines.com"
- title: Rosewood Family Advisors
  main_url: "https://www.rfallp.com/"
  url: "https://www.rfallp.com/"
  description: Rosewood Family Advisors LLP (Palo Alto) provides a diverse range of family office services customized for ultra high net worth individuals.
  featured: false
  categories:
    - Finance
    - Business
  built_by: Othermachines
  built_by_url: "https://othermachines.com"
- title: Cole Walker's Portfolio
  main_url: "https://www.walkermakes.com"
  url: "https://www.walkermakes.com"
  source_url: "https://github.com/ColeWalker/portfolio"
  description: The portfolio of web developer Cole Walker, built with the help of Gatsby v2, React-Spring, and SASS.
  featured: false
  categories:
    - Portfolio
    - Web Development
  built_by: Cole Walker
  built_by_url: "https://www.walkermakes.com"
- title: Ashley Thouret
  main_url: "https://www.ashleythouret.com"
  url: "https://www.ashleythouret.com"
  description: Official website of Canadian soprano Ashley Thouret.
  categories:
    - Portfolio
    - Music
  built_by: Michael Uloth
  built_by_url: "https://www.michaeluloth.com"
  featured: false
- title: The AZOOR Society
  main_url: "https://www.theazoorsociety.org"
  url: "https://www.theazoorsociety.org"
  description: The AZOOR Society is a UK-based charity committed to promoting awareness of Acute Zonal Occult Outer Retinopathy and assisting further research.
  categories:
    - Health & Wellness
    - Community
    - Nonprofit
  built_by: Michael Uloth
  built_by_url: "https://www.michaeluloth.com"
  featured: false
- title: Gábor Fűzy pianist
  main_url: "https://pianobar.hu"
  url: "https://pianobar.hu"
  description: Gábor Fűzy pianist's offical website built with Gatsby v2.
  categories:
    - Music
  built_by: Zoltán Bedi
  built_by_url: "https://github.com/B3zo0"
  featured: false
- title: Logicwind
  main_url: "https://logicwind.com"
  url: "https://logicwind.com"
  description: Website of Logicwind - JavaScript experts, Technology development agency & consulting.
  featured: false
  categories:
    - Portfolio
    - Agency
    - Web Development
    - Consulting
  built_by: Logicwind
  built_by_url: "https://www.logicwind.com"
- title: ContactBook.app
  main_url: "https://contactbook.app"
  url: "https://contactbook.app"
  description: Seamlessly share Contacts with G Suite team members
  featured: false
  categories:
    - Landing Page
    - Blog
  built_by: Logicwind
  built_by_url: "https://www.logicwind.com"
- title: npm.cardiv.de
  url: https://npm.cardiv.de
  main_url: https://npm.cardiv.de
  source_url: https://github.com/cardiv/npm.cardiv.de
  description: >
    A site to collect personal favorites of NPM packages – sorted by downloads count with a tags filter and search by title. Fork it and bookmark your favorite packages!
  categories:
    - Directory
    - JavaScript
    - Library
    - Open Source
    - Programming
    - Web Development
  built_by: cardiv
  built_by_url: https://github.com/cardiv/
  featured: false
- title: Waterscapes
  main_url: "https://waterscap.es"
  url: "https://waterscap.es/lake-monteynard/"
  source_url: "https://github.com/gaelbillon/Waterscapes-Gatsby-site"
  description: Waterscap.es is a directory of bodies of water (creeks, ponds, waterfalls, lakes, etc) with information about each place such as how to get there, hike time, activities and photos and a map displayed with the Mapbox GL SJ npm package. It was developed with the goal of learning Gatsby. This website is based on the gatsby-contentful-starter and uses Contentful as CMS. It is hosted on Netlify. Hooks are setup with Bitbucket and Contentful to trigger a new build upon code or content changes. The data on Waterscap.es is a mix of original content and informations from the internets gathered and put together.
  categories:
    - Directory
    - Photography
    - Travel
  built_by: Gaël Billon
  built_by_url: "https://gaelbillon.com"
  featured: false
- title: Packrs
  url: "https://www.packrs.co/"
  main_url: "https://www.packrs.co/"
  description: >
    Packrs is a local delivery platform, one spot for all your daily requirements. On a single tap get everything you need at your doorstep.
  categories:
    - Marketing
    - Landing Page
    - Entrepreneurship
  built_by: Vipin Kumar Rawat
  built_by_url: "https://github.com/aesthytik"
  featured: false
- title: HyakuninIsshu
  main_url: "https://hyakuninanki.net"
  url: "https://hyakuninanki.net"
  source_url: "https://github.com/rei-m/web_hyakuninisshu"
  description: >
    HyakuninIsshu is a traditional Japanese card game.
  categories:
    - Education
    - Gallery
    - Entertainment
  built_by: Rei Matsushita
  built_by_url: "https://github.com/rei-m/"
  featured: false
- title: WQU Partners
  main_url: "https://partners.wqu.org/"
  url: "https://partners.wqu.org/"
  featured: false
  categories:
    - Marketing
    - Education
    - Landing Page
  built_by: Corey Ward
  built_by_url: "http://www.coreyward.me/"
- title: Federico Giacone
  url: "https://federico.giac.one/"
  main_url: "https://federico.giac.one"
  source_url: "https://github.com/leopuleo/federico.giac.one"
  description: >
    Digital portfolio for Italian Architect Federico Giacone.
  categories:
    - Portfolio
    - Gallery
  built_by: Leonardo Giacone
  built_by_url: "https://github.com/leopuleo"
  featured: false
- title: Station
  url: "https://getstation.com/"
  main_url: "https://getstation.com/"
  description: Station is the first smart browser for busy people. A single place for all of your web applications.
  categories:
    - Technology
    - Web Development
    - Productivity
  featured: false
- title: Vyron Vasileiadis
  url: "https://fedonman.com/"
  main_url: "https://fedonman.com"
  source_url: "https://github.com/fedonman/fedonman-website"
  description: Personal space of Vyron Vasileiadis aka fedonman, a Web & IoT Developer, Educator and Entrepreneur based in Athens, Greece.
  categories:
    - Portfolio
    - Technology
    - Web Development
    - Education
  built_by: Vyron Vasileiadis
  built_by_url: "https://github.com/fedonman"
- title: Fabien Champigny
  url: "https://www.champigny.name/"
  main_url: "https://www.champigny.name/"
  built_by_url: "https://www.champigny.name/"
  description: Fabien Champigny's personal blog. Entrepreneur, hacker and loves street photo.
  categories:
    - Blog
    - Gallery
    - Photography
    - Productivity
    - Entrepreneurship
  featured: false
- title: Alex Xie - Portfolio
  url: https://alexieyizhe.me/
  main_url: https://alexieyizhe.me/
  source_url: https://github.com/alexieyizhe/alexieyizhe.github.io
  description: >
    Personal website of Alex Yizhe Xie, a University of Waterloo Computer Science student and coding enthusiast.
  categories:
    - Blog
    - Portfolio
    - Web Development
  featured: false
- title: Equithon
  url: https://equithon.org/
  main_url: https://equithon.org/
  source_url: https://github.com/equithon/site-main/
  built_by: Alex Xie
  built_by_url: https://alexieyizhe.me/
  description: >
    Equithon is the largest social innovation hackathon in Waterloo, Canada. It was founded in 2016 to tackle social equity issues and create change.
  categories:
    - Education
    - Event
    - Hackathon
    - Learning
    - Open Source
    - Nonprofit
    - Technology
  featured: false
- title: Dale Blackburn - Portfolio
  url: https://dakebl.co.uk/
  main_url: https://dakebl.co.uk/
  source_url: https://github.com/dakebl/dakebl.co.uk
  description: >
    Dale Blackburn's personal website and blog.
  categories:
    - Blog
    - Portfolio
    - Web Development
  featured: false
- title: Portfolio of Anthony Wiktor
  url: https://www.anthonydesigner.com/
  main_url: https://www.anthonydesigner.com/
  description: >
    Anthony Wiktor is a Webby Award-Winning Creative Director and Digital Designer twice named Hot 100 by WebDesigner Magazine. Anthony has over a decade of award-winning experience in design and has worked on projects across a diverse set of industries — from entertainment to consumer products to hospitality to technology. Anthony is a frequent lecturer at USC’s Annenberg School for Communication & Journalism and serves on the board of AIGA Los Angeles.
  categories:
    - Portfolio
    - Marketing
  built_by: Maciej Leszczyński
  built_by_url: http://twitter.com/_maciej
  featured: false
- title: Frame.io Workflow Guide
  main_url: https://workflow.frame.io
  url: https://workflow.frame.io
  description: >
    The web’s most comprehensive post-production resource, written by pro filmmakers, for pro filmmakers. Always expanding, always free.
  categories:
    - Education
    - Cinema
  built_by: Frame.io
  built_by_url: https://frame.io
  featured: false
- title: MarcySutton.com
  main_url: https://marcysutton.com
  url: https://marcysutton.com
  description: >
    The personal website of web developer and accessibility advocate Marcy Sutton.
  categories:
    - Blog
    - Accessibility
    - Video
    - Photography
  built_by: Marcy Sutton
  built_by_url: https://marcysutton.com
  featured: true
- title: Kepinski.me
  main_url: https://kepinski.me
  url: https://kepinski.me
  description: >
    The personal site of Antoni Kepinski, Node.js Developer.
  categories:
    - Portfolio
    - Open Source
  built_by: Antoni Kepinski
  built_by_url: https://kepinski.me
  featured: false
- title: WPGraphQL Docs
  main_url: https://docs.wpgraphql.com
  url: https://docs.wpgraphql.com
  description: >
    Documentation for WPGraphQL, a free open-source WordPress plugin that provides an extendable GraphQL schema and API for any WordPress site.
  categories:
    - API
    - CMS
    - Documentation
    - GraphQL
    - Technology
    - Web Development
    - WordPress
  built_by: WPGraphQL
  built_by_url: https://wpgraphql.com
  featured: false
- title: Shine Lawyers
  main_url: https://www.shine.com.au
  url: https://www.shine.com.au
  description: >
    Shine Lawyers is an Australian legal services website built with Gatsby v2, Elasticsearch, Isso, and Geolocation services.
  categories:
    - Legal
    - Business
    - Blog
- title: Parallel Polis Kosice
  url: https://www.paralelnapoliskosice.sk/
  main_url: https://www.paralelnapoliskosice.sk/
  source_url: https://github.com/ParalelnaPolisKE/paralelnapoliskosice.sk
  description: >
    Parallel Polis is a collective of people who want to live in a more opened world. We look for possibilities and technologies (Bitcoin, the blockchain, reputation systems and decentralized technologies in general) that open new ways, make processes easier and remove unnecessary barriers. We want to create an environment that aims at education, discovering and creating better systems for everybody who is interested in freedom and independence.
  categories:
    - Blog
    - Education
    - Technology
    - Blockchain
  built_by: Roman Vesely
  built_by_url: https://romanvesely.
  featured: false
- title: Unda Solutions
  url: https://unda.com.au
  main_url: https://unda.com.au
  description: >
    A custom web application development company in Perth, WA
  categories:
    - Business
    - Freelance
    - Web Development
    - Technology
  featured: false
- title: BIGBrave
  main_url: https://bigbrave.digital
  url: https://bigbrave.digital
  description: >
    BIGBrave is a strategic design firm. We partner with our clients, big and small, to design & create human-centered brands, products, services and systems that are simple, beautiful and easy to use.
  categories:
    - Agency
    - Web Development
    - Marketing
    - Technology
    - WordPress
  built_by: Francois Brill
  built_by_url: https://bigbrave.digital
  featured: false
- title: KegTracker
  main_url: https://www.kegtracker.co.za
  url: https://www.kegtracker.co.za
  description: >
    Keg Tracker is part of the Beverage Insights family and its sole aim is to provide you with the right data about your kegs to make better decisions. In today’s business landscape having the right information at your finger tips is crucial to the agility of your business.
  categories:
    - Food
    - Business
    - Technology
  built_by: Francois Brill
  built_by_url: https://bigbrave.digital
  featured: false
- title: Mike Nichols
  url: https://www.mikenichols.me
  main_url: https://www.mikenichols.me
  description: >
    Portfolio site of Mike Nichols, a UX designer and product development lead.
  categories:
    - Portfolio
    - Technology
    - Web Development
  built_by: Mike Nichols
  featured: false
- title: Steve Haid
  url: https://www.stevehaid.com
  main_url: https://www.stevehaid.com
  description: >
    Steve Haid is a real estate agent and Professional Financial Planner (PFP) who has been helping clients achieve their investment goals since 2006.
  categories:
    - Marketing
    - Real Estate
  built_by: Michael Uloth
  built_by_url: "https://www.michaeluloth.com"
- title: Incremental - Loyalty, Rewards and Incentive Programs
  main_url: https://www.incremental.com.au
  url: https://www.incremental.com.au
  description: >
    Sydney-based digital agency specialising in loyalty, rewards and incentive programs. WordPress backend; Cloudinary, YouTube and Hubspot form integration; query data displayed as animated SVG graphs; video background in the header.
  categories:
    - Agency
    - Portfolio
    - WordPress
  built_by: Incremental
  built_by_url: https://www.incremental.com.au
  featured: false
- title: Technica11y
  main_url: https://www.technica11y.org
  url: https://www.technica11y.org
  description: >
    Discussing challenges in technical accessibility.
  categories:
    - Accessibility
    - Education
    - Video
  built_by: Tenon.io
  built_by_url: https://tenon.io
  featured: false
- title: Tenon-UI Documentation
  main_url: https://www.tenon-ui.info
  url: https://www.tenon-ui.info
  description: >
    Documentation site for Tenon-UI: Tenon.io's accessible components library.
  categories:
    - Accessibility
    - Documentation
    - Library
    - Web Development
  built_by: Tenon.io
  built_by_url: https://tenon.io
  featured: false
- title: Matthew Secrist
  main_url: https://www.matthewsecrist.net
  url: https://www.matthewsecrist.net
  source_url: https://github.com/matthewsecrist/v3
  description: >
    Matthew Secrist's personal portfolio using Gatsby, Prismic and Styled-Components.
  categories:
    - Portfolio
    - Technology
    - Web Development
  built_by: Matthew Secrist
  built_by_url: https://www.matthewsecrist.net
  featured: false
- title: Node.js Dev
  main_url: https://nodejs.dev
  url: https://nodejs.dev
  source_url: https://github.com/nodejs/nodejs.dev
  description: >
    Node.js Foundation Website.
  categories:
    - Node.js
    - Documentation
    - Web Development
  built_by: Node.js Website Redesign Working Group
  built_by_url: https://github.com/nodejs/website-redesign
  featured: false
- title: Sheffielders
  main_url: https://sheffielders.org
  url: https://sheffielders.org
  source_url: https://github.com/davemullenjnr/sheffielders
  description: >
    A collective of businesses, creatives, and projects based in Sheffield, UK.
  categories:
    - Directory
  built_by: Dave Mullen Jnr
  built_by_url: https://davemullenjnr.co.uk
  featured: false
- title: Stealth Labs
  url: https://stealthlabs.io
  main_url: https://stealthlabs.io
  description: >
    We design and develop for the web, mobile and desktop
  categories:
    - Portfolio
    - Web Development
  built_by: Edvins Antonovs
  built_by_url: https://edvins.io
  featured: false
- title: Constanzia Yurashko
  main_url: https://www.constanziayurashko.com
  url: https://www.constanziayurashko.com
  description: >
    Exclusive women's ready-to-wear fashion by designer Constanzia Yurashko.
  categories:
    - Fashion
    - Portfolio
  built_by: Maxim Andries
  featured: false
- title: The Tenon.io blog
  main_url: https://blog.tenon.io/
  url: https://blog.tenon.io/
  description: >
    The Tenon.io blog features articles on accessibility written by some of the industry's leading lights and includes news, guidance, and education.
  categories:
    - Accessibility
    - Blog
    - Education
  built_by: Tenon.io
  built_by_url: https://tenon.io
  featured: false
- title: Algolia
  url: https://algolia.com
  main_url: https://algolia.com
  description: >
    Algolia helps businesses across industries quickly create relevant, scalable, and lightning fast search and discovery experiences.
  categories:
    - Web Development
    - Technology
    - Open Source
    - Featured
  built_by: Algolia
  featured: true
- title: GVD Renovations
  url: https://www.gvdrenovations.com/
  main_url: https://www.gvdrenovations.com/
  description: >
    GVD Renovations is a home improvement contractor with a well known reputation as a professional, quality contractor in California.
  categories:
    - Construction
    - Business
  built_by: David Krasniy
  built_by_url: http://dkrasniy.com
  featured: false
- title: Styled System
  url: https://styled-system.com/
  main_url: https://styled-system.com/
  source_url: https://github.com/styled-system/styled-system/tree/master/docs
  description: >
    Style props for rapid UI development.
  categories:
    - Design System
    - Styles
    - Type Scale
    - Responsive Design
  built_by: Brent Jackson
  built_by_url: https://jxnblk.com/
- title: Timehacker
  url: https://timehacker.app
  main_url: https://timehacker.app
  description: >
    Procrastination killer, automatic time tracking app to skyrocket your productivity
  categories:
    - Productivity
    - App
    - Technology
    - Marketing
    - Landing Page
  built_by: timehackers
  featured: false
- title: Little & Big
  main_url: "https://www.littleandbig.com.au/"
  url: "https://www.littleandbig.com.au/"
  description: >
    Little & Big exists with the aim to create Websites, Apps, E-commerce stores
    that are consistently unique and thoughtfully crafted, every time.
  categories:
    - Agency
    - Design
    - Web Development
    - Portfolio
  built_by: Little & Big
  built_by_url: "https://www.littleandbig.com.au/"
  featured: false
- title: Cat Knows
  main_url: "https://catnose99.com/"
  url: "https://catnose99.com/"
  description: >
    Personal blog built with Gatsby v2.
  categories:
    - Blog
    - Web Development
  built_by: CatNose
  built_by_url: "https://twitter.com/catnose99"
  featured: false
- title: just some dev
  url: https://www.iamdeveloper.com
  main_url: https://www.iamdeveloper.com
  source_url: https://github.com/nickytonline/www.iamdeveloper.com
  description: >
    Just some software developer writing things ✏️
  categories:
    - Blog
  built_by: Nick Taylor
  built_by_url: https://www.iamdeveloper.com
  featured: false
- title: Keziah Moselle Blog
  url: https://blog.keziahmoselle.fr/
  main_url: https://blog.keziahmoselle.fr/
  source_url: https://github.com/KeziahMoselle/blog.keziahmoselle.fr
  description: >
    ✍️ A place to share my thoughts.
  categories:
    - Blog
  built_by: Keziah Moselle
  built_by_url: https://keziahmoselle.fr/
- title: xfuture's blog
  url: https://www.xfuture-blog.com/
  main_url: https://www.xfuture-blog.com/
  source_url: https://github.com/xFuture603/xfuture-blog
  description: >
    A blog about Devops, Web development, and my insights as a systems engineer.
  categories:
    - Blog
  built_by: Daniel Uhlmann
  built_by_url: https://www.xfuture-blog.com/
- title: Mayne's Blog
  main_url: "https://gine.me/"
  url: "https://gine.me/page/1"
  source_url: "https://github.com/mayneyao/gine-blog"
  featured: false
  categories:
    - Blog
    - Web Development
- title: Bakedbird
  url: https://bakedbird.com
  main_url: https://bakedbird.com
  description: >
    Eleftherios Psitopoulos - A frontend developer from Greece ☕
  categories:
    - Portfolio
    - Blog
  built_by: Eleftherios Psitopoulos
  built_by_url: https://bakedbird.com
- title: Benjamin Lannon
  url: https://lannonbr.com
  main_url: https://lannonbr.com
  source_url: https://github.com/lannonbr/Portfolio-gatsby
  description: >
    Personal portfolio of Benjamin Lannon
  categories:
    - Portfolio
    - Web Development
  built_by: Benjamin Lannon
  built_by_url: https://lannonbr.com
  featured: false
- title: Aravind Balla
  url: https://aravindballa.com
  main_url: https://aravindballa.com
  source_url: https://github.com/aravindballa/website2017
  description: >
    Personal portfolio of Aravind Balla
  categories:
    - Portfolio
    - Blog
    - Web Development
  built_by: Aravind Balla
  built_by_url: https://aravindballa.com
- title: Kaleb McKelvey
  url: https://kalebmckelvey.com
  main_url: https://kalebmckelvey.com
  source_url: https://github.com/avatar-kaleb/kalebmckelvey-site
  description: >
    Personal portfolio of Kaleb McKelvey!
  categories:
    - Blog
    - Portfolio
  built_by: Kaleb McKelvey
  built_by_url: https://kalebmckelvey.com
  featured: false
- title: Michal Czaplinski
  url: https://czaplinski.io
  main_url: https://czaplinski.io
  source_url: https://github.com/michalczaplinski/michalczaplinski.github.io
  description: >
    Michal Czaplinski is a full-stack developer 🚀
  categories:
    - Portfolio
    - Web Development
  built_by: Michal Czaplinski mmczaplinski@gmail.com
  built_by_url: https://czaplinski.io
  featured: false
- title: Interactive Investor (ii)
  url: https://www.ii.co.uk
  main_url: https://www.ii.co.uk
  description: >
    Hybrid (static/dynamic) Gatsby web app for ii's free research, news and analysis, discussion and product marketing site.
  categories:
    - Banking
    - Business
    - Finance
    - Technology
  built_by: Interactive Investor (ii)
  built_by_url: https://www.ii.co.uk
  featured: false
- title: Weingut Goeschl
  url: https://www.weingut-goeschl.at/
  main_url: https://www.weingut-goeschl.at/
  description: >
    Weingut Goeschl is a family winery located in Gols, Burgenland in Austria (Österreich)
  categories:
    - eCommerce
    - Beverage
    - Business
  built_by: Peter Kroyer
  built_by_url: https://www.peterkroyer.at/
  featured: false
- title: Josef Aidt
  url: https://josefaidt.me
  main_url: https://josefaidt.me
  source_url: https://github.com/josefaidt/josefaidt.github.io
  description: >
    Personal website, blog, portfolio for Josef Aidt
  categories:
    - Portfolio
    - Blog
    - Web Development
  built_by: Josef Aidt
  built_by_url: https://twitter.com/garlicbred
- title: Hash Tech Guru
  url: https://hashtech.guru
  main_url: https://hashtech.guru
  description: >
    Software Development Training School and Tech Blog
  categories:
    - Blog
    - Education
  built_by: Htet Wai Yan Soe
  built_by_url: https://github.com/johnreginald
- title: AquaGruppen Vattenfilter
  url: https://aquagruppen.se
  main_url: https://aquagruppen.se/
  description: >
    Water filter and water treatment products in Sweden
  categories:
    - Business
    - Technology
  built_by: Johan Eliasson
  built_by_url: https://github.com/elitan
  featured: false
- title: How To egghead
  main_url: https://howtoegghead.com/
  url: https://howtoegghead.com/
  source_url: https://github.com/eggheadio/how-to-egghead
  featured: false
  built_by: egghead.io
  built_by_url: https://egghead.io
  description: >
    How to become an egghead instructor or reviewer
  categories:
    - Documentation
    - Education
- title: Sherpalo Ventures
  main_url: "https://www.sherpalo.com/"
  url: "https://www.sherpalo.com/"
  featured: false
  categories:
    - Finance
    - Business
    - Technology
  built_by: Othermachines
  built_by_url: "https://othermachines.com"
- title: WrapCode
  url: https://www.wrapcode.com
  main_url: https://www.wrapcode.com
  description: >
    A full stack blog on Microsoft Azure, JavaScript, DevOps, AI and Bots.
  categories:
    - Blog
    - Technology
    - Web Development
  built_by: Rahul P
  built_by_url: https://twitter.com/_rahulpp
  featured: false
- title: Kirankumar Ambati's Portfolio
  url: https://www.kirankumarambati.me
  main_url: https://www.kirankumarambati.me
  description: >
    Personal website, blog, portfolio of Kirankumar Ambati
  categories:
    - Blog
    - Portfolio
    - Web Development
  built_by: Kirankumar Ambati
  built_by_url: https://github.com/kirankumarambati
  featured: false
- title: Mixkit by Envato
  url: https://mixkit.co
  main_url: https://mixkit.co
  description: >
    Extraordinary free HD videos
  categories:
    - Video
    - Art
    - Design
    - Gallery
    - Video
  built_by: Envato
  built_by_url: https://github.com/envato
  featured: false
- title: Rou Hun Fan's portfolio
  main_url: https://flowen.me
  url: https://flowen.me
  source_url: https://github.com/flowen/flowen.me/tree/master/2019/v3
  description: >
    Portfolio of creative developer Rou Hun Fan. Built with Gatsby v2 &amp; Greensock drawSVG.
  categories:
    - Portfolio
  built_by: Rou Hun Fan Developer
  built_by_url: https://flowen.me
  featured: false
- title: chadly.net
  url: https://www.chadly.net
  main_url: https://www.chadly.net
  source_url: https://github.com/chadly/chadly.net
  description: >
    Personal tech blog by Chad Lee.
  categories:
    - Blog
    - Technology
    - Web Development
  built_by: Chad Lee
  built_by_url: https://github.com/chadly
  featured: false
- title: CivicSource
  url: https://www.civicsource.com
  main_url: https://www.civicsource.com
  description: >
    Online auction site to purchase tax-distressed properties from local taxing authorities.
  categories:
    - Auction
    - Real Estate
    - Government
  featured: false
- title: SpotYou
  main_url: "https://spotyou.joshglazer.com"
  url: "https://spotyou.joshglazer.com"
  source_url: "https://github.com/joshglazer/spotyou"
  description: >
    SpotYou allows you to watch your favorite music videos on Youtube based on your Spotify Preferences
  categories:
    - Entertainment
    - Music
  built_by: Josh Glazer
  built_by_url: https://linkedin.com/in/joshglazer/
  featured: false
- title: Hesam Kaveh's blog
  description: >
    A blog with great seo that using gatsby-source-wordpress to fetch posts from backend
  main_url: "https://hesamkaveh.com/"
  url: "https://hesamkaveh.com/"
  source_url: "https://github.com/hesamkaveh/sansi"
  featured: false
  categories:
    - Blog
    - WordPress
- title: On Earth Right Now
  main_url: https://oern.tv
  url: https://oern.tv
  source_url: https://github.com/cadejscroggins/oern.tv
  description: >
    A curated list of live video feeds from around the world—built with GatsbyJS.
  categories:
    - Directory
    - Entertainment
    - Gallery
  built_by: Cade Scroggins
  built_by_url: https://cadejs.com
  featured: false
- title: Oliver Gomes Portfolio
  main_url: https://oliver-gomes.github.io/v4/
  url: https://oliver-gomes.github.io/v4/
  description: >
    As an artist and a web designer/developer, I wanted to find a way to present these two portfolios in a way that made sense.  I felt with new found power of speed, Gatsby helped keep my creativity intact with amazing response and versatility. I felt my butter smooth transition felt much better in user perspective and super happy with the power of Gatsby.
  categories:
    - Portfolio
    - Web Development
    - Blog
  built_by: Oliver Gomes
  built_by_url: https://github.com/oliver-gomes
  featured: false
- title: Patrik Szewczyk
  url: https://www.szewczyk.cz/
  main_url: https://www.szewczyk.cz/
  description: >
    Patrik Szewczyk – JavaScript, TypeScript, React, Node.js developer, Redux, Reason
  categories:
    - Portfolio
  built_by: Patrik Szewczyk
  built_by_url: https://linkedin.com/in/thepatriczek/
  featured: false
- title: Patrik Arvidsson's portfolio
  url: https://www.patrikarvidsson.com
  main_url: https://www.patrikarvidsson.com
  source_url: https://github.com/patrikarvidsson/portfolio-gatsby-contentful
  description: >
    Personal portfolio site of Swedish interaction designer Patrik Arvidsson. Built with Gatsby, Tailwind CSS, Emotion JS and Contentful.
  categories:
    - Blog
    - Design
    - Portfolio
    - Web Development
    - Technology
  built_by: Patrik Arvidsson
  built_by_url: https://www.patrikarvidsson.com
  featured: false
- title: Jacob Cofman's Blog
  description: >
    Personal blog / portfolio about Jacob Cofman.
  main_url: "https://jcofman.de/"
  url: "https://jcofman.de/"
  source_url: "https://github.com/JCofman/jc-website"
  featured: false
  categories:
    - Blog
    - Portfolio
- title: re-geo
  description: >
    re-geo is react based geo cities style component.
  main_url: "https://re-geo.netlify.com/"
  url: "https://re-geo.netlify.com/"
  source_url: "https://github.com/sadnessOjisan/re-geo-lp"
  categories:
    - Open Source
    - Joke
  built_by: sadnessOjisan
  built_by_url: https://twitter.com/sadnessOjisan
  featured: false
- title: Luis Cestou Portfolio
  description: >
    Portfolio of graphic + interactive designer Luis Cestou.
  main_url: "https://luiscestou.com"
  url: "https://luiscestou.com"
  source_url: "https://github.com/lcestou/luiscestou.com"
  built_by: Luis Cestou contact@luiscestou.com
  built_by_url: https://luiscestou.com
  featured: false
  categories:
    - Portfolio
    - Web Development
- title: Data Hackers
  url: https://datahackers.com.br/
  main_url: https://datahackers.com.br/
  description: >
    Official website for the biggest portuguese-speaking data science community. Makes use of several data sources such as podcasts from Anchor, messages from Slack, newsletters from MailChimp and blog posts from Medium. The unique visual design also had its hurdles and was quite fun to develop!
  categories:
    - Blog
    - Education
    - Podcast
    - Technology
  built_by: Kaordica
  built_by_url: https://kaordica.design
  featured: false
- title: TROMAQ
  url: https://www.tromaq.com/
  main_url: https://www.tromaq.com/
  description: >
    TROMAQ executes earthmoving services and rents heavy machinery for construction work. Even with the lack of good photography, their new site managed to pass a solid and trustworthy feeling to visitors during testing and they're already seeing the improvement in brand awareness, being the sole player with a modern website in their industry.
  categories:
    - Marketing
  built_by: Kaordica
  built_by_url: https://kaordica.design
  featured: false
- title: Novida Consulting
  url: https://www.novidaconsultoria.com.br
  main_url: https://www.novidaconsultoria.com.br
  description: >
    Novida’s goal was to position itself as a solid, exclusive and trustworthy brand for families looking for a safe financial future… We created a narrative and visual design that highlight their exclusivity.
  categories:
    - Marketing
  built_by: Kaordica
  built_by_url: https://kaordica.design
  featured: false
- title: We Are Clarks
  url: "https://www.weareclarks.com"
  main_url: "https://www.weareclarks.com"
  source_url: "https://github.com/abeaclark/weareclarks"
  description: >
    A family travel blog.
  categories:
    - Blog
    - Travel
  built_by: Abe Clark
  built_by_url: https://www.linkedin.com/in/abrahamclark/
  featured: false
- title: Guillaume Briday's Blog
  main_url: "https://guillaumebriday.fr/"
  url: "https://guillaumebriday.fr/"
  source_url: "https://github.com/guillaumebriday/guillaumebriday.fr"
  description: >
    My personal blog built with Gatsby and Tailwind CSS.
  categories:
    - Blog
    - Web Development
    - Technology
  built_by: Guillaume Briday
  built_by_url: https://guillaumebriday.fr/
  featured: false
- title: SEOmonitor
  main_url: "https://www.seomonitor.com"
  url: "https://www.seomonitor.com"
  description: >
    SEOmonitor is a suite of SEO tools dedicated to agencies.
  categories:
    - Blog
    - Portfolio
    - Agency
  built_by: bejamas
  built_by_url: https://bejamas.io/
  featured: false
- title: Jean Regisser's Portfolio
  main_url: "https://jeanregisser.com/"
  url: "https://jeanregisser.com/"
  source_url: "https://github.com/jeanregisser/jeanregisser.com"
  featured: false
  description: >
    Portfolio of software engineer Jean Regisser.
  categories:
    - Portfolio
    - Mobile Development
    - React Native
  built_by: Jean Regisser
  built_by_url: "https://jeanregisser.com/"
- title: Axcept - Visual Screenshot Testing
  url: https://axcept.io
  main_url: https://axcept.io
  description: >
    Visual Testing for everyone
  categories:
    - Documentation
    - Testing
    - Web Development
  built_by: d:code:it
  built_by_url: https://dcodeit.com
  featured: false
- title: Chase Ohlson
  url: https://chaseohlson.com
  main_url: https://chaseohlson.com
  description: >
    Portfolio of frontend engineer & web developer Chase Ohlson.
  categories:
    - Portfolio
    - React
    - Web Development
  built_by: Chase Ohlson
  built_by_url: https://chaseohlson.com
  featured: false
- title: Zach Schnackel
  url: https://zslabs.com
  main_url: https://zslabs.com
  source_url: "https://github.com/zslabs/zslabs.com"
  description: >
    Portfolio site for UI/Motion Developer, Zach Schnackel.
  categories:
    - Portfolio
    - React
    - Web Development
  built_by: Zach Schnackel
  built_by_url: "https://zslabs.com"
- title: Gremlin
  url: https://www.gremlin.com
  main_url: https://www.gremlin.com
  description: >
    Gremlin's Failure as a Service finds weaknesses in your system before they cause problems.
  categories:
    - Marketing
    - Chaos Engineering
- title: Headless.page
  main_url: https://headless.page/
  url: https://headless.page/
  description: >
    Headless.page is a directory of eCommerce sites featuring headless architecture, PWA features and / or the latest JavaScript technology.
  categories:
    - Directory
    - eCommerce
  built_by: Pilon
  built_by_url: https://pilon.io/
  featured: false
- title: Ouracademy
  main_url: https://our-academy.org/
  url: https://our-academy.org/
  source_url: "https://github.com/ouracademy/website"
  description: >
    Ouracademy is an organization that promoves the education in software development throught blog posts & videos smiley.
  categories:
    - Open Source
    - Blog
    - Education
  built_by: Ouracademy
  built_by_url: https://github.com/ouracademy
  featured: false
- title: Tenon.io
  main_url: https://tenon.io
  url: https://tenon.io
  description: >
    Tenon.io is an accessibility tooling, services and consulting company.
  categories:
    - API
    - Accessibility
    - Business
    - Consulting
    - Technology
  built_by: Tenon.io
  built_by_url: https://tenon.io
  featured: false
- title: Projectival
  url: https://www.projectival.de/
  main_url: https://www.projectival.de/
  description: >
    Freelancer Online Marketing & Web Development in Cologne, Germany
  categories:
    - Freelance
    - Marketing
    - Web Development
    - Blog
    - Consulting
    - SEO
    - Business
  built_by: Sascha Klapetz
  built_by_url: https://www.projectival.de/
  featured: false
- title: Herman Starikov
  url: https://hermanya.github.io
  main_url: https://hermanya.github.io
  source_url: https://github.com/Hermanya/hermanya.github.io
  description: >
    (optional)
  categories:
    - Portfolio
    - Web Development
  built_by: Herman Starikov
  built_by_url: https://github.com/Hermanya
  featured: false
- title: Hetzner Online Community
  main_url: https://community.hetzner.com
  url: https://community.hetzner.com
  description: >
    Hetzner Online Community provides a free collection of high-quality tutorials, which are based on free and open source software, on a variety of topics such as development, system administration, and other web technology.
  categories:
    - Web Development
    - Technology
    - Programming
    - Open Source
    - Community
    - Tutorials
  built_by: Hetzner Online GmbH
  built_by_url: https://www.hetzner.com/
  featured: false
- title: AGYNAMIX
  url: https://www.agynamix.de/
  main_url: https://www.agynamix.de/
  source_url: https://github.com/tuhlmann/agynamix.de
  description: >
    Full Stack Java, Scala, Clojure, TypeScript, React Developer in Thalheim, Germany
  categories:
    - Freelance
    - Web Development
    - Programming
    - Blog
    - Consulting
    - Portfolio
    - Business
  built_by: Torsten Uhlmann
  built_by_url: https://www.agynamix.de/
  featured: false
- title: syracuse.io
  url: https://syracuse.io
  main_url: https://syracuse.io
  source_url: https://github.com/syracuseio/syracuseio/
  description: >
    Landing page for Syracuse NY Software Development Meetup Groups
  categories:
    - Community
  built_by: Benjamin Lannon
  built_by_url: https://lannonbr.com
- title: Render Documentation
  main_url: https://render.com/docs
  url: https://render.com/docs
  description: >
    Render is the easiest place to host your sites and apps. We use Gatsby for everything on https://render.com, including our documentation. The site is deployed on Render as well! We also have a guide to deploying Gatsby apps on Render: https://render.com/docs/deploy-gatsby.
  categories:
    - Web Development
    - Programming
    - Documentation
    - Hosting
    - Technology
  built_by: Render Developers
  built_by_url: https://render.com
  featured: false
- title: prima
  url: https://www.prima.co
  main_url: https://www.prima.co
  description: >
    Discover industry-defining wellness content and trusted organic hemp CBD products safely supporting wellness, stress, mood, skin health, and balance.
  categories:
    - Blog
    - eCommerce
    - Education
  built_by: The Couch
  built_by_url: https://thecouch.nyc
- title: Gatsby Guides
  url: https://gatsbyguides.com/
  main_url: https://gatsbyguides.com/
  description: >
    Free tutorial course about using Gatsby with a CMS.
  categories:
    - Education
    - Documentation
    - Web Development
  built_by: Osio Labs
  built_by_url: https://osiolabs.com/
  featured: false
- title: Architude
  url: https://architudedesign.com
  main_url: https://architudedesign.com
  description: >
    筑冶 Architude International Design Consultants
  categories:
    - Design
    - Landing Page
    - Gallery
  built_by: Neo Nie
  built_by_url: https://github.com/nihgwu
  featured: false
- title: Arctica
  url: https://arctica.io
  main_url: https://arctica.io
  description: >
    Arctica specialises in purpose-built web sites and progressive web applications with user optimal experiences, tailored to meet the objectives of your business.
  categories:
    - Portfolio
    - Agency
    - Design
    - Web Development
  built_by: Arctica
  built_by_url: https://arctica.io
  featured: false
- title: Shard Ventures
  url: https://shard.vc
  main_url: https://shard.vc
  description: >
    Shard is building new online companies from scratch, partnering with other like-minded founders to start and invest in technology companies.
  categories:
    - Finance
    - Technology
    - Portfolio
  built_by: Arctica
  built_by_url: https://arctica.io
  featured: false
- title: David Brookes
  url: https://davidbrookes.me
  main_url: https://davidbrookes.me
  description: >
    Specialising in crafting stylish, high performance websites and applications that get results, using the latest cutting edge web development technologies.
  categories:
    - Portfolio
    - Freelance
    - Web Development
  built_by: Arctica
  built_by_url: https://arctica.io
  featured: false
- title: Dennis Morello
  url: https://morello.dev
  main_url: https://morello.dev
  source_url: https://gitlab.com/dennismorello/dev-blog
  description: >
    morello.dev is a development and techology blog written by Dennis Morello.
  categories:
    - Blog
    - Education
    - Web Development
    - Open Source
    - Technology
  built_by: Dennis Morello
  built_by_url: https://twitter.com/dennismorello
  featured: false
- title: BaseTable
  url: https://autodesk.github.io/react-base-table/
  main_url: https://autodesk.github.io/react-base-table/
  source_url: https://github.com/Autodesk/react-base-table
  description: >
    BaseTable is a react table component to display large data set with high performance and flexibility.
  categories:
    - Web Development
    - Documentation
    - Open Source
  built_by: Neo Nie
  built_by_url: https://github.com/nihgwu
  featured: false
- title: herper.io
  url: https://herper.io
  main_url: https://herper.io
  description: >
    Portfolio website for Jacob Herper - a Front End Web Developer with a passion for all things digital. I have more than 10 years experience working in web development.
  categories:
    - Portfolio
    - Web Development
  built_by: Jacob Herper
  built_by_url: https://github.com/jakeherp
  featured: false
- title: Artem Sapegin Photography
  description: >
    Photography portfolio and blog of Artem Sapegin, an award-losing photographer living in Berlin, Germany. Landscapes, cityscapes and dogs.
  main_url: "https://morning.photos/"
  url: "https://morning.photos/"
  source_url: "https://github.com/sapegin/morning.photos"
  categories:
    - Portfolio
    - Photography
  built_by: Artem Sapegin
  built_by_url: "https://github.com/sapegin"
- title: Pattyrn
  main_url: https://pattyrn.com
  url: https://pattyrn.com
  # optional: short paragraph describing the content and/or purpose of the site that will appear in the modal detail view and permalink views for your site
  description: >
    Pattyrn uses advanced machine learning AI to analyze the platform’s your teams use, making it easy to solve performance problems, reduce bottlenecks, and monitor culture health to optimize your ROI and help boost performance without causing burn out.
  categories:
    - Marketing
    - Technology
  built_by: Pattyrn
  built_by_url: https://twitter.com/Pattyrn4
  featured: false
- title: Intranet Italia Day
  main_url: https://www.intranetitaliaday.it/en
  url: https://www.intranetitaliaday.it/en
  description: >
    The Italian event dedicated to the digital workplace that focuses on planning, governance and company intranet management
  categories:
    - Event
    - Conference
  built_by: Ariadne Digital
  built_by_url: https://www.ariadnedigital.it
  featured: false
- title: Textually Stylo
  main_url: https://www.textually.net
  url: https://www.textually.net
  description: >
    Stylo Markdown writing App marketing/documentation website by Textually Inc.
  categories:
    - Marketing
    - Technology
    - Blog
    - Documentation
  built_by: Sébastien Hamel
  built_by_url: https://www.textually.net
  featured: false
- title: OneDeck
  main_url: https://www.onedeck.co
  url: https://www.onedeck.co
  description: >
    OneDeck is a simple yet powerful tool for creating and sharing your one-page investment summary in under 10 minutes.
  categories:
    - Finance
    - Technology
  built_by: William Neill
  built_by_url: https://twitter.com/williamneill
  featured: false
- title: Assortment
  main_url: https://assortment.io
  url: https://assortment.io
  description: >
    Assortment aims to provide detailed tutorials (and more) for developers of all skill levels within the Web Development Industry. Attempting to cut out the fluff and arm you with the facts.
  categories:
    - Blog
    - Web Development
  built_by: Luke Whitehouse
  built_by_url: https://twitter.com/_lukewh
  featured: false
- title: Mission42
  main_url: https://mission42.zauberware.com
  url: https://mission42.zauberware.com
  description: >
    A landing page for the mobile app Mission42. Mission42 wants to help you learn new skills.
  categories:
    - App
    - Tutorials
    - Personal Training
    - Learning
    - Education
    - Landing Page
  built_by: Philipp Siegmund, zauberware
  built_by_url: https://www.zauberware.com
- title: Altstadtdomizil Idstein
  main_url: https://www.altstadtdomizil-idstein.de/
  url: https://www.altstadtdomizil-idstein.de/
  description: >
    A landing page for a holiday apartment in Idstein, Germany.
  categories:
    - Landing Page
    - Travel
    - Tourism
    - Real Estate
  built_by: Simon Franzen, zauberware
  built_by_url: https://www.zauberware.com
- title: Gerald Martinez Dev
  main_url: https://gmartinez.dev/
  url: https://gmartinez.dev/
  description: >
    Personal web site for show my skills and my works.
  categories:
    - Web Development
    - Portfolio
  built_by: Gerald Martinez
  built_by_url: https://twitter.com/GeraldM_92
  featured: false
- title: Becreatives
  main_url: "https://becreatives.com"
  url: "https://becreatives.com"
  featured: false
  description: >
    Digital software house. Enlights ideas. Think smart execute harder.
  categories:
    - Technology
    - Web Development
    - Agency
    - Marketing
  built_by: Becreatives
  built_by_url: "https://becreatives.com"
- title: Little Wolf Studio
  main_url: https://littlewolfstudio.co.uk
  url: https://littlewolfstudio.co.uk
  featured: false
  description: >
    A simple agency site built using GatsbyJS and DatoCMS. Aesthetic was creating using a customisation of Bulma.
  categories:
    - Blog
    - Agency
    - Web Development
  built_by: Little Wolf Studio
  built_by_url: https://littlewolfstudio.co.uk
- title: Paul Clifton Photography
  main_url: https://paulcliftonphotography.com
  url: https://paulcliftonphotography.com
  featured: false
  description: >
    A full migration from WordPress to GatsbyJS and DatoCMS. Includes custom cropping on images as viewport changes size and also an infinity scroll that doesn't preload all of the results.
  categories:
    - Blog
    - Portfolio
    - Gallery
    - Photography
  built_by: Little Wolf Studio
  built_by_url: https://littlewolfstudio.co.uk
- title: Atte Juvonen - Blog
  url: https://www.attejuvonen.fi/
  main_url: https://www.attejuvonen.fi/
  source_url: https://github.com/baobabKoodaa/blog
  description: >
    A blog with streamlined design and smooth UX
  categories:
    - Blog
    - Technology
    - Web Development
  featured: false
- title: Kibuk Construction
  url: https://kibukconstruction.com/
  main_url: https://kibukconstruction.com/
  description: >
    Kibuk Construction is a fully licensed and insured contractor specializing in Siding, Decks, Windows & Doors!
  categories:
    - Construction
    - Business
  built_by: David Krasniy
  built_by_url: http://dkrasniy.com
- title: RedCarpetUp
  main_url: https://www.redcarpetup.com
  url: https://www.redcarpetup.com/
  description: >
    RedCarpetUp's home page for a predominantly mobile-only customer base in India with major constraints on bandwidth availability
  categories:
    - Finance
    - Loans
    - Credit Card
  built_by: RedCarpet Dev Team
  built_by_url: https://www.redcarpetup.com
  featured: false
- title: talita traveler
  url: https://talitatraveler.com/
  main_url: https://talitatraveler.com/
  source_url: https://github.com/afuh/talitatraveler
  description: >
    Talita Traveler's personal blog.
  categories:
    - Blog
  built_by: Axel Fuhrmann
  built_by_url: https://axelfuhrmann.com/
  featured: false
- title: Pastelería el Progreso
  url: https://pasteleriaelprogreso.com/
  main_url: https://pasteleriaelprogreso.com/
  source_url: https://github.com/afuh/elprogreso
  description: >
    Famous bakery in Buenos Aires.
  categories:
    - Food
    - Gallery
  built_by: Axel Fuhrmann
  built_by_url: https://axelfuhrmann.com/
  featured: false
- title: Maitrik's Portfolio
  url: https://www.maitrikpatel.com/
  main_url: https://www.maitrikpatel.com/
  source_url: https://github.com/maitrikjpatel/portfolio
  description: >
    Portfolio of a Front-End Developer / UX Designer who designs and develops pixel perfect user interface, experiences and web applications.
  categories:
    - Portfolio
    - Blog
    - Design
    - Web Development
  built_by: Maitrik Patel
  built_by_url: https://www.maitrikpatel.com/
  featured: false
- title: PicPick
  url: https://picpick.app/
  main_url: https://picpick.app/
  description: >
    All-in-one Graphic Design Tool, Screen Capture Software, Image Editor, Color Picker, Pixel Ruler and More
  categories:
    - Productivity
    - App
    - Technology
  built_by: NGWIN
  built_by_url: https://picpick.app/
  featured: false
- title: Ste O'Neill
  main_url: https://www.steoneill.dev
  url: https://www.steoneill.dev
  description: >
    MVP of a portfolio site for a full stack UK based developer.
  categories:
    - Blog
    - Portfolio
  built_by: Ste O'Neill
  built_by_url: https://steoneill.dev
  featured: false
- title: Filipe Santos Correa's Portfolio
  description: >
    Filipe's Personal About Me / Portfolio.
  main_url: "https://filipesantoscorrea.com/"
  url: "https://filipesantoscorrea.com/"
  source_url: "https://github.com/Safi1012/filipesantoscorrea.com"
  featured: false
  categories:
    - Portfolio
- title: Progressive Massachusetts Legislator Scorecard
  main_url: https://scorecard.progressivemass.com
  url: https://scorecard.progressivemass.com
  featured: false
  source_url: https://github.com/progressivemass/legislator-scorecard
  description: >
    Learn about MA state legislators' voting records through a progressive lens
  categories:
    - Government
    - Education
  built_by: Alex Holachek
  built_by_url: "https://alex.holachek.com/"
- title: Jeff Wolff – Portfolio
  main_url: https://www.jeffwolff.net
  url: https://www.jeffwolff.net
  featured: false
  description: >
    A guy from San Diego who makes websites.
  categories:
    - Blog
    - Portfolio
    - Web Development
- title: Jp Valery – Portfolio
  main_url: https://jpvalery.photo
  url: https://jpvalery.photo
  featured: false
  description: >
    Self-taught photographer documenting spaces and people
  categories:
    - Portfolio
    - Photography
- title: Pantene
  main_url: https://pantene.com
  url: https://pantene.com
  featured: false
  description: >
    Pantene is a Swiss-created American brand of hair care products owned by Procter & Gamble
  categories:
    - Beauty
    - Business
- title: Prevue
  main_url: https://www.prevue.io
  url: https://www.prevue.io
  featured: false
  description: >
    All in One Prototyping Tool For Vue Developers
  categories:
    - Open Source
    - Web Development
- title: Gold Medal Flour
  main_url: https://www.goldmedalflour.com
  url: https://www.goldmedalflour.com
  description: >
    Gold Medal Four is a brand of flour products owned by General Mills. The new site was built using Gatsby v2 with data sources from Wordpress and an internal recipe API, and features multifaceted recipe filtering and a modified version of Gatsby Image to support art direction images.
  categories:
    - Food
  built_by: General Mills Branded Sites Dev Team
  built_by_url: https://www.generalmills.com
  featured: false
- title: Fifth Gait Technologies
  main_url: https://5thgait.com
  url: https://5thgait.com
  featured: false
  description: >
    Fifth Gait is a small business in the defense and space industry that is run and owned by physicists and engineers that have worked together for decades. The site was built using Gatsby V2.
  categories:
    - Government
    - Science
    - Technology
    - Space
  built_by: Jonathan Z. Fisher
  built_by_url: "https://jonzfisher.com"
- title: Sal's Pals
  main_url: https://www.sals-pals.net
  url: https://www.sals-pals.net
  featured: false
  description: >
    Sal's Pals is a professional dog walking and pet sitting service based in Westfield, NJ. New site built with gatsby v2.
  categories:
    - Business
- title: Zuyet Awarmatrip
  main_url: https://www.zuyetawarmatrip.com
  url: https://www.zuyetawarmatrip.com
  featured: false
  description: >
    Zuyet Awarmatrip is a subsidiary identity within the personal ecosystem of Zuyet Awarmatik, focusing on travel and photography.
  categories:
    - Travel
    - Photography
  built_by: Zuyet Awarmatik
- title: nikodemdeja.pl
  main_url: https://nikodemdeja.pl
  url: https://nikodemdeja.pl
  source_url: https://github.com/Norem80/nikodemdeja.pl
  description: >
    Portfolio of Nikodem Deja
  categories:
    - Portfolio
    - Open Source
  built_by: Nikodem Deja
  built_by_url: https://nikodemdeja.pl
  featured: false
- title: manuvel.be
  url: https://www.manuvel.be
  main_url: https://www.manuvel.be
  source_url: https://github.com/riencoertjens/manuvelsite
  description: >
    Cycling themed café coming this april in Sint Niklaas, Belgium. One page with funky css-grid and gatsby-image trickery!
  categories:
    - Coffee
    - Food
    - Instagram
  built_by: WEBhart
  built_by_url: https://www.web-hart.com
  featured: false
- title: WEBhart
  url: https://www.web-hart.com
  main_url: https://www.web-hart.com
  description: >
    Hi, I'm Rien (pronounced Reen) from Belgium but based in Girona, Spain. I'm an autodidact, committed to learning until the end of time.
  categories:
    - Portfolio
    - Design
    - Web Development
    - Freelance
  built_by: WEBhart
  built_by_url: https://www.web-hart.com
  featured: false
- title: nicdougall.com
  url: https://nicdougall.netlify.com/
  main_url: https://nicdougall.netlify.com/
  source_url: https://github.com/riencoertjens/nicdougall.com
  description: >
    Athlete website with Netlify CMS for blog content.
  categories:
    - Athlete
    - Blog
  built_by: WEBhart
  built_by_url: https://www.web-hart.com
  featured: false
- title: het Groeiatelier
  url: https://www.hetgroeiatelier.be/
  main_url: https://www.hetgroeiatelier.be/
  description: >
    Workspace for talent development and logopedics. One page site with basic info and small calendar CMS.
  categories:
    - Personal Development
    - One Page
  built_by: WEBhart
  built_by_url: https://www.web-hart.com
  featured: false
- title: Lebuin D'Haese
  url: https://www.lebuindhaese.be/
  main_url: https://www.lebuindhaese.be/
  description: >
    Artist portfolio website. Powered by a super simple Netlify CMS to easily add blog posts or new art pieces.
  categories:
    - Portfolio
    - Artist
    - Blog
  built_by: WEBhart
  built_by_url: https://www.web-hart.com
  featured: false
- title: Iefke Molenstra
  url: https://www.iefke.be/
  main_url: https://www.iefke.be/
  description: >
    Artist portfolio website. Powered by a super simple Netlify CMS to easily add blog posts or new art pieces.
  categories:
    - Portfolio
    - Artist
    - Blog
  built_by: WEBhart
  built_by_url: https://www.web-hart.com
  featured: false
- title: The Broomwagon
  url: https://www.thebroomwagongirona.com/
  main_url: https://www.thebroomwagongirona.com/
  description: >
    foodtruck style coffee by pro cyclist Robert Gesink. The site has a webshop with merchandise and coffee beans.
  categories:
    - eCommerce
    - Coffee
  built_by: WEBhart
  built_by_url: https://www.web-hart.com
- title: blog.nikodemdeja.pl
  main_url: https://blog.nikodemdeja.pl
  url: https://blog.nikodemdeja.pl
  source_url: https://github.com/Norem80/blog.nikodemdeja.pl
  description: >
    Personal blog of Nikodem Deja
  categories:
    - Blog
    - Open Source
  built_by: Nikodem Deja
  built_by_url: https://nikodemdeja.pl
  featured: false
- title: Pella Windows and Doors
  main_url: https://www.pella.com
  url: https://www.pella.com
  featured: false
  description: >
    The Pella Corporation is a privately held window and door manufacturing
  categories:
    - Construction
    - Business
- title: tinney.dev
  url: https://tinney.dev
  main_url: https://tinney.dev
  source_url: https://github.com/cdtinney/tinney.dev
  description: >
    Personal portfolio/blog of Colin Tinney
  categories:
    - Blog
    - Portfolio
    - Open Source
  built_by: Colin Tinney
  built_by_url: https://tinney.dev
  featured: false
- title: Monkeywrench Books
  main_url: https://monkeywrenchbooks.org
  url: https://monkeywrenchbooks.org
  description: >
    Monkeywrench Books is an all-volunteer, collectively-run bookstore and event space in Austin, TX
  categories:
    - Business
    - Community
    - Education
  built_by: Monkeywrench Books
  built_by_url: https://monkeywrenchbooks.org
- title: DeepMay.io
  main_url: https://deepmay.io
  url: https://deepmay.io
  description: >
    DeepMay is an experimental new tech bootcamp in the mountains of North Carolina.
  categories:
    - Event
    - Community
    - Technology
    - Marketing
  built_by: DeepMay
  built_by_url: https://twitter.com/deepmay_io
  featured: false
- title: Liferay.Design
  main_url: https://liferay.design
  url: https://liferay.design
  source_url: https://github.com/liferay-design/liferay.design
  description: >
    Liferay.Design is home to some of the freshest open-source designers who love to share articles and other resources for the Design Community.
  categories:
    - Blog
    - Community
    - Design
    - Marketing
    - Open Source
    - Technology
    - User Experience
  built_by: Liferay Designers
  built_by_url: https://twitter.com/liferaydesign
  featured: false
- title: Front End Remote Jobs
  main_url: https://frontendremotejobs.com
  url: https://frontendremotejobs.com
  source_url: https://github.com/benjamingrobertson/remotefrontend
  description: >
    Front End Remote Jobs features fully remote jobs for front end developers.
  categories:
    - Job Board
    - WordPress
    - Web Development
  built_by: Ben Robertson
  built_by_url: https://benrobertson.io
  featured: false
- title: Penrose Grand Del Mar
  main_url: https://penroseatthegrand.com
  url: https://penroseatthegrand.com
  description: >
    Penrose Grand Del Mar is a luxury housing project coming soon.
  categories:
    - Real Estate
    - Contentful
    - Netlify
    - Design
    - Animation
  built_by: Chase Ohlson
  built_by_url: https://chaseohlson.com
- title: JustGraphQL
  url: https://www.justgraphql.com/
  main_url: https://www.justgraphql.com/
  source_url: https://github.com/Novvum/justgraphql
  description: >
    JustGraphQL helps developers quickly search and filter through GraphQL resources, tools, and articles.
  categories:
    - Open Source
    - Web Development
    - Technology
  built_by: Novvum
  built_by_url: https://www.novvum.io/
  featured: false
- title: Peter Macinkovic Personal Blog
  url: https://peter.macinkovic.id.au/
  main_url: https://peter.macinkovic.id.au/
  source_url: https://github.com/inkovic/peter-macinkovic-static-site
  description: >
    Personal Website and Blog of eCommerce SEO Specilaist and Digital Marketer Peter Macinkovic.
  categories:
    - SEO
    - Marketing
    - Blog
  featured: false
<<<<<<< HEAD
- title: NH Hydraulikzylinder
  main_url: https://nh-hydraulikzylinder.com
  url: https://nh-hydraulikzylinder.com
  description: >
    High quality & high performance hydraulic cylinders manufactured in Austria based on the clients requirements
  categories:
    - Business
    - Responsive Design
  built_by: MangoART
  built_by_url: https://www.mangoart.at
  featured: false

- title: Frauennetzwerk Linz-Land
  main_url: https://frauennetzwerk-linzland.net
  url: https://frauennetzwerk-linzland.net
  description: >
    Homepage for the local women's association providing support to people in need offline and online (Livechat integration)
  categories:
    - Nonprofit
    - Accessibility
    - Responsive Design
  built_by: MangoART
  built_by_url: https://www.mangoart.at
  featured: false

- title: Mein Traktor
  main_url: http://www.mein-traktor.at/
  url: http://www.mein-traktor.at/
  description: >
    Homepage of a the main importer of SAME and Lamborghini Tractors in Austria with customer support area
  categories:
    - Agriculture
    - Business
    - App
  built_by: MangoART
  built_by_url: https://www.mangoart.at
  featured: false

- title: Lamborghini Traktoren
  main_url: https://lamborghini-traktor.at
  url: https://lamborghini-traktor.at
  description: >
    Lamborghini Tractors - Landing page for the brand in Austria
  categories:
    - Agriculture
    - Business
  built_by: MangoART
  built_by_url: https://www.mangoart.at
=======
- title: Holly Lodge Community Centre - Highgate, London
  main_url: https://www.hlcchl.org/
  url: https://www.hlcchl.org/
  source_url: https://github.com/eugelogic/hlcchl-gatsby
  description: >
    The Holly Lodge Community Centre - Highgate, London has a shiny new website built with Gatsby v2 that makes important contributions towards a faster, more secure and environmentally friendly web for everyone.
  categories:
    - Charity
    - Community
    - Event
    - Nonprofit
  built_by: Eugene Molari Developer
  built_by_url: https://twitter.com/EugeneMolari
- title: blackcater's blog
  url: https://www.blackcater.win
  main_url: https://www.blackcater.win
  source_url: https://github.com/blackcater/blog
  description: >
    Blog like Medium, for person and team.
  categories:
    - Blog
    - Web Development
  built_by: blackcater
  built_by_url: https://github.com/blackcater
  featured: false
- title: Kenneth Kwakye-Gyamfi Portfolio Site
  url: https://www.kwakye-gyamfi.com
  main_url: https://www.kwakye-gyamfi.com
  source_url: https://github.com/cr05s19xx/cross-site
  description: >
    Personal portfolio site for Kenneth Kwakye-Gyamfi, a mobile and web full stack applications developer currently based in Accra, Ghana.
  categories:
    - SEO
    - Web Development
    - Open Source
    - Portfolio
  featured: false
- title: Gareth Weaver
  url: https://www.garethweaver.com/
  main_url: https://www.garethweaver.com/
  source_url: https://github.com/garethweaver/public-site-react
  description: >
    A personal portofolio of a London based frontend developer built with Gatsby 2, Redux and Sass
  categories:
    - Portfolio
    - Web Development
  built_by: Gareth Weaver
  built_by_url: https://twitter.com/garethdweaver
  featured: false
- title: Mailjet
  url: https://dev.mailjet.com/
  main_url: https://dev.mailjet.com/
  description: >
    Mailjet is an easy-to-use all-in-one e-mail platform.
  categories:
    - API
    - Documentation
  featured: false
- title: Peintagone
  url: https://www.peintagone.be/
  main_url: https://www.peintagone.be/
  description: >
    Peintagone is a superior quality paint brand with Belgian tones.
  categories:
    - Portfolio
    - Gallery
    - Landing
  built_by: Sebastien Crepin
  built_by_url: https://github.com/opeah
>>>>>>> 2f1650b6
  featured: false<|MERGE_RESOLUTION|>--- conflicted
+++ resolved
@@ -5583,7 +5583,6 @@
     - Marketing
     - Blog
   featured: false
-<<<<<<< HEAD
 - title: NH Hydraulikzylinder
   main_url: https://nh-hydraulikzylinder.com
   url: https://nh-hydraulikzylinder.com
@@ -5595,7 +5594,6 @@
   built_by: MangoART
   built_by_url: https://www.mangoart.at
   featured: false
-
 - title: Frauennetzwerk Linz-Land
   main_url: https://frauennetzwerk-linzland.net
   url: https://frauennetzwerk-linzland.net
@@ -5608,7 +5606,6 @@
   built_by: MangoART
   built_by_url: https://www.mangoart.at
   featured: false
-
 - title: Mein Traktor
   main_url: http://www.mein-traktor.at/
   url: http://www.mein-traktor.at/
@@ -5621,7 +5618,6 @@
   built_by: MangoART
   built_by_url: https://www.mangoart.at
   featured: false
-
 - title: Lamborghini Traktoren
   main_url: https://lamborghini-traktor.at
   url: https://lamborghini-traktor.at
@@ -5632,7 +5628,7 @@
     - Business
   built_by: MangoART
   built_by_url: https://www.mangoart.at
-=======
+  featured: false
 - title: Holly Lodge Community Centre - Highgate, London
   main_url: https://www.hlcchl.org/
   url: https://www.hlcchl.org/
@@ -5646,6 +5642,7 @@
     - Nonprofit
   built_by: Eugene Molari Developer
   built_by_url: https://twitter.com/EugeneMolari
+  featured: false
 - title: blackcater's blog
   url: https://www.blackcater.win
   main_url: https://www.blackcater.win
@@ -5702,5 +5699,4 @@
     - Landing
   built_by: Sebastien Crepin
   built_by_url: https://github.com/opeah
->>>>>>> 2f1650b6
   featured: false