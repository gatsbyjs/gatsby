- title: ReactJS
  main_url: "https://reactjs.org/"
  url: "https://reactjs.org/"
  source_url: "https://github.com/reactjs/reactjs.org"
  featured: true
  categories:
    - Web Development
    - Featured
- title: Flamingo
  main_url: https://www.shopflamingo.com/
  url: https://www.shopflamingo.com/
  description: >
    Online shop for women's body care and hair removal products.
  categories:
    - eCommerce
    - Featured
  featured: true
- title: IDEO
  url: https://www.ideo.com
  main_url: https://www.ideo.com/
  description: >
    A Global design company committed to creating positive impact.
  categories:
    - Agency
    - Technology
    - Featured
    - Consulting
    - User Experience
  featured: true
- title: Airbnb Engineering & Data Science
  description: >
    Creative engineers and data scientists building a world where you can belong
    anywhere
  main_url: "https://airbnb.io/"
  url: "https://airbnb.io/"
  categories:
    - Blog
    - Gallery
    - Featured
  featured: true
- title: Impossible Foods
  main_url: "https://impossiblefoods.com/"
  url: "https://impossiblefoods.com/"
  categories:
    - Food
    - Featured
  featured: true
- title: Braun
  description: >
    Braun offers high performance hair removal and hair care products, including dryers, straighteners, shavers, and more.
  main_url: "https://ca.braun.com/en-ca"
  url: "https://ca.braun.com/en-ca"
  categories:
    - eCommerce
    - Featured
  featured: true
- title: NYC Pride 2019 | WorldPride NYC | Stonewall50
  main_url: "https://2019-worldpride-stonewall50.nycpride.org/"
  url: "https://2019-worldpride-stonewall50.nycpride.org/"
  featured: true
  description: >-
    Join us in 2019 for NYC Pride, as we welcome WorldPride and mark the 50th
    Anniversary of the Stonewall Uprising and a half-century of LGBTQ+
    liberation.
  categories:
    - Education
    - Marketing
    - Nonprofit
    - Featured
  built_by: Canvas United
  built_by_url: "https://www.canvasunited.com/"
- title: The State of European Tech
  main_url: "https://2017.stateofeuropeantech.com/"
  url: "https://2017.stateofeuropeantech.com/"
  featured: true
  categories:
    - Technology
    - Featured
  built_by: Studio Lovelock
  built_by_url: "http://www.studiolovelock.com/"
- title: Hopper
  main_url: "https://www.hopper.com/"
  url: "https://www.hopper.com/"
  built_by: Narative
  built_by_url: "https://www.narative.co/"
  featured: true
  categories:
    - Technology
    - App
    - Featured
- title: GM Capital One
  description: |
    Introducing the new online experience for your GM Rewards Credit Card
  main_url: "https://gm.capitalone.com/"
  url: "https://gm.capitalone.com/"
  categories:
    - Featured
  featured: true
- title: Theodora Warre
  main_url: "https://theodorawarre.eu"
  url: "https://theodorawarre.eu"
  description: >-
    E-commerce site for jewellery designer Theodora Warre, built using Gatsby + Shopify + Prismic + Matter.js
  categories:
    - eCommerce
    - Marketing
  built_by: Pierre Nel
  built_by_url: "https://pierre.io"
  featured: false
- title: Life Without Barriers | Foster Care
  main_url: "https://www.lwb.org.au/foster-care"
  url: "https://www.lwb.org.au/foster-care"
  featured: true
  description: >-
    We are urgently seeking foster carers all across Australia. Can you open
    your heart and your home to a child in need? There are different types of
    foster care that can suit you. We offer training and 24/7 support.
  categories:
    - Nonprofit
    - Education
    - Documentation
    - Marketing
    - Featured
  built_by: LWB Digital Team
  built_by_url: "https://twitter.com/LWBAustralia"
- title: Figma
  main_url: "https://www.figma.com/"
  url: "https://www.figma.com/"
  featured: true
  categories:
    - Marketing
    - Design
    - Featured
  built_by: Corey Ward
  built_by_url: "http://www.coreyward.me/"
- title: Bejamas - JAM Experts for hire
  main_url: "https://bejamas.io/"
  url: "https://bejamas.io/"
  featured: true
  description: >-
    We help agencies and companies with JAMStack tools. This includes web
    development using Static Site Generators, Headless CMS, CI / CD and CDN
    setup.
  categories:
    - Technology
    - Web Development
    - Agency
    - Marketing
    - Featured
  built_by: Bejamas
  built_by_url: "https://bejamas.io/"
- title: The State of JavaScript
  description: >
    Data from over 20,000 developers, asking them questions on topics ranging
    from frontend frameworks and state management, to build tools and testing
    libraries.
  main_url: "https://stateofjs.com/"
  url: "https://stateofjs.com/"
  source_url: "https://github.com/StateOfJS/StateOfJS"
  categories:
    - Data
    - JavaScript
    - Featured
  built_by: StateOfJS
  built_by_url: "https://github.com/StateOfJS/StateOfJS/graphs/contributors"
  featured: true
- title: DesignSystems.com
  main_url: "https://www.designsystems.com/"
  url: "https://www.designsystems.com/"
  description: |
    A resource for learning, creating and evangelizing design systems.
  categories:
    - Design
    - Blog
    - Technology
    - Featured
  built_by: Corey Ward
  built_by_url: "http://www.coreyward.me/"
  featured: true
- title: Timely
  main_url: "https://timelyapp.com/"
  url: "https://timelyapp.com/"
  description: |
    Fully automatic time tracking. For those who trade in time.
  categories:
    - Productivity
    - Featured
  built_by: Timm Stokke
  built_by_url: "https://timm.stokke.me"
  featured: true
- title: Snap Kit
  main_url: "https://kit.snapchat.com/"
  url: "https://kit.snapchat.com/"
  description: >
    Snap Kit lets developers integrate some of Snapchat’s best features across
    platforms.
  categories:
    - Technology
    - Documentation
    - Featured
  featured: true
- title: SendGrid
  main_url: "https://sendgrid.com/docs/"
  url: "https://sendgrid.com/docs/"
  description: >
    SendGrid delivers your transactional and marketing emails through the
    world's largest cloud-based email delivery platform.
  categories:
    - API
    - Technology
    - Documentation
    - Featured
  featured: true
- title: Kirsten Noelle
  main_url: "https://www.kirstennoelle.com/"
  url: "https://www.kirstennoelle.com/"
  featured: true
  description: >
    Digital portfolio for San Francisco Bay Area photographer Kirsten Noelle Wiemer.
  categories:
    - Photography
    - Portfolio
    - Featured
  built_by: Ryan Wiemer
  built_by_url: "https://www.ryanwiemer.com/"
- title: Cajun Bowfishing
  main_url: "https://cajunbowfishing.com/"
  url: "https://cajunbowfishing.com/"
  featured: false
  categories:
    - eCommerce
    - Sports
  built_by: Escalade Sports
  built_by_url: "https://www.escaladesports.com/"
- title: NEON
  main_url: "http://neonrated.com/"
  url: "http://neonrated.com/"
  featured: false
  categories:
    - Gallery
- title: GraphCMS
  main_url: "https://graphcms.com/"
  url: "https://graphcms.com/"
  featured: false
  categories:
    - Marketing
    - Technology
- title: Bottender Docs
  main_url: "https://bottender.js.org/"
  url: "https://bottender.js.org/"
  source_url: "https://github.com/bottenderjs/bottenderjs.github.io"
  featured: false
  categories:
    - Documentation
    - Web Development
    - Open Source
- title: Ghost Documentation
  main_url: https://docs.ghost.org/
  url: https://docs.ghost.org/
  source_url: "https://github.com/tryghost/docs"
  featured: false
  description: >-
    Ghost is an open source, professional publishing platform built on a modern Node.js technology stack — designed for teams who need power, flexibility and performance.
  categories:
    - Technology
    - Documentation
    - Open Source
  built_by: Ghost Foundation
  built_by_url: https://ghost.org/
- title: Nike - Just Do It
  main_url: "https://justdoit.nike.com/"
  url: "https://justdoit.nike.com/"
  featured: true
  categories:
    - eCommerce
    - Featured
- title: AirBnB Cereal
  main_url: "https://airbnb.design/cereal"
  url: "https://airbnb.design/cereal"
  featured: false
  categories:
    - Marketing
    - Design
- title: Cardiogram
  main_url: "https://cardiogr.am/"
  url: "https://cardiogr.am/"
  featured: false
  categories:
    - Marketing
    - Technology
- title: Hack Club
  main_url: "https://hackclub.com/"
  url: "https://hackclub.com/"
  source_url: "https://github.com/hackclub/site"
  featured: false
  categories:
    - Education
    - Web Development
- title: Matthias Jordan Portfolio
  main_url: "https://iammatthias.com/"
  url: "https://iammatthias.com/"
  source_url: "https://github.com/iammatthias/net"
  description: >-
    Photography portfolio and blog built using Contentful + Netlify + Gatsby V2.
  built_by: Matthias Jordan
  built_by_url: https://github.com/iammatthias
  featured: false
  categories:
    - Photography
    - Portfolio
- title: Investment Calculator
  main_url: "https://investmentcalculator.io/"
  url: "https://investmentcalculator.io/"
  featured: false
  categories:
    - Education
    - Finance
- title: CSS Grid Playground by MozillaDev
  main_url: "https://mozilladevelopers.github.io/playground/"
  url: "https://mozilladevelopers.github.io/playground/"
  source_url: "https://github.com/MozillaDevelopers/playground"
  featured: false
  categories:
    - Education
    - Web Development
- title: Piotr Fedorczyk Portfolio
  built_by: Piotr Fedorczyk
  built_by_url: "https://piotrf.pl"
  categories:
    - Portfolio
    - Web Development
  description: >-
    Portfolio of Piotr Fedorczyk, a digital product designer and full-stack developer specializing in shaping, designing and building news and tools for news.
  featured: false
  main_url: "https://piotrf.pl/"
  url: "https://piotrf.pl/"
- title: unrealcpp
  main_url: "https://unrealcpp.com/"
  url: "https://unrealcpp.com/"
  source_url: "https://github.com/Harrison1/unrealcpp-com"
  featured: false
  categories:
    - Blog
    - Web Development
- title: Andy Slezak
  main_url: "https://www.aslezak.com/"
  url: "https://www.aslezak.com/"
  source_url: "https://github.com/amslezak"
  featured: false
  categories:
    - Web Development
    - Portfolio
- title: Deliveroo.Design
  main_url: "https://www.deliveroo.design/"
  url: "https://www.deliveroo.design/"
  featured: false
  categories:
    - Food
    - Marketing
- title: Dona Rita
  main_url: "https://www.donarita.co.uk/"
  url: "https://www.donarita.co.uk/"
  source_url: "https://github.com/peduarte/dona-rita-website"
  featured: false
  categories:
    - Food
    - Marketing
- title: Fröhlich ∧ Frei
  main_url: "https://www.froehlichundfrei.de/"
  url: "https://www.froehlichundfrei.de/"
  featured: false
  categories:
    - Web Development
    - Blog
    - Open Source
- title: How to GraphQL
  main_url: "https://www.howtographql.com/"
  url: "https://www.howtographql.com/"
  source_url: "https://github.com/howtographql/howtographql"
  featured: false
  categories:
    - Documentation
    - Web Development
    - Open Source
- title: OnCallogy
  main_url: "https://www.oncallogy.com/"
  url: "https://www.oncallogy.com/"
  featured: false
  categories:
    - Marketing
    - Healthcare
- title: Ryan Wiemer's Portfolio
  main_url: "https://www.ryanwiemer.com/"
  url: "https://www.ryanwiemer.com/knw-photography/"
  source_url: "https://github.com/ryanwiemer/rw"
  featured: false
  description: >
    Digital portfolio for Oakland, CA based account manager Ryan Wiemer.
  categories:
    - Portfolio
    - Web Development
    - Design
  built_by: Ryan Wiemer
  built_by_url: "https://www.ryanwiemer.com/"
- title: Ventura Digitalagentur Köln
  main_url: "https://www.ventura-digital.de/"
  url: "https://www.ventura-digital.de/"
  featured: false
  built_by: Ventura Digitalagentur
  categories:
    - Agency
    - Marketing
    - Featured
- title: Azer Koçulu
  main_url: "https://kodfabrik.com/"
  url: "https://kodfabrik.com/photography/"
  featured: false
  categories:
    - Portfolio
    - Photography
    - Web Development
- title: Damir.io
  main_url: "http://damir.io/"
  url: "http://damir.io/"
  source_url: "https://github.com/dvzrd/gatsby-sfiction"
  featured: false
  categories:
    - Blog
- title: Digital Psychology
  main_url: "http://digitalpsychology.io/"
  url: "http://digitalpsychology.io/"
  source_url: "https://github.com/danistefanovic/digitalpsychology.io"
  featured: false
  categories:
    - Education
    - Library
- title: Théâtres Parisiens
  main_url: "http://theatres-parisiens.fr/"
  url: "http://theatres-parisiens.fr/"
  source_url: "https://github.com/phacks/theatres-parisiens"
  featured: false
  categories:
    - Education
    - Entertainment
# - title: William Owen UK Portfolio / Blog
#   main_url: "http://william-owen.co.uk/"
#   url: "http://william-owen.co.uk/"
#   featured: false
#   description: >-
#     Over 20 years experience delivering customer-facing websites, internet-based
#     solutions and creative visual design for a wide range of companies and
#     organisations.
#   categories:
#     - Portfolio
#     - Blog
#   built_by: William Owen
#   built_by_url: "https://twitter.com/twilowen"
- title: A4 纸网
  main_url: "http://www.a4z.cn/"
  url: "http://www.a4z.cn/price"
  source_url: "https://github.com/hiooyUI/hiooyui.github.io"
  featured: false
  categories:
    - eCommerce
- title: Steve Meredith's Portfolio
  main_url: "http://www.stevemeredith.com/"
  url: "http://www.stevemeredith.com/"
  featured: false
  categories:
    - Portfolio
- title: API Platform
  main_url: "https://api-platform.com/"
  url: "https://api-platform.com/"
  source_url: "https://github.com/api-platform/website"
  featured: false
  categories:
    - Documentation
    - Web Development
    - Open Source
    - Library
- title: Artivest
  main_url: "https://artivest.co/"
  url: "https://artivest.co/what-we-do/for-advisors-and-investors/"
  featured: false
  categories:
    - Marketing
    - Blog
    - Documentation
    - Finance
- title: The Audacious Project
  main_url: "https://audaciousproject.org/"
  url: "https://audaciousproject.org/"
  featured: false
  categories:
    - Nonprofit
- title: Dustin Schau's Blog
  main_url: "https://blog.dustinschau.com/"
  url: "https://blog.dustinschau.com/"
  source_url: "https://github.com/dschau/blog"
  featured: false
  categories:
    - Blog
    - Web Development
- title: iContract Blog
  main_url: "https://blog.icontract.co.uk/"
  url: "http://blog.icontract.co.uk/"
  featured: false
  categories:
    - Blog
- title: BRIIM
  main_url: "https://bri.im/"
  url: "https://bri.im/"
  featured: false
  description: >-
    BRIIM is a movement to enable JavaScript enthusiasts and web developers in
    machine learning. Learn about artificial intelligence and data science, two
    fields which are governed by machine learning, in JavaScript. Take it right
    to your browser with WebGL.
  categories:
    - Education
    - Web Development
    - Technology
- title: Calpa's Blog
  main_url: "https://calpa.me/"
  url: "https://calpa.me/"
  source_url: "https://github.com/calpa/blog"
  featured: false
  categories:
    - Blog
    - Web Development
- title: Code Bushi
  main_url: "https://codebushi.com/"
  url: "https://codebushi.com/"
  featured: false
  description: >-
    Web development resources, trends, & techniques to elevate your coding
    journey.
  categories:
    - Web Development
    - Open Source
    - Blog
  built_by: Hunter Chang
  built_by_url: "https://hunterchang.com/"
- title: Daniel Hollcraft
  main_url: "https://danielhollcraft.com/"
  url: "https://danielhollcraft.com/"
  source_url: "https://github.com/danielbh/danielhollcraft.com"
  featured: false
  categories:
    - Web Development
    - Blog
    - Portfolio
- title: Darren Britton's Portfolio
  main_url: "https://darrenbritton.com/"
  url: "https://darrenbritton.com/"
  source_url: "https://github.com/darrenbritton/darrenbritton.github.io"
  featured: false
  categories:
    - Web Development
    - Portfolio
- title: Dave Lindberg Marketing & Design
  url: "https://davelindberg.com/"
  main_url: "https://davelindberg.com/"
  source_url: "https://github.com/Dave-Lindberg/dl-gatsby"
  featured: false
  description: >-
    My work revolves around solving problems for people in business, using
    integrated design and marketing strategies to improve sales, increase brand
    engagement, generate leads and achieve goals.
  categories:
    - Design
    - Marketing
    - Portfolio
- title: Dalbinaco's Website
  main_url: "https://dlbn.co/en/"
  url: "https://dlbn.co/en/"
  source_url: "https://github.com/dalbinaco/dlbn.co"
  featured: false
  categories:
    - Portfolio
    - Web Development
- title: mParticle's Documentation
  main_url: "https://docs.mparticle.com/"
  url: "https://docs.mparticle.com/"
  featured: false
  categories:
    - Web Development
    - Documentation
- title: Doopoll
  main_url: "https://doopoll.co/"
  url: "https://doopoll.co/"
  featured: false
  categories:
    - Marketing
    - Technology
- title: ERC dEX
  main_url: "https://ercdex.com/"
  url: "https://ercdex.com/aqueduct"
  featured: false
  categories:
    - Marketing
- title: Fabian Schultz' Portfolio
  main_url: "https://fabianschultz.com/"
  url: "https://fabianschultz.com/"
  source_url: "https://github.com/fabe/site"
  featured: false
  description: >-
    Hello, I’m Fabian — a product designer and developer based in Potsdam,
    Germany. I’ve been working both as a product designer and frontend developer
    for over 5 years now. I particularly enjoy working with companies that try
    to meet broad and unique user needs.
  categories:
    - Portfolio
    - Web Development
  built_by: Fabian Schultz
  built_by_url: "https://fabianschultz.com/"
- title: CalState House Manager
  description: >
    Home service membership that offers proactive and on-demand maintenance for
    homeowners
  main_url: "https://housemanager.calstate.aaa.com/"
  url: "https://housemanager.calstate.aaa.com/"
  categories:
    - Marketing
- title: The freeCodeCamp Guide
  main_url: "https://guide.freecodecamp.org/"
  url: "https://guide.freecodecamp.org/"
  source_url: "https://github.com/freeCodeCamp/guide"
  featured: false
  categories:
    - Web Development
    - Documentation
- title: High School Hackathons
  main_url: "https://hackathons.hackclub.com/"
  url: "https://hackathons.hackclub.com/"
  source_url: "https://github.com/hackclub/hackathons"
  featured: false
  categories:
    - Education
    - Web Development
- title: Hapticmedia
  main_url: "https://hapticmedia.fr/en/"
  url: "https://hapticmedia.fr/en/"
  featured: false
  categories:
    - Agency
- title: heml.io
  main_url: "https://heml.io/"
  url: "https://heml.io/"
  source_url: "https://github.com/SparkPost/heml.io"
  featured: false
  categories:
    - Documentation
    - Web Development
    - Open Source
- title: Juliette Pretot's Portfolio
  main_url: "https://juliette.sh/"
  url: "https://juliette.sh/"
  featured: false
  categories:
    - Web Development
    - Portfolio
    - Blog
- title: Kris Hedstrom's Portfolio
  main_url: "https://k-create.com/"
  url: "https://k-create.com/portfolio/"
  source_url: "https://github.com/kristofferh/kristoffer"
  featured: false
  description: >-
    Hey. I’m Kris. I’m an interactive designer / developer. I grew up in Umeå,
    in northern Sweden, but I now live in Brooklyn, NY. I am currently enjoying
    a hybrid Art Director + Lead Product Engineer role at a small startup called
    Nomad Health. Before that, I was a Product (Engineering) Manager at Tumblr.
    Before that, I worked at agencies. Before that, I was a baby. I like to
    design things, and then I like to build those things. I occasionally take on
    freelance projects. Feel free to get in touch if you have an interesting
    project that you want to collaborate on. Or if you just want to say hello,
    that’s cool too.
  categories:
    - Portfolio
  built_by: Kris Hedstrom
  built_by_url: "https://k-create.com/"
- title: knpw.rs
  main_url: "https://knpw.rs/"
  url: "https://knpw.rs/"
  source_url: "https://github.com/knpwrs/knpw.rs"
  featured: false
  categories:
    - Blog
    - Web Development
- title: Kostas Bariotis' Blog
  main_url: "https://kostasbariotis.com/"
  url: "https://kostasbariotis.com/"
  source_url: "https://github.com/kbariotis/kostasbariotis.com"
  featured: false
  categories:
    - Blog
    - Portfolio
    - Web Development
- title: LaserTime Clinic
  main_url: "https://lasertime.ru/"
  url: "https://lasertime.ru/"
  source_url: "https://github.com/oleglegun/lasertime"
  featured: false
  categories:
    - Marketing
- title: Jason Lengstorf
  main_url: "https://lengstorf.com"
  url: "https://lengstorf.com"
  source_url: "https://github.com/jlengstorf/lengstorf.com"
  featured: false
  categories:
    - Blog
  built_by: Jason Lengstorf
  built_by_url: "https://github.com/jlengstorf"
- title: Mannequin.io
  main_url: "https://mannequin.io/"
  url: "https://mannequin.io/"
  source_url: "https://github.com/LastCallMedia/Mannequin/tree/master/site"
  featured: false
  categories:
    - Open Source
    - Web Development
    - Documentation
- title: manu.ninja
  main_url: "https://manu.ninja/"
  url: "https://manu.ninja/"
  source_url: "https://github.com/Lorti/manu.ninja"
  featured: false
  description: >-
    manu.ninja is the personal blog of Manuel Wieser, where he talks about
    frontend development, games and digital art
  categories:
    - Blog
    - Technology
    - Web Development
- title: Fabric
  main_url: "https://meetfabric.com/"
  url: "https://meetfabric.com/"
  featured: false
  categories:
    - Marketing
- title: Nexit
  main_url: "https://nexit.sk/"
  url: "https://nexit.sk/references"
  featured: false
  categories:
    - Web Development
- title: Open FDA
  description: >
    Provides APIs and raw download access to a number of high-value, high
    priority and scalable structured datasets, including adverse events, drug
    product labeling, and recall enforcement reports.
  main_url: "https://open.fda.gov/"
  url: "https://open.fda.gov/"
  source_url: "https://github.com/FDA/open.fda.gov"
  featured: false
  categories:
    - Government
    - Open Source
    - Web Development
    - API
    - Data
- title: NYC Planning Labs (New York City Department of City Planning)
  main_url: "https://planninglabs.nyc/"
  url: "https://planninglabs.nyc/about/"
  source_url: "https://github.com/NYCPlanning/"
  featured: false
  description: >-
    We work with New York City's Urban Planners to deliver impactful, modern
    technology tools.
  categories:
    - Open Source
    - Government
- title: Pravdomil
  main_url: "https://pravdomil.com/"
  url: "https://pravdomil.com/"
  source_url: "https://github.com/pravdomil/pravdomil.com"
  featured: false
  description: >-
    I’ve been working both as a product designer and frontend developer for over
    5 years now. I particularly enjoy working with companies that try to meet
    broad and unique user needs.
  categories:
    - Portfolio
- title: Preston Richey Portfolio / Blog
  main_url: "https://prestonrichey.com/"
  url: "https://prestonrichey.com/"
  source_url: "https://github.com/prichey/prestonrichey.com"
  featured: false
  categories:
    - Web Development
    - Portfolio
    - Blog
- title: Landing page of Put.io
  main_url: "https://put.io/"
  url: "https://put.io/"
  featured: false
  categories:
    - eCommerce
    - Technology
- title: The Rick and Morty API
  main_url: "https://rickandmortyapi.com/"
  url: "https://rickandmortyapi.com/"
  built_by: Axel Fuhrmann
  built_by_url: "https://axelfuhrmann.com/"
  featured: false
  categories:
    - Web Development
    - Entertainment
    - Documentation
    - Open Source
    - API
- title: Santa Compañía Creativa
  main_url: "https://santacc.es/"
  url: "https://santacc.es/"
  source_url: "https://github.com/DesarrolloWebSantaCC/santacc-web"
  featured: false
  categories:
    - Agency
- title: Sean Coker's Blog
  main_url: "https://sean.is/"
  url: "https://sean.is/"
  featured: false
  categories:
    - Blog
    - Portfolio
    - Web Development
- title: Several Levels
  main_url: "https://severallevels.io/"
  url: "https://severallevels.io/"
  source_url: "https://github.com/Harrison1/several-levels"
  featured: false
  categories:
    - Agency
    - Web Development
- title: Simply
  main_url: "https://simply.co.za/"
  url: "https://simply.co.za/"
  featured: false
  categories:
    - Marketing
- title: Storybook
  main_url: "https://storybook.js.org/"
  url: "https://storybook.js.org/"
  source_url: "https://github.com/storybooks/storybook"
  featured: false
  categories:
    - Web Development
    - Open Source
- title: Vibert Thio's Portfolio
  main_url: "https://vibertthio.com/portfolio/"
  url: "https://vibertthio.com/portfolio/projects/"
  source_url: "https://github.com/vibertthio/portfolio"
  featured: false
  categories:
    - Portfolio
    - Web Development
- title: VisitGemer
  main_url: "https://visitgemer.sk/"
  url: "https://visitgemer.sk/"
  featured: false
  categories:
    - Marketing
- title: Bricolage.io
  main_url: "https://www.bricolage.io/"
  url: "https://www.bricolage.io/"
  source_url: "https://github.com/KyleAMathews/blog"
  featured: false
  categories:
    - Blog
- title: Charles Pinnix Website
  main_url: "https://www.charlespinnix.com/"
  url: "https://www.charlespinnix.com/"
  featured: false
  description: >-
    I’m a senior frontend engineer with 8 years of experience building websites
    and web applications. I’m interested in leading creative, multidisciplinary
    engineering teams. I’m a creative technologist, merging photography, art,
    and design into engineering and visa versa. I take a pragmatic,
    product-oriented approach to development, allowing me to see the big picture
    and ensuring quality products are completed on time. I have a passion for
    modern frontend JavaScript frameworks such as React and Vue, and I have
    substantial experience on the backend with an interest in Node and
    container based deployment with Docker and AWS.
  categories:
    - Portfolio
    - Web Development
- title: Charlie Harrington's Blog
  main_url: "https://www.charlieharrington.com/"
  url: "https://www.charlieharrington.com/"
  source_url: "https://github.com/whatrocks/blog"
  featured: false
  categories:
    - Blog
    - Web Development
    - Music
- title: Gabriel Adorf's Portfolio
  main_url: "https://www.gabrieladorf.com/"
  url: "https://www.gabrieladorf.com/"
  source_url: "https://github.com/gabdorf/gabriel-adorf-portfolio"
  featured: false
  categories:
    - Portfolio
    - Web Development
- title: greglobinski.com
  main_url: "https://www.greglobinski.com/"
  url: "https://www.greglobinski.com/"
  source_url: "https://github.com/greglobinski/www.greglobinski.com"
  featured: false
  categories:
    - Portfolio
    - Web Development
- title: I am Putra
  main_url: "https://www.iamputra.com/"
  url: "https://www.iamputra.com/"
  featured: false
  categories:
    - Portfolio
    - Web Development
    - Blog
- title: In Sowerby Bridge
  main_url: "https://www.insowerbybridge.co.uk/"
  url: "https://www.insowerbybridge.co.uk/"
  featured: false
  categories:
    - Marketing
    - Government
- title: JavaScript Stuff
  main_url: "https://www.javascriptstuff.com/"
  url: "https://www.javascriptstuff.com/"
  featured: false
  categories:
    - Education
    - Web Development
    - Library
- title: Ledgy
  main_url: "https://www.ledgy.com/"
  url: "https://github.com/morloy/ledgy.com"
  featured: false
  categories:
    - Marketing
    - Finance
- title: Alec Lomas's Portfolio / Blog
  main_url: "https://www.lowmess.com/"
  url: "https://www.lowmess.com/"
  source_url: "https://github.com/lowmess/lowmess"
  featured: false
  categories:
    - Web Development
    - Blog
    - Portfolio
- title: Michele Mazzucco's Portfolio
  main_url: "https://www.michelemazzucco.it/"
  url: "https://www.michelemazzucco.it/"
  source_url: "https://github.com/michelemazzucco/michelemazzucco.it"
  featured: false
  categories:
    - Portfolio
- title: Orbit FM Podcasts
  main_url: "https://www.orbit.fm/"
  url: "https://www.orbit.fm/"
  source_url: "https://github.com/agarrharr/orbit.fm"
  featured: false
  categories:
    - Podcast
- title: Prosecco Springs
  main_url: "https://www.proseccosprings.com/"
  url: "https://www.proseccosprings.com/"
  featured: false
  categories:
    - Food
    - Blog
    - Marketing
- title: Verious
  main_url: "https://www.verious.io/"
  url: "https://www.verious.io/"
  source_url: "https://github.com/cpinnix/verious"
  featured: false
  categories:
    - Web Development
- title: Yisela
  main_url: "https://www.yisela.com/"
  url: "https://www.yisela.com/tetris-against-trauma-gaming-as-therapy/"
  featured: false
  categories:
    - Blog
- title: YouFoundRon.com
  main_url: "https://www.youfoundron.com/"
  url: "https://www.youfoundron.com/"
  source_url: "https://github.com/rongierlach/yfr-dot-com"
  featured: false
  categories:
    - Portfolio
    - Web Development
    - Blog
- title: yerevancoder
  main_url: "https://yerevancoder.com/"
  url: "https://forum.yerevancoder.com/categories"
  source_url: "https://github.com/yerevancoder/yerevancoder.github.io"
  featured: false
  categories:
    - Blog
    - Web Development
- title: Ease
  main_url: "https://www.ease.com/"
  url: "https://www.ease.com/"
  featured: false
  categories:
    - Marketing
    - Healthcare
- title: Policygenius
  main_url: "https://www.policygenius.com/"
  url: "https://www.policygenius.com/"
  featured: false
  categories:
    - Marketing
    - Healthcare
- title: Moteefe
  main_url: "http://www.moteefe.com/"
  url: "http://www.moteefe.com/"
  featured: false
  categories:
    - Marketing
    - Agency
    - Technology
- title: Athelas
  main_url: "http://www.athelas.com/"
  url: "http://www.athelas.com/"
  featured: false
  categories:
    - Marketing
    - Healthcare
- title: Pathwright
  main_url: "http://www.pathwright.com/"
  url: "http://www.pathwright.com/"
  featured: false
  categories:
    - Marketing
    - Education
- title: Lucid
  main_url: "https://www.golucid.co/"
  url: "https://www.golucid.co/"
  featured: false
  categories:
    - Marketing
    - Technology
- title: Bench
  main_url: "http://www.bench.co/"
  url: "http://www.bench.co/"
  featured: false
  categories:
    - Marketing
- title: Union Plus Credit Card
  main_url: "http://www.unionpluscard.com"
  url: "https://unionplus.capitalone.com/"
  featured: false
  categories:
    - Marketing
    - Finance
- title: Gin Lane
  main_url: "http://www.ginlane.com/"
  url: "https://www.ginlane.com/"
  featured: false
  categories:
    - Web Development
    - Agency
- title: Marmelab
  main_url: "https://marmelab.com/en/"
  url: "https://marmelab.com/en/"
  featured: false
  categories:
    - Web Development
    - Agency
- title: Dovetail
  main_url: "https://dovetailapp.com/"
  url: "https://dovetailapp.com/"
  featured: false
  categories:
    - Marketing
    - Technology
- title: Yuuniworks Portfolio / Blog
  main_url: "https://www.yuuniworks.com/"
  url: "https://www.yuuniworks.com/"
  source_url: "https://github.com/junkboy0315/yuuni-web"
  featured: false
  categories:
    - Portfolio
    - Web Development
    - Blog
- title: The Bastion Bot
  main_url: "https://bastionbot.org/"
  url: "https://bastionbot.org/"
  source_url: "https://github.com/TheBastionBot/Bastion-Website"
  description: Give awesome perks to your Discord server!
  featured: false
  categories:
    - Open Source
    - Technology
    - Documentation
    - Community
  built_by: Sankarsan Kampa
  built_by_url: "https://traction.one"
- title: Smakosh
  main_url: "https://smakosh.com/"
  url: "https://smakosh.com/"
  source_url: "https://github.com/smakosh/smakosh.com"
  featured: false
  categories:
    - Portfolio
    - Web Development
# - title: Philipp Czernitzki - Blog/Website
#   main_url: "http://philippczernitzki.me/"
#   url: "http://philippczernitzki.me/"
#   featured: false
#   categories:
#     - Portfolio
#     - Web Development
#     - Blog
- title: WebGazer
  main_url: "https://www.webgazer.io/"
  url: "https://www.webgazer.io/"
  featured: false
  categories:
    - Marketing
    - Web Development
    - Technology
- title: Joe Seifi's Blog
  main_url: "http://seifi.org/"
  url: "http://seifi.org/"
  featured: false
  categories:
    - Portfolio
    - Web Development
    - Blog
- title: LekoArts — Graphic Designer & Front-End Developer
  main_url: "https://www.lekoarts.de"
  url: "https://www.lekoarts.de"
  source_url: "https://github.com/LekoArts/portfolio"
  featured: false
  built_by: LekoArts
  built_by_url: "https://github.com/LekoArts"
  description: >-
    Hi, I'm Lennart — a self-taught and passionate graphic/web designer &
    frontend developer based in Darmstadt, Germany. I love it to realize complex
    projects in a creative manner and face new challenges. Since 6 years I do
    graphic design, my love for frontend development came up 3 years ago. I
    enjoy acquiring new skills and cementing this knowledge by writing blogposts
    and creating tutorials.
  categories:
    - Portfolio
    - Blog
    - Design
    - Web Development
    - Freelance
    - Open Source
- title: 杨二小的博客
  main_url: "https://blog.yangerxiao.com/"
  url: "https://blog.yangerxiao.com/"
  source_url: "https://github.com/zerosoul/blog.yangerxiao.com"
  featured: false
  categories:
    - Blog
    - Portfolio
- title: MOTTO x MOTTO
  main_url: "https://mottox2.com"
  url: "https://mottox2.com"
  source_url: "https://github.com/mottox2/website"
  description: Web developer / UI Designer in Tokyo Japan.
  featured: false
  categories:
    - Blog
    - Portfolio
  built_by: mottox2
  built_by_url: "https://mottox2.com"
- title: Pride of the Meadows
  main_url: "https://www.prideofthemeadows.com/"
  url: "https://www.prideofthemeadows.com/"
  featured: false
  categories:
    - eCommerce
    - Food
    - Blog
- title: Michael Uloth
  main_url: "https://www.michaeluloth.com"
  url: "https://www.michaeluloth.com"
  featured: false
  description: Michael Uloth is a web developer, opera singer, and the creator of Up and Running Tutorials.
  categories:
    - Portfolio
    - Web Development
    - Music
  built_by: Michael Uloth
  built_by_url: "https://www.michaeluloth.com"
- title: Spacetime
  main_url: "https://www.heyspacetime.com/"
  url: "https://www.heyspacetime.com/"
  featured: false
  description: >-
    Spacetime is a Dallas-based digital experience agency specializing in web,
    app, startup, and digital experience creation.
  categories:
    - Marketing
    - Portfolio
    - Agency
  built_by: Spacetime
  built_by_url: "https://www.heyspacetime.com/"
- title: Eric Jinks
  main_url: "https://ericjinks.com/"
  url: "https://ericjinks.com/"
  featured: false
  description: "Software engineer / web developer from the Gold Coast, Australia."
  categories:
    - Portfolio
    - Blog
    - Web Development
    - Technology
  built_by: Eric Jinks
  built_by_url: "https://ericjinks.com/"
- title: GaiAma - We are wildlife
  main_url: "https://www.gaiama.org/"
  url: "https://www.gaiama.org/"
  featured: false
  description: >-
    We founded the GaiAma conservation organization to protect wildlife in Perú
    and to create an example of a permaculture neighborhood, living
    symbiotically with the forest - because reforestation is just the beginning
  categories:
    - Nonprofit
    - Marketing
    - Blog
  source_url: "https://github.com/GaiAma/gaiama.org"
  built_by: GaiAma
  built_by_url: "https://www.gaiama.org/"
- title: Healthcare Logic
  main_url: "https://www.healthcarelogic.com/"
  url: "https://www.healthcarelogic.com/"
  featured: false
  description: >-
    Revolutionary technology that empowers clinical and managerial leaders to
    collaborate with clarity.
  categories:
    - Marketing
    - Healthcare
    - Technology
  built_by: Thrive
  built_by_url: "https://thriveweb.com.au/"
- title: Evergov
  main_url: "https://evergov.com/"
  url: "https://evergov.com/"
  featured: false
  description: Finding local government services made easier.
  categories:
    - Directory
    - Government
    - Technology
  source_url: "https://github.com/WeOpenly/localgov.fyi"
  built_by: Evergov
  built_by_url: "https://evergov.com/about/"
- title: Kata.ai Documentation
  main_url: "https://docs.kata.ai/"
  url: "https://docs.kata.ai/"
  source_url: "https://github.com/kata-ai/kata-platform-docs"
  featured: false
  description: >-
    Documentation website for the Kata Platform, an all-in-one platform for
    building chatbots using AI technologies.
  categories:
    - Documentation
    - Technology
- title: goalgetters
  main_url: "https://goalgetters.space/"
  url: "https://goalgetters.space/"
  featured: false
  description: >-
    goalgetters is a source of inspiration for people who want to change their
    career. We offer articles, success stories and expert interviews on how to
    find a new passion and how to implement change.
  categories:
    - Blog
    - Education
  built_by: "Stephanie Langers (content), Adrian Wenke (development)"
  built_by_url: "https://twitter.com/AdrianWenke"
- title: Zensum
  main_url: "https://zensum.se/"
  url: "https://zensum.se/"
  featured: false
  description: >-
    Borrow money quickly and safely through Zensum. We compare Sweden's leading
    banks and credit institutions. Choose from multiple offers and lower your
    monthly cost. [Translated from Swedish]
  categories:
    - Technology
    - Finance
    - Marketing
  built_by: Bejamas
  built_by_url: "https://bejamas.io/"
- title: StatusHub - Easy to use Hosted Status Page Service
  main_url: "https://statushub.com/"
  url: "https://statushub.com/"
  featured: false
  description: >-
    Set up your very own service status page in minutes with StatusHub. Allow
    customers to subscribe to be updated automatically.
  categories:
    - Technology
    - Marketing
  built_by: Bejamas
  built_by_url: "https://bejamas.io/"
- title: Matthias Kretschmann Portfolio
  main_url: "https://matthiaskretschmann.com/"
  url: "https://matthiaskretschmann.com/"
  source_url: "https://github.com/kremalicious/portfolio"
  featured: false
  description: Portfolio of designer & developer Matthias Kretschmann.
  categories:
    - Portfolio
    - Web Development
  built_by: Matthias Kretschmann
  built_by_url: "https://matthiaskretschmann.com/"
- title: Iron Cove Solutions
  main_url: "https://ironcovesolutions.com/"
  url: "https://ironcovesolutions.com/"
  description: >-
    Iron Cove Solutions is a cloud based consulting firm. We help companies
    deliver a return on cloud usage by applying best practices
  categories:
    - Technology
    - Web Development
  built_by: Iron Cove Solutions
  built_by_url: "https://ironcovesolutions.com/"
  featured: false
- title: Moetez Chaabene Portfolio / Blog
  main_url: "https://moetez.me/"
  url: "https://moetez.me/"
  source_url: "https://github.com/moetezch/moetez.me"
  featured: false
  description: Portfolio of Moetez Chaabene
  categories:
    - Portfolio
    - Web Development
    - Blog
  built_by: Moetez Chaabene
  built_by_url: "https://twitter.com/moetezch"
- title: Nikita
  description: >-
    Automation of system deployments in Node.js for applications and
    infrastructures.
  main_url: "https://nikita.js.org/"
  url: "https://nikita.js.org/"
  source_url: "https://github.com/adaltas/node-nikita"
  categories:
    - Documentation
    - Open Source
    - Technology
  built_by: Adaltas
  built_by_url: "https://www.adaltas.com"
  featured: false
- title: Gourav Sood Blog & Portfolio
  main_url: "https://www.gouravsood.com/"
  url: "https://www.gouravsood.com/"
  featured: false
  categories:
    - Blog
    - Portfolio
  built_by: Gourav Sood
  built_by_url: "https://www.gouravsood.com/"
- title: Jonas Tebbe Portfolio
  description: |
    Hey, I’m Jonas and I create digital products.
  main_url: "https://jonastebbe.com"
  url: "https://jonastebbe.com"
  categories:
    - Portfolio
  built_by: Jonas Tebbe
  built_by_url: "http://twitter.com/jonastebbe"
  featured: false
- title: Parker Sarsfield Portfolio
  description: |
    I'm Parker, a software engineer and sneakerhead.
  main_url: "https://parkersarsfield.com"
  url: "https://parkersarsfield.com"
  categories:
    - Blog
    - Portfolio
  built_by: Parker Sarsfield
  built_by_url: "https://parkersarsfield.com"
- title: Frontend web development with Greg
  description: |
    JavaScript, GatsbyJS, ReactJS, CSS in JS... Let's learn some stuff together.
  main_url: "https://dev.greglobinski.com"
  url: "https://dev.greglobinski.com"
  categories:
    - Blog
    - Web Development
  built_by: Greg Lobinski
  built_by_url: "https://github.com/greglobinski"
- title: Insomnia
  description: |
    Desktop HTTP and GraphQL client for developers
  main_url: "https://insomnia.rest/"
  url: "https://insomnia.rest/"
  categories:
    - Blog
  built_by: Gregory Schier
  built_by_url: "https://schier.co"
  featured: false
- title: Timeline Theme Portfolio
  description: |
    I'm Aman Mittal, a software developer.
  main_url: "https://amanhimself.dev/"
  url: "https://amanhimself.dev/"
  categories:
    - Web Development
    - Portfolio
  built_by: Aman Mittal
  built_by_url: "https://amanhimself.dev/"
- title: Ocean artUp
  description: >
    Science outreach site built using styled-components and Contentful. It
    presents the research project "Ocean artUp" funded by an Advanced Grant of
    the European Research Council to explore the possible benefits of artificial
    uplift of nutrient-rich deep water to the ocean’s sunlit surface layer.
  main_url: "https://ocean-artup.eu"
  url: "https://ocean-artup.eu"
  source_url: "https://github.com/janosh/ocean-artup"
  categories:
    - Science
    - Education
    - Blog
  built_by: Janosh Riebesell
  built_by_url: "https://janosh.io"
  featured: false
- title: Ryan Fitzgerald
  description: |
    Personal portfolio and blog for Ryan Fitzgerald
  main_url: "https://ryanfitzgerald.ca/"
  url: "https://ryanfitzgerald.ca/"
  categories:
    - Web Development
    - Portfolio
  built_by: Ryan Fitzgerald
  built_by_url: "https://github.com/RyanFitzgerald"
  featured: false
- title: Kaizen
  description: |
    Content Marketing, PR & SEO Agency in London
  main_url: "https://www.kaizen.co.uk/"
  url: "https://www.kaizen.co.uk/"
  categories:
    - Agency
    - Blog
    - Design
    - Web Development
    - SEO
  built_by: Bogdan Stanciu
  built_by_url: "https://github.com/b0gd4n"
  featured: false
- title: HackerOne Platform Documentation
  description: |
    HackerOne's Product Documentation Center!
  url: "https://docs.hackerone.com/"
  main_url: "https://docs.hackerone.com/"
  categories:
    - Documentation
    - Security
  featured: false
- title: Mux Video
  description: |
    API to video hosting and streaming
  main_url: "https://mux.com/"
  url: "https://mux.com/"
  categories:
    - Video
    - API
  featured: false
- title: Swapcard
  description: >
    The easiest way for event organizers to instantly connect people, build a
    community of attendees and exhibitors, and increase revenue over time
  main_url: "https://www.swapcard.com/"
  url: "https://www.swapcard.com/"
  categories:
    - Event
    - Community
    - Marketing
  built_by: Swapcard
  built_by_url: "https://www.swapcard.com/"
  featured: false
- title: Kalix
  description: >
    Kalix is perfect for healthcare professionals starting out in private
    practice, to those with an established clinic.
  main_url: "https://www.kalixhealth.com/"
  url: "https://www.kalixhealth.com/"
  categories:
    - Healthcare
  featured: false
- title: Hubba
  description: |
    Buy wholesale products from thousands of independent, verified Brands.
  main_url: "https://join.hubba.com/"
  url: "https://join.hubba.com/"
  categories:
    - eCommerce
  featured: false
- title: HyperPlay
  description: |
    In Asean's 1st Ever LOL Esports X Music Festival
  main_url: "https://hyperplay.leagueoflegends.com/"
  url: "https://hyperplay.leagueoflegends.com/"
  categories:
    - Music
  featured: false
- title: Bad Credit Loans
  description: |
    Get the funds you need, from $250-$5,000
  main_url: "https://www.creditloan.com/"
  url: "https://www.creditloan.com/"
  categories:
    - Finance
  featured: false
- title: Financial Center
  description: >
    Member-owned, not-for-profit, co-operative whose members receive financial
    benefits in the form of lower loan rates, higher savings rates, and lower
    fees than banks.
  main_url: "https://fcfcu.com/"
  url: "https://fcfcu.com/"
  categories:
    - Finance
    - Nonprofit
    - Business
    - Education
  built_by: "https://fcfcu.com/"
  built_by_url: "https://fcfcu.com/"
  featured: false
- title: Office of Institutional Research and Assessment
  description: |
    Good Data, Good Decisions
  main_url: "http://oira.ua.edu/"
  url: "http://oira.ua.edu/"
  categories:
    - Data
  featured: false
- title: The Telegraph Premium
  description: |
    Exclusive stories from award-winning journalists
  main_url: "https://premium.telegraph.co.uk/"
  url: "https://premium.telegraph.co.uk/"
  categories:
    - Media
  featured: false
- title: html2canvas
  description: |
    Screenshots with JavaScript
  main_url: "http://html2canvas.hertzen.com/"
  url: "http://html2canvas.hertzen.com/"
  source_url: "https://github.com/niklasvh/html2canvas/tree/master/www"
  categories:
    - JavaScript
    - Documentation
  built_by: Niklas von Hertzen
  built_by_url: "http://hertzen.com/"
  featured: false
- title: Dato CMS
  description: |
    The API-based CMS your editors will love
  main_url: "https://www.datocms.com/"
  url: "https://www.datocms.com/"
  categories:
    - API
  featured: false
- title: Half Electronics
  description: |
    Personal website
  main_url: "https://www.halfelectronic.com/"
  url: "https://www.halfelectronic.com/"
  categories:
    - Blog
  built_by: Fernando Poumian
  built_by_url: "https://github.com/fpoumian/halfelectronic.com"
  featured: false
- title: Frithir Software Development
  main_url: "https://frithir.com/"
  url: "https://frithir.com/"
  featured: false
  description: "I DRINK COFFEE, WRITE CODE AND IMPROVE MY DEVELOPMENT SKILLS EVERY DAY."
  categories:
    - Design
    - Web Development
  built_by: Frithir
  built_by_url: "https://Frithir.com/"
- title: Unow
  main_url: "https://www.unow.fr/"
  url: "https://www.unow.fr/"
  categories:
    - Education
    - Marketing
  featured: false
- title: Peter Hironaka
  description: |
    Freelance Web Developer based in Los Angeles.
  main_url: "https://peterhironaka.com/"
  url: "https://peterhironaka.com/"
  categories:
    - Portfolio
    - Web Development
  built_by: Peter Hironaka
  built_by_url: "https://github.com/PHironaka"
  featured: false
- title: Michael McQuade
  description: |
    Personal website and blog for Michael McQuade
  main_url: "https://giraffesyo.io"
  url: "https://giraffesyo.io"
  categories:
    - Blog
  built_by: Michael McQuade
  built_by_url: "https://github.com/giraffesyo"
  featured: false
- title: Haacht Brewery
  description: |
    Corporate website for Haacht Brewery. Designed and Developed by Gafas.
  main_url: "https://haacht.com/en/"
  url: "https://haacht.com"
  categories:
    - Marketing
  built_by: Gafas
  built_by_url: "https://gafas.be"
  featured: false
- title: StoutLabs
  description: |
    Portfolio of Daniel Stout, freelance developer in East Tennessee.
  main_url: "https://www.stoutlabs.com/"
  url: "https://www.stoutlabs.com/"
  categories:
    - Web Development
    - Portfolio
  built_by: Daniel Stout
  built_by_url: "https://github.com/stoutlabs"
  featured: false
- title: Chicago Ticket Outcomes By Neighborhood
  description: |
    ProPublica data visualization of traffic ticket court outcomes
  categories:
    - Media
    - Nonprofit
  url: >-
    https://projects.propublica.org/graphics/il/il-city-sticker-tickets-maps/ticket-status/?initialWidth=782
  main_url: >-
    https://projects.propublica.org/graphics/il/il-city-sticker-tickets-maps/ticket-status/?initialWidth=782
  built_by: David Eads
  built_by_url: "https://github.com/eads"
  featured: false
- title: Chicago South Side Traffic Ticketing rates
  description: |
    ProPublica data visualization of traffic ticket rates by community
  main_url: >-
    https://projects.propublica.org/graphics/il/il-city-sticker-tickets-maps/ticket-rate/?initialWidth=782
  url: >-
    https://projects.propublica.org/graphics/il/il-city-sticker-tickets-maps/ticket-rate/?initialWidth=782
  categories:
    - Media
    - Nonprofit
  built_by: David Eads
  built_by_url: "https://github.com/eads"
  featured: false
- title: Otsimo
  description: >
    Otsimo is a special education application for children with autism, down
    syndrome and other developmental disabilities.
  main_url: "https://otsimo.com/en/"
  url: "https://otsimo.com/en/"
  categories:
    - Blog
    - Education
  featured: false
- title: Matt Bagni Portfolio 2018
  description: >
    Mostly the result of playing with Gatsby and learning about react and
    graphql. Using the screenshot plugin to showcase the work done for my
    company in the last 2 years, and a good amount of other experiments.
  main_url: "https://mattbag.github.io"
  url: "https://mattbag.github.io"
  categories:
    - Portfolio
  featured: false
- title: Lisa Ye's Blog
  description: |
    Simple blog/portofolio for a fashion designer. Gatsby_v2 + Netlify cms
  main_url: "https://lisaye.netlify.com/"
  url: "https://lisaye.netlify.com/"
  categories:
    - Blog
    - Portfolio
  featured: false
- title: Artem Sapegin
  description: >
    Little homepage of Artem Sapegin, a frontend developer, passionate
    photographer, coffee drinker and crazy dogs’ owner.
  main_url: "https://sapegin.me/"
  url: "https://sapegin.me/"
  categories:
    - Portfolio
    - Open Source
    - Web Development
  built_by: Artem Sapegin
  built_by_url: "https://github.com/sapegin"
  featured: false
- title: SparkPost Developers
  main_url: "https://developers.sparkpost.com/"
  url: "https://developers.sparkpost.com/"
  source_url: "https://github.com/SparkPost/developers.sparkpost.com"
  categories:
    - Documentation
    - API
  featured: false
- title: Malik Browne Portfolio 2018
  description: >
    The portfolio blog of Malik Browne, a full-stack engineer, foodie, and avid
    blogger/YouTuber.
  main_url: "https://www.malikbrowne.com/about"
  url: "https://www.malikbrowne.com"
  categories:
    - Blog
    - Portfolio
  built_by: Malik Browne
  built_by_url: "https://twitter.com/milkstarz"
  featured: false
- title: Novatics
  description: |
    Digital products that inspire and make a difference
  main_url: "https://www.novatics.com.br"
  url: "https://www.novatics.com.br"
  categories:
    - Portfolio
    - Technology
    - Web Development
  built_by: Novatics
  built_by_url: "https://github.com/Novatics"
  featured: false
- title: Max McKinney
  description: >
    I’m a developer and designer with a focus in web technologies. I build cars
    on the side.
  main_url: "https://maxmckinney.com/"
  url: "https://maxmckinney.com/"
  categories:
    - Portfolio
    - Web Development
    - Design
  built_by: Max McKinney
  featured: false
- title: Stickyard
  description: |
    Make your React component sticky the easy way
  main_url: "https://nihgwu.github.io/stickyard/"
  url: "https://nihgwu.github.io/stickyard/"
  source_url: "https://github.com/nihgwu/stickyard/tree/master/website"
  categories:
    - Web Development
  built_by: Neo Nie
  featured: false
- title: Agata Milik
  description: |
    Website of a Polish psychologist/psychotherapist based in Gdańsk, Poland.
  main_url: "https://agatamilik.pl"
  url: "https://agatamilik.pl"
  categories:
    - Marketing
    - Healthcare
  built_by: Piotr Fedorczyk
  built_by_url: "https://piotrf.pl"
  featured: false
- title: WebPurple
  main_url: "https://www.webpurple.net/"
  url: "https://www.webpurple.net/"
  source_url: "https://github.com/WebPurple/site"
  description: >-
    Site of local (Russia, Ryazan) frontend community. Main purpose is to show
    info about meetups and keep blog.
  categories:
    - Nonprofit
    - Web Development
    - Community
    - Blog
    - Open Source
  built_by: Nikita Kirsanov
  built_by_url: "https://twitter.com/kitos_kirsanov"
  featured: false
- title: Papertrail.io
  description: |
    Inspection Management for the 21st Century
  main_url: "https://www.papertrail.io/"
  url: "https://www.papertrail.io/"
  categories:
    - Marketing
    - Technology
  built_by: Papertrail.io
  built_by_url: "https://www.papertrail.io"
  featured: false
- title: Matt Ferderer
  main_url: "https://mattferderer.com"
  url: "https://mattferderer.com"
  source_url: "https://github.com/mattferderer/gatsbyblog"
  description: >
    {titleofthesite} is a blog built with Gatsby that discusses web related tech
    such as JavaScript, .NET, Blazor & security.
  categories:
    - Blog
    - Web Development
  built_by: Matt Ferderer
  built_by_url: "https://twitter.com/mattferderer"
  featured: false
- title: Sahyadri Open Source Community
  main_url: "https://sosc.org.in"
  url: "https://sosc.org.in"
  source_url: "https://github.com/haxzie/sosc-website"
  description: >
    Official website of Sahyadri Open Source Community for community blog, event
    details and members info.
  categories:
    - Blog
    - Community
    - Open Source
  built_by: Musthaq Ahamad
  built_by_url: "https://github.com/haxzie"
  featured: false
- title: Tech Confessions
  main_url: "https://confessions.tech"
  url: "https://confessions.tech"
  source_url: "https://github.com/JonathanSpeek/tech-confessions"
  description: "A guilt-free place for us to confess our tech sins \U0001F64F\n"
  categories:
    - Community
    - Open Source
  built_by: Jonathan Speek
  built_by_url: "https://speek.design"
  featured: false
- title: Thibault Maekelbergh
  main_url: "https://thibmaek.com"
  url: "https://thibmaek.com"
  source_url: "https://github.com/thibmaek/thibmaek.github.io"
  description: |
    A nice blog about development, Raspberry Pi, plants and probably records.
  categories:
    - Blog
    - Open Source
  built_by: Thibault Maekelbergh
  built_by_url: "https://twitter.com/thibmaek"
  featured: false
- title: LearnReact.design
  main_url: "https://learnreact.design"
  url: "https://learnreact.design"
  description: >
    React Essentials For Designers: A React course tailored for product
    designers, ux designers, ui designers.
  categories:
    - Blog
  built_by: Linton Ye
  built_by_url: "https://twitter.com/lintonye"
- title: Mega House Creative
  main_url: "https://www.megahousecreative.com/"
  url: "https://www.megahousecreative.com/"
  description: >
    Mega House Creative is a digital agency that provides unique goal-oriented
    web marketing solutions.
  categories:
    - Marketing
    - Agency
  built_by: Daniel Robinson
  featured: false
- title: Tobie Marier Robitaille - csc
  main_url: "https://tobiemarierrobitaille.com/"
  url: "https://tobiemarierrobitaille.com/en/"
  description: |
    Portfolio site for director of photography Tobie Marier Robitaille
  categories:
    - Portfolio
    - Gallery
  built_by: Mill3 Studio
  built_by_url: "https://mill3.studio/en/"
  featured: false
- title: Bestvideogame.deals
  main_url: "https://bestvideogame.deals/"
  url: "https://bestvideogame.deals/"
  description: |
    Video game comparison website for the UK, build with GatsbyJS.
  categories:
    - eCommerce
  built_by: Koen Kamphuis
  built_by_url: "https://koenkamphuis.com/"
  featured: false
- title: Mahipat's Portfolio
  main_url: "https://mojaave.com/"
  url: "https://mojaave.com"
  source_url: "https://github.com/mhjadav/mojaave"
  description: >
    mojaave.com is Mahipat's portfolio, I have developed it using Gatsby v2 and
    Bootstrap, To get in touch with people looking for full-stack developer.
  categories:
    - Portfolio
    - Web Development
  built_by: Mahipat Jadav
  built_by_url: "https://mojaave.com/"
  featured: false
- title: Insights
  main_url: "https://justaskusers.com/"
  url: "https://justaskusers.com/"
  description: >
    Insights helps user experience (UX) researchers conduct their research and
    make sense of the findings.
  categories:
    - User Experience
    - Design
  built_by: Just Ask Users
  built_by_url: "https://justaskusers.com/"
  featured: false
- title: Tensiq
  main_url: "https://tensiq.com"
  url: "https://tensiq.com"
  source_url: "https://github.com/Tensiq/tensiq-site"
  description: >
    Tensiq is an e-Residency startup, that provides development in cutting-edge
    technology while delivering secure, resilient, performant solutions.
  categories:
    - Web Development
    - Mobile Development
    - Agency
    - Open Source
  built_by: Jens
  built_by_url: "https://github.com/arrkiin"
  featured: false
- title: Mintfort
  main_url: "https://mintfort.com/"
  url: "https://mintfort.com/"
  source_url: "https://github.com/MintFort/mintfort.com"
  description: >
    Mintfort, the first crypto-friendly bank account. Store and manage assets on
    the blockchain.
  categories:
    - Technology
    - Finance
  built_by: Axel Fuhrmann
  built_by_url: "https://axelfuhrmann.com/"
  featured: false
- title: React Native Explorer
  main_url: "https://react-native-explorer.firebaseapp.com"
  url: "https://react-native-explorer.firebaseapp.com"
  description: |
    Explorer React Native packages and examples effortlessly.
  categories:
    - Education
  featured: false
- title: 500Tech
  main_url: "https://500tech.com/"
  url: "https://500tech.com/"
  featured: false
  categories:
    - Web Development
    - Agency
    - Open Source
- title: eworld
  main_url: "http://eworld.herokuapp.com/"
  url: "http://eworld.herokuapp.com/"
  featured: false
  categories:
    - eCommerce
    - Technology
- title: It's a Date
  description: >
    It's a Date is a dating app that actually involves dating.
  main_url: "https://www.itsadate.app/"
  url: "https://www.itsadate.app/"
  featured: false
  categories:
    - App
    - Blog
- title: Node.js HBase
  description: >
    Asynchronous HBase client for NodeJs using REST.
  main_url: https://hbase.js.org/
  url: https://hbase.js.org/
  source_url: "https://github.com/adaltas/node-hbase"
  categories:
    - Documentation
    - Open Source
    - Technology
  built_by: David Worms
  built_by_url: http://www.adaltas.com
  featured: false
- title: Peter Kroyer - Web Design / Web Development
  main_url: https://www.peterkroyer.at/en/
  url: https://www.peterkroyer.at/en/
  description: >
    Freelance web designer / web developer based in Vienna, Austria (Wien, Österreich).
  categories:
    - Agency
    - Web Development
    - Design
    - Portfolio
    - Freelance
  built_by: Peter Kroyer
  built_by_url: https://www.peterkroyer.at/
  featured: false
- title: Geddski
  main_url: https://gedd.ski
  url: https://gedd.ski
  description: >
    frontend mastery blog - level up your UI game.
  categories:
    - Web Development
    - Education
    - Productivity
    - User Experience
  built_by: Dave Geddes
  built_by_url: https://twitter.com/geddski
  featured: false
- title: Rung
  main_url: "https://rung.com.br/"
  url: "https://rung.com.br/"
  description: >
    Rung alerts you about the exceptionalities of your personal and professional life.
  categories:
    - API
    - Technology
    - Travel
  featured: false
- title: Mokkapps
  main_url: "https://www.mokkapps.de/"
  url: "https://www.mokkapps.de/"
  source_url: "https://github.com/mokkapps/website"
  description: >
    Portfolio website from Michael Hoffmann. Passionate software developer with focus on web-based technologies.
  categories:
    - Blog
    - Portfolio
    - Web Development
    - Mobile Development
  featured: false
- title: Premier Octet
  main_url: "https://www.premieroctet.com/"
  url: "https://www.premieroctet.com/"
  description: >
    Premier Octet is a React-based agency
  categories:
    - Agency
    - Web Development
    - Mobile Development
  featured: false
- title: Thorium
  main_url: "https://www.thoriumsim.com/"
  url: "https://www.thoriumsim.com/"
  source_url: "https://github.com/thorium-sim/thoriumsim.com"
  description: >
    Thorium - Open-source Starship Simulator Controls for Live Action Role Play
  built_by: Alex Anderson
  built_by_url: https://twitter.com/ralex1993
  categories:
    - Blog
    - Portfolio
    - Documentation
    - Marketing
    - Education
    - Entertainment
    - Open Source
    - Web Development
  featured: false
- title: Cameron Maske
  main_url: "https://www.cameronmaske.com/"
  url: "https://www.cameronmaske.com/courses/introduction-to-pytest/"
  source_url: "https://github.com/cameronmaske/cameronmaske.com-v2"
  description: >
    The homepage of Cameron Maske, a freelance full-stack developer, who is currently working on a free pytest video course
  categories:
    - Education
    - Video
    - Portfolio
    - Freelance
  featured: false
- title: Studenten bilden Schüler
  description: >
    Studenten bilden Schüler e.V. is a German student-run nonprofit initiative that aims to
    contribute to more equal educational opportunities by providing free tutoring to refugees
    and children from underprivileged families. The site is built on Gatsby v2, styled-components
    and Contentful. It supports Google Analytics, fluid typography and Algolia search.
  main_url: "https://studenten-bilden-schueler.de"
  url: "https://studenten-bilden-schueler.de"
  source_url: "https://github.com/StudentenBildenSchueler/homepage"
  categories:
    - Education
    - Nonprofit
    - Blog
  built_by: Janosh Riebesell
  built_by_url: "https://janosh.io"
  featured: false
- title: Mike's Remote List
  main_url: "https://www.mikesremotelist.com"
  url: "https://www.mikesremotelist.com"
  description: >
    A list of remote jobs, updated throughout the day. Built on Gatsby v1 and powered by Contentful, Google Sheets, string and sticky tape.
  categories:
    - Marketing
  featured: false
- title: Madvoid
  main_url: "https://madvoid.com/"
  url: "https://madvoid.com/screenshot/"
  featured: false
  description: >
    Madvoid is a team of expert developers dedicated to creating simple, clear, usable and blazing fast web and mobile apps.
    We are coders that help companies and agencies to create social & interactive experiences.
    This includes full-stack development using React, WebGL, Static Site Generators, Ruby On Rails, Phoenix, GraphQL, Chatbots, CI / CD, Docker and more!
  categories:
    - Portfolio
    - Technology
    - Web Development
    - Agency
    - Marketing
  built_by: Jean-Paul Bonnetouche
  built_by_url: https://twitter.com/_jpb
- title: MOMNOTEBOOK.COM
  description: >
    Sharing knowledge and experiences that make childhood and motherhood rich, vibrant and healthy.
  main_url: "https://momnotebook.com/"
  url: "https://momnotebook.com/"
  featured: false
  built_by: Aleksander Hansson
  built_by_url: https://www.linkedin.com/in/aleksanderhansson/
  categories:
    - Blog
- title: Pirate Studios
  description: >
    Reinventing music studios with 24/7 self service rehearsal, DJ & production rooms available around the world.
  main_url: "https://www.piratestudios.co"
  url: "https://www.piratestudios.co"
  featured: false
  built_by: The Pirate Studios team
  built_by_url: https://github.com/piratestudios/
  categories:
    - Music
- title: Aurora EOS
  main_url: "https://www.auroraeos.com/"
  url: "https://www.auroraeos.com/"
  featured: false
  categories:
    - Finance
    - Marketing
    - Blog
  built_by: Corey Ward
  built_by_url: "http://www.coreyward.me/"
- title: MadeComfy
  main_url: "https://madecomfy.com.au/"
  url: "https://madecomfy.com.au/"
  description: >
    Short term rental management startup, using Contentful + Gatsby + CicleCI
  featured: false
  categories:
    - Travel
  built_by: Lucas Vilela
  built_by_url: "https://madecomfy.com.au/"
- title: Tiger Facility Services
  description: >
    Tiger Facility Services combines facility management expertise with state of the art software to offer a sustainable and customer oriented cleaning and facility service.
  main_url: https://www.tigerfacilityservices.com/de-en/
  url: https://www.tigerfacilityservices.com/de-en/
  featured: false
  categories:
    - Marketing
- title: "Luciano Mammino's blog"
  description: >
    Tech & programming blog of Luciano Mammino a.k.a. "loige", Full-Stack Web Developer and International Speaker
  main_url: https://loige.co
  url: https://loige.co
  featured: false
  categories:
    - Blog
    - Web Development
  built_by: Luciano Mammino
  built_by_url: https://loige.co
- title: Wire • Secure collaboration platform
  description: >
    Corporate website of Wire, an open source, end-to-end encrypted collaboration platform
  main_url: "https://wire.com"
  url: "https://wire.com"
  featured: false
  categories:
    - Open Source
    - Productivity
    - Technology
    - Blog
    - App
  built_by: Wire team
  built_by_url: "https://github.com/orgs/wireapp/people"
- title: J. Patrick Raftery
  main_url: "https://www.jpatrickraftery.com"
  url: "https://www.jpatrickraftery.com"
  description: J. Patrick Raftery is an opera singer and voice teacher based in Vancouver, BC.
  categories:
    - Portfolio
    - Music
  built_by: Michael Uloth
  built_by_url: "https://www.michaeluloth.com"
  featured: false
- title: Aria Umezawa
  main_url: "https://www.ariaumezawa.com"
  url: "https://www.ariaumezawa.com"
  description: Aria Umezawa is a director, producer, and writer currently based in San Francisco. Site designed by Stephen Bell.
  categories:
    - Portfolio
    - Music
    - Entertainment
  built_by: Michael Uloth
  built_by_url: "https://www.michaeluloth.com"
  featured: false
- title: Pomegranate Opera
  main_url: "https://www.pomegranateopera.com"
  url: "https://www.pomegranateopera.com"
  description: Pomegranate Opera is a lesbian opera written by Amanda Hale & Kye Marshall. Site designed by Stephen Bell.
  categories:
    - Gallery
    - Music
  built_by: Michael Uloth
  built_by_url: "https://www.michaeluloth.com"
  featured: false
- title: Daniel Cabena
  main_url: "https://www.danielcabena.com"
  url: "https://www.danielcabena.com"
  description: Daniel Cabena is a Canadian countertenor highly regarded in both Canada and Europe for prize-winning performances ranging from baroque to contemporary repertoire. Site designed by Stephen Bell.
  categories:
    - Portfolio
    - Music
  built_by: Michael Uloth
  built_by_url: "https://www.michaeluloth.com"
  featured: false
- title: Artist.Center
  main_url: "https://artistcenter.netlify.com"
  url: "https://artistcenter.netlify.com"
  description: The marketing page for Artist.Center, a soon-to-launch platform designed to connect opera singers to opera companies. Site designed by Stephen Bell.
  categories:
    - Music
  built_by: Michael Uloth
  built_by_url: "https://www.michaeluloth.com"
  featured: false
- title: DG Volo & Company
  main_url: "https://www.dgvolo.com"
  url: "https://www.dgvolo.com"
  description: DG Volo & Company is a Toronto-based investment consultancy. Site designed by Stephen Bell.
  categories:
    - Finance
  built_by: Michael Uloth
  built_by_url: "https://www.michaeluloth.com"
  featured: false
- title: Shawna Lucey
  main_url: "https://www.shawnalucey.com"
  url: "https://www.shawnalucey.com"
  description: Shawna Lucey is an American theater and opera director based in New York City. Site designed by Stephen Bell.
  categories:
    - Portfolio
    - Music
    - Entertainment
  built_by: Michael Uloth
  built_by_url: "https://www.michaeluloth.com"
  featured: false
- title: Leyan Lo
  main_url: https://www.leyanlo.com
  url: https://www.leyanlo.com
  description: >
    Leyan Lo’s personal website
  categories:
    - Portfolio
  built_by: Leyan Lo
  built_by_url: https://www.leyanlo.com
  featured: false
- title: Hawaii National Bank
  url: https://hawaiinational.bank
  main_url: https://hawaiinational.bank
  description: Hawaii National Bank's highly personalized service has helped loyal customers & locally owned businesses achieve their financial dreams for over 50 years.
  categories:
    - Finance
  built_by: Wall-to-Wall Studios
  built_by_url: https://walltowall.com
  featured: false
- title: Coletiv
  url: https://coletiv.com
  main_url: https://coletiv.com
  description: Coletiv teams up with companies of all sizes to design, develop & launch digital products for iOS, Android & the Web.
  categories:
    - Technology
    - Agency
    - Web Development
  built_by: Coletiv
  built_by_url: https://coletiv.com
  featured: false
- title: janosh.io
  description: >
    Personal blog and portfolio of Janosh Riebesell. The site is built with Gatsby v2 and designed
    entirely with styled-components v4. Much of the layout was achieved with CSS grid. It supports
    Google Analytics, fluid typography and Algolia search.
  main_url: "https://janosh.io"
  url: "https://janosh.io"
  source_url: "https://github.com/janosh/janosh.io"
  categories:
    - Portfolio
    - Blog
    - Science
    - Photography
    - Travel
  built_by: Janosh Riebesell
  built_by_url: "https://janosh.io"
  featured: false
- title: Gatsby Manor
  description: >
    We build themes for gatsby. We have themes for all projects including personal,
    portfolio, ecommerce, landing pages and more. We also run an in-house
    web dev and design studio. If you cannot find what you want, we can build it for you!
    Email us at gatsbymanor@gmail.com with questions.
  main_url: "https://www.gatsbymanor.com"
  url: "https://www.gatsbymanor.com"
  source_url: "https://github.com/gatsbymanor"
  categories:
    - Web Development
    - Agency
    - Technology
    - Freelance
  built_by: Steven Natera
  built_by_url: "https://stevennatera.com"
- title: Ema Suriano's Portfolio
  main_url: https://emasuriano.com/
  url: https://emasuriano.com/
  source_url: https://github.com/EmaSuriano/emasuriano.github.io
  description: >
    Ema Suriano's portfolio to display information about him, his projects and what he's writing about.
  categories:
    - Portfolio
    - Technology
    - Web Development
  built_by: Ema Suriano
  built_by_url: https://emasuriano.com/
  featured: false
- title: Luan Orlandi
  main_url: https://luanorlandi.github.io
  url: https://luanorlandi.github.io
  source_url: https://github.com/luanorlandi/luanorlandi.github.io
  description: >
    Luan Orlandi's personal website. Brazilian web developer, enthusiast in React and Gatsby.
  categories:
    - Blog
    - Portfolio
    - Web Development
  built_by: Luan Orlandi
  built_by_url: https://github.com/luanorlandi
- title: Mobius Labs
  main_url: https://mobius.ml
  url: https://mobius.ml
  description: >
    Mobius Labs landing page, a Start-up working on Computer Vision
  categories:
    - Landing Page
    - Marketing
    - Technology
  built_by: sktt
  built_by_url: https://github.com/sktt
- title: EZAgrar
  main_url: https://www.ezagrar.at/en/
  url: https://www.ezagrar.at/en/
  description: >
    EZAgrar.at is the homepage of the biggest agricultural machinery dealership in Austria. In total 8 pages will be built for this client reusing a lot of components between them.
  categories:
    - eCommerce
    - Marketing
  built_by: MangoART
  built_by_url: https://www.mangoart.at
  featured: false
- title: OAsome blog
  main_url: https://oasome.blog/
  url: https://oasome.blog/
  source_url: https://github.com/oorestisime/oasome
  description: >
    Paris-based Cypriot adventurers. A and O. Lovers of life and travel. Want to get a glimpse of the OAsome world?
  categories:
    - Blog
    - Photography
    - Travel
  built_by: Orestis Ioannou
  featured: false
- title: Brittany Chiang
  main_url: https://brittanychiang.com/
  url: https://brittanychiang.com/
  source_url: https://github.com/bchiang7/v4
  description: >
    Personal website and portfolio of Brittany Chiang built with Gatsby v2
  categories:
    - Portfolio
  built_by: Brittany Chiang
  built_by_url: https://github.com/bchiang7
  featured: false
- title: Fitekran
  description: >
    One of the most visited Turkish blogs about health, sports and healthy lifestyle, that has been rebuilt with Gatsby v2 using WordPress.
  main_url: "https://www.fitekran.com"
  url: "https://www.fitekran.com"
  categories:
    - Science
    - Healthcare
    - Blog
  built_by: Burak Tokak
  built_by_url: "https://www.buraktokak.com"
- title: Serverless
  main_url: https://serverless.com
  url: https://serverless.com
  source_url: https://github.com/serverless/site
  description: >
    Serverless.com – Build web, mobile and IoT applications with serverless architectures using AWS Lambda, Azure Functions, Google CloudFunctions & more!
  categories:
    - Technology
    - Web Development
  built_by: Codebrahma
  built_by_url: https://codebrahma.com
  featured: false
- title: Dive Bell
  main_url: https://divebell.band/
  url: https://divebell.band/
  description: >
    Simple site for a band to list shows dates and videos (499 on lighthouse)
  categories:
    - Music
  built_by: Matt Bagni
  built_by_url: https://mattbag.github.io
  featured: false
- title: Mayer Media Co.
  main_url: https://mayermediaco.com/
  url: https://mayermediaco.com/
  description: >
    Freelance Web Development and Digital Marketing
  categories:
    - Web Development
    - Marketing
    - Blog
  source_url: https://github.com/MayerMediaCo/MayerMediaCo2.0
  built_by: Danny Mayer
  built_by_url: https://twitter.com/mayermediaco
  featured: false
- title: Jan Czizikow Portfolio
  main_url: https://www.janczizikow.com/
  url: https://www.janczizikow.com/
  source_url: https://github.com/janczizikow/janczizikow-portfolio
  description: >
    Simple personal portfolio site built with Gatsby
  categories:
    - Portfolio
    - Freelance
    - Web Development
  built_by: Jan Czizikow
  built_by_url: https://github.com/janczizikow
- title: Carbon Design Systems
  main_url: http://www.carbondesignsystem.com/
  url: http://www.carbondesignsystem.com/
  description: >
    The Carbon Design System is integrating the new IBM Design Ethos and Language. It represents a completely fresh approach to the design of all things at IBM.
  categories:
    - Design System
    - Documentation
  built_by: IBM
  built_by_url: https://www.ibm.com/
  featured: false
- title: Mozilla Mixed Reality
  main_url: https://mixedreality.mozilla.org/
  url: https://mixedreality.mozilla.org/
  description: >
    Virtual Reality for the free and open Web.
  categories:
    - Open Source
  built_by: Mozilla
  built_by_url: https://www.mozilla.org/
  featured: false
- title: Uniform Hudl Design System
  main_url: http://uniform.hudl.com/
  url: http://uniform.hudl.com/
  description: >
    A single design system to ensure every interface feels like Hudl. From the colors we use to the size of our buttons and what those buttons say, Uniform has you covered. Check the guidelines, copy the code and get to building.
  categories:
    - Design System
    - Open Source
    - Design
  built_by: Hudl
  built_by_url: https://www.hudl.com/
- title: Subtle UI
  main_url: "https://subtle-ui.netlify.com/"
  url: "https://subtle-ui.netlify.com/"
  source_url: "https://github.com/ryanwiemer/subtle-ui"
  description: >
    A collection of clever yet understated user interactions found on the web.
  categories:
    - Web Development
    - Open Source
    - User Experience
  built_by: Ryan Wiemer
  built_by_url: "https://www.ryanwiemer.com/"
  featured: false
- title: developer.bitcoin.com
  main_url: "https://developer.bitcoin.com/"
  url: "https://developer.bitcoin.com/"
  description: >
    Bitbox based bitcoin.com developer platform and resources.
  categories:
    - Finance
  featured: false
- title: Barmej
  main_url: "https://app.barmej.com/"
  url: "https://app.barmej.com/"
  description: >
    An interactive platform to learn different programming languages in Arabic for FREE
  categories:
    - Education
    - Programming
    - Learning
  built_by: Obytes
  built_by_url: "https://www.obytes.com/"
  featured: false
- title: Vote Save America
  main_url: "https://votesaveamerica.com"
  url: "https://votesaveamerica.com"
  description: >
    Be a voter. Save America.
  categories:
    - Education
    - Government
  featured: false
  built_by: Jeremy E. Miller
  built_by_url: "https://jeremyemiller.com/"
- title: Emergence
  main_url: https://emcap.com/
  url: https://emcap.com/
  description: >
    Emergence is a top enterprise cloud venture capital firm. We fund early stage ventures focusing on enterprise & SaaS applications. Emergence is one of the top VC firms in Silicon Valley.
  categories:
    - Marketing
    - Blog
  built_by: Upstatement
  built_by_url: https://www.upstatement.com/
  featured: false
- title: FPVtips
  main_url: https://fpvtips.com
  url: https://fpvtips.com
  source_url: https://github.com/jumpalottahigh/fpvtips
  description: >
    FPVtips is all about bringing racing drone pilots closer together, and getting more people into the hobby!
  categories:
    - Community
    - Education
  built_by: Georgi Yanev
  built_by_url: https://twitter.com/jumpalottahigh
  featured: false
- title: Georgi Yanev
  main_url: https://blog.georgi-yanev.com/
  url: https://blog.georgi-yanev.com/
  source_url: https://github.com/jumpalottahigh/blog.georgi-yanev.com
  description: >
    I write articles about FPV quads (building and flying), web development, smart home automation, life-long learning and other topics from my personal experience.
  categories:
    - Blog
  built_by: Georgi Yanev
  built_by_url: https://twitter.com/jumpalottahigh
  featured: false
- title: Bear Archery
  main_url: "https://beararchery.com/"
  url: "https://beararchery.com/"
  categories:
    - eCommerce
    - Sports
  built_by: Escalade Sports
  built_by_url: "https://www.escaladesports.com/"
  featured: false
- title: "attn:"
  main_url: "https://www.attn.com/"
  url: "https://www.attn.com/"
  categories:
    - Media
    - Entertainment
  built_by: "attn:"
  built_by_url: "https://www.attn.com/"
  featured: false
- title: Mirror Conf
  description: >
    Mirror Conf is a conference designed to empower designers and frontend developers who have a thirst for knowledge and want to broaden their horizons.
  main_url: "https://www.mirrorconf.com/"
  url: "https://www.mirrorconf.com/"
  categories:
    - Conference
    - Design
    - Web Development
  featured: false
- title: Startarium
  main_url: https://www.startarium.ro
  url: https://www.startarium.ro
  description: >
    Free entrepreneurship educational portal with more than 20000 users, hundreds of resources, crowdfunding, mentoring and investor pitching events facilitated.
  categories:
    - Education
    - Nonprofit
    - Entrepreneurship
  built_by: Cezar Neaga
  built_by_url: https://twitter.com/cezarneaga
  featured: false
- title: Microlink
  main_url: https://microlink.io/
  url: https://microlink.io/
  description: >
    Extract structured data from any website.
  categories:
    - Web Development
    - API
  built_by: Kiko Beats
  built_by_url: https://kikobeats.com/
  featured: false
- title: Markets.com
  main_url: "https://www.markets.com/"
  url: "https://www.markets.com/"
  featured: false
  categories:
    - Finance
- title: Kevin Legrand
  url: "https://k-legrand.com"
  main_url: "https://k-legrand.com"
  source_url: "https://github.com/Manoz/k-legrand.com"
  description: >
    Personal website and blog built with love with Gatsby v2
  categories:
    - Blog
    - Portfolio
    - Web Development
  built_by: Kevin Legrand
  built_by_url: https://k-legrand.com
  featured: false
- title: David James Portfolio
  main_url: https://dfjames.com/
  url: https://dfjames.com/
  source_url: https://github.com/daviddeejjames/dfjames-gatsby
  description: >
    Portfolio Site using GatsbyJS and headless WordPress
  categories:
    - WordPress
    - Portfolio
    - Blog
  built_by: David James
  built_by_url: https://twitter.com/daviddeejjames
- title: Hypertext Candy
  url: https://www.hypertextcandy.com/
  main_url: https://www.hypertextcandy.com/
  description: >
    Blog about web development. Laravel, Vue.js, etc.
  categories:
    - Blog
    - Web Development
  built_by: Masahiro Harada
  built_by_url: https://twitter.com/_Masahiro_H_
  featured: false
- title: "Maxence Poutord's blog"
  description: >
    Tech & programming blog of Maxence Poutord, Software Engineer, Serial Traveler and Public Speaker
  main_url: https://www.maxpou.fr
  url: https://www.maxpou.fr
  featured: false
  categories:
    - Blog
    - Web Development
  built_by: Maxence Poutord
  built_by_url: https://www.maxpou.fr
- title: "The Noted Project"
  url: https://thenotedproject.org
  main_url: https://thenotedproject.org
  source_url: https://github.com/ianbusko/the-noted-project
  description: >
    Website to showcase the ethnomusicology research for The Noted Project.
  categories:
    - Portfolio
    - Education
    - Gallery
  built_by: Ian Busko
  built_by_url: https://github.com/ianbusko
  featured: false
- title: People For Bikes
  url: "https://2017.peopleforbikes.org/"
  main_url: "https://2017.peopleforbikes.org/"
  categories:
    - Community
    - Sports
    - Gallery
    - Nonprofit
  built_by: PeopleForBikes
  built_by_url: "https://peopleforbikes.org/about-us/who-we-are/staff/"
  featured: false
- title: Wide Eye
  description: >
    Creative agency specializing in interactive design, web development, and digital communications.
  url: https://wideeye.co/
  main_url: https://wideeye.co/
  categories:
    - Design
    - Web Development
  built_by: Wide Eye
  built_by_url: https://wideeye.co/about-us/
  featured: false
- title: CodeSandbox
  description: >
    CodeSandbox is an online editor that helps you create web applications, from prototype to deployment.
  url: https://codesandbox.io/
  main_url: https://codesandbox.io/
  categories:
    - Web Development
  featured: false
- title: Marvel
  description: >
    The all-in-one platform powering design.
  url: https://marvelapp.com/
  main_url: https://marvelapp.com/
  categories:
    - Design
  featured: false
- title: Designcode.io
  description: >
    Learn to design and code React apps.
  url: https://designcode.io
  main_url: https://designcode.io
  categories:
    - Learning
  featured: false
- title: Happy Design
  description: >
    The Brand and Product Team Behind Happy Money
  url: https://design.happymoney.com/
  main_url: https://design.happymoney.com/
  categories:
    - Design
    - Finance
- title: Weihnachtsmarkt.ms
  description: >
    Explore the christmas market in Münster (Westf).
  url: https://weihnachtsmarkt.ms/
  main_url: https://weihnachtsmarkt.ms/
  source_url: https://github.com/codeformuenster/weihnachtsmarkt
  categories:
    - Gallery
    - Food
  built_by: "Code for Münster during #MSHACK18"
  featured: false
- title: Code Championship
  description: >
    Competitive coding competitions for students from 3rd to 8th grade. Code is Sport.
  url: https://www.codechampionship.com
  main_url: https://www.codechampionship.com
  categories:
    - Learning
    - Education
    - Sports
  built_by: Abamath LLC
  built_by_url: https://www.abamath.com
  featured: false
- title: Wieden+Kennedy
  description: >
    Wieden+Kennedy is an independent, global creative company.
  categories:
    - Technology
    - Web Development
    - Agency
    - Marketing
  url: https://www.wk.com
  main_url: https://www.wk.com
  built_by: Wieden Kennedy
  built_by_url: https://www.wk.com/about/
  featured: false
- title: Testing JavaScript
  description: >
    This course will teach you the fundamentals of testing your JavaScript applications using eslint, Flow, Jest, and Cypress.
  url: https://testingjavascript.com/
  main_url: https://testingjavascript.com/
  categories:
    - Learning
    - Education
    - JavaScript
  built_by: Kent C. Dodds
  built_by_url: https://kentcdodds.com/
  featured: false
- title: Use Hooks
  description: >
    One new React Hook recipe every day.
  url: https://usehooks.com/
  main_url: https://usehooks.com/
  categories:
    - Learning
  built_by: Gabe Ragland
  built_by_url: https://twitter.com/gabe_ragland
  featured: false
- title: Ambassador
  url: https://www.getambassador.io
  main_url: https://www.getambassador.io
  description: >
    Open source, Kubernetes-native API Gateway for microservices built on Envoy.
  categories:
    - Open Source
    - Documentation
    - Technology
  built_by: Datawire
  built_by_url: https://www.datawire.io
  featured: false
- title: Clubhouse
  main_url: https://clubhouse.io
  url: https://clubhouse.io
  description: >
    The intuitive and powerful project management platform loved by software teams of all sizes. Built with Gatsby v2 and Prismic
  categories:
    - Technology
    - Blog
    - Productivity
    - Community
    - Design
    - Open Source
  built_by: Ueno.
  built_by_url: https://ueno.co
  featured: false
- title: Asian Art Collection
  url: http://artmuseum.princeton.edu/asian-art/
  main_url: http://artmuseum.princeton.edu/asian-art/
  description: >
    Princeton University has a branch dealing with state of art.They have showcased ore than 6,000 works of Asian art are presented alongside ongoing curatorial and scholarly research
  categories:
    - Marketing
  featured: false
- title: QHacks
  url: https://qhacks.io
  main_url: https://qhacks.io
  source_url: https://github.com/qhacks/qhacks-website
  description: >
    QHacks is Queen’s University’s annual hackathon! QHacks was founded in 2016 with a mission to advocate and incubate the tech community at Queen’s University and throughout Canada.
  categories:
    - Education
    - Technology
    - Podcast
  featured: false
- title: Tyler McGinnis
  url: https://tylermcginnis.com/
  main_url: https://tylermcginnis.com/
  description: >
    The linear, course based approach to learning web technologies.
  categories:
    - Education
    - Technology
    - Podcast
    - Web Development
  featured: false
- title: a11y with Lindsey
  url: https://www.a11ywithlindsey.com/
  main_url: https://www.a11ywithlindsey.com/
  source_url: https://github.com/lkopacz/a11y-with-lindsey
  description: >
    To help developers navigate accessibility jargon, write better code, and to empower them to make their Internet, Everyone's Internet.
  categories:
    - Education
    - Blog
    - Technology
  built_by: Lindsey Kopacz
  built_by_url: https://twitter.com/littlekope0903
  featured: false
- title: DEKEMA
  url: https://www.dekema.com/
  main_url: https://www.dekema.com/
  description: >
    Worldclass crafting: Furnace, fervor, fulfillment. Delivering highest demand for future craftsmanship. Built using Gatsby v2 and Prismic.
  categories:
    - Healthcare
    - Science
    - Technology
  built_by: Crisp Studio
  built_by_url: https://crisp.studio
  featured: false
- title: Ramón Chancay
  description: >-
    Front-end / Back-end Developer in Guayaquil Ecuador.
    Currently at Everymundo, previously at El Universo.
    I enjoy teaching and sharing what I know.
    I give professional advice to developers and companies.
    My wife and my children are everything in my life.
  main_url: "https://ramonchancay.me/"
  url: "https://ramonchancay.me/"
  source_url: "https://github.com/devrchancay/personal-site"
  featured: false
  categories:
    - Blog
    - Technology
    - Web Development
  built_by: Ramón Chancay
  built_by_url: "https://ramonchancay.me/"
- title: BELLHOPS
  main_url: https://www.getbellhops.com/
  url: https://www.getbellhops.com/
  description: >-
    Whether you’re moving someplace new or just want to complete a few projects around your current home, BellHops can arrange the moving services you need—at simple, straightforward rates.
  categories:
    - Business
  built_by: Bellhops, Inc.
  built_by_url: https://www.getbellhops.com/
  featured: false
- title: Acclimate Consulting
  main_url: https://www.acclimate.io/
  url: https://www.acclimate.io/
  description: >-
    Acclimate is a consulting firm that puts organizations back in control with data-driven strategies and full-stack applications.
  categories:
    - Technology
    - Consulting
  built_by: Andrew Wilson
  built_by_url: https://github.com/andwilson
  featured: false
- title: Flyright
  url: https://flyright.co/
  main_url: https://flyright.co/
  description: >-
    Flyright curates everything you need for international travel in one tidy place 💜
  categories:
    - Technology
    - App
  built_by: Ty Hopp
  built_by_url: https://github.com/tyhopp
  featured: false
- title: Vets Who Code
  url: https://vetswhocode.io/
  main_url: https://vetswhocode.io/
  description: >-
    VetsWhoCode is a non-profit organization dedicated to training military veterans & giving them the skills they need transition into tech careers.
  categories:
    - Technology
    - Nonprofit
  featured: false
- title: Patreon Blog
  url: https://blog.patreon.com/
  main_url: https://blog.patreon.com/
  description: >-
    Official blog of Patreon.com
  categories:
    - Blog
  featured: false
- title: Full Beaker
  url: https://fullbeaker.com/
  main_url: https://fullbeaker.com/
  description: >-
    Full Beaker provides independent advice online about careers and home ownership, and connect anyone who asks with companies that can help them.
  categories:
    - Consulting
  featured: false
- title: Citywide Holdup
  url: https://citywideholdup.org/
  main_url: https://citywideholdup.org/
  source_url: https://github.com/killakam3084/citywide-site
  description: >-
    Citywide Holdup is an annual fundraising event held around early November in the city of Austin, TX hosted by the Texas Wranglers benefitting Easter Seals of Central Texas, a non-profit organization that provides exceptional services, education, outreach and advocacy so that people with disabilities can live, learn, work and play in our communities.
  categories:
    - Nonprofit
    - Event
  built_by: Cameron Rison
  built_by_url: https://github.com/killakam3084
  featured: false
- title: Dawn Labs
  url: https://dawnlabs.io
  main_url: https://dawnlabs.io
  description: >-
    Thoughtful products for inspired teams. With a holistic approach to engineering and design, we partner with startups and enterprises to build for the digital era.
  categories:
    - Technology
    - Agency
    - Web Development
  featured: false
- title: COOP by Ryder
  url: https://coop.com/
  main_url: https://coop.com/
  description: >
    COOP is a platform that connects fleet managers that have idle vehicles to businesses that are looking to rent vehicles. COOP simplifies the process and paperwork required to safely share vehicles between business owners.
  categories:
    - Marketing
  built_by: Crispin Porter Bogusky
  built_by_url: http://www.cpbgroup.com/
  featured: false
- title: Domino's Paving for Pizza
  url: https://www.pavingforpizza.com/
  main_url: https://www.pavingforpizza.com/
  description: >
    Nominate your town for a chance to have your rough drive home from Domino's fixed to pizza perfection.
  categories:
    - Marketing
  built_by: Crispin Porter Bogusky
  built_by_url: http://www.cpbgroup.com/
  featured: false
- title: Propapanda
  url: https://propapanda.eu/
  main_url: https://propapanda.eu/
  description: >
    Is a creative production house based in Tallinn, Estonia. We produce music videos, commercials, films and campaigns – from scratch to finish.
  categories:
    - Video
    - Portfolio
    - Agency
    - Media
  built_by: Henry Kehlmann
  built_by_url: https://github.com/madhenry/
  featured: false
- title: JAMstack.paris
  url: https://jamstack.paris/
  main_url: https://jamstack.paris/
  source_url: https://github.com/JAMstack-paris/jamstack.paris
  description: >
    JAMstack-focused, bi-monthly meetup in Paris
  categories:
    - Web Development
  built_by: Matthieu Auger & Nicolas Goutay
  built_by_url: https://github.com/JAMstack-paris
  featured: false
- title: DexWallet - The only Wallet you need by Dexlab
  main_url: "https://www.dexwallet.io/"
  url: "https://www.dexwallet.io/"
  source_url: "https://github.com/dexlab-io/DexWallet-website"
  featured: false
  description: >-
    DexWallet is a secure, multi-chain, mobile wallet with an upcoming one-click exchange for mobile.
  categories:
    - App
    - Open Source
  built_by: DexLab
  built_by_url: "https://github.com/dexlab-io"
- title: Kings Valley Paving
  url: https://kingsvalleypaving.com
  main_url: https://kingsvalleypaving.com
  description: >
    Kings Valley Paving is an asphalt, paving and concrete company serving the commercial, residential and industrial sectors in the Greater Toronto Area. Site designed by Stephen Bell.
  categories:
    - Marketing
  built_by: Michael Uloth
  built_by_url: https://www.michaeluloth.com
  featured: false
- title: Peter Barrett
  url: https://www.peterbarrett.ca
  main_url: https://www.peterbarrett.ca
  description: >
    Peter Barrett is a Canadian baritone from Newfoundland and Labrador who performs opera and concert repertoire in Canada, the U.S. and around the world. Site designed by Stephen Bell.
  categories:
    - Portfolio
    - Music
  built_by: Michael Uloth
  built_by_url: https://www.michaeluloth.com
  featured: false
- title: NARCAN
  main_url: https://www.narcan.com
  url: https://www.narcan.com
  description: >
    NARCAN Nasal Spray is the first and only FDA-approved nasal form of naloxone for the emergency treatment of a known or suspected opioid overdose.
  categories:
    - Healthcare
  built_by: NARCAN
  built_by_url: https://www.narcan.com
  featured: false
- title: Ritual
  main_url: https://ritual.com
  url: https://ritual.com
  description: >
    Ritual started with a simple question, what exactly is in women's multivitamins? This is the story of what happened when our founder Kat started searching for answers — the story of Ritual.
  categories:
    - Healthcare
  built_by: Ritual
  built_by_url: https://ritual.com
  featured: false
- title: Truebill
  main_url: https://www.truebill.com
  url: https://www.truebill.com
  description: >
    Truebill empowers you to take control of your money.
  categories:
    - Finance
  built_by: Truebill
  built_by_url: https://www.truebill.com
  featured: false
- title: Smartling
  main_url: https://www.smartling.com
  url: https://www.smartling.com
  description: >
    Smartling enables you to automate, manage, and professionally translate content so that you can do more with less.
  categories:
    - Marketing
  built_by: Smartling
  built_by_url: https://www.smartling.com
  featured: false
- title: Clear
  main_url: https://www.clearme.com
  url: https://www.clearme.com
  description: >
    At clear, we’re working toward a future where you are your ID, enabling you to lead an unstoppable life.
  categories:
    - Security
  built_by: Clear
  built_by_url: https://www.clearme.com
  featured: false
- title: VS Code Rocks
  main_url: "https://vscode.rocks"
  url: "https://vscode.rocks"
  source_url: "https://github.com/lannonbr/vscode-rocks"
  featured: false
  description: >
    VS Code Rocks is a place for weekly news on the newest features and updates to Visual Studio Code as well as trending extensions and neat tricks to continually improve your VS Code skills.
  categories:
    - Open Source
    - Blog
    - Web Development
  built_by: Benjamin Lannon
  built_by_url: "https://github.com/lannonbr"
- title: Particle
  main_url: "https://www.particle.io"
  url: "https://www.particle.io"
  featured: false
  description: Particle is a fully-integrated IoT platform that offers everything you need to deploy an IoT product.
  categories:
    - Marketing
- title: freeCodeCamp curriculum
  main_url: "https://learn.freecodecamp.org"
  url: "https://learn.freecodecamp.org"
  featured: false
  description: Learn to code with free online courses, programming projects, and interview preparation for developer jobs.
  categories:
    - Web Development
    - Learning
- title: Tandem
  main_url: "https://www.tandem.co.uk"
  url: "https://www.tandem.co.uk"
  description: >
    We're on a mission to free you of money misery. Our app, card and savings account are designed to help you spend less time worrying about money and more time enjoying life.
  categories:
    - Finance
    - App
  built_by: Tandem
  built_by_url: https://github.com/tandembank
  featured: false
- title: Monbanquet.fr
  main_url: "https://monbanquet.fr"
  url: "https://monbanquet.fr"
  description: >
    Give your corporate events the food and quality it deserves, thanks to the know-how of the best local artisans.
  categories:
    - eCommerce
    - Food
    - Event
  built_by: Monbanquet.fr
  built_by_url: https://github.com/monbanquet
  featured: false
- title: The Leaky Cauldron Blog
  url: https://theleakycauldronblog.com
  main_url: https://theleakycauldronblog.com
  source_url: https://github.com/v4iv/theleakycauldronblog
  description: >
    A Brew of Awesomeness with a Pinch of Magic...
  categories:
    - Blog
  built_by: Vaibhav Sharma
  built_by_url: https://github.com/v4iv
  featured: false
- title: Wild Drop Surf Camp
  main_url: "https://wilddropsurfcamp.com"
  url: "https://wilddropsurfcamp.com"
  description: >
    Welcome to Portugal's best kept secret and be amazed with our nature. Here you can explore, surf, taste the world's best gastronomy and wine, feel the North Canyon's power with the biggest waves in the world and so many other amazing things. Find us, discover yourself!
  categories:
    - Travel
  built_by: Samuel Fialho
  built_by_url: https://samuelfialho.com
  featured: false
- title: JoinUp HR chatbot
  url: https://www.joinup.io
  main_url: https://www.joinup.io
  description: Custom HR chatbot for better candidate experience
  categories:
    - App
    - Technology
  featured: false
- title: JDCastro Web Design & Development
  main_url: https://jacobdcastro.com
  url: https://jacobdcastro.com
  source_url: https://github.com/jacobdcastro/personal-site
  featured: false
  description: >
    A small business site for freelance web designer and developer Jacob D. Castro. Includes professional blog, contact forms, and soon-to-come portfolio of sites for clients. Need a new website or an extra developer to share the workload? Feel free to check out the website!
  categories:
    - Blog
    - Portfolio
    - Business
    - Freelance
  built_by: Jacob D. Castro
  built_by_url: https://twitter.com/jacobdcastro
- title: Gatsby Tutorials
  main_url: https://www.gatsbytutorials.com
  url: https://www.gatsbytutorials.com
  source_url: https://github.com/ooloth/gatsby-tutorials
  featured: false
  description: >
    Gatsby Tutorials is a community-updated list of video, audio and written tutorials to help you learn GatsbyJS.
  categories:
    - Web Development
    - Education
    - Open Source
  built_by: Michael Uloth
  built_by_url: "https://www.michaeluloth.com"
- title: Up & Running Tutorials
  main_url: https://www.upandrunningtutorials.com
  url: https://www.upandrunningtutorials.com
  featured: false
  description: >
    Free coding tutorials for web developers. Get your web development career up and running by learning to build better, faster websites.
  categories:
    - Web Development
    - Education
  built_by: Michael Uloth
  built_by_url: "https://www.michaeluloth.com"
- title: Grooovinger
  url: https://www.grooovinger.com
  main_url: https://www.grooovinger.com
  description: >
    Martin Grubinger, a web developer from Austria
  categories:
    - Portfolio
    - Web Development
  built_by: Martin Grubinger
  built_by_url: https://www.grooovinger.com
  featured: false
- title: LXDX - the Crypto Derivatives Exchange
  main_url: https://www.lxdx.co/
  url: https://www.lxdx.co/
  description: >
    LXDX is the world's fastest crypto exchange. Our mission is to bring innovative financial products to retail crypto investors, providing access to the same speed and scalability that institutional investors already depend on us to deliver each and every day.
  categories:
    - Marketing
    - Finance
  built_by: Corey Ward
  built_by_url: http://www.coreyward.me/
  featured: false
- title: Kyle McDonald
  url: https://kylemcd.com
  main_url: https://kylemcd.com
  source_url: https://github.com/kylemcd/personal-site-react
  description: >
    Personal site + blog for Kyle McDonald
  categories:
    - Blog
  built_by: Kyle McDonald
  built_by_url: https://kylemcd.com
  featured: false
- title: VSCode Power User Course
  main_url: https://VSCode.pro
  url: https://VSCode.pro
  description: >
    After 10 years with Sublime, I switched to VSCode. Love it. Spent 1000+ hours building a premium video course to help you switch today. 200+ power user tips & tricks turn you into a VSCode.pro
  categories:
    - Education
    - Learning
    - eCommerce
    - Marketing
    - Technology
    - Web Development
  built_by: Ahmad Awais
  built_by_url: https://twitter.com/MrAhmadAwais/
  featured: false
- title: Thijs Koerselman Portfolio
  main_url: https://www.vauxlab.com
  url: https://www.vauxlab.com
  featured: false
  description: >
    Portfolio of Thijs Koerselman. A freelance software engineer, full-stack web developer and sound designer.
  categories:
    - Portfolio
    - Business
    - Freelance
    - Technology
    - Web Development
    - Music
- title: Ad Hoc Homework
  main_url: https://homework.adhoc.team
  url: https://homework.adhoc.team
  description: >
    Ad Hoc builds government digital services that are fast, efficient, and usable by everyone. Ad Hoc Homework is a collection of coding and design challenges for candidates applying to our open positions.
  categories:
    - Web Development
    - Government
    - Healthcare
    - Programming
  built_by_url: https://adhoc.team
  featured: false
- title: Birra Napoli
  main_url: http://www.birranapoli.it
  url: http://www.birranapoli.it
  built_by: Ribrain
  built_by_url: https://www.ribrainstudio.com
  featured: false
  description: >
    Birra Napoli official site
  categories:
    - Landing Page
    - Business
    - Food
- title: Satispay
  url: https://www.satispay.com
  main_url: https://www.satispay.com
  categories:
    - Business
    - Finance
    - Technology
  built_by: Satispay
  built_by_url: https://www.satispay.com
  featured: false
- title: The Movie Database - Gatsby
  url: https://tmdb.lekoarts.de
  main_url: https://tmdb.lekoarts.de
  source_url: https://github.com/LekoArts/gatsby-source-tmdb-example
  categories:
    - Open Source
    - Entertainment
    - Gallery
  featured: false
  built_by: LekoArts
  built_by_url: "https://github.com/LekoArts"
  description: >
    Source from The Movie Database (TMDb) API (v3) in Gatsby. This example is built with react-spring, React hooks and react-tabs and showcases the gatsby-source-tmdb plugin. It also has some client-only paths and uses gatsby-image.
- title: LANDR - Creative Tools for Musicians
  url: https://www.landr.com/
  main_url: https://www.landr.com/en/
  categories:
    - Music
    - Technology
    - Business
    - Entrepreneurship
    - Freelance
    - Marketing
    - Media
  featured: false
  built_by: LANDR
  built_by_url: https://twitter.com/landr_music
  description: >
    Marketing website built for LANDR. LANDR is a web application that provides tools for musicians to master their music (using artificial intelligence), collaborate with other musicians, and distribute their music to multiple platforms.
- title: ClinicJS
  url: https://clinicjs.org/
  main_url: https://clinicjs.org/
  categories:
    - Technology
    - Documentation
  featured: false
  built_by: NearForm
  built_by_url: "https://www.nearform.com/"
  description: >
    Tools to help diagnose and pinpoint Node.js performance issues.
- title: KOBIT
  main_url: "https://kobit.in"
  url: "https://kobit.in"
  description: Automated Google Analytics Report with everything you need and more
  featured: false
  categories:
    - Marketing
    - Blog
  built_by: mottox2
  built_by_url: "https://mottox2.com"
- title: Aleksander Hansson
  main_url: https://ahansson.com
  url: https://ahansson.com
  featured: false
  description: >
    Portfolio website for Aleksander Hansson
  categories:
    - Portfolio
    - Business
    - Freelance
    - Technology
    - Web Development
    - Consulting
  built_by: Aleksander Hansson
  built_by_url: https://www.linkedin.com/in/aleksanderhansson/
- title: Surfing Nosara
  main_url: "https://www.surfingnosara.com"
  url: "https://www.surfingnosara.com"
  description: Real estate, vacation, and surf report hub for Nosara, Costa Rica
  featured: false
  categories:
    - Business
    - Blog
    - Gallery
    - Marketing
  built_by: Desarol
  built_by_url: "https://www.desarol.com"
- title: Crispin Porter Bogusky
  url: https://cpbgroup.com/
  main_url: https://cpbgroup.com/
  description: >
    We solve the world’s toughest communications problems with the most quantifiably potent creative assets.
  categories:
    - Agency
    - Design
    - Marketing
  built_by: Crispin Porter Bogusky
  built_by_url: https://cpbgroup.com/
  featured: false
- title: graphene-python
  url: https://graphene-python.org
  main_url: https://graphene-python.org
  description: Graphene is a collaboratively funded project.Graphene-Python is a library for building GraphQL APIs in Python easily.
  categories:
    - Library
    - API
    - Documentation
  featured: false
- title: Engel & Völkers Ibiza Holiday Rentals
  main_url: "https://www.ev-ibiza.com/"
  url: "https://www.ev-ibiza.com/"
  featured: false
  built_by: Ventura Digitalagentur
  description: >
    Engel & Völkers, one of the most successful real estate agencies in the world, offers luxury holiday villas to rent in Ibiza.
  categories:
    - Travel
- title: Sylvain Hamann's personal website
  url: "https://shamann.fr"
  main_url: "https://shamann.fr"
  source_url: "https://github.com/sylvhama/shamann-gatsby/"
  description: >
    Sylvain Hamann, web developer from France
  categories:
    - Portfolio
    - Web Development
  built_by: Sylvain Hamann
  built_by_url: "https://twitter.com/sylvhama"
  featured: false
- title: Luca Crea's portfolio
  main_url: https://lcrea.github.io
  url: https://lcrea.github.io
  description: >
    Portfolio and personal website of Luca Crea, an Italian software engineer.
  categories:
    - Portfolio
  built_by: Luca Crea
  built_by_url: https://github.com/lcrea
  featured: false
- title: Escalade Sports
  main_url: "https://www.escaladesports.com/"
  url: "https://www.escaladesports.com/"
  categories:
    - eCommerce
    - Sports
  built_by: Escalade Sports
  built_by_url: "https://www.escaladesports.com/"
  featured: false
- title: Exposify
  main_url: "https://www.exposify.de/"
  url: "https://www.exposify.de/"
  description: >
    This is our German website built with Gatsby 2.0, Emotion and styled-system.
    Exposify is a proptech startup and builds technology for real estate businesses.
    We provide our customers with an elegant agent software in combination
    with beautifully designed and fast websites.
  categories:
    - Web Development
    - Real Estate
    - Agency
    - Marketing
  built_by: Exposify
  built_by_url: "https://www.exposify.de/"
  featured: false
- title: Steak Point
  main_url: https://www.steakpoint.at/
  url: https://www.steakpoint.at/
  description: >
    Steak Restaurant in Vienna, Austria (Wien, Österreich).
  categories:
    - Food
  built_by: Peter Kroyer
  built_by_url: https://www.peterkroyer.at/
  featured: false
- title: Takumon blog
  main_url: "https://takumon.com"
  url: "https://takumon.com"
  source_url: "https://github.com/Takumon/blog"
  description: Java Engineer's tech blog.
  featured: false
  categories:
    - Blog
  built_by: Takumon
  built_by_url: "https://twitter.com/inouetakumon"
- title: DayThirty
  main_url: "https://daythirty.com"
  url: "https://daythirty.com"
  description: DayThirty - ideas for the new year.
  featured: false
  categories:
    - Marketing
  built_by: Jack Oliver
  built_by_url: "https://twitter.com/mrjackolai"
- title: TheAgencyProject
  main_url: "https://theagencyproject.co"
  url: "https://theagencyproject.co"
  description: Agency model, without agency overhead.
  categories:
    - Agency
  built_by: JV-LA
  built_by_url: https://jv-la.com
- title: Karen Hou's portfolio
  main_url: https://www.karenhou.com/
  url: https://www.karenhou.com/
  categories:
    - Portfolio
  built_by: Karen H. Developer
  built_by_url: https://github.com/karenhou
  featured: false
- title: Jean Luc Ponty
  main_url: "https://ponty.com"
  url: "https://ponty.com"
  description: Official site for Jean Luc Ponty, French virtuoso violinist and jazz composer.
  featured: false
  categories:
    - Music
    - Entertainment
  built_by: Othermachines
  built_by_url: "https://othermachines.com"
- title: Rosewood Family Advisors
  main_url: "https://www.rfallp.com/"
  url: "https://www.rfallp.com/"
  description: Rosewood Family Advisors LLP (Palo Alto) provides a diverse range of family office services customized for ultra high net worth individuals.
  featured: false
  categories:
    - Finance
    - Business
  built_by: Othermachines
  built_by_url: "https://othermachines.com"
- title: Cole Walker's Portfolio
  main_url: "https://www.walkermakes.com"
  url: "https://www.walkermakes.com"
  source_url: "https://github.com/ColeWalker/portfolio"
  description: The portfolio of web developer Cole Walker, built with the help of Gatsby v2, React-Spring, and SASS.
  featured: false
  categories:
    - Portfolio
    - Web Development
  built_by: Cole Walker
  built_by_url: "https://www.walkermakes.com"
- title: Standing By Company
  main_url: "https://standingby.company"
  url: "https://standingby.company"
  description: A brand experience design company led by Scott Mackenzie and Trent Barton.
  featured: false
  categories:
    - Design
    - Web Development
  built_by: Standing By Company
  built_by_url: "https://standingby.company"
- title: Ashley Thouret
  main_url: "https://www.ashleythouret.com"
  url: "https://www.ashleythouret.com"
  description: Official website of Canadian soprano Ashley Thouret. Site designed by Stephen Bell.
  categories:
    - Portfolio
    - Music
  built_by: Michael Uloth
  built_by_url: "https://www.michaeluloth.com"
  featured: false
- title: The AZOOR Society
  main_url: "https://www.theazoorsociety.org"
  url: "https://www.theazoorsociety.org"
  description: The AZOOR Society is a UK-based charity committed to promoting awareness of Acute Zonal Occult Outer Retinopathy and assisting further research. Site designed by Stephen Bell.
  categories:
    - Community
    - Nonprofit
  built_by: Michael Uloth
  built_by_url: "https://www.michaeluloth.com"
  featured: false
- title: Gábor Fűzy pianist
  main_url: "https://pianobar.hu"
  url: "https://pianobar.hu"
  description: Gábor Fűzy pianist's official website built with Gatsby v2.
  categories:
    - Music
  built_by: Zoltán Bedi
  built_by_url: "https://github.com/B3zo0"
  featured: false
- title: Logicwind
  main_url: "https://logicwind.com"
  url: "https://logicwind.com"
  description: Website of Logicwind - JavaScript experts, Technology development agency & consulting.
  featured: false
  categories:
    - Portfolio
    - Agency
    - Web Development
    - Consulting
  built_by: Logicwind
  built_by_url: "https://www.logicwind.com"
- title: ContactBook.app
  main_url: "https://contactbook.app"
  url: "https://contactbook.app"
  description: Seamlessly share Contacts with G Suite team members
  featured: false
  categories:
    - Landing Page
    - Blog
  built_by: Logicwind
  built_by_url: "https://www.logicwind.com"
- title: Waterscapes
  main_url: "https://waterscap.es"
  url: "https://waterscap.es/lake-monteynard/"
  source_url: "https://github.com/gaelbillon/Waterscapes-Gatsby-site"
  description: Waterscap.es is a directory of bodies of water (creeks, ponds, waterfalls, lakes, etc) with information about each place such as how to get there, hike time, activities and photos and a map displayed with the Mapbox GL SJ npm package. It was developed with the goal of learning Gatsby. This website is based on the gatsby-contentful-starter and uses Contentful as CMS. It is hosted on Netlify. Hooks are setup with Bitbucket and Contentful to trigger a new build upon code or content changes. The data on Waterscap.es is a mix of original content and informations from the internets gathered and put together.
  categories:
    - Directory
    - Photography
    - Travel
  built_by: Gaël Billon
  built_by_url: "https://gaelbillon.com"
  featured: false
- title: Packrs
  url: "https://www.packrs.co/"
  main_url: "https://www.packrs.co/"
  description: >
    Packrs is a local delivery platform, one spot for all your daily requirements. On a single tap get everything you need at your doorstep.
  categories:
    - Marketing
    - Landing Page
    - Entrepreneurship
  built_by: Vipin Kumar Rawat
  built_by_url: "https://github.com/aesthytik"
  featured: false
- title: HyakuninIsshu
  main_url: "https://hyakuninanki.net"
  url: "https://hyakuninanki.net"
  source_url: "https://github.com/rei-m/web_hyakuninisshu"
  description: >
    HyakuninIsshu is a traditional Japanese card game.
  categories:
    - Education
    - Gallery
    - Entertainment
  built_by: Rei Matsushita
  built_by_url: "https://github.com/rei-m/"
  featured: false
- title: WQU Partners
  main_url: "https://partners.wqu.org/"
  url: "https://partners.wqu.org/"
  featured: false
  categories:
    - Marketing
    - Education
    - Landing Page
  built_by: Corey Ward
  built_by_url: "http://www.coreyward.me/"
- title: Federico Giacone
  url: "https://federico.giac.one/"
  main_url: "https://federico.giac.one"
  source_url: "https://github.com/leopuleo/federico.giac.one"
  description: >
    Digital portfolio for Italian Architect Federico Giacone.
  categories:
    - Portfolio
    - Gallery
  built_by: Leonardo Giacone
  built_by_url: "https://github.com/leopuleo"
  featured: false
- title: Station
  url: "https://getstation.com/"
  main_url: "https://getstation.com/"
  description: Station is the first smart browser for busy people. A single place for all of your web applications.
  categories:
    - Technology
    - Web Development
    - Productivity
  featured: false
- title: Vyron Vasileiadis
  url: "https://fedonman.com/"
  main_url: "https://fedonman.com"
  source_url: "https://github.com/fedonman/fedonman-website"
  description: Personal space of Vyron Vasileiadis aka fedonman, a Web & IoT Developer, Educator and Entrepreneur based in Athens, Greece.
  categories:
    - Portfolio
    - Technology
    - Web Development
    - Education
  built_by: Vyron Vasileiadis
  built_by_url: "https://github.com/fedonman"
- title: Fabien Champigny
  url: "https://www.champigny.name/"
  main_url: "https://www.champigny.name/"
  built_by_url: "https://www.champigny.name/"
  description: Fabien Champigny's personal blog. Entrepreneur, hacker and loves street photo.
  categories:
    - Blog
    - Gallery
    - Photography
    - Productivity
    - Entrepreneurship
  featured: false
- title: Alex Xie - Portfolio
  url: https://alexieyizhe.me/
  main_url: https://alexieyizhe.me/
  source_url: https://github.com/alexieyizhe/alexieyizhe.github.io
  description: >
    Personal website of Alex Yizhe Xie, a University of Waterloo Computer Science student and coding enthusiast.
  categories:
    - Blog
    - Portfolio
    - Web Development
  featured: false
- title: Equithon
  url: https://equithon.org/
  main_url: https://equithon.org/
  source_url: https://github.com/equithon/site-main/
  built_by: Alex Xie
  built_by_url: https://alexieyizhe.me/
  description: >
    Equithon is the largest social innovation hackathon in Waterloo, Canada. It was founded in 2016 to tackle social equity issues and create change.
  categories:
    - Education
    - Event
    - Learning
    - Open Source
    - Nonprofit
    - Technology
  featured: false
- title: Dale Blackburn - Portfolio
  url: https://dakebl.co.uk/
  main_url: https://dakebl.co.uk/
  source_url: https://github.com/dakebl/dakebl.co.uk
  description: >
    Dale Blackburn's personal website and blog.
  categories:
    - Blog
    - Portfolio
    - Web Development
  featured: false
- title: Portfolio of Anthony Wiktor
  url: https://www.anthonydesigner.com/
  main_url: https://www.anthonydesigner.com/
  description: >
    Anthony Wiktor is a Webby Award-Winning Creative Director and Digital Designer twice named Hot 100 by WebDesigner Magazine. Anthony has over a decade of award-winning experience in design and has worked on projects across a diverse set of industries — from entertainment to consumer products to hospitality to technology. Anthony is a frequent lecturer at USC’s Annenberg School for Communication & Journalism and serves on the board of AIGA Los Angeles.
  categories:
    - Portfolio
    - Marketing
  built_by: Maciej Leszczyński
  built_by_url: http://twitter.com/_maciej
  featured: false
- title: Frame.io Workflow Guide
  main_url: https://workflow.frame.io
  url: https://workflow.frame.io
  description: >
    The web’s most comprehensive post-production resource, written by pro filmmakers, for pro filmmakers. Always expanding, always free.
  categories:
    - Education
  built_by: Frame.io
  built_by_url: https://frame.io
  featured: false
- title: MarcySutton.com
  main_url: https://marcysutton.com
  url: https://marcysutton.com
  description: >
    The personal website of web developer and accessibility advocate Marcy Sutton.
  categories:
    - Blog
    - Accessibility
    - Video
    - Photography
  built_by: Marcy Sutton
  built_by_url: https://marcysutton.com
  featured: true
- title: Kepinski.me
  main_url: https://kepinski.me
  url: https://kepinski.me
  description: >
    The personal site of Antoni Kepinski, Node.js Developer.
  categories:
    - Portfolio
    - Open Source
  built_by: Antoni Kepinski
  built_by_url: https://kepinski.me
  featured: false
- title: WPGraphQL Docs
  main_url: https://docs.wpgraphql.com
  url: https://docs.wpgraphql.com
  description: >
    Documentation for WPGraphQL, a free open-source WordPress plugin that provides an extendable GraphQL schema and API for any WordPress site.
  categories:
    - API
    - Documentation
    - Technology
    - Web Development
    - WordPress
  built_by: WPGraphQL
  built_by_url: https://wpgraphql.com
  featured: false
- title: Shine Lawyers
  main_url: https://www.shine.com.au
  url: https://www.shine.com.au
  description: >
    Shine Lawyers is an Australian legal services website built with Gatsby v2, Elasticsearch, Isso, and Geolocation services.
  categories:
    - Business
    - Blog
- title: Parallel Polis Kosice
  url: https://www.paralelnapoliskosice.sk/
  main_url: https://www.paralelnapoliskosice.sk/
  source_url: https://github.com/ParalelnaPolisKE/paralelnapoliskosice.sk
  description: >
    Parallel Polis is a collective of people who want to live in a more opened world. We look for possibilities and technologies (Bitcoin, the blockchain, reputation systems and decentralized technologies in general) that open new ways, make processes easier and remove unnecessary barriers. We want to create an environment that aims at education, discovering and creating better systems for everybody who is interested in freedom and independence.
  categories:
    - Blog
    - Education
    - Technology
  built_by: Roman Vesely
  built_by_url: https://romanvesely.
  featured: false
- title: Unda Solutions
  url: https://unda.com.au
  main_url: https://unda.com.au
  description: >
    A custom web application development company in Perth, WA
  categories:
    - Business
    - Freelance
    - Web Development
    - Technology
  featured: false
- title: BIGBrave
  main_url: https://bigbrave.digital
  url: https://bigbrave.digital
  description: >
    BIGBrave is a strategic design firm. We partner with our clients, big and small, to design & create human-centered brands, products, services and systems that are simple, beautiful and easy to use.
  categories:
    - Agency
    - Web Development
    - Marketing
    - Technology
    - WordPress
  built_by: Francois Brill
  built_by_url: https://bigbrave.digital
  featured: false
- title: KegTracker
  main_url: https://www.kegtracker.co.za
  url: https://www.kegtracker.co.za
  description: >
    Keg Tracker is part of the Beverage Insights family and its sole aim is to provide you with the right data about your kegs to make better decisions. In today’s business landscape having the right information at your finger tips is crucial to the agility of your business.
  categories:
    - Food
    - Business
    - Technology
  built_by: Francois Brill
  built_by_url: https://bigbrave.digital
  featured: false
- title: Mike Nichols
  url: https://www.mikenichols.me
  main_url: https://www.mikenichols.me
  description: >
    Portfolio site of Mike Nichols, a UX designer and product development lead.
  categories:
    - Portfolio
    - Technology
    - Web Development
  built_by: Mike Nichols
  featured: false
- title: Steve Haid
  url: https://www.stevehaid.com
  main_url: https://www.stevehaid.com
  description: >
    Steve Haid is a real estate agent and Professional Financial Planner (PFP) who has been helping clients achieve their investment goals since 2006. Site designed by Stephen Bell.
  categories:
    - Marketing
    - Real Estate
  built_by: Michael Uloth
  built_by_url: "https://www.michaeluloth.com"
- title: Incremental - Loyalty, Rewards and Incentive Programs
  main_url: https://www.incremental.com.au
  url: https://www.incremental.com.au
  description: >
    Sydney-based digital agency specialising in loyalty, rewards and incentive programs. WordPress backend; Cloudinary, YouTube and Hubspot form integration; query data displayed as animated SVG graphs; video background in the header.
  categories:
    - Agency
    - Portfolio
    - WordPress
  built_by: Incremental
  built_by_url: https://www.incremental.com.au
  featured: false
- title: Technica11y
  main_url: https://www.technica11y.org
  url: https://www.technica11y.org
  description: >
    Discussing challenges in technical accessibility.
  categories:
    - Accessibility
    - Education
    - Video
  built_by: Tenon.io
  built_by_url: https://tenon.io
  featured: false
- title: Tenon-UI Documentation
  main_url: https://www.tenon-ui.info
  url: https://www.tenon-ui.info
  description: >
    Documentation site for Tenon-UI: Tenon.io's accessible components library.
  categories:
    - Accessibility
    - Documentation
    - Library
    - Web Development
  built_by: Tenon.io
  built_by_url: https://tenon.io
  featured: false
- title: Matthew Secrist
  main_url: https://www.matthewsecrist.net
  url: https://www.matthewsecrist.net
  source_url: https://github.com/matthewsecrist/v3
  description: >
    Matthew Secrist's personal portfolio using Gatsby, Prismic and Styled-Components.
  categories:
    - Portfolio
    - Technology
    - Web Development
  built_by: Matthew Secrist
  built_by_url: https://www.matthewsecrist.net
  featured: false
- title: Node.js Dev
  main_url: https://nodejs.dev
  url: https://nodejs.dev
  source_url: https://github.com/nodejs/nodejs.dev
  description: >
    Node.js Foundation Website.
  categories:
    - Documentation
    - Web Development
  built_by: Node.js Website Redesign Working Group
  built_by_url: https://github.com/nodejs/website-redesign
  featured: false
- title: Sheffielders
  main_url: https://sheffielders.org
  url: https://sheffielders.org
  source_url: https://github.com/davemullenjnr/sheffielders
  description: >
    A collective of businesses, creatives, and projects based in Sheffield, UK.
  categories:
    - Directory
  built_by: Dave Mullen Jnr
  built_by_url: https://davemullenjnr.co.uk
  featured: false
- title: Stealth Labs
  url: https://stealthlabs.io
  main_url: https://stealthlabs.io
  description: >
    We design and develop for the web, mobile and desktop
  categories:
    - Portfolio
    - Web Development
  built_by: Edvins Antonovs
  built_by_url: https://edvins.io
  featured: false
- title: Constanzia Yurashko
  main_url: https://www.constanziayurashko.com
  url: https://www.constanziayurashko.com
  description: >
    Exclusive women's ready-to-wear fashion by designer Constanzia Yurashko.
  categories:
    - Portfolio
  built_by: Maxim Andries
  featured: false
- title: Algolia
  url: https://algolia.com
  main_url: https://algolia.com
  description: >
    Algolia helps businesses across industries quickly create relevant, scalable, and lightning fast search and discovery experiences.
  categories:
    - Web Development
    - Technology
    - Open Source
    - Featured
  built_by: Algolia
  featured: true
- title: GVD Renovations
  url: https://www.gvdrenovationsinc.com/
  main_url: https://www.gvdrenovationsinc.com/
  description: >
    GVD Renovations is a home improvement contractor with a well known reputation as a professional, quality contractor in California.
  categories:
    - Business
  built_by: David Krasniy
  built_by_url: http://dkrasniy.com
  featured: false
- title: Styled System
  url: https://styled-system.com/
  main_url: https://styled-system.com/
  source_url: https://github.com/styled-system/styled-system/tree/master/docs
  description: >
    Style props for rapid UI development.
  categories:
    - Design System
  built_by: Brent Jackson
  built_by_url: https://jxnblk.com/
- title: Timehacker
  url: https://timehacker.app
  main_url: https://timehacker.app
  description: >
    Procrastination killer, automatic time tracking app to skyrocket your productivity
  categories:
    - Productivity
    - App
    - Technology
    - Marketing
    - Landing Page
  built_by: timehackers
  featured: false
- title: Little & Big
  main_url: "https://www.littleandbig.com.au/"
  url: "https://www.littleandbig.com.au/"
  description: >
    Little & Big exists with the aim to create Websites, Apps, E-commerce stores
    that are consistently unique and thoughtfully crafted, every time.
  categories:
    - Agency
    - Design
    - Web Development
    - Portfolio
  built_by: Little & Big
  built_by_url: "https://www.littleandbig.com.au/"
  featured: false
- title: Cat Knows
  main_url: "https://catnose99.com/"
  url: "https://catnose99.com/"
  description: >
    Personal blog built with Gatsby v2.
  categories:
    - Blog
    - Web Development
  built_by: CatNose
  built_by_url: "https://twitter.com/catnose99"
  featured: false
- title: just some dev
  url: https://www.iamdeveloper.com
  main_url: https://www.iamdeveloper.com
  source_url: https://github.com/nickytonline/www.iamdeveloper.com
  description: >
    Just some software developer writing things ✏️
  categories:
    - Blog
  built_by: Nick Taylor
  built_by_url: https://www.iamdeveloper.com
  featured: false
- title: Keziah Moselle Blog
  url: https://blog.keziahmoselle.fr/
  main_url: https://blog.keziahmoselle.fr/
  source_url: https://github.com/KeziahMoselle/blog.keziahmoselle.fr
  description: >
    ✍️ A place to share my thoughts.
  categories:
    - Blog
  built_by: Keziah Moselle
  built_by_url: https://keziahmoselle.fr/
- title: xfuture's blog
  url: https://www.xfuture-blog.com/
  main_url: https://www.xfuture-blog.com/
  source_url: https://github.com/xFuture603/xfuture-blog
  description: >
    A blog about Devops, Web development, and my insights as a systems engineer.
  categories:
    - Blog
  built_by: Daniel Uhlmann
  built_by_url: https://www.xfuture-blog.com/
- title: Mayne's Blog
  main_url: "https://gine.me/"
  url: "https://gine.me/page/1"
  source_url: "https://github.com/mayneyao/gine-blog"
  featured: false
  categories:
    - Blog
    - Web Development
- title: Bakedbird
  url: https://bakedbird.com
  main_url: https://bakedbird.com
  description: >
    Eleftherios Psitopoulos - A frontend developer from Greece ☕
  categories:
    - Portfolio
    - Blog
  built_by: Eleftherios Psitopoulos
  built_by_url: https://bakedbird.com
- title: Benjamin Lannon
  url: https://lannonbr.com
  main_url: https://lannonbr.com
  source_url: https://github.com/lannonbr/Portfolio-gatsby
  description: >
    Personal portfolio of Benjamin Lannon
  categories:
    - Portfolio
    - Web Development
  built_by: Benjamin Lannon
  built_by_url: https://lannonbr.com
  featured: false
- title: Aravind Balla
  url: https://aravindballa.com
  main_url: https://aravindballa.com
  source_url: https://github.com/aravindballa/website2017
  description: >
    Personal portfolio of Aravind Balla
  categories:
    - Portfolio
    - Blog
    - Web Development
  built_by: Aravind Balla
  built_by_url: https://aravindballa.com
- title: Kaleb McKelvey
  url: https://kalebmckelvey.com
  main_url: https://kalebmckelvey.com
  source_url: https://github.com/avatar-kaleb/kalebmckelvey-site
  description: >
    Personal portfolio of Kaleb McKelvey!
  categories:
    - Blog
    - Portfolio
  built_by: Kaleb McKelvey
  built_by_url: https://kalebmckelvey.com
  featured: false
- title: Michal Czaplinski
  url: https://czaplinski.io
  main_url: https://czaplinski.io
  source_url: https://github.com/michalczaplinski/michalczaplinski.github.io
  description: >
    Michal Czaplinski is a full-stack developer 🚀
  categories:
    - Portfolio
    - Web Development
  built_by: Michal Czaplinski mmczaplinski@gmail.com
  built_by_url: https://czaplinski.io
  featured: false
- title: Interactive Investor (ii)
  url: https://www.ii.co.uk
  main_url: https://www.ii.co.uk
  description: >
    Hybrid (static/dynamic) Gatsby web app for ii's free research, news and analysis, discussion and product marketing site.
  categories:
    - Business
    - Finance
    - Technology
  built_by: Interactive Investor (ii)
  built_by_url: https://www.ii.co.uk
  featured: false
- title: Weingut Goeschl
  url: https://www.weingut-goeschl.at/
  main_url: https://www.weingut-goeschl.at/
  description: >
    Weingut Goeschl is a family winery located in Gols, Burgenland in Austria (Österreich)
  categories:
    - eCommerce
    - Business
  built_by: Peter Kroyer
  built_by_url: https://www.peterkroyer.at/
  featured: false
- title: Hash Tech Guru
  url: https://hashtech.guru
  main_url: https://hashtech.guru
  description: >
    Software Development Training School and Tech Blog
  categories:
    - Blog
    - Education
  built_by: Htet Wai Yan Soe
  built_by_url: https://github.com/johnreginald
- title: AquaGruppen Vattenfilter
  url: https://aquagruppen.se
  main_url: https://aquagruppen.se/
  description: >
    Water filter and water treatment products in Sweden
  categories:
    - Business
    - Technology
  built_by: Johan Eliasson
  built_by_url: https://github.com/elitan
  featured: false
- title: Josef Aidt
  url: https://josefaidt.dev
  main_url: https://josefaidt.dev
  source_url: https://github.com/josefaidt/josefaidt.github.io
  description: >
    Personal website, blog, portfolio for Josef Aidt
  categories:
    - Portfolio
    - Blog
    - Web Development
  built_by: Josef Aidt
  built_by_url: https://twitter.com/garlicbred
- title: How To egghead
  main_url: https://howtoegghead.com/
  url: https://howtoegghead.com/
  source_url: https://github.com/eggheadio/how-to-egghead
  featured: false
  built_by: egghead.io
  built_by_url: https://egghead.io
  description: >
    How to become an egghead instructor or reviewer
  categories:
    - Documentation
    - Education
- title: Sherpalo Ventures
  main_url: "https://www.sherpalo.com/"
  url: "https://www.sherpalo.com/"
  featured: false
  categories:
    - Finance
    - Business
    - Technology
  built_by: Othermachines
  built_by_url: "https://othermachines.com"
- title: WrapCode
  url: https://www.wrapcode.com
  main_url: https://www.wrapcode.com
  description: >
    A full stack blog on Microsoft Azure, JavaScript, DevOps, AI and Bots.
  categories:
    - Blog
    - Technology
    - Web Development
  built_by: Rahul P
  built_by_url: https://twitter.com/_rahulpp
  featured: false
- title: Kirankumar Ambati's Portfolio
  url: https://www.kirankumarambati.me
  main_url: https://www.kirankumarambati.me
  description: >
    Personal website, blog, portfolio of Kirankumar Ambati
  categories:
    - Blog
    - Portfolio
    - Web Development
  built_by: Kirankumar Ambati
  built_by_url: https://github.com/kirankumarambati
  featured: false
- title: Mixkit by Envato
  url: https://mixkit.co
  main_url: https://mixkit.co
  description: >
    Extraordinary free HD videos
  categories:
    - Video
    - Design
    - Gallery
    - Video
  built_by: Envato
  built_by_url: https://github.com/envato
  featured: false
- title: Rou Hun Fan's portfolio
  main_url: https://flowen.me
  url: https://flowen.me
  source_url: https://github.com/flowen/flowen.me/tree/master/2019/v3
  description: >
    Portfolio of creative developer Rou Hun Fan. Built with Gatsby v2 &amp; Greensock drawSVG.
  categories:
    - Portfolio
  built_by: Rou Hun Fan Developer
  built_by_url: https://flowen.me
  featured: false
- title: chadly.net
  url: https://www.chadly.net
  main_url: https://www.chadly.net
  source_url: https://github.com/chadly/chadly.net
  description: >
    Personal tech blog by Chad Lee.
  categories:
    - Blog
    - Technology
    - Web Development
  built_by: Chad Lee
  built_by_url: https://github.com/chadly
  featured: false
- title: CivicSource
  url: https://www.civicsource.com
  main_url: https://www.civicsource.com
  description: >
    Online auction site to purchase tax-distressed properties from local taxing authorities.
  categories:
    - Real Estate
    - Government
  featured: false
- title: SpotYou
  main_url: "https://spotyou.joshglazer.com"
  url: "https://spotyou.joshglazer.com"
  source_url: "https://github.com/joshglazer/spotyou"
  description: >
    SpotYou allows you to watch your favorite music videos on Youtube based on your Spotify Preferences
  categories:
    - Entertainment
    - Music
  built_by: Josh Glazer
  built_by_url: https://linkedin.com/in/joshglazer/
  featured: false
- title: Hesam Kaveh's blog
  description: >
    A blog with great seo that using gatsby-source-wordpress to fetch posts from backend
  main_url: "https://hesamkaveh.com/"
  url: "https://hesamkaveh.com/"
  source_url: "https://github.com/hesamkaveh/sansi"
  featured: false
  categories:
    - Blog
    - WordPress
- title: Oliver Gomes Portfolio
  main_url: https://oliver-gomes.github.io/v4/
  url: https://oliver-gomes.github.io/v4/
  description: >
    As an artist and a web designer/developer, I wanted to find a way to present these two portfolios in a way that made sense.  I felt with new found power of speed, Gatsby helped keep my creativity intact with amazing response and versatility. I felt my butter smooth transition felt much better in user perspective and super happy with the power of Gatsby.
  categories:
    - Portfolio
    - Web Development
    - Blog
  built_by: Oliver Gomes
  built_by_url: https://github.com/oliver-gomes
  featured: false
- title: Patrik Szewczyk
  url: https://www.szewczyk.cz/
  main_url: https://www.szewczyk.cz/
  description: >
    Patrik Szewczyk – JavaScript, TypeScript, React, Node.js developer, Redux, Reason
  categories:
    - Portfolio
  built_by: Patrik Szewczyk
  built_by_url: https://linkedin.com/in/thepatriczek/
  featured: false
- title: Patrik Arvidsson's portfolio
  url: https://www.patrikarvidsson.com
  main_url: https://www.patrikarvidsson.com
  source_url: https://github.com/patrikarvidsson/portfolio-gatsby-contentful
  description: >
    Personal portfolio site of Swedish interaction designer Patrik Arvidsson. Built with Gatsby, Tailwind CSS, Emotion JS and Contentful.
  categories:
    - Blog
    - Design
    - Portfolio
    - Web Development
    - Technology
  built_by: Patrik Arvidsson
  built_by_url: https://www.patrikarvidsson.com
  featured: false
- title: Jacob Cofman's Blog
  description: >
    Personal blog / portfolio about Jacob Cofman.
  main_url: "https://jcofman.de/"
  url: "https://jcofman.de/"
  source_url: "https://github.com/JCofman/jc-website"
  featured: false
  categories:
    - Blog
    - Portfolio
- title: re-geo
  description: >
    re-geo is react based geo cities style component.
  main_url: "https://re-geo.netlify.com/"
  url: "https://re-geo.netlify.com/"
  source_url: "https://github.com/sadnessOjisan/re-geo-lp"
  categories:
    - Open Source
  built_by: sadnessOjisan
  built_by_url: https://twitter.com/sadnessOjisan
  featured: false
- title: Luis Cestou Portfolio
  description: >
    Portfolio of graphic + interactive designer Luis Cestou.
  main_url: "https://luiscestou.com"
  url: "https://luiscestou.com"
  source_url: "https://github.com/lcestou/luiscestou.com"
  built_by: Luis Cestou contact@luiscestou.com
  built_by_url: https://luiscestou.com
  featured: false
  categories:
    - Portfolio
    - Web Development
- title: Data Hackers
  url: https://datahackers.com.br/
  main_url: https://datahackers.com.br/
  description: >
    Official website for the biggest portuguese-speaking data science community. Makes use of several data sources such as podcasts from Anchor, messages from Slack, newsletters from MailChimp and blog posts from Medium. The unique visual design also had its hurdles and was quite fun to develop!
  categories:
    - Blog
    - Education
    - Podcast
    - Technology
  built_by: Kaordica
  built_by_url: https://kaordica.design
  featured: false
- title: TROMAQ
  url: https://www.tromaq.com/
  main_url: https://www.tromaq.com/
  description: >
    TROMAQ executes earthmoving services and rents heavy machinery for construction work. Even with the lack of good photography, their new site managed to pass a solid and trustworthy feeling to visitors during testing and they're already seeing the improvement in brand awareness, being the sole player with a modern website in their industry.
  categories:
    - Marketing
  built_by: Kaordica
  built_by_url: https://kaordica.design
  featured: false
- title: Novida Consulting
  url: https://www.novidaconsultoria.com.br
  main_url: https://www.novidaconsultoria.com.br
  description: >
    Novida’s goal was to position itself as a solid, exclusive and trustworthy brand for families looking for a safe financial future… We created a narrative and visual design that highlight their exclusivity.
  categories:
    - Marketing
  built_by: Kaordica
  built_by_url: https://kaordica.design
  featured: false
- title: We Are Clarks
  url: "https://www.weareclarks.com"
  main_url: "https://www.weareclarks.com"
  source_url: "https://github.com/abeaclark/weareclarks"
  description: >
    A family travel blog.
  categories:
    - Blog
    - Travel
  built_by: Abe Clark
  built_by_url: https://www.linkedin.com/in/abrahamclark/
  featured: false
- title: Guillaume Briday's Blog
  main_url: "https://guillaumebriday.fr/"
  url: "https://guillaumebriday.fr/"
  source_url: "https://github.com/guillaumebriday/guillaumebriday.fr"
  description: >
    My personal blog built with Gatsby and Tailwind CSS.
  categories:
    - Blog
    - Web Development
    - Technology
  built_by: Guillaume Briday
  built_by_url: https://guillaumebriday.fr/
  featured: false
- title: SEOmonitor
  main_url: "https://www.seomonitor.com"
  url: "https://www.seomonitor.com"
  description: >
    SEOmonitor is a suite of SEO tools dedicated to agencies.
  categories:
    - Blog
    - Portfolio
    - Agency
  built_by: Bejamas
  built_by_url: https://bejamas.io/
  featured: false
- title: Jean Regisser's Portfolio
  main_url: "https://jeanregisser.com/"
  url: "https://jeanregisser.com/"
  source_url: "https://github.com/jeanregisser/jeanregisser.com"
  featured: false
  description: >
    Portfolio of software engineer Jean Regisser.
  categories:
    - Portfolio
    - Mobile Development
  built_by: Jean Regisser
  built_by_url: "https://jeanregisser.com/"
- title: Axcept - Visual Screenshot Testing
  url: https://axcept.io
  main_url: https://axcept.io
  description: >
    Visual Testing for everyone
  categories:
    - Documentation
    - Web Development
  built_by: d:code:it
  built_by_url: https://dcodeit.com
  featured: false
- title: Chase Ohlson
  url: https://chaseohlson.com
  main_url: https://chaseohlson.com
  description: >
    Portfolio of frontend engineer & web developer Chase Ohlson.
  categories:
    - Portfolio
    - Web Development
  built_by: Chase Ohlson
  built_by_url: https://chaseohlson.com
  featured: false
- title: Zach Schnackel
  url: https://zslabs.com
  main_url: https://zslabs.com
  source_url: "https://github.com/zslabs/zslabs.com"
  description: >
    Portfolio site for UI/Motion Developer, Zach Schnackel.
  categories:
    - Portfolio
    - Web Development
  built_by: Zach Schnackel
  built_by_url: "https://zslabs.com"
- title: Gremlin
  url: https://www.gremlin.com
  main_url: https://www.gremlin.com
  description: >
    Gremlin's Failure as a Service finds weaknesses in your system before they cause problems.
  categories:
    - Marketing
- title: Headless.page
  main_url: https://headless.page/
  url: https://headless.page/
  description: >
    Headless.page is a directory of eCommerce sites featuring headless architecture, PWA features and / or the latest JavaScript technology.
  categories:
    - Directory
    - eCommerce
  built_by: Pilon
  built_by_url: https://pilon.io/
  featured: false
- title: Ouracademy
  main_url: https://our-academy.org/
  url: https://our-academy.org/
  source_url: "https://github.com/ouracademy/website"
  description: >
    Ouracademy is an organization that promoves the education in software development through blog posts & videos smiley.
  categories:
    - Open Source
    - Blog
    - Education
  built_by: Ouracademy
  built_by_url: https://github.com/ouracademy
  featured: false
- title: Tenon.io
  main_url: https://tenon.io
  url: https://tenon.io
  description: >
    Tenon.io is an accessibility tooling, services and consulting company.
  categories:
    - API
    - Accessibility
    - Business
    - Consulting
    - Technology
  built_by: Tenon.io
  built_by_url: https://tenon.io
  featured: false
- title: Projectival
  url: https://www.projectival.de/
  main_url: https://www.projectival.de/
  description: >
    Freelancer Online Marketing & Web Development in Cologne, Germany
  categories:
    - Freelance
    - Marketing
    - Web Development
    - Blog
    - Consulting
    - SEO
    - Business
  built_by: Sascha Klapetz
  built_by_url: https://www.projectival.de/
  featured: false
- title: Hetzner Online Community
  main_url: https://community.hetzner.com
  url: https://community.hetzner.com
  description: >
    Hetzner Online Community provides a free collection of high-quality tutorials, which are based on free and open source software, on a variety of topics such as development, system administration, and other web technology.
  categories:
    - Web Development
    - Technology
    - Programming
    - Open Source
    - Community
  built_by: Hetzner Online GmbH
  built_by_url: https://www.hetzner.com/
  featured: false
- title: AGYNAMIX
  url: https://www.agynamix.de/
  main_url: https://www.agynamix.de/
  source_url: https://github.com/tuhlmann/agynamix.de
  description: >
    Full Stack Java, Scala, Clojure, TypeScript, React Developer in Thalheim, Germany
  categories:
    - Freelance
    - Web Development
    - Programming
    - Blog
    - Consulting
    - Portfolio
    - Business
  built_by: Torsten Uhlmann
  built_by_url: https://www.agynamix.de/
  featured: false
- title: syracuse.io
  url: https://syracuse.io
  main_url: https://syracuse.io
  source_url: https://github.com/syracuseio/syracuseio/
  description: >
    Landing page for Syracuse NY Software Development Meetup Groups
  categories:
    - Community
  built_by: Benjamin Lannon
  built_by_url: https://lannonbr.com
- title: Render Documentation
  main_url: https://render.com/docs
  url: https://render.com/docs
  description: >
    Render is the easiest place to host your sites and apps. We use Gatsby for everything on https://render.com, including our documentation. The site is deployed on Render as well! We also have a guide to deploying Gatsby apps on Render: https://render.com/docs/deploy-gatsby.
  categories:
    - Web Development
    - Programming
    - Documentation
    - Technology
  built_by: Render Developers
  built_by_url: https://render.com
  featured: false
- title: prima
  url: https://www.prima.co
  main_url: https://www.prima.co
  description: >
    Discover industry-defining wellness content and trusted organic hemp CBD products safely supporting wellness, stress, mood, skin health, and balance.
  categories:
    - Blog
    - eCommerce
    - Education
  built_by: The Couch
  built_by_url: https://thecouch.nyc
- title: Gatsby Guides
  url: https://gatsbyguides.com/
  main_url: https://gatsbyguides.com/
  description: >
    Free tutorial course about using Gatsby with a CMS.
  categories:
    - Education
    - Documentation
    - Web Development
  built_by: Osio Labs
  built_by_url: https://osiolabs.com/
  featured: false
- title: Architude
  url: https://architudedesign.com
  main_url: https://architudedesign.com
  description: >
    筑冶 Architude International Design Consultants
  categories:
    - Design
    - Landing Page
    - Gallery
  built_by: Neo Nie
  built_by_url: https://github.com/nihgwu
  featured: false
- title: Arctica
  url: https://arctica.io
  main_url: https://arctica.io
  description: >
    Arctica specialises in purpose-built web sites and progressive web applications with user optimal experiences, tailored to meet the objectives of your business.
  categories:
    - Portfolio
    - Agency
    - Design
    - Web Development
  built_by: Arctica
  built_by_url: https://arctica.io
  featured: false
- title: Shard Ventures
  url: https://shard.vc
  main_url: https://shard.vc
  description: >
    Shard is building new online companies from scratch, partnering with other like-minded founders to start and invest in technology companies.
  categories:
    - Finance
    - Technology
    - Portfolio
  built_by: Arctica
  built_by_url: https://arctica.io
  featured: false
- title: David Brookes
  url: https://davidbrookes.me
  main_url: https://davidbrookes.me
  description: >
    Specialising in crafting stylish, high performance websites and applications that get results, using the latest cutting edge web development technologies.
  categories:
    - Portfolio
    - Freelance
    - Web Development
  built_by: Arctica
  built_by_url: https://arctica.io
  featured: false
- title: Dennis Morello
  url: https://morello.dev
  main_url: https://morello.dev
  source_url: https://gitlab.com/dennismorello/dev-blog
  description: >
    morello.dev is a development and techology blog written by Dennis Morello.
  categories:
    - Blog
    - Education
    - Web Development
    - Open Source
    - Technology
  built_by: Dennis Morello
  built_by_url: https://twitter.com/dennismorello
  featured: false
- title: BaseTable
  url: https://autodesk.github.io/react-base-table/
  main_url: https://autodesk.github.io/react-base-table/
  source_url: https://github.com/Autodesk/react-base-table
  description: >
    BaseTable is a react table component to display large data set with high performance and flexibility.
  categories:
    - Web Development
    - Documentation
    - Open Source
  built_by: Neo Nie
  built_by_url: https://github.com/nihgwu
  featured: false
- title: herper.io
  url: https://herper.io
  main_url: https://herper.io
  description: >
    Portfolio website for Jacob Herper - a Front End Web Developer with a passion for all things digital. I have more than 10 years experience working in web development.
  categories:
    - Portfolio
    - Web Development
    - Freelance
    - Design
    - SEO
  built_by: Jacob Herper
  built_by_url: https://github.com/jakeherp
  featured: false
- title: Artem Sapegin Photography
  description: >
    Photography portfolio and blog of Artem Sapegin, an award-losing photographer living in Berlin, Germany. Landscapes, cityscapes and dogs.
  main_url: "https://morning.photos/"
  url: "https://morning.photos/"
  source_url: "https://github.com/sapegin/morning.photos"
  categories:
    - Portfolio
    - Photography
  built_by: Artem Sapegin
  built_by_url: "https://github.com/sapegin"
- title: Pattyrn
  main_url: https://pattyrn.com
  url: https://pattyrn.com
  # optional: short paragraph describing the content and/or purpose of the site that will appear in the modal detail view and permalink views for your site
  description: >
    Pattyrn uses advanced machine learning AI to analyze the platform’s your teams use, making it easy to solve performance problems, reduce bottlenecks, and monitor culture health to optimize your ROI and help boost performance without causing burn out.
  categories:
    - Marketing
    - Technology
  built_by: Pattyrn
  built_by_url: https://twitter.com/Pattyrn4
  featured: false
- title: Intranet Italia Day
  main_url: https://www.intranetitaliaday.it/en
  url: https://www.intranetitaliaday.it/en
  description: >
    The Italian event dedicated to the digital workplace that focuses on planning, governance and company intranet management
  categories:
    - Event
    - Conference
  built_by: Ariadne Digital
  built_by_url: https://www.ariadnedigital.it
  featured: false
- title: Textually Stylo
  main_url: https://www.textually.net
  url: https://www.textually.net
  description: >
    Stylo Markdown writing App marketing/documentation website by Textually Inc.
  categories:
    - Marketing
    - Technology
    - Blog
    - Documentation
  built_by: Sébastien Hamel
  built_by_url: https://www.textually.net
  featured: false
- title: OneDeck
  main_url: https://www.onedeck.co
  url: https://www.onedeck.co
  description: >
    OneDeck is a simple yet powerful tool for creating and sharing your one-page investment summary in under 10 minutes.
  categories:
    - Finance
    - Technology
  built_by: William Neill
  built_by_url: https://twitter.com/williamneill
  featured: false
- title: Assortment
  main_url: https://assortment.io
  url: https://assortment.io
  description: >
    Assortment aims to provide detailed tutorials (and more) for developers of all skill levels within the Web Development Industry. Attempting to cut out the fluff and arm you with the facts.
  categories:
    - Blog
    - Web Development
  built_by: Luke Whitehouse
  built_by_url: https://twitter.com/_lukewh
  featured: false
- title: Mission42
  main_url: https://mission42.zauberware.com
  url: https://mission42.zauberware.com
  description: >
    A landing page for the mobile app Mission42. Mission42 wants to help you learn new skills.
  categories:
    - App
    - Learning
    - Education
    - Landing Page
  built_by: Philipp Siegmund, zauberware
  built_by_url: https://www.zauberware.com
- title: Altstadtdomizil Idstein
  main_url: http://www.altstadtdomizil-idstein.de/
  url: http://www.altstadtdomizil-idstein.de/
  description: >
    A landing page for a holiday apartment in Idstein, Germany.
  categories:
    - Landing Page
    - Travel
    - Real Estate
  built_by: Simon Franzen, zauberware
  built_by_url: https://www.zauberware.com
- title: Gerald Martinez Dev
  main_url: https://gmartinez.dev/
  url: https://gmartinez.dev/
  source_url: https://github.com/nephlin7/gmartinez.dev
  description: >
    Personal web site for show my skills and my works.
  categories:
    - Web Development
    - Portfolio
  built_by: Gerald Martinez
  built_by_url: https://twitter.com/GeraldM_92
  featured: false
- title: Becreatives
  main_url: "https://becreatives.com"
  url: "https://becreatives.com"
  featured: false
  description: >
    Digital software house. Enlights ideas. Think smart execute harder.
  categories:
    - Technology
    - Web Development
    - Agency
    - Marketing
  built_by: Becreatives
  built_by_url: "https://becreatives.com"
- title: Paul Clifton Photography
  main_url: https://paulcliftonphotography.com
  url: https://paulcliftonphotography.com
  featured: false
  description: >
    A full migration from WordPress to GatsbyJS and DatoCMS. Includes custom cropping on images as viewport changes size and also an infinity scroll that doesn't preload all of the results.
  categories:
    - Blog
    - Portfolio
    - Gallery
    - Photography
  built_by: Little Wolf Studio
  built_by_url: https://littlewolfstudio.co.uk
- title: Atte Juvonen - Blog
  url: https://www.attejuvonen.fi/
  main_url: https://www.attejuvonen.fi/
  source_url: https://github.com/baobabKoodaa/blog
  description: >
    Tech-oriented personal blog covering topics like AI, data, voting, game theory, infosec and software development.
  categories:
    - Blog
    - Data
    - JavaScript
    - Programming
    - Science
    - Security
    - Technology
    - Web Development
  featured: false
- title: Kibuk Construction
  url: https://kibukconstruction.com/
  main_url: https://kibukconstruction.com/
  description: >
    Kibuk Construction is a fully licensed and insured contractor specializing in Siding, Decks, Windows & Doors!
  categories:
    - Business
  built_by: David Krasniy
  built_by_url: http://dkrasniy.com
- title: RedCarpetUp
  main_url: https://www.redcarpetup.com
  url: https://www.redcarpetup.com/
  description: >
    RedCarpetUp's home page for a predominantly mobile-only customer base in India with major constraints on bandwidth availability
  categories:
    - Finance
  built_by: RedCarpet Dev Team
  built_by_url: https://www.redcarpetup.com
  featured: false
- title: talita traveler
  url: https://talitatraveler.com/
  main_url: https://talitatraveler.com/
  source_url: https://github.com/afuh/talitatraveler
  description: >
    Talita Traveler's personal blog.
  categories:
    - Blog
  built_by: Axel Fuhrmann
  built_by_url: https://axelfuhrmann.com/
  featured: false
- title: Pastelería el Progreso
  url: https://pasteleriaelprogreso.com/
  main_url: https://pasteleriaelprogreso.com/
  source_url: https://github.com/afuh/elprogreso
  description: >
    Famous bakery in Buenos Aires.
  categories:
    - Food
    - Gallery
  built_by: Axel Fuhrmann
  built_by_url: https://axelfuhrmann.com/
  featured: false
- title: Maitrik's Portfolio
  url: https://www.maitrikpatel.com/
  main_url: https://www.maitrikpatel.com/
  source_url: https://github.com/maitrikjpatel/portfolio
  description: >
    Portfolio of a Front-End Developer / UX Designer who designs and develops pixel perfect user interface, experiences and web applications.
  categories:
    - Portfolio
    - Blog
    - Design
    - Web Development
  built_by: Maitrik Patel
  built_by_url: https://www.maitrikpatel.com/
  featured: false
- title: PicPick
  url: https://picpick.app/
  main_url: https://picpick.app/
  description: >
    All-in-one Graphic Design Tool, Screen Capture Software, Image Editor, Color Picker, Pixel Ruler and More
  categories:
    - Productivity
    - App
    - Technology
  built_by: NGWIN
  built_by_url: https://picpick.app/
  featured: false
- title: Ste O'Neill
  main_url: https://www.steoneill.dev
  url: https://www.steoneill.dev
  description: >
    MVP of a portfolio site for a full stack UK based developer.
  categories:
    - Blog
    - Portfolio
  built_by: Ste O'Neill
  built_by_url: https://steoneill.dev
  featured: false
- title: Filipe Santos Correa's Portfolio
  description: >
    Filipe's Personal About Me / Portfolio.
  main_url: "https://filipesantoscorrea.com/"
  url: "https://filipesantoscorrea.com/"
  source_url: "https://github.com/Safi1012/filipesantoscorrea.com"
  featured: false
  categories:
    - Portfolio
- title: Progressive Massachusetts Legislator Scorecard
  main_url: https://scorecard.progressivemass.com
  url: https://scorecard.progressivemass.com
  featured: false
  source_url: https://github.com/progressivemass/legislator-scorecard
  description: >
    Learn about MA state legislators' voting records through a progressive lens
  categories:
    - Government
    - Education
  built_by: Alex Holachek
  built_by_url: "https://alex.holachek.com/"
- title: Jeff Wolff – Portfolio
  main_url: https://www.jeffwolff.net
  url: https://www.jeffwolff.net
  featured: false
  description: >
    A guy from San Diego who makes websites.
  categories:
    - Blog
    - Portfolio
    - Web Development
- title: Jp Valery – Portfolio
  main_url: https://jpvalery.photo
  url: https://jpvalery.photo
  featured: false
  description: >
    Self-taught photographer documenting spaces and people
  categories:
    - Portfolio
    - Photography
- title: Prevue
  main_url: https://www.prevue.io
  url: https://www.prevue.io
  featured: false
  description: >
    All in One Prototyping Tool For Vue Developers
  categories:
    - Open Source
    - Web Development
- title: Gold Medal Flour
  main_url: https://www.goldmedalflour.com
  url: https://www.goldmedalflour.com
  description: >
    Gold Medal Four is a brand of flour products owned by General Mills. The new site was built using Gatsby v2 with data sources from WordPress and an internal recipe API, and features multifaceted recipe filtering and a modified version of Gatsby Image to support art direction images.
  categories:
    - Food
  built_by: General Mills Branded Sites Dev Team
  built_by_url: https://www.generalmills.com
  featured: false
- title: Fifth Gait Technologies
  main_url: https://5thgait.com
  url: https://5thgait.com
  featured: false
  description: >
    Fifth Gait is a small business in the defense and space industry that is run and owned by physicists and engineers that have worked together for decades. The site was built using Gatsby V2.
  categories:
    - Government
    - Science
    - Technology
  built_by: Jonathan Z. Fisher
  built_by_url: "https://jonzfisher.com"
- title: Sal's Pals
  main_url: https://www.sals-pals.net
  url: https://www.sals-pals.net
  featured: false
  description: >
    Sal's Pals is a professional dog walking and pet sitting service based in Westfield, NJ. New site built with gatsby v2.
  categories:
    - Business
- title: Zuyet Awarmatrip
  main_url: https://www.zuyetawarmatrip.com
  url: https://www.zuyetawarmatrip.com
  featured: false
  description: >
    Zuyet Awarmatrip is a subsidiary identity within the personal ecosystem of Zuyet Awarmatik, focusing on travel and photography.
  categories:
    - Travel
    - Photography
  built_by: Zuyet Awarmatik
- title: manuvel.be
  url: https://www.manuvel.be
  main_url: https://www.manuvel.be
  source_url: https://github.com/riencoertjens/manuvelsite
  description: >
    Cycling themed café coming this april in Sint Niklaas, Belgium. One page with funky css-grid and gatsby-image trickery!
  categories:
    - Food
  built_by: WEBhart
  built_by_url: https://www.web-hart.com
  featured: false
- title: WEBhart
  url: https://www.web-hart.com
  main_url: https://www.web-hart.com
  description: >
    Hi, I'm Rien (pronounced Reen) from Belgium but based in Girona, Spain. I'm an autodidact, committed to learning until the end of time.
  categories:
    - Portfolio
    - Design
    - Web Development
    - Freelance
  built_by: WEBhart
  built_by_url: https://www.web-hart.com
  featured: false
- title: nicdougall.com
  url: https://nicdougall.netlify.com/
  main_url: https://nicdougall.netlify.com/
  source_url: https://github.com/riencoertjens/nicdougall.com
  description: >
    Athlete website with Netlify CMS for blog content.
  categories:
    - Blog
  built_by: WEBhart
  built_by_url: https://www.web-hart.com
  featured: false
- title: het Groeiatelier
  url: https://www.hetgroeiatelier.be/
  main_url: https://www.hetgroeiatelier.be/
  description: >
    Workspace for talent development and logopedics. One page site with basic info and small calendar CMS.
  categories:
    - Marketing
  built_by: WEBhart
  built_by_url: https://www.web-hart.com
  featured: false
- title: Lebuin D'Haese
  url: https://www.lebuindhaese.be/
  main_url: https://www.lebuindhaese.be/
  description: >
    Artist portfolio website. Powered by a super simple Netlify CMS to easily add blog posts or new art pieces.
  categories:
    - Portfolio
    - Blog
  built_by: WEBhart
  built_by_url: https://www.web-hart.com
  featured: false
- title: Iefke Molenstra
  url: https://www.iefke.be/
  main_url: https://www.iefke.be/
  description: >
    Artist portfolio website. Powered by a super simple Netlify CMS to easily add blog posts or new art pieces.
  categories:
    - Portfolio
    - Blog
  built_by: WEBhart
  built_by_url: https://www.web-hart.com
  featured: false
- title: The Broomwagon
  url: https://www.thebroomwagongirona.com/
  main_url: https://www.thebroomwagongirona.com/
  description: >
    foodtruck style coffee by pro cyclist Robert Gesink. The site has a webshop with merchandise and coffee beans.
  categories:
    - eCommerce
  built_by: WEBhart
  built_by_url: https://www.web-hart.com
- title: Pella Windows and Doors
  main_url: https://www.pella.com
  url: https://www.pella.com
  featured: false
  description: >
    The Pella Corporation is a privately held window and door manufacturing
  categories:
    - Business
- title: tinney.dev
  url: https://tinney.dev
  main_url: https://tinney.dev
  source_url: https://github.com/cdtinney/tinney.dev
  description: >
    Personal portfolio/blog of Colin Tinney
  categories:
    - Blog
    - Portfolio
    - Open Source
  built_by: Colin Tinney
  built_by_url: https://tinney.dev
  featured: false
- title: Monkeywrench Books
  main_url: https://monkeywrenchbooks.org
  url: https://monkeywrenchbooks.org
  description: >
    Monkeywrench Books is an all-volunteer, collectively-run bookstore and event space in Austin, TX
  categories:
    - Business
    - Community
    - Education
  built_by: Monkeywrench Books
  built_by_url: https://monkeywrenchbooks.org
- title: DeepMay.io
  main_url: https://deepmay.io
  url: https://deepmay.io
  description: >
    DeepMay is an experimental new tech bootcamp in the mountains of North Carolina.
  categories:
    - Event
    - Community
    - Technology
    - Marketing
  built_by: DeepMay
  built_by_url: https://twitter.com/deepmay_io
  featured: false
- title: Liferay.Design
  main_url: https://liferay.design
  url: https://liferay.design
  source_url: https://github.com/liferay-design/liferay.design
  description: >
    Liferay.Design is home to some of the freshest open-source designers who love to share articles and other resources for the Design Community.
  categories:
    - Blog
    - Community
    - Design
    - Marketing
    - Open Source
    - Technology
    - User Experience
  built_by: Liferay Designers
  built_by_url: https://twitter.com/liferaydesign
  featured: false
- title: Front End Remote Jobs
  main_url: https://frontendremotejobs.com
  url: https://frontendremotejobs.com
  source_url: https://github.com/benjamingrobertson/remotefrontend
  description: >
    Front End Remote Jobs features fully remote jobs for front end developers.
  categories:
    - WordPress
    - Web Development
  built_by: Ben Robertson
  built_by_url: https://benrobertson.io
  featured: false
- title: Penrose Grand Del Mar
  main_url: https://penroseatthegrand.com
  url: https://penroseatthegrand.com
  description: >
    Penrose Grand Del Mar is a luxury housing project coming soon.
  categories:
    - Real Estate
    - Design
  built_by: Chase Ohlson
  built_by_url: https://chaseohlson.com
- title: JustGraphQL
  url: https://www.justgraphql.com/
  main_url: https://www.justgraphql.com/
  source_url: https://github.com/Novvum/justgraphql
  description: >
    JustGraphQL helps developers quickly search and filter through GraphQL resources, tools, and articles.
  categories:
    - Open Source
    - Web Development
    - Technology
  built_by: Novvum
  built_by_url: https://www.novvum.io/
  featured: false
- title: Peter Macinkovic Personal Blog
  url: https://peter.macinkovic.id.au/
  main_url: https://peter.macinkovic.id.au/
  source_url: https://github.com/inkovic/peter-macinkovic-static-site
  description: >
    Personal Website and Blog of eCommerce SEO Specilaist and Digital Marketer Peter Macinkovic.
  categories:
    - SEO
    - Marketing
    - Blog
  featured: false
- title: NH Hydraulikzylinder
  main_url: https://nh-hydraulikzylinder.com
  url: https://nh-hydraulikzylinder.com
  description: >
    High quality & high performance hydraulic cylinders manufactured in Austria based on the clients requirements
  categories:
    - Business
  built_by: MangoART
  built_by_url: https://www.mangoart.at
  featured: false
- title: Frauennetzwerk Linz-Land
  main_url: https://frauennetzwerk-linzland.net
  url: https://frauennetzwerk-linzland.net
  description: >
    Homepage for the local women's association providing support to people in need offline and online (Livechat integration)
  categories:
    - Nonprofit
  built_by: MangoART
  built_by_url: https://www.mangoart.at
  featured: false
- title: Mein Traktor
  main_url: http://www.mein-traktor.at/
  url: http://www.mein-traktor.at/
  description: >
    Homepage of a the main importer of SAME and Lamborghini Tractors in Austria with customer support area
  categories:
    - Business
    - App
  built_by: MangoART
  built_by_url: https://www.mangoart.at
  featured: false
- title: Lamborghini Traktoren
  main_url: https://lamborghini-traktor.at
  url: https://lamborghini-traktor.at
  description: >
    Lamborghini Tractors - Landing page for the brand in Austria
  categories:
    - Business
  built_by: MangoART
  built_by_url: https://www.mangoart.at
  featured: false
- title: Holly Lodge Community Centre - Highgate, London
  main_url: https://www.hlcchl.org/
  url: https://www.hlcchl.org/
  source_url: https://github.com/eugelogic/hlcchl-gatsby
  description: >
    The Holly Lodge Community Centre - Highgate, London has a shiny new website built with Gatsby v2 that makes important contributions towards a faster, more secure and environmentally friendly web for everyone.
  categories:
    - Community
    - Event
    - Nonprofit
  built_by: Eugene Molari Developer
  built_by_url: https://twitter.com/EugeneMolari
  featured: false
- title: blackcater's blog
  url: https://www.blackcater.win
  main_url: https://www.blackcater.win
  source_url: https://github.com/blackcater/blog
  description: >
    Blog like Medium, for person and team.
  categories:
    - Blog
    - Web Development
  built_by: blackcater
  built_by_url: https://github.com/blackcater
  featured: false
- title: Kenneth Kwakye-Gyamfi Portfolio Site
  url: https://www.kwakye-gyamfi.com
  main_url: https://www.kwakye-gyamfi.com
  source_url: https://github.com/cr05s19xx/cross-site
  description: >
    Personal portfolio site for Kenneth Kwakye-Gyamfi, a mobile and web full stack applications developer currently based in Accra, Ghana.
  categories:
    - SEO
    - Web Development
    - Open Source
    - Portfolio
  featured: false
- title: Gareth Weaver
  url: https://www.garethweaver.com/
  main_url: https://www.garethweaver.com/
  source_url: https://github.com/garethweaver/public-site-react
  description: >
    A personal portofolio of a London based frontend developer built with Gatsby 2, Redux and Sass
  categories:
    - Portfolio
    - Web Development
  built_by: Gareth Weaver
  built_by_url: https://twitter.com/garethdweaver
  featured: false
- title: Mailjet
  url: https://dev.mailjet.com/
  main_url: https://dev.mailjet.com/
  description: >
    Mailjet is an easy-to-use all-in-one e-mail platform.
  categories:
    - API
    - Documentation
  featured: false
- title: Peintagone
  url: https://www.peintagone.be/
  main_url: https://www.peintagone.be/
  description: >
    Peintagone is a superior quality paint brand with Belgian tones.
  categories:
    - Portfolio
    - Gallery
  built_by: Sebastien Crepin
  built_by_url: https://github.com/opeah
  featured: false
- title: Let's Do Dish!
  url: https://letsdodish.com
  main_url: https://letsdodish.com
  description: >
    A new recipe site for people who enjoy cooking great food in their home kitchen. Find some great meal ideas! Let's do dish!
  categories:
    - Blog
    - Food
  built_by: Connerra
  featured: false
- title: AWS Amplify Community
  url: https://amplify.aws/community/
  main_url: https://amplify.aws/community/
  source_url: https://github.com/aws-amplify/community
  description: >
    Amplify Community is a hub for developers building fullstack serverless applications with Amplify to easily access content (such as events, blog posts, videos, sample projects, and tutorials) created by other members of the Amplify community.
  categories:
    - Blog
    - Directory
    - Education
    - Technology
  built_by: Nikhil Swaminathan
  built_by_url: https://github.com/swaminator
  featured: false
- title: Cal State Monterey Bay
  url: https://csumb.edu
  main_url: https://csumb.edu
  source_url: https://github.com/csumb/csumb-gatsby
  description: >
    A website for the entire campus of California State University, Monterey Bay.
  categories:
    - Education
    - Government
  built_by: CSUMB Web Team
  built_by_url: https://csumb.edu/web/team
  featured: false
- title: BestPricingPages.com
  url: https://bestpricingpages.com
  main_url: https://bestpricingpages.com
  source_url: https://github.com/jpvalery/pricingpages/
  description: >
    A repository of the best pricing pages by the best companies. Built in less than a week.
    Inspired by RGE and since pricingpages.xyz no longer exists, I felt such a resource was missing and could be helpful to many people.
  categories:
    - Business
    - Community
    - Entrepreneurship
    - Open Source
    - Technology
  built_by: Jp Valery
  built_by_url: https://jpvalery.me
  featured: false
- title: Lendo Austria
  url: https://lendo.at
  main_url: https://lendo.at
  description: >
    A Comparison site for best private loan offer from banks in Austria.
  categories:
    - Business
    - Finance
  built_by: Lendo developers
  featured: false
- title: Visual Cloud FX
  url: https://visualcloudfx.com
  main_url: https://visualcloudfx.com
  source_url: https://github.com/jjcav84/visualcloudfx
  description: >
    Basic static site built with MDBootstrap, React, and Gatsby
  categories:
    - Consulting
    - Portfolio
  built_by: Jacob Cavazos
  built_by_url: https://jacobcavazos.com
- title: Matthew Miller (Me4502)
  url: https://matthewmiller.dev
  main_url: https://matthewmiller.dev
  description: >
    The personal site, blog and portfolio of Matthew Miller (Me4502)
  categories:
    - Blog
    - Programming
    - Technology
    - Portfolio
  built_by: Matthew Miller
  featured: false
- title: Årets Kontor
  url: https://aretskontor.newst.se
  main_url: https://aretskontor.newst.se
  description: >
    A swedish competition for "office of the year" in sweden with a focus on design. Built with MDBootstrap and Gatsby.
  categories:
    - Real Estate
    - Marketing
  built_by: Victor Björklund
  built_by_url: https://victorbjorklund.com
  featured: false
- title: Kyma
  url: https://kyma-project.io
  main_url: https://kyma-project.io
  source_url: https://github.com/kyma-project/website
  description: >
    This website holds overview, blog and documentation for Kyma open source project that is a Kubernates based application extensibility framework.
  categories:
    - Documentation
    - Blog
    - Technology
    - Open Source
  built_by: Kyma developers
  built_by_url: https://twitter.com/kymaproject
  featured: false
- title: Verso
  main_url: https://verso.digital
  url: https://verso.digital
  description: >
    Verso is a creative technology studio based in Singapore. Site built with Gatsby and Netlify.
  categories:
    - Agency
    - Consulting
    - Design
    - Technology
  built_by: Verso
  built_by_url: https://verso.digital
  featured: false
- title: Camilo Holguin
  url: https://camiloholguin.me
  main_url: https://camiloholguin.me
  source_url: https://github.com/camiloholguin/gatsby-portfolio
  description: >
    Portfolio site using GatsbyJS and WordPress REST API.
  categories:
    - WordPress
    - Portfolio
    - Web Development
  built_by: Camilo Holguin
  built_by_url: https://camiloholguin.me
  featured: false
- title: Bennett Hardwick
  url: https://bennetthardwick.com
  main_url: https://bennetthardwick.com
  description: >
    The personal website and blog of Bennett Hardwick, an Australian software developer and human being.
  categories:
    - Blog
    - Programming
    - Technology
  source_url: https://github.com/bennetthardwick/website
  built_by: Bennett Hardwick
  built_by_url: https://bennetthardwick.com
  featured: false
- title: Sindhuka
  url: https://sindhuka.org/
  main_url: https://sindhuka.org/
  description: >
    Official website of the Sindhuka initiative, a sustainable farmers' network in Nepal.
  categories:
    - Business
    - Community
    - Government
    - Marketing
  source_url: https://github.com/Polcius/sindhuka-serif
  built_by: Pol Milian
  built_by_url: https://github.com/Polcius/
  featured: false
- title: ERS HCL Open Source Portal
  url: https://ers-hcl.github.io/
  main_url: https://ers-hcl.github.io/
  description: >
    Official site for ERS-HCL GitHub organizational site. This is a hybrid app with static and dynamic content, providing a details of the open source projects, initiatives, innovation ideas within ERS-HCL. It pulls data from various data sources including GitHub APIs, MDX based blog posts, excel files. It also hosts an ideas app that is based on Firebase.
  categories:
    - Open Source
    - Blog
    - Technology
    - Web Development
    - Community
    - Documentation
  source_url: https://github.com/ERS-HCL/gatsby-ershcl-app
  built_by: Tarun Kumar Sukhu
  built_by_url: https://github.com/tsukhu
- title: Sandbox
  url: https://www.sandboxneu.com/
  main_url: https://www.sandboxneu.com/
  source_url: https://github.com/sandboxneu/sandboxneu.com
  description: >
    Official website of Sandbox, a Northeastern University student group that builds software for researchers.
  categories:
    - Marketing
  built_by: Sandbox at Northeastern
  built_by_url: https://github.com/sandboxneu/
  featured: false
- title: Accessible App
  main_url: https://accessible-app.com
  url: https://accessible-app.com
  source_url: https://github.com/accessible-app/accessible-app_com
  description: >
    Learn how to build inclusive web applications and Single Page Apps in modern JavaScript frameworks. This project collects strategies, links, patterns and plugins for React, Vue and Angular.
  categories:
    - Accessibility
    - Web Development
    - JavaScript
  built_by: Marcus Herrmann
  built_by_url: https://marcus.io
  featured: false
- title: PygmalionPolymorph
  url: https://pygmalionpolymorph.com
  main_url: https://pygmalionpolymorph.com
  source_url: https://github.com/PygmalionPolymorph/portfolio
  description: >
    Portfolio of artist, musician and developer PygmalionPolymorph.
  categories:
    - Portfolio
    - Gallery
    - Music
    - Photography
    - Web Development
  built_by: PygmalionPolymorph
  built_by_url: https://pygmalionpolymorph.com
  featured: false
- title: Gonzalo Nuñez Photographer
  main_url: https://www.gonzalonunez.com
  url: https://www.gonzalonunez.com
  description: >
    Website for Cancun based destination wedding photographer Gonzalo Nuñez. Site built with GatsbyJS, WordPress API and Netlify.
  categories:
    - Photography
    - Portfolio
    - WordPress
  built_by: Miguel Mayo
  built_by_url: https://www.miguelmayo.com
  featured: false
- title: Element 84
  main_url: https://www.element84.com
  url: https://www.element84.com
  description: >
    Element 84 is software engineering and design firm that helps companies and government agencies solve problems using remote sensing, life sciences, and transportation data in the cloud.
  categories:
    - Agency
    - Blog
    - Business
    - Consulting
    - Data
    - Design
    - Government
    - Portfolio
    - Programming
    - Science
    - Technology
    - User Experience
    - Web Development
- title: Measures for Justice
  main_url: https://www.measuresforjustice.org
  url: https://www.measuresforjustice.org
  description: >
    Measures for Justice gathers criminal justice data at the county level and makes it available on a free public Data Portal. Site rebuilt from scratch with GatsbyJS.
  categories:
    - Nonprofit
    - Marketing
  featured: false
- title: Raconteur Agency
  main_url: https://www.raconteur.net/agency
  url: https://www.raconteur.net/agency
  description: >
    Raconteur Agency is a London-based content marketing agency for B2B brands. We have rebuilt their site with Gatsby v2 using their existing WordPress backend as the data source. By switching from WordPress to GatsbyJS we have achieved a 200%+ improvement in page load times and went from a Lighthouse performance score of 49 to 100.
  categories:
    - Agency
    - Marketing
    - WordPress
  built_by: Jacob Herper
  built_by_url: https://herper.io
  featured: false
- title: GreenOrbit
  main_url: https://greenorbit.com/
  url: https://greenorbit.com/
  description: >
    Cloud-based intranet software. Get your people going with everything you need, built in.
  categories:
    - Business
    - App
    - Productivity
    - Technology
  built_by: Effective Digital
  built_by_url: https://effective.digital/
- title: Purple11
  main_url: https://purple11.com/
  url: https://purple11.com/
  description: >
    Purple11 is a site for photography and photo retouching tips and tricks.
  categories:
    - Blog
    - Photography
  built_by: Sébastien Noël
  built_by_url: https://blkfuel.com/
  featured: false
- title: PerfReviews
  main_url: https://perf.reviews/
  url: https://perf.reviews/
  source_url: https://github.com/PerfReviews/PerfReviews
  description: >
    The best content about web performance in spanish language.
  categories:
    - Web Development
  built_by: Joan León & José M. Pérez
  built_by_url: https://perf.reviews/nosotros/
  featured: false
- title: Un Backend - Blog
  main_url: https://www.unbackend.pro/
  url: https://www.unbackend.pro/
  description: >
    The personal website and blog of Camilo Ramírez, a backend developer :).
  categories:
    - Blog
    - Programming
    - Technology
  source_url: https://github.com/camilortte/camilortte.github.com
  built_by: Camilo Ramírez
  built_by_url: https://www.unbackend.pro/about
  featured: false
- title: Hitesh Vaghasiya
  main_url: https://hiteshvaghasiya.com/
  url: https://hiteshvaghasiya.com/
  description: >
    This is Hitesh Vaghasiya's blog. This blog is help you an E-Commerce like Magento, Shopify, and BigCommece.
  categories:
    - Blog
    - Programming
    - Technology
    - Web Development
  built_by: Hitesh Vaghasiya
  built_by_url: https://hiteshvaghasiya.com/
  featured: false
- title: Aditus
  main_url: https://www.aditus.io
  url: https://www.aditus.io
  description: >
    Aditus is the accessibility tool for your team. We help teams build accessible websites and products.
  categories:
    - Accessibility
    - Education
  built_by: Aditus
  built_by_url: https://www.aditus.io
  featured: false
- title: Ultra Config
  main_url: https://ultraconfig.com.au/
  url: https://ultraconfig.com.au/ultra-config-generator/
  description: >
    Ultra Config Generator is a software application for Network Engineers to efficiently manage their network infrastructure.
  categories:
    - Blog
    - Technology
  built_by: Ultra Config
  built_by_url: https://ultraconfig.com.au/
  featured: false
- title: Malice
  main_url: https://malice.fr/
  url: https://malice.fr/
  description: >
    Malice is a cyber-training  platform for learning, validating and improving security related skills through simulated scenarios and challenges.
  categories:
    - Security
    - Technology
  built_by: Sysdream
  built_by_url: https://sysdream.com/
  featured: false
- title: Nash
  main_url: https://nash.io/
  url: https://nash.io/
  description: >
    Nash is a decentralized platform for trading, payment and other financial services. Our goal is to bring distributed finance to everyone by making blockchain technology fast and easy to use. We employ an off-chain engine to match trades rapidly, but never take control of customers’ assets. Our intuitive interface offers easy access to a range of trading, payment and investment functions.
  categories:
    - Portfolio
    - Security
    - Technology
  built_by: Andrej Gajdos
  built_by_url: https://andrejgajdos.com/
  featured: false
- title: Axel Fuhrmann
  url: https://axelfuhrmann.com
  main_url: https://axelfuhrmann.com
  source_url: https://github.com/afuh/axelfuhrmann.com
  description: >
    Personal portfolio.
  categories:
    - Portfolio
    - Freelance
    - Web Development
  featured: false
- title: Alaina Viau
  url: https://www.alainaviau.com
  main_url: https://www.alainaviau.com
  description: >
    Official website of Canadian opera director, creator, and producer Alaina Viau. Site designed by Stephen Bell.
  categories:
    - Portfolio
    - Music
  built_by: Michael Uloth
  built_by_url: "https://www.michaeluloth.com"
- title: Alison Moritz
  url: https://www.alisonmoritz.com
  main_url: https://www.alisonmoritz.com
  description: >
    Official website of American stage director Alison Moritz. Site designed by Stephen Bell.
  categories:
    - Portfolio
    - Music
  built_by: Michael Uloth
  built_by_url: "https://www.michaeluloth.com"
- title: Luke Secomb Digital
  url: https://lukesecomb.digital
  main_url: https://lukesecomb.digital
  source_url: https://github.com/lukethacoder/luke-secomb-simple
  description: >
    A simple portfolio site built using TypeScript, Markdown and React Spring.
  categories:
    - Portfolio
    - Web Development
  built_by: Luke Secomb
  built_by_url: https://lukesecomb.digital
  featured: false
- title: We are Brew
  url: https://www.wearebrew.co.uk
  main_url: https://www.wearebrew.co.uk
  description: >
    Official website for Brew, a Birmingham based Digital Marketing Agency.
  categories:
    - Portfolio
    - Web Development
    - Agency
    - Marketing
  built_by: Brew Digital
  built_by_url: https://www.wearebrew.co.uk
- title: Global City Data
  main_url: https://globalcitydata.com
  url: https://globalcitydata.com
  source_url: https://github.com/globalcitydata/globalcitydata
  description: >
    Global City Data is an open, easily browsable platform to showcase peer-reviewed urban datasets and models created by different research groups.
  categories:
    - Education
    - Open Source
  built_by: Rafi Barash
  built_by_url: https://rafibarash.com
  featured: false
- title: Submittable
  url: https://www.submittable.com
  main_url: https://www.submittable.com
  description: >
    Submissions made simple. Submittalbe is a cloud-based submissions manager that lets you accept, review, and make decisions on any kind of digital content.
  categories:
    - Technology
    - Marketing
  built_by: Genevieve Crow
  built_by_url: https://github.com/g-crow
- title: Appmantle
  main_url: https://appmantle.com
  url: https://appmantle.com
  description: >
    Appmantle is a new way of creating apps. A complete modern app that you build yourself quickly & easily, without programming knowledge.
  categories:
    - App
    - Marketing
    - Landing Page
    - Mobile Development
    - Technology
  built_by: Appmantle
  built_by_url: https://appmantle.com
  featured: false
- title: Acto
  main_url: https://www.acto.dk/
  url: https://www.acto.dk/
  description: >
    Tomorrows solutions - today. Acto is an innovative software engineering company, providing your business with high-quality, scalable and maintainable software solutions, to make your business shine.
  categories:
    - Agency
    - Technology
    - Web Development
    - Mobile Development
  built_by: Acto
  built_by_url: https://www.acto.dk/
- title: Gatsby GitHub Stats
  url: https://gatsby-github-stats.netlify.com
  main_url: https://gatsby-github-stats.netlify.com
  source_url: https://github.com/lannonbr/gatsby-github-stats/
  description: >
    Statistics Dashboard for Gatsby GitHub repository
  categories:
    - Data
  built_by: Benjamin Lannon
  built_by_url: https://lannonbr.com
  featured: false
- title: Graphic Intuitions
  url: https://www.graphicintuitions.com/
  main_url: https://www.graphicintuitions.com/
  description: >
    Digital marketing agency located in Morris, Manitoba.
  categories:
    - Agency
    - Web Development
    - Marketing
  featured: false
- title: Smooper
  url: https://www.smooper.com/
  main_url: https://www.smooper.com/
  description: >
    We connect you with digital marketing experts for 1 on 1 consultation sessions
  categories:
    - Marketing
    - Directory
  featured: false
- title: Lesley Barber
  url: https://www.lesleybarber.com/
  main_url: https://www.lesleybarber.com/
  description: >
    Official website of Canadian film composer Lesley Barber.
  categories:
    - Portfolio
    - Music
  built_by: Michael Uloth
  built_by_url: https://www.michaeluloth.com
- title: Timeline of Terror
  main_url: https://timelineofterror.org/
  url: https://timelineofterror.org/
  source_url: https://github.com/Symbitic/timeline-of-terror
  description: >
    Complete guide to the events of September 11, 2001.
  categories:
    - Directory
    - Government
  built_by: Alex Shaw
  built_by_url: https://github.com/Symbitic/
  featured: false
- title: Pill Club
  url: https://thepillclub.com
  main_url: https://thepillclub.com
  description: >
    Zero Copay With Insurance + Free Shipping + Bonus Gifts + Online Delivery – Birth Control Delivery and Prescription
  categories:
    - Marketing
    - Healthcare
  built_by: Pill Club
  built_by_url: https://thepillclub.com
- title: myweekinjs
  url: https://www.myweekinjs.com/
  main_url: https://www.myweekinjs.com/
  source_url: https://github.com/myweekinjs/public-website
  description: >
    Challenge to create and/or learn something new in JavaScript each week.
  categories:
    - Blog
  built_by: Adriaan Janse van Rensburg
  built_by_url: https://github.com/HurricaneInteractive/
  featured: false
- title: The Edit Suite
  main_url: https://www.theeditsuite.com.au/
  url: https://www.theeditsuite.com.au/
  source_url: https://thriveweb.com.au/portfolio/the-edit-suite/
  description: >-
    The Edit Suite is an award winning video production and photography company based out of our Mermaid Beach studio on the Gold Coast of Australia but we also have the ability to work mobile from any location.
  categories:
    - Photography
    - Marketing
  built_by: Thrive Team - Gold Coast
  built_by_url: https://thriveweb.com.au/
  featured: false
- title: CarineRoitfeld
  main_url: https://www.carineroitfeld.com/
  url: https://www.carineroitfeld.com/
  description: >
    Online shop for Carine Roitfeld parfume
  categories:
    - eCommerce
  built_by: Ask Phill
  built_by_url: https://askphill.com
- title: EngineHub.org
  url: https://enginehub.org
  main_url: https://enginehub.org
  source_url: https://github.com/EngineHub/enginehub-website
  description: >
    The landing pages for EngineHub, the organisation behind WorldEdit, WorldGuard, CraftBook, and more
  categories:
    - Landing Page
    - Technology
    - Open Source
  built_by: Matthew Miller
  built_by_url: https://matthewmiller.dev
- title: Goulburn Physiotherapy
  url: https://www.goulburnphysiotherapy.com.au/
  main_url: https://www.goulburnphysiotherapy.com.au/
  description: >
    Goulburn Physiotherapy is a leader in injury prevention, individual and community health, and workplace health solutions across Central Victoria.
  categories:
    - Blog
    - Healthcare
  built_by: KiwiSprout
  built_by_url: https://kiwisprout.nz/
  featured: false
- title: TomTom Traffic Index
  main_url: https://www.tomtom.com/en_gb/traffic-index/
  url: https://www.tomtom.com/en_gb/traffic-index/
  description: >
    The TomTom Traffic Index provides drivers, city planners, auto manufacturers and policy makers with unbiased statistics and information about congestion levels in 403 cities across 56 countries on 6 continents.
  categories:
    - Travel
    - Data
  built_by: TomTom
  built_by_url: https://tomtom.com
  featured: false
- title: PrintAWorld | A 3D Printing and Fabrication Company
  main_url: https://prtwd.com/
  url: https://prtwd.com/
  description: >
    PrintAWorld is a NYC based fabrication and manufacturing company that specializes in 3D printing, 3D scanning, CAD Design,
    laser cutting, and rapid prototyping. We help artists, agencies and engineers turn their ideas into its physical form.
  categories:
    - Business
  featured: false
- title: Asjas
  main_url: https://asjas.co.za
  url: https://asjas.co.za/blog
  source_url: https://github.com/Asjas/Personal-Webpage
  description: >
    This is a website built with Gatsby v2 that uses Netlify CMS and Gatsby-MDX as a blog (incl. portfolio page).
  categories:
    - Web Development
    - Blog
    - Portfolio
  built_by: A-J Roos
  built_by_url: https://twitter.com/_asjas
  featured: false
- title: Glug-Infinite
  main_url: https://gluginfinite.github.io
  url: https://gluginfinite.github.io
  source_url: https://github.com/crstnmac/glug
  description: >
    This is a website built with Gatsby v2 that is deployed on GitHub using GitHub Pages and Netlify.
  categories:
    - Web Development
    - Blog
    - Portfolio
    - Agency
  built_by: Criston Macarenhas
  built_by_url: https://github.com/crstnmac
  featured: false
- title: The State of CSS Survey
  main_url: https://stateofcss.com/
  url: https://stateofcss.com/
  source_url: https://github.com/StateOfJS/state-of-css-2019
  description: >
    Annual CSS survey, brother of The State of JS Survey.
  categories:
    - Web Development
  built_by: Sacha Greif & Contribs
  built_by_url: https://github.com/StateOfJS
  featured: false
- title: Bytom Blockchain
  url: https://bytom.io/
  main_url: https://bytom.io/
  source_url: https://github.com/bytomlabs/bytom.io
  description: >
    Embrace the New Era of Bytom Blockchain
  categories:
    - Finance
    - Open Source
    - Technology
  built_by: Bytom Foundation
  built_by_url: https://bytom.io/
  featured: false
- title: Oerol Festival
  url: https://www.oerol.nl/nl/
  main_url: https://www.oerol.nl/en/
  description: >
    Oerol is a cultural festival on the island of Terschelling in the Netherlands that is held annually in June.
    The ten-day festival is focused on live, public theatre as well as music and visual arts.
  categories:
    - Event
    - Entertainment
  built_by: Oberon
  built_by_url: https://oberon.nl/
  featured: false
- title: Libra
  main_url: "https://libra.org/"
  url: "https://libra.org/"
  description: Libra's mission is to enable a simple global currency and financial infrastructure that empowers billions of people.
  featured: false
  categories:
    - Open Source
    - Technology
    - Finance
- title: Riffy Blog
  main_url: https://blog.rayriffy.com/
  url: https://blog.rayriffy.com/
  source_url: https://github.com/rayriffy/rayriffy-blog
  description: >
    Riffy Blog is async based beautiful highly maintainable site built by using Gatsby v2 with SEO optimized.
  categories:
    - Web Development
    - Blog
    - Open Source
    - Technology
    - Music
    - SEO
  built_by: Phumrapee Limpianchop
  built_by_url: https://rayriffy.com/
  featured: false
- title: The Coffee Collective
  url: https://coffeecollective.dk
  main_url: https://coffeecollective.dk
  description: >
    The Coffee Collective website is a JAM-stack based, multilingual, multi currency website/shop selling coffee, related products and subscriptions.
  categories:
    - eCommerce
    - Food
  built_by: Remotely (Anders Hallundbæk)
  built_by_url: https://remotely.dk
  featured: false
- title: Leadership Development International
  url: https://ldi.global
  main_url: https://ldi.global
  description: >
    A DatoCMS-backed site for an education and training company based in the US, China and the UAE.
  categories:
    - Education
    - Nonprofit
  built_by: Grant Holle
  built_by_url: https://grantholle.com
  featured: false
- title: Canvas 1839
  main_url: "https://www.canvas1839.com/"
  url: "https://www.canvas1839.com/"
  description: >-
    Online store for Canvas 1839 products, including pharmacological-grade CBD oil and relief cream.
  categories:
    - eCommerce
    - Marketing
  built_by: Corey Ward
  built_by_url: "http://www.coreyward.me/"
- title: Sparkle Stories
  main_url: "https://app.sparklestories.com/"
  url: "https://app.sparklestories.com/"
  description: >-
    Sparkle Stories is a streaming audio platform for children with over 1,200 original audio stories.
  categories:
    - App
    - Education
  built_by: Corey Ward
  built_by_url: "http://www.coreyward.me/"
- title: nehalist.io
  main_url: https://nehalist.io
  url: https://nehalist.io
  source_url: https://github.com/nehalist/nehalist.io
  description: >
    nehalist.io is a blog about software development, technology and all that kind of geeky stuff.
  categories:
    - Blog
    - Web Development
    - Open Source
  built_by: Kevin Hirczy
  built_by_url: https://nehalist.io
  featured: false
- title: March and Ash
  main_url: https://marchandash.com/
  url: https://marchandash.com/
  description: >-
    March and Ash is a customer-focused, licensed cannabis dispensary located in Mission Valley.
  categories:
    - eCommerce
    - Business
    - Blog
  built_by: Blueyellow
  built_by_url: https://blueyellow.io/
  featured: false
- title: T Two Industries
  description: >
    T Two Industries is a manufacturing company specializing in building custom truck decks, truck bodies, and trailers.
  main_url: https://www.ttwo.ca
  url: https://www.ttwo.ca
  categories:
    - Business
  built_by: https://www.t2.ca
  built_by_url: https://www.t2.ca
  featured: false
- title: Cali's Finest Landscaping
  url: https://www.calisfinestlandscaping.com/
  main_url: https://www.calisfinestlandscaping.com/
  description: >
    A team of hard-working, quality-obsessed landscaping professionals looking to take dreams and transform them into reality.
  categories:
    - Business
  built_by: David Krasniy
  built_by_url: http://dkrasniy.com
  featured: false
- title: Vazco
  url: https://www.vazco.eu
  main_url: https://www.vazco.eu
  description: >
    Vazco works for clients from all around the world in future-proof technologies and help them build better products.
  categories:
    - Agency
    - Web Development
    - Blog
    - Business
    - Technology
  built_by: Vazco
  built_by_url: https://www.vazco.eu
  featured: false
- title: Major League Eating
  main_url: https://majorleagueeating.com
  url: https://majorleagueeating.com
  description: >
    Major League Eating is the professional competitive eating organization that runs the Nathan’s Famous Coney Island Hot Dog eating contest on July 4th, among other eating events.
  categories:
    - Entertainment
    - Sports
  built_by: Carmen Cincotti
  built_by_url: https://github.com/ccincotti3
  featured: false
- title: APIs You Won't Hate
  url: https://apisyouwonthate.com/blog
  main_url: https://apisyouwonthate.com
  source_url: http://github.com/apisyouwonthate/apisyouwonthate.com
  description: >
    API development is a topic very close to our hearts. APIs You Won't Hate is a team and community dedicated to learning, writing, sharing ideas and bettering understanding of API practices. Together we can erradicate APIs we hate.
  categories:
    - Blog
    - Education
    - eCommerce
    - API
    - Community
    - Learning
    - Open Source
    - Technology
    - Web Development
  built_by: Mike Bifulco
  built_by_url: https://github.com/mbifulco
  featured: false
- title: Sankarsan Kampa
  main_url: "https://traction.one"
  url: "https://traction.one"
  description: Full time programmer, part time gamer, exploring the details of programmable systems and how to stretch their capabilities.
  featured: false
  categories:
    - Portfolio
    - Freelance
- title: AwesomeDocs
  main_url: "https://awesomedocs.traction.one/"
  url: "https://awesomedocs.traction.one/install"
  source_url: "https://github.com/AwesomeDocs/website"
  description: An awesome documentation website generator!
  featured: false
  categories:
    - Open Source
    - Web Development
    - Technology
    - Documentation
  built_by: Sankarsan Kampa
  built_by_url: "https://traction.one"
- title: Prism Programming Language
  main_url: "https://prism.traction.one/"
  url: "https://prism.traction.one/"
  source_url: "https://github.com/PrismLang/website"
  description: Interpreted, high-level, programming language.
  featured: false
  categories:
    - Programming
    - Open Source
    - Technology
    - Documentation
  built_by: Sankarsan Kampa
  built_by_url: "https://traction.one"
- title: Arnondora
  main_url: "https://arnondora.in.th/"
  url: "https://arnondora.in.th/"
  source_url: "https://github.com/arnondora/arnondoraBlog"
  description: Arnondora is a personal blog by Arnon Puitrakul
  categories:
    - Blog
    - Programming
    - Technology
  built_by: Arnon Puitrakul
  built_by_url: "https://arnondora.in.th/"
  featured: false
- title: KingsDesign
  url: "https://www.kingsdesign.com.au/"
  main_url: "https://www.kingsdesign.com.au/"
  description: KingsDesign is a Hobart based web design and development company. KingsDesign creates, designs, measures and improves web based solutions for businesses and organisations across Australia.
  categories:
    - Agency
    - Technology
    - Portfolio
    - Consulting
    - User Experience
  built_by: KingsDesign
  built_by_url: "https://www.kingsdesign.com.au"
- title: EasyFloh | Easy Flows for all
  url: "https://www.easyfloh.com"
  main_url: "https://www.easyfloh.com"
  description: >
    EasyFloh is for creating simple flows for your organisation. An organisation
    can design own flows with own stages.
  categories:
    - Business
    - Landing Page
  built_by: Vikram Aroskar
  built_by_url: "https://medium.com/@vikramaroskar"
  featured: false
- title: Home Alarm Report
  url: https://homealarmreport.com/
  main_url: https://homealarmreport.com/
  description: >
    Home Alarm Report is dedicated to helping consumers make informed decisions
    about home security solutions. The site was easily migrated from a legacy WordPress
    installation and the dev team chose Gatsby for its site speed and SEO capabilities.
  categories:
    - Blog
    - Business
    - SEO
    - Technology
  built_by: Centerfield Media
  built_by_url: https://www.centerfield.com
- title: Just | FX for treasurers
  url: "https://www.gojust.com"
  main_url: "https://www.gojust.com"
  description: >
    Just provides a single centralized view of FX for corporate treasurers. See interbank market prices, and access transaction cost analysis.
  categories:
    - Finance
    - Technology
  built_by: Bejamas
  built_by_url: "https://bejamas.io/"
  featured: false
- title: Bureau for Good | Nonprofit branding, web and print communications
  url: "https://www.bureauforgood.com"
  main_url: "https://www.bureauforgood.com"
  description: >
    Bureau for Good helps nonprofits explain why they matter across digital & print media. Bureau for Good crafts purpose-driven identities, websites & print materials for changemakers.
  categories:
    - Nonprofit
    - Agency
    - Design
  built_by: Bejamas
  built_by_url: "https://bejamas.io/"
  featured: false
- title: Atelier Cartier Blumen
  url: "https://www.ateliercartier.ch"
  main_url: "https://www.ateliercartier.ch"
  description: >
    Im schönen Kreis 6 in Zürich kreiert Nicole Cartier Blumenkompositionen anhand Charaktereigenschaften oder Geschichten zur Person an. Für wen ist Dein Blumenstrauss gedacht? Einzigartige Floristik Blumensträusse, Blumenabos, Events, Shootings. Site designed by https://www.stolfo.co
  categories:
    - eCommerce
    - Design
  built_by: Bejamas
  built_by_url: "https://bejamas.io/"
  featured: false
- title: Veronym – Cloud Security Service Provider
  url: "https://www.veronym.com"
  main_url: "https://www.veronym.com"
  description: >
    Veronym is securing your digital transformation. A comprehensive Internet security solution for business. Stay safe no matter how, where and when you connect.
  categories:
    - Security
    - Technology
    - Business
  built_by: Bejamas
  built_by_url: "https://bejamas.io/"
  featured: false
- title: Devahoy
  url: "https://devahoy.com/"
  main_url: "https://devahoy.com/"
  description: >
    Devahoy is a personal blog written in Thai about software development.
  categories:
    - Blog
    - Programming
  built_by: Chai Phonbopit
  built_by_url: "https://github.com/phonbopit"
  featured: false
- title: Venus Lover
  url: https://venuslover.com
  main_url: https://venuslover.com
  description: >
    Venus Lover is a mobile app for iOS and Android so you can read your daily horoscope and have your natal chart, including the interpretation of the ascendant, planets, houses and aspects.
  categories:
    - App
    - Consulting
    - Education
    - Landing Page
- title: Write/Speak/Code
  url: https://www.writespeakcode.com/
  main_url: https://www.writespeakcode.com/
  description: >
    Write/Speak/Code is a non-profit on a mission to promote the visibility and leadership of technologists with marginalized genders through peer-led professional development.
  categories:
    - Community
    - Nonprofit
    - Open Source
    - Conference
  built_by: Nicola B.
  built_by_url: https://www.linkedin.com/in/nicola-b/
  featured: false
- title: Daniel Spajic
  url: https://danieljs.tech/
  main_url: https://danieljs.tech/
  source_url: https://github.com/dspacejs/portfolio
  description: >
    Passionate front-end developer with a deep, yet diverse skillset.
  categories:
    - Portfolio
    - Programming
    - Freelance
  built_by: Daniel Spajic
  featured: false
- title: Cosmotory
  url: https://cosmotory.netlify.com/
  main_url: https://cosmotory.netlify.com/
  description: >
    This is the educational blog containing various courses,learning materials from various authors from all over the world.
  categories:
    - Blog
    - Community
    - Nonprofit
    - Open Source
    - Education
  built_by: Hanishraj B Rao.
  built_by_url: https://hanishrao.netlify.com/
  featured: false
- title: Armorblox | Security Powered by Understanding
  url: https://www.armorblox.com
  main_url: https://www.armorblox.com
  description: >
    Armorblox is a venture-backed stealth cybersecurity startup, on a mission to build a game-changing enterprise security platform.
  categories:
    - Security
    - Technology
    - Business
  built_by: Bejamas
  built_by_url: https://bejamas.io
  featured: false
- title: Mojo
  url: https://www.mojo.is
  main_url: https://www.mojo.is/
  description: >
    We help companies create beautiful digital experiences
  categories:
    - Agency
    - Technology
    - Consulting
    - User Experience
    - Web Development
  featured: false
- title: Marcel Hauri
  url: https://marcelhauri.ch/
  main_url: https://marcelhauri.ch/
  description: >
    Marcel Hauri is an award-winning Magento developer and e-commerce specialist.
  categories:
    - Portfolio
    - Blog
    - Programming
    - Community
    - Open Source
    - eCommerce
  built_by: Marcel Hauri
  built_by_url: https://marcelhauri.ch
  featured: false
- title: Projektmanagementblog
  url: https://www.projektmanagementblog.de
  main_url: https://www.projektmanagementblog.de/
  source_url: https://github.com/StephanWeinhold/pmblog
  description: >
    Thoughts about modern project management. Built with Gatsby and Tachyons, based on Advanced Starter.
  categories:
    - Blog
  built_by: Stephan Weinhold
  built_by_url: https://stephanweinhold.com/
  featured: false
- title: Anthony Boyd Graphics
  url: https://www.anthonyboyd.graphics/
  main_url: https://www.anthonyboyd.graphics/
  description: >
    Free Graphic Design Resources by Anthony Boyd
  categories:
    - Portfolio
  built_by: Anthony Boyd
  built_by_url: https://www.anthonyboyd.com/
  featured: false
- title: Relocation Hero
  url: https://relocationhero.com
  main_url: https://relocationhero.com
  description: >
    Blog with FAQs related to Germany relocation. Built with Gatsby.
  categories:
    - Blog
    - Consulting
    - Community
  featured: false
- title: Zoe Rodriguez
  url: https://zoerodrgz.com
  main_url: https://zoerodrgz.com
  description: >
    Portfolio for Los Angeles-based designer Zoe Rodriguez. Built with Gatsby.
  categories:
    - Portfolio
    - Design
  built_by: Chase Ohlson
  built_by_url: https://chaseohlson.com
  featured: false
- title: TriActive USA
  url: https://triactiveusa.com
  main_url: https://triactiveusa.com
  description: >
    Website and blog for TriActive USA. Built with Gatsby.
  categories:
    - Landing Page
    - Business
  built_by: Chase Ohlson
  built_by_url: https://chaseohlson.com
- title: LaunchDarkly
  url: https://launchdarkly.com/
  main_url: https://launchdarkly.com/
  description: >
    LaunchDarkly is the feature management platform that software teams use to build better software, faster.
  categories:
    - Technology
    - Marketing
  built_by: LaunchDarkly
  built_by_url: https://launchdarkly.com/
  featured: false
- title: Arpit Goyal
  url: https://arpitgoyal.com
  main_url: https://arpitgoyal.com
  source_url: https://github.com/92arpitgoyal/ag-blog
  description: >
    Blog and portfolio website of a Front-end Developer turned Product Manager.
  categories:
    - Blog
    - Portfolio
    - Technology
    - User Experience
  built_by: Arpit Goyal
  built_by_url: https://twitter.com/_arpitgoyal
  featured: false
- title: Portfolio of Cole Townsend
  url: https://twnsnd.co
  main_url: https://twnsnd.co
  description: Portfolio of Cole Townsend, Product Designer
  categories:
    - Portfolio
    - User Experience
    - Web Development
    - Design
  built_by: Cole Townsend
  built_by_url: https://twitter.com/twnsndco
- title: Jana Desomer
  url: https://www.janadesomer.be/
  main_url: https://www.janadesomer.be/
  description: >
    I'm Jana, a digital product designer with coding skills, based in Belgium
  categories:
    - Portfolio
  built_by: Jana Desomer Designer/Developer
  built_by_url: https://www.janadesomer.be/
  featured: false
- title: Carbon8 Regenerative Agriculture
  url: https://www.carbon8.org.au/
  main_url: https://www.carbon8.org.au/
  description: >
    Carbon8 is a Not for Profit charity that supports Aussie farmers to transition to regenerative agriculture practices and rebuild the carbon (organic matter) in their soil from 1% to 8%.
  categories:
    - Nonprofit
    - eCommerce
  built_by: Little & Big
  built_by_url: "https://www.littleandbig.com.au/"
  featured: false
- title: Reactgo blog
  url: https://reactgo.com/
  main_url: https://reactgo.com/
  description: >
    It provides tutorials & articles about modern open source web technologies such as react,vuejs and gatsby.
  categories:
    - Blog
    - Education
    - Programming
    - Web Development
  built_by: Sai gowtham
  built_by_url: "https://twitter.com/saigowthamr"
  featured: false
- title: City Springs
  url: https://citysprings.com/
  main_url: https://citysprings.com/
  description: >
    Sandy Springs is a city built on creative thinking and determination. They captured a bold vision for a unified platform to bring together new and existing information systems. To get there, the Sandy Springs communications team partnered with Mediacurrent on a new Drupal 8 decoupled platform architecture with a Gatsbyjs front end to power both the City Springs website and its digital signage network. Now, the Sandy Springs team can create content once and publish it everywhere.
  categories:
    - Community
    - Government
  built_by: Mediacurrent
  built_by_url: https://www.mediacurrent.com
  featured: false
- title: Behalf
  url: https://www.behalf.no/
  main_url: https://www.behalf.no/
  description: >
    Behalf is Norwegian based digital design agency.
  categories:
    - Agency
    - Portfolio
    - Business
    - Consulting
    - Design
    - Design System
    - Marketing
    - Web Development
    - User Experience
  built_by: Behalf
  built_by_url: https://www.behalf.no/
  featured: false
- title: Saxenhammer & Co.
  url: https://saxenhammer-co.com/
  main_url: https://saxenhammer-co.com/
  description: >
    Saxenhammer & Co. is a leading boutique investment bank in Continental Europe. The firm’s strong track record is comprised of the execution of 200 successful transactions across all major industries.
  categories:
    - Consulting
    - Finance
    - Business
  built_by: Axel Fuhrmann
  built_by_url: https://axelfuhrmann.com/
  featured: false
- title: UltronEle
  url: http://ultronele.com
  main_url: https://runbytech.github.io/ueofcweb/
  source_url: https://github.com/runbytech/ueofcweb
  description: >
    UltronEle is a light, fast, simple yet interesting serverless e-learning CMS based on GatsbyJS. It aims to provide a easy-use product for tutors, teachers, instructors from all kinks of fields with near-zero efforts to setup their own authoring tool and content publish website.
  categories:
    - Education
    - Consulting
    - Landing Page
    - Web Development
    - Open Source
    - Learning
  built_by: RunbyTech
  built_by_url: http://runbytech.co
  featured: false
- title: Nick Selvaggio
  url: https://nickgs.com/
  main_url: https://nickgs.com/
  description: >
    The personal website of Nick Selvaggio. Long Island based web developer, teacher, and technologist.
  categories:
    - Consulting
    - Programming
    - Web Development
  featured: false
- title: Free & Open Source Gatsby Themes by LekoArts
  main_url: "https://themes.lekoarts.de"
  url: "https://themes.lekoarts.de"
  source_url: "https://github.com/LekoArts/gatsby-themes/tree/master/www"
  built_by: LekoArts
  built_by_url: "https://github.com/LekoArts"
  description: >-
    Get high-quality and customizable Gatsby themes to quickly bootstrap your website! Choose from many professionally created and impressive designs with a wide variety of features and customization options. Use Gatsby Themes to take your project to the next level and let you and your customers take advantage of the many benefits Gatsby has to offer.
  categories:
    - Open Source
    - Directory
    - Marketing
    - Landing Page
  featured: false
- title: Lars Roettig
  url: https://larsroettig.dev/
  main_url: https://larsroettig.dev/
  description: >
    Lars Roettig is a Magento Maintainer and e-commerce specialist. On his Blog, he writes Software Architecture and Magento Development.
  categories:
    - Portfolio
    - Blog
    - Programming
    - Community
    - Open Source
    - eCommerce
  built_by: Lars Roettig
  built_by_url: https://larsroettig.dev/
  featured: false
- title: Cade Kynaston
  url: https://cade.codes
  main_url: https://cade.codes
  source_url: https://github.com/cadekynaston/gatsby-portfolio
  description: >
    Cade Kynaston's Portfolio
  categories:
    - Portfolio
  built_by: Cade Kynaston
  built_by_url: https://github.com/cadekynaston
  featured: false
- title: Growable Meetups
  url: https://www.growable.io/
  main_url: https://www.growable.io/
  description: >
    Growable - Events to Accelerate your career in Tech. Made with <3 with Gatsby, React & Netlify by Talent Point in London.
  categories:
    - Event
    - Technology
    - Education
    - Community
    - Conference
  built_by: Talent Point
  built_by_url: https://github.com/talent-point/
  featured: false
- title: Fantastic Metropolis
  main_url: https://fantasticmetropolis.com
  url: https://fantasticmetropolis.com
  description: >
    Fantastic Metropolis ran between 2001 and 2006, highlighting the potential of literary science fiction and fantasy.
  categories:
    - Entertainment
  built_by: Luis Rodrigues
  built_by_url: https://goblindegook.com
  featured: false
- title: Simon Koelewijn
  main_url: https://simonkoelewijn.nl
  url: https://simonkoelewijn.nl
  description: >
    Personal blog of Simon Koelewijn, where he blogs about UX, analytics and web development (in Dutch). Made awesome and fast by using Gatsby 2.x (naturally) and gratefully using Netlify and Netlify CMS.
  categories:
    - Freelance
    - Blog
    - Web Development
    - User Experience
  built_by: Simon Koelewijn
  built_by_url: https://simonkoelewijn.nl
  featured: false
- title: Raconteur Careers
  main_url: https://careers.raconteur.net
  url: https://careers.raconteur.net
  description: >
    Raconteur is a London-based publishing house and content marketing agency. We have built this careers portal Gatsby v2 with TypeScript, Styled-Components, React-Spring and Contentful.
  categories:
    - Media
    - Marketing
    - Landing Page
  built_by: Jacob Herper
  built_by_url: https://herper.io
  featured: false
- title: Frankly Steve
  url: https://www.franklysteve.com/
  main_url: https://www.franklysteve.com/
  description: >
    Wedding photography with all the hugs, tears, kisses, smiles, laughter, banter, kids up trees, friends in hedges.
  categories:
    - Photography
    - Portfolio
  built_by: Little & Big
  built_by_url: "https://www.littleandbig.com.au/"
  featured: false
- title: Eventos orellana
  description: >-
    We are a company dedicated to providing personalized and professional advice
    for the elaboration and coordination of social and business events.
  main_url: "https://eventosorellana.com/"
  url: "https://eventosorellana.com/"
  featured: false
  categories:
    - Gallery
  built_by: Ramón Chancay
  built_by_url: "https://ramonchancay.me/"
- title: DIA Supermercados
  main_url: https://dia.com.br
  url: https://dia.com.br
  description: >-
    Brazilian retailer subsidiary, with more than 1,100 stores in Brazil, focusing on low prices and exclusive DIA Products.
  categories:
    - Business
  built_by: CloudDog
  built_by_url: https://clouddog.com.br
  featured: false
- title: AntdSite
  main_url: https://antdsite.yvescoding.org
  url: https://antdsite.yvescoding.org
  description: >-
    A static docs generator based on Ant Design and GatsbyJs.
  categories:
    - Documentation
  built_by: Yves Wang
  built_by_url: https://antdsite.yvescoding.org
- title: Fourpost
  url: https://www.fourpost.com
  main_url: https://www.fourpost.com
  description: >
    Fourpost is a shopping destination for today’s family that combines the best brands and experiences under one roof.
  categories:
    - Marketing
  built_by: Fourpost
  built_by_url: https://github.com/fourpost
  featured: false
- title: ReactStudy Blog
  url: https://elated-lewin-51cf0d.netlify.com
  main_url: https://elated-lewin-51cf0d.netlify.com
  description: >
    Belong to your own blog by gatsby
  categories:
    - Blog
  built_by: 97thjingba
  built_by_url: https://github.com/97thjingba
  featured: false
- title: George
  main_url: https://kind-mestorf-5a2bc0.netlify.com
  url: https://kind-mestorf-5a2bc0.netlify.com
  description: >
    shiny new web built with Gatsby
  categories:
    - Blog
    - Portfolio
    - Gallery
    - Landing Page
    - Design
    - Web Development
    - Open Source
    - Science
  built_by: George Davituri
  featured: false

- title: CEO amp
  main_url: https://www.ceoamp.com
  url: https://www.ceoamp.com
  description: >
    CEO amp is an executive training programme to amplify a CEO's voice in the media. This site was built with Gatsby v2, Styled-Components, TypeScript and React Spring.
  categories:
    - Consulting
    - Entrepreneurship
    - Marketing
    - Landing Page
  built_by: Jacob Herper
  built_by_url: https://herper.io
  featured: false
- title: QuantumBlack
  main_url: https://www.quantumblack.com/
  url: https://www.quantumblack.com/
  description: >
    We help companies use data to make distinctive, sustainable and significant improvements to their performance.
  categories:
    - Technology
    - Consulting
    - Data
    - Design
  built_by: Richard Westenra
  built_by_url: https://www.richardwestenra.com/
  featured: false
- title: Coffeeshop Creative
  url: https://www.coffeeshopcreative.ca
  main_url: https://www.coffeeshopcreative.ca
  description: >
    Marketing site for a Toronto web design and videography studio.
  categories:
    - Marketing
    - Agency
    - Design
    - Video
    - Web Development
  built_by: Michael Uloth
  built_by_url: https://www.michaeluloth.com
  featured: false
- title: Daily Hacker News
  url: https://dailyhn.com
  main_url: https://dailyhn.com
  description: >
    Daily Hacker News presents the top five stories from Hacker News daily.
  categories:
    - Entertainment
    - Design
    - Web Development
    - Technology
    - Science
  built_by: Joeri Smits
  built_by_url: https://joeri.dev
  featured: false
- title: Grüne Dresden
  main_url: https://ltw19dresden.de
  url: https://ltw19dresden.de
  description: >
    This site was built for the Green Party in Germany (Bündnis 90/Die Grünen) for their local election in Dresden, Saxony. The site was built with Gatsby v2 and Styled-Components.
  categories:
    - Government
    - Nonprofit
  built_by: Jacob Herper
  built_by_url: https://herper.io
- title: Gratsy
  url: https://gratsy.com/
  main_url: https://gratsy.com/
  description: >
    Gratsy: Feedback To Give Back
  categories:
    - Agency
    - Marketing
    - Landing Page
  built_by: Whalar
  built_by_url: https://whalar.com/
  featured: false
- title: deepThreads
  main_url: https://deepthreads.com
  url: https://deepthreads.com/
  description: >
    deepThreads is a shiny new website built with Gatsby v2.  We make art using deep learning along with print on demand providers to create some cool stuff!
  categories:
    - eCommerce
  built_by: Kyle Kitlinski
  built_by_url: http://github.com/k-kit
  featured: false
- title: Smoopit
  main_url: https://smoopit.com
  url: https://smoopit.com/
  description: >
    Smoopit helps you schedule meetings without the extra effort of checking your availability or back-and-forth emails.
  categories:
    - Business
    - Productivity
  built_by: Chandra Bhushan
  built_by_url: https://github.com/chandu2304
  featured: false
- title: Mill3 Studio
  main_url: https://mill3.studio/en/
  url: https://mill3.studio/en/
  description: >
    Our agency specializes in the analysis, strategy and development of digital products.
  categories:
    - Agency
    - Portfolio
  built_by: Mill3
  built_by_url: https://mill3.studio/en/
  featured: false
- title: Zellement
  main_url: https://www.zellement.com
  url: https://www.zellement.com
  description: >
    Online portfolio of Dan Farrow from Nottingham, UK.
  categories:
    - Portfolio
  built_by: Zellement
  built_by_url: https://www.zellement.com
  featured: false
- title: Fullstack HQ
  url: https://fullstackhq.com/
  main_url: https://fullstackhq.com/
  description: >
    Get immediate access to a battle-tested team of designers and developers on a pay-as-you-go monthly subscription.
  categories:
    - Agency
    - Consulting
    - Freelance
    - Marketing
    - Portfolio
    - Web Development
    - App
    - Business
    - Design
    - JavaScript
    - Technology
    - User Experience
    - Web Development
    - eCommerce
    - WordPress
  built_by: Fullstack HQ
  built_by_url: https://fullstackhq.com/
  featured: false
- title: Cantas
  main_url: https://www.cantas.co.jp
  url: https://www.cantas.co.jp
  description: >
    Cantas is digital marketing company in Japan.
  categories:
    - Business
    - Agency
  built_by: Cantas
  built_by_url: https://www.cantas.co.jp
  featured: false
- title: Sheringham Shantymen
  main_url: https://www.shantymen.com/
  url: https://www.shantymen.com/
  description: >
    The Sheringham Shantymen are a sea shanty singing group that raise money for the RNLI in the UK.
  categories:
    - Music
    - Community
    - Entertainment
    - Nonprofit
  built_by: Zellement
  built_by_url: https://www.zellement.com/
  featured: false
- title: WP Spark
  main_url: https://wpspark.io/
  url: https://wpspark.io/
  description: >
    Create blazing fast website with WordPress and our Gatsby themes.
  categories:
    - Agency
    - Community
    - Blog
    - WordPress
  built_by: wpspark
  built_by_url: https://wpspark.io/
- title: Ronald Langeveld
  description: >
    Ronald Langeveld's blog and Web Development portfolio website.
  main_url: "https://www.ronaldlangeveld.com"
  url: "https://www.ronaldlangeveld.com"
  categories:
    - Blog
    - Web Development
    - Freelance
    - Portfolio
    - Consulting
  featured: false
- title: Golfonaut
  description: >
    Golfonaut - Golf application for Apple Watch
  main_url: https://golfonaut.io
  url: https://golfonaut.io
  categories:
    - App
    - Sports
  featured: false
- title: Anton Sten - UX Lead/Design
  url: https://www.antonsten.com
  main_url: https://www.antonsten.com
  description: Anton Sten leads UX for design-driven companies.
  categories:
    - User Experience
    - Blog
    - Freelance
    - Portfolio
    - Consulting
    - Agency
    - Design
  featured: false
- title: Rashmi AP - Front-end Developer
  main_url: http://rashmiap.me
  url: http://rashmiap.me
  featured: false
  description: >
    Rashmi AP's Personal Portfolio Website
  source_url: https://github.com/rashmiap/personal-website-react
  categories:
    - Portfolio
    - Open Source
  built_by: Rashmi AP
  built_by_url: http://rashmiap.me
- title: OpenSourceRepos - Blogs for open source repositories
  main_url: https://opensourcerepos.com
  url: https://opensourcerepos.com
  featured: false
  description: >
    Open Source Repos is a blog site for explaining the architecture, code-walkthrough and key takeways for the GitHub repository. Out main aim to is to help more developers contribute to open source projects.
  source_url: https://github.com/opensourcerepos/blogs
  categories:
    - Open Source
    - Design
    - Design System
    - Blog
  built_by: OpenSourceRepos Team
  built_by_url: https://opensourcerepos.com
- title: Sheelah Brennan - Front-End/UX Engineer
  main_url: https://sheelahb.com
  url: https://sheelahb.com
  featured: false
  description: >
    Sheelah Brennan's web development blog
  categories:
    - Blog
    - Web Development
    - Design
    - Freelance
    - Portfolio
  built_by: Sheelah Brennan
- title: Delinx.Digital - Web and Mobile Development Agency based in Sofia, Bulgaria
  main_url: https://delinx.digital
  url: https://delinx.digital/solutions
  description: >
    Delinx.digital is a software development oriented digital agency based in Sofia, Bulgaria. We develop bespoke software solutions using  WordPress, WooCommerce, Shopify, eCommerce, React.js, Node.js, PHP, Laravel and many other technologies.
  categories:
    - Agency
    - Web Development
    - Design
    - eCommerce
    - WordPress
  featured: false
- title: Cameron Nuckols - Articles, Book Notes, and More
  main_url: https://nucks.co
  url: https://nucks.co
  description: >
    This site hosts all of Cameron Nuckols's writing on entrepreneurship, startups, money, fitness, self-education, and self-improvement.
  categories:
    - Blog
    - Entrepreneurship
    - Business
    - Productivity
    - Technology
    - Marketing
  featured: false
- title: Hayato KAJIYAMA - Portfolio
  main_url: "https://hyakt.dev"
  url: "https://hyakt.dev"
  source_url: "https://github.com/hyakt/hyakt.github.io"
  featured: false
  categories:
    - Portfolio
- title: Skirtcraft - Unisex Skirts with Large Pockets
  main_url: https://skirtcraft.com
  url: https://skirtcraft.com/products
  source_url: https://github.com/jqrn/skirtcraft-web
  description: >
    Skirtcraft sells unisex skirts with large pockets, made in the USA. Site built with TypeScript and styled-components, with Tumblr-sourced blog posts.
  categories:
    - eCommerce
    - Blog
  built_by: Joe Quarion
  built_by_url: https://github.com/jqrn
  featured: false
- title: Vermarc Sport
  main_url: https://www.vermarcsport.com/
  url: https://www.vermarcsport.com/
  description: >
    Vermarc Sport offers a wide range of cycle clothing, cycling jerseys, bib shorts, rain gear and accessories, as well for the summer, the mid-season (autumn / spring) and the winter.
  categories:
    - eCommerce
  built_by: BrikL
  built_by_url: https://github.com/Brikl
- title: Cole Ruche
  main_url: https://coleruche.com
  url: https://coleruche.com
  source_url: https://github.com/kingingcole/myblog
  description: >
    The personal website and blog for Emeruche "Cole" Ikenna, front-end web developer from Nigeria.
  categories:
    - Blog
    - Portfolio
  built_by: Emeruche "Cole" Ikenna
  built_by_url: https://twitter.com/cole_ruche
  featured: false
- title: Abhith Rajan - Coder, Blogger, Biker, Full Stack Developer
  main_url: https://www.abhith.net/
  url: https://www.abhith.net/
  source_url: https://github.com/Abhith/abhith.net
  description: >
    abhith.net is a portfolio website of Abhith Rajan, a full stack developer. Sharing blog posts, recommended videos, developer stories and services with the world through this site.
  categories:
    - Portfolio
    - Blog
    - Programming
    - Open Source
    - Technology
  built_by: Abhith Rajan
  built_by_url: https://github.com/Abhith
  featured: false
- title: Mr & Mrs Wilkinson
  url: https://thewilkinsons.netlify.com/
  main_url: https://thewilkinsons.netlify.com/
  source_url: https://github.com/davemullenjnr/the-wilkinsons
  description: >
    A one-page wedding photography showcase using Gatsby Image and featuring a lovely hero and intro section.
  categories:
    - Photography
  built_by: Dave Mullen Jnr
  built_by_url: https://davemullenjnr.co.uk
  featured: false
- title: Gopesh Gopinath - Full Stack JavaScript Developer
  url: https://www.gopeshgopinath.com
  main_url: https://www.gopeshgopinath.com
  source_url: https://github.com/GopeshMedayil/gopeshgopinath.com
  description: >
    Gopesh Gopinath's Personal Portfolio Website
  categories:
    - Portfolio
    - Open Source
  built_by: Gopesh Gopinath
  built_by_url: https://www.gopeshgopinath.com
  featured: false
- title: Misael Taveras - FrontEnd Developer
  url: https://taverasmisael.com
  main_url: https://taverasmisael.com
  source_url: https://github.com/taverasmisael/taverasmisael
  description: >
    Personal site and bloging about learning FrontEnd web development in spanish.
  categories:
    - Portfolio
    - Open Source
    - Blog
    - JavaScript
    - Web Development
  built_by: Misael Taveras
  built_by_url: https://taverasmisael.com
  featured: false
- title: Le Reacteur
  url: https://www.lereacteur.io/
  main_url: https://www.lereacteur.io/
  description: >
    Le Reacteur is the first coding bootcamp dedicated to web and mobile apps development (iOS/Android). We offer intensive sessions to train students in a short time (10 weeks). Our goal is to pass on to our students in less than 3 months what they would have learned in 2 years. To achieve this ambitious challenge, our training is based on learning JavaScript (Node.js, Express, ReactJS, React Native).
  categories:
    - JavaScript
    - Learning
    - Mobile Development
    - Web Development
  built_by: Farid Safi
  built_by_url: https://twitter.com/FaridSafi
  featured: false
- title: Cinch
  url: https://www.cinch.co.uk
  main_url: https://www.cinch.co.uk
  description: >
    Cinch is a hub for car supermarkets and dealers to show off their stock. The site only lists second-hand cars that are seven years old or younger, with less than 70,000 miles on the clock.
  categories:
    - Entrepreneurship
    - Business
  built_by: Somo
  built_by_url: https://www.somoglobal.com
  featured: false
- title: Recetas El Universo
  description: >-
    Recipes and videos with the best of Ecuadorian cuisine.
    Collectable recipes from Diario El Universo.
  main_url: "https://recetas-eu.netlify.com/"
  url: "https://recetas-eu.netlify.com/"
  featured: false
  categories:
    - Blog
    - WordPress
    - Food
  built_by: Ramón Chancay
  built_by_url: "https://ramonchancay.me/"
- title: NuBrakes
  url: https://nubrakes.com/
  main_url: https://nubrakes.com/
  description: >
    NuBrakes is the mobile brake repair company that comes to you! We perform brake pad, caliper, and rotor replacement at your office, apartment or home!
  categories:
    - Business
    - Entrepreneurship
  featured: false
- title: Third and Grove
  url: https://www.thirdandgrove.com
  main_url: https://www.thirdandgrove.com
  source_url: https://github.com/thirdandgrove/tagd8_gatsby
  description: >
    A digital agency slaying the mundane one pixel at a time.
  categories:
    - Agency
    - Marketing
    - Open Source
    - Technology
  built_by: Third and Grove
  built_by_url: https://www.thirdandgrove.com
  featured: false
- title: Le Bikini
  url: https://lebikini.com
  main_url: https://lebikini.com
  description: >
    New website for Toulouse's most iconic concert hall.
  categories:
    - Music
  built_by: Antoine Rousseau
  built_by_url: https://antoine.rousseau.im
  featured: false
- title: Jimmy Truong's Portfolio
  url: https://jimmytruong.ca
  main_url: https://jimmytruong.ca
  description: >
    This porfolio is a complication of all projects done during my time at BCIT D3 (Digital Design and Development) program and after graduation.
  categories:
    - Portfolio
    - Web Development
  built_by: Jimmy Truong
  built_by_url: https://jimmytruong.ca
  featured: false
- title: Quick Stop Nicaragua
  main_url: https://quickstopnicaragua.com
  url: https://quickstopnicaragua.com
  description: >
    Convenience Store Website
  categories:
    - Food
  built_by: Gerald Martinez
  built_by_url: https://twitter.com/GeraldM_92
  featured: false
- title: XIEL
  main_url: https://xiel.dev
  url: https://xiel.dev
  source_url: https://github.com/xiel/xiel
  description: >
    I'm a freelance front-end developer from Berlin who creates digital experiences that everyone likes to use.
  categories:
    - Portfolio
    - Blog
  built_by: Felix Leupold
  built_by_url: https://twitter.com/xiel
  featured: false
- title: Nicaragua Best Guides
  main_url: https://www.nicaraguasbestguides.com
  url: https://www.nicaraguasbestguides.com
  description: >
    Full-Service Tour Operator and Destination Management Company (DMC)
  categories:
    - Agency
    - Travel
  built_by: Gerald Martinez
  built_by_url: https://twitter.com/GeraldM_92
  featured: false
- title: Thoughts and Stuff
  main_url: http://thoughtsandstuff.com
  url: http://thoughtsandstuff.com
  source_url: https://github.com/robmarshall/gatsby-tns
  description: >
    A simple easy to read blog. Minimalistic, focusing on content over branding. Includes RSS feed.
  categories:
    - Accessibility
    - Blog
    - WordPress
  built_by: Robert Marshall
  built_by_url: https://robertmarshall.dev
  featured: false
- title: Tracli
  url: https://tracli.rootvan.com/
  main_url: https://tracli.rootvan.com/
  source_url: https://github.com/ridvankaradag/tracli-landing
  description: >
    A command line app that tracks your time
  categories:
    - Productivity
    - Technology
    - Landing Page
  built_by: Ridvan Karadag
  built_by_url: http://www.rootvan.com
  featured: false
- title: spon.io
  url: https://www.spon.io
  main_url: https://www.spon.io
  source_url: https://github.com/magicspon/spon.io
  description: >
    Portfolio for frontend web developer, based in Bristol UK
  categories:
    - Portfolio
  built_by: Dave Stockley
  built_by_url: https://www.spon.io
  featured: false
- title: BBS
  url: https://big-boss-studio.com
  main_url: https://big-boss-studio.com
  description: >
    For 11 years, we help great brands in their digital transformation, offering all our expertise for their needs. Technical consulting, UX, design, technical integration and maintenance.
  categories:
    - Agency
    - JavaScript
    - Web Development
  built_by: BBS
  built_by_url: https://big-boss-studio.com
  featured: false
- title: Appes - Meant to evolve
  main_url: https://appes.co
  url: https://appes.co
  description: >
    Appes is all about apps and evolution. We help companies to build mobile and
    web products.
  categories:
    - Agency
    - Mobile Development
    - Web Development
    - Technology
  built_by: Appes
  built_by_url: https://appes.co
  featured: false
- title: Intern
  url: https://intern.imedadel.me
  main_url: https://intern.imedadel.me
  description: >
    Intern is a job board for getting internships in tech, design, marketing, and more. It's built entirely with Gatsby.
  categories:
    - Directory
    - Technology
  built_by: Imed Adel
  built_by_url: https://imedadel.me
  featured: false
- title: Global Citizen Foundation
  main_url: https://www.globalcitizenfoundation.org
  url: https://www.globalcitizenfoundation.org
  description: >
    In the digital economy, we are Global Citizens and the currency is Personal Data
  categories:
    - Nonprofit
  built_by: The Delta Studio
  built_by_url: https://www.thedelta.io
  featured: false
- title: GatsbyFinds
  main_url: https://gatsbyfinds.netlify.com
  url: https://gatsbyfinds.netlify.com
  source_url: https://github.com/bvlktech/GatsbyFinds
  description: >
    GatsbyFinds is a website built ontop of Gatsby v2 by providing developers with a showcase of all the lastest projects made with the beloved GatsbyJS.
  categories:
    - Portfolio
    - Gallery
  built_by: Bvlktech
  built_by_url: https://twitter.com/bvlktech
  featured: false
- title: AFEX Commodities Exchange
  main_url: https://afexnigeria.com
  url: https://afexnigeria.com
  description: >
    AFEX Nigeria strives to transform Nigerian agriculture by creating more bargaining power to smallholder farmers, access to information, and secure storage.
  categories:
    - Blog
    - Business
    - Finance
    - Food
    - WordPress
  built_by: Mayowa Falade
  built_by_url: http://mayowafalade.com
  featured: false
- title: VIA Data
  main_url: https://viadata.io
  url: https://viadata.io
  description: >
    The future of data management
  categories:
    - Data
  built_by: The Delta Studio
  built_by_url: https://www.thedelta.io
  featured: false
- title: Front End Day Event Website
  main_url: https://frontend-day.com/
  url: https://frontend-day.com/
  description: >
    Performant landing page for a front end workshops recurring event / conference.
  categories:
    - Event
    - Conference
    - Web Development
    - Technology
  built_by: Pagepro
  built_by_url: https://pagepro.co
  featured: false
- title: Mutual
  main_url: https://www.madebymutual.com
  url: https://www.madebymutual.com
  description: >
    Mutual is a web design and development agency. Our new website is powered by Gatsby and Craft CMS.
  categories:
    - Blog
    - Portfolio
    - Agency
    - Design
    - Web Development
  built_by: Mutual
  built_by_url: https://twitter.com/madebymutual
  featured: false
- title: Surge 3
  main_url: https://surge3.com
  url: https://surge3.com/
  description: >
    We’re Surge 3 - a premier web development agency. Our company centers around the principles of quality, speed, and service! We are founded using the latest in web technologies and are dedicated to using those exact tools to help our customers achieve their goals.
  categories:
    - Portfolio
    - Blog
    - Agency
    - Web Development
    - Marketing
  built_by: Dillon Browne
  built_by_url: https://dillonbrowne.com
- title: Adaltas
  main_url: https://www.adaltas.com
  url: https://www.adaltas.com
  description: >
    Adaltas is a team of consultants with a focus on Open Source, Big Data and Cloud Computing based in France, Canada and Morocco.
  categories:
    - Consulting
    - Data
    - Design System
    - Programming
    - Learning
  built_by: Adaltas
  built_by_url: https://www.adaltas.com
- title: Themis Attorneys
  main_url: https://themis-attorneys.com
  url: https://themis-attorneys.com
  description: >
    Themis Attorneys is Chennai based lawyers. Their new complete website is made using Gatsby.
  categories:
    - Agency
    - Consulting
    - Portfolio
    - Law
  built_by: Merbin J Anselm
  built_by_url: https://anselm.in
- title: Runlet
  main_url: https://runlet.app
  url: https://runlet.app
  source_url: https://github.com/runletapp/runlet
  description: >
    Runlet is a cloud-based job manager that offers device synchronization and reliable message delivery in a network of connected devices even after connectivity issues. Available for ARM, Linux, Mac and Windows.
  categories:
    - App
    - Landing Page
    - Productivity
    - Technology
  built_by: Vandre Leal
  built_by_url: https://vandreleal.github.io
  featured: false
- title: tiaan.dev
  main_url: https://tiaan.dev
  url: https://tiaan.dev
  featured: false
  categories:
    - Blog
    - Portfolio
    - Web Development
- title: Praveen Bisht
  main_url: https://www.prvnbist.com/
  url: https://www.prvnbist.com/
  source_url: https://github.com/prvnbist/portfolio
  categories:
    - Portfolio
    - Blog
  built_by: Praveen Bisht
  built_by_url: https://www.prvnbist.com/
  featured: false
- title: Jeff Mills The Outer Limits x NTS Radio
  url: https://www.nts.live/projects/jeff-mills-the-outer-limits/
  main_url: https://www.nts.live/projects/jeff-mills-the-outer-limits/
  source_url: https://github.com/ntslive/the-outer-limits
  description: >
    NTS Radio created a minisite for Jeff Mills' 6 part radio series The Outer Limits, including original music production and imagery curated from the NASA online image archive.
  categories:
    - Music
    - Gallery
    - Science
    - Entertainment
  built_by: NTS Radio
  built_by_url: https://www.nts.live
  featured: false
- title: BALAJIRAO676
  main_url: https://thebalajiraoecommerce.netlify.com/
  url: https://thebalajiraoecommerce.netlify.com/
  featured: false
  categories:
    - Blog
    - eCommerce
    - Web Development
- title: Mentimeter
  url: https://www.mentimeter.com/
  main_url: https://www.mentimeter.com/
  categories:
    - Business
  featured: false
- title: HYFN
  url: https://hyfn.com/
  main_url: https://hyfn.com/
  categories:
    - Business
  featured: false
- title: Mozilla India
  main_url: https://mozillaindia.org/
  url: https://mozillaindia.org/
  categories:
    - Open Source
  featured: false
- title: Primer Labs
  main_url: https://www.primerlabs.io
  url: https://www.primerlabs.io
  featured: false
  categories:
    - Education
    - Learning
- title: AJ on Purr-fect Solutions
  url: https://ajonp.com
  main_url: https://ajonp.com
  description: >
    A Community of developers, creating resources for all to use!
  categories:
    - Education
    - Learning
    - Programming
    - Web Development
    - API
    - Blog
    - SEO
  built_by: AJonP
  built_by_url: http://ajonp.com/authors/alex-patterson
- title: blog.kwst.site
  main_url: https://blog.kwst.site
  url: https://blog.kwst.site
  description: A blog of frontend engineer working in Fukuoka
  source_url: https://github.com/SatoshiKawabata/blog
  featured: false
  categories:
    - Blog
    - Technology
    - Web Development
    - JavaScript
- title: Run Leeds
  main_url: http://www.runleeds.co.uk
  url: http://www.runleeds.co.uk
  description: >
    Community running site based in Leeds,UK. Aiming to support those going through a life crisis.
  categories:
    - Accessibility
    - Blog
    - Community
    - Nonprofit
    - Sports
    - WordPress
  built_by: Robert Marshall
  built_by_url: https://www.robertmarshall.dev
- title: Arvind Kumar
  main_url: https://arvind.io
  url: https://arvind.io
  source_url: https://github.com/EnKrypt/arvind.io
  built_by: Arvind Kumar
  built_by_url: "https://arvind.io/"
  description: >
    A blog about writing code, making music and studying the skies.
  featured: false
  categories:
    - Blog
    - Music
    - Technology
- title: GlobalMoney
  url: https://global24.ua
  main_url: https://global24.ua
  description: >
    Provide payment solution for SMB, eWallet GlobalMoney
  categories:
    - Business
    - Finance
    - Technology
  built_by: NodeArt
  built_by_url: https://NodeArt.io
- title: Women's and Girls' Emergency Centre
  url: https://www.wagec.org.au/
  main_url: https://www.wagec.org.au/
  description: >
    Specialist homelessness service for women and families escaping domestic violence. Based in Redfern, Sydney, Australia.
  categories:
    - Nonprofit
    - Community
  built_by: Little & Big
  built_by_url: "https://www.littleandbig.com.au/"
  featured: false
- title: Guus van de Wal | Drupal Front-end specialist
  url: https://guusvandewal.nl
  main_url: https://guusvandewal.nl
  description: >
    Decoupled portfolio site for guusvandewal.nl, a Drupal and ReactJS front-end developer and designer.
  categories:
    - Open Source
    - Web Development
    - Design
    - Blog
    - Freelance
  built_by: Guus van de Wal
  featured: false
- title: Pixelize Web Design Gold Coast | Web Design and SEO
  url: https://www.pixelize.com.au/
  main_url: https://www.pixelize.com.au/
  description: >
    Pixelize is a tight knit group of professional web developers, graphic designers, and content creators that work together to create high performing, blazing fast, beautiful websites with a strong focus on SEO.
  categories:
    - Agency
    - Web Development
    - Marketing
    - SEO
    - Design
    - Portfolio
    - Blog
  built_by: Pixelize
  built_by_url: https://www.pixelize.com.au
  featured: false
- title: VS Code GitHub Stats
  url: https://vscode-github-stats.netlify.com
  main_url: https://vscode-github-stats.netlify.com
  source_url: https://github.com/lannonbr/vscode-github-stats/
  description: >
    Statistics Dashboard for VS Code GitHub repository
  categories:
    - Data
  built_by: Benjamin Lannon
  built_by_url: https://lannonbr.com
  featured: false
- title: MetaProjection
  main_url: https://www.metaprojection.ca
  url: https://www.metaprojection.ca
  source_url: https://github.com/rosslh/metaprojection
  description: >
    MetaProjection is a website that aggregates multiple Canadian federal electoral projections in order to provide an overview of how the election is playing out, both federally and by district.
  categories:
    - Government
    - Data
    - Open Source
  built_by: Ross Hill
  built_by_url: https://rosshill.ca
  featured: false
- title: Tamarisc VC
  url: https://www.tamarisc.vc
  main_url: https://www.tamarisc.vc
  description: >
    Tamarisc invests in and helps build companies that improve the human habitat through innovating at the intersection of real estate, health, and technology.
  categories:
    - Business
    - Technology
  built_by: Peter Hironaka
  built_by_url: "https://peterhironaka.com"
  featured: false
- title: Roman Kravets
  description: >
    Portfolio of Roman Kravets. Web Developer, HTML & CSS Coder.
  main_url: "https://romkravets.netlify.com/"
  url: "https://romkravets.netlify.com/"
  categories:
    - Portfolio
    - Open Source
    - Web Development
    - Blog
  built_by: Roman Kravets
  built_by_url: "https://github.com/romkravets/dev-page"
  featured: false
- title: Phil Tietjen Portfolio
  url: https://www.philtietjen.dev/
  main_url: https://www.philtietjen.dev/
  source_url: https://github.com/Phizzard/phil-portfolio
  description: >
    Portfolio of Phil Tietjen using Gatsby, TailwindCSS, and Emotion/styled
  categories:
    - Portfolio
    - Open Source
    - Web Development
  built_by: Phil Tietjen
  built_by_url: https://github.com/Phizzard
  featured: false
- title: Gatsby Bomb
  description: >
    A fan made version of the website Giantbomb, fully static and powered by Gatsby JS and the GiantBomb API.
  main_url: "https://gatsbybomb.netlify.com"
  url: "https://gatsbybomb.netlify.com"
  categories:
    - App
    - Entertainment
    - Media
    - Video
  built_by: Phil Tietjen
  built_by_url: "https://github.com/Phizzard"
  featured: false
- title: Divyanshu Maithani
  main_url: https://divyanshu013.dev
  url: https://divyanshu013.dev
  source_url: https://github.com/divyanshu013/blog
  description: >
    Personal blog of Divyanshu Maithani. Life, music, code and things in between...
  categories:
    - Blog
    - JavaScript
    - Open Source
    - Music
    - Programming
    - Technology
    - Web Development
  built_by: Divyanshu Maithani
  built_by_url: https://twitter.com/divyanshu013
- title: TFE Energy
  main_url: https://tfe.energy
  url: https://tfe.energy
  source_url: https://gitlab.com/marcfehrmedia/2019-07-03-tfe-energy
  description: >
    TFE Energy believes in the future. Their new website is programmed with Gatsby, Scrollmagic, Contentful, Cloudify.
  categories:
    - Technology
    - Consulting
    - Video
    - Business
  built_by: Marc Fehr
  built_by_url: https:/www.marcfehr.media
- title: AtomBuild
  url: https://atombuild.github.io/
  main_url: https://atombuild.github.io/
  source_url: https://github.com/AtomBuild/atombuild.github.io
  description: >
    Landing page for the AtomBuild project, offering a curation of Atom packages associated with the project.
  categories:
    - Directory
    - Landing Page
    - Open Source
    - Programming
    - Technology
  built_by: Kepler Sticka-Jones
  built_by_url: https://keplersj.com/
  featured: false
- title: Josh Pensky
  main_url: https://joshpensky.com
  url: https://joshpensky.com
  description: >
    Josh Pensky is an interactive developer based in Boston. He designs and builds refreshing web experiences, packed to the punch with delightful interactions.
  categories:
    - Portfolio
    - Web Development
    - Design
    - SEO
  built_by: Josh Pensky
  built_by_url: https://github.com/joshpensky
  featured: false
- title: AtomLinter
  url: https://atomlinter.github.io/
  main_url: https://atomlinter.github.io/
  source_url: https://github.com/AtomLinter/atomlinter.github.io
  description: >
    Landing page for the AtomLinter project, offering a curation of Atom packages associated with the project.
  categories:
    - Directory
    - Landing Page
    - Open Source
    - Programming
    - Technology
  built_by: Kepler Sticka-Jones
  built_by_url: https://keplersj.com/
  featured: false
- title: Dashbouquet
  url: https://dashbouquet.com/
  main_url: https://dashbouquet.com/
  categories:
    - Agency
    - Blog
    - Business
    - Mobile Development
    - Portfolio
    - Web Development
  built_by: Dashbouquet team
  featured: false
- title: rathes.me
  url: https://rathes.me/
  main_url: https://rathes.me/
  source_url: https://github.com/rathesDot/rathes.me
  description: >
    The Portfolio Website of Rathes Sachchithananthan
  categories:
    - Blog
    - Portfolio
    - Web Development
  built_by: Rathes Sachchithananthan
  built_by_url: https://rathes.me/
- title: viviGuides - Your travel guides
  url: https://vivitravels.com/en/guides/
  main_url: https://vivitravels.com/en/guides/
  description: >
    viviGuides is viviTravels' blog: here you will find travel tips, useful information about the cities and the best guides for your next vacation.
  categories:
    - Travel
    - Blog
  built_by: Kframe Interactive SA
  built_by_url: https://kframeinteractive.com/
  featured: false
- title: KNC Blog
  main_url: https://nagakonada.com
  url: https://nagakonada.com/
  description: >
    Nagakonada is my blogging and portfolio site where I list my projects, experience, capabilities and the blog mostly talks about technical and personal writings.
  categories:
    - Blog
    - Web Development
    - Portfolio
  built_by: Konada, Naga Chaitanya
  built_by_url: https://github.com/ChaituKNag
  featured: false
- title: Vishal Nakum
  url: https://nakum.tech/
  main_url: https://nakum.tech/
  source_url: https://github.com/vishalnakum011/contentful
  description: >
    Portfolio of Vishal Nakum. Made with Gatsby, Contentful. Deployed on Netlify.
  categories:
    - Portfolio
    - Blog
  built_by: Amol Tangade
  built_by_url: https://amoltangade.me/
- title: Sagar Hani Portfolio
  url: http://sagarhani.in/
  main_url: http://sagarhani.in/
  source_url: https://github.com/sagarhani
  description: >
    Sagar Hani is a Software Developer & an Open Source Enthusiast. He blogs about JavaScript, Open Source and his Life experiences.
  categories:
    - Portfolio
    - Blog
    - Web Development
    - Open Source
    - Technology
    - Programming
    - JavaScript
  built_by: Sagar Hani
  built_by_url: http://sagarhani.in/about
- title: Arturo Alviar's Portfolio
  main_url: "https://arturoalviar.com"
  url: "https://arturoalviar.com"
  source_url: "https://github.com/arturoalviar/portfolio"
  categories:
    - Portfolio
    - Open Source
    - Web Development
  built_by: Arturo Alviar
  built_by_url: "https://github.com/arturoalviar"
  featured: false
- title: Pearly
  url: https://www.pearlyplan.com
  main_url: https://www.pearlyplan.com
  description: >
    Dental Membership Growth Platform
  categories:
    - Technology
    - Healthcare
    - App
  built_by: Sean Emmer and Jeff Cole
- title: MarceloNM
  url: https://marcelonm.com
  main_url: https://marcelonm.com
  description: >
    Personal landing page and blog for MarceloNM, a frontend developer based in Brazil.
  categories:
    - Blog
    - JavaScript
    - Landing Page
    - Programming
    - Web Development
  built_by: Marcelo Nascimento Menezes
  built_by_url: https://github.com/mrcelo
  featured: false
- title: Open Source Galaxy
  main_url: https://www.opensourcegalaxy.com
  url: https://www.opensourcegalaxy.com
  description: >
    Explore the Open Source Galaxy and help other earthlings by contributing to open source.
  categories:
    - Open Source
    - Programming
    - Web Development
  built_by: Justin Juno
  built_by_url: https://www.justinjuno.dev
  featured: false
- title: enBonnet Blog
  url: https://enbonnet.me/
  main_url: https://enbonnet.me/
  source_url: https://github.com/enbonnet
  description: >
    Hola, este es mi sitio personal, estare escribiendo sobre Javascript, Frontend y Tecnologia que utilice en mi dia a dia.
  categories:
    - Portfolio
    - Blog
    - Web Development
    - Technology
    - Programming
    - JavaScript
  built_by: Ender Bonnet
  built_by_url: https://enbonnet.me/
- title: Edenspiekermann
  url: "https://www.edenspiekermann.com/eu/"
  main_url: "https://www.edenspiekermann.com/eu/"
  description: >
    Hello. We are Edenspiekermann, an independent global creative agency.
  categories:
    - Featured
    - Agency
    - Design
    - Portfolio
  featured: true
- title: IBM Design
  url: "https://www.ibm.com/design/"
  main_url: "https://www.ibm.com/design/"
  description: >
    At IBM, our design philosophy is to help guide people so they can do their best work. Our human-centered design practices help us deliver on that goal.
  categories:
    - Featured
    - Design
    - Technology
    - Web Development
  built_by: IBM
  featured: true
- title: We Do Plugins
  url: https://wedoplugins.com
  main_url: https://wedoplugins.com
  description: >
    Free & premium WordPress plugins development studio from Wroclaw, Poland.
  categories:
    - Portfolio
    - Agency
    - Open Source
    - Web Development
  built_by: We Do Plugins
  built_by_url: https://wedoplugins.com
- title: Mevish Aslam, business coach
  url: "https://mevishaslam.com/"
  main_url: "https://mevishaslam.com/"
  description: >
    Mevish Aslam helps women build a life they love and coaches women to launch and grow businesses.
  categories:
    - Business
    - Consulting
    - Entrepreneurship
    - Freelance
    - Marketing
    - Portfolio
  built_by: Rou Hun Fan
  built_by_url: "https://flowen.me"
  featured: false
- title: Principles of wealth
  url: "https://principlesofwealth.net"
  main_url: "https://principlesofwealth.net"
  source_url: "https://github.com/flowen/principlesofwealth"
  description: >
    Principles of wealth. How to get rich without being lucky, a summary of Naval Ravikant's tweets and podcast.`
  categories:
    - Business
    - Consulting
    - Education
    - Entrepreneurship
    - Finance
    - Learning
    - Marketing
    - Media
    - Nonprofit
    - Productivity
    - Science
  built_by: Rou Hun Fan
  built_by_url: "https://flowen.me"
  featured: false
- title: North X South
  main_url: https://northxsouth.co
  url: https://northxsouth.co
  description: >
    We work with small businesses and non-profits to develop their brands, build an online identity, create stellar designs, and give a voice to their causes.
  categories:
    - Agency
    - Consulting
    - Business
    - Design
    - Web Development
  built_by: North X South
  built_by_url: https://northxsouth.co
- title: Plenty of Fish
  main_url: https://www.pof.com/
  url: https://pof.com
  description: >
    Plenty of Fish is one of the world's largest dating platforms.
  categories:
    - Community
  featured: true
- title: Bitcoin
  main_url: https://www.bitcoin.com/
  url: https://bitcoin.com
  description: >
    One of the largest crypto-currency platforms in the world.
  categories:
    - Technology
    - Finance
  featured: true
- title: Frame.io
  main_url: https://www.frame.io/
  url: https://frame.io
  description: >
    Frame.io is a cloud-based video collaboration platform that allows its users to easily work on media projects together
  categories:
    - Technology
    - Entertainment
    - Media
  featured: true
- title: Sainsbury’s Homepage
  main_url: https://www.sainsburys.co.uk/
  url: https://www.sainsburys.co.uk
  description: >
    Sainsbury’s is an almost 150 year old supermarket chain in the United Kingdom.
  categories:
    - eCommerce
    - Food
  featured: true
- title: Haxzie, Portfolio and Blog
  url: "https://haxzie.com/"
  main_url: "https://haxzie.com/"
  source_url: "https://github.com/haxzie/haxzie.com"
  description: >
    Haxzie.com is the portfolio and personal blog of Musthaq Ahamad, UX Engineer and Visual Designer
  categories:
    - Blog
    - Portfolio
  built_by: Musthaq Ahamad
  built_by_url: "https://haxzie.com"
  featured: false
- title: GBT
  url: "https://yangmuzi.com/"
  main_url: "https://yangmuzi.com/"
  source_url: "https://github.com/yangnianbing/blog-by-gatsby"
  description: >
    It is a basic Gatsby site project
  categories:
    - Blog
    - Portfolio
  built_by: yangnianbing
  featured: false
- title: Robin Wieruch's Blog
  url: "https://www.robinwieruch.de/"
  main_url: "https://www.robinwieruch.de/"
  categories:
    - Blog
    - Education
  featured: false
<<<<<<< HEAD
- title: Rockwong Blog
  main_url: http://rockwong.com/
  url: http://rockwong.com/blog/
  description: >
    Rockwong is a techncal blog containing content realted to various web technologies.
  categories:
    - Technology
    - Education
    - Blog
=======
- title: re:store
  url: https://www.visitrestore.com
  main_url: https://www.visitrestore.com
  description: >
    This is your chance to discover, connect, and shop beyond your feed and get to know the who, how, and why behind your favorite products.
  categories:
    - Marketing
  built_by: The Couch
  built_by_url: https://thecouch.nyc
>>>>>>> 8f07d8e6
  featured: false<|MERGE_RESOLUTION|>--- conflicted
+++ resolved
@@ -8022,7 +8022,6 @@
     - Blog
     - Education
   featured: false
-<<<<<<< HEAD
 - title: Rockwong Blog
   main_url: http://rockwong.com/
   url: http://rockwong.com/blog/
@@ -8032,7 +8031,6 @@
     - Technology
     - Education
     - Blog
-=======
 - title: re:store
   url: https://www.visitrestore.com
   main_url: https://www.visitrestore.com
@@ -8042,5 +8040,4 @@
     - Marketing
   built_by: The Couch
   built_by_url: https://thecouch.nyc
->>>>>>> 8f07d8e6
   featured: false