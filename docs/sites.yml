--- conflicted
+++ resolved
@@ -4556,7 +4556,6 @@
   built_by: Benjamin Lannon
   built_by_url: https://lannonbr.com
   featured: false
-<<<<<<< HEAD
 - title: Aravind Balla
   url: https://aravindballa.com
   main_url: https://aravindballa.com
@@ -4569,7 +4568,6 @@
     - Web Development
   built_by: Aravind Balla
   built_by_url: https://aravindballa.com
-=======
 - title: Kaleb McKelvey
   url: https://kalebmckelvey.com
   main_url: https://kalebmckelvey.com
@@ -4581,5 +4579,4 @@
     - Portfolio
   built_by: Kaleb McKelvey
   built_by_url: https://kalebmckelvey.com
->>>>>>> c51440ed
   featured: false