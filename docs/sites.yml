- title: ReactJS
  main_url: "https://reactjs.org/"
  url: "https://reactjs.org/"
  source_url: "https://github.com/reactjs/reactjs.org"
  featured: true
  categories:
    - Web Development
    - Featured
- title: Flamingo
  main_url: https://www.shopflamingo.com/
  url: https://www.shopflamingo.com/
  description: >
    Online shop for women's body care and hair removal products.
  categories:
    - eCommerce
    - Featured
  featured: true
- title: IDEO
  url: https://www.ideo.com
  main_url: https://www.ideo.com/
  description: >
    A Global design company committed to creating positive impact.
  categories:
    - Agency
    - Technology
    - Featured
    - Consulting
    - User Experience
  featured: true
- title: Airbnb Engineering & Data Science
  description: >
    Creative engineers and data scientists building a world where you can belong
    anywhere
  main_url: "https://airbnb.io/"
  url: "https://airbnb.io/"
  categories:
    - Blog
    - Gallery
    - Featured
  featured: true
- title: Impossible Foods
  main_url: "https://impossiblefoods.com/"
  url: "https://impossiblefoods.com/"
  categories:
    - Food
    - Featured
  featured: true
- title: Braun
  description: >
    Braun offers high performance hair removal and hair care products, including dryers, straighteners, shavers, and more.
  main_url: "https://ca.braun.com/en-ca"
  url: "https://ca.braun.com/en-ca"
  categories:
    - eCommerce
    - Featured
  featured: true
- title: NYC Pride 2019 | WorldPride NYC | Stonewall50
  main_url: "https://2019-worldpride-stonewall50.nycpride.org/"
  url: "https://2019-worldpride-stonewall50.nycpride.org/"
  featured: true
  description: >-
    Join us in 2019 for NYC Pride, as we welcome WorldPride and mark the 50th
    Anniversary of the Stonewall Uprising and a half-century of LGBTQ+
    liberation.
  categories:
    - Education
    - Marketing
    - Nonprofit
    - Featured
  built_by: Canvas United
  built_by_url: "https://www.canvasunited.com/"
- title: The State of European Tech
  main_url: "https://2017.stateofeuropeantech.com/"
  url: "https://2017.stateofeuropeantech.com/"
  featured: true
  categories:
    - Technology
    - Featured
  built_by: Studio Lovelock
  built_by_url: "http://www.studiolovelock.com/"
- title: Hopper
  main_url: "https://www.hopper.com/"
  url: "https://www.hopper.com/"
  built_by: Narative
  built_by_url: "https://www.narative.co/"
  featured: true
  categories:
    - Technology
    - App
    - Featured
- title: GM Capital One
  description: |
    Introducing the new online experience for your GM Rewards Credit Card
  main_url: "https://gm.capitalone.com/"
  url: "https://gm.capitalone.com/"
  categories:
    - Featured
  featured: true
- title: Theodora Warre
  main_url: "https://theodorawarre.eu"
  url: "https://theodorawarre.eu"
  description: >-
    E-commerce site for jewellery designer Theodora Warre, built using Gatsby + Shopify + Prismic + Matter.js
  categories:
    - eCommerce
    - Marketing
  built_by: Pierre Nel
  built_by_url: "https://pierre.io"
  featured: false
- title: Life Without Barriers | Foster Care
  main_url: "https://www.lwb.org.au/foster-care"
  url: "https://www.lwb.org.au/foster-care"
  featured: true
  description: >-
    We are urgently seeking foster carers all across Australia. Can you open
    your heart and your home to a child in need? There are different types of
    foster care that can suit you. We offer training and 24/7 support.
  categories:
    - Nonprofit
    - Education
    - Documentation
    - Marketing
    - Featured
  built_by: LWB Digital Team
  built_by_url: "https://twitter.com/LWBAustralia"
- title: Figma
  main_url: "https://www.figma.com/"
  url: "https://www.figma.com/"
  featured: true
  categories:
    - Marketing
    - Design
    - Featured
  built_by: Corey Ward
  built_by_url: "http://www.coreyward.me/"
- title: Bejamas - JAM Experts for hire
  main_url: "https://bejamas.io/"
  url: "https://bejamas.io/"
  featured: true
  description: >-
    We help agencies and companies with JAMStack tools. This includes web
    development using Static Site Generators, Headless CMS, CI / CD and CDN
    setup.
  categories:
    - Technology
    - Web Development
    - Agency
    - Marketing
    - Featured
  built_by: Bejamas
  built_by_url: "https://bejamas.io/"
- title: The State of JavaScript
  description: >
    Data from over 20,000 developers, asking them questions on topics ranging
    from frontend frameworks and state management, to build tools and testing
    libraries.
  main_url: "https://stateofjs.com/"
  url: "https://stateofjs.com/"
  source_url: "https://github.com/StateOfJS/StateOfJS"
  categories:
    - Data
    - JavaScript
    - Featured
  built_by: StateOfJS
  built_by_url: "https://github.com/StateOfJS/StateOfJS/graphs/contributors"
  featured: true
- title: DesignSystems.com
  main_url: "https://www.designsystems.com/"
  url: "https://www.designsystems.com/"
  description: |
    A resource for learning, creating and evangelizing design systems.
  categories:
    - Design
    - Blog
    - Technology
    - Featured
  built_by: Corey Ward
  built_by_url: "http://www.coreyward.me/"
  featured: true
- title: Timely
  main_url: "https://timelyapp.com/"
  url: "https://timelyapp.com/"
  description: |
    Fully automatic time tracking. For those who trade in time.
  categories:
    - Productivity
    - Featured
  built_by: Timm Stokke
  built_by_url: "https://timm.stokke.me"
  featured: true
- title: Snap Kit
  main_url: "https://kit.snapchat.com/"
  url: "https://kit.snapchat.com/"
  description: >
    Snap Kit lets developers integrate some of Snapchat’s best features across
    platforms.
  categories:
    - Technology
    - Documentation
    - Featured
  featured: true
- title: SendGrid
  main_url: "https://sendgrid.com/docs/"
  url: "https://sendgrid.com/docs/"
  description: >
    SendGrid delivers your transactional and marketing emails through the
    world's largest cloud-based email delivery platform.
  categories:
    - API
    - Technology
    - Documentation
    - Featured
  featured: true
- title: Kirsten Noelle
  main_url: "https://www.kirstennoelle.com/"
  url: "https://www.kirstennoelle.com/"
  featured: true
  description: >
    Digital portfolio for San Francisco Bay Area photographer Kirsten Noelle Wiemer.
  categories:
    - Photography
    - Portfolio
    - Featured
  built_by: Ryan Wiemer
  built_by_url: "https://www.ryanwiemer.com/"
- title: Cajun Bowfishing
  main_url: "https://cajunbowfishing.com/"
  url: "https://cajunbowfishing.com/"
  featured: false
  categories:
    - eCommerce
    - Sports
  built_by: Escalade Sports
  built_by_url: "https://www.escaladesports.com/"
- title: NEON
  main_url: "http://neonrated.com/"
  url: "http://neonrated.com/"
  featured: false
  categories:
    - Gallery
- title: GraphCMS
  main_url: "https://graphcms.com/"
  url: "https://graphcms.com/"
  featured: false
  categories:
    - Marketing
    - Technology
- title: Bottender Docs
  main_url: "https://bottender.js.org/"
  url: "https://bottender.js.org/"
  source_url: "https://github.com/bottenderjs/bottenderjs.github.io"
  featured: false
  categories:
    - Documentation
    - Web Development
    - Open Source
- title: Ghost Documentation
  main_url: https://docs.ghost.org/
  url: https://docs.ghost.org/
  source_url: "https://github.com/tryghost/docs"
  featured: false
  description: >-
    Ghost is an open source, professional publishing platform built on a modern Node.js technology stack — designed for teams who need power, flexibility and performance.
  categories:
    - Technology
    - Documentation
    - Open Source
  built_by: Ghost Foundation
  built_by_url: https://ghost.org/
- title: Nike - Just Do It
  main_url: "https://justdoit.nike.com/"
  url: "https://justdoit.nike.com/"
  featured: true
  categories:
    - eCommerce
    - Featured
- title: AirBnB Cereal
  main_url: "https://airbnb.design/cereal"
  url: "https://airbnb.design/cereal"
  featured: false
  categories:
    - Marketing
    - Design
- title: Cardiogram
  main_url: "https://cardiogr.am/"
  url: "https://cardiogr.am/"
  featured: false
  categories:
    - Marketing
    - Technology
- title: Hack Club
  main_url: "https://hackclub.com/"
  url: "https://hackclub.com/"
  source_url: "https://github.com/hackclub/site"
  featured: false
  categories:
    - Education
    - Web Development
- title: Matthias Jordan Portfolio
  main_url: "https://iammatthias.com/"
  url: "https://iammatthias.com/"
  source_url: "https://github.com/iammatthias/net"
  description: >-
    Photography portfolio and blog built using Contentful + Netlify + Gatsby V2.
  built_by: Matthias Jordan
  built_by_url: https://github.com/iammatthias
  featured: false
  categories:
    - Photography
    - Portfolio
- title: Investment Calculator
  main_url: "https://investmentcalculator.io/"
  url: "https://investmentcalculator.io/"
  featured: false
  categories:
    - Education
    - Finance
- title: CSS Grid Playground by MozillaDev
  main_url: "https://mozilladevelopers.github.io/playground/"
  url: "https://mozilladevelopers.github.io/playground/"
  source_url: "https://github.com/MozillaDevelopers/playground"
  featured: false
  categories:
    - Education
    - Web Development
- title: Piotr Fedorczyk Portfolio
  built_by: Piotr Fedorczyk
  built_by_url: "https://piotrf.pl"
  categories:
    - Portfolio
    - Web Development
  description: >-
    Portfolio of Piotr Fedorczyk, a digital product designer and full-stack developer specializing in shaping, designing and building news and tools for news.
  featured: false
  main_url: "https://piotrf.pl/"
  url: "https://piotrf.pl/"
- title: unrealcpp
  main_url: "https://unrealcpp.com/"
  url: "https://unrealcpp.com/"
  source_url: "https://github.com/Harrison1/unrealcpp-com"
  featured: false
  categories:
    - Blog
    - Web Development
- title: Andy Slezak
  main_url: "https://www.aslezak.com/"
  url: "https://www.aslezak.com/"
  source_url: "https://github.com/amslezak"
  featured: false
  categories:
    - Web Development
    - Portfolio
- title: Deliveroo.Design
  main_url: "https://www.deliveroo.design/"
  url: "https://www.deliveroo.design/"
  featured: false
  categories:
    - Food
    - Marketing
- title: Dona Rita
  main_url: "https://www.donarita.co.uk/"
  url: "https://www.donarita.co.uk/"
  source_url: "https://github.com/peduarte/dona-rita-website"
  featured: false
  categories:
    - Food
    - Marketing
- title: Fröhlich ∧ Frei
  main_url: "https://www.froehlichundfrei.de/"
  url: "https://www.froehlichundfrei.de/"
  featured: false
  categories:
    - Web Development
    - Blog
    - Open Source
- title: How to GraphQL
  main_url: "https://www.howtographql.com/"
  url: "https://www.howtographql.com/"
  source_url: "https://github.com/howtographql/howtographql"
  featured: false
  categories:
    - Documentation
    - Web Development
    - Open Source
- title: OnCallogy
  main_url: "https://www.oncallogy.com/"
  url: "https://www.oncallogy.com/"
  featured: false
  categories:
    - Marketing
    - Healthcare
- title: Ryan Wiemer's Portfolio
  main_url: "https://www.ryanwiemer.com/"
  url: "https://www.ryanwiemer.com/knw-photography/"
  source_url: "https://github.com/ryanwiemer/rw"
  featured: false
  description: >
    Digital portfolio for Oakland, CA based account manager Ryan Wiemer.
  categories:
    - Portfolio
    - Web Development
    - Design
  built_by: Ryan Wiemer
  built_by_url: "https://www.ryanwiemer.com/"
- title: Ventura Digitalagentur Köln
  main_url: "https://www.ventura-digital.de/"
  url: "https://www.ventura-digital.de/"
  featured: false
  built_by: Ventura Digitalagentur
  categories:
    - Agency
    - Marketing
    - Featured
- title: Azer Koçulu
  main_url: "https://kodfabrik.com/"
  url: "https://kodfabrik.com/photography/"
  featured: false
  categories:
    - Portfolio
    - Photography
    - Web Development
- title: Damir.io
  main_url: "http://damir.io/"
  url: "http://damir.io/"
  source_url: "https://github.com/dvzrd/gatsby-sfiction"
  featured: false
  categories:
    - Blog
- title: Digital Psychology
  main_url: "http://digitalpsychology.io/"
  url: "http://digitalpsychology.io/"
  source_url: "https://github.com/danistefanovic/digitalpsychology.io"
  featured: false
  categories:
    - Education
    - Library
- title: Théâtres Parisiens
  main_url: "http://theatres-parisiens.fr/"
  url: "http://theatres-parisiens.fr/"
  source_url: "https://github.com/phacks/theatres-parisiens"
  featured: false
  categories:
    - Education
    - Entertainment
# - title: William Owen UK Portfolio / Blog
#   main_url: "http://william-owen.co.uk/"
#   url: "http://william-owen.co.uk/"
#   featured: false
#   description: >-
#     Over 20 years experience delivering customer-facing websites, internet-based
#     solutions and creative visual design for a wide range of companies and
#     organisations.
#   categories:
#     - Portfolio
#     - Blog
#   built_by: William Owen
#   built_by_url: "https://twitter.com/twilowen"
- title: A4 纸网
  main_url: "http://www.a4z.cn/"
  url: "http://www.a4z.cn/price"
  source_url: "https://github.com/hiooyUI/hiooyui.github.io"
  featured: false
  categories:
    - eCommerce
- title: Steve Meredith's Portfolio
  main_url: "http://www.stevemeredith.com/"
  url: "http://www.stevemeredith.com/"
  featured: false
  categories:
    - Portfolio
- title: API Platform
  main_url: "https://api-platform.com/"
  url: "https://api-platform.com/"
  source_url: "https://github.com/api-platform/website"
  featured: false
  categories:
    - Documentation
    - Web Development
    - Open Source
    - Library
- title: Artivest
  main_url: "https://artivest.co/"
  url: "https://artivest.co/what-we-do/for-advisors-and-investors/"
  featured: false
  categories:
    - Marketing
    - Blog
    - Documentation
    - Finance
- title: The Audacious Project
  main_url: "https://audaciousproject.org/"
  url: "https://audaciousproject.org/"
  featured: false
  categories:
    - Nonprofit
- title: Dustin Schau's Blog
  main_url: "https://blog.dustinschau.com/"
  url: "https://blog.dustinschau.com/"
  source_url: "https://github.com/dschau/blog"
  featured: false
  categories:
    - Blog
    - Web Development
- title: iContract Blog
  main_url: "https://blog.icontract.co.uk/"
  url: "http://blog.icontract.co.uk/"
  featured: false
  categories:
    - Blog
- title: BRIIM
  main_url: "https://bri.im/"
  url: "https://bri.im/"
  featured: false
  description: >-
    BRIIM is a movement to enable JavaScript enthusiasts and web developers in
    machine learning. Learn about artificial intelligence and data science, two
    fields which are governed by machine learning, in JavaScript. Take it right
    to your browser with WebGL.
  categories:
    - Education
    - Web Development
    - Technology
- title: Calpa's Blog
  main_url: "https://calpa.me/"
  url: "https://calpa.me/"
  source_url: "https://github.com/calpa/blog"
  featured: false
  categories:
    - Blog
    - Web Development
- title: Code Bushi
  main_url: "https://codebushi.com/"
  url: "https://codebushi.com/"
  featured: false
  description: >-
    Web development resources, trends, & techniques to elevate your coding
    journey.
  categories:
    - Web Development
    - Open Source
    - Blog
  built_by: Hunter Chang
  built_by_url: "https://hunterchang.com/"
- title: Daniel Hollcraft
  main_url: "https://danielhollcraft.com/"
  url: "https://danielhollcraft.com/"
  source_url: "https://github.com/danielbh/danielhollcraft.com"
  featured: false
  categories:
    - Web Development
    - Blog
    - Portfolio
- title: Darren Britton's Portfolio
  main_url: "https://darrenbritton.com/"
  url: "https://darrenbritton.com/"
  source_url: "https://github.com/darrenbritton/darrenbritton.github.io"
  featured: false
  categories:
    - Web Development
    - Portfolio
- title: Dave Lindberg Marketing & Design
  url: "https://davelindberg.com/"
  main_url: "https://davelindberg.com/"
  source_url: "https://github.com/Dave-Lindberg/dl-gatsby"
  featured: false
  description: >-
    My work revolves around solving problems for people in business, using
    integrated design and marketing strategies to improve sales, increase brand
    engagement, generate leads and achieve goals.
  categories:
    - Design
    - Marketing
    - Portfolio
- title: Dalbinaco's Website
  main_url: "https://dlbn.co/en/"
  url: "https://dlbn.co/en/"
  source_url: "https://github.com/dalbinaco/dlbn.co"
  featured: false
  categories:
    - Portfolio
    - Web Development
- title: mParticle's Documentation
  main_url: "https://docs.mparticle.com/"
  url: "https://docs.mparticle.com/"
  featured: false
  categories:
    - Web Development
    - Documentation
- title: Doopoll
  main_url: "https://doopoll.co/"
  url: "https://doopoll.co/"
  featured: false
  categories:
    - Marketing
    - Technology
- title: ERC dEX
  main_url: "https://ercdex.com/"
  url: "https://ercdex.com/aqueduct"
  featured: false
  categories:
    - Marketing
- title: Fabian Schultz' Portfolio
  main_url: "https://fabianschultz.com/"
  url: "https://fabianschultz.com/"
  source_url: "https://github.com/fabe/site"
  featured: false
  description: >-
    Hello, I’m Fabian — a product designer and developer based in Potsdam,
    Germany. I’ve been working both as a product designer and frontend developer
    for over 5 years now. I particularly enjoy working with companies that try
    to meet broad and unique user needs.
  categories:
    - Portfolio
    - Web Development
  built_by: Fabian Schultz
  built_by_url: "https://fabianschultz.com/"
- title: CalState House Manager
  description: >
    Home service membership that offers proactive and on-demand maintenance for
    homeowners
  main_url: "https://housemanager.calstate.aaa.com/"
  url: "https://housemanager.calstate.aaa.com/"
  categories:
    - Marketing
- title: The freeCodeCamp Guide
  main_url: "https://guide.freecodecamp.org/"
  url: "https://guide.freecodecamp.org/"
  source_url: "https://github.com/freeCodeCamp/guide"
  featured: false
  categories:
    - Web Development
    - Documentation
- title: High School Hackathons
  main_url: "https://hackathons.hackclub.com/"
  url: "https://hackathons.hackclub.com/"
  source_url: "https://github.com/hackclub/hackathons"
  featured: false
  categories:
    - Education
    - Web Development
- title: Hapticmedia
  main_url: "https://hapticmedia.fr/en/"
  url: "https://hapticmedia.fr/en/"
  featured: false
  categories:
    - Agency
- title: heml.io
  main_url: "https://heml.io/"
  url: "https://heml.io/"
  source_url: "https://github.com/SparkPost/heml.io"
  featured: false
  categories:
    - Documentation
    - Web Development
    - Open Source
- title: Juliette Pretot's Portfolio
  main_url: "https://juliette.sh/"
  url: "https://juliette.sh/"
  featured: false
  categories:
    - Web Development
    - Portfolio
    - Blog
- title: Kris Hedstrom's Portfolio
  main_url: "https://k-create.com/"
  url: "https://k-create.com/portfolio/"
  source_url: "https://github.com/kristofferh/kristoffer"
  featured: false
  description: >-
    Hey. I’m Kris. I’m an interactive designer / developer. I grew up in Umeå,
    in northern Sweden, but I now live in Brooklyn, NY. I am currently enjoying
    a hybrid Art Director + Lead Product Engineer role at a small startup called
    Nomad Health. Before that, I was a Product (Engineering) Manager at Tumblr.
    Before that, I worked at agencies. Before that, I was a baby. I like to
    design things, and then I like to build those things. I occasionally take on
    freelance projects. Feel free to get in touch if you have an interesting
    project that you want to collaborate on. Or if you just want to say hello,
    that’s cool too.
  categories:
    - Portfolio
  built_by: Kris Hedstrom
  built_by_url: "https://k-create.com/"
- title: knpw.rs
  main_url: "https://knpw.rs/"
  url: "https://knpw.rs/"
  source_url: "https://github.com/knpwrs/knpw.rs"
  featured: false
  categories:
    - Blog
    - Web Development
- title: Kostas Bariotis' Blog
  main_url: "https://kostasbariotis.com/"
  url: "https://kostasbariotis.com/"
  source_url: "https://github.com/kbariotis/kostasbariotis.com"
  featured: false
  categories:
    - Blog
    - Portfolio
    - Web Development
- title: LaserTime Clinic
  main_url: "https://lasertime.ru/"
  url: "https://lasertime.ru/"
  source_url: "https://github.com/oleglegun/lasertime"
  featured: false
  categories:
    - Marketing
- title: Jason Lengstorf
  main_url: "https://lengstorf.com"
  url: "https://lengstorf.com"
  source_url: "https://github.com/jlengstorf/lengstorf.com"
  featured: false
  categories:
    - Blog
  built_by: Jason Lengstorf
  built_by_url: "https://github.com/jlengstorf"
- title: Mannequin.io
  main_url: "https://mannequin.io/"
  url: "https://mannequin.io/"
  source_url: "https://github.com/LastCallMedia/Mannequin/tree/master/site"
  featured: false
  categories:
    - Open Source
    - Web Development
    - Documentation
- title: manu.ninja
  main_url: "https://manu.ninja/"
  url: "https://manu.ninja/"
  source_url: "https://github.com/Lorti/manu.ninja"
  featured: false
  description: >-
    manu.ninja is the personal blog of Manuel Wieser, where he talks about
    frontend development, games and digital art
  categories:
    - Blog
    - Technology
    - Web Development
- title: Fabric
  main_url: "https://meetfabric.com/"
  url: "https://meetfabric.com/"
  featured: false
  categories:
    - Marketing
- title: Nexit
  main_url: "https://nexit.sk/"
  url: "https://nexit.sk/references"
  featured: false
  categories:
    - Web Development
- title: Open FDA
  description: >
    Provides APIs and raw download access to a number of high-value, high
    priority and scalable structured datasets, including adverse events, drug
    product labeling, and recall enforcement reports.
  main_url: "https://open.fda.gov/"
  url: "https://open.fda.gov/"
  source_url: "https://github.com/FDA/open.fda.gov"
  featured: false
  categories:
    - Government
    - Open Source
    - Web Development
    - API
    - Data
- title: NYC Planning Labs (New York City Department of City Planning)
  main_url: "https://planninglabs.nyc/"
  url: "https://planninglabs.nyc/about/"
  source_url: "https://github.com/NYCPlanning/"
  featured: false
  description: >-
    We work with New York City's Urban Planners to deliver impactful, modern
    technology tools.
  categories:
    - Open Source
    - Government
- title: Pravdomil
  main_url: "https://pravdomil.com/"
  url: "https://pravdomil.com/"
  source_url: "https://github.com/pravdomil/pravdomil.com"
  featured: false
  description: >-
    I’ve been working both as a product designer and frontend developer for over
    5 years now. I particularly enjoy working with companies that try to meet
    broad and unique user needs.
  categories:
    - Portfolio
- title: Preston Richey Portfolio / Blog
  main_url: "https://prestonrichey.com/"
  url: "https://prestonrichey.com/"
  source_url: "https://github.com/prichey/prestonrichey.com"
  featured: false
  categories:
    - Web Development
    - Portfolio
    - Blog
- title: Landing page of Put.io
  main_url: "https://put.io/"
  url: "https://put.io/"
  featured: false
  categories:
    - eCommerce
    - Technology
- title: The Rick and Morty API
  main_url: "https://rickandmortyapi.com/"
  url: "https://rickandmortyapi.com/"
  built_by: Axel Fuhrmann
  built_by_url: "https://axelfuhrmann.com/"
  featured: false
  categories:
    - Web Development
    - Entertainment
    - Documentation
    - Open Source
    - API
- title: Santa Compañía Creativa
  main_url: "https://santacc.es/"
  url: "https://santacc.es/"
  source_url: "https://github.com/DesarrolloWebSantaCC/santacc-web"
  featured: false
  categories:
    - Agency
- title: Sean Coker's Blog
  main_url: "https://sean.is/"
  url: "https://sean.is/"
  featured: false
  categories:
    - Blog
    - Portfolio
    - Web Development
- title: Several Levels
  main_url: "https://severallevels.io/"
  url: "https://severallevels.io/"
  source_url: "https://github.com/Harrison1/several-levels"
  featured: false
  categories:
    - Agency
    - Web Development
- title: Simply
  main_url: "https://simply.co.za/"
  url: "https://simply.co.za/"
  featured: false
  categories:
    - Marketing
- title: Storybook
  main_url: "https://storybook.js.org/"
  url: "https://storybook.js.org/"
  source_url: "https://github.com/storybooks/storybook"
  featured: false
  categories:
    - Web Development
    - Open Source
- title: Vibert Thio's Portfolio
  main_url: "https://vibertthio.com/portfolio/"
  url: "https://vibertthio.com/portfolio/projects/"
  source_url: "https://github.com/vibertthio/portfolio"
  featured: false
  categories:
    - Portfolio
    - Web Development
- title: VisitGemer
  main_url: "https://visitgemer.sk/"
  url: "https://visitgemer.sk/"
  featured: false
  categories:
    - Marketing
- title: Bricolage.io
  main_url: "https://www.bricolage.io/"
  url: "https://www.bricolage.io/"
  source_url: "https://github.com/KyleAMathews/blog"
  featured: false
  categories:
    - Blog
- title: Charles Pinnix Website
  main_url: "https://www.charlespinnix.com/"
  url: "https://www.charlespinnix.com/"
  featured: false
  description: >-
    I’m a senior frontend engineer with 8 years of experience building websites
    and web applications. I’m interested in leading creative, multidisciplinary
    engineering teams. I’m a creative technologist, merging photography, art,
    and design into engineering and visa versa. I take a pragmatic,
    product-oriented approach to development, allowing me to see the big picture
    and ensuring quality products are completed on time. I have a passion for
    modern frontend JavaScript frameworks such as React and Vue, and I have
    substantial experience on the backend with an interest in Node and
    container based deployment with Docker and AWS.
  categories:
    - Portfolio
    - Web Development
- title: Charlie Harrington's Blog
  main_url: "https://www.charlieharrington.com/"
  url: "https://www.charlieharrington.com/"
  source_url: "https://github.com/whatrocks/blog"
  featured: false
  categories:
    - Blog
    - Web Development
    - Music
- title: Gabriel Adorf's Portfolio
  main_url: "https://www.gabrieladorf.com/"
  url: "https://www.gabrieladorf.com/"
  source_url: "https://github.com/gabdorf/gabriel-adorf-portfolio"
  featured: false
  categories:
    - Portfolio
    - Web Development
- title: greglobinski.com
  main_url: "https://www.greglobinski.com/"
  url: "https://www.greglobinski.com/"
  source_url: "https://github.com/greglobinski/www.greglobinski.com"
  featured: false
  categories:
    - Portfolio
    - Web Development
- title: I am Putra
  main_url: "https://www.iamputra.com/"
  url: "https://www.iamputra.com/"
  featured: false
  categories:
    - Portfolio
    - Web Development
    - Blog
- title: In Sowerby Bridge
  main_url: "https://www.insowerbybridge.co.uk/"
  url: "https://www.insowerbybridge.co.uk/"
  featured: false
  categories:
    - Marketing
    - Government
- title: JavaScript Stuff
  main_url: "https://www.javascriptstuff.com/"
  url: "https://www.javascriptstuff.com/"
  featured: false
  categories:
    - Education
    - Web Development
    - Library
- title: Ledgy
  main_url: "https://www.ledgy.com/"
  url: "https://github.com/morloy/ledgy.com"
  featured: false
  categories:
    - Marketing
    - Finance
- title: Alec Lomas's Portfolio / Blog
  main_url: "https://www.lowmess.com/"
  url: "https://www.lowmess.com/"
  source_url: "https://github.com/lowmess/lowmess"
  featured: false
  categories:
    - Web Development
    - Blog
    - Portfolio
- title: Michele Mazzucco's Portfolio
  main_url: "https://www.michelemazzucco.it/"
  url: "https://www.michelemazzucco.it/"
  source_url: "https://github.com/michelemazzucco/michelemazzucco.it"
  featured: false
  categories:
    - Portfolio
- title: Orbit FM Podcasts
  main_url: "https://www.orbit.fm/"
  url: "https://www.orbit.fm/"
  source_url: "https://github.com/agarrharr/orbit.fm"
  featured: false
  categories:
    - Podcast
- title: Prosecco Springs
  main_url: "https://www.proseccosprings.com/"
  url: "https://www.proseccosprings.com/"
  featured: false
  categories:
    - Food
    - Blog
    - Marketing
- title: Verious
  main_url: "https://www.verious.io/"
  url: "https://www.verious.io/"
  source_url: "https://github.com/cpinnix/verious"
  featured: false
  categories:
    - Web Development
- title: Yisela
  main_url: "https://www.yisela.com/"
  url: "https://www.yisela.com/tetris-against-trauma-gaming-as-therapy/"
  featured: false
  categories:
    - Blog
- title: YouFoundRon.com
  main_url: "https://www.youfoundron.com/"
  url: "https://www.youfoundron.com/"
  source_url: "https://github.com/rongierlach/yfr-dot-com"
  featured: false
  categories:
    - Portfolio
    - Web Development
    - Blog
- title: yerevancoder
  main_url: "https://yerevancoder.com/"
  url: "https://forum.yerevancoder.com/categories"
  source_url: "https://github.com/yerevancoder/yerevancoder.github.io"
  featured: false
  categories:
    - Blog
    - Web Development
- title: Ease
  main_url: "https://www.ease.com/"
  url: "https://www.ease.com/"
  featured: false
  categories:
    - Marketing
    - Healthcare
- title: Policygenius
  main_url: "https://www.policygenius.com/"
  url: "https://www.policygenius.com/"
  featured: false
  categories:
    - Marketing
    - Healthcare
- title: Moteefe
  main_url: "http://www.moteefe.com/"
  url: "http://www.moteefe.com/"
  featured: false
  categories:
    - Marketing
    - Agency
    - Technology
- title: Athelas
  main_url: "http://www.athelas.com/"
  url: "http://www.athelas.com/"
  featured: false
  categories:
    - Marketing
    - Healthcare
- title: Pathwright
  main_url: "http://www.pathwright.com/"
  url: "http://www.pathwright.com/"
  featured: false
  categories:
    - Marketing
    - Education
- title: Lucid
  main_url: "https://www.golucid.co/"
  url: "https://www.golucid.co/"
  featured: false
  categories:
    - Marketing
    - Technology
- title: Bench
  main_url: "http://www.bench.co/"
  url: "http://www.bench.co/"
  featured: false
  categories:
    - Marketing
- title: Union Plus Credit Card
  main_url: "http://www.unionpluscard.com"
  url: "https://unionplus.capitalone.com/"
  featured: false
  categories:
    - Marketing
    - Finance
- title: Gin Lane
  main_url: "http://www.ginlane.com/"
  url: "https://www.ginlane.com/"
  featured: false
  categories:
    - Web Development
    - Agency
- title: Marmelab
  main_url: "https://marmelab.com/en/"
  url: "https://marmelab.com/en/"
  featured: false
  categories:
    - Web Development
    - Agency
- title: Dovetail
  main_url: "https://dovetailapp.com/"
  url: "https://dovetailapp.com/"
  featured: false
  categories:
    - Marketing
    - Technology
- title: Yuuniworks Portfolio / Blog
  main_url: "https://www.yuuniworks.com/"
  url: "https://www.yuuniworks.com/"
  source_url: "https://github.com/junkboy0315/yuuni-web"
  featured: false
  categories:
    - Portfolio
    - Web Development
    - Blog
- title: The Bastion Bot
  main_url: "https://bastionbot.org/"
  url: "https://bastionbot.org/"
  source_url: "https://github.com/TheBastionBot/Bastion-Website"
  description: Give awesome perks to your Discord server!
  featured: false
  categories:
    - Open Source
    - Technology
    - Documentation
    - Community
  built_by: Sankarsan Kampa
  built_by_url: "https://sankarsankampa.com"
- title: Smakosh
  main_url: "https://smakosh.com/"
  url: "https://smakosh.com/"
  source_url: "https://github.com/smakosh/smakosh.com"
  featured: false
  categories:
    - Portfolio
    - Web Development
# - title: Philipp Czernitzki - Blog/Website
#   main_url: "http://philippczernitzki.me/"
#   url: "http://philippczernitzki.me/"
#   featured: false
#   categories:
#     - Portfolio
#     - Web Development
#     - Blog
- title: WebGazer
  main_url: "https://www.webgazer.io/"
  url: "https://www.webgazer.io/"
  featured: false
  categories:
    - Marketing
    - Web Development
    - Technology
- title: Joe Seifi's Blog
  main_url: "http://seifi.org/"
  url: "http://seifi.org/"
  featured: false
  categories:
    - Portfolio
    - Web Development
    - Blog
- title: LekoArts — Graphic Designer & Front-End Developer
  main_url: "https://www.lekoarts.de"
  url: "https://www.lekoarts.de"
  source_url: "https://github.com/LekoArts/portfolio"
  featured: false
  built_by: LekoArts
  built_by_url: "https://github.com/LekoArts"
  description: >-
    Hi, I'm Lennart — a self-taught and passionate graphic/web designer &
    frontend developer based in Darmstadt, Germany. I love it to realize complex
    projects in a creative manner and face new challenges. Since 6 years I do
    graphic design, my love for frontend development came up 3 years ago. I
    enjoy acquiring new skills and cementing this knowledge by writing blogposts
    and creating tutorials.
  categories:
    - Portfolio
    - Blog
    - Design
    - Web Development
    - Freelance
    - Open Source
- title: 杨二小的博客
  main_url: "https://blog.yangerxiao.com/"
  url: "https://blog.yangerxiao.com/"
  source_url: "https://github.com/zerosoul/blog.yangerxiao.com"
  featured: false
  categories:
    - Blog
    - Portfolio
- title: MOTTO x MOTTO
  main_url: "https://mottox2.com"
  url: "https://mottox2.com"
  source_url: "https://github.com/mottox2/website"
  description: Web developer / UI Designer in Tokyo Japan.
  featured: false
  categories:
    - Blog
    - Portfolio
  built_by: mottox2
  built_by_url: "https://mottox2.com"
- title: Pride of the Meadows
  main_url: "https://www.prideofthemeadows.com/"
  url: "https://www.prideofthemeadows.com/"
  featured: false
  categories:
    - eCommerce
    - Food
    - Blog
- title: Michael Uloth
  main_url: "https://www.michaeluloth.com"
  url: "https://www.michaeluloth.com"
  featured: false
  description: Michael Uloth is a web developer, opera singer, and the creator of Up and Running Tutorials.
  categories:
    - Portfolio
    - Web Development
    - Music
  built_by: Michael Uloth
  built_by_url: "https://www.michaeluloth.com"
- title: Spacetime
  main_url: "https://www.heyspacetime.com/"
  url: "https://www.heyspacetime.com/"
  featured: false
  description: >-
    Spacetime is a Dallas-based digital experience agency specializing in web,
    app, startup, and digital experience creation.
  categories:
    - Marketing
    - Portfolio
    - Agency
  built_by: Spacetime
  built_by_url: "https://www.heyspacetime.com/"
- title: Eric Jinks
  main_url: "https://ericjinks.com/"
  url: "https://ericjinks.com/"
  featured: false
  description: "Software engineer / web developer from the Gold Coast, Australia."
  categories:
    - Portfolio
    - Blog
    - Web Development
    - Technology
  built_by: Eric Jinks
  built_by_url: "https://ericjinks.com/"
- title: GaiAma - We are wildlife
  main_url: "https://www.gaiama.org/"
  url: "https://www.gaiama.org/"
  featured: false
  description: >-
    We founded the GaiAma conservation organization to protect wildlife in Perú
    and to create an example of a permaculture neighborhood, living
    symbiotically with the forest - because reforestation is just the beginning
  categories:
    - Nonprofit
    - Marketing
    - Blog
  source_url: "https://github.com/GaiAma/gaiama.org"
  built_by: GaiAma
  built_by_url: "https://www.gaiama.org/"
- title: Healthcare Logic
  main_url: "https://www.healthcarelogic.com/"
  url: "https://www.healthcarelogic.com/"
  featured: false
  description: >-
    Revolutionary technology that empowers clinical and managerial leaders to
    collaborate with clarity.
  categories:
    - Marketing
    - Healthcare
    - Technology
  built_by: Thrive
  built_by_url: "https://thriveweb.com.au/"
- title: Evergov
  main_url: "https://evergov.com/"
  url: "https://evergov.com/"
  featured: false
  description: Finding local government services made easier.
  categories:
    - Directory
    - Government
    - Technology
  source_url: "https://github.com/WeOpenly/localgov.fyi"
  built_by: Evergov
  built_by_url: "https://evergov.com/about/"
- title: Kata.ai Documentation
  main_url: "https://docs.kata.ai/"
  url: "https://docs.kata.ai/"
  source_url: "https://github.com/kata-ai/kata-platform-docs"
  featured: false
  description: >-
    Documentation website for the Kata Platform, an all-in-one platform for
    building chatbots using AI technologies.
  categories:
    - Documentation
    - Technology
- title: goalgetters
  main_url: "https://goalgetters.space/"
  url: "https://goalgetters.space/"
  featured: false
  description: >-
    goalgetters is a source of inspiration for people who want to change their
    career. We offer articles, success stories and expert interviews on how to
    find a new passion and how to implement change.
  categories:
    - Blog
    - Education
  built_by: "Stephanie Langers (content), Adrian Wenke (development)"
  built_by_url: "https://twitter.com/AdrianWenke"
- title: Zensum
  main_url: "https://zensum.se/"
  url: "https://zensum.se/"
  featured: false
  description: >-
    Borrow money quickly and safely through Zensum. We compare Sweden's leading
    banks and credit institutions. Choose from multiple offers and lower your
    monthly cost. [Translated from Swedish]
  categories:
    - Technology
    - Finance
    - Marketing
  built_by: Bejamas
  built_by_url: "https://bejamas.io/"
- title: StatusHub - Easy to use Hosted Status Page Service
  main_url: "https://statushub.com/"
  url: "https://statushub.com/"
  featured: false
  description: >-
    Set up your very own service status page in minutes with StatusHub. Allow
    customers to subscribe to be updated automatically.
  categories:
    - Technology
    - Marketing
  built_by: Bejamas
  built_by_url: "https://bejamas.io/"
- title: Matthias Kretschmann Portfolio
  main_url: "https://matthiaskretschmann.com/"
  url: "https://matthiaskretschmann.com/"
  source_url: "https://github.com/kremalicious/portfolio"
  featured: false
  description: Portfolio of designer & developer Matthias Kretschmann.
  categories:
    - Portfolio
    - Web Development
  built_by: Matthias Kretschmann
  built_by_url: "https://matthiaskretschmann.com/"
- title: Iron Cove Solutions
  main_url: "https://ironcovesolutions.com/"
  url: "https://ironcovesolutions.com/"
  description: >-
    Iron Cove Solutions is a cloud based consulting firm. We help companies
    deliver a return on cloud usage by applying best practices
  categories:
    - Technology
    - Web Development
  built_by: Iron Cove Solutions
  built_by_url: "https://ironcovesolutions.com/"
  featured: false
- title: Moetez Chaabene Portfolio / Blog
  main_url: "https://moetez.me/"
  url: "https://moetez.me/"
  source_url: "https://github.com/moetezch/moetez.me"
  featured: false
  description: Portfolio of Moetez Chaabene
  categories:
    - Portfolio
    - Web Development
    - Blog
  built_by: Moetez Chaabene
  built_by_url: "https://twitter.com/moetezch"
- title: Nikita
  description: >-
    Automation of system deployments in Node.js for applications and
    infrastructures.
  main_url: "https://nikita.js.org/"
  url: "https://nikita.js.org/"
  source_url: "https://github.com/adaltas/node-nikita"
  categories:
    - Documentation
    - Open Source
    - Technology
  built_by: Adaltas
  built_by_url: "https://www.adaltas.com"
  featured: false
- title: Gourav Sood Blog & Portfolio
  main_url: "https://www.gouravsood.com/"
  url: "https://www.gouravsood.com/"
  featured: false
  categories:
    - Blog
    - Portfolio
  built_by: Gourav Sood
  built_by_url: "https://www.gouravsood.com/"
- title: Jonas Tebbe Portfolio
  description: |
    Hey, I’m Jonas and I create digital products.
  main_url: "https://jonastebbe.com"
  url: "https://jonastebbe.com"
  categories:
    - Portfolio
  built_by: Jonas Tebbe
  built_by_url: "http://twitter.com/jonastebbe"
  featured: false
- title: Parker Sarsfield Portfolio
  description: |
    I'm Parker, a software engineer and sneakerhead.
  main_url: "https://parkersarsfield.com"
  url: "https://parkersarsfield.com"
  categories:
    - Blog
    - Portfolio
  built_by: Parker Sarsfield
  built_by_url: "https://parkersarsfield.com"
- title: Frontend web development with Greg
  description: |
    JavaScript, GatsbyJS, ReactJS, CSS in JS... Let's learn some stuff together.
  main_url: "https://dev.greglobinski.com"
  url: "https://dev.greglobinski.com"
  categories:
    - Blog
    - Web Development
  built_by: Greg Lobinski
  built_by_url: "https://github.com/greglobinski"
- title: Insomnia
  description: |
    Desktop HTTP and GraphQL client for developers
  main_url: "https://insomnia.rest/"
  url: "https://insomnia.rest/"
  categories:
    - Blog
  built_by: Gregory Schier
  built_by_url: "https://schier.co"
  featured: false
- title: Timeline Theme Portfolio
  description: |
    I'm Aman Mittal, a software developer.
  main_url: "https://amanhimself.dev/"
  url: "https://amanhimself.dev/"
  categories:
    - Web Development
    - Portfolio
  built_by: Aman Mittal
  built_by_url: "https://amanhimself.dev/"
- title: Ocean artUp
  description: >
    Science outreach site built using styled-components and Contentful. It
    presents the research project "Ocean artUp" funded by an Advanced Grant of
    the European Research Council to explore the possible benefits of artificial
    uplift of nutrient-rich deep water to the ocean’s sunlit surface layer.
  main_url: "https://ocean-artup.eu"
  url: "https://ocean-artup.eu"
  source_url: "https://github.com/janosh/ocean-artup"
  categories:
    - Science
    - Education
    - Blog
  built_by: Janosh Riebesell
  built_by_url: "https://janosh.io"
  featured: false
- title: Ryan Fitzgerald
  description: |
    Personal portfolio and blog for Ryan Fitzgerald
  main_url: "https://ryanfitzgerald.ca/"
  url: "https://ryanfitzgerald.ca/"
  categories:
    - Web Development
    - Portfolio
  built_by: Ryan Fitzgerald
  built_by_url: "https://github.com/RyanFitzgerald"
  featured: false
- title: Kaizen
  description: |
    Content Marketing, PR & SEO Agency in London
  main_url: "https://www.kaizen.co.uk/"
  url: "https://www.kaizen.co.uk/"
  categories:
    - Agency
    - Blog
    - Design
    - Web Development
    - SEO
  built_by: Bogdan Stanciu
  built_by_url: "https://github.com/b0gd4n"
  featured: false
- title: HackerOne Platform Documentation
  description: |
    HackerOne's Product Documentation Center!
  url: "https://docs.hackerone.com/"
  main_url: "https://docs.hackerone.com/"
  categories:
    - Documentation
    - Security
  featured: false
- title: Mux Video
  description: |
    API to video hosting and streaming
  main_url: "https://mux.com/"
  url: "https://mux.com/"
  categories:
    - Video
    - API
  featured: false
- title: Swapcard
  description: >
    The easiest way for event organizers to instantly connect people, build a
    community of attendees and exhibitors, and increase revenue over time
  main_url: "https://www.swapcard.com/"
  url: "https://www.swapcard.com/"
  categories:
    - Event
    - Community
    - Marketing
  built_by: Swapcard
  built_by_url: "https://www.swapcard.com/"
  featured: false
- title: Kalix
  description: >
    Kalix is perfect for healthcare professionals starting out in private
    practice, to those with an established clinic.
  main_url: "https://www.kalixhealth.com/"
  url: "https://www.kalixhealth.com/"
  categories:
    - Healthcare
  featured: false
- title: Hubba
  description: |
    Buy wholesale products from thousands of independent, verified Brands.
  main_url: "https://join.hubba.com/"
  url: "https://join.hubba.com/"
  categories:
    - eCommerce
  featured: false
- title: HyperPlay
  description: |
    In Asean's 1st Ever LOL Esports X Music Festival
  main_url: "https://hyperplay.leagueoflegends.com/"
  url: "https://hyperplay.leagueoflegends.com/"
  categories:
    - Music
  featured: false
- title: Bad Credit Loans
  description: |
    Get the funds you need, from $250-$5,000
  main_url: "https://www.creditloan.com/"
  url: "https://www.creditloan.com/"
  categories:
    - Finance
  featured: false
- title: Financial Center
  description: >
    Member-owned, not-for-profit, co-operative whose members receive financial
    benefits in the form of lower loan rates, higher savings rates, and lower
    fees than banks.
  main_url: "https://fcfcu.com/"
  url: "https://fcfcu.com/"
  categories:
    - Finance
    - Nonprofit
    - Business
    - Education
  built_by: "https://fcfcu.com/"
  built_by_url: "https://fcfcu.com/"
  featured: false
- title: Office of Institutional Research and Assessment
  description: |
    Good Data, Good Decisions
  main_url: "http://oira.ua.edu/"
  url: "http://oira.ua.edu/"
  categories:
    - Data
  featured: false
- title: The Telegraph Premium
  description: |
    Exclusive stories from award-winning journalists
  main_url: "https://premium.telegraph.co.uk/"
  url: "https://premium.telegraph.co.uk/"
  categories:
    - Media
  featured: false
- title: html2canvas
  description: |
    Screenshots with JavaScript
  main_url: "http://html2canvas.hertzen.com/"
  url: "http://html2canvas.hertzen.com/"
  source_url: "https://github.com/niklasvh/html2canvas/tree/master/www"
  categories:
    - JavaScript
    - Documentation
  built_by: Niklas von Hertzen
  built_by_url: "http://hertzen.com/"
  featured: false
- title: Dato CMS
  description: |
    The API-based CMS your editors will love
  main_url: "https://www.datocms.com/"
  url: "https://www.datocms.com/"
  categories:
    - API
  featured: false
- title: Half Electronics
  description: |
    Personal website
  main_url: "https://www.halfelectronic.com/"
  url: "https://www.halfelectronic.com/"
  categories:
    - Blog
  built_by: Fernando Poumian
  built_by_url: "https://github.com/fpoumian/halfelectronic.com"
  featured: false
- title: Frithir Software Development
  main_url: "https://frithir.com/"
  url: "https://frithir.com/"
  featured: false
  description: "I DRINK COFFEE, WRITE CODE AND IMPROVE MY DEVELOPMENT SKILLS EVERY DAY."
  categories:
    - Design
    - Web Development
  built_by: Frithir
  built_by_url: "https://Frithir.com/"
- title: Unow
  main_url: "https://www.unow.fr/"
  url: "https://www.unow.fr/"
  categories:
    - Education
    - Marketing
  featured: false
- title: Peter Hironaka
  description: |
    Freelance Web Developer based in Los Angeles.
  main_url: "https://peterhironaka.com/"
  url: "https://peterhironaka.com/"
  categories:
    - Portfolio
    - Web Development
  built_by: Peter Hironaka
  built_by_url: "https://github.com/PHironaka"
  featured: false
- title: Michael McQuade
  description: |
    Personal website and blog for Michael McQuade
  main_url: "https://giraffesyo.io"
  url: "https://giraffesyo.io"
  categories:
    - Blog
  built_by: Michael McQuade
  built_by_url: "https://github.com/giraffesyo"
  featured: false
- title: Haacht Brewery
  description: |
    Corporate website for Haacht Brewery. Designed and Developed by Gafas.
  main_url: "https://haacht.com/en/"
  url: "https://haacht.com"
  categories:
    - Marketing
  built_by: Gafas
  built_by_url: "https://gafas.be"
  featured: false
- title: StoutLabs
  description: |
    Portfolio of Daniel Stout, freelance developer in East Tennessee.
  main_url: "https://www.stoutlabs.com/"
  url: "https://www.stoutlabs.com/"
  categories:
    - Web Development
    - Portfolio
  built_by: Daniel Stout
  built_by_url: "https://github.com/stoutlabs"
  featured: false
- title: Chicago Ticket Outcomes By Neighborhood
  description: |
    ProPublica data visualization of traffic ticket court outcomes
  categories:
    - Media
    - Nonprofit
  url: >-
    https://projects.propublica.org/graphics/il/il-city-sticker-tickets-maps/ticket-status/?initialWidth=782
  main_url: >-
    https://projects.propublica.org/graphics/il/il-city-sticker-tickets-maps/ticket-status/?initialWidth=782
  built_by: David Eads
  built_by_url: "https://github.com/eads"
  featured: false
- title: Chicago South Side Traffic Ticketing rates
  description: |
    ProPublica data visualization of traffic ticket rates by community
  main_url: >-
    https://projects.propublica.org/graphics/il/il-city-sticker-tickets-maps/ticket-rate/?initialWidth=782
  url: >-
    https://projects.propublica.org/graphics/il/il-city-sticker-tickets-maps/ticket-rate/?initialWidth=782
  categories:
    - Media
    - Nonprofit
  built_by: David Eads
  built_by_url: "https://github.com/eads"
  featured: false
- title: Otsimo
  description: >
    Otsimo is a special education application for children with autism, down
    syndrome and other developmental disabilities.
  main_url: "https://otsimo.com/en/"
  url: "https://otsimo.com/en/"
  categories:
    - Blog
    - Education
  featured: false
- title: Matt Bagni Portfolio 2018
  description: >
    Mostly the result of playing with Gatsby and learning about react and
    graphql. Using the screenshot plugin to showcase the work done for my
    company in the last 2 years, and a good amount of other experiments.
  main_url: "https://mattbag.github.io"
  url: "https://mattbag.github.io"
  categories:
    - Portfolio
  featured: false
- title: Lisa Ye's Blog
  description: |
    Simple blog/portofolio for a fashion designer. Gatsby_v2 + Netlify cms
  main_url: "https://lisaye.netlify.com/"
  url: "https://lisaye.netlify.com/"
  categories:
    - Blog
    - Portfolio
  featured: false
- title: Artem Sapegin
  description: >
    Little homepage of Artem Sapegin, a frontend developer, passionate
    photographer, coffee drinker and crazy dogs’ owner.
  main_url: "https://sapegin.me/"
  url: "https://sapegin.me/"
  categories:
    - Portfolio
    - Open Source
    - Web Development
  built_by: Artem Sapegin
  built_by_url: "https://github.com/sapegin"
  featured: false
- title: SparkPost Developers
  main_url: "https://developers.sparkpost.com/"
  url: "https://developers.sparkpost.com/"
  source_url: "https://github.com/SparkPost/developers.sparkpost.com"
  categories:
    - Documentation
    - API
  featured: false
- title: Malik Browne Portfolio 2018
  description: >
    The portfolio blog of Malik Browne, a full-stack engineer, foodie, and avid
    blogger/YouTuber.
  main_url: "https://www.malikbrowne.com/about"
  url: "https://www.malikbrowne.com"
  categories:
    - Blog
    - Portfolio
  built_by: Malik Browne
  built_by_url: "https://twitter.com/milkstarz"
  featured: false
- title: Novatics
  description: |
    Digital products that inspire and make a difference
  main_url: "https://www.novatics.com.br"
  url: "https://www.novatics.com.br"
  categories:
    - Portfolio
    - Technology
    - Web Development
  built_by: Novatics
  built_by_url: "https://github.com/Novatics"
  featured: false
- title: Max McKinney
  description: >
    I’m a developer and designer with a focus in web technologies. I build cars
    on the side.
  main_url: "https://maxmckinney.com/"
  url: "https://maxmckinney.com/"
  categories:
    - Portfolio
    - Web Development
    - Design
  built_by: Max McKinney
  featured: false
- title: Stickyard
  description: |
    Make your React component sticky the easy way
  main_url: "https://nihgwu.github.io/stickyard/"
  url: "https://nihgwu.github.io/stickyard/"
  source_url: "https://github.com/nihgwu/stickyard/tree/master/website"
  categories:
    - Web Development
  built_by: Neo Nie
  featured: false
- title: Agata Milik
  description: |
    Website of a Polish psychologist/psychotherapist based in Gdańsk, Poland.
  main_url: "https://agatamilik.pl"
  url: "https://agatamilik.pl"
  categories:
    - Marketing
    - Healthcare
  built_by: Piotr Fedorczyk
  built_by_url: "https://piotrf.pl"
  featured: false
- title: WebPurple
  main_url: "https://www.webpurple.net/"
  url: "https://www.webpurple.net/"
  source_url: "https://github.com/WebPurple/site"
  description: >-
    Site of local (Russia, Ryazan) frontend community. Main purpose is to show
    info about meetups and keep blog.
  categories:
    - Nonprofit
    - Web Development
    - Community
    - Blog
    - Open Source
  built_by: Nikita Kirsanov
  built_by_url: "https://twitter.com/kitos_kirsanov"
  featured: false
- title: Papertrail.io
  description: |
    Inspection Management for the 21st Century
  main_url: "https://www.papertrail.io/"
  url: "https://www.papertrail.io/"
  categories:
    - Marketing
    - Technology
  built_by: Papertrail.io
  built_by_url: "https://www.papertrail.io"
  featured: false
- title: Matt Ferderer
  main_url: "https://mattferderer.com"
  url: "https://mattferderer.com"
  source_url: "https://github.com/mattferderer/gatsbyblog"
  description: >
    {titleofthesite} is a blog built with Gatsby that discusses web related tech
    such as JavaScript, .NET, Blazor & security.
  categories:
    - Blog
    - Web Development
  built_by: Matt Ferderer
  built_by_url: "https://twitter.com/mattferderer"
  featured: false
- title: Sahyadri Open Source Community
  main_url: "https://sosc.org.in"
  url: "https://sosc.org.in"
  source_url: "https://github.com/haxzie/sosc-website"
  description: >
    Official website of Sahyadri Open Source Community for community blog, event
    details and members info.
  categories:
    - Blog
    - Community
    - Open Source
  built_by: Musthaq Ahamad
  built_by_url: "https://github.com/haxzie"
  featured: false
- title: Tech Confessions
  main_url: "https://confessions.tech"
  url: "https://confessions.tech"
  source_url: "https://github.com/JonathanSpeek/tech-confessions"
  description: "A guilt-free place for us to confess our tech sins \U0001F64F\n"
  categories:
    - Community
    - Open Source
  built_by: Jonathan Speek
  built_by_url: "https://speek.design"
  featured: false
- title: Thibault Maekelbergh
  main_url: "https://thibmaek.com"
  url: "https://thibmaek.com"
  source_url: "https://github.com/thibmaek/thibmaek.github.io"
  description: |
    A nice blog about development, Raspberry Pi, plants and probably records.
  categories:
    - Blog
    - Open Source
  built_by: Thibault Maekelbergh
  built_by_url: "https://twitter.com/thibmaek"
  featured: false
- title: LearnReact.design
  main_url: "https://learnreact.design"
  url: "https://learnreact.design"
  description: >
    React Essentials For Designers: A React course tailored for product
    designers, ux designers, ui designers.
  categories:
    - Blog
  built_by: Linton Ye
  built_by_url: "https://twitter.com/lintonye"
- title: Mega House Creative
  main_url: "https://www.megahousecreative.com/"
  url: "https://www.megahousecreative.com/"
  description: >
    Mega House Creative is a digital agency that provides unique goal-oriented
    web marketing solutions.
  categories:
    - Marketing
    - Agency
  built_by: Daniel Robinson
  featured: false
- title: Tobie Marier Robitaille - csc
  main_url: "https://tobiemarierrobitaille.com/"
  url: "https://tobiemarierrobitaille.com/en/"
  description: |
    Portfolio site for director of photography Tobie Marier Robitaille
  categories:
    - Portfolio
    - Gallery
  built_by: Mill3 Studio
  built_by_url: "https://mill3.studio/en/"
  featured: false
- title: Bestvideogame.deals
  main_url: "https://bestvideogame.deals/"
  url: "https://bestvideogame.deals/"
  description: |
    Video game comparison website for the UK, build with GatsbyJS.
  categories:
    - eCommerce
  built_by: Koen Kamphuis
  built_by_url: "https://koenkamphuis.com/"
  featured: false
- title: Mahipat's Portfolio
  main_url: "https://mojaave.com/"
  url: "https://mojaave.com"
  source_url: "https://github.com/mhjadav/mojaave"
  description: >
    mojaave.com is Mahipat's portfolio, I have developed it using Gatsby v2 and
    Bootstrap, To get in touch with people looking for full-stack developer.
  categories:
    - Portfolio
    - Web Development
  built_by: Mahipat Jadav
  built_by_url: "https://mojaave.com/"
  featured: false
- title: Insights
  main_url: "https://justaskusers.com/"
  url: "https://justaskusers.com/"
  description: >
    Insights helps user experience (UX) researchers conduct their research and
    make sense of the findings.
  categories:
    - User Experience
    - Design
  built_by: Just Ask Users
  built_by_url: "https://justaskusers.com/"
  featured: false
- title: Tensiq
  main_url: "https://tensiq.com"
  url: "https://tensiq.com"
  source_url: "https://github.com/Tensiq/tensiq-site"
  description: >
    Tensiq is an e-Residency startup, that provides development in cutting-edge
    technology while delivering secure, resilient, performant solutions.
  categories:
    - Web Development
    - Mobile Development
    - Agency
    - Open Source
  built_by: Jens
  built_by_url: "https://github.com/arrkiin"
  featured: false
- title: Mintfort
  main_url: "https://mintfort.com/"
  url: "https://mintfort.com/"
  source_url: "https://github.com/MintFort/mintfort.com"
  description: >
    Mintfort, the first crypto-friendly bank account. Store and manage assets on
    the blockchain.
  categories:
    - Technology
    - Finance
  built_by: Axel Fuhrmann
  built_by_url: "https://axelfuhrmann.com/"
  featured: false
- title: React Native Explorer
  main_url: "https://react-native-explorer.firebaseapp.com"
  url: "https://react-native-explorer.firebaseapp.com"
  description: |
    Explorer React Native packages and examples effortlessly.
  categories:
    - Education
  featured: false
- title: 500Tech
  main_url: "https://500tech.com/"
  url: "https://500tech.com/"
  featured: false
  categories:
    - Web Development
    - Agency
    - Open Source
- title: eworld
  main_url: "http://eworld.herokuapp.com/"
  url: "http://eworld.herokuapp.com/"
  featured: false
  categories:
    - eCommerce
    - Technology
- title: It's a Date
  description: >
    It's a Date is a dating app that actually involves dating.
  main_url: "https://www.itsadate.app/"
  url: "https://www.itsadate.app/"
  featured: false
  categories:
    - App
    - Blog
- title: Node.js HBase
  description: >
    Asynchronous HBase client for NodeJs using REST.
  main_url: https://hbase.js.org/
  url: https://hbase.js.org/
  source_url: "https://github.com/adaltas/node-hbase"
  categories:
    - Documentation
    - Open Source
    - Technology
  built_by: David Worms
  built_by_url: http://www.adaltas.com
  featured: false
- title: Peter Kroyer - Web Design / Web Development
  main_url: https://www.peterkroyer.at/en/
  url: https://www.peterkroyer.at/en/
  description: >
    Freelance web designer / web developer based in Vienna, Austria (Wien, Österreich).
  categories:
    - Agency
    - Web Development
    - Design
    - Portfolio
    - Freelance
  built_by: Peter Kroyer
  built_by_url: https://www.peterkroyer.at/
  featured: false
- title: Geddski
  main_url: https://gedd.ski
  url: https://gedd.ski
  description: >
    frontend mastery blog - level up your UI game.
  categories:
    - Web Development
    - Education
    - Productivity
    - User Experience
  built_by: Dave Geddes
  built_by_url: https://twitter.com/geddski
  featured: false
- title: Rung
  main_url: "https://rung.com.br/"
  url: "https://rung.com.br/"
  description: >
    Rung alerts you about the exceptionalities of your personal and professional life.
  categories:
    - API
    - Technology
    - Travel
  featured: false
- title: Mokkapps
  main_url: "https://www.mokkapps.de/"
  url: "https://www.mokkapps.de/"
  source_url: "https://github.com/mokkapps/website"
  description: >
    Portfolio website from Michael Hoffmann. Passionate software developer with focus on web-based technologies.
  categories:
    - Blog
    - Portfolio
    - Web Development
    - Mobile Development
  featured: false
- title: Premier Octet
  main_url: "https://www.premieroctet.com/"
  url: "https://www.premieroctet.com/"
  description: >
    Premier Octet is a React-based agency
  categories:
    - Agency
    - Web Development
    - Mobile Development
  featured: false
- title: Thorium
  main_url: "https://www.thoriumsim.com/"
  url: "https://www.thoriumsim.com/"
  source_url: "https://github.com/thorium-sim/thoriumsim.com"
  description: >
    Thorium - Open-source Starship Simulator Controls for Live Action Role Play
  built_by: Alex Anderson
  built_by_url: https://twitter.com/ralex1993
  categories:
    - Blog
    - Portfolio
    - Documentation
    - Marketing
    - Education
    - Entertainment
    - Open Source
    - Web Development
  featured: false
- title: Cameron Maske
  main_url: "https://www.cameronmaske.com/"
  url: "https://www.cameronmaske.com/courses/introduction-to-pytest/"
  source_url: "https://github.com/cameronmaske/cameronmaske.com-v2"
  description: >
    The homepage of Cameron Maske, a freelance full-stack developer, who is currently working on a free pytest video course
  categories:
    - Education
    - Video
    - Portfolio
    - Freelance
  featured: false
- title: Studenten bilden Schüler
  description: >
    Studenten bilden Schüler e.V. is a German student-run nonprofit initiative that aims to
    contribute to more equal educational opportunities by providing free tutoring to refugees
    and children from underprivileged families. The site is built on Gatsby v2, styled-components
    and Contentful. It supports Google Analytics, fluid typography and Algolia search.
  main_url: "https://studenten-bilden-schueler.de"
  url: "https://studenten-bilden-schueler.de"
  source_url: "https://github.com/StudentenBildenSchueler/homepage"
  categories:
    - Education
    - Nonprofit
    - Blog
  built_by: Janosh Riebesell
  built_by_url: "https://janosh.io"
  featured: false
- title: Mike's Remote List
  main_url: "https://www.mikesremotelist.com"
  url: "https://www.mikesremotelist.com"
  description: >
    A list of remote jobs, updated throughout the day. Built on Gatsby v1 and powered by Contentful, Google Sheets, string and sticky tape.
  categories:
    - Marketing
  featured: false
- title: Madvoid
  main_url: "https://madvoid.com/"
  url: "https://madvoid.com/screenshot/"
  featured: false
  description: >
    Madvoid is a team of expert developers dedicated to creating simple, clear, usable and blazing fast web and mobile apps.
    We are coders that help companies and agencies to create social & interactive experiences.
    This includes full-stack development using React, WebGL, Static Site Generators, Ruby On Rails, Phoenix, GraphQL, Chatbots, CI / CD, Docker and more!
  categories:
    - Portfolio
    - Technology
    - Web Development
    - Agency
    - Marketing
  built_by: Jean-Paul Bonnetouche
  built_by_url: https://twitter.com/_jpb
- title: MOMNOTEBOOK.COM
  description: >
    Sharing knowledge and experiences that make childhood and motherhood rich, vibrant and healthy.
  main_url: "https://momnotebook.com/"
  url: "https://momnotebook.com/"
  featured: false
  built_by: Aleksander Hansson
  built_by_url: https://www.linkedin.com/in/aleksanderhansson/
  categories:
    - Blog
- title: Pirate Studios
  description: >
    Reinventing music studios with 24/7 self service rehearsal, DJ & production rooms available around the world.
  main_url: "https://www.piratestudios.co"
  url: "https://www.piratestudios.co"
  featured: false
  built_by: The Pirate Studios team
  built_by_url: https://github.com/piratestudios/
  categories:
    - Music
- title: Aurora EOS
  main_url: "https://www.auroraeos.com/"
  url: "https://www.auroraeos.com/"
  featured: false
  categories:
    - Finance
    - Marketing
    - Blog
  built_by: Corey Ward
  built_by_url: "http://www.coreyward.me/"
- title: MadeComfy
  main_url: "https://madecomfy.com.au/"
  url: "https://madecomfy.com.au/"
  description: >
    Short term rental management startup, using Contentful + Gatsby + CicleCI
  featured: false
  categories:
    - Travel
  built_by: Lucas Vilela
  built_by_url: "https://madecomfy.com.au/"
- title: Tiger Facility Services
  description: >
    Tiger Facility Services combines facility management expertise with state of the art software to offer a sustainable and customer oriented cleaning and facility service.
  main_url: https://www.tigerfacilityservices.com/de-en/
  url: https://www.tigerfacilityservices.com/de-en/
  featured: false
  categories:
    - Marketing
- title: "Luciano Mammino's blog"
  description: >
    Tech & programming blog of Luciano Mammino a.k.a. "loige", Full-Stack Web Developer and International Speaker
  main_url: https://loige.co
  url: https://loige.co
  featured: false
  categories:
    - Blog
    - Web Development
  built_by: Luciano Mammino
  built_by_url: https://loige.co
- title: Wire • Secure collaboration platform
  description: >
    Corporate website of Wire, an open source, end-to-end encrypted collaboration platform
  main_url: "https://wire.com"
  url: "https://wire.com"
  featured: false
  categories:
    - Open Source
    - Productivity
    - Technology
    - Blog
    - App
  built_by: Wire team
  built_by_url: "https://github.com/orgs/wireapp/people"
- title: J. Patrick Raftery
  main_url: "https://www.jpatrickraftery.com"
  url: "https://www.jpatrickraftery.com"
  description: J. Patrick Raftery is an opera singer and voice teacher based in Vancouver, BC.
  categories:
    - Portfolio
    - Music
  built_by: Michael Uloth
  built_by_url: "https://www.michaeluloth.com"
  featured: false
- title: Aria Umezawa
  main_url: "https://www.ariaumezawa.com"
  url: "https://www.ariaumezawa.com"
  description: Aria Umezawa is a director, producer, and writer currently based in San Francisco. Site designed by Stephen Bell.
  categories:
    - Portfolio
    - Music
    - Entertainment
  built_by: Michael Uloth
  built_by_url: "https://www.michaeluloth.com"
  featured: false
- title: Pomegranate Opera
  main_url: "https://www.pomegranateopera.com"
  url: "https://www.pomegranateopera.com"
  description: Pomegranate Opera is a lesbian opera written by Amanda Hale & Kye Marshall. Site designed by Stephen Bell.
  categories:
    - Gallery
    - Music
  built_by: Michael Uloth
  built_by_url: "https://www.michaeluloth.com"
  featured: false
- title: Daniel Cabena
  main_url: "https://www.danielcabena.com"
  url: "https://www.danielcabena.com"
  description: Daniel Cabena is a Canadian countertenor highly regarded in both Canada and Europe for prize-winning performances ranging from baroque to contemporary repertoire. Site designed by Stephen Bell.
  categories:
    - Portfolio
    - Music
  built_by: Michael Uloth
  built_by_url: "https://www.michaeluloth.com"
  featured: false
- title: Artist.Center
  main_url: "https://artistcenter.netlify.com"
  url: "https://artistcenter.netlify.com"
  description: The marketing page for Artist.Center, a soon-to-launch platform designed to connect opera singers to opera companies. Site designed by Stephen Bell.
  categories:
    - Music
  built_by: Michael Uloth
  built_by_url: "https://www.michaeluloth.com"
  featured: false
- title: DG Volo & Company
  main_url: "https://www.dgvolo.com"
  url: "https://www.dgvolo.com"
  description: DG Volo & Company is a Toronto-based investment consultancy. Site designed by Stephen Bell.
  categories:
    - Finance
  built_by: Michael Uloth
  built_by_url: "https://www.michaeluloth.com"
  featured: false
- title: Shawna Lucey
  main_url: "https://www.shawnalucey.com"
  url: "https://www.shawnalucey.com"
  description: Shawna Lucey is an American theater and opera director based in New York City. Site designed by Stephen Bell.
  categories:
    - Portfolio
    - Music
    - Entertainment
  built_by: Michael Uloth
  built_by_url: "https://www.michaeluloth.com"
  featured: false
- title: Leyan Lo
  main_url: https://www.leyanlo.com
  url: https://www.leyanlo.com
  description: >
    Leyan Lo’s personal website
  categories:
    - Portfolio
  built_by: Leyan Lo
  built_by_url: https://www.leyanlo.com
  featured: false
- title: Hawaii National Bank
  url: https://hawaiinational.bank
  main_url: https://hawaiinational.bank
  description: Hawaii National Bank's highly personalized service has helped loyal customers & locally owned businesses achieve their financial dreams for over 50 years.
  categories:
    - Finance
  built_by: Wall-to-Wall Studios
  built_by_url: https://walltowall.com
  featured: false
- title: Coletiv
  url: https://coletiv.com
  main_url: https://coletiv.com
  description: Coletiv teams up with companies of all sizes to design, develop & launch digital products for iOS, Android & the Web.
  categories:
    - Technology
    - Agency
    - Web Development
  built_by: Coletiv
  built_by_url: https://coletiv.com
  featured: false
- title: janosh.io
  description: >
    Personal blog and portfolio of Janosh Riebesell. The site is built with Gatsby v2 and designed
    entirely with styled-components v4. Much of the layout was achieved with CSS grid. It supports
    Google Analytics, fluid typography and Algolia search.
  main_url: "https://janosh.io"
  url: "https://janosh.io"
  source_url: "https://github.com/janosh/janosh.io"
  categories:
    - Portfolio
    - Blog
    - Science
    - Photography
    - Travel
  built_by: Janosh Riebesell
  built_by_url: "https://janosh.io"
  featured: false
- title: Gatsby Manor
  description: >
    We build themes for gatsby. We have themes for all projects including personal,
    portfolio, ecommerce, landing pages and more. We also run an in-house
    web dev and design studio. If you cannot find what you want, we can build it for you!
    Email us at gatsbymanor@gmail.com with questions.
  main_url: "https://www.gatsbymanor.com"
  url: "https://www.gatsbymanor.com"
  source_url: "https://github.com/gatsbymanor"
  categories:
    - Web Development
    - Agency
    - Technology
    - Freelance
  built_by: Steven Natera
  built_by_url: "https://stevennatera.com"
- title: Ema Suriano's Portfolio
  main_url: https://emasuriano.com/
  url: https://emasuriano.com/
  source_url: https://github.com/EmaSuriano/emasuriano.github.io
  description: >
    Ema Suriano's portfolio to display information about him, his projects and what he's writing about.
  categories:
    - Portfolio
    - Technology
    - Web Development
  built_by: Ema Suriano
  built_by_url: https://emasuriano.com/
  featured: false
- title: Luan Orlandi
  main_url: https://luanorlandi.github.io
  url: https://luanorlandi.github.io
  source_url: https://github.com/luanorlandi/luanorlandi.github.io
  description: >
    Luan Orlandi's personal website. Brazilian web developer, enthusiast in React and Gatsby.
  categories:
    - Blog
    - Portfolio
    - Web Development
  built_by: Luan Orlandi
  built_by_url: https://github.com/luanorlandi
- title: Mobius Labs
  main_url: https://mobius.ml
  url: https://mobius.ml
  description: >
    Mobius Labs landing page, a Start-up working on Computer Vision
  categories:
    - Landing Page
    - Marketing
    - Technology
  built_by: sktt
  built_by_url: https://github.com/sktt
- title: EZAgrar
  main_url: https://www.ezagrar.at/en/
  url: https://www.ezagrar.at/en/
  description: >
    EZAgrar.at is the homepage of the biggest agricultural machinery dealership in Austria. In total 8 pages will be built for this client reusing a lot of components between them.
  categories:
    - eCommerce
    - Marketing
  built_by: MangoART
  built_by_url: https://www.mangoart.at
  featured: false
- title: OAsome blog
  main_url: https://oasome.blog/
  url: https://oasome.blog/
  source_url: https://github.com/oorestisime/oasome
  description: >
    Paris-based Cypriot adventurers. A and O. Lovers of life and travel. Want to get a glimpse of the OAsome world?
  categories:
    - Blog
    - Photography
    - Travel
  built_by: Orestis Ioannou
  featured: false
- title: Brittany Chiang
  main_url: https://brittanychiang.com/
  url: https://brittanychiang.com/
  source_url: https://github.com/bchiang7/v4
  description: >
    Personal website and portfolio of Brittany Chiang built with Gatsby v2
  categories:
    - Portfolio
  built_by: Brittany Chiang
  built_by_url: https://github.com/bchiang7
  featured: false
- title: Fitekran
  description: >
    One of the most visited Turkish blogs about health, sports and healthy lifestyle, that has been rebuilt with Gatsby v2 using Wordpress.
  main_url: "https://www.fitekran.com"
  url: "https://www.fitekran.com"
  categories:
    - Science
    - Healthcare
    - Blog
  built_by: Burak Tokak
  built_by_url: "https://www.buraktokak.com"
- title: Serverless
  main_url: https://serverless.com
  url: https://serverless.com
  source_url: https://github.com/serverless/site
  description: >
    Serverless.com – Build web, mobile and IoT applications with serverless architectures using AWS Lambda, Azure Functions, Google CloudFunctions & more!
  categories:
    - Technology
    - Web Development
  built_by: Codebrahma
  built_by_url: https://codebrahma.com
  featured: false
- title: Dive Bell
  main_url: https://divebell.band/
  url: https://divebell.band/
  description: >
    Simple site for a band to list shows dates and videos (499 on lighthouse)
  categories:
    - Music
  built_by: Matt Bagni
  built_by_url: https://mattbag.github.io
  featured: false
- title: Mayer Media Co.
  main_url: https://mayermediaco.com/
  url: https://mayermediaco.com/
  description: >
    Freelance Web Development and Digital Marketing
  categories:
    - Web Development
    - Marketing
    - Blog
  source_url: https://github.com/MayerMediaCo/MayerMediaCo2.0
  built_by: Danny Mayer
  built_by_url: https://twitter.com/mayermediaco
  featured: false
- title: Jan Czizikow Portfolio
  main_url: https://www.janczizikow.com/
  url: https://www.janczizikow.com/
  source_url: https://github.com/janczizikow/janczizikow-portfolio
  description: >
    Simple personal portfolio site built with Gatsby
  categories:
    - Portfolio
    - Freelance
    - Web Development
  built_by: Jan Czizikow
  built_by_url: https://github.com/janczizikow
- title: Carbon Design Systems
  main_url: http://www.carbondesignsystem.com/
  url: http://www.carbondesignsystem.com/
  description: >
    The Carbon Design System is integrating the new IBM Design Ethos and Language. It represents a completely fresh approach to the design of all things at IBM.
  categories:
    - Design System
    - Documentation
  built_by: IBM
  built_by_url: https://www.ibm.com/
  featured: false
- title: Mozilla Mixed Reality
  main_url: https://mixedreality.mozilla.org/
  url: https://mixedreality.mozilla.org/
  description: >
    Virtual Reality for the free and open Web.
  categories:
    - Open Source
  built_by: Mozilla
  built_by_url: https://www.mozilla.org/
  featured: false
- title: Uniform Hudl Design System
  main_url: http://uniform.hudl.com/
  url: http://uniform.hudl.com/
  description: >
    A single design system to ensure every interface feels like Hudl. From the colors we use to the size of our buttons and what those buttons say, Uniform has you covered. Check the guidelines, copy the code and get to building.
  categories:
    - Design System
    - Open Source
    - Design
  built_by: Hudl
  built_by_url: https://www.hudl.com/
- title: Subtle UI
  main_url: "https://subtle-ui.netlify.com/"
  url: "https://subtle-ui.netlify.com/"
  source_url: "https://github.com/ryanwiemer/subtle-ui"
  description: >
    A collection of clever yet understated user interactions found on the web.
  categories:
    - Web Development
    - Open Source
    - User Experience
  built_by: Ryan Wiemer
  built_by_url: "https://www.ryanwiemer.com/"
  featured: false
- title: developer.bitcoin.com
  main_url: "https://developer.bitcoin.com/"
  url: "https://developer.bitcoin.com/"
  description: >
    Bitbox based bitcoin.com developer platform and resources.
  categories:
    - Finance
  featured: false
- title: Barmej
  main_url: "https://app.barmej.com/"
  url: "https://app.barmej.com/"
  description: >
    An interactive platform to learn different programming languages in Arabic for FREE
  categories:
    - Education
    - Programming
    - Learning
  built_by: Obytes
  built_by_url: "https://www.obytes.com/"
  featured: false
- title: Vote Save America
  main_url: "https://votesaveamerica.com"
  url: "https://votesaveamerica.com"
  description: >
    Be a voter. Save America.
  categories:
    - Education
    - Government
  featured: false
  built_by: Jeremy E. Miller
  built_by_url: "https://jeremyemiller.com/"
- title: Emergence
  main_url: https://emcap.com/
  url: https://emcap.com/
  description: >
    Emergence is a top enterprise cloud venture capital firm. We fund early stage ventures focusing on enterprise & SaaS applications. Emergence is one of the top VC firms in Silicon Valley.
  categories:
    - Marketing
    - Blog
  built_by: Upstatement
  built_by_url: https://www.upstatement.com/
  featured: false
- title: FPVtips
  main_url: https://fpvtips.com
  url: https://fpvtips.com
  source_url: https://github.com/jumpalottahigh/fpvtips
  description: >
    FPVtips is all about bringing racing drone pilots closer together, and getting more people into the hobby!
  categories:
    - Community
    - Education
  built_by: Georgi Yanev
  built_by_url: https://twitter.com/jumpalottahigh
  featured: false
- title: Georgi Yanev
  main_url: https://blog.georgi-yanev.com/
  url: https://blog.georgi-yanev.com/
  source_url: https://github.com/jumpalottahigh/blog.georgi-yanev.com
  description: >
    I write articles about FPV quads (building and flying), web development, smart home automation, life-long learning and other topics from my personal experience.
  categories:
    - Blog
  built_by: Georgi Yanev
  built_by_url: https://twitter.com/jumpalottahigh
  featured: false
- title: Bear Archery
  main_url: "https://beararchery.com/"
  url: "https://beararchery.com/"
  categories:
    - eCommerce
    - Sports
  built_by: Escalade Sports
  built_by_url: "https://www.escaladesports.com/"
  featured: false
- title: "attn:"
  main_url: "https://www.attn.com/"
  url: "https://www.attn.com/"
  categories:
    - Media
    - Entertainment
  built_by: "attn:"
  built_by_url: "https://www.attn.com/"
  featured: false
- title: Mirror Conf
  description: >
    Mirror Conf is a conference designed to empower designers and frontend developers who have a thirst for knowledge and want to broaden their horizons.
  main_url: "https://www.mirrorconf.com/"
  url: "https://www.mirrorconf.com/"
  categories:
    - Conference
    - Design
    - Web Development
  featured: false
- title: Startarium
  main_url: https://www.startarium.ro
  url: https://www.startarium.ro
  description: >
    Free entrepreneurship educational portal with more than 20000 users, hundreds of resources, crowdfunding, mentoring and investor pitching events facilitated.
  categories:
    - Education
    - Nonprofit
    - Entrepreneurship
  built_by: Cezar Neaga
  built_by_url: https://twitter.com/cezarneaga
  featured: false
- title: Microlink
  main_url: https://microlink.io/
  url: https://microlink.io/
  description: >
    Extract structured data from any website.
  categories:
    - Web Development
    - API
  built_by: Kiko Beats
  built_by_url: https://kikobeats.com/
  featured: false
- title: Markets.com
  main_url: "https://www.markets.com/"
  url: "https://www.markets.com/"
  featured: false
  categories:
    - Finance
- title: Kevin Legrand
  url: "https://k-legrand.com"
  main_url: "https://k-legrand.com"
  source_url: "https://github.com/Manoz/k-legrand.com"
  description: >
    Personal website and blog built with love with Gatsby v2
  categories:
    - Blog
    - Portfolio
    - Web Development
  built_by: Kevin Legrand
  built_by_url: https://k-legrand.com
  featured: false
- title: David James Portfolio
  main_url: https://dfjames.com/
  url: https://dfjames.com/
  source_url: https://github.com/daviddeejjames/dfjames-gatsby
  description: >
    Portfolio Site using GatsbyJS and headless WordPress
  categories:
    - WordPress
    - Portfolio
    - Blog
  built_by: David James
  built_by_url: https://twitter.com/daviddeejjames
- title: Hypertext Candy
  url: https://www.hypertextcandy.com/
  main_url: https://www.hypertextcandy.com/
  description: >
    Blog about web development. Laravel, Vue.js, etc.
  categories:
    - Blog
    - Web Development
  built_by: Masahiro Harada
  built_by_url: https://twitter.com/_Masahiro_H_
  featured: false
- title: "Maxence Poutord's blog"
  description: >
    Tech & programming blog of Maxence Poutord, Software Engineer, Serial Traveler and Public Speaker
  main_url: https://www.maxpou.fr
  url: https://www.maxpou.fr
  featured: false
  categories:
    - Blog
    - Web Development
  built_by: Maxence Poutord
  built_by_url: https://www.maxpou.fr
- title: "The Noted Project"
  url: https://thenotedproject.org
  main_url: https://thenotedproject.org
  source_url: https://github.com/ianbusko/the-noted-project
  description: >
    Website to showcase the ethnomusicology research for The Noted Project.
  categories:
    - Portfolio
    - Education
    - Gallery
  built_by: Ian Busko
  built_by_url: https://github.com/ianbusko
  featured: false
- title: Got Milk
  main_url: "https://www.gotmilk.com/"
  url: "https://www.gotmilk.com/"
  featured: false
  categories:
    - Food
- title: People For Bikes
  url: "https://2017.peopleforbikes.org/"
  main_url: "https://2017.peopleforbikes.org/"
  categories:
    - Community
    - Sports
    - Gallery
    - Nonprofit
  built_by: PeopleForBikes
  built_by_url: "https://peopleforbikes.org/about-us/who-we-are/staff/"
  featured: false
- title: Wide Eye
  description: >
    Creative agency specializing in interactive design, web development, and digital communications.
  url: https://wideeye.co/
  main_url: https://wideeye.co/
  categories:
    - Design
    - Web Development
  built_by: Wide Eye
  built_by_url: https://wideeye.co/about-us/
  featured: false
- title: CodeSandbox
  description: >
    CodeSandbox is an online editor that helps you create web applications, from prototype to deployment.
  url: https://codesandbox.io/
  main_url: https://codesandbox.io/
  categories:
    - Web Development
  featured: false
- title: Marvel
  description: >
    The all-in-one platform powering design.
  url: https://marvelapp.com/
  main_url: https://marvelapp.com/
  categories:
    - Design
  featured: false
- title: Designcode.io
  description: >
    Learn to design and code React apps.
  url: https://designcode.io
  main_url: https://designcode.io
  categories:
    - Learning
  featured: false
- title: Happy Design
  description: >
    The Brand and Product Team Behind Happy Money
  url: https://design.happymoney.com/
  main_url: https://design.happymoney.com/
  categories:
    - Design
    - Finance
- title: Weihnachtsmarkt.ms
  description: >
    Explore the christmas market in Münster (Westf).
  url: https://weihnachtsmarkt.ms/
  main_url: https://weihnachtsmarkt.ms/
  source_url: https://github.com/codeformuenster/weihnachtsmarkt
  categories:
    - Gallery
    - Food
  built_by: "Code for Münster during #MSHACK18"
  featured: false
- title: Code Championship
  description: >
    Competitive coding competitions for students from 3rd to 8th grade. Code is Sport.
  url: https://www.codechampionship.com
  main_url: https://www.codechampionship.com
  categories:
    - Learning
    - Education
    - Sports
  built_by: Abamath LLC
  built_by_url: https://www.abamath.com
  featured: false
- title: Wieden+Kennedy
  description: >
    Wieden+Kennedy is an independent, global creative company.
  categories:
    - Technology
    - Web Development
    - Agency
    - Marketing
  url: https://www.wk.com
  main_url: https://www.wk.com
  built_by: Wieden Kennedy
  built_by_url: https://www.wk.com/about/
  featured: false
- title: Testing JavaScript
  description: >
    This course will teach you the fundamentals of testing your JavaScript applications using eslint, Flow, Jest, and Cypress.
  url: https://testingjavascript.com/
  main_url: https://testingjavascript.com/
  categories:
    - Learning
    - Education
    - JavaScript
  built_by: Kent C. Dodds
  built_by_url: https://kentcdodds.com/
  featured: false
- title: Use Hooks
  description: >
    One new React Hook recipe every day.
  url: https://usehooks.com/
  main_url: https://usehooks.com/
  categories:
    - Learning
  built_by: Gabe Ragland
  built_by_url: https://twitter.com/gabe_ragland
  featured: false
- title: Ambassador
  url: https://www.getambassador.io
  main_url: https://www.getambassador.io
  description: >
    Open source, Kubernetes-native API Gateway for microservices built on Envoy.
  categories:
    - Open Source
    - Documentation
    - Technology
  built_by: Datawire
  built_by_url: https://www.datawire.io
  featured: false
- title: Clubhouse
  main_url: https://clubhouse.io
  url: https://clubhouse.io
  description: >
    The intuitive and powerful project management platform loved by software teams of all sizes. Built with Gatsby v2 and Prismic
  categories:
    - Technology
    - Blog
    - Productivity
    - Community
    - Design
    - Open Source
  built_by: Ueno.
  built_by_url: https://ueno.co
  featured: false
- title: Asian Art Collection
  url: http://artmuseum.princeton.edu/asian-art/
  main_url: http://artmuseum.princeton.edu/asian-art/
  description: >
    Princeton University has a branch dealing with state of art.They have showcased ore than 6,000 works of Asian art are presented alongside ongoing curatorial and scholarly research
  categories:
    - Marketing
  featured: false
- title: QHacks
  url: https://qhacks.io
  main_url: https://qhacks.io
  source_url: https://github.com/qhacks/qhacks-website
  description: >
    QHacks is Queen’s University’s annual hackathon! QHacks was founded in 2016 with a mission to advocate and incubate the tech community at Queen’s University and throughout Canada.
  categories:
    - Education
    - Technology
    - Podcast
  featured: false
- title: Tyler McGinnis
  url: https://tylermcginnis.com/
  main_url: https://tylermcginnis.com/
  description: >
    The linear, course based approach to learning web technologies.
  categories:
    - Education
    - Technology
    - Podcast
    - Web Development
  featured: false
- title: a11y with Lindsey
  url: https://www.a11ywithlindsey.com/
  main_url: https://www.a11ywithlindsey.com/
  source_url: https://github.com/lkopacz/a11y-with-lindsey
  description: >
    To help developers navigate accessibility jargon, write better code, and to empower them to make their Internet, Everyone's Internet.
  categories:
    - Education
    - Blog
    - Technology
  built_by: Lindsey Kopacz
  built_by_url: https://twitter.com/littlekope0903
  featured: false
- title: DEKEMA
  url: https://www.dekema.com/
  main_url: https://www.dekema.com/
  description: >
    Worldclass crafting: Furnace, fervor, fulfillment. Delivering highest demand for future craftsmanship. Built using Gatsby v2 and Prismic.
  categories:
    - Healthcare
    - Science
    - Technology
  built_by: Crisp Studio
  built_by_url: https://crisp.studio
  featured: false
- title: Ramón Chancay
  description: >-
    Front-end / Back-end Developer in Guayaquil Ecuador.
    Currently at Everymundo, previously at El Universo.
    I enjoy teaching and sharing what I know.
    I give professional advice to developers and companies.
    My wife and my children are everything in my life.
  main_url: "https://ramonchancay.me/"
  url: "https://ramonchancay.me/"
  source_url: "https://github.com/devrchancay/personal-site"
  featured: false
  categories:
    - Blog
    - Technology
    - Web Development
  built_by: Ramón Chancay
  built_by_url: "https://ramonchancay.me/"
- title: BELLHOPS
  main_url: https://www.getbellhops.com/
  url: https://www.getbellhops.com/
  description: >-
    Whether you’re moving someplace new or just want to complete a few projects around your current home, BellHops can arrange the moving services you need—at simple, straightforward rates.
  categories:
    - Business
  built_by: Bellhops, Inc.
  built_by_url: https://www.getbellhops.com/
  featured: false
- title: Acclimate Consulting
  main_url: https://www.acclimate.io/
  url: https://www.acclimate.io/
  description: >-
    Acclimate is a consulting firm that puts organizations back in control with data-driven strategies and full-stack applications.
  categories:
    - Technology
    - Consulting
  built_by: Andrew Wilson
  built_by_url: https://github.com/andwilson
  featured: false
- title: Flyright
  url: https://flyright.co/
  main_url: https://flyright.co/
  description: >-
    Flyright curates everything you need for international travel in one tidy place 💜
  categories:
    - Technology
    - App
  built_by: Ty Hopp
  built_by_url: https://github.com/tyhopp
  featured: false
- title: Vets Who Code
  url: https://vetswhocode.io/
  main_url: https://vetswhocode.io/
  description: >-
    VetsWhoCode is a non-profit organization dedicated to training military veterans & giving them the skills they need transition into tech careers.
  categories:
    - Technology
    - Nonprofit
  featured: false
- title: Patreon Blog
  url: https://blog.patreon.com/
  main_url: https://blog.patreon.com/
  description: >-
    Official blog of Patreon.com
  categories:
    - Blog
  featured: false
- title: Full Beaker
  url: https://fullbeaker.com/
  main_url: https://fullbeaker.com/
  description: >-
    Full Beaker provides independent advice online about careers and home ownership, and connect anyone who asks with companies that can help them.
  categories:
    - Consulting
  featured: false
- title: Citywide Holdup
  url: https://citywideholdup.org/
  main_url: https://citywideholdup.org/
  source_url: https://github.com/killakam3084/citywide-site
  description: >-
    Citywide Holdup is an annual fundraising event held around early November in the city of Austin, TX hosted by the Texas Wranglers benefitting Easter Seals of Central Texas, a non-profit organization that provides exceptional services, education, outreach and advocacy so that people with disabilities can live, learn, work and play in our communities.
  categories:
    - Nonprofit
    - Event
  built_by: Cameron Rison
  built_by_url: https://github.com/killakam3084
  featured: false
- title: Dawn Labs
  url: https://dawnlabs.io
  main_url: https://dawnlabs.io
  description: >-
    Thoughtful products for inspired teams. With a holistic approach to engineering and design, we partner with startups and enterprises to build for the digital era.
  categories:
    - Technology
    - Agency
    - Web Development
  featured: false
- title: COOP by Ryder
  url: https://coop.com/
  main_url: https://coop.com/
  description: >
    COOP is a platform that connects fleet managers that have idle vehicles to businesses that are looking to rent vehicles. COOP simplifies the process and paperwork required to safely share vehicles between business owners.
  categories:
    - Marketing
  built_by: Crispin Porter Bogusky
  built_by_url: http://www.cpbgroup.com/
  featured: false
- title: Domino's Paving for Pizza
  url: https://www.pavingforpizza.com/
  main_url: https://www.pavingforpizza.com/
  description: >
    Nominate your town for a chance to have your rough drive home from Domino's fixed to pizza perfection.
  categories:
    - Marketing
  built_by: Crispin Porter Bogusky
  built_by_url: http://www.cpbgroup.com/
  featured: false
- title: Propapanda
  url: https://propapanda.eu/
  main_url: https://propapanda.eu/
  description: >
    Is a creative production house based in Tallinn, Estonia. We produce music videos, commercials, films and campaigns – from scratch to finish.
  categories:
    - Video
    - Portfolio
    - Agency
    - Media
  built_by: Henry Kehlmann
  built_by_url: https://github.com/madhenry/
  featured: false
- title: JAMstack.paris
  url: https://jamstack.paris/
  main_url: https://jamstack.paris/
  source_url: https://github.com/JAMstack-paris/jamstack.paris
  description: >
    JAMstack-focused, bi-monthly meetup in Paris
  categories:
    - Web Development
  built_by: Matthieu Auger & Nicolas Goutay
  built_by_url: https://github.com/JAMstack-paris
  featured: false
- title: DexWallet - The only Wallet you need by Dexlab
  main_url: "https://www.dexwallet.io/"
  url: "https://www.dexwallet.io/"
  source_url: "https://github.com/dexlab-io/DexWallet-website"
  featured: false
  description: >-
    DexWallet is a secure, multi-chain, mobile wallet with an upcoming one-click exchange for mobile.
  categories:
    - App
    - Open Source
  built_by: DexLab
  built_by_url: "https://github.com/dexlab-io"
- title: Kings Valley Paving
  url: https://kingsvalleypaving.com
  main_url: https://kingsvalleypaving.com
  description: >
    Kings Valley Paving is an asphalt, paving and concrete company serving the commercial, residential and industrial sectors in the Greater Toronto Area. Site designed by Stephen Bell.
  categories:
    - Marketing
  built_by: Michael Uloth
  built_by_url: https://www.michaeluloth.com
  featured: false
- title: Peter Barrett
  url: https://www.peterbarrett.ca
  main_url: https://www.peterbarrett.ca
  description: >
    Peter Barrett is a Canadian baritone from Newfoundland and Labrador who performs opera and concert repertoire in Canada, the U.S. and around the world. Site designed by Stephen Bell.
  categories:
    - Portfolio
    - Music
  built_by: Michael Uloth
  built_by_url: https://www.michaeluloth.com
  featured: false
- title: NARCAN
  main_url: https://www.narcan.com
  url: https://www.narcan.com
  description: >
    NARCAN Nasal Spray is the first and only FDA-approved nasal form of naloxone for the emergency treatment of a known or suspected opioid overdose.
  categories:
    - Healthcare
  built_by: NARCAN
  built_by_url: https://www.narcan.com
  featured: false
- title: Ritual
  main_url: https://ritual.com
  url: https://ritual.com
  description: >
    Ritual started with a simple question, what exactly is in women's multivitamins? This is the story of what happened when our founder Kat started searching for answers — the story of Ritual.
  categories:
    - Healthcare
  built_by: Ritual
  built_by_url: https://ritual.com
  featured: false
- title: Truebill
  main_url: https://www.truebill.com
  url: https://www.truebill.com
  description: >
    Truebill empowers you to take control of your money.
  categories:
    - Finance
  built_by: Truebill
  built_by_url: https://www.truebill.com
  featured: false
- title: Smartling
  main_url: https://www.smartling.com
  url: https://www.smartling.com
  description: >
    Smartling enables you to automate, manage, and professionally translate content so that you can do more with less.
  categories:
    - Marketing
  built_by: Smartling
  built_by_url: https://www.smartling.com
  featured: false
- title: Clear
  main_url: https://www.clearme.com
  url: https://www.clearme.com
  description: >
    At clear, we’re working toward a future where you are your ID, enabling you to lead an unstoppable life.
  categories:
    - Security
  built_by: Clear
  built_by_url: https://www.clearme.com
  featured: false
- title: VS Code Rocks
  main_url: "https://vscode.rocks"
  url: "https://vscode.rocks"
  source_url: "https://github.com/lannonbr/vscode-rocks"
  featured: false
  description: >
    VS Code Rocks is a place for weekly news on the newest features and updates to Visual Studio Code as well as trending extensions and neat tricks to continually improve your VS Code skills.
  categories:
    - Open Source
    - Blog
    - Web Development
  built_by: Benjamin Lannon
  built_by_url: "https://github.com/lannonbr"
- title: Particle
  main_url: "https://www.particle.io"
  url: "https://www.particle.io"
  featured: false
  description: Particle is a fully-integrated IoT platform that offers everything you need to deploy an IoT product.
  categories:
    - Marketing
- title: freeCodeCamp curriculum
  main_url: "https://learn.freecodecamp.org"
  url: "https://learn.freecodecamp.org"
  featured: false
  description: Learn to code with free online courses, programming projects, and interview preparation for developer jobs.
  categories:
    - Web Development
    - Learning
- title: Tandem
  main_url: "https://www.tandem.co.uk"
  url: "https://www.tandem.co.uk"
  description: >
    We're on a mission to free you of money misery. Our app, card and savings account are designed to help you spend less time worrying about money and more time enjoying life.
  categories:
    - Finance
    - App
  built_by: Tandem
  built_by_url: https://github.com/tandembank
  featured: false
- title: Monbanquet.fr
  main_url: "https://monbanquet.fr"
  url: "https://monbanquet.fr"
  description: >
    Give your corporate events the food and quality it deserves, thanks to the know-how of the best local artisans.
  categories:
    - eCommerce
    - Food
    - Event
  built_by: Monbanquet.fr
  built_by_url: https://github.com/monbanquet
  featured: false
- title: The Leaky Cauldron Blog
  url: https://theleakycauldronblog.com
  main_url: https://theleakycauldronblog.com
  source_url: https://github.com/v4iv/theleakycauldronblog
  description: >
    A Brew of Awesomeness with a Pinch of Magic...
  categories:
    - Blog
  built_by: Vaibhav Sharma
  built_by_url: https://github.com/v4iv
  featured: false
- title: Wild Drop Surf Camp
  main_url: "https://wilddropsurfcamp.com"
  url: "https://wilddropsurfcamp.com"
  description: >
    Welcome to Portugal's best kept secret and be amazed with our nature. Here you can explore, surf, taste the world's best gastronomy and wine, feel the North Canyon's power with the biggest waves in the world and so many other amazing things. Find us, discover yourself!
  categories:
    - Travel
  built_by: Samuel Fialho
  built_by_url: https://samuelfialho.com
  featured: false
- title: JoinUp HR chatbot
  url: https://www.joinup.io
  main_url: https://www.joinup.io
  description: Custom HR chatbot for better candidate experience
  categories:
    - App
    - Technology
  featured: false
- title: JDCastro Web Design & Development
  main_url: https://jacobdcastro.com
  url: https://jacobdcastro.com
  source_url: https://github.com/jacobdcastro/personal-site
  featured: false
  description: >
    A small business site for freelance web designer and developer Jacob D. Castro. Includes professional blog, contact forms, and soon-to-come portfolio of sites for clients. Need a new website or an extra developer to share the workload? Feel free to check out the website!
  categories:
    - Blog
    - Portfolio
    - Business
    - Freelance
  built_by: Jacob D. Castro
  built_by_url: https://twitter.com/jacobdcastro
- title: Gatsby Tutorials
  main_url: https://www.gatsbytutorials.com
  url: https://www.gatsbytutorials.com
  source_url: https://github.com/ooloth/gatsby-tutorials
  featured: false
  description: >
    Gatsby Tutorials is a community-updated list of video, audio and written tutorials to help you learn GatsbyJS.
  categories:
    - Web Development
    - Education
    - Open Source
  built_by: Michael Uloth
  built_by_url: "https://www.michaeluloth.com"
- title: Up & Running Tutorials
  main_url: https://www.upandrunningtutorials.com
  url: https://www.upandrunningtutorials.com
  featured: false
  description: >
    Free coding tutorials for web developers. Get your web development career up and running by learning to build better, faster websites.
  categories:
    - Web Development
    - Education
  built_by: Michael Uloth
  built_by_url: "https://www.michaeluloth.com"
- title: Grooovinger
  url: https://www.grooovinger.com
  main_url: https://www.grooovinger.com
  description: >
    Martin Grubinger, a web developer from Austria
  categories:
    - Portfolio
    - Web Development
  built_by: Martin Grubinger
  built_by_url: https://www.grooovinger.com
  featured: false
- title: LXDX - the Crypto Derivatives Exchange
  main_url: https://www.lxdx.co/
  url: https://www.lxdx.co/
  description: >
    LXDX is the world's fastest crypto exchange. Our mission is to bring innovative financial products to retail crypto investors, providing access to the same speed and scalability that institutional investors already depend on us to deliver each and every day.
  categories:
    - Marketing
    - Finance
  built_by: Corey Ward
  built_by_url: http://www.coreyward.me/
  featured: false
- title: Kyle McDonald
  url: https://kylemcd.com
  main_url: https://kylemcd.com
  source_url: https://github.com/kylemcd/personal-site-react
  description: >
    Personal site + blog for Kyle McDonald
  categories:
    - Blog
  built_by: Kyle McDonald
  built_by_url: https://kylemcd.com
  featured: false
- title: VSCode Power User Course
  main_url: https://VSCode.pro
  url: https://VSCode.pro
  description: >
    After 10 years with Sublime, I switched to VSCode. Love it. Spent 1000+ hours building a premium video course to help you switch today. 200+ power user tips & tricks turn you into a VSCode.pro
  categories:
    - Education
    - Learning
    - eCommerce
    - Marketing
    - Technology
    - Web Development
  built_by: Ahmad Awais
  built_by_url: https://twitter.com/MrAhmadAwais/
  featured: false
- title: Thijs Koerselman Portfolio
  main_url: https://www.vauxlab.com
  url: https://www.vauxlab.com
  featured: false
  description: >
    Portfolio of Thijs Koerselman. A freelance software engineer, full-stack web developer and sound designer.
  categories:
    - Portfolio
    - Business
    - Freelance
    - Technology
    - Web Development
    - Music
- title: Ad Hoc Homework
  main_url: https://homework.adhoc.team
  url: https://homework.adhoc.team
  description: >
    Ad Hoc builds government digital services that are fast, efficient, and usable by everyone. Ad Hoc Homework is a collection of coding and design challenges for candidates applying to our open positions.
  categories:
    - Web Development
    - Government
    - Healthcare
    - Programming
  built_by_url: https://adhoc.team
  featured: false
- title: Birra Napoli
  main_url: http://www.birranapoli.it
  url: http://www.birranapoli.it
  built_by: Ribrain
  built_by_url: https://www.ribrainstudio.com
  featured: false
  description: >
    Birra Napoli official site
  categories:
    - Landing Page
    - Business
    - Food
- title: Satispay
  url: https://www.satispay.com
  main_url: https://www.satispay.com
  categories:
    - Business
    - Finance
    - Technology
  built_by: Satispay
  built_by_url: https://www.satispay.com
  featured: false
- title: The Movie Database - Gatsby
  url: https://tmdb.lekoarts.de
  main_url: https://tmdb.lekoarts.de
  source_url: https://github.com/LekoArts/gatsby-source-tmdb-example
  categories:
    - Open Source
    - Entertainment
    - Gallery
  featured: false
  built_by: LekoArts
  built_by_url: "https://github.com/LekoArts"
  description: >
    Source from The Movie Database (TMDb) API (v3) in Gatsby. This example is built with react-spring, React hooks and react-tabs and showcases the gatsby-source-tmdb plugin. It also has some client-only paths and uses gatsby-image.
- title: LANDR - Creative Tools for Musicians
  url: https://www.landr.com/
  main_url: https://www.landr.com/en/
  categories:
    - Music
    - Technology
    - Business
    - Entrepreneurship
    - Freelance
    - Marketing
    - Media
  featured: false
  built_by: LANDR
  built_by_url: https://twitter.com/landr_music
  description: >
    Marketing website built for LANDR. LANDR is a web application that provides tools for musicians to master their music (using artificial intelligence), collaborate with other musicians, and distribute their music to multiple platforms.
- title: ClinicJS
  url: https://clinicjs.org/
  main_url: https://clinicjs.org/
  categories:
    - Technology
    - Documentation
  featured: false
  built_by: NearForm
  built_by_url: "https://www.nearform.com/"
  description: >
    Tools to help diagnose and pinpoint Node.js performance issues.
- title: KOBIT
  main_url: "https://kobit.in"
  url: "https://kobit.in"
  description: Automated Google Analytics Report with everything you need and more
  featured: false
  categories:
    - Marketing
    - Blog
  built_by: mottox2
  built_by_url: "https://mottox2.com"
- title: Aleksander Hansson
  main_url: https://ahansson.com
  url: https://ahansson.com
  featured: false
  description: >
    Portfolio website for Aleksander Hansson
  categories:
    - Portfolio
    - Business
    - Freelance
    - Technology
    - Web Development
    - Consulting
  built_by: Aleksander Hansson
  built_by_url: https://www.linkedin.com/in/aleksanderhansson/
- title: Surfing Nosara
  main_url: "https://www.surfingnosara.com"
  url: "https://www.surfingnosara.com"
  description: Real estate, vacation, and surf report hub for Nosara, Costa Rica
  featured: false
  categories:
    - Business
    - Blog
    - Gallery
    - Marketing
  built_by: Desarol
  built_by_url: "https://www.desarol.com"
- title: Crispin Porter Bogusky
  url: https://cpbgroup.com/
  main_url: https://cpbgroup.com/
  description: >
    We solve the world’s toughest communications problems with the most quantifiably potent creative assets.
  categories:
    - Agency
    - Design
    - Marketing
  built_by: Crispin Porter Bogusky
  built_by_url: https://cpbgroup.com/
  featured: false
- title: graphene-python
  url: https://graphene-python.org
  main_url: https://graphene-python.org
  description: Graphene is a collaboratively funded project.Graphene-Python is a library for building GraphQL APIs in Python easily.
  categories:
    - Library
    - API
    - Documentation
  featured: false
- title: Engel & Völkers Ibiza Holiday Rentals
  main_url: "https://www.ev-ibiza.com/"
  url: "https://www.ev-ibiza.com/"
  featured: false
  built_by: Ventura Digitalagentur
  description: >
    Engel & Völkers, one of the most successful real estate agencies in the world, offers luxury holiday villas to rent in Ibiza.
  categories:
    - Travel
- title: Sylvain Hamann's personal website
  url: "https://shamann.fr"
  main_url: "https://shamann.fr"
  source_url: "https://github.com/sylvhama/shamann-gatsby/"
  description: >
    Sylvain Hamann, web developer from France
  categories:
    - Portfolio
    - Web Development
  built_by: Sylvain Hamann
  built_by_url: "https://twitter.com/sylvhama"
  featured: false
- title: Luca Crea's portfolio
  main_url: https://lcrea.github.io
  url: https://lcrea.github.io
  description: >
    Portfolio and personal website of Luca Crea, an Italian software engineer.
  categories:
    - Portfolio
  built_by: Luca Crea
  built_by_url: https://github.com/lcrea
  featured: false
- title: Escalade Sports
  main_url: "https://www.escaladesports.com/"
  url: "https://www.escaladesports.com/"
  categories:
    - eCommerce
    - Sports
  built_by: Escalade Sports
  built_by_url: "https://www.escaladesports.com/"
  featured: false
- title: Exposify
  main_url: "https://www.exposify.de/"
  url: "https://www.exposify.de/"
  description: >
    This is our German website built with Gatsby 2.0, Emotion and styled-system.
    Exposify is a proptech startup and builds technology for real estate businesses.
    We provide our customers with an elegant agent software in combination
    with beautifully designed and fast websites.
  categories:
    - Web Development
    - Real Estate
    - Agency
    - Marketing
  built_by: Exposify
  built_by_url: "https://www.exposify.de/"
  featured: false
- title: Steak Point
  main_url: https://www.steakpoint.at/
  url: https://www.steakpoint.at/
  description: >
    Steak Restaurant in Vienna, Austria (Wien, Österreich).
  categories:
    - Food
  built_by: Peter Kroyer
  built_by_url: https://www.peterkroyer.at/
  featured: false
- title: Takumon blog
  main_url: "https://takumon.com"
  url: "https://takumon.com"
  source_url: "https://github.com/Takumon/blog"
  description: Java Engineer's tech blog.
  featured: false
  categories:
    - Blog
  built_by: Takumon
  built_by_url: "https://twitter.com/inouetakumon"
- title: DayThirty
  main_url: "https://daythirty.com"
  url: "https://daythirty.com"
  description: DayThirty - ideas for the new year.
  featured: false
  categories:
    - Marketing
  built_by: Jack Oliver
  built_by_url: "https://twitter.com/mrjackolai"
- title: TheAgencyProject
  main_url: "https://theagencyproject.co"
  url: "https://theagencyproject.co"
  description: Agency model, without agency overhead.
  categories:
    - Agency
  built_by: JV-LA
  built_by_url: https://jv-la.com
- title: Karen Hou's portfolio
  main_url: https://www.karenhou.com/
  url: https://www.karenhou.com/
  categories:
    - Portfolio
  built_by: Karen H. Developer
  built_by_url: https://github.com/karenhou
  featured: false
- title: Jean Luc Ponty
  main_url: "https://ponty.com"
  url: "https://ponty.com"
  description: Official site for Jean Luc Ponty, French virtuoso violinist and jazz composer.
  featured: false
  categories:
    - Music
    - Entertainment
  built_by: Othermachines
  built_by_url: "https://othermachines.com"
- title: Rosewood Family Advisors
  main_url: "https://www.rfallp.com/"
  url: "https://www.rfallp.com/"
  description: Rosewood Family Advisors LLP (Palo Alto) provides a diverse range of family office services customized for ultra high net worth individuals.
  featured: false
  categories:
    - Finance
    - Business
  built_by: Othermachines
  built_by_url: "https://othermachines.com"
- title: Cole Walker's Portfolio
  main_url: "https://www.walkermakes.com"
  url: "https://www.walkermakes.com"
  source_url: "https://github.com/ColeWalker/portfolio"
  description: The portfolio of web developer Cole Walker, built with the help of Gatsby v2, React-Spring, and SASS.
  featured: false
  categories:
    - Portfolio
    - Web Development
  built_by: Cole Walker
  built_by_url: "https://www.walkermakes.com"
- title: Standing By Company
  main_url: "https://standingby.company"
  url: "https://standingby.company"
  description: A brand experience design company led by Scott Mackenzie and Trent Barton.
  featured: false
  categories:
    - Design
    - Web Development
  built_by: Standing By Company
  built_by_url: "https://standingby.company"
- title: Ashley Thouret
  main_url: "https://www.ashleythouret.com"
  url: "https://www.ashleythouret.com"
  description: Official website of Canadian soprano Ashley Thouret. Site designed by Stephen Bell.
  categories:
    - Portfolio
    - Music
  built_by: Michael Uloth
  built_by_url: "https://www.michaeluloth.com"
  featured: false
- title: The AZOOR Society
  main_url: "https://www.theazoorsociety.org"
  url: "https://www.theazoorsociety.org"
  description: The AZOOR Society is a UK-based charity committed to promoting awareness of Acute Zonal Occult Outer Retinopathy and assisting further research. Site designed by Stephen Bell.
  categories:
    - Community
    - Nonprofit
  built_by: Michael Uloth
  built_by_url: "https://www.michaeluloth.com"
  featured: false
- title: Gábor Fűzy pianist
  main_url: "https://pianobar.hu"
  url: "https://pianobar.hu"
  description: Gábor Fűzy pianist's official website built with Gatsby v2.
  categories:
    - Music
  built_by: Zoltán Bedi
  built_by_url: "https://github.com/B3zo0"
  featured: false
- title: Logicwind
  main_url: "https://logicwind.com"
  url: "https://logicwind.com"
  description: Website of Logicwind - JavaScript experts, Technology development agency & consulting.
  featured: false
  categories:
    - Portfolio
    - Agency
    - Web Development
    - Consulting
  built_by: Logicwind
  built_by_url: "https://www.logicwind.com"
- title: ContactBook.app
  main_url: "https://contactbook.app"
  url: "https://contactbook.app"
  description: Seamlessly share Contacts with G Suite team members
  featured: false
  categories:
    - Landing Page
    - Blog
  built_by: Logicwind
  built_by_url: "https://www.logicwind.com"
- title: Waterscapes
  main_url: "https://waterscap.es"
  url: "https://waterscap.es/lake-monteynard/"
  source_url: "https://github.com/gaelbillon/Waterscapes-Gatsby-site"
  description: Waterscap.es is a directory of bodies of water (creeks, ponds, waterfalls, lakes, etc) with information about each place such as how to get there, hike time, activities and photos and a map displayed with the Mapbox GL SJ npm package. It was developed with the goal of learning Gatsby. This website is based on the gatsby-contentful-starter and uses Contentful as CMS. It is hosted on Netlify. Hooks are setup with Bitbucket and Contentful to trigger a new build upon code or content changes. The data on Waterscap.es is a mix of original content and informations from the internets gathered and put together.
  categories:
    - Directory
    - Photography
    - Travel
  built_by: Gaël Billon
  built_by_url: "https://gaelbillon.com"
  featured: false
- title: Packrs
  url: "https://www.packrs.co/"
  main_url: "https://www.packrs.co/"
  description: >
    Packrs is a local delivery platform, one spot for all your daily requirements. On a single tap get everything you need at your doorstep.
  categories:
    - Marketing
    - Landing Page
    - Entrepreneurship
  built_by: Vipin Kumar Rawat
  built_by_url: "https://github.com/aesthytik"
  featured: false
- title: HyakuninIsshu
  main_url: "https://hyakuninanki.net"
  url: "https://hyakuninanki.net"
  source_url: "https://github.com/rei-m/web_hyakuninisshu"
  description: >
    HyakuninIsshu is a traditional Japanese card game.
  categories:
    - Education
    - Gallery
    - Entertainment
  built_by: Rei Matsushita
  built_by_url: "https://github.com/rei-m/"
  featured: false
- title: WQU Partners
  main_url: "https://partners.wqu.org/"
  url: "https://partners.wqu.org/"
  featured: false
  categories:
    - Marketing
    - Education
    - Landing Page
  built_by: Corey Ward
  built_by_url: "http://www.coreyward.me/"
- title: Federico Giacone
  url: "https://federico.giac.one/"
  main_url: "https://federico.giac.one"
  source_url: "https://github.com/leopuleo/federico.giac.one"
  description: >
    Digital portfolio for Italian Architect Federico Giacone.
  categories:
    - Portfolio
    - Gallery
  built_by: Leonardo Giacone
  built_by_url: "https://github.com/leopuleo"
  featured: false
- title: Station
  url: "https://getstation.com/"
  main_url: "https://getstation.com/"
  description: Station is the first smart browser for busy people. A single place for all of your web applications.
  categories:
    - Technology
    - Web Development
    - Productivity
  featured: false
- title: Vyron Vasileiadis
  url: "https://fedonman.com/"
  main_url: "https://fedonman.com"
  source_url: "https://github.com/fedonman/fedonman-website"
  description: Personal space of Vyron Vasileiadis aka fedonman, a Web & IoT Developer, Educator and Entrepreneur based in Athens, Greece.
  categories:
    - Portfolio
    - Technology
    - Web Development
    - Education
  built_by: Vyron Vasileiadis
  built_by_url: "https://github.com/fedonman"
- title: Fabien Champigny
  url: "https://www.champigny.name/"
  main_url: "https://www.champigny.name/"
  built_by_url: "https://www.champigny.name/"
  description: Fabien Champigny's personal blog. Entrepreneur, hacker and loves street photo.
  categories:
    - Blog
    - Gallery
    - Photography
    - Productivity
    - Entrepreneurship
  featured: false
- title: Alex Xie - Portfolio
  url: https://alexieyizhe.me/
  main_url: https://alexieyizhe.me/
  source_url: https://github.com/alexieyizhe/alexieyizhe.github.io
  description: >
    Personal website of Alex Yizhe Xie, a University of Waterloo Computer Science student and coding enthusiast.
  categories:
    - Blog
    - Portfolio
    - Web Development
  featured: false
- title: Equithon
  url: https://equithon.org/
  main_url: https://equithon.org/
  source_url: https://github.com/equithon/site-main/
  built_by: Alex Xie
  built_by_url: https://alexieyizhe.me/
  description: >
    Equithon is the largest social innovation hackathon in Waterloo, Canada. It was founded in 2016 to tackle social equity issues and create change.
  categories:
    - Education
    - Event
    - Learning
    - Open Source
    - Nonprofit
    - Technology
  featured: false
- title: Dale Blackburn - Portfolio
  url: https://dakebl.co.uk/
  main_url: https://dakebl.co.uk/
  source_url: https://github.com/dakebl/dakebl.co.uk
  description: >
    Dale Blackburn's personal website and blog.
  categories:
    - Blog
    - Portfolio
    - Web Development
  featured: false
- title: Portfolio of Anthony Wiktor
  url: https://www.anthonydesigner.com/
  main_url: https://www.anthonydesigner.com/
  description: >
    Anthony Wiktor is a Webby Award-Winning Creative Director and Digital Designer twice named Hot 100 by WebDesigner Magazine. Anthony has over a decade of award-winning experience in design and has worked on projects across a diverse set of industries — from entertainment to consumer products to hospitality to technology. Anthony is a frequent lecturer at USC’s Annenberg School for Communication & Journalism and serves on the board of AIGA Los Angeles.
  categories:
    - Portfolio
    - Marketing
  built_by: Maciej Leszczyński
  built_by_url: http://twitter.com/_maciej
  featured: false
- title: Frame.io Workflow Guide
  main_url: https://workflow.frame.io
  url: https://workflow.frame.io
  description: >
    The web’s most comprehensive post-production resource, written by pro filmmakers, for pro filmmakers. Always expanding, always free.
  categories:
    - Education
  built_by: Frame.io
  built_by_url: https://frame.io
  featured: false
- title: MarcySutton.com
  main_url: https://marcysutton.com
  url: https://marcysutton.com
  description: >
    The personal website of web developer and accessibility advocate Marcy Sutton.
  categories:
    - Blog
    - Accessibility
    - Video
    - Photography
  built_by: Marcy Sutton
  built_by_url: https://marcysutton.com
  featured: true
- title: Kepinski.me
  main_url: https://kepinski.me
  url: https://kepinski.me
  description: >
    The personal site of Antoni Kepinski, Node.js Developer.
  categories:
    - Portfolio
    - Open Source
  built_by: Antoni Kepinski
  built_by_url: https://kepinski.me
  featured: false
- title: WPGraphQL Docs
  main_url: https://docs.wpgraphql.com
  url: https://docs.wpgraphql.com
  description: >
    Documentation for WPGraphQL, a free open-source WordPress plugin that provides an extendable GraphQL schema and API for any WordPress site.
  categories:
    - API
    - Documentation
    - Technology
    - Web Development
    - WordPress
  built_by: WPGraphQL
  built_by_url: https://wpgraphql.com
  featured: false
- title: Shine Lawyers
  main_url: https://www.shine.com.au
  url: https://www.shine.com.au
  description: >
    Shine Lawyers is an Australian legal services website built with Gatsby v2, Elasticsearch, Isso, and Geolocation services.
  categories:
    - Business
    - Blog
- title: Parallel Polis Kosice
  url: https://www.paralelnapoliskosice.sk/
  main_url: https://www.paralelnapoliskosice.sk/
  source_url: https://github.com/ParalelnaPolisKE/paralelnapoliskosice.sk
  description: >
    Parallel Polis is a collective of people who want to live in a more opened world. We look for possibilities and technologies (Bitcoin, the blockchain, reputation systems and decentralized technologies in general) that open new ways, make processes easier and remove unnecessary barriers. We want to create an environment that aims at education, discovering and creating better systems for everybody who is interested in freedom and independence.
  categories:
    - Blog
    - Education
    - Technology
  built_by: Roman Vesely
  built_by_url: https://romanvesely.
  featured: false
- title: Unda Solutions
  url: https://unda.com.au
  main_url: https://unda.com.au
  description: >
    A custom web application development company in Perth, WA
  categories:
    - Business
    - Freelance
    - Web Development
    - Technology
  featured: false
- title: BIGBrave
  main_url: https://bigbrave.digital
  url: https://bigbrave.digital
  description: >
    BIGBrave is a strategic design firm. We partner with our clients, big and small, to design & create human-centered brands, products, services and systems that are simple, beautiful and easy to use.
  categories:
    - Agency
    - Web Development
    - Marketing
    - Technology
    - WordPress
  built_by: Francois Brill
  built_by_url: https://bigbrave.digital
  featured: false
- title: KegTracker
  main_url: https://www.kegtracker.co.za
  url: https://www.kegtracker.co.za
  description: >
    Keg Tracker is part of the Beverage Insights family and its sole aim is to provide you with the right data about your kegs to make better decisions. In today’s business landscape having the right information at your finger tips is crucial to the agility of your business.
  categories:
    - Food
    - Business
    - Technology
  built_by: Francois Brill
  built_by_url: https://bigbrave.digital
  featured: false
- title: Mike Nichols
  url: https://www.mikenichols.me
  main_url: https://www.mikenichols.me
  description: >
    Portfolio site of Mike Nichols, a UX designer and product development lead.
  categories:
    - Portfolio
    - Technology
    - Web Development
  built_by: Mike Nichols
  featured: false
- title: Steve Haid
  url: https://www.stevehaid.com
  main_url: https://www.stevehaid.com
  description: >
    Steve Haid is a real estate agent and Professional Financial Planner (PFP) who has been helping clients achieve their investment goals since 2006. Site designed by Stephen Bell.
  categories:
    - Marketing
    - Real Estate
  built_by: Michael Uloth
  built_by_url: "https://www.michaeluloth.com"
- title: Incremental - Loyalty, Rewards and Incentive Programs
  main_url: https://www.incremental.com.au
  url: https://www.incremental.com.au
  description: >
    Sydney-based digital agency specialising in loyalty, rewards and incentive programs. WordPress backend; Cloudinary, YouTube and Hubspot form integration; query data displayed as animated SVG graphs; video background in the header.
  categories:
    - Agency
    - Portfolio
    - WordPress
  built_by: Incremental
  built_by_url: https://www.incremental.com.au
  featured: false
- title: Technica11y
  main_url: https://www.technica11y.org
  url: https://www.technica11y.org
  description: >
    Discussing challenges in technical accessibility.
  categories:
    - Accessibility
    - Education
    - Video
  built_by: Tenon.io
  built_by_url: https://tenon.io
  featured: false
- title: Tenon-UI Documentation
  main_url: https://www.tenon-ui.info
  url: https://www.tenon-ui.info
  description: >
    Documentation site for Tenon-UI: Tenon.io's accessible components library.
  categories:
    - Accessibility
    - Documentation
    - Library
    - Web Development
  built_by: Tenon.io
  built_by_url: https://tenon.io
  featured: false
- title: Matthew Secrist
  main_url: https://www.matthewsecrist.net
  url: https://www.matthewsecrist.net
  source_url: https://github.com/matthewsecrist/v3
  description: >
    Matthew Secrist's personal portfolio using Gatsby, Prismic and Styled-Components.
  categories:
    - Portfolio
    - Technology
    - Web Development
  built_by: Matthew Secrist
  built_by_url: https://www.matthewsecrist.net
  featured: false
- title: Node.js Dev
  main_url: https://nodejs.dev
  url: https://nodejs.dev
  source_url: https://github.com/nodejs/nodejs.dev
  description: >
    Node.js Foundation Website.
  categories:
    - Documentation
    - Web Development
  built_by: Node.js Website Redesign Working Group
  built_by_url: https://github.com/nodejs/website-redesign
  featured: false
- title: Sheffielders
  main_url: https://sheffielders.org
  url: https://sheffielders.org
  source_url: https://github.com/davemullenjnr/sheffielders
  description: >
    A collective of businesses, creatives, and projects based in Sheffield, UK.
  categories:
    - Directory
  built_by: Dave Mullen Jnr
  built_by_url: https://davemullenjnr.co.uk
  featured: false
- title: Stealth Labs
  url: https://stealthlabs.io
  main_url: https://stealthlabs.io
  description: >
    We design and develop for the web, mobile and desktop
  categories:
    - Portfolio
    - Web Development
  built_by: Edvins Antonovs
  built_by_url: https://edvins.io
  featured: false
- title: Constanzia Yurashko
  main_url: https://www.constanziayurashko.com
  url: https://www.constanziayurashko.com
  description: >
    Exclusive women's ready-to-wear fashion by designer Constanzia Yurashko.
  categories:
    - Portfolio
  built_by: Maxim Andries
  featured: false
- title: The Tenon.io blog
  main_url: https://blog.tenon.io/
  url: https://blog.tenon.io/
  description: >
    The Tenon.io blog features articles on accessibility written by some of the industry's leading lights and includes news, guidance, and education.
  categories:
    - Accessibility
    - Blog
    - Education
  built_by: Tenon.io
  built_by_url: https://tenon.io
  featured: false
- title: Algolia
  url: https://algolia.com
  main_url: https://algolia.com
  description: >
    Algolia helps businesses across industries quickly create relevant, scalable, and lightning fast search and discovery experiences.
  categories:
    - Web Development
    - Technology
    - Open Source
    - Featured
  built_by: Algolia
  featured: true
- title: GVD Renovations
  url: https://www.gvdrenovationsinc.com/
  main_url: https://www.gvdrenovationsinc.com/
  description: >
    GVD Renovations is a home improvement contractor with a well known reputation as a professional, quality contractor in California.
  categories:
    - Business
  built_by: David Krasniy
  built_by_url: http://dkrasniy.com
  featured: false
- title: Styled System
  url: https://styled-system.com/
  main_url: https://styled-system.com/
  source_url: https://github.com/styled-system/styled-system/tree/master/docs
  description: >
    Style props for rapid UI development.
  categories:
    - Design System
  built_by: Brent Jackson
  built_by_url: https://jxnblk.com/
- title: Timehacker
  url: https://timehacker.app
  main_url: https://timehacker.app
  description: >
    Procrastination killer, automatic time tracking app to skyrocket your productivity
  categories:
    - Productivity
    - App
    - Technology
    - Marketing
    - Landing Page
  built_by: timehackers
  featured: false
- title: Little & Big
  main_url: "https://www.littleandbig.com.au/"
  url: "https://www.littleandbig.com.au/"
  description: >
    Little & Big exists with the aim to create Websites, Apps, E-commerce stores
    that are consistently unique and thoughtfully crafted, every time.
  categories:
    - Agency
    - Design
    - Web Development
    - Portfolio
  built_by: Little & Big
  built_by_url: "https://www.littleandbig.com.au/"
  featured: false
- title: Cat Knows
  main_url: "https://catnose99.com/"
  url: "https://catnose99.com/"
  description: >
    Personal blog built with Gatsby v2.
  categories:
    - Blog
    - Web Development
  built_by: CatNose
  built_by_url: "https://twitter.com/catnose99"
  featured: false
- title: just some dev
  url: https://www.iamdeveloper.com
  main_url: https://www.iamdeveloper.com
  source_url: https://github.com/nickytonline/www.iamdeveloper.com
  description: >
    Just some software developer writing things ✏️
  categories:
    - Blog
  built_by: Nick Taylor
  built_by_url: https://www.iamdeveloper.com
  featured: false
- title: Keziah Moselle Blog
  url: https://blog.keziahmoselle.fr/
  main_url: https://blog.keziahmoselle.fr/
  source_url: https://github.com/KeziahMoselle/blog.keziahmoselle.fr
  description: >
    ✍️ A place to share my thoughts.
  categories:
    - Blog
  built_by: Keziah Moselle
  built_by_url: https://keziahmoselle.fr/
- title: xfuture's blog
  url: https://www.xfuture-blog.com/
  main_url: https://www.xfuture-blog.com/
  source_url: https://github.com/xFuture603/xfuture-blog
  description: >
    A blog about Devops, Web development, and my insights as a systems engineer.
  categories:
    - Blog
  built_by: Daniel Uhlmann
  built_by_url: https://www.xfuture-blog.com/
- title: Mayne's Blog
  main_url: "https://gine.me/"
  url: "https://gine.me/page/1"
  source_url: "https://github.com/mayneyao/gine-blog"
  featured: false
  categories:
    - Blog
    - Web Development
- title: Bakedbird
  url: https://bakedbird.com
  main_url: https://bakedbird.com
  description: >
    Eleftherios Psitopoulos - A frontend developer from Greece ☕
  categories:
    - Portfolio
    - Blog
  built_by: Eleftherios Psitopoulos
  built_by_url: https://bakedbird.com
- title: Benjamin Lannon
  url: https://lannonbr.com
  main_url: https://lannonbr.com
  source_url: https://github.com/lannonbr/Portfolio-gatsby
  description: >
    Personal portfolio of Benjamin Lannon
  categories:
    - Portfolio
    - Web Development
  built_by: Benjamin Lannon
  built_by_url: https://lannonbr.com
  featured: false
- title: Aravind Balla
  url: https://aravindballa.com
  main_url: https://aravindballa.com
  source_url: https://github.com/aravindballa/website2017
  description: >
    Personal portfolio of Aravind Balla
  categories:
    - Portfolio
    - Blog
    - Web Development
  built_by: Aravind Balla
  built_by_url: https://aravindballa.com
- title: Kaleb McKelvey
  url: https://kalebmckelvey.com
  main_url: https://kalebmckelvey.com
  source_url: https://github.com/avatar-kaleb/kalebmckelvey-site
  description: >
    Personal portfolio of Kaleb McKelvey!
  categories:
    - Blog
    - Portfolio
  built_by: Kaleb McKelvey
  built_by_url: https://kalebmckelvey.com
  featured: false
- title: Michal Czaplinski
  url: https://czaplinski.io
  main_url: https://czaplinski.io
  source_url: https://github.com/michalczaplinski/michalczaplinski.github.io
  description: >
    Michal Czaplinski is a full-stack developer 🚀
  categories:
    - Portfolio
    - Web Development
  built_by: Michal Czaplinski mmczaplinski@gmail.com
  built_by_url: https://czaplinski.io
  featured: false
- title: Interactive Investor (ii)
  url: https://www.ii.co.uk
  main_url: https://www.ii.co.uk
  description: >
    Hybrid (static/dynamic) Gatsby web app for ii's free research, news and analysis, discussion and product marketing site.
  categories:
    - Business
    - Finance
    - Technology
  built_by: Interactive Investor (ii)
  built_by_url: https://www.ii.co.uk
  featured: false
- title: Weingut Goeschl
  url: https://www.weingut-goeschl.at/
  main_url: https://www.weingut-goeschl.at/
  description: >
    Weingut Goeschl is a family winery located in Gols, Burgenland in Austria (Österreich)
  categories:
    - eCommerce
    - Business
  built_by: Peter Kroyer
  built_by_url: https://www.peterkroyer.at/
  featured: false
- title: Hash Tech Guru
  url: https://hashtech.guru
  main_url: https://hashtech.guru
  description: >
    Software Development Training School and Tech Blog
  categories:
    - Blog
    - Education
  built_by: Htet Wai Yan Soe
  built_by_url: https://github.com/johnreginald
- title: AquaGruppen Vattenfilter
  url: https://aquagruppen.se
  main_url: https://aquagruppen.se/
  description: >
    Water filter and water treatment products in Sweden
  categories:
    - Business
    - Technology
  built_by: Johan Eliasson
  built_by_url: https://github.com/elitan
  featured: false
- title: Josef Aidt
  url: https://josefaidt.dev
  main_url: https://josefaidt.dev
  source_url: https://github.com/josefaidt/josefaidt.github.io
  description: >
    Personal website, blog, portfolio for Josef Aidt
  categories:
    - Portfolio
    - Blog
    - Web Development
  built_by: Josef Aidt
  built_by_url: https://twitter.com/garlicbred
- title: How To egghead
  main_url: https://howtoegghead.com/
  url: https://howtoegghead.com/
  source_url: https://github.com/eggheadio/how-to-egghead
  featured: false
  built_by: egghead.io
  built_by_url: https://egghead.io
  description: >
    How to become an egghead instructor or reviewer
  categories:
    - Documentation
    - Education
- title: Sherpalo Ventures
  main_url: "https://www.sherpalo.com/"
  url: "https://www.sherpalo.com/"
  featured: false
  categories:
    - Finance
    - Business
    - Technology
  built_by: Othermachines
  built_by_url: "https://othermachines.com"
- title: WrapCode
  url: https://www.wrapcode.com
  main_url: https://www.wrapcode.com
  description: >
    A full stack blog on Microsoft Azure, JavaScript, DevOps, AI and Bots.
  categories:
    - Blog
    - Technology
    - Web Development
  built_by: Rahul P
  built_by_url: https://twitter.com/_rahulpp
  featured: false
- title: Kirankumar Ambati's Portfolio
  url: https://www.kirankumarambati.me
  main_url: https://www.kirankumarambati.me
  description: >
    Personal website, blog, portfolio of Kirankumar Ambati
  categories:
    - Blog
    - Portfolio
    - Web Development
  built_by: Kirankumar Ambati
  built_by_url: https://github.com/kirankumarambati
  featured: false
- title: Mixkit by Envato
  url: https://mixkit.co
  main_url: https://mixkit.co
  description: >
    Extraordinary free HD videos
  categories:
    - Video
    - Design
    - Gallery
    - Video
  built_by: Envato
  built_by_url: https://github.com/envato
  featured: false
- title: Rou Hun Fan's portfolio
  main_url: https://flowen.me
  url: https://flowen.me
  source_url: https://github.com/flowen/flowen.me/tree/master/2019/v3
  description: >
    Portfolio of creative developer Rou Hun Fan. Built with Gatsby v2 &amp; Greensock drawSVG.
  categories:
    - Portfolio
  built_by: Rou Hun Fan Developer
  built_by_url: https://flowen.me
  featured: false
- title: chadly.net
  url: https://www.chadly.net
  main_url: https://www.chadly.net
  source_url: https://github.com/chadly/chadly.net
  description: >
    Personal tech blog by Chad Lee.
  categories:
    - Blog
    - Technology
    - Web Development
  built_by: Chad Lee
  built_by_url: https://github.com/chadly
  featured: false
- title: CivicSource
  url: https://www.civicsource.com
  main_url: https://www.civicsource.com
  description: >
    Online auction site to purchase tax-distressed properties from local taxing authorities.
  categories:
    - Real Estate
    - Government
  featured: false
- title: SpotYou
  main_url: "https://spotyou.joshglazer.com"
  url: "https://spotyou.joshglazer.com"
  source_url: "https://github.com/joshglazer/spotyou"
  description: >
    SpotYou allows you to watch your favorite music videos on Youtube based on your Spotify Preferences
  categories:
    - Entertainment
    - Music
  built_by: Josh Glazer
  built_by_url: https://linkedin.com/in/joshglazer/
  featured: false
- title: Hesam Kaveh's blog
  description: >
    A blog with great seo that using gatsby-source-wordpress to fetch posts from backend
  main_url: "https://hesamkaveh.com/"
  url: "https://hesamkaveh.com/"
  source_url: "https://github.com/hesamkaveh/sansi"
  featured: false
  categories:
    - Blog
    - WordPress
- title: Oliver Gomes Portfolio
  main_url: https://oliver-gomes.github.io/v4/
  url: https://oliver-gomes.github.io/v4/
  description: >
    As an artist and a web designer/developer, I wanted to find a way to present these two portfolios in a way that made sense.  I felt with new found power of speed, Gatsby helped keep my creativity intact with amazing response and versatility. I felt my butter smooth transition felt much better in user perspective and super happy with the power of Gatsby.
  categories:
    - Portfolio
    - Web Development
    - Blog
  built_by: Oliver Gomes
  built_by_url: https://github.com/oliver-gomes
  featured: false
- title: Patrik Szewczyk
  url: https://www.szewczyk.cz/
  main_url: https://www.szewczyk.cz/
  description: >
    Patrik Szewczyk – JavaScript, TypeScript, React, Node.js developer, Redux, Reason
  categories:
    - Portfolio
  built_by: Patrik Szewczyk
  built_by_url: https://linkedin.com/in/thepatriczek/
  featured: false
- title: Patrik Arvidsson's portfolio
  url: https://www.patrikarvidsson.com
  main_url: https://www.patrikarvidsson.com
  source_url: https://github.com/patrikarvidsson/portfolio-gatsby-contentful
  description: >
    Personal portfolio site of Swedish interaction designer Patrik Arvidsson. Built with Gatsby, Tailwind CSS, Emotion JS and Contentful.
  categories:
    - Blog
    - Design
    - Portfolio
    - Web Development
    - Technology
  built_by: Patrik Arvidsson
  built_by_url: https://www.patrikarvidsson.com
  featured: false
- title: Jacob Cofman's Blog
  description: >
    Personal blog / portfolio about Jacob Cofman.
  main_url: "https://jcofman.de/"
  url: "https://jcofman.de/"
  source_url: "https://github.com/JCofman/jc-website"
  featured: false
  categories:
    - Blog
    - Portfolio
- title: re-geo
  description: >
    re-geo is react based geo cities style component.
  main_url: "https://re-geo.netlify.com/"
  url: "https://re-geo.netlify.com/"
  source_url: "https://github.com/sadnessOjisan/re-geo-lp"
  categories:
    - Open Source
  built_by: sadnessOjisan
  built_by_url: https://twitter.com/sadnessOjisan
  featured: false
- title: Luis Cestou Portfolio
  description: >
    Portfolio of graphic + interactive designer Luis Cestou.
  main_url: "https://luiscestou.com"
  url: "https://luiscestou.com"
  source_url: "https://github.com/lcestou/luiscestou.com"
  built_by: Luis Cestou contact@luiscestou.com
  built_by_url: https://luiscestou.com
  featured: false
  categories:
    - Portfolio
    - Web Development
- title: Data Hackers
  url: https://datahackers.com.br/
  main_url: https://datahackers.com.br/
  description: >
    Official website for the biggest portuguese-speaking data science community. Makes use of several data sources such as podcasts from Anchor, messages from Slack, newsletters from MailChimp and blog posts from Medium. The unique visual design also had its hurdles and was quite fun to develop!
  categories:
    - Blog
    - Education
    - Podcast
    - Technology
  built_by: Kaordica
  built_by_url: https://kaordica.design
  featured: false
- title: TROMAQ
  url: https://www.tromaq.com/
  main_url: https://www.tromaq.com/
  description: >
    TROMAQ executes earthmoving services and rents heavy machinery for construction work. Even with the lack of good photography, their new site managed to pass a solid and trustworthy feeling to visitors during testing and they're already seeing the improvement in brand awareness, being the sole player with a modern website in their industry.
  categories:
    - Marketing
  built_by: Kaordica
  built_by_url: https://kaordica.design
  featured: false
- title: Novida Consulting
  url: https://www.novidaconsultoria.com.br
  main_url: https://www.novidaconsultoria.com.br
  description: >
    Novida’s goal was to position itself as a solid, exclusive and trustworthy brand for families looking for a safe financial future… We created a narrative and visual design that highlight their exclusivity.
  categories:
    - Marketing
  built_by: Kaordica
  built_by_url: https://kaordica.design
  featured: false
- title: We Are Clarks
  url: "https://www.weareclarks.com"
  main_url: "https://www.weareclarks.com"
  source_url: "https://github.com/abeaclark/weareclarks"
  description: >
    A family travel blog.
  categories:
    - Blog
    - Travel
  built_by: Abe Clark
  built_by_url: https://www.linkedin.com/in/abrahamclark/
  featured: false
- title: Guillaume Briday's Blog
  main_url: "https://guillaumebriday.fr/"
  url: "https://guillaumebriday.fr/"
  source_url: "https://github.com/guillaumebriday/guillaumebriday.fr"
  description: >
    My personal blog built with Gatsby and Tailwind CSS.
  categories:
    - Blog
    - Web Development
    - Technology
  built_by: Guillaume Briday
  built_by_url: https://guillaumebriday.fr/
  featured: false
- title: SEOmonitor
  main_url: "https://www.seomonitor.com"
  url: "https://www.seomonitor.com"
  description: >
    SEOmonitor is a suite of SEO tools dedicated to agencies.
  categories:
    - Blog
    - Portfolio
    - Agency
  built_by: Bejamas
  built_by_url: https://bejamas.io/
  featured: false
- title: Jean Regisser's Portfolio
  main_url: "https://jeanregisser.com/"
  url: "https://jeanregisser.com/"
  source_url: "https://github.com/jeanregisser/jeanregisser.com"
  featured: false
  description: >
    Portfolio of software engineer Jean Regisser.
  categories:
    - Portfolio
    - Mobile Development
  built_by: Jean Regisser
  built_by_url: "https://jeanregisser.com/"
- title: Axcept - Visual Screenshot Testing
  url: https://axcept.io
  main_url: https://axcept.io
  description: >
    Visual Testing for everyone
  categories:
    - Documentation
    - Web Development
  built_by: d:code:it
  built_by_url: https://dcodeit.com
  featured: false
- title: Chase Ohlson
  url: https://chaseohlson.com
  main_url: https://chaseohlson.com
  description: >
    Portfolio of frontend engineer & web developer Chase Ohlson.
  categories:
    - Portfolio
    - Web Development
  built_by: Chase Ohlson
  built_by_url: https://chaseohlson.com
  featured: false
- title: Zach Schnackel
  url: https://zslabs.com
  main_url: https://zslabs.com
  source_url: "https://github.com/zslabs/zslabs.com"
  description: >
    Portfolio site for UI/Motion Developer, Zach Schnackel.
  categories:
    - Portfolio
    - Web Development
  built_by: Zach Schnackel
  built_by_url: "https://zslabs.com"
- title: Gremlin
  url: https://www.gremlin.com
  main_url: https://www.gremlin.com
  description: >
    Gremlin's Failure as a Service finds weaknesses in your system before they cause problems.
  categories:
    - Marketing
- title: Headless.page
  main_url: https://headless.page/
  url: https://headless.page/
  description: >
    Headless.page is a directory of eCommerce sites featuring headless architecture, PWA features and / or the latest JavaScript technology.
  categories:
    - Directory
    - eCommerce
  built_by: Pilon
  built_by_url: https://pilon.io/
  featured: false
- title: Ouracademy
  main_url: https://our-academy.org/
  url: https://our-academy.org/
  source_url: "https://github.com/ouracademy/website"
  description: >
    Ouracademy is an organization that promoves the education in software development through blog posts & videos smiley.
  categories:
    - Open Source
    - Blog
    - Education
  built_by: Ouracademy
  built_by_url: https://github.com/ouracademy
  featured: false
- title: Tenon.io
  main_url: https://tenon.io
  url: https://tenon.io
  description: >
    Tenon.io is an accessibility tooling, services and consulting company.
  categories:
    - API
    - Accessibility
    - Business
    - Consulting
    - Technology
  built_by: Tenon.io
  built_by_url: https://tenon.io
  featured: false
- title: Projectival
  url: https://www.projectival.de/
  main_url: https://www.projectival.de/
  description: >
    Freelancer Online Marketing & Web Development in Cologne, Germany
  categories:
    - Freelance
    - Marketing
    - Web Development
    - Blog
    - Consulting
    - SEO
    - Business
  built_by: Sascha Klapetz
  built_by_url: https://www.projectival.de/
  featured: false
- title: Hetzner Online Community
  main_url: https://community.hetzner.com
  url: https://community.hetzner.com
  description: >
    Hetzner Online Community provides a free collection of high-quality tutorials, which are based on free and open source software, on a variety of topics such as development, system administration, and other web technology.
  categories:
    - Web Development
    - Technology
    - Programming
    - Open Source
    - Community
  built_by: Hetzner Online GmbH
  built_by_url: https://www.hetzner.com/
  featured: false
- title: AGYNAMIX
  url: https://www.agynamix.de/
  main_url: https://www.agynamix.de/
  source_url: https://github.com/tuhlmann/agynamix.de
  description: >
    Full Stack Java, Scala, Clojure, TypeScript, React Developer in Thalheim, Germany
  categories:
    - Freelance
    - Web Development
    - Programming
    - Blog
    - Consulting
    - Portfolio
    - Business
  built_by: Torsten Uhlmann
  built_by_url: https://www.agynamix.de/
  featured: false
- title: syracuse.io
  url: https://syracuse.io
  main_url: https://syracuse.io
  source_url: https://github.com/syracuseio/syracuseio/
  description: >
    Landing page for Syracuse NY Software Development Meetup Groups
  categories:
    - Community
  built_by: Benjamin Lannon
  built_by_url: https://lannonbr.com
- title: Render Documentation
  main_url: https://render.com/docs
  url: https://render.com/docs
  description: >
    Render is the easiest place to host your sites and apps. We use Gatsby for everything on https://render.com, including our documentation. The site is deployed on Render as well! We also have a guide to deploying Gatsby apps on Render: https://render.com/docs/deploy-gatsby.
  categories:
    - Web Development
    - Programming
    - Documentation
    - Technology
  built_by: Render Developers
  built_by_url: https://render.com
  featured: false
- title: prima
  url: https://www.prima.co
  main_url: https://www.prima.co
  description: >
    Discover industry-defining wellness content and trusted organic hemp CBD products safely supporting wellness, stress, mood, skin health, and balance.
  categories:
    - Blog
    - eCommerce
    - Education
  built_by: The Couch
  built_by_url: https://thecouch.nyc
- title: Gatsby Guides
  url: https://gatsbyguides.com/
  main_url: https://gatsbyguides.com/
  description: >
    Free tutorial course about using Gatsby with a CMS.
  categories:
    - Education
    - Documentation
    - Web Development
  built_by: Osio Labs
  built_by_url: https://osiolabs.com/
  featured: false
- title: Architude
  url: https://architudedesign.com
  main_url: https://architudedesign.com
  description: >
    筑冶 Architude International Design Consultants
  categories:
    - Design
    - Landing Page
    - Gallery
  built_by: Neo Nie
  built_by_url: https://github.com/nihgwu
  featured: false
- title: Arctica
  url: https://arctica.io
  main_url: https://arctica.io
  description: >
    Arctica specialises in purpose-built web sites and progressive web applications with user optimal experiences, tailored to meet the objectives of your business.
  categories:
    - Portfolio
    - Agency
    - Design
    - Web Development
  built_by: Arctica
  built_by_url: https://arctica.io
  featured: false
- title: Shard Ventures
  url: https://shard.vc
  main_url: https://shard.vc
  description: >
    Shard is building new online companies from scratch, partnering with other like-minded founders to start and invest in technology companies.
  categories:
    - Finance
    - Technology
    - Portfolio
  built_by: Arctica
  built_by_url: https://arctica.io
  featured: false
- title: David Brookes
  url: https://davidbrookes.me
  main_url: https://davidbrookes.me
  description: >
    Specialising in crafting stylish, high performance websites and applications that get results, using the latest cutting edge web development technologies.
  categories:
    - Portfolio
    - Freelance
    - Web Development
  built_by: Arctica
  built_by_url: https://arctica.io
  featured: false
- title: Dennis Morello
  url: https://morello.dev
  main_url: https://morello.dev
  source_url: https://gitlab.com/dennismorello/dev-blog
  description: >
    morello.dev is a development and techology blog written by Dennis Morello.
  categories:
    - Blog
    - Education
    - Web Development
    - Open Source
    - Technology
  built_by: Dennis Morello
  built_by_url: https://twitter.com/dennismorello
  featured: false
- title: BaseTable
  url: https://autodesk.github.io/react-base-table/
  main_url: https://autodesk.github.io/react-base-table/
  source_url: https://github.com/Autodesk/react-base-table
  description: >
    BaseTable is a react table component to display large data set with high performance and flexibility.
  categories:
    - Web Development
    - Documentation
    - Open Source
  built_by: Neo Nie
  built_by_url: https://github.com/nihgwu
  featured: false
- title: herper.io
  url: https://herper.io
  main_url: https://herper.io
  description: >
    Portfolio website for Jacob Herper - a Front End Web Developer with a passion for all things digital. I have more than 10 years experience working in web development.
  categories:
    - Portfolio
    - Web Development
    - Freelance
    - Design
    - SEO
  built_by: Jacob Herper
  built_by_url: https://github.com/jakeherp
  featured: false
- title: Artem Sapegin Photography
  description: >
    Photography portfolio and blog of Artem Sapegin, an award-losing photographer living in Berlin, Germany. Landscapes, cityscapes and dogs.
  main_url: "https://morning.photos/"
  url: "https://morning.photos/"
  source_url: "https://github.com/sapegin/morning.photos"
  categories:
    - Portfolio
    - Photography
  built_by: Artem Sapegin
  built_by_url: "https://github.com/sapegin"
- title: Pattyrn
  main_url: https://pattyrn.com
  url: https://pattyrn.com
  # optional: short paragraph describing the content and/or purpose of the site that will appear in the modal detail view and permalink views for your site
  description: >
    Pattyrn uses advanced machine learning AI to analyze the platform’s your teams use, making it easy to solve performance problems, reduce bottlenecks, and monitor culture health to optimize your ROI and help boost performance without causing burn out.
  categories:
    - Marketing
    - Technology
  built_by: Pattyrn
  built_by_url: https://twitter.com/Pattyrn4
  featured: false
- title: Intranet Italia Day
  main_url: https://www.intranetitaliaday.it/en
  url: https://www.intranetitaliaday.it/en
  description: >
    The Italian event dedicated to the digital workplace that focuses on planning, governance and company intranet management
  categories:
    - Event
    - Conference
  built_by: Ariadne Digital
  built_by_url: https://www.ariadnedigital.it
  featured: false
- title: Textually Stylo
  main_url: https://www.textually.net
  url: https://www.textually.net
  description: >
    Stylo Markdown writing App marketing/documentation website by Textually Inc.
  categories:
    - Marketing
    - Technology
    - Blog
    - Documentation
  built_by: Sébastien Hamel
  built_by_url: https://www.textually.net
  featured: false
- title: OneDeck
  main_url: https://www.onedeck.co
  url: https://www.onedeck.co
  description: >
    OneDeck is a simple yet powerful tool for creating and sharing your one-page investment summary in under 10 minutes.
  categories:
    - Finance
    - Technology
  built_by: William Neill
  built_by_url: https://twitter.com/williamneill
  featured: false
- title: Assortment
  main_url: https://assortment.io
  url: https://assortment.io
  description: >
    Assortment aims to provide detailed tutorials (and more) for developers of all skill levels within the Web Development Industry. Attempting to cut out the fluff and arm you with the facts.
  categories:
    - Blog
    - Web Development
  built_by: Luke Whitehouse
  built_by_url: https://twitter.com/_lukewh
  featured: false
- title: Mission42
  main_url: https://mission42.zauberware.com
  url: https://mission42.zauberware.com
  description: >
    A landing page for the mobile app Mission42. Mission42 wants to help you learn new skills.
  categories:
    - App
    - Learning
    - Education
    - Landing Page
  built_by: Philipp Siegmund, zauberware
  built_by_url: https://www.zauberware.com
- title: Altstadtdomizil Idstein
  main_url: http://www.altstadtdomizil-idstein.de/
  url: http://www.altstadtdomizil-idstein.de/
  description: >
    A landing page for a holiday apartment in Idstein, Germany.
  categories:
    - Landing Page
    - Travel
    - Real Estate
  built_by: Simon Franzen, zauberware
  built_by_url: https://www.zauberware.com
- title: Gerald Martinez Dev
  main_url: https://gmartinez.dev/
  url: https://gmartinez.dev/
  source_url: https://github.com/nephlin7/gmartinez.dev
  description: >
    Personal web site for show my skills and my works.
  categories:
    - Web Development
    - Portfolio
  built_by: Gerald Martinez
  built_by_url: https://twitter.com/GeraldM_92
  featured: false
- title: Becreatives
  main_url: "https://becreatives.com"
  url: "https://becreatives.com"
  featured: false
  description: >
    Digital software house. Enlights ideas. Think smart execute harder.
  categories:
    - Technology
    - Web Development
    - Agency
    - Marketing
  built_by: Becreatives
  built_by_url: "https://becreatives.com"
- title: Paul Clifton Photography
  main_url: https://paulcliftonphotography.com
  url: https://paulcliftonphotography.com
  featured: false
  description: >
    A full migration from WordPress to GatsbyJS and DatoCMS. Includes custom cropping on images as viewport changes size and also an infinity scroll that doesn't preload all of the results.
  categories:
    - Blog
    - Portfolio
    - Gallery
    - Photography
  built_by: Little Wolf Studio
  built_by_url: https://littlewolfstudio.co.uk
- title: Atte Juvonen - Blog
  url: https://www.attejuvonen.fi/
  main_url: https://www.attejuvonen.fi/
  source_url: https://github.com/baobabKoodaa/blog
  description: >
    Tech-oriented personal blog covering topics like AI, data, voting, game theory, infosec and software development.
  categories:
    - Blog
    - Data
    - JavaScript
    - Programming
    - Science
    - Security
    - Technology
    - Web Development
  featured: false
- title: Kibuk Construction
  url: https://kibukconstruction.com/
  main_url: https://kibukconstruction.com/
  description: >
    Kibuk Construction is a fully licensed and insured contractor specializing in Siding, Decks, Windows & Doors!
  categories:
    - Business
  built_by: David Krasniy
  built_by_url: http://dkrasniy.com
- title: RedCarpetUp
  main_url: https://www.redcarpetup.com
  url: https://www.redcarpetup.com/
  description: >
    RedCarpetUp's home page for a predominantly mobile-only customer base in India with major constraints on bandwidth availability
  categories:
    - Finance
  built_by: RedCarpet Dev Team
  built_by_url: https://www.redcarpetup.com
  featured: false
- title: talita traveler
  url: https://talitatraveler.com/
  main_url: https://talitatraveler.com/
  source_url: https://github.com/afuh/talitatraveler
  description: >
    Talita Traveler's personal blog.
  categories:
    - Blog
  built_by: Axel Fuhrmann
  built_by_url: https://axelfuhrmann.com/
  featured: false
- title: Pastelería el Progreso
  url: https://pasteleriaelprogreso.com/
  main_url: https://pasteleriaelprogreso.com/
  source_url: https://github.com/afuh/elprogreso
  description: >
    Famous bakery in Buenos Aires.
  categories:
    - Food
    - Gallery
  built_by: Axel Fuhrmann
  built_by_url: https://axelfuhrmann.com/
  featured: false
- title: Maitrik's Portfolio
  url: https://www.maitrikpatel.com/
  main_url: https://www.maitrikpatel.com/
  source_url: https://github.com/maitrikjpatel/portfolio
  description: >
    Portfolio of a Front-End Developer / UX Designer who designs and develops pixel perfect user interface, experiences and web applications.
  categories:
    - Portfolio
    - Blog
    - Design
    - Web Development
  built_by: Maitrik Patel
  built_by_url: https://www.maitrikpatel.com/
  featured: false
- title: PicPick
  url: https://picpick.app/
  main_url: https://picpick.app/
  description: >
    All-in-one Graphic Design Tool, Screen Capture Software, Image Editor, Color Picker, Pixel Ruler and More
  categories:
    - Productivity
    - App
    - Technology
  built_by: NGWIN
  built_by_url: https://picpick.app/
  featured: false
- title: Ste O'Neill
  main_url: https://www.steoneill.dev
  url: https://www.steoneill.dev
  description: >
    MVP of a portfolio site for a full stack UK based developer.
  categories:
    - Blog
    - Portfolio
  built_by: Ste O'Neill
  built_by_url: https://steoneill.dev
  featured: false
- title: Filipe Santos Correa's Portfolio
  description: >
    Filipe's Personal About Me / Portfolio.
  main_url: "https://filipesantoscorrea.com/"
  url: "https://filipesantoscorrea.com/"
  source_url: "https://github.com/Safi1012/filipesantoscorrea.com"
  featured: false
  categories:
    - Portfolio
- title: Progressive Massachusetts Legislator Scorecard
  main_url: https://scorecard.progressivemass.com
  url: https://scorecard.progressivemass.com
  featured: false
  source_url: https://github.com/progressivemass/legislator-scorecard
  description: >
    Learn about MA state legislators' voting records through a progressive lens
  categories:
    - Government
    - Education
  built_by: Alex Holachek
  built_by_url: "https://alex.holachek.com/"
- title: Jeff Wolff – Portfolio
  main_url: https://www.jeffwolff.net
  url: https://www.jeffwolff.net
  featured: false
  description: >
    A guy from San Diego who makes websites.
  categories:
    - Blog
    - Portfolio
    - Web Development
- title: Jp Valery – Portfolio
  main_url: https://jpvalery.photo
  url: https://jpvalery.photo
  featured: false
  description: >
    Self-taught photographer documenting spaces and people
  categories:
    - Portfolio
    - Photography
- title: Pantene
  main_url: https://pantene.com
  url: https://pantene.com
  featured: false
  description: >
    Pantene is a Swiss-created American brand of hair care products owned by Procter & Gamble
  categories:
    - Business
- title: Prevue
  main_url: https://www.prevue.io
  url: https://www.prevue.io
  featured: false
  description: >
    All in One Prototyping Tool For Vue Developers
  categories:
    - Open Source
    - Web Development
- title: Gold Medal Flour
  main_url: https://www.goldmedalflour.com
  url: https://www.goldmedalflour.com
  description: >
    Gold Medal Four is a brand of flour products owned by General Mills. The new site was built using Gatsby v2 with data sources from Wordpress and an internal recipe API, and features multifaceted recipe filtering and a modified version of Gatsby Image to support art direction images.
  categories:
    - Food
  built_by: General Mills Branded Sites Dev Team
  built_by_url: https://www.generalmills.com
  featured: false
- title: Fifth Gait Technologies
  main_url: https://5thgait.com
  url: https://5thgait.com
  featured: false
  description: >
    Fifth Gait is a small business in the defense and space industry that is run and owned by physicists and engineers that have worked together for decades. The site was built using Gatsby V2.
  categories:
    - Government
    - Science
    - Technology
  built_by: Jonathan Z. Fisher
  built_by_url: "https://jonzfisher.com"
- title: Sal's Pals
  main_url: https://www.sals-pals.net
  url: https://www.sals-pals.net
  featured: false
  description: >
    Sal's Pals is a professional dog walking and pet sitting service based in Westfield, NJ. New site built with gatsby v2.
  categories:
    - Business
- title: Zuyet Awarmatrip
  main_url: https://www.zuyetawarmatrip.com
  url: https://www.zuyetawarmatrip.com
  featured: false
  description: >
    Zuyet Awarmatrip is a subsidiary identity within the personal ecosystem of Zuyet Awarmatik, focusing on travel and photography.
  categories:
    - Travel
    - Photography
  built_by: Zuyet Awarmatik
- title: manuvel.be
  url: https://www.manuvel.be
  main_url: https://www.manuvel.be
  source_url: https://github.com/riencoertjens/manuvelsite
  description: >
    Cycling themed café coming this april in Sint Niklaas, Belgium. One page with funky css-grid and gatsby-image trickery!
  categories:
    - Food
  built_by: WEBhart
  built_by_url: https://www.web-hart.com
  featured: false
- title: WEBhart
  url: https://www.web-hart.com
  main_url: https://www.web-hart.com
  description: >
    Hi, I'm Rien (pronounced Reen) from Belgium but based in Girona, Spain. I'm an autodidact, committed to learning until the end of time.
  categories:
    - Portfolio
    - Design
    - Web Development
    - Freelance
  built_by: WEBhart
  built_by_url: https://www.web-hart.com
  featured: false
- title: nicdougall.com
  url: https://nicdougall.netlify.com/
  main_url: https://nicdougall.netlify.com/
  source_url: https://github.com/riencoertjens/nicdougall.com
  description: >
    Athlete website with Netlify CMS for blog content.
  categories:
    - Blog
  built_by: WEBhart
  built_by_url: https://www.web-hart.com
  featured: false
- title: het Groeiatelier
  url: https://www.hetgroeiatelier.be/
  main_url: https://www.hetgroeiatelier.be/
  description: >
    Workspace for talent development and logopedics. One page site with basic info and small calendar CMS.
  categories:
    - Marketing
  built_by: WEBhart
  built_by_url: https://www.web-hart.com
  featured: false
- title: Lebuin D'Haese
  url: https://www.lebuindhaese.be/
  main_url: https://www.lebuindhaese.be/
  description: >
    Artist portfolio website. Powered by a super simple Netlify CMS to easily add blog posts or new art pieces.
  categories:
    - Portfolio
    - Blog
  built_by: WEBhart
  built_by_url: https://www.web-hart.com
  featured: false
- title: Iefke Molenstra
  url: https://www.iefke.be/
  main_url: https://www.iefke.be/
  description: >
    Artist portfolio website. Powered by a super simple Netlify CMS to easily add blog posts or new art pieces.
  categories:
    - Portfolio
    - Blog
  built_by: WEBhart
  built_by_url: https://www.web-hart.com
  featured: false
- title: The Broomwagon
  url: https://www.thebroomwagongirona.com/
  main_url: https://www.thebroomwagongirona.com/
  description: >
    foodtruck style coffee by pro cyclist Robert Gesink. The site has a webshop with merchandise and coffee beans.
  categories:
    - eCommerce
  built_by: WEBhart
  built_by_url: https://www.web-hart.com
- title: Pella Windows and Doors
  main_url: https://www.pella.com
  url: https://www.pella.com
  featured: false
  description: >
    The Pella Corporation is a privately held window and door manufacturing
  categories:
    - Business
- title: tinney.dev
  url: https://tinney.dev
  main_url: https://tinney.dev
  source_url: https://github.com/cdtinney/tinney.dev
  description: >
    Personal portfolio/blog of Colin Tinney
  categories:
    - Blog
    - Portfolio
    - Open Source
  built_by: Colin Tinney
  built_by_url: https://tinney.dev
  featured: false
- title: Monkeywrench Books
  main_url: https://monkeywrenchbooks.org
  url: https://monkeywrenchbooks.org
  description: >
    Monkeywrench Books is an all-volunteer, collectively-run bookstore and event space in Austin, TX
  categories:
    - Business
    - Community
    - Education
  built_by: Monkeywrench Books
  built_by_url: https://monkeywrenchbooks.org
- title: DeepMay.io
  main_url: https://deepmay.io
  url: https://deepmay.io
  description: >
    DeepMay is an experimental new tech bootcamp in the mountains of North Carolina.
  categories:
    - Event
    - Community
    - Technology
    - Marketing
  built_by: DeepMay
  built_by_url: https://twitter.com/deepmay_io
  featured: false
- title: Liferay.Design
  main_url: https://liferay.design
  url: https://liferay.design
  source_url: https://github.com/liferay-design/liferay.design
  description: >
    Liferay.Design is home to some of the freshest open-source designers who love to share articles and other resources for the Design Community.
  categories:
    - Blog
    - Community
    - Design
    - Marketing
    - Open Source
    - Technology
    - User Experience
  built_by: Liferay Designers
  built_by_url: https://twitter.com/liferaydesign
  featured: false
- title: Front End Remote Jobs
  main_url: https://frontendremotejobs.com
  url: https://frontendremotejobs.com
  source_url: https://github.com/benjamingrobertson/remotefrontend
  description: >
    Front End Remote Jobs features fully remote jobs for front end developers.
  categories:
    - WordPress
    - Web Development
  built_by: Ben Robertson
  built_by_url: https://benrobertson.io
  featured: false
- title: Penrose Grand Del Mar
  main_url: https://penroseatthegrand.com
  url: https://penroseatthegrand.com
  description: >
    Penrose Grand Del Mar is a luxury housing project coming soon.
  categories:
    - Real Estate
    - Design
  built_by: Chase Ohlson
  built_by_url: https://chaseohlson.com
- title: JustGraphQL
  url: https://www.justgraphql.com/
  main_url: https://www.justgraphql.com/
  source_url: https://github.com/Novvum/justgraphql
  description: >
    JustGraphQL helps developers quickly search and filter through GraphQL resources, tools, and articles.
  categories:
    - Open Source
    - Web Development
    - Technology
  built_by: Novvum
  built_by_url: https://www.novvum.io/
  featured: false
- title: Peter Macinkovic Personal Blog
  url: https://peter.macinkovic.id.au/
  main_url: https://peter.macinkovic.id.au/
  source_url: https://github.com/inkovic/peter-macinkovic-static-site
  description: >
    Personal Website and Blog of eCommerce SEO Specilaist and Digital Marketer Peter Macinkovic.
  categories:
    - SEO
    - Marketing
    - Blog
  featured: false
- title: NH Hydraulikzylinder
  main_url: https://nh-hydraulikzylinder.com
  url: https://nh-hydraulikzylinder.com
  description: >
    High quality & high performance hydraulic cylinders manufactured in Austria based on the clients requirements
  categories:
    - Business
  built_by: MangoART
  built_by_url: https://www.mangoart.at
  featured: false
- title: Frauennetzwerk Linz-Land
  main_url: https://frauennetzwerk-linzland.net
  url: https://frauennetzwerk-linzland.net
  description: >
    Homepage for the local women's association providing support to people in need offline and online (Livechat integration)
  categories:
    - Nonprofit
  built_by: MangoART
  built_by_url: https://www.mangoart.at
  featured: false
- title: Mein Traktor
  main_url: http://www.mein-traktor.at/
  url: http://www.mein-traktor.at/
  description: >
    Homepage of a the main importer of SAME and Lamborghini Tractors in Austria with customer support area
  categories:
    - Business
    - App
  built_by: MangoART
  built_by_url: https://www.mangoart.at
  featured: false
- title: Lamborghini Traktoren
  main_url: https://lamborghini-traktor.at
  url: https://lamborghini-traktor.at
  description: >
    Lamborghini Tractors - Landing page for the brand in Austria
  categories:
    - Business
  built_by: MangoART
  built_by_url: https://www.mangoart.at
  featured: false
- title: Holly Lodge Community Centre - Highgate, London
  main_url: https://www.hlcchl.org/
  url: https://www.hlcchl.org/
  source_url: https://github.com/eugelogic/hlcchl-gatsby
  description: >
    The Holly Lodge Community Centre - Highgate, London has a shiny new website built with Gatsby v2 that makes important contributions towards a faster, more secure and environmentally friendly web for everyone.
  categories:
    - Community
    - Event
    - Nonprofit
  built_by: Eugene Molari Developer
  built_by_url: https://twitter.com/EugeneMolari
  featured: false
- title: blackcater's blog
  url: https://www.blackcater.win
  main_url: https://www.blackcater.win
  source_url: https://github.com/blackcater/blog
  description: >
    Blog like Medium, for person and team.
  categories:
    - Blog
    - Web Development
  built_by: blackcater
  built_by_url: https://github.com/blackcater
  featured: false
- title: Kenneth Kwakye-Gyamfi Portfolio Site
  url: https://www.kwakye-gyamfi.com
  main_url: https://www.kwakye-gyamfi.com
  source_url: https://github.com/cr05s19xx/cross-site
  description: >
    Personal portfolio site for Kenneth Kwakye-Gyamfi, a mobile and web full stack applications developer currently based in Accra, Ghana.
  categories:
    - SEO
    - Web Development
    - Open Source
    - Portfolio
  featured: false
- title: Gareth Weaver
  url: https://www.garethweaver.com/
  main_url: https://www.garethweaver.com/
  source_url: https://github.com/garethweaver/public-site-react
  description: >
    A personal portofolio of a London based frontend developer built with Gatsby 2, Redux and Sass
  categories:
    - Portfolio
    - Web Development
  built_by: Gareth Weaver
  built_by_url: https://twitter.com/garethdweaver
  featured: false
- title: Mailjet
  url: https://dev.mailjet.com/
  main_url: https://dev.mailjet.com/
  description: >
    Mailjet is an easy-to-use all-in-one e-mail platform.
  categories:
    - API
    - Documentation
  featured: false
- title: Peintagone
  url: https://www.peintagone.be/
  main_url: https://www.peintagone.be/
  description: >
    Peintagone is a superior quality paint brand with Belgian tones.
  categories:
    - Portfolio
    - Gallery
  built_by: Sebastien Crepin
  built_by_url: https://github.com/opeah
  featured: false
- title: Let's Do Dish!
  url: https://letsdodish.com
  main_url: https://letsdodish.com
  description: >
    A new recipe site for people who enjoy cooking great food in their home kitchen. Find some great meal ideas! Let's do dish!
  categories:
    - Blog
    - Food
  built_by: Connerra
  featured: false
- title: AWS Amplify Community
  url: https://amplify.aws/community/
  main_url: https://amplify.aws/community/
  source_url: https://github.com/aws-amplify/community
  description: >
    Amplify Community is a hub for developers building fullstack serverless applications with Amplify to easily access content (such as events, blog posts, videos, sample projects, and tutorials) created by other members of the Amplify community.
  categories:
    - Blog
    - Directory
    - Education
    - Technology
  built_by: Nikhil Swaminathan
  built_by_url: https://github.com/swaminator
  featured: false
- title: Cal State Monterey Bay
  url: https://csumb.edu
  main_url: https://csumb.edu
  source_url: https://github.com/csumb/csumb-gatsby
  description: >
    A website for the entire campus of California State University, Monterey Bay.
  categories:
    - Education
    - Government
  built_by: CSUMB Web Team
  built_by_url: https://csumb.edu/web/team
  featured: false
- title: BestPricingPages.com
  url: https://bestpricingpages.com
  main_url: https://bestpricingpages.com
  source_url: https://github.com/jpvalery/pricingpages/
  description: >
    A repository of the best pricing pages by the best companies. Built in less than a week.
    Inspired by RGE and since pricingpages.xyz no longer exists, I felt such a resource was missing and could be helpful to many people.
  categories:
    - Business
    - Community
    - Entrepreneurship
    - Open Source
    - Technology
  built_by: Jp Valery
  built_by_url: https://jpvalery.me
  featured: false
- title: Lendo Austria
  url: https://lendo.at
  main_url: https://lendo.at
  description: >
    A Comparison site for best private loan offer from banks in Austria.
  categories:
    - Business
    - Finance
  built_by: Lendo developers
  featured: false
- title: Visual Cloud FX
  url: https://visualcloudfx.com
  main_url: https://visualcloudfx.com
  source_url: https://github.com/jjcav84/visualcloudfx
  description: >
    Basic static site built with MDBootstrap, React, and Gatsby
  categories:
    - Consulting
    - Portfolio
  built_by: Jacob Cavazos
  built_by_url: https://jacobcavazos.com
- title: Matthew Miller (Me4502)
  url: https://matthewmiller.dev
  main_url: https://matthewmiller.dev
  description: >
    The personal site, blog and portfolio of Matthew Miller (Me4502)
  categories:
    - Blog
    - Programming
    - Technology
    - Portfolio
  built_by: Matthew Miller
  featured: false
- title: Årets Kontor
  url: https://aretskontor.newst.se
  main_url: https://aretskontor.newst.se
  description: >
    A swedish competition for "office of the year" in sweden with a focus on design. Built with MDBootstrap and Gatsby.
  categories:
    - Real Estate
    - Marketing
  built_by: Victor Björklund
  built_by_url: https://victorbjorklund.com
  featured: false
- title: Kyma
  url: https://kyma-project.io
  main_url: https://kyma-project.io
  source_url: https://github.com/kyma-project/website
  description: >
    This website holds overview, blog and documentation for Kyma open source project that is a Kubernates based application extensibility framework.
  categories:
    - Documentation
    - Blog
    - Technology
    - Open Source
  built_by: Kyma developers
  built_by_url: https://twitter.com/kymaproject
  featured: false
- title: Verso
  main_url: https://verso.digital
  url: https://verso.digital
  description: >
    Verso is a creative technology studio based in Singapore. Site built with Gatsby and Netlify.
  categories:
    - Agency
    - Consulting
    - Design
    - Technology
  built_by: Verso
  built_by_url: https://verso.digital
  featured: false
- title: Camilo Holguin
  url: https://camiloholguin.me
  main_url: https://camiloholguin.me
  source_url: https://github.com/camiloholguin/gatsby-portfolio
  description: >
    Portfolio site using GatsbyJS and Wordpress REST API.
  categories:
    - WordPress
    - Portfolio
    - Web Development
  built_by: Camilo Holguin
  built_by_url: https://camiloholguin.me
  featured: false
- title: Bennett Hardwick
  url: https://bennetthardwick.com
  main_url: https://bennetthardwick.com
  description: >
    The personal website and blog of Bennett Hardwick, an Australian software developer and human being.
  categories:
    - Blog
    - Programming
    - Technology
  source_url: https://github.com/bennetthardwick/website
  built_by: Bennett Hardwick
  built_by_url: https://bennetthardwick.com
  featured: false
- title: Sindhuka
  url: https://sindhuka.org/
  main_url: https://sindhuka.org/
  description: >
    Official website of the Sindhuka initiative, a sustainable farmers' network in Nepal.
  categories:
    - Business
    - Community
    - Government
    - Marketing
  source_url: https://github.com/Polcius/sindhuka-serif
  built_by: Pol Milian
  built_by_url: https://github.com/Polcius/
  featured: false
- title: ERS HCL Open Source Portal
  url: https://ers-hcl.github.io/
  main_url: https://ers-hcl.github.io/
  description: >
    Official site for ERS-HCL GitHub organizational site. This is a hybrid app with static and dynamic content, providing a details of the open source projects, initiatives, innovation ideas within ERS-HCL. It pulls data from various data sources including GitHub APIs, MDX based blog posts, excel files. It also hosts an ideas app that is based on Firebase.
  categories:
    - Open Source
    - Blog
    - Technology
    - Web Development
    - Community
    - Documentation
  source_url: https://github.com/ERS-HCL/gatsby-ershcl-app
  built_by: Tarun Kumar Sukhu
  built_by_url: https://github.com/tsukhu
- title: Sandbox
  url: https://www.sandboxneu.com/
  main_url: https://www.sandboxneu.com/
  source_url: https://github.com/sandboxneu/sandboxneu.com
  description: >
    Official website of Sandbox, a Northeastern University student group that builds software for researchers.
  categories:
    - Marketing
  built_by: Sandbox at Northeastern
  built_by_url: https://github.com/sandboxneu/
  featured: false
- title: Accessible App
  main_url: https://accessible-app.com
  url: https://accessible-app.com
  source_url: https://github.com/accessible-app/accessible-app_com
  description: >
    Learn how to build inclusive web applications and Single Page Apps in modern JavaScript frameworks. This project collects strategies, links, patterns and plugins for React, Vue and Angular.
  categories:
    - Accessibility
    - Web Development
    - JavaScript
  built_by: Marcus Herrmann
  built_by_url: https://marcus.io
  featured: false
- title: PygmalionPolymorph
  url: https://pygmalionpolymorph.com
  main_url: https://pygmalionpolymorph.com
  source_url: https://github.com/PygmalionPolymorph/portfolio
  description: >
    Portfolio of artist, musician and developer PygmalionPolymorph.
  categories:
    - Portfolio
    - Gallery
    - Music
    - Photography
    - Web Development
  built_by: PygmalionPolymorph
  built_by_url: https://pygmalionpolymorph.com
  featured: false
- title: Gonzalo Nuñez Photographer
  main_url: https://www.gonzalonunez.com
  url: https://www.gonzalonunez.com
  description: >
    Website for Cancun based destination wedding photographer Gonzalo Nuñez. Site built with GatsbyJS, WordPress API and Netlify.
  categories:
    - Photography
    - Portfolio
    - WordPress
  built_by: Miguel Mayo
  built_by_url: https://www.miguelmayo.com
  featured: false
- title: Element 84
  main_url: https://www.element84.com
  url: https://www.element84.com
  description: >
    A software development firm that designs and builds ambitious software products engineered for high scalability.
  categories:
    - Agency
    - Blog
    - Consulting
    - Portfolio
    - Programming
    - Science
    - Technology
    - Web Development
- title: Measures for Justice
  main_url: https://www.measuresforjustice.org
  url: https://www.measuresforjustice.org
  description: >
    Measures for Justice gathers criminal justice data at the county level and makes it available on a free public Data Portal. Site rebuilt from scratch with GatsbyJS.
  categories:
    - Nonprofit
    - Marketing
  featured: false
- title: Raconteur Agency
  main_url: https://www.raconteur.net/agency
  url: https://www.raconteur.net/agency
  description: >
    Raconteur Agency is a London-based content marketing agency for B2B brands. We have rebuilt their site with Gatsby v2 using their existing WordPress backend as the data source. By switching from WordPress to GatsbyJS we have achieved a 200%+ improvement in page load times and went from a Lighthouse performance score of 49 to 100.
  categories:
    - Agency
    - Marketing
    - WordPress
  built_by: Jacob Herper
  built_by_url: https://herper.io
  featured: false
- title: GreenOrbit
  main_url: https://greenorbit.com/
  url: https://greenorbit.com/
  description: >
    Cloud-based intranet software. Get your people going with everything you need, built in.
  categories:
    - Business
    - App
    - Productivity
    - Technology
  built_by: Effective Digital
  built_by_url: https://effective.digital/
- title: Purple11
  main_url: https://purple11.com/
  url: https://purple11.com/
  description: >
    Purple11 is a site for photography and photo retouching tips and tricks.
  categories:
    - Blog
    - Photography
  built_by: Sébastien Noël
  built_by_url: https://blkfuel.com/
  featured: false
- title: PerfReviews
  main_url: https://perf.reviews/
  url: https://perf.reviews/
  source_url: https://github.com/PerfReviews/PerfReviews
  description: >
    The best content about web performance in spanish language.
  categories:
    - Web Development
  built_by: Joan León & José M. Pérez
  built_by_url: https://perf.reviews/nosotros/
  featured: false
- title: Un Backend - Blog
  main_url: https://www.unbackend.pro/
  url: https://www.unbackend.pro/
  description: >
    The personal website and blog of Camilo Ramírez, a backend developer :).
  categories:
    - Blog
    - Programming
    - Technology
  source_url: https://github.com/camilortte/camilortte.github.com
  built_by: Camilo Ramírez
  built_by_url: https://www.unbackend.pro/about
  featured: false
- title: Hitesh Vaghasiya
  main_url: https://hiteshvaghasiya.com/
  url: https://hiteshvaghasiya.com/
  description: >
    This is Hitesh Vaghasiya's blog. This blog is help you an E-Commerce like Magento, Shopify, and BigCommece.
  categories:
    - Blog
    - Programming
    - Technology
    - Web Development
  built_by: Hitesh Vaghasiya
  built_by_url: https://hiteshvaghasiya.com/
  featured: false
- title: Aditus
  main_url: https://www.aditus.io
  url: https://www.aditus.io
  description: >
    Aditus is the accessibility tool for your team. We help teams build accessible websites and products.
  categories:
    - Accessibility
    - Education
  built_by: Aditus
  built_by_url: https://www.aditus.io
  featured: false
- title: Ultra Config
  main_url: https://ultraconfig.com.au/
  url: https://ultraconfig.com.au/ultra-config-generator/
  description: >
    Ultra Config Generator is a software application for Network Engineers to efficiently manage their network infrastructure.
  categories:
    - Blog
    - Technology
  built_by: Ultra Config
  built_by_url: https://ultraconfig.com.au/
  featured: false
- title: Malice
  main_url: https://malice.fr/
  url: https://malice.fr/
  description: >
    Malice is a cyber-training  platform for learning, validating and improving security related skills through simulated scenarios and challenges.
  categories:
    - Security
    - Technology
  built_by: Sysdream
  built_by_url: https://sysdream.com/
  featured: false
- title: Nash
  main_url: https://nash.io/
  url: https://nash.io/
  description: >
    Nash is a decentralized platform for trading, payment and other financial services. Our goal is to bring distributed finance to everyone by making blockchain technology fast and easy to use. We employ an off-chain engine to match trades rapidly, but never take control of customers’ assets. Our intuitive interface offers easy access to a range of trading, payment and investment functions.
  categories:
    - Portfolio
    - Security
    - Technology
  built_by: Andrej Gajdos
  built_by_url: https://andrejgajdos.com/
  featured: false
- title: Axel Fuhrmann
  url: https://axelfuhrmann.com
  main_url: https://axelfuhrmann.com
  source_url: https://github.com/afuh/axelfuhrmann.com
  description: >
    Personal portfolio.
  categories:
    - Portfolio
    - Freelance
    - Web Development
  featured: false
- title: Alaina Viau
  url: https://www.alainaviau.com
  main_url: https://www.alainaviau.com
  description: >
    Official website of Canadian opera director, creator, and producer Alaina Viau. Site designed by Stephen Bell.
  categories:
    - Portfolio
    - Music
  built_by: Michael Uloth
  built_by_url: "https://www.michaeluloth.com"
- title: Alison Moritz
  url: https://www.alisonmoritz.com
  main_url: https://www.alisonmoritz.com
  description: >
    Official website of American stage director Alison Moritz. Site designed by Stephen Bell.
  categories:
    - Portfolio
    - Music
  built_by: Michael Uloth
  built_by_url: "https://www.michaeluloth.com"
- title: Luke Secomb Digital
  url: https://lukesecomb.digital
  main_url: https://lukesecomb.digital
  source_url: https://github.com/lukethacoder/luke-secomb-simple
  description: >
    A simple portfolio site built using TypeScript, Markdown and React Spring.
  categories:
    - Portfolio
    - Web Development
  built_by: Luke Secomb
  built_by_url: https://lukesecomb.digital
  featured: false
- title: We are Brew
  url: https://www.wearebrew.co.uk
  main_url: https://www.wearebrew.co.uk
  description: >
    Official website for Brew, a Birmingham based Digital Marketing Agency.
  categories:
    - Portfolio
    - Web Development
    - Agency
    - Marketing
  built_by: Brew Digital
  built_by_url: https://www.wearebrew.co.uk
- title: Global City Data
  main_url: https://globalcitydata.com
  url: https://globalcitydata.com
  source_url: https://github.com/globalcitydata/globalcitydata
  description: >
    Global City Data is an open, easily browsable platform to showcase peer-reviewed urban datasets and models created by different research groups.
  categories:
    - Education
    - Open Source
  built_by: Rafi Barash
  built_by_url: https://rafibarash.com
  featured: false
- title: Submittable
  url: https://www.submittable.com
  main_url: https://www.submittable.com
  description: >
    Submissions made simple. Submittalbe is a cloud-based submissions manager that lets you accept, review, and make decisions on any kind of digital content.
  categories:
    - Technology
    - Marketing
  built_by: Genevieve Crow
  built_by_url: https://github.com/g-crow
- title: Appmantle
  main_url: https://appmantle.com
  url: https://appmantle.com
  description: >
    Appmantle is a new way of creating apps. A complete modern app that you build yourself quickly & easily, without programming knowledge.
  categories:
    - App
    - Marketing
    - Landing Page
    - Mobile Development
    - Technology
  built_by: Appmantle
  built_by_url: https://appmantle.com
  featured: false
- title: Acto
  main_url: https://www.acto.dk/
  url: https://www.acto.dk/
  description: >
    Tomorrows solutions - today. Acto is an innovative software engineering company, providing your business with high-quality, scalable and maintainable software solutions, to make your business shine.
  categories:
    - Agency
    - Technology
    - Web Development
    - Mobile Development
  built_by: Acto
  built_by_url: https://www.acto.dk/
- title: Gatsby GitHub Stats
  url: https://gatsby-github-stats.netlify.com
  main_url: https://gatsby-github-stats.netlify.com
  source_url: https://github.com/lannonbr/gatsby-github-stats/
  description: >
    Statistics Dashboard for Gatsby GitHub repository
  categories:
    - Data
  built_by: Benjamin Lannon
  built_by_url: https://lannonbr.com
  featured: false
- title: Graphic Intuitions
  url: https://www.graphicintuitions.com/
  main_url: https://www.graphicintuitions.com/
  description: >
    Digital marketing agency located in Morris, Manitoba.
  categories:
    - Agency
    - Web Development
    - Marketing
  featured: false
- title: Smooper
  url: https://www.smooper.com/
  main_url: https://www.smooper.com/
  description: >
    We connect you with digital marketing experts for 1 on 1 consultation sessions
  categories:
    - Marketing
    - Directory
  featured: false
- title: Lesley Barber
  url: https://www.lesleybarber.com/
  main_url: https://www.lesleybarber.com/
  description: >
    Official website of Canadian film composer Lesley Barber.
  categories:
    - Portfolio
    - Music
  built_by: Michael Uloth
  built_by_url: https://www.michaeluloth.com
- title: Timeline of Terror
  main_url: https://timelineofterror.org/
  url: https://timelineofterror.org/
  source_url: https://github.com/Symbitic/timeline-of-terror
  description: >
    Complete guide to the events of September 11, 2001.
  categories:
    - Directory
    - Government
  built_by: Alex Shaw
  built_by_url: https://github.com/Symbitic/
  featured: false
- title: Pill Club
  url: https://thepillclub.com
  main_url: https://thepillclub.com
  description: >
    Zero Copay With Insurance + Free Shipping + Bonus Gifts + Online Delivery – Birth Control Delivery and Prescription
  categories:
    - Marketing
    - Healthcare
  built_by: Pill Club
  built_by_url: https://thepillclub.com
- title: myweekinjs
  url: https://www.myweekinjs.com/
  main_url: https://www.myweekinjs.com/
  source_url: https://github.com/myweekinjs/public-website
  description: >
    Challenge to create and/or learn something new in JavaScript each week.
  categories:
    - Blog
  built_by: Adriaan Janse van Rensburg
  built_by_url: https://github.com/HurricaneInteractive/
  featured: false
- title: The Edit Suite
  main_url: https://www.theeditsuite.com.au/
  url: https://www.theeditsuite.com.au/
  source_url: https://thriveweb.com.au/portfolio/the-edit-suite/
  description: >-
    The Edit Suite is an award winning video production and photography company based out of our Mermaid Beach studio on the Gold Coast of Australia but we also have the ability to work mobile from any location.
  categories:
    - Photography
    - Marketing
  built_by: Thrive Team - Gold Coast
  built_by_url: https://thriveweb.com.au/
  featured: false
- title: CarineRoitfeld
  main_url: https://www.carineroitfeld.com/
  url: https://www.carineroitfeld.com/
  description: >
    Online shop for Carine Roitfeld parfume
  categories:
    - eCommerce
  built_by: Ask Phill
  built_by_url: https://askphill.com
- title: EngineHub.org
  url: https://enginehub.org
  main_url: https://enginehub.org
  source_url: https://github.com/EngineHub/enginehub-website
  description: >
    The landing pages for EngineHub, the organisation behind WorldEdit, WorldGuard, CraftBook, and more
  categories:
    - Landing Page
    - Technology
    - Open Source
  built_by: Matthew Miller
  built_by_url: https://matthewmiller.dev
- title: Goulburn Physiotherapy
  url: https://www.goulburnphysiotherapy.com.au/
  main_url: https://www.goulburnphysiotherapy.com.au/
  description: >
    Goulburn Physiotherapy is a leader in injury prevention, individual and community health, and workplace health solutions across Central Victoria.
  categories:
    - Blog
    - Healthcare
  built_by: KiwiSprout
  built_by_url: https://kiwisprout.nz/
  featured: false
- title: TomTom Traffic Index
  main_url: https://www.tomtom.com/en_gb/traffic-index/
  url: https://www.tomtom.com/en_gb/traffic-index/
  description: >
    The TomTom Traffic Index provides drivers, city planners, auto manufacturers and policy makers with unbiased statistics and information about congestion levels in 403 cities across 56 countries on 6 continents.
  categories:
    - Travel
    - Data
  built_by: TomTom
  built_by_url: https://tomtom.com
  featured: false
- title: PrintAWorld | A 3D Printing and Fabrication Company
  main_url: https://prtwd.com/
  url: https://prtwd.com/
  description: >
    PrintAWorld is a NYC based fabrication and manufacturing company that specializes in 3D printing, 3D scanning, CAD Design,
    laser cutting, and rapid prototyping. We help artists, agencies and engineers turn their ideas into its physical form.
  categories:
    - Business
  featured: false
- title: Asjas
  main_url: https://asjas.co.za
  url: https://asjas.co.za/blog
  source_url: https://github.com/Asjas/Personal-Webpage
  description: >
    This is a website built with Gatsby v2 that uses Netlify CMS and Gatsby-MDX as a blog (incl. portfolio page).
  categories:
    - Web Development
    - Blog
    - Portfolio
  built_by: A-J Roos
  built_by_url: https://twitter.com/_asjas
  featured: false
- title: Glug-Infinite
  main_url: https://gluginfinite.github.io
  url: https://gluginfinite.github.io
  source_url: https://github.com/crstnmac/glug
  description: >
    This is a website built with Gatsby v2 that is deployed on GitHub using GitHub Pages and Netlify.
  categories:
    - Web Development
    - Blog
    - Portfolio
    - Agency
  built_by: Criston Macarenhas
  built_by_url: https://github.com/crstnmac
  featured: false
- title: The State of CSS Survey
  main_url: https://stateofcss.com/
  url: https://stateofcss.com/
  source_url: https://github.com/StateOfJS/state-of-css-2019
  description: >
    Annual CSS survey, brother of The State of JS Survey.
  categories:
    - Web Development
  built_by: Sacha Greif & Contribs
  built_by_url: https://github.com/StateOfJS
  featured: false
- title: Bytom Blockchain
  url: https://bytom.io/
  main_url: https://bytom.io/
  source_url: https://github.com/bytomlabs/bytom.io
  description: >
    Embrace the New Era of Bytom Blockchain
  categories:
    - Finance
    - Open Source
    - Technology
  built_by: Bytom Foundation
  built_by_url: https://bytom.io/
  featured: false
- title: Oerol Festival
  url: https://www.oerol.nl/nl/
  main_url: https://www.oerol.nl/en/
  description: >
    Oerol is a cultural festival on the island of Terschelling in the Netherlands that is held annually in June.
    The ten-day festival is focused on live, public theatre as well as music and visual arts.
  categories:
    - Event
    - Entertainment
  built_by: Oberon
  built_by_url: https://oberon.nl/
  featured: false
- title: Libra
  main_url: "https://libra.org/"
  url: "https://libra.org/"
  description: Libra's mission is to enable a simple global currency and financial infrastructure that empowers billions of people.
  featured: false
  categories:
    - Open Source
    - Technology
    - Finance
- title: Riffy Blog
  main_url: https://blog.rayriffy.com/
  url: https://blog.rayriffy.com/
  source_url: https://github.com/rayriffy/rayriffy-blog
  description: >
    Riffy Blog is async based beautiful highly maintainable site built by using Gatsby v2 with SEO optimized.
  categories:
    - Web Development
    - Blog
    - Open Source
    - Technology
    - Music
    - SEO
  built_by: Phumrapee Limpianchop
  built_by_url: https://rayriffy.com/
  featured: false
- title: The Coffee Collective
  url: https://coffeecollective.dk
  main_url: https://coffeecollective.dk
  description: >
    The Coffee Collective website is a JAM-stack based, multilingual, multi currency website/shop selling coffee, related products and subscriptions.
  categories:
    - eCommerce
    - Food
  built_by: Remotely (Anders Hallundbæk)
  built_by_url: https://remotely.dk
  featured: false
- title: Leadership Development International
  url: https://ldi.global
  main_url: https://ldi.global
  description: >
    A DatoCMS-backed site for an education and training company based in the US, China and the UAE.
  categories:
    - Education
    - Nonprofit
  built_by: Grant Holle
  built_by_url: https://grantholle.com
  featured: false
- title: Canvas 1839
  main_url: "https://www.canvas1839.com/"
  url: "https://www.canvas1839.com/"
  description: >-
    Online store for Canvas 1839 products, including pharmacological-grade CBD oil and relief cream.
  categories:
    - eCommerce
    - Marketing
  built_by: Corey Ward
  built_by_url: "http://www.coreyward.me/"
- title: Sparkle Stories
  main_url: "https://app.sparklestories.com/"
  url: "https://app.sparklestories.com/"
  description: >-
    Sparkle Stories is a streaming audio platform for children with over 1,200 original audio stories.
  categories:
    - App
    - Education
  built_by: Corey Ward
  built_by_url: "http://www.coreyward.me/"
- title: nehalist.io
  main_url: https://nehalist.io
  url: https://nehalist.io
  source_url: https://github.com/nehalist/nehalist.io
  description: >
    nehalist.io is a blog about software development, technology and all that kind of geeky stuff.
  categories:
    - Blog
    - Web Development
    - Open Source
  built_by: Kevin Hirczy
  built_by_url: https://nehalist.io
  featured: false
- title: March and Ash
  main_url: https://marchandash.com/
  url: https://marchandash.com/
  description: >-
    March and Ash is a customer-focused, licensed cannabis dispensary located in Mission Valley.
  categories:
    - eCommerce
    - Business
    - Blog
  built_by: Blueyellow
  built_by_url: https://blueyellow.io/
  featured: false
- title: T Two Industries
  description: >
    T Two Industries is a manufacturing company specializing in building custom truck decks, truck bodies, and trailers.
  main_url: https://www.ttwo.ca
  url: https://www.ttwo.ca
  categories:
    - Business
  built_by: https://www.t2.ca
  built_by_url: https://www.t2.ca
  featured: false
- title: Cali's Finest Landscaping
  url: https://www.calisfinestlandscaping.com/
  main_url: https://www.calisfinestlandscaping.com/
  description: >
    A team of hard-working, quality-obsessed landscaping professionals looking to take dreams and transform them into reality.
  categories:
    - Business
  built_by: David Krasniy
  built_by_url: http://dkrasniy.com
  featured: false
- title: Vazco
  url: https://www.vazco.eu
  main_url: https://www.vazco.eu
  description: >
    Vazco works for clients from all around the world in future-proof technologies and help them build better products.
  categories:
    - Agency
    - Web Development
    - Blog
    - Business
    - Technology
  built_by: Vazco
  built_by_url: https://www.vazco.eu
  featured: false
- title: Major League Eating
  main_url: https://majorleagueeating.com
  url: https://majorleagueeating.com
  description: >
    Major League Eating is the professional competitive eating organization that runs the Nathan’s Famous Coney Island Hot Dog eating contest on July 4th, among other eating events.
  categories:
    - Entertainment
    - Sports
  built_by: Carmen Cincotti
  built_by_url: https://github.com/ccincotti3
  featured: false
- title: APIs You Won't Hate
  url: https://apisyouwonthate.com/blog
  main_url: https://apisyouwonthate.com
  source_url: http://github.com/apisyouwonthate/apisyouwonthate.com
  description: >
    API development is a topic very close to our hearts. APIs You Won't Hate is a team and community dedicated to learning, writing, sharing ideas and bettering understanding of API practices. Together we can erradicate APIs we hate.
  categories:
    - Blog
    - Education
    - eCommerce
    - API
    - Community
    - Learning
    - Open Source
    - Technology
    - Web Development
  built_by: Mike Bifulco
  built_by_url: https://github.com/mbifulco
  featured: false
- title: Sankarsan Kampa
  main_url: "https://traction.one"
  url: "https://traction.one"
  description: Full time programmer, part time gamer, exploring the details of programmable systems and how to stretch their capabilities.
  featured: false
  categories:
    - Portfolio
    - Freelance
- title: AwesomeDocs
  main_url: "https://awesomedocs.traction.one/"
  url: "https://awesomedocs.traction.one/install"
  source_url: "https://github.com/AwesomeDocs/website"
  description: An awesome documentation website generator!
  featured: false
  categories:
    - Open Source
    - Web Development
    - Technology
    - Documentation
  built_by: Sankarsan Kampa
  built_by_url: "https://traction.one"
- title: Prism Programming Language
  main_url: "https://prism.traction.one/"
  url: "https://prism.traction.one/"
  source_url: "https://github.com/PrismLang/website"
  description: Interpreted, high-level, programming language.
  featured: false
  categories:
    - Programming
    - Open Source
    - Technology
    - Documentation
  built_by: Sankarsan Kampa
  built_by_url: "https://traction.one"
- title: Arnondora
  main_url: "https://arnondora.in.th/"
  url: "https://arnondora.in.th/"
  source_url: "https://github.com/arnondora/arnondoraBlog"
  description: Arnondora is a personal blog by Arnon Puitrakul
  categories:
    - Blog
    - Programming
    - Technology
  built_by: Arnon Puitrakul
  built_by_url: "https://arnondora.in.th/"
  featured: false
- title: KingsDesign
  url: "https://www.kingsdesign.com.au/"
  main_url: "https://www.kingsdesign.com.au/"
  description: KingsDesign is a Hobart based web design and development company. KingsDesign creates, designs, measures and improves web based solutions for businesses and organisations across Australia.
  categories:
    - Agency
    - Technology
    - Portfolio
    - Consulting
    - User Experience
  built_by: KingsDesign
  built_by_url: "https://www.kingsdesign.com.au"
- title: EasyFloh | Easy Flows for all
  url: "https://www.easyfloh.com"
  main_url: "https://www.easyfloh.com"
  description: >
    EasyFloh is for creating simple flows for your organisation. An organisation
    can design own flows with own stages.
  categories:
    - Business
    - Landing Page
  built_by: Vikram Aroskar
  built_by_url: "https://medium.com/@vikramaroskar"
  featured: false
- title: Home Alarm Report
  url: https://homealarmreport.com/
  main_url: https://homealarmreport.com/
  description: >
    Home Alarm Report is dedicated to helping consumers make informed decisions
    about home security solutions. The site was easily migrated from a legacy WordPress
    installation and the dev team chose Gatsby for its site speed and SEO capabilities.
  categories:
    - Blog
    - Business
    - SEO
    - Technology
  built_by: Centerfield Media
  built_by_url: https://www.centerfield.com
- title: Just | FX for treasurers
  url: "https://www.gojust.com"
  main_url: "https://www.gojust.com"
  description: >
    Just provides a single centralized view of FX for corporate treasurers. See interbank market prices, and access transaction cost analysis.
  categories:
    - Finance
    - Technology
  built_by: Bejamas
  built_by_url: "https://bejamas.io/"
  featured: false
- title: Bureau for Good | Nonprofit branding, web and print communications
  url: "https://www.bureauforgood.com"
  main_url: "https://www.bureauforgood.com"
  description: >
    Bureau for Good helps nonprofits explain why they matter across digital & print media. Bureau for Good crafts purpose-driven identities, websites & print materials for changemakers.
  categories:
    - Nonprofit
    - Agency
    - Design
  built_by: Bejamas
  built_by_url: "https://bejamas.io/"
  featured: false
- title: Atelier Cartier Blumen
  url: "https://www.ateliercartier.ch"
  main_url: "https://www.ateliercartier.ch"
  description: >
    Im schönen Kreis 6 in Zürich kreiert Nicole Cartier Blumenkompositionen anhand Charaktereigenschaften oder Geschichten zur Person an. Für wen ist Dein Blumenstrauss gedacht? Einzigartige Floristik Blumensträusse, Blumenabos, Events, Shootings. Site designed by https://www.stolfo.co
  categories:
    - eCommerce
    - Design
  built_by: Bejamas
  built_by_url: "https://bejamas.io/"
  featured: false
- title: Veronym – Cloud Security Service Provider
  url: "https://www.veronym.com"
  main_url: "https://www.veronym.com"
  description: >
    Veronym is securing your digital transformation. A comprehensive Internet security solution for business. Stay safe no matter how, where and when you connect.
  categories:
    - Security
    - Technology
    - Business
  built_by: Bejamas
  built_by_url: "https://bejamas.io/"
  featured: false
- title: Devahoy
  url: "https://devahoy.com/"
  main_url: "https://devahoy.com/"
  description: >
    Devahoy is a personal blog written in Thai about software development.
  categories:
    - Blog
    - Programming
  built_by: Chai Phonbopit
  built_by_url: "https://github.com/phonbopit"
  featured: false
- title: Venus Lover
  url: https://venuslover.com
  main_url: https://venuslover.com
  description: >
    Venus Lover is a mobile app for iOS and Android so you can read your daily horoscope and have your natal chart, including the interpretation of the ascendant, planets, houses and aspects.
  categories:
    - App
    - Consulting
    - Education
    - Landing Page
- title: Write/Speak/Code
  url: https://www.writespeakcode.com/
  main_url: https://www.writespeakcode.com/
  description: >
    Write/Speak/Code is a non-profit on a mission to promote the visibility and leadership of technologists with marginalized genders through peer-led professional development.
  categories:
    - Community
    - Nonprofit
    - Open Source
    - Conference
  built_by: Nicola B.
  built_by_url: https://www.linkedin.com/in/nicola-b/
  featured: false
- title: Daniel Spajic
  url: https://danieljs.tech/
  main_url: https://danieljs.tech/
  source_url: https://github.com/dspacejs/portfolio
  description: >
    Passionate front-end developer with a deep, yet diverse skillset.
  categories:
    - Portfolio
    - Programming
    - Freelance
  built_by: Daniel Spajic
  featured: false
- title: Cosmotory
  url: https://cosmotory.netlify.com/
  main_url: https://cosmotory.netlify.com/
  description: >
    This is the educational blog containing various courses,learning materials from various authors from all over the world.
  categories:
    - Blog
    - Community
    - Nonprofit
    - Open Source
    - Education
  built_by: Hanishraj B Rao.
  built_by_url: https://hanishrao.netlify.com/
  featured: false
- title: Armorblox | Security Powered by Understanding
  url: https://www.armorblox.com
  main_url: https://www.armorblox.com
  description: >
    Armorblox is a venture-backed stealth cybersecurity startup, on a mission to build a game-changing enterprise security platform.
  categories:
    - Security
    - Technology
    - Business
  built_by: Bejamas
  built_by_url: https://bejamas.io
  featured: false
- title: Mojo
  url: https://www.mojo.is
  main_url: https://www.mojo.is/
  description: >
    We help companies create beautiful digital experiences
  categories:
    - Agency
    - Technology
    - Consulting
    - User Experience
    - Web Development
  featured: false
- title: Marcel Hauri
  url: https://marcelhauri.ch/
  main_url: https://marcelhauri.ch/
  description: >
    Marcel Hauri is an award-winning Magento developer and e-commerce specialist.
  categories:
    - Portfolio
    - Blog
    - Programming
    - Community
    - Open Source
    - eCommerce
  built_by: Marcel Hauri
  built_by_url: https://marcelhauri.ch
  featured: false
- title: Projektmanagementblog
  url: https://www.projektmanagementblog.de
  main_url: https://www.projektmanagementblog.de/
  source_url: https://github.com/StephanWeinhold/pmblog
  description: >
    Thoughts about modern project management. Built with Gatsby and Tachyons, based on Advanced Starter.
  categories:
    - Blog
  built_by: Stephan Weinhold
  built_by_url: https://stephanweinhold.com/
  featured: false
- title: Anthony Boyd Graphics
  url: https://www.anthonyboyd.graphics/
  main_url: https://www.anthonyboyd.graphics/
  description: >
    Free Graphic Design Resources by Anthony Boyd
  categories:
    - Portfolio
  built_by: Anthony Boyd
  built_by_url: https://www.anthonyboyd.com/
  featured: false
- title: Relocation Hero
  url: https://relocationhero.com
  main_url: https://relocationhero.com
  description: >
    Blog with FAQs related to Germany relocation. Built with Gatsby.
  categories:
    - Blog
    - Consulting
    - Community
  featured: false
- title: Zoe Rodriguez
  url: https://zoerodrgz.com
  main_url: https://zoerodrgz.com
  description: >
    Portfolio for Los Angeles-based designer Zoe Rodriguez. Built with Gatsby.
  categories:
    - Portfolio
    - Design
  built_by: Chase Ohlson
  built_by_url: https://chaseohlson.com
  featured: false
- title: TriActive USA
  url: https://triactiveusa.com
  main_url: https://triactiveusa.com
  description: >
    Website and blog for TriActive USA. Built with Gatsby.
  categories:
    - Landing Page
    - Business
  built_by: Chase Ohlson
  built_by_url: https://chaseohlson.com
- title: LaunchDarkly
  url: https://launchdarkly.com/
  main_url: https://launchdarkly.com/
  description: >
    LaunchDarkly is the feature management platform that software teams use to build better software, faster.
  categories:
    - Technology
    - Marketing
  built_by: LaunchDarkly
  built_by_url: https://launchdarkly.com/
  featured: false
- title: Arpit Goyal
  url: https://arpitgoyal.com
  main_url: https://arpitgoyal.com
  source_url: https://github.com/92arpitgoyal/ag-blog
  description: >
    Blog and portfolio website of a Front-end Developer turned Product Manager.
  categories:
    - Blog
    - Portfolio
    - Technology
    - User Experience
  built_by: Arpit Goyal
  built_by_url: https://twitter.com/_arpitgoyal
  featured: false
- title: Portfolio of Cole Townsend
  url: https://twnsnd.co
  main_url: https://twnsnd.co
  description: Portfolio of Cole Townsend, Product Designer
  categories:
    - Portfolio
    - User Experience
    - Web Development
    - Design
  built_by: Cole Townsend
  built_by_url: https://twitter.com/twnsndco
- title: Jana Desomer
  url: https://www.janadesomer.be/
  main_url: https://www.janadesomer.be/
  description: >
    I'm Jana, a digital product designer with coding skills, based in Belgium
  categories:
    - Portfolio
  built_by: Jana Desomer Designer/Developer
  built_by_url: https://www.janadesomer.be/
  featured: false
- title: Carbon8 Regenerative Agriculture
  url: https://www.carbon8.org.au/
  main_url: https://www.carbon8.org.au/
  description: >
    Carbon8 is a Not for Profit charity that supports Aussie farmers to transition to regenerative agriculture practices and rebuild the carbon (organic matter) in their soil from 1% to 8%.
  categories:
    - Nonprofit
    - eCommerce
  built_by: Little & Big
  built_by_url: "https://www.littleandbig.com.au/"
  featured: false
- title: Reactgo blog
  url: https://reactgo.com/
  main_url: https://reactgo.com/
  description: >
    It provides tutorials & articles about modern open source web technologies such as react,vuejs and gatsby.
  categories:
    - Blog
    - Education
    - Programming
    - Web Development
  built_by: Sai gowtham
  built_by_url: "https://twitter.com/saigowthamr"
  featured: false
- title: City Springs
  url: https://citysprings.com/
  main_url: https://citysprings.com/
  description: >
    Sandy Springs is a city built on creative thinking and determination. They captured a bold vision for a unified platform to bring together new and existing information systems. To get there, the Sandy Springs communications team partnered with Mediacurrent on a new Drupal 8 decoupled platform architecture with a Gatsbyjs front end to power both the City Springs website and its digital signage network. Now, the Sandy Springs team can create content once and publish it everywhere.
  categories:
    - Community
    - Government
  built_by: Mediacurrent
  built_by_url: https://www.mediacurrent.com
  featured: false
- title: Behalf
  url: https://www.behalf.no/
  main_url: https://www.behalf.no/
  description: >
    Behalf is Norwegian based digital design agency.
  categories:
    - Agency
    - Portfolio
    - Business
    - Consulting
    - Design
    - Design System
    - Marketing
    - Web Development
    - User Experience
  built_by: Behalf
  built_by_url: https://www.behalf.no/
  featured: false
- title: Saxenhammer & Co.
  url: https://saxenhammer-co.com/
  main_url: https://saxenhammer-co.com/
  description: >
    Saxenhammer & Co. is a leading boutique investment bank in Continental Europe. The firm’s strong track record is comprised of the execution of 200 successful transactions across all major industries.
  categories:
    - Consulting
    - Finance
    - Business
  built_by: Axel Fuhrmann
  built_by_url: https://axelfuhrmann.com/
  featured: false
- title: UltronEle
  url: http://ultronele.com
  main_url: https://runbytech.github.io/ueofcweb/
  source_url: https://github.com/runbytech/ueofcweb
  description: >
    UltronEle is a light, fast, simple yet interesting serverless e-learning CMS based on GatsbyJS. It aims to provide a easy-use product for tutors, teachers, instructors from all kinks of fields with near-zero efforts to setup their own authoring tool and content publish website.
  categories:
    - Education
    - Consulting
    - Landing Page
    - Web Development
    - Open Source
    - Learning
  built_by: RunbyTech
  built_by_url: http://runbytech.co
  featured: false
- title: Nick Selvaggio
  url: https://nickgs.com/
  main_url: https://nickgs.com/
  description: >
    The personal website of Nick Selvaggio. Long Island based web developer, teacher, and technologist.
  categories:
    - Consulting
    - Programming
    - Web Development
  featured: false
- title: Free & Open Source Gatsby Themes by LekoArts
  main_url: "https://themes.lekoarts.de"
  url: "https://themes.lekoarts.de"
  source_url: "https://github.com/LekoArts/gatsby-themes/tree/master/www"
  built_by: LekoArts
  built_by_url: "https://github.com/LekoArts"
  description: >-
    Get high-quality and customizable Gatsby themes to quickly bootstrap your website! Choose from many professionally created and impressive designs with a wide variety of features and customization options. Use Gatsby Themes to take your project to the next level and let you and your customers take advantage of the many benefits Gatsby has to offer.
  categories:
    - Open Source
    - Directory
    - Marketing
    - Landing Page
  featured: false
- title: Lars Roettig
  url: https://larsroettig.dev/
  main_url: https://larsroettig.dev/
  description: >
    Lars Roettig is a Magento Maintainer and e-commerce specialist. On his Blog, he writes Software Architecture and Magento Development.
  categories:
    - Portfolio
    - Blog
    - Programming
    - Community
    - Open Source
    - eCommerce
  built_by: Lars Roettig
  built_by_url: https://larsroettig.dev/
  featured: false
- title: Cade Kynaston
  url: https://cade.codes
  main_url: https://cade.codes
  source_url: https://github.com/cadekynaston/gatsby-portfolio
  description: >
    Cade Kynaston's Portfolio
  categories:
    - Portfolio
  built_by: Cade Kynaston
  built_by_url: https://github.com/cadekynaston
  featured: false
- title: Growable Meetups
  url: https://www.growable.io/
  main_url: https://www.growable.io/
  description: >
    Growable - Events to Accelerate your career in Tech. Made with <3 with Gatsby, React & Netlify by Talent Point in London.
  categories:
    - Event
    - Technology
    - Education
    - Community
    - Conference
  built_by: Talent Point
  built_by_url: https://github.com/talent-point/
  featured: false
- title: Fantastic Metropolis
  main_url: https://fantasticmetropolis.com
  url: https://fantasticmetropolis.com
  description: >
    Fantastic Metropolis ran between 2001 and 2006, highlighting the potential of literary science fiction and fantasy.
  categories:
    - Entertainment
  built_by: Luis Rodrigues
  built_by_url: https://goblindegook.com
  featured: false
- title: Simon Koelewijn
  main_url: https://simonkoelewijn.nl
  url: https://simonkoelewijn.nl
  description: >
    Personal blog of Simon Koelewijn, where he blogs about UX, analytics and web development (in Dutch). Made awesome and fast by using Gatsby 2.x (naturally) and gratefully using Netlify and Netlify CMS.
  categories:
    - Freelance
    - Blog
    - Web Development
    - User Experience
  built_by: Simon Koelewijn
  built_by_url: https://simonkoelewijn.nl
  featured: false
- title: Raconteur Careers
  main_url: https://careers.raconteur.net
  url: https://careers.raconteur.net
  description: >
    Raconteur is a London-based publishing house and content marketing agency. We have built this careers portal Gatsby v2 with TypeScript, Styled-Components, React-Spring and Contentful.
  categories:
    - Media
    - Marketing
    - Landing Page
  built_by: Jacob Herper
  built_by_url: https://herper.io
  featured: false
- title: Frankly Steve
  url: https://www.franklysteve.com/
  main_url: https://www.franklysteve.com/
  description: >
    Wedding photography with all the hugs, tears, kisses, smiles, laughter, banter, kids up trees, friends in hedges.
  categories:
    - Photography
    - Portfolio
  built_by: Little & Big
  built_by_url: "https://www.littleandbig.com.au/"
  featured: false
- title: Eventos orellana
  description: >-
    We are a company dedicated to providing personalized and professional advice
    for the elaboration and coordination of social and business events.
  main_url: "https://eventosorellana.com/"
  url: "https://eventosorellana.com/"
  featured: false
  categories:
    - Gallery
  built_by: Ramón Chancay
  built_by_url: "https://ramonchancay.me/"
- title: DIA Supermercados
  main_url: https://dia.com.br
  url: https://dia.com.br
  description: >-
    Brazilian retailer subsidiary, with more than 1,100 stores in Brazil, focusing on low prices and exclusive DIA Products.
  categories:
    - Business
  built_by: CloudDog
  built_by_url: https://clouddog.com.br
  featured: false
- title: AntdSite
  main_url: https://antdsite.yvescoding.org
  url: https://antdsite.yvescoding.org
  description: >-
    A static docs generator based on Ant Design and GatsbyJs.
  categories:
    - Documentation
  built_by: Yves Wang
  built_by_url: https://antdsite.yvescoding.org
- title: Fourpost
  url: https://www.fourpost.com
  main_url: https://www.fourpost.com
  description: >
    Fourpost is a shopping destination for today’s family that combines the best brands and experiences under one roof.
  categories:
    - Marketing
  built_by: Fourpost
  built_by_url: https://github.com/fourpost
  featured: false
- title: ReactStudy Blog
  url: https://elated-lewin-51cf0d.netlify.com
  main_url: https://elated-lewin-51cf0d.netlify.com
  description: >
    Belong to your own blog by gatsby
  categories:
    - Blog
  built_by: 97thjingba
  built_by_url: https://github.com/97thjingba
  featured: false
- title: George
  main_url: https://kind-mestorf-5a2bc0.netlify.com
  url: https://kind-mestorf-5a2bc0.netlify.com
  description: >
    shiny new web built with Gatsby
  categories:
    - Blog
    - Portfolio
    - Gallery
    - Landing Page
    - Design
    - Web Development
    - Open Source
    - Science
  built_by: George Davituri
  featured: false

- title: CEO amp
  main_url: https://www.ceoamp.com
  url: https://www.ceoamp.com
  description: >
    CEO amp is an executive training programme to amplify a CEO's voice in the media. This site was built with Gatsby v2, Styled-Components, TypeScript and React Spring.
  categories:
    - Consulting
    - Entrepreneurship
    - Marketing
    - Landing Page
  built_by: Jacob Herper
  built_by_url: https://herper.io
  featured: false
- title: QuantumBlack
  main_url: https://www.quantumblack.com/
  url: https://www.quantumblack.com/
  description: >
    We help companies use data to make distinctive, sustainable and significant improvements to their performance.
  categories:
    - Technology
    - Consulting
    - Data
    - Design
  built_by: Richard Westenra
  built_by_url: https://www.richardwestenra.com/
  featured: false
- title: Coffeeshop Creative
  url: https://www.coffeeshopcreative.ca
  main_url: https://www.coffeeshopcreative.ca
  description: >
    Marketing site for a Toronto web design and videography studio.
  categories:
    - Marketing
    - Agency
    - Design
    - Video
    - Web Development
  built_by: Michael Uloth
  built_by_url: https://www.michaeluloth.com
  featured: false
- title: Daily Hacker News
  url: https://dailyhn.com
  main_url: https://dailyhn.com
  description: >
    Daily Hacker News presents the top five stories from Hacker News daily.
  categories:
    - Entertainment
    - Design
    - Web Development
    - Technology
    - Science
  built_by: Joeri Smits
  built_by_url: https://joeri.dev
  featured: false
- title: Grüne Dresden
  main_url: https://ltw19dresden.de
  url: https://ltw19dresden.de
  description: >
    This site was built for the Green Party in Germany (Bündnis 90/Die Grünen) for their local election in Dresden, Saxony. The site was built with Gatsby v2 and Styled-Components.
  categories:
    - Government
    - Nonprofit
  built_by: Jacob Herper
  built_by_url: https://herper.io
- title: Gratsy
  url: https://gratsy.com/
  main_url: https://gratsy.com/
  description: >
    Gratsy: Feedback To Give Back
  categories:
    - Agency
    - Marketing
    - Landing Page
  built_by: Whalar
  built_by_url: https://whalar.com/
  featured: false
- title: deepThreads
  main_url: https://deepthreads.com
  url: https://deepthreads.com/
  description: >
    deepThreads is a shiny new website built with Gatsby v2.  We make art using deep learning along with print on demand providers to create some cool stuff!
  categories:
    - eCommerce
  built_by: Kyle Kitlinski
  built_by_url: http://github.com/k-kit
  featured: false
- title: Smoopit
  main_url: https://smoopit.com
  url: https://smoopit.com/
  description: >
    Smoopit helps you schedule meetings without the extra effort of checking your availability or back-and-forth emails.
  categories:
    - Business
    - Productivity
  built_by: Chandra Bhushan
  built_by_url: https://github.com/chandu2304
  featured: false
- title: Mill3 Studio
  main_url: https://mill3.studio/en/
  url: https://mill3.studio/en/
  description: >
    Our agency specializes in the analysis, strategy and development of digital products.
  categories:
    - Agency
    - Portfolio
  built_by: Mill3
  built_by_url: https://mill3.studio/en/
  featured: false
- title: Zellement
  main_url: https://www.zellement.com
  url: https://www.zellement.com
  description: >
    Online portfolio of Dan Farrow from Nottingham, UK.
  categories:
    - Portfolio
  built_by: Zellement
  built_by_url: https://www.zellement.com
  featured: false
- title: Fullstack HQ
  url: https://fullstackhq.com/
  main_url: https://fullstackhq.com/
  description: >
    Get immediate access to a battle-tested team of designers and developers on a pay-as-you-go monthly subscription.
  categories:
    - Agency
    - Consulting
    - Freelance
    - Marketing
    - Portfolio
    - Web Development
    - App
    - Business
    - Design
    - JavaScript
    - Technology
    - User Experience
    - Web Development
    - eCommerce
    - WordPress
  built_by: Fullstack HQ
  built_by_url: https://fullstackhq.com/
  featured: false
- title: Cantas
  main_url: https://www.cantas.co.jp
  url: https://www.cantas.co.jp
  description: >
    Cantas is digital marketing company in Japan.
  categories:
    - Business
    - Agency
  built_by: Cantas
  built_by_url: https://www.cantas.co.jp
  featured: false
- title: Sheringham Shantymen
  main_url: https://www.shantymen.com/
  url: https://www.shantymen.com/
  description: >
    The Sheringham Shantymen are a sea shanty singing group that raise money for the RNLI in the UK.
  categories:
    - Music
    - Community
    - Entertainment
    - Nonprofit
  built_by: Zellement
  built_by_url: https://www.zellement.com/
  featured: false
- title: WP Spark
  main_url: https://wpspark.io/
  url: https://wpspark.io/
  description: >
    Create blazing fast website with WordPress and our Gatsby themes.
  categories:
    - Agency
    - Community
    - Blog
    - WordPress
  built_by: wpspark
  built_by_url: https://wpspark.io/
- title: Ronald Langeveld
  description: >
    Ronald Langeveld's blog and Web Development portfolio website.
  main_url: "https://www.ronaldlangeveld.com"
  url: "https://www.ronaldlangeveld.com"
  categories:
    - Blog
    - Web Development
    - Freelance
    - Portfolio
    - Consulting
  featured: false
- title: Golfonaut
  description: >
    Golfonaut - Golf application for Apple Watch
  main_url: https://golfonaut.io
  url: https://golfonaut.io
  categories:
    - App
    - Sports
  featured: false
- title: Anton Sten - UX Lead/Design
  url: https://www.antonsten.com
  main_url: https://www.antonsten.com
  description: Anton Sten leads UX for design-driven companies.
  categories:
    - User Experience
    - Blog
    - Freelance
    - Portfolio
    - Consulting
    - Agency
    - Design
  featured: false
- title: Rashmi AP - Front-end Developer
  main_url: http://rashmiap.me
  url: http://rashmiap.me
  featured: false
  description: >
    Rashmi AP's Personal Portfolio Website
  source_url: https://github.com/rashmiap/personal-website-react
  categories:
    - Portfolio
    - Open Source
  built_by: Rashmi AP
  built_by_url: http://rashmiap.me
- title: OpenSourceRepos - Blogs for open source repositories
  main_url: https://opensourcerepos.com
  url: https://opensourcerepos.com
  featured: false
  description: >
    Open Source Repos is a blog site for explaining the architecture, code-walkthrough and key takeways for the github repository. Out main aim to is to help more developers contribute to open source projects.
  source_url: https://github.com/opensourcerepos/blogs
  categories:
    - Open Source
    - Design
    - Design System
    - Blog
  built_by: OpenSourceRepos Team
  built_by_url: https://opensourcerepos.com
- title: Sheelah Brennan - Front-End/UX Engineer
  main_url: https://sheelahb.com
  url: https://sheelahb.com
  featured: false
  description: >
    Sheelah Brennan's web development blog
  categories:
    - Blog
    - Web Development
    - Design
    - Freelance
    - Portfolio
  built_by: Sheelah Brennan
- title: Delinx.Digital - Web and Mobile Development Agency based in Sofia, Bulgaria
  main_url: https://delinx.digital
  url: https://delinx.digital/solutions
  description: >
    Delinx.digital is a software development oriented digital agency based in Sofia, Bulgaria. We develop bespoke software solutions using  WordPress, WooCommerce, Shopify, eCommerce, React.js, Node.js, PHP, Laravel and many other technologies.
  categories:
    - Agency
    - Web Development
    - Design
    - eCommerce
    - WordPress
  featured: false
- title: Cameron Nuckols - Articles, Book Notes, and More
  main_url: https://nucks.co
  url: https://nucks.co
  description: >
    This site hosts all of Cameron Nuckols's writing on entrepreneurship, startups, money, fitness, self-education, and self-improvement.
  categories:
    - Blog
    - Entrepreneurship
    - Business
    - Productivity
    - Technology
    - Marketing
  featured: false
- title: Hayato KAJIYAMA - Portfolio
  main_url: "https://hyakt.dev"
  url: "https://hyakt.dev"
  source_url: "https://github.com/hyakt/hyakt.github.io"
  featured: false
  categories:
    - Portfolio
- title: Skirtcraft - Unisex Skirts with Large Pockets
  main_url: https://skirtcraft.com
  url: https://skirtcraft.com/products
  source_url: https://github.com/jqrn/skirtcraft-web
  description: >
    Skirtcraft sells unisex skirts with large pockets, made in the USA. Site built with TypeScript and styled-components, with Tumblr-sourced blog posts.
  categories:
    - eCommerce
    - Blog
  built_by: Joe Quarion
  built_by_url: https://github.com/jqrn
  featured: false
- title: Vermarc Sport
  main_url: https://www.vermarcsport.com/
  url: https://www.vermarcsport.com/
  description: >
    Vermarc Sport offers a wide range of cycle clothing, cycling jerseys, bib shorts, rain gear and accessories, as well for the summer, the mid-season (autumn / spring) and the winter.
  categories:
    - eCommerce
  built_by: BrikL
  built_by_url: https://github.com/Brikl
- title: Cole Ruche
  main_url: https://coleruche.com
  url: https://coleruche.com
  source_url: https://github.com/kingingcole/myblog
  description: >
    The personal website and blog for Emeruche "Cole" Ikenna, front-end web developer from Nigeria.
  categories:
    - Blog
    - Portfolio
  built_by: Emeruche "Cole" Ikenna
  built_by_url: https://twitter.com/cole_ruche
  featured: false
- title: Abhith Rajan - Coder, Blogger, Biker, Full Stack Developer
  main_url: https://www.abhith.net/
  url: https://www.abhith.net/
  source_url: https://github.com/Abhith/abhith.net
  description: >
    abhith.net is a portfolio website of Abhith Rajan, a full stack developer. Sharing blog posts, recommended videos, developer stories and services with the world through this site.
  categories:
    - Portfolio
    - Blog
    - Programming
    - Open Source
    - Technology
  built_by: Abhith Rajan
  built_by_url: https://github.com/Abhith
  featured: false
- title: Mr & Mrs Wilkinson
  url: https://thewilkinsons.netlify.com/
  main_url: https://thewilkinsons.netlify.com/
  source_url: https://github.com/davemullenjnr/the-wilkinsons
  description: >
    A one-page wedding photography showcase using Gatsby Image and featuring a lovely hero and intro section.
  categories:
    - Photography
  built_by: Dave Mullen Jnr
  built_by_url: https://davemullenjnr.co.uk
  featured: false
- title: Gopesh Gopinath - Full Stack JavaScript Developer
  url: https://www.gopeshgopinath.com
  main_url: https://www.gopeshgopinath.com
  source_url: https://github.com/GopeshMedayil/gopeshgopinath.com
  description: >
    Gopesh Gopinath's Personal Portfolio Website
  categories:
    - Portfolio
    - Open Source
  built_by: Gopesh Gopinath
  built_by_url: https://www.gopeshgopinath.com
  featured: false
- title: Misael Taveras - FrontEnd Developer
  url: https://taverasmisael.com
  main_url: https://taverasmisael.com
  source_url: https://github.com/taverasmisael/taverasmisael
  description: >
    Personal site and bloging about learning FrontEnd web development in spanish.
  categories:
    - Portfolio
    - Open Source
    - Blog
    - JavaScript
    - Web Development
  built_by: Misael Taveras
  built_by_url: https://taverasmisael.com
  featured: false
- title: Le Reacteur
  url: https://www.lereacteur.io/
  main_url: https://www.lereacteur.io/
  description: >
    Le Reacteur is the first coding bootcamp dedicated to web and mobile apps development (iOS/Android). We offer intensive sessions to train students in a short time (10 weeks). Our goal is to pass on to our students in less than 3 months what they would have learned in 2 years. To achieve this ambitious challenge, our training is based on learning JavaScript (Node.js, Express, ReactJS, React Native).
  categories:
    - JavaScript
    - Learning
    - Mobile Development
    - Web Development
  built_by: Farid Safi
  built_by_url: https://twitter.com/FaridSafi
  featured: false
- title: Cinch
  url: https://www.cinch.co.uk
  main_url: https://www.cinch.co.uk
  description: >
    Cinch is a hub for car supermarkets and dealers to show off their stock. The site only lists second-hand cars that are seven years old or younger, with less than 70,000 miles on the clock.
  categories:
    - Entrepreneurship
    - Business
  built_by: Somo
  built_by_url: https://www.somoglobal.com
  featured: false
- title: Recetas El Universo
  description: >-
    Recipes and videos with the best of Ecuadorian cuisine.
    Collectable recipes from Diario El Universo.
  main_url: "https://recetas-eu.netlify.com/"
  url: "https://recetas-eu.netlify.com/"
  featured: false
  categories:
    - Blog
    - WordPress
    - Food
  built_by: Ramón Chancay
  built_by_url: "https://ramonchancay.me/"
- title: NuBrakes
  url: https://nubrakes.com/
  main_url: https://nubrakes.com/
  description: >
    NuBrakes is the mobile brake repair company that comes to you! We perform brake pad, caliper, and rotor replacement at your office, apartment or home!
  categories:
    - Business
    - Entrepreneurship
  featured: false
- title: Third and Grove
  url: https://www.thirdandgrove.com
  main_url: https://www.thirdandgrove.com
  source_url: https://github.com/thirdandgrove/tagd8_gatsby
  description: >
    A digital agency slaying the mundane one pixel at a time.
  categories:
    - Agency
    - Marketing
    - Open Source
    - Technology
  built_by: Third and Grove
  built_by_url: https://www.thirdandgrove.com
  featured: false
- title: Le Bikini
  url: https://lebikini.com
  main_url: https://lebikini.com
  description: >
    New website for Toulouse's most iconic concert hall.
  categories:
    - Music
  built_by: Antoine Rousseau
  built_by_url: https://antoine.rousseau.im
  featured: false
- title: Jimmy Truong's Portfolio
  url: https://jimmytruong.ca
  main_url: https://jimmytruong.ca
  description: >
    This porfolio is a complication of all projects done during my time at BCIT D3 (Digital Design and Development) program and after graduation.
  categories:
    - Portfolio
    - Web Development
  built_by: Jimmy Truong
  built_by_url: https://jimmytruong.ca
  featured: false
- title: Quick Stop Nicaragua
  main_url: https://quickstopnicaragua.com
  url: https://quickstopnicaragua.com
  description: >
    Convenience Store Website
  categories:
    - Food
  built_by: Gerald Martinez
  built_by_url: https://twitter.com/GeraldM_92
  featured: false
- title: XIEL
  main_url: https://xiel.dev
  url: https://xiel.dev
  source_url: https://github.com/xiel/xiel
  description: >
    I'm a freelance front-end developer from Berlin who creates digital experiences that everyone likes to use.
  categories:
    - Portfolio
    - Blog
  built_by: Felix Leupold
  built_by_url: https://twitter.com/xiel
  featured: false
- title: Nicaragua Best Guides
  main_url: https://www.nicaraguasbestguides.com
  url: https://www.nicaraguasbestguides.com
  description: >
    Full-Service Tour Operator and Destination Management Company (DMC)
  categories:
    - Agency
    - Travel
  built_by: Gerald Martinez
  built_by_url: https://twitter.com/GeraldM_92
  featured: false
- title: Thoughts and Stuff
  main_url: http://thoughtsandstuff.com
  url: http://thoughtsandstuff.com
  source_url: https://github.com/robmarshall/gatsby-tns
  description: >
    A simple easy to read blog. Minimalistic, focusing on content over branding. Includes RSS feed.
  categories:
    - Accessibility
    - Blog
    - WordPress
  built_by: Robert Marshall
  built_by_url: https://robertmarshall.dev
  featured: false
- title: Tracli
  url: https://tracli.rootvan.com/
  main_url: https://tracli.rootvan.com/
  source_url: https://github.com/ridvankaradag/tracli-landing
  description: >
    A command line app that tracks your time
  categories:
    - Productivity
    - Technology
    - Landing Page
  built_by: Ridvan Karadag
  built_by_url: http://www.rootvan.com
  featured: false
- title: Fifteen Seconds Istanbul
  url: https://fifteenseconds.istanbul/
  main_url: https://fifteenseconds.istanbul/
  description: >
    Landing page of FifteenSeconds Istanbul Event
  categories:
    - Event
    - Conference
    - Business
    - Landing Page
  built_by: İbrahim Telman
  built_by_url: https://github.com/ibrahimtelman/
  featured: false
- title: spon.io
  url: https://www.spon.io
  main_url: https://www.spon.io
  source_url: https://github.com/magicspon/spon.io
  description: >
    Portfolio for frontend web developer, based in Bristol UK
  categories:
    - Portfolio
  built_by: Dave Stockley
  built_by_url: https://www.spon.io
  featured: false
- title: BBS
  url: https://big-boss-studio.com
  main_url: https://big-boss-studio.com
  description: >
    For 11 years, we help great brands in their digital transformation, offering all our expertise for their needs. Technical consulting, UX, design, technical integration and maintenance.
  categories:
    - Agency
    - JavaScript
    - Web Development
  built_by: BBS
  built_by_url: https://big-boss-studio.com
  featured: false
- title: Appes - Meant to evolve
  main_url: https://appes.co
  url: https://appes.co
  description: >
    Appes is all about apps and evolution. We help companies to build mobile and
    web products.
  categories:
    - Agency
    - Mobile Development
    - Web Development
    - Technology
  built_by: Appes
  built_by_url: https://appes.co
  featured: false
- title: Intern
  url: https://intern.imedadel.me
  main_url: https://intern.imedadel.me
  description: >
    Intern is a job board for getting internships in tech, design, marketing, and more. It's built entirely with Gatsby.
  categories:
    - Directory
    - Technology
  built_by: Imed Adel
  built_by_url: https://imedadel.me
  featured: false
- title: Global Citizen Foundation
  main_url: https://www.globalcitizenfoundation.org
  url: https://www.globalcitizenfoundation.org
  description: >
    In the digital economy, we are Global Citizens and the currency is Personal Data
  categories:
    - Nonprofit
  built_by: The Delta Studio
  built_by_url: https://www.thedelta.io
  featured: false
- title: GatsbyFinds
  main_url: https://gatsbyfinds.netlify.com
  url: https://gatsbyfinds.netlify.com
  source_url: https://github.com/bvlktech/GatsbyFinds
  description: >
    GatsbyFinds is a website built ontop of Gatsby v2 by providing developers with a showcase of all the lastest projects made with the beloved GatsbyJS.
  categories:
    - Portfolio
    - Gallery
  built_by: Bvlktech
  built_by_url: https://twitter.com/bvlktech
  featured: false
- title: AFEX Commodities Exchange
  main_url: https://afexnigeria.com
  url: https://afexnigeria.com
  description: >
    AFEX Nigeria strives to transform Nigerian agriculture by creating more bargaining power to smallholder farmers, access to information, and secure storage.
  categories:
    - Blog
    - Business
    - Finance
    - Food
    - WordPress
  built_by: Mayowa Falade
  built_by_url: http://mayowafalade.com
  featured: false
- title: VIA Data
  main_url: https://viadata.io
  url: https://viadata.io
  description: >
    The future of data management
  categories:
    - Data
  built_by: The Delta Studio
  built_by_url: https://www.thedelta.io
  featured: false
- title: Front End Day Event Website
  main_url: https://frontend-day.com/
  url: https://frontend-day.com/
  description: >
    Performant landing page for a front end workshops recurring event / conference.
  categories:
    - Event
    - Conference
    - Web Development
    - Technology
  built_by: Pagepro
  built_by_url: https://pagepro.co
  featured: false
- title: Mutual
  main_url: https://www.madebymutual.com
  url: https://www.madebymutual.com
  description: >
    Mutual is a web design and development agency. Our new website is powered by Gatsby and Craft CMS.
  categories:
    - Blog
    - Portfolio
    - Agency
    - Design
    - Web Development
  built_by: Mutual
  built_by_url: https://twitter.com/madebymutual
  featured: false
- title: Surge 3
  main_url: https://surge3.com
  url: https://surge3.com/
  description: >
    We’re Surge 3 - a premier web development agency. Our company centers around the principles of quality, speed, and service! We are founded using the latest in web technologies and are dedicated to using those exact tools to help our customers achieve their goals.
  categories:
    - Portfolio
    - Blog
    - Agency
    - Web Development
    - Marketing
  built_by: Dillon Browne
  built_by_url: https://dillonbrowne.com
- title: Adaltas
  main_url: https://www.adaltas.com
  url: https://www.adaltas.com
  description: >
    Adaltas is a team of consultants with a focus on Open Source, Big Data and Cloud Computing based in France, Canada and Morocco.
  categories:
    - Consulting
    - Data
    - Design System
    - Programming
    - Learning
  built_by: Adaltas
  built_by_url: https://www.adaltas.com
- title: Themis Attorneys
  main_url: https://themis-attorneys.com
  url: https://themis-attorneys.com
  description: >
    Themis Attorneys is Chennai based lawyers. Their new complete website is made using Gatsby.
  categories:
    - Agency
    - Consulting
    - Portfolio
    - Law
  built_by: Merbin J Anselm
  built_by_url: https://anselm.in
- title: Saint New York
  url: https://www.saintnewyork.com
  main_url: https://www.saintnewyork.com
  description: >
    A powerful fresh-scent formula made with clean ingredients.
  categories:
    - eCommerce
    - Business
  built_by: Peter Hironaka
  built_by_url: https://peterhironaka.com
- title: Runlet
  main_url: https://runlet.app
  url: https://runlet.app
  source_url: https://github.com/runletapp/runlet
  description: >
    Runlet is a cloud-based job manager that offers device synchronization and reliable message delivery in a network of connected devices even after connectivity issues. Available for ARM, Linux, Mac and Windows.
  categories:
    - App
    - Landing Page
    - Productivity
    - Technology
  built_by: Vandre Leal
  built_by_url: https://vandreleal.github.io
  featured: false
- title: tiaan.dev
  main_url: https://tiaan.dev
  url: https://tiaan.dev
  featured: false
  categories:
    - Blog
    - Portfolio
    - Web Development
- title: Praveen Bisht
  main_url: https://www.prvnbist.com/
  url: https://www.prvnbist.com/
  source_url: https://github.com/prvnbist/portfolio
  categories:
    - Portfolio
    - Blog
  built_by: Praveen Bisht
  built_by_url: https://www.prvnbist.com/
  featured: false
<<<<<<< HEAD
- title: Jeff Mills The Outer Limits x NTS Radio
  url: https://www.nts.live/projects/jeff-mills-the-outer-limits/
  main_url: https://www.nts.live/projects/jeff-mills-the-outer-limits/
  source_url: https://github.com/ntslive/the-outer-limits
  description: >
    NTS Radio created a minisite for Jeff Mills' 6 part radio series The Outer Limits, including original music production and imagery curated from the NASA online image archive.
  categories:
    - Music
    - Gallery
    - Science
    - Entertainment
  built_by: NTS Radio
  built_by_url: https://www.nts.live
  featured: false
  
=======
- title: BALAJIRAO676
  main_url: https://thebalajiraoecommerce.netlify.com/
  url: https://thebalajiraoecommerce.netlify.com/
  featured: false
  categories:
    - Blog
    - eCommerce
    - Web Development
- title: Mentimeter
  url: https://www.mentimeter.com/
  main_url: https://www.mentimeter.com/
  categories:
    - Business
  featured: false
- title: HYFN
  url: https://hyfn.com/
  main_url: https://hyfn.com/
  categories:
    - Business
  featured: false
- title: Mozilla India
  main_url: https://mozillaindia.org/
  url: https://mozillaindia.org/
  categories:
    - Open Source
  featured: false
- title: Primer Labs
  main_url: https://www.primerlabs.io
  url: https://www.primerlabs.io
  featured: false
  categories:
    - Education
    - Learning
>>>>>>> 6f740bf4
<|MERGE_RESOLUTION|>--- conflicted
+++ resolved
@@ -7483,7 +7483,6 @@
   built_by: Praveen Bisht
   built_by_url: https://www.prvnbist.com/
   featured: false
-<<<<<<< HEAD
 - title: Jeff Mills The Outer Limits x NTS Radio
   url: https://www.nts.live/projects/jeff-mills-the-outer-limits/
   main_url: https://www.nts.live/projects/jeff-mills-the-outer-limits/
@@ -7498,8 +7497,6 @@
   built_by: NTS Radio
   built_by_url: https://www.nts.live
   featured: false
-  
-=======
 - title: BALAJIRAO676
   main_url: https://thebalajiraoecommerce.netlify.com/
   url: https://thebalajiraoecommerce.netlify.com/
@@ -7532,5 +7529,4 @@
   featured: false
   categories:
     - Education
-    - Learning
->>>>>>> 6f740bf4
+    - Learning