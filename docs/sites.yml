- title: ReactJS
  main_url: "https://reactjs.org/"
  url: "https://reactjs.org/"
  source_url: "https://github.com/reactjs/reactjs.org"
  featured: true
  categories:
    - Web Development
    - Featured
- title: Flamingo
  main_url: https://www.shopflamingo.com/
  url: https://www.shopflamingo.com/
  description: >
    Online shop for women's body care and hair removal products.
  categories:
    - eCommerce
    - Featured
  featured: true
- title: IDEO
  url: https://www.ideo.com
  main_url: https://www.ideo.com/
  description: >
    A Global design company committed to creating positive impact.
  categories:
    - Agency
    - Technology
    - Featured
    - Consulting
    - User Experience
  featured: true
- title: Airbnb Engineering & Data Science
  description: >
    Creative engineers and data scientists building a world where you can belong
    anywhere
  main_url: "https://airbnb.io/"
  url: "https://airbnb.io/"
  categories:
    - Blog
    - Gallery
    - Featured
  featured: true
- title: Impossible Foods
  main_url: "https://impossiblefoods.com/"
  url: "https://impossiblefoods.com/"
  categories:
    - Food
    - Featured
  featured: true
- title: Braun
  description: >
    Braun offers high performance hair removal and hair care products, including dryers, straighteners, shavers, and more.
  main_url: "https://ca.braun.com/en-ca"
  url: "https://ca.braun.com/en-ca"
  categories:
    - eCommerce
    - Featured
  featured: true
- title: NYC Pride 2019 | WorldPride NYC | Stonewall50
  main_url: "https://2019-worldpride-stonewall50.nycpride.org/"
  url: "https://2019-worldpride-stonewall50.nycpride.org/"
  featured: true
  description: >-
    Join us in 2019 for NYC Pride, as we welcome WorldPride and mark the 50th
    Anniversary of the Stonewall Uprising and a half-century of LGBTQ+
    liberation.
  categories:
    - Education
    - Marketing
    - Nonprofit
    - Featured
  built_by: Canvas United
  built_by_url: "https://www.canvasunited.com/"
- title: The State of European Tech
  main_url: "https://2017.stateofeuropeantech.com/"
  url: "https://2017.stateofeuropeantech.com/"
  featured: true
  categories:
    - Technology
    - Featured
  built_by: Studio Lovelock
  built_by_url: "http://www.studiolovelock.com/"
- title: Hopper
  main_url: "https://www.hopper.com/"
  url: "https://www.hopper.com/"
  built_by: Narative
  built_by_url: "https://www.narative.co/"
  featured: true
  categories:
    - Technology
    - App
    - Featured
- title: GM Capital One
  description: |
    Introducing the new online experience for your GM Rewards Credit Card
  main_url: "https://gm.capitalone.com/"
  url: "https://gm.capitalone.com/"
  categories:
    - Featured
  featured: true
- title: Life Without Barriers | Foster Care
  main_url: "https://www.lwb.org.au/foster-care"
  url: "https://www.lwb.org.au/foster-care"
  featured: true
  description: >-
    We are urgently seeking foster carers all across Australia. Can you open
    your heart and your home to a child in need? There are different types of
    foster care that can suit you. We offer training and 24/7 support.
  categories:
    - Nonprofit
    - Education
    - Documentation
    - Marketing
    - Featured
  built_by: LWB Digital Team
  built_by_url: "https://twitter.com/LWBAustralia"
- title: Figma
  main_url: "https://www.figma.com/"
  url: "https://www.figma.com/"
  featured: true
  categories:
    - Marketing
    - Design
    - Featured
  built_by: Corey Ward
  built_by_url: "http://www.coreyward.me/"
- title: Bejamas - JAM Experts for hire
  main_url: "https://bejamas.io/"
  url: "https://bejamas.io/"
  featured: true
  description: >-
    We help agencies and companies with JAMStack tools. This includes web
    development using Static Site Generators, Headless CMS, CI / CD and CDN
    setup.
  categories:
    - Technology
    - Web Development
    - Agency
    - Marketing
    - Featured
  built_by: Bejamas
  built_by_url: "https://bejamas.io/"
- title: The State of JavaScript
  description: >
    Data from over 20,000 developers, asking them questions on topics ranging
    from frontend frameworks and state management, to build tools and testing
    libraries.
  main_url: "https://stateofjs.com/"
  url: "https://stateofjs.com/"
  source_url: "https://github.com/StateOfJS/StateOfJS"
  categories:
    - Data
    - JavaScript
    - Featured
  built_by: StateOfJS
  built_by_url: "https://github.com/StateOfJS/StateOfJS/graphs/contributors"
  featured: true
- title: DesignSystems.com
  main_url: "https://www.designsystems.com/"
  url: "https://www.designsystems.com/"
  description: |
    A resource for learning, creating and evangelizing design systems.
  categories:
    - Design
    - Blog
    - Technology
    - Featured
  built_by: Corey Ward
  built_by_url: "http://www.coreyward.me/"
  featured: true
- title: Timely
  main_url: "https://timelyapp.com/"
  url: "https://timelyapp.com/"
  description: |
    Fully automatic time tracking. For those who trade in time.
  categories:
    - Productivity
    - Featured
  built_by: Timm Stokke
  built_by_url: "https://timm.stokke.me"
  featured: true
- title: Snap Kit
  main_url: "https://kit.snapchat.com/"
  url: "https://kit.snapchat.com/"
  description: >
    Snap Kit lets developers integrate some of Snapchat’s best features across
    platforms.
  categories:
    - Technology
    - Documentation
    - Featured
  featured: true
- title: SendGrid
  main_url: "https://sendgrid.com/docs/"
  url: "https://sendgrid.com/docs/"
  description: >
    SendGrid delivers your transactional and marketing emails through the
    world's largest cloud-based email delivery platform.
  categories:
    - API
    - Technology
    - Documentation
    - Featured
  featured: true
- title: Kirsten Noelle
  main_url: "https://www.kirstennoelle.com/"
  url: "https://www.kirstennoelle.com/"
  featured: true
  description: >
    Digital portfolio for San Francisco Bay Area photographer Kirsten Noelle Wiemer.
  categories:
    - Photography
    - Portfolio
    - Featured
  built_by: Ryan Wiemer
  built_by_url: "https://www.ryanwiemer.com/"
- title: Cajun Bowfishing
  main_url: "https://cajunbowfishing.com/"
  url: "https://cajunbowfishing.com/"
  featured: false
  categories:
    - eCommerce
    - Sports
  built_by: Escalade Sports
  built_by_url: "https://www.escaladesports.com/"
- title: NEON
  main_url: "http://neonrated.com/"
  url: "http://neonrated.com/"
  featured: false
  categories:
    - Gallery
- title: GraphCMS
  main_url: "https://graphcms.com/"
  url: "https://graphcms.com/"
  featured: false
  categories:
    - Marketing
    - Technology
- title: Bottender Docs
  main_url: "https://bottender.js.org/"
  url: "https://bottender.js.org/"
  source_url: "https://github.com/bottenderjs/bottenderjs.github.io"
  featured: false
  categories:
    - Documentation
    - Web Development
    - Open Source
- title: Ghost Documentation
  main_url: https://docs.ghost.org/
  url: https://docs.ghost.org/
  source_url: "https://github.com/tryghost/docs"
  featured: false
  description: >-
    Ghost is an open source, professional publishing platform built on a modern Node.js technology stack — designed for teams who need power, flexibility and performance.
  categories:
    - Technology
    - Documentation
    - Open Source
  built_by: Ghost Foundation
  built_by_url: https://ghost.org/
- title: Nike - Just Do It
  main_url: "https://justdoit.nike.com/"
  url: "https://justdoit.nike.com/"
  featured: true
  categories:
    - eCommerce
    - Featured
- title: AirBnB Cereal
  main_url: "https://airbnb.design/cereal"
  url: "https://airbnb.design/cereal"
  featured: false
  categories:
    - Marketing
    - Design
- title: Cardiogram
  main_url: "https://cardiogr.am/"
  url: "https://cardiogr.am/"
  featured: false
  categories:
    - Marketing
    - Technology
- title: Hack Club
  main_url: "https://hackclub.com/"
  url: "https://hackclub.com/"
  source_url: "https://github.com/hackclub/site"
  featured: false
  categories:
    - Education
    - Web Development
- title: Matthias Jordan Portfolio
  main_url: "https://iammatthias.com/"
  url: "https://iammatthias.com/"
  source_url: "https://github.com/iammatthias/net"
  description: >-
    Photography portfolio and blog built using Contentful + Netlify + Gatsby V2.
  built_by: Matthias Jordan
  built_by_url: https://github.com/iammatthias
  featured: false
  categories:
    - Photography
    - Portfolio
- title: Investment Calculator
  main_url: "https://investmentcalculator.io/"
  url: "https://investmentcalculator.io/"
  featured: false
  categories:
    - Education
    - Finance
- title: CSS Grid Playground by MozillaDev
  main_url: "https://mozilladevelopers.github.io/playground/"
  url: "https://mozilladevelopers.github.io/playground/"
  source_url: "https://github.com/MozillaDevelopers/playground"
  featured: false
  categories:
    - Education
    - Web Development
- title: Piotr Fedorczyk Portfolio
  built_by: Piotr Fedorczyk
  built_by_url: "https://piotrf.pl"
  categories:
    - Portfolio
    - Web Development
  description: >-
    Portfolio of Piotr Fedorczyk, a digital product designer and full-stack developer specializing in shaping, designing and building news and tools for news.
  featured: false
  main_url: "https://piotrf.pl/"
  url: "https://piotrf.pl/"
- title: unrealcpp
  main_url: "https://unrealcpp.com/"
  url: "https://unrealcpp.com/"
  source_url: "https://github.com/Harrison1/unrealcpp-com"
  featured: false
  categories:
    - Blog
    - Web Development
- title: Andy Slezak
  main_url: "https://www.aslezak.com/"
  url: "https://www.aslezak.com/"
  source_url: "https://github.com/amslezak"
  featured: false
  categories:
    - Web Development
    - Portfolio
- title: Deliveroo.Design
  main_url: "https://www.deliveroo.design/"
  url: "https://www.deliveroo.design/"
  featured: false
  categories:
    - Food
    - Marketing
- title: Dona Rita
  main_url: "https://www.donarita.co.uk/"
  url: "https://www.donarita.co.uk/"
  source_url: "https://github.com/peduarte/dona-rita-website"
  featured: false
  categories:
    - Food
    - Marketing
- title: Fröhlich ∧ Frei
  main_url: "https://www.froehlichundfrei.de/"
  url: "https://www.froehlichundfrei.de/"
  featured: false
  categories:
    - Web Development
    - Blog
    - Open Source
- title: How to GraphQL
  main_url: "https://www.howtographql.com/"
  url: "https://www.howtographql.com/"
  source_url: "https://github.com/howtographql/howtographql"
  featured: false
  categories:
    - Documentation
    - Web Development
    - Open Source
- title: OnCallogy
  main_url: "https://www.oncallogy.com/"
  url: "https://www.oncallogy.com/"
  featured: false
  categories:
    - Marketing
    - Healthcare
- title: Ryan Wiemer's Portfolio
  main_url: "https://www.ryanwiemer.com/"
  url: "https://www.ryanwiemer.com/knw-photography/"
  source_url: "https://github.com/ryanwiemer/rw"
  featured: false
  description: >
    Digital portfolio for Oakland, CA based account manager Ryan Wiemer.
  categories:
    - Portfolio
    - Web Development
    - Design
  built_by: Ryan Wiemer
  built_by_url: "https://www.ryanwiemer.com/"
- title: Ventura Digitalagentur Köln
  main_url: "https://www.ventura-digital.de/"
  url: "https://www.ventura-digital.de/"
  featured: false
  built_by: Ventura Digitalagentur
  categories:
    - Agency
    - Marketing
    - Featured
- title: Azer Koçulu
  main_url: "https://kodfabrik.com/"
  url: "https://kodfabrik.com/photography/"
  featured: false
  categories:
    - Portfolio
    - Photography
    - Web Development
- title: Damir.io
  main_url: "http://damir.io/"
  url: "http://damir.io/"
  source_url: "https://github.com/dvzrd/gatsby-sfiction"
  featured: false
  categories:
    - Blog
- title: Digital Psychology
  main_url: "http://digitalpsychology.io/"
  url: "http://digitalpsychology.io/"
  source_url: "https://github.com/danistefanovic/digitalpsychology.io"
  featured: false
  categories:
    - Education
    - Library
- title: Théâtres Parisiens
  main_url: "http://theatres-parisiens.fr/"
  url: "http://theatres-parisiens.fr/"
  source_url: "https://github.com/phacks/theatres-parisiens"
  featured: false
  categories:
    - Education
    - Entertainment
# - title: William Owen UK Portfolio / Blog
#   main_url: "http://william-owen.co.uk/"
#   url: "http://william-owen.co.uk/"
#   featured: false
#   description: >-
#     Over 20 years experience delivering customer-facing websites, internet-based
#     solutions and creative visual design for a wide range of companies and
#     organisations.
#   categories:
#     - Portfolio
#     - Blog
#   built_by: William Owen
#   built_by_url: "https://twitter.com/twilowen"
- title: A4 纸网
  main_url: "http://www.a4z.cn/"
  url: "http://www.a4z.cn/price"
  source_url: "https://github.com/hiooyUI/hiooyui.github.io"
  featured: false
  categories:
    - eCommerce
- title: Steve Meredith's Portfolio
  main_url: "http://www.stevemeredith.com/"
  url: "http://www.stevemeredith.com/"
  featured: false
  categories:
    - Portfolio
- title: API Platform
  main_url: "https://api-platform.com/"
  url: "https://api-platform.com/"
  source_url: "https://github.com/api-platform/website"
  featured: false
  categories:
    - Documentation
    - Web Development
    - Open Source
    - Library
- title: Artivest
  main_url: "https://artivest.co/"
  url: "https://artivest.co/what-we-do/for-advisors-and-investors/"
  featured: false
  categories:
    - Marketing
    - Blog
    - Documentation
    - Finance
- title: The Audacious Project
  main_url: "https://audaciousproject.org/"
  url: "https://audaciousproject.org/"
  featured: false
  categories:
    - Nonprofit
- title: Dustin Schau's Blog
  main_url: "https://blog.dustinschau.com/"
  url: "https://blog.dustinschau.com/"
  source_url: "https://github.com/dschau/blog"
  featured: false
  categories:
    - Blog
    - Web Development
- title: iContract Blog
  main_url: "https://blog.icontract.co.uk/"
  url: "http://blog.icontract.co.uk/"
  featured: false
  categories:
    - Blog
- title: BRIIM
  main_url: "https://bri.im/"
  url: "https://bri.im/"
  featured: false
  description: >-
    BRIIM is a movement to enable JavaScript enthusiasts and web developers in
    machine learning. Learn about artificial intelligence and data science, two
    fields which are governed by machine learning, in JavaScript. Take it right
    to your browser with WebGL.
  categories:
    - Education
    - Web Development
    - Technology
- title: Calpa's Blog
  main_url: "https://calpa.me/"
  url: "https://calpa.me/"
  source_url: "https://github.com/calpa/blog"
  featured: false
  categories:
    - Blog
    - Web Development
- title: Chocolate Free
  main_url: "https://chocolate-free.com/"
  url: "https://chocolate-free.com/"
  source_url: "https://github.com/Khaledgarbaya/chocolate-free-website"
  featured: false
  description: "A full time foodie \U0001F60D a forever Parisian \"patisserie\" lover and \U0001F382 \U0001F369 \U0001F370 \U0001F36A explorer and finally an under construction #foodblogger #foodblog"
  categories:
    - Blog
    - Food
- title: Code Bushi
  main_url: "https://codebushi.com/"
  url: "https://codebushi.com/"
  featured: false
  description: >-
    Web development resources, trends, & techniques to elevate your coding
    journey.
  categories:
    - Web Development
    - Open Source
    - Blog
  built_by: Hunter Chang
  built_by_url: "https://hunterchang.com/"
- title: Daniel Hollcraft
  main_url: "https://danielhollcraft.com/"
  url: "https://danielhollcraft.com/"
  source_url: "https://github.com/danielbh/danielhollcraft.com"
  featured: false
  categories:
    - Web Development
    - Blog
    - Portfolio
- title: Darren Britton's Portfolio
  main_url: "https://darrenbritton.com/"
  url: "https://darrenbritton.com/"
  source_url: "https://github.com/darrenbritton/darrenbritton.github.io"
  featured: false
  categories:
    - Web Development
    - Portfolio
- title: Dave Lindberg Marketing & Design
  url: "https://davelindberg.com/"
  main_url: "https://davelindberg.com/"
  source_url: "https://github.com/Dave-Lindberg/dl-gatsby"
  featured: false
  description: >-
    My work revolves around solving problems for people in business, using
    integrated design and marketing strategies to improve sales, increase brand
    engagement, generate leads and achieve goals.
  categories:
    - Design
    - Marketing
    - Portfolio
- title: Design Systems Weekly
  main_url: "https://designsystems.email/"
  url: "https://designsystems.email/"
  featured: false
  categories:
    - Education
    - Web Development
- title: Dalbinaco's Website
  main_url: "https://dlbn.co/en/"
  url: "https://dlbn.co/en/"
  source_url: "https://github.com/dalbinaco/dlbn.co"
  featured: false
  categories:
    - Portfolio
    - Web Development
- title: mParticle's Documentation
  main_url: "https://docs.mparticle.com/"
  url: "https://docs.mparticle.com/"
  featured: false
  categories:
    - Web Development
    - Documentation
- title: Doopoll
  main_url: "https://doopoll.co/"
  url: "https://doopoll.co/"
  featured: false
  categories:
    - Marketing
    - Technology
- title: ERC dEX
  main_url: "https://ercdex.com/"
  url: "https://ercdex.com/aqueduct"
  featured: false
  categories:
    - Marketing
- title: Fabian Schultz' Portfolio
  main_url: "https://fabianschultz.com/"
  url: "https://fabianschultz.com/"
  source_url: "https://github.com/fabe/site"
  featured: false
  description: >-
    Hello, I’m Fabian — a product designer and developer based in Potsdam,
    Germany. I’ve been working both as a product designer and frontend developer
    for over 5 years now. I particularly enjoy working with companies that try
    to meet broad and unique user needs.
  categories:
    - Portfolio
    - Web Development
  built_by: Fabian Schultz
  built_by_url: "https://fabianschultz.com/"
- title: CalState House Manager
  description: >
    Home service membership that offers proactive and on-demand maintenance for
    homeowners
  main_url: "https://housemanager.calstate.aaa.com/"
  url: "https://housemanager.calstate.aaa.com/"
  categories:
    - Marketing
- title: The freeCodeCamp Guide
  main_url: "https://guide.freecodecamp.org/"
  url: "https://guide.freecodecamp.org/"
  source_url: "https://github.com/freeCodeCamp/guide"
  featured: false
  categories:
    - Web Development
    - Documentation
- title: High School Hackathons
  main_url: "https://hackathons.hackclub.com/"
  url: "https://hackathons.hackclub.com/"
  source_url: "https://github.com/hackclub/hackathons"
  featured: false
  categories:
    - Education
    - Web Development
- title: Hapticmedia
  main_url: "https://hapticmedia.fr/en/"
  url: "https://hapticmedia.fr/en/"
  featured: false
  categories:
    - Agency
- title: heml.io
  main_url: "https://heml.io/"
  url: "https://heml.io/"
  source_url: "https://github.com/SparkPost/heml.io"
  featured: false
  categories:
    - Documentation
    - Web Development
    - Open Source
- title: Juliette Pretot's Portfolio
  main_url: "https://juliette.sh/"
  url: "https://juliette.sh/"
  featured: false
  categories:
    - Web Development
    - Portfolio
    - Blog
- title: Kris Hedstrom's Portfolio
  main_url: "https://k-create.com/"
  url: "https://k-create.com/portfolio/"
  source_url: "https://github.com/kristofferh/kristoffer"
  featured: false
  description: >-
    Hey. I’m Kris. I’m an interactive designer / developer. I grew up in Umeå,
    in northern Sweden, but I now live in Brooklyn, NY. I am currently enjoying
    a hybrid Art Director + Lead Product Engineer role at a small startup called
    Nomad Health. Before that, I was a Product (Engineering) Manager at Tumblr.
    Before that, I worked at agencies. Before that, I was a baby. I like to
    design things, and then I like to build those things. I occasionally take on
    freelance projects. Feel free to get in touch if you have an interesting
    project that you want to collaborate on. Or if you just want to say hello,
    that’s cool too.
  categories:
    - Portfolio
  built_by: Kris Hedstrom
  built_by_url: "https://k-create.com/"
- title: knpw.rs
  main_url: "https://knpw.rs/"
  url: "https://knpw.rs/"
  source_url: "https://github.com/knpwrs/knpw.rs"
  featured: false
  categories:
    - Blog
    - Web Development
- title: Kostas Bariotis' Blog
  main_url: "https://kostasbariotis.com/"
  url: "https://kostasbariotis.com/"
  source_url: "https://github.com/kbariotis/kostasbariotis.com"
  featured: false
  categories:
    - Blog
    - Portfolio
    - Web Development
- title: LaserTime Clinic
  main_url: "https://lasertime.ru/"
  url: "https://lasertime.ru/"
  source_url: "https://github.com/oleglegun/lasertime"
  featured: false
  categories:
    - Marketing
- title: Jason Lengstorf
  main_url: "https://lengstorf.com"
  url: "https://lengstorf.com"
  source_url: "https://github.com/jlengstorf/lengstorf.com"
  featured: false
  categories:
    - Blog
  built_by: Jason Lengstorf
  built_by_url: "https://github.com/jlengstorf"
- title: Mannequin.io
  main_url: "https://mannequin.io/"
  url: "https://mannequin.io/"
  source_url: "https://github.com/LastCallMedia/Mannequin/tree/master/site"
  featured: false
  categories:
    - Open Source
    - Web Development
    - Documentation
- title: manu.ninja
  main_url: "https://manu.ninja/"
  url: "https://manu.ninja/"
  source_url: "https://github.com/Lorti/manu.ninja"
  featured: false
  description: >-
    manu.ninja is the personal blog of Manuel Wieser, where he talks about
    frontend development, games and digital art
  categories:
    - Blog
    - Technology
    - Web Development
- title: Fabric
  main_url: "https://meetfabric.com/"
  url: "https://meetfabric.com/"
  featured: false
  categories:
    - Marketing
- title: Nexit
  main_url: "https://nexit.sk/"
  url: "https://nexit.sk/references"
  featured: false
  categories:
    - Web Development
- title: Open FDA
  description: >
    Provides APIs and raw download access to a number of high-value, high
    priority and scalable structured datasets, including adverse events, drug
    product labeling, and recall enforcement reports.
  main_url: "https://open.fda.gov/"
  url: "https://open.fda.gov/"
  source_url: "https://github.com/FDA/open.fda.gov"
  featured: false
  categories:
    - Government
    - Open Source
    - Web Development
    - API
    - Data
- title: NYC Planning Labs (New York City Department of City Planning)
  main_url: "https://planninglabs.nyc/"
  url: "https://planninglabs.nyc/about/"
  source_url: "https://github.com/NYCPlanning/"
  featured: false
  description: >-
    We work with New York City's Urban Planners to deliver impactful, modern
    technology tools.
  categories:
    - Open Source
    - Government
- title: Pravdomil
  main_url: "https://pravdomil.com/"
  url: "https://pravdomil.com/"
  source_url: "https://github.com/pravdomil/pravdomil.com"
  featured: false
  description: >-
    I’ve been working both as a product designer and frontend developer for over
    5 years now. I particularly enjoy working with companies that try to meet
    broad and unique user needs.
  categories:
    - Portfolio
- title: Preston Richey Portfolio / Blog
  main_url: "https://prestonrichey.com/"
  url: "https://prestonrichey.com/"
  source_url: "https://github.com/prichey/prestonrichey.com"
  featured: false
  categories:
    - Web Development
    - Portfolio
    - Blog
- title: Landing page of Put.io
  main_url: "https://put.io/"
  url: "https://put.io/"
  featured: false
  categories:
    - eCommerce
    - Technology
- title: The Rick and Morty API
  main_url: "https://rickandmortyapi.com/"
  url: "https://rickandmortyapi.com/"
  built_by: Axel Fuhrmann
  built_by_url: "https://axelfuhrmann.com/"
  featured: false
  categories:
    - Web Development
    - Entertainment
    - Documentation
    - Open Source
    - API
- title: Santa Compañía Creativa
  main_url: "https://santacc.es/"
  url: "https://santacc.es/"
  source_url: "https://github.com/DesarrolloWebSantaCC/santacc-web"
  featured: false
  categories:
    - Agency
- title: Sean Coker's Blog
  main_url: "https://sean.is/"
  url: "https://sean.is/"
  featured: false
  categories:
    - Blog
    - Portfolio
    - Web Development
- title: Several Levels
  main_url: "https://severallevels.io/"
  url: "https://severallevels.io/"
  source_url: "https://github.com/Harrison1/several-levels"
  featured: false
  categories:
    - Agency
    - Web Development
- title: Simply
  main_url: "https://simply.co.za/"
  url: "https://simply.co.za/"
  featured: false
  categories:
    - Marketing
- title: Storybook
  main_url: "https://storybook.js.org/"
  url: "https://storybook.js.org/"
  source_url: "https://github.com/storybooks/storybook"
  featured: false
  categories:
    - Web Development
    - Open Source
- title: Vibert Thio's Portfolio
  main_url: "https://vibertthio.com/portfolio/"
  url: "https://vibertthio.com/portfolio/projects/"
  source_url: "https://github.com/vibertthio/portfolio"
  featured: false
  categories:
    - Portfolio
    - Web Development
- title: VisitGemer
  main_url: "https://visitgemer.sk/"
  url: "https://visitgemer.sk/"
  featured: false
  categories:
    - Marketing
- title: Bricolage.io
  main_url: "https://www.bricolage.io/"
  url: "https://www.bricolage.io/"
  source_url: "https://github.com/KyleAMathews/blog"
  featured: false
  categories:
    - Blog
- title: Charles Pinnix Website
  main_url: "https://www.charlespinnix.com/"
  url: "https://www.charlespinnix.com/"
  featured: false
  description: >-
    I’m a senior frontend engineer with 8 years of experience building websites
    and web applications. I’m interested in leading creative, multidisciplinary
    engineering teams. I’m a creative technologist, merging photography, art,
    and design into engineering and visa versa. I take a pragmatic,
    product-oriented approach to development, allowing me to see the big picture
    and ensuring quality products are completed on time. I have a passion for
    modern frontend JavaScript frameworks such as React and Vue, and I have
    substantial experience on the backend with an interest in Node and
    container based deployment with Docker and AWS.
  categories:
    - Portfolio
    - Web Development
- title: Charlie Harrington's Blog
  main_url: "https://www.charlieharrington.com/"
  url: "https://www.charlieharrington.com/"
  source_url: "https://github.com/whatrocks/blog"
  featured: false
  categories:
    - Blog
    - Web Development
    - Music
- title: Gabriel Adorf's Portfolio
  main_url: "https://www.gabrieladorf.com/"
  url: "https://www.gabrieladorf.com/"
  source_url: "https://github.com/gabdorf/gabriel-adorf-portfolio"
  featured: false
  categories:
    - Portfolio
    - Web Development
- title: greglobinski.com
  main_url: "https://www.greglobinski.com/"
  url: "https://www.greglobinski.com/"
  source_url: "https://github.com/greglobinski/www.greglobinski.com"
  featured: false
  categories:
    - Portfolio
    - Web Development
- title: I am Putra
  main_url: "https://www.iamputra.com/"
  url: "https://www.iamputra.com/"
  featured: false
  categories:
    - Portfolio
    - Web Development
    - Blog
- title: In Sowerby Bridge
  main_url: "https://www.insowerbybridge.co.uk/"
  url: "https://www.insowerbybridge.co.uk/"
  featured: false
  categories:
    - Marketing
    - Government
- title: JavaScript Stuff
  main_url: "https://www.javascriptstuff.com/"
  url: "https://www.javascriptstuff.com/"
  featured: false
  categories:
    - Education
    - Web Development
    - Library
- title: Ledgy
  main_url: "https://www.ledgy.com/"
  url: "https://github.com/morloy/ledgy.com"
  featured: false
  categories:
    - Marketing
    - Finance
- title: Alec Lomas's Portfolio / Blog
  main_url: "https://www.lowmess.com/"
  url: "https://www.lowmess.com/"
  source_url: "https://github.com/lowmess/lowmess"
  featured: false
  categories:
    - Web Development
    - Blog
    - Portfolio
- title: Michele Mazzucco's Portfolio
  main_url: "https://www.michelemazzucco.it/"
  url: "https://www.michelemazzucco.it/"
  source_url: "https://github.com/michelemazzucco/michelemazzucco.it"
  featured: false
  categories:
    - Portfolio
- title: Orbit FM Podcasts
  main_url: "https://www.orbit.fm/"
  url: "https://www.orbit.fm/"
  source_url: "https://github.com/agarrharr/orbit.fm"
  featured: false
  categories:
    - Podcast
- title: Prosecco Springs
  main_url: "https://www.proseccosprings.com/"
  url: "https://www.proseccosprings.com/"
  featured: false
  categories:
    - Food
    - Blog
    - Marketing
- title: Verious
  main_url: "https://www.verious.io/"
  url: "https://www.verious.io/"
  source_url: "https://github.com/cpinnix/verious"
  featured: false
  categories:
    - Web Development
- title: Yisela
  main_url: "https://www.yisela.com/"
  url: "https://www.yisela.com/tetris-against-trauma-gaming-as-therapy/"
  featured: false
  categories:
    - Blog
- title: YouFoundRon.com
  main_url: "https://www.youfoundron.com/"
  url: "https://www.youfoundron.com/"
  source_url: "https://github.com/rongierlach/yfr-dot-com"
  featured: false
  categories:
    - Portfolio
    - Web Development
    - Blog
- title: yerevancoder
  main_url: "https://yerevancoder.com/"
  url: "https://forum.yerevancoder.com/categories"
  source_url: "https://github.com/yerevancoder/yerevancoder.github.io"
  featured: false
  categories:
    - Blog
    - Web Development
- title: Ease
  main_url: "https://www.ease.com/"
  url: "https://www.ease.com/"
  featured: false
  categories:
    - Marketing
    - Healthcare
- title: Policygenius
  main_url: "https://www.policygenius.com/"
  url: "https://www.policygenius.com/"
  featured: false
  categories:
    - Marketing
    - Healthcare
- title: Moteefe
  main_url: "http://www.moteefe.com/"
  url: "http://www.moteefe.com/"
  featured: false
  categories:
    - Marketing
    - Agency
    - Technology
- title: Athelas
  main_url: "http://www.athelas.com/"
  url: "http://www.athelas.com/"
  featured: false
  categories:
    - Marketing
    - Healthcare
- title: Pathwright
  main_url: "http://www.pathwright.com/"
  url: "http://www.pathwright.com/"
  featured: false
  categories:
    - Marketing
    - Education
- title: Lucid
  main_url: "https://www.golucid.co/"
  url: "https://www.golucid.co/"
  featured: false
  categories:
    - Marketing
    - Technology
- title: Bench
  main_url: "http://www.bench.co/"
  url: "http://www.bench.co/"
  featured: false
  categories:
    - Marketing
- title: Union Plus Credit Card
  main_url: "http://www.unionpluscard.com"
  url: "https://unionplus.capitalone.com/"
  featured: false
  categories:
    - Marketing
    - Finance
- title: Gin Lane
  main_url: "http://www.ginlane.com/"
  url: "https://www.ginlane.com/"
  featured: false
  categories:
    - Web Development
    - Agency
- title: Marmelab
  main_url: "https://marmelab.com/en/"
  url: "https://marmelab.com/en/"
  featured: false
  categories:
    - Web Development
    - Agency
- title: Fusion Media Group
  main_url: "http://thefmg.com/"
  url: "http://thefmg.com/"
  featured: false
  categories:
    - Entertainment
- title: Dovetail
  main_url: "https://dovetailapp.com/"
  url: "https://dovetailapp.com/"
  featured: false
  categories:
    - Marketing
    - Technology
- title: Yuuniworks Portfolio / Blog
  main_url: "https://www.yuuniworks.com/"
  url: "https://www.yuuniworks.com/"
  source_url: "https://github.com/junkboy0315/yuuni-web"
  featured: false
  categories:
    - Portfolio
    - Web Development
    - Blog
- title: The Bastion Bot
  main_url: "https://bastionbot.org/"
  url: "https://bastionbot.org/"
  source_url: "https://github.com/TheBastionBot/Bastion-Website"
  description: Give awesome perks to your Discord server!
  featured: false
  categories:
    - Open Source
    - Technology
    - Documentation
    - Community
  built_by: Sankarsan Kampa
  built_by_url: "https://sankarsankampa.com"
- title: Smakosh
  main_url: "https://smakosh.com/"
  url: "https://smakosh.com/"
  source_url: "https://github.com/smakosh/smakosh.com"
  featured: false
  categories:
    - Portfolio
    - Web Development
# - title: Philipp Czernitzki - Blog/Website
#   main_url: "http://philippczernitzki.me/"
#   url: "http://philippczernitzki.me/"
#   featured: false
#   categories:
#     - Portfolio
#     - Web Development
#     - Blog
- title: WebGazer
  main_url: "https://www.webgazer.io/"
  url: "https://www.webgazer.io/"
  featured: false
  categories:
    - Marketing
    - Web Development
    - Technology
- title: Joe Seifi's Blog
  main_url: "http://seifi.org/"
  url: "http://seifi.org/"
  featured: false
  categories:
    - Portfolio
    - Web Development
    - Blog
- title: LekoArts
  main_url: "https://www.lekoarts.de"
  url: "https://www.lekoarts.de"
  source_url: "https://github.com/LekoArts/portfolio"
  featured: false
  built_by: LekoArts
  built_by_url: "https://github.com/LekoArts"
  description: >-
    Hi, I'm Lennart — a self-taught and passionate graphic/web designer &
    frontend developer based in Darmstadt, Germany. I love it to realize complex
    projects in a creative manner and face new challenges. Since 6 years I do
    graphic design, my love for frontend development came up 3 years ago. I
    enjoy acquiring new skills and cementing this knowledge by writing blogposts
    and creating tutorials.
  categories:
    - Portfolio
    - Blog
    - Design
    - Web Development
    - Freelance
- title: 杨二小的博客
  main_url: "https://blog.yangerxiao.com/"
  url: "https://blog.yangerxiao.com/"
  source_url: "https://github.com/zerosoul/blog.yangerxiao.com"
  featured: false
  categories:
    - Blog
    - Portfolio
- title: MOTTO x MOTTO
  main_url: "https://mottox2.com"
  url: "https://mottox2.com"
  source_url: "https://github.com/mottox2/website"
  description: Web developer / UI Desinger in Tokyo Japan.
  featured: false
  categories:
    - Blog
    - Portfolio
  built_by: mottox2
  built_by_url: "https://mottox2.com"
- title: Pride of the Meadows
  main_url: "https://www.prideofthemeadows.com/"
  url: "https://www.prideofthemeadows.com/"
  featured: false
  categories:
    - eCommerce
    - Food
    - Blog
- title: Michael Uloth
  main_url: "https://www.michaeluloth.com"
  url: "https://www.michaeluloth.com"
  featured: false
  description: Michael Uloth is a web developer, opera singer, and the creator of Up and Running Tutorials.
  categories:
    - Portfolio
    - Web Development
    - Music
  built_by: Michael Uloth
  built_by_url: "https://www.michaeluloth.com"
- title: Spacetime
  main_url: "https://www.heyspacetime.com/"
  url: "https://www.heyspacetime.com/"
  featured: false
  description: >-
    Spacetime is a Dallas-based digital experience agency specializing in web,
    app, startup, and digital experience creation.
  categories:
    - Marketing
    - Portfolio
    - Agency
  built_by: Spacetime
  built_by_url: "https://www.heyspacetime.com/"
- title: Eric Jinks
  main_url: "https://ericjinks.com/"
  url: "https://ericjinks.com/"
  featured: false
  description: "Software engineer / web developer from the Gold Coast, Australia."
  categories:
    - Portfolio
    - Blog
    - Web Development
    - Technology
  built_by: Eric Jinks
  built_by_url: "https://ericjinks.com/"
- title: GaiAma - We are wildlife
  main_url: "https://www.gaiama.org/"
  url: "https://www.gaiama.org/"
  featured: false
  description: >-
    We founded the GaiAma conservation organization to protect wildlife in Perú
    and to create an example of a permaculture neighborhood, living
    symbiotically with the forest - because reforestation is just the beginning
  categories:
    - Nonprofit
    - Marketing
    - Blog
  source_url: "https://github.com/GaiAma/gaiama.org"
  built_by: GaiAma
  built_by_url: "https://www.gaiama.org/"
- title: Healthcare Logic
  main_url: "https://www.healthcarelogic.com/"
  url: "https://www.healthcarelogic.com/"
  featured: false
  description: >-
    Revolutionary technology that empowers clinical and managerial leaders to
    collaborate with clarity.
  categories:
    - Marketing
    - Healthcare
    - Technology
  built_by: Thrive
  built_by_url: "https://thriveweb.com.au/"
- title: Evergov
  main_url: "https://evergov.com/"
  url: "https://evergov.com/"
  featured: false
  description: Finding local government services made easier.
  categories:
    - Directory
    - Government
    - Technology
  source_url: "https://github.com/WeOpenly/localgov.fyi"
  built_by: Evergov
  built_by_url: "https://evergov.com/about/"
- title: Kata.ai Documentation
  main_url: "https://docs.kata.ai/"
  url: "https://docs.kata.ai/"
  source_url: "https://github.com/kata-ai/kata-platform-docs"
  featured: false
  description: >-
    Documentation website for the Kata Platform, an all-in-one platform for
    building chatbots using AI technologies.
  categories:
    - Documentation
    - Technology
- title: goalgetters
  main_url: "https://goalgetters.space/"
  url: "https://goalgetters.space/"
  featured: false
  description: >-
    goalgetters is a source of inspiration for people who want to change their
    career. We offer articles, success stories and expert interviews on how to
    find a new passion and how to implement change.
  categories:
    - Blog
    - Education
  built_by: "Stephanie Langers (content), Adrian Wenke (development)"
  built_by_url: "https://twitter.com/AdrianWenke"
- title: Zensum
  main_url: "https://zensum.se/"
  url: "https://zensum.se/"
  featured: false
  description: >-
    Borrow money quickly and safely through Zensum. We compare Sweden's leading
    banks and credit institutions. Choose from multiple offers and lower your
    monthly cost. [Translated from Swedish]
  categories:
    - Technology
    - Finance
    - Marketing
  built_by: Bejamas
  built_by_url: "https://bejamas.io/"
- title: StatusHub - Easy to use Hosted Status Page Service
  main_url: "https://statushub.com/"
  url: "https://statushub.com/"
  featured: false
  description: >-
    Set up your very own service status page in minutes with StatusHub. Allow
    customers to subscribe to be updated automatically.
  categories:
    - Technology
    - Marketing
  built_by: Bejamas
  built_by_url: "https://bejamas.io/"
- title: Matthias Kretschmann Portfolio
  main_url: "https://matthiaskretschmann.com/"
  url: "https://matthiaskretschmann.com/"
  source_url: "https://github.com/kremalicious/portfolio"
  featured: false
  description: Portfolio of designer & developer Matthias Kretschmann.
  categories:
    - Portfolio
    - Web Development
  built_by: Matthias Kretschmann
  built_by_url: "https://matthiaskretschmann.com/"
- title: Iron Cove Solutions
  main_url: "https://ironcovesolutions.com/"
  url: "https://ironcovesolutions.com/"
  description: >-
    Iron Cove Solutions is a cloud based consulting firm. We help companies
    deliver a return on cloud usage by applying best practices
  categories:
    - Technology
    - Web Development
  built_by: Iron Cove Solutions
  built_by_url: "https://ironcovesolutions.com/"
  featured: false
- title: Moetez Chaabene Portfolio / Blog
  main_url: "https://moetez.me/"
  url: "https://moetez.me/"
  source_url: "https://github.com/moetezch/moetez.me"
  featured: false
  description: Portfolio of Moetez Chaabene
  categories:
    - Portfolio
    - Web Development
    - Blog
  built_by: Moetez Chaabene
  built_by_url: "https://twitter.com/moetezch"
- title: Nikita
  description: >-
    Automation of system deployments in Node.js for applications and
    infrastructures.
  main_url: "https://nikita.js.org/"
  url: "https://nikita.js.org/"
  source_url: "https://github.com/adaltas/node-nikita"
  categories:
    - Documentation
    - Open Source
    - Technology
  built_by: David Worms
  built_by_url: "http://www.adaltas.com"
  featured: false
- title: Gourav Sood Blog & Portfolio
  main_url: "https://www.gouravsood.com/"
  url: "https://www.gouravsood.com/"
  featured: false
  categories:
    - Blog
    - Portfolio
  built_by: Gourav Sood
  built_by_url: "https://www.gouravsood.com/"
- title: Jonas Tebbe Portfolio
  description: |
    Hey, I’m Jonas and I create digital products.
  main_url: "https://jonastebbe.com"
  url: "https://jonastebbe.com"
  categories:
    - Portfolio
  built_by: Jonas Tebbe
  built_by_url: "http://twitter.com/jonastebbe"
  featured: false
- title: Parker Sarsfield Portfolio
  description: |
    I'm Parker, a software engineer and sneakerhead.
  main_url: "https://parkersarsfield.com"
  url: "https://parkersarsfield.com"
  categories:
    - Blog
    - Portfolio
  built_by: Parker Sarsfield
  built_by_url: "https://parkersarsfield.com"
- title: Frontend web development with Greg
  description: |
    JavaScript, GatsbyJS, ReactJS, CSS in JS... Let's learn some stuff together.
  main_url: "https://dev.greglobinski.com"
  url: "https://dev.greglobinski.com"
  categories:
    - Blog
    - Web Development
  built_by: Greg Lobinski
  built_by_url: "https://github.com/greglobinski"
- title: Insomnia
  description: |
    Desktop HTTP and GraphQL client for developers
  main_url: "https://insomnia.rest/"
  url: "https://insomnia.rest/"
  categories:
    - Blog
  built_by: Gregory Schier
  built_by_url: "https://schier.co"
  featured: false
- title: Timeline Theme Portfolio
  description: |
    I'm Aman Mittal, a software developer.
  main_url: "https://amanhimself.dev/"
  url: "https://amanhimself.dev/"
  categories:
    - Web Development
    - Portfolio
  built_by: Aman Mittal
  built_by_url: "https://amanhimself.dev/"
- title: Ocean artUp
  description: >
    Science outreach site built using styled-components and Contentful. It
    presents the research project "Ocean artUp" funded by an Advanced Grant of
    the European Research Council to explore the possible benefits of artificial
    uplift of nutrient-rich deep water to the ocean’s sunlit surface layer.
  main_url: "https://ocean-artup.eu"
  url: "https://ocean-artup.eu"
  source_url: "https://github.com/janosh/ocean-artup"
  categories:
    - Science
    - Education
    - Blog
  built_by: Janosh Riebesell
  built_by_url: "https://janosh.io"
  featured: false
- title: Ryan Fitzgerald
  description: |
    Personal portfolio and blog for Ryan Fitzgerald
  main_url: "https://ryanfitzgerald.ca/"
  url: "https://ryanfitzgerald.ca/"
  categories:
    - Web Development
    - Portfolio
  built_by: Ryan Fitzgerald
  built_by_url: "https://github.com/RyanFitzgerald"
  featured: false
- title: Kaizen
  description: |
    Content Marketing, PR & SEO Agency in London
  main_url: "https://www.kaizen.co.uk/"
  url: "https://www.kaizen.co.uk/"
  categories:
    - Agency
    - Blog
    - Design
    - Web Development
    - SEO
  built_by: Bogdan Stanciu
  built_by_url: "https://github.com/b0gd4n"
  featured: false
- title: HackerOne Platform Documentation
  description: |
    HackerOne's Product Documentation Center!
  url: "https://docs.hackerone.com/"
  main_url: "https://docs.hackerone.com/"
  categories:
    - Documentation
    - Security
  featured: false
- title: Mux Video
  description: |
    API to video hosting and streaming
  main_url: "https://mux.com/"
  url: "https://mux.com/"
  categories:
    - Video
    - API
  featured: false
- title: Swapcard
  description: >
    The easiest way for event organizers to instantly connect people, build a
    community of attendees and exhibitors, and increase revenue over time
  main_url: "https://www.swapcard.com/"
  url: "https://www.swapcard.com/"
  categories:
    - Event
    - Community
    - Marketing
  built_by: Swapcard
  built_by_url: "https://www.swapcard.com/"
  featured: false
- title: Kalix
  description: >
    Kalix is perfect for healthcare professionals starting out in private
    practice, to those with an established clinic.
  main_url: "https://www.kalixhealth.com/"
  url: "https://www.kalixhealth.com/"
  categories:
    - Healthcare
  featured: false
- title: Hubba
  description: |
    Buy wholesale products from thousands of independent, verified Brands.
  main_url: "https://join.hubba.com/"
  url: "https://join.hubba.com/"
  categories:
    - eCommerce
  featured: false
- title: HyperPlay
  description: |
    In Asean's 1st Ever LOL Esports X Music Festival
  main_url: "https://hyperplay.leagueoflegends.com/"
  url: "https://hyperplay.leagueoflegends.com/"
  categories:
    - Music
  featured: false
- title: Bad Credit Loans
  description: |
    Get the funds you need, from $250-$5,000
  main_url: "https://www.creditloan.com/"
  url: "https://www.creditloan.com/"
  categories:
    - Finance
  featured: false
- title: Financial Center
  description: >
    Member-owned, not-for-profit, co-operative whose members receive financial
    benefits in the form of lower loan rates, higher savings rates, and lower
    fees than banks.
  main_url: "https://fcfcu.com/"
  url: "https://fcfcu.com/"
  categories:
    - Finance
    - Nonprofit
    - Business
    - Education
  built_by: "https://fcfcu.com/"
  built_by_url: "https://fcfcu.com/"
  featured: false
- title: Office of Institutional Research and Assessment
  description: |
    Good Data, Good Decisions
  main_url: "http://oira.ua.edu/"
  url: "http://oira.ua.edu/"
  categories:
    - Data
  featured: false
- title: The Telegraph Premium
  description: |
    Exclusive stories from award-winning journalists
  main_url: "https://premium.telegraph.co.uk/"
  url: "https://premium.telegraph.co.uk/"
  categories:
    - Media
  featured: false
- title: html2canvas
  description: |
    Screenshots with JavaScript
  main_url: "http://html2canvas.hertzen.com/"
  url: "http://html2canvas.hertzen.com/"
  source_url: "https://github.com/niklasvh/html2canvas/tree/master/www"
  categories:
    - JavaScript
    - Documentation
  built_by: Niklas von Hertzen
  built_by_url: "http://hertzen.com/"
  featured: false
- title: Dato CMS
  description: |
    The API-based CMS your editors will love
  main_url: "https://www.datocms.com/"
  url: "https://www.datocms.com/"
  categories:
    - API
  featured: false
- title: Half Electronics
  description: |
    Personal website
  main_url: "https://www.halfelectronic.com/"
  url: "https://www.halfelectronic.com/"
  categories:
    - Blog
  built_by: Fernando Poumian
  built_by_url: "https://github.com/fpoumian/halfelectronic.com"
  featured: false
- title: Frithir Software Development
  main_url: "https://frithir.com/"
  url: "https://frithir.com/"
  featured: false
  description: "I DRINK COFFEE, WRITE CODE AND IMPROVE MY DEVELOPMENT SKILLS EVERY DAY."
  categories:
    - Design
    - Web Development
  built_by: Frithir
  built_by_url: "https://Frithir.com/"
- title: Unow
  main_url: "https://www.unow.fr/"
  url: "https://www.unow.fr/"
  categories:
    - Education
    - Marketing
  featured: false
- title: Peter Hironaka
  description: |
    Freelance Web Developer based in Los Angeles.
  main_url: "https://peterhironaka.com/"
  url: "https://peterhironaka.com/"
  categories:
    - Portfolio
    - Web Development
  built_by: Peter Hironaka
  built_by_url: "https://github.com/PHironaka"
  featured: false
- title: Michael McQuade
  description: |
    Personal website and blog for Michael McQuade
  main_url: "https://giraffesyo.io"
  url: "https://giraffesyo.io"
  categories:
    - Blog
  built_by: Michael McQuade
  built_by_url: "https://github.com/giraffesyo"
  featured: false
- title: Haacht Brewery
  description: |
    Corporate website for Haacht Brewery. Designed and Developed by Gafas.
  main_url: "https://haacht.com/en/"
  url: "https://haacht.com"
  categories:
    - Marketing
  built_by: Gafas
  built_by_url: "https://gafas.be"
  featured: false
- title: StoutLabs
  description: |
    Portfolio of Daniel Stout, freelance developer in East Tennessee.
  main_url: "https://www.stoutlabs.com/"
  url: "https://www.stoutlabs.com/"
  categories:
    - Web Development
    - Portfolio
  built_by: Daniel Stout
  built_by_url: "https://github.com/stoutlabs"
  featured: false
- title: Chicago Ticket Outcomes By Neighborhood
  description: |
    ProPublica data visualization of traffic ticket court outcomes
  categories:
    - Media
    - Nonprofit
  url: >-
    https://projects.propublica.org/graphics/il/il-city-sticker-tickets-maps/ticket-status/?initialWidth=782
  main_url: >-
    https://projects.propublica.org/graphics/il/il-city-sticker-tickets-maps/ticket-status/?initialWidth=782
  built_by: David Eads
  built_by_url: "https://github.com/eads"
  featured: false
- title: Chicago South Side Traffic Ticketing rates
  description: |
    ProPublica data visualization of traffic ticket rates by community
  main_url: >-
    https://projects.propublica.org/graphics/il/il-city-sticker-tickets-maps/ticket-rate/?initialWidth=782
  url: >-
    https://projects.propublica.org/graphics/il/il-city-sticker-tickets-maps/ticket-rate/?initialWidth=782
  categories:
    - Media
    - Nonprofit
  built_by: David Eads
  built_by_url: "https://github.com/eads"
  featured: false
- title: Otsimo
  description: >
    Otsimo is a special education application for children with autism, down
    syndrome and other developmental disabilities.
  main_url: "https://otsimo.com/en/"
  url: "https://otsimo.com/en/"
  categories:
    - Blog
    - Education
  featured: false
- title: Matt Bagni Portfolio 2018
  description: >
    Mostly the result of playing with Gatsby and learning about react and
    graphql. Using the screenshot plugin to showcase the work done for my
    company in the last 2 years, and a good amount of other experiments.
  main_url: "https://mattbag.github.io"
  url: "https://mattbag.github.io"
  categories:
    - Portfolio
  featured: false
- title: Lisa Ye's Blog
  description: |
    Simple blog/portofolio for a fashion designer. Gatsby_v2 + Netlify cms
  main_url: "https://lisaye.netlify.com/"
  url: "https://lisaye.netlify.com/"
  categories:
    - Blog
    - Portfolio
  featured: false
- title: Artem Sapegin
  description: >
    Little homepage of Artem Sapegin, a frontend developer, passionate
    photographer, coffee drinker and crazy dogs’ owner.
  main_url: "https://sapegin.me/"
  url: "https://sapegin.me/"
  categories:
    - Portfolio
    - Open Source
    - Web Development
  built_by: Artem Sapegin
  built_by_url: "https://github.com/sapegin"
  featured: false
- title: SparkPost Developers
  main_url: "https://developers.sparkpost.com/"
  url: "https://developers.sparkpost.com/"
  source_url: "https://github.com/SparkPost/developers.sparkpost.com"
  categories:
    - Documentation
    - API
  featured: false
- title: Malik Browne Portfolio 2018
  description: >
    The portfolio blog of Malik Browne, a full-stack engineer, foodie, and avid
    blogger/YouTuber.
  main_url: "https://www.malikbrowne.com/about"
  url: "https://www.malikbrowne.com"
  categories:
    - Blog
    - Portfolio
  built_by: Malik Browne
  built_by_url: "https://twitter.com/milkstarz"
  featured: false
- title: Novatics
  description: |
    Digital products that inspire and make a difference
  main_url: "https://www.novatics.com.br"
  url: "https://www.novatics.com.br"
  categories:
    - Portfolio
    - Technology
    - Web Development
  built_by: Novatics
  built_by_url: "https://github.com/Novatics"
  featured: false
- title: Max McKinney
  description: >
    I’m a developer and designer with a focus in web technologies. I build cars
    on the side.
  main_url: "https://maxmckinney.com/"
  url: "https://maxmckinney.com/"
  categories:
    - Portfolio
    - Web Development
    - Design
  built_by: Max McKinney
  featured: false
- title: Stickyard
  description: |
    Make your React component sticky the easy way
  main_url: "https://nihgwu.github.io/stickyard/"
  url: "https://nihgwu.github.io/stickyard/"
  source_url: "https://github.com/nihgwu/stickyard/tree/master/website"
  categories:
    - Web Development
  built_by: Neo Nie
  featured: false
- title: Agata Milik
  description: |
    Website of a Polish psychologist/psychotherapist based in Gdańsk, Poland.
  main_url: "https://agatamilik.pl"
  url: "https://agatamilik.pl"
  categories:
    - Marketing
    - Healthcare
  built_by: Piotr Fedorczyk
  built_by_url: "https://piotrf.pl"
  featured: false
- title: WebPurple
  main_url: "https://www.webpurple.net/"
  url: "https://www.webpurple.net/"
  source_url: "https://github.com/WebPurple/site"
  description: >-
    Site of local (Russia, Ryazan) frontend community. Main purpose is to show
    info about meetups and keep blog.
  categories:
    - Nonprofit
    - Web Development
    - Community
    - Blog
    - Open Source
  built_by: Nikita Kirsanov
  built_by_url: "https://twitter.com/kitos_kirsanov"
  featured: false
- title: Papertrail.io
  description: |
    Inspection Management for the 21st Century
  main_url: "https://www.papertrail.io/"
  url: "https://www.papertrail.io/"
  categories:
    - Marketing
    - Technology
  built_by: Papertrail.io
  built_by_url: "https://www.papertrail.io"
  featured: false
- title: Matt Ferderer
  main_url: "https://mattferderer.com"
  url: "https://mattferderer.com"
  source_url: "https://github.com/mattferderer/gatsbyblog"
  description: >
    {titleofthesite} is a blog built with Gatsby that discusses web related tech
    such as JavaScript, .NET, Blazor & security.
  categories:
    - Blog
    - Web Development
  built_by: Matt Ferderer
  built_by_url: "https://twitter.com/mattferderer"
  featured: false
- title: Sahyadri Open Source Community
  main_url: "https://sosc.org.in"
  url: "https://sosc.org.in"
  source_url: "https://github.com/haxzie/sosc-website"
  description: >
    Official website of Sahyadri Open Source Community for community blog, event
    details and members info.
  categories:
    - Blog
    - Community
    - Open Source
  built_by: Musthaq Ahamad
  built_by_url: "https://github.com/haxzie"
  featured: false
- title: Tech Confessions
  main_url: "https://confessions.tech"
  url: "https://confessions.tech"
  source_url: "https://github.com/JonathanSpeek/tech-confessions"
  description: "A guilt-free place for us to confess our tech sins \U0001F64F\n"
  categories:
    - Community
    - Open Source
  built_by: Jonathan Speek
  built_by_url: "https://speek.design"
  featured: false
- title: Thibault Maekelbergh
  main_url: "https://thibmaek.com"
  url: "https://thibmaek.com"
  source_url: "https://github.com/thibmaek/thibmaek.github.io"
  description: |
    A nice blog about development, Raspberry Pi, plants and probably records.
  categories:
    - Blog
    - Open Source
  built_by: Thibault Maekelbergh
  built_by_url: "https://twitter.com/thibmaek"
  featured: false
- title: LearnReact.design
  main_url: "https://learnreact.design"
  url: "https://learnreact.design"
  description: >
    React Essentials For Designers: A React course tailored for product
    designers, ux designers, ui designers.
  categories:
    - Blog
  built_by: Linton Ye
  built_by_url: "https://twitter.com/lintonye"
- title: Devol’s Dance
  main_url: "https://www.devolsdance.com/"
  url: "https://www.devolsdance.com/"
  description: >
    Devol’s Dance is an invite-only, one-day event celebrating industrial
    robotics, AI, and automation.
  categories:
    - Marketing
    - Technology
  built_by: Corey Ward
  built_by_url: "http://www.coreyward.me/"
  featured: false
- title: Mega House Creative
  main_url: "https://www.megahousecreative.com/"
  url: "https://www.megahousecreative.com/"
  description: >
    Mega House Creative is a digital agency that provides unique goal-oriented
    web marketing solutions.
  categories:
    - Marketing
    - Agency
  built_by: Daniel Robinson
  featured: false
- title: Tobie Marier Robitaille - csc
  main_url: "https://tobiemarierrobitaille.com/"
  url: "https://tobiemarierrobitaille.com/en/"
  description: |
    Portfolio site for director of photography Tobie Marier Robitaille
  categories:
    - Portfolio
    - Gallery
  built_by: Mill3 Studio
  built_by_url: "https://mill3.studio/en/"
  featured: false
- title: Bestvideogame.deals
  main_url: "https://bestvideogame.deals/"
  url: "https://bestvideogame.deals/"
  description: |
    Video game comparison website for the UK, build with GatsbyJS.
  categories:
    - eCommerce
  built_by: Koen Kamphuis
  built_by_url: "https://koenkamphuis.com/"
  featured: false
- title: Mahipat's Portfolio
  main_url: "https://mojaave.com/"
  url: "https://mojaave.com"
  source_url: "https://github.com/mhjadav/mojaave"
  description: >
    mojaave.com is Mahipat's portfolio, I have developed it using Gatsby v2 and
    Bootstrap, To get in touch with people looking for full-stack developer.
  categories:
    - Portfolio
    - Web Development
  built_by: Mahipat Jadav
  built_by_url: "https://mojaave.com/"
  featured: false
- title: Insights
  main_url: "https://justaskusers.com/"
  url: "https://justaskusers.com/"
  description: >
    Insights helps user experience (UX) researchers conduct their research and
    make sense of the findings.
  categories:
    - User Experience
    - Design
  built_by: Just Ask Users
  built_by_url: "https://justaskusers.com/"
  featured: false
- title: Tensiq
  main_url: "https://tensiq.com"
  url: "https://tensiq.com"
  source_url: "https://github.com/Tensiq/tensiq-site"
  description: >
    Tensiq is an e-Residency startup, that provides development in cutting-edge
    technology while delivering secure, resilient, performant solutions.
  categories:
    - Web Development
    - Mobile Development
    - Agency
    - Open Source
  built_by: Jens
  built_by_url: "https://github.com/arrkiin"
  featured: false
- title: Mintfort
  main_url: "https://mintfort.com/"
  url: "https://mintfort.com/"
  source_url: "https://github.com/MintFort/mintfort.com"
  description: >
    Mintfort, the first crypto-friendly bank account. Store and manage assets on
    the blockchain.
  categories:
    - Technology
    - Finance
  built_by: Axel Fuhrmann
  built_by_url: "https://axelfuhrmann.com/"
  featured: false
- title: React Native Explorer
  main_url: "https://react-native-explorer.firebaseapp.com"
  url: "https://react-native-explorer.firebaseapp.com"
  description: |
    Explorer React Native packages and examples effortlessly.
  categories:
    - Education
  featured: false
- title: 500Tech
  main_url: "https://500tech.com/"
  url: "https://500tech.com/"
  featured: false
  categories:
    - Web Development
    - Agency
    - Open Source
- title: eworld
  main_url: "http://eworld.herokuapp.com/"
  url: "http://eworld.herokuapp.com/"
  featured: false
  categories:
    - eCommerce
    - Technology
- title: It's a Date
  description: >
    It's a Date is a dating app that actually involves dating.
  main_url: "https://www.itsadate.app/"
  url: "https://www.itsadate.app/"
  featured: false
  categories:
    - App
    - Blog
- title: Node.js HBase
  description: >
    Asynchronous HBase client for NodeJs using REST.
  main_url: https://hbase.js.org/
  url: https://hbase.js.org/
  source_url: "https://github.com/adaltas/node-hbase"
  categories:
    - Documentation
    - Open Source
    - Technology
  built_by: David Worms
  built_by_url: http://www.adaltas.com
  featured: false
- title: Peter Kroyer - Web Design / Web Development
  main_url: https://www.peterkroyer.at/en/
  url: https://www.peterkroyer.at/en/
  description: >
    Freelance web designer / web developer based in Vienna, Austria (Wien, Österreich).
  categories:
    - Agency
    - Web Development
    - Design
    - Portfolio
    - Freelance
  built_by: Peter Kroyer
  built_by_url: https://www.peterkroyer.at/
  featured: false
- title: Geddski
  main_url: https://gedd.ski
  url: https://gedd.ski
  description: >
    frontend mastery blog - level up your UI game.
  categories:
    - Web Development
    - Education
    - Productivity
    - User Experience
  built_by: Dave Geddes
  built_by_url: https://twitter.com/geddski
  featured: false
- title: Rung
  main_url: "https://rung.com.br/"
  url: "https://rung.com.br/"
  description: >
    Rung alerts you about the exceptionalities of your personal and professional life.
  categories:
    - API
    - Technology
    - Travel
  featured: false
- title: Mokkapps
  main_url: "https://www.mokkapps.de/"
  url: "https://www.mokkapps.de/"
  source_url: "https://github.com/mokkapps/website"
  description: >
    Portfolio website from Michael Hoffmann. Passionate software developer with focus on web-based technologies.
  categories:
    - Blog
    - Portfolio
    - Web Development
    - Mobile Development
  featured: false
- title: Premier Octet
  main_url: "https://www.premieroctet.com/"
  url: "https://www.premieroctet.com/"
  description: >
    Premier Octet is a React-based agency
  categories:
    - Agency
    - Web Development
    - Mobile Development
  featured: false
- title: Thorium
  main_url: "https://www.thoriumsim.com/"
  url: "https://www.thoriumsim.com/"
  source_url: "https://github.com/thorium-sim/thoriumsim.com"
  description: >
    Thorium - Open-source Starship Simulator Controls for Live Action Role Play
  built_by: Alex Anderson
  built_by_url: https://twitter.com/ralex1993
  categories:
    - Blog
    - Portfolio
    - Documentation
    - Marketing
    - Education
    - Entertainment
    - Open Source
    - Web Development
  featured: false
- title: Cameron Maske
  main_url: "https://www.cameronmaske.com/"
  url: "https://www.cameronmaske.com/courses/introduction-to-pytest/"
  source_url: "https://github.com/cameronmaske/cameronmaske.com-v2"
  description: >
    The homepage of Cameron Maske, a freelance full-stack developer, who is currently working on a free pytest video course
  categories:
    - Education
    - Video
    - Portfolio
    - Freelance
  featured: false
- title: Studenten bilden Schüler
  description: >
    Studenten bilden Schüler e.V. is a German student-run nonprofit initiative that aims to
    contribute to more equal educational opportunities by providing free tutoring to refugees
    and children from underprivileged families. The site is built on Gatsby v2, styled-components
    and Contentful. It supports Google Analytics, fluid typography and Algolia search.
  main_url: "https://studenten-bilden-schueler.de"
  url: "https://studenten-bilden-schueler.de"
  source_url: "https://github.com/StudentenBildenSchueler/homepage"
  categories:
    - Education
    - Nonprofit
    - Blog
  built_by: Janosh Riebesell
  built_by_url: "https://janosh.io"
  featured: false
- title: Mike's Remote List
  main_url: "https://www.mikesremotelist.com"
  url: "https://www.mikesremotelist.com"
  description: >
    A list of remote jobs, updated throughout the day. Built on Gatsby v1 and powered by Contentful, Google Sheets, string and sticky tape.
  categories:
    - Marketing
  featured: false
- title: Madvoid
  main_url: "https://madvoid.com/"
  url: "https://madvoid.com/screenshot/"
  featured: false
  description: >
    Madvoid is a team of expert developers dedicated to creating simple, clear, usable and blazing fast web and mobile apps.
    We are coders that help companies and agencies to create social & interactive experiences.
    This includes full-stack development using React, WebGL, Static Site Generators, Ruby On Rails, Phoenix, GraphQL, Chatbots, CI / CD, Docker and more!
  categories:
    - Portfolio
    - Technology
    - Web Development
    - Agency
    - Marketing
  built_by: Jean-Paul Bonnetouche
  built_by_url: https://twitter.com/_jpb
- title: MOMNOTEBOOK.COM
  description: >
    Sharing knowledge and experiences that make childhood and motherhood rich, vibrant and healthy.
  main_url: "https://momnotebook.com/"
  url: "https://momnotebook.com/"
  featured: false
  built_by: Aleksander Hansson
  built_by_url: https://www.linkedin.com/in/aleksanderhansson/
  categories:
    - Blog
- title: Pirate Studios
  description: >
    Reinventing music studios with 24/7 self service rehearsal, DJ & production rooms available around the world.
  main_url: "https://www.piratestudios.co"
  url: "https://www.piratestudios.co"
  featured: false
  built_by: The Pirate Studios team
  built_by_url: https://github.com/piratestudios/
  categories:
    - Music
- title: Aurora EOS
  main_url: "https://www.auroraeos.com/"
  url: "https://www.auroraeos.com/"
  featured: false
  categories:
    - Finance
    - Marketing
    - Blog
  built_by: Corey Ward
  built_by_url: "http://www.coreyward.me/"
- title: MadeComfy
  main_url: "https://madecomfy.com.au/"
  url: "https://madecomfy.com.au/"
  description: >
    Short term rental management startup, using Contentful + Gatsby + CicleCI
  featured: false
  categories:
    - Travel
  built_by: Lucas Vilela
  built_by_url: "https://madecomfy.com.au/"
- title: How To Book Cheap Flights
  description: >
    A travel blog built with Gatsby and adopting the AMP technology.
  main_url: "https://howtobookcheapflights.com"
  url: "https://howtobookcheapflights.com"
  source_url: "https://github.com/flaviolivolsi/howtobookcheapflights"
  featured: false
  categories:
    - Travel
    - Blog
  built_by: Flavio Li Volsi
  built_by_url: "http://github.com/flaviolivolsi"
- title: Tiger Facility Services
  description: >
    Tiger Facility Services combines facility management expertise with state of the art software to offer a sustainable and customer oriented cleaning and facility service.
  main_url: https://www.tigerfacilityservices.com/de-en/
  url: https://www.tigerfacilityservices.com/de-en/
  featured: false
  categories:
    - Marketing
- title: "Luciano Mammino's blog"
  description: >
    Tech & programming blog of Luciano Mammino a.k.a. "loige", Full-Stack Web Developer and International Speaker
  main_url: https://loige.co
  url: https://loige.co
  featured: false
  categories:
    - Blog
    - Web Development
  built_by: Luciano Mammino
  built_by_url: https://loige.co
- title: Wire • Secure collaboration platform
  description: >
    Corporate website of Wire, an open source, end-to-end encrypted collaboration platform
  main_url: "https://wire.com"
  url: "https://wire.com"
  featured: false
  categories:
    - Open Source
    - Productivity
    - Technology
    - Blog
    - App
  built_by: Wire team
  built_by_url: "https://github.com/orgs/wireapp/people"
- title: J. Patrick Raftery
  main_url: "https://www.jpatrickraftery.com"
  url: "https://www.jpatrickraftery.com"
  description: J. Patrick Raftery is an opera singer and voice teacher based in Vancouver, BC.
  categories:
    - Portfolio
    - Music
  built_by: Michael Uloth
  built_by_url: "https://www.michaeluloth.com"
  featured: false
- title: Aria Umezawa
  main_url: "https://www.ariaumezawa.com"
  url: "https://www.ariaumezawa.com"
  description: Aria Umezawa is a director, producer, and writer currently based in San Francisco. Site designed by Stephen Bell.
  categories:
    - Portfolio
    - Music
    - Entertainment
  built_by: Michael Uloth
  built_by_url: "https://www.michaeluloth.com"
  featured: false
- title: Pomegranate Opera
  main_url: "https://www.pomegranateopera.com"
  url: "https://www.pomegranateopera.com"
  description: Pomegranate Opera is a lesbian opera written by Amanda Hale & Kye Marshall. Site designed by Stephen Bell.
  categories:
    - Gallery
    - Music
  built_by: Michael Uloth
  built_by_url: "https://www.michaeluloth.com"
  featured: false
- title: Daniel Cabena
  main_url: "https://www.danielcabena.com"
  url: "https://www.danielcabena.com"
  description: Daniel Cabena is a Canadian countertenor highly regarded in both Canada and Europe for prize-winning performances ranging from baroque to contemporary repertoire. Site designed by Stephen Bell.
  categories:
    - Portfolio
    - Music
  built_by: Michael Uloth
  built_by_url: "https://www.michaeluloth.com"
  featured: false
- title: Artist.Center
  main_url: "https://artistcenter.netlify.com"
  url: "https://artistcenter.netlify.com"
  description: The marketing page for Artist.Center, a soon-to-launch platform designed to connect opera singers to opera companies. Site designed by Stephen Bell.
  categories:
    - Music
  built_by: Michael Uloth
  built_by_url: "https://www.michaeluloth.com"
  featured: false
- title: DG Volo & Company
  main_url: "https://www.dgvolo.com"
  url: "https://www.dgvolo.com"
  description: DG Volo & Company is a Toronto-based investment consultancy. Site designed by Stephen Bell.
  categories:
    - Finance
  built_by: Michael Uloth
  built_by_url: "https://www.michaeluloth.com"
  featured: false
- title: Shawna Lucey
  main_url: "https://www.shawnalucey.com"
  url: "https://www.shawnalucey.com"
  description: Shawna Lucey is an American theater and opera director based in New York City. Site designed by Stephen Bell.
  categories:
    - Portfolio
    - Music
    - Entertainment
  built_by: Michael Uloth
  built_by_url: "https://www.michaeluloth.com"
  featured: false
- title: Leyan Lo
  main_url: https://www.leyanlo.com
  url: https://www.leyanlo.com
  description: >
    Leyan Lo’s personal website
  categories:
    - Portfolio
  built_by: Leyan Lo
  built_by_url: https://www.leyanlo.com
  featured: false
- title: Hawaii National Bank
  url: https://hawaiinational.bank
  main_url: https://hawaiinational.bank
  description: Hawaii National Bank's highly personalized service has helped loyal customers & locally owned businesses achieve their financial dreams for over 50 years.
  categories:
    - Finance
  built_by: Wall-to-Wall Studios
  built_by_url: https://walltowall.com
  featured: false
- title: Coletiv
  url: https://coletiv.com
  main_url: https://coletiv.com
  description: Coletiv teams up with companies of all sizes to design, develop & launch digital products for iOS, Android & the Web.
  categories:
    - Technology
    - Agency
    - Web Development
  built_by: Coletiv
  built_by_url: https://coletiv.com
  featured: false
- title: janosh.io
  description: >
    Personal blog and portfolio of Janosh Riebesell. The site is built with Gatsby v2 and designed
    entirely with styled-components v4. Much of the layout was achieved with CSS grid. It supports
    Google Analytics, fluid typography and Algolia search.
  main_url: "https://janosh.io"
  url: "https://janosh.io"
  source_url: "https://github.com/janosh/janosh.io"
  categories:
    - Portfolio
    - Blog
    - Science
    - Photography
    - Travel
  built_by: Janosh Riebesell
  built_by_url: "https://janosh.io"
  featured: false
- title: Gatsby Manor
  description: >
    We build themes for gatsby. We have themes for all projects including personal,
    portfolio, ecommerce, landing pages and more. We also run an in-house
    web dev and design studio. If you cannot find what you want, we can build it for you!
    Email us at gatsbymanor@gmail.com with questions.
  main_url: "https://www.gatsbymanor.com"
  url: "https://www.gatsbymanor.com"
  source_url: "https://github.com/gatsbymanor"
  categories:
    - Web Development
    - Agency
    - Technology
    - Freelance
  built_by: Steven Natera
  built_by_url: "https://stevennatera.com"
- title: Ema Suriano's Portfolio
  main_url: https://emasuriano.com/
  url: https://emasuriano.com/
  source_url: https://github.com/EmaSuriano/emasuriano.github.io
  description: >
    Ema Suriano's portfolio to display information about him, his projects and what he's writing about.
  categories:
    - Portfolio
    - Technology
    - Web Development
  built_by: Ema Suriano
  built_by_url: https://emasuriano.com/
  featured: false
- title: Luan Orlandi
  main_url: https://luanorlandi.github.io
  url: https://luanorlandi.github.io
  source_url: https://github.com/luanorlandi/luanorlandi.github.io
  description: >
    Luan Orlandi's personal website. Brazilian web developer, enthusiast in React and Gatsby.
  categories:
    - Blog
    - Portfolio
    - Web Development
  built_by: Luan Orlandi
  built_by_url: https://github.com/luanorlandi
- title: Mobius Labs
  main_url: https://mobius.ml
  url: https://mobius.ml
  description: >
    Mobius Labs landing page, a Start-up working on Computer Vision
  categories:
    - Landing Page
    - Marketing
    - Technology
  built_by: sktt
  built_by_url: https://github.com/sktt
- title: EZAgrar
  main_url: https://www.ezagrar.at/en/
  url: https://www.ezagrar.at/en/
  description: >
    EZAgrar.at is the homepage of the biggest agricultural machinery dealership in Austria. In total 8 pages will be built for this client reusing a lot of components between them.
  categories:
    - eCommerce
    - Marketing
  built_by: MangoART
  built_by_url: https://www.mangoart.at
  featured: false
- title: OAsome blog
  main_url: https://oasome.blog/
  url: https://oasome.blog/
  source_url: https://github.com/oorestisime/oasome
  description: >
    Paris-based Cypriot adventurers. A and O. Lovers of life and travel. Want to get a glimpse of the OAsome world?
  categories:
    - Blog
    - Photography
    - Travel
  built_by: Orestis Ioannou
  featured: false
- title: Brittany Chiang
  main_url: https://brittanychiang.com/
  url: https://brittanychiang.com/
  source_url: https://github.com/bchiang7/v4
  description: >
    Personal website and portfolio of Brittany Chiang built with Gatsby v2
  categories:
    - Portfolio
  built_by: Brittany Chiang
  built_by_url: https://github.com/bchiang7
  featured: false
- title: Fitekran
  description: >
    One of the most visited Turkish blogs about health, sports and healthy lifestyle, that has been rebuilt with Gatsby v2 using Wordpress.
  main_url: "https://www.fitekran.com"
  url: "https://www.fitekran.com"
  categories:
    - Science
    - Healthcare
    - Blog
  built_by: Burak Tokak
  built_by_url: "https://www.buraktokak.com"
- title: Serverless
  main_url: https://serverless.com
  url: https://serverless.com
  source_url: https://github.com/serverless/site
  description: >
    Serverless.com – Build web, mobile and IoT applications with serverless architectures using AWS Lambda, Azure Functions, Google CloudFunctions & more!
  categories:
    - Technology
    - Web Development
  built_by: Codebrahma
  built_by_url: https://codebrahma.com
  featured: false
- title: Dive Bell
  main_url: https://divebell.band/
  url: https://divebell.band/
  description: >
    Simple site for a band to list shows dates and videos (499 on lighthouse)
  categories:
    - Music
  built_by: Matt Bagni
  built_by_url: https://mattbag.github.io
  featured: false
- title: Mayer Media Co.
  main_url: https://mayermediaco.com/
  url: https://mayermediaco.com/
  description: >
    Freelance Web Development and Digital Marketing
  categories:
    - Web Development
    - Marketing
    - Blog
  source_url: https://github.com/MayerMediaCo/MayerMediaCo2.0
  built_by: Danny Mayer
  built_by_url: https://twitter.com/mayermediaco
  featured: false
- title: Jan Czizikow Portfolio
  main_url: https://www.janczizikow.com/
  url: https://www.janczizikow.com/
  source_url: https://github.com/janczizikow/janczizikow-portfolio
  description: >
    Simple personal portfolio site built with Gatsby
  categories:
    - Portfolio
    - Freelance
    - Web Development
  built_by: Jan Czizikow
  built_by_url: https://github.com/janczizikow
- title: Carbon Design Systems
  main_url: http://www.carbondesignsystem.com/
  url: http://www.carbondesignsystem.com/
  description: >
    The Carbon Design System is integrating the new IBM Design Ethos and Language. It represents a completely fresh approach to the design of all things at IBM.
  categories:
    - Design System
    - Documentation
  built_by: IBM
  built_by_url: https://www.ibm.com/
  featured: false
- title: Mozilla Mixed Reality
  main_url: https://mixedreality.mozilla.org/
  url: https://mixedreality.mozilla.org/
  description: >
    Virtual Reality for the free and open Web.
  categories:
    - Open Source
  built_by: Mozilla
  built_by_url: https://www.mozilla.org/
  featured: false
- title: Uniform Hudl Design System
  main_url: http://uniform.hudl.com/
  url: http://uniform.hudl.com/
  description: >
    A single design system to ensure every interface feels like Hudl. From the colors we use to the size of our buttons and what those buttons say, Uniform has you covered. Check the guidelines, copy the code and get to building.
  categories:
    - Design System
    - Open Source
    - Design
  built_by: Hudl
  built_by_url: https://www.hudl.com/
- title: Subtle UI
  main_url: "https://subtle-ui.netlify.com/"
  url: "https://subtle-ui.netlify.com/"
  source_url: "https://github.com/ryanwiemer/subtle-ui"
  description: >
    A collection of clever yet understated user interactions found on the web.
  categories:
    - Web Development
    - Open Source
    - User Experience
  built_by: Ryan Wiemer
  built_by_url: "https://www.ryanwiemer.com/"
  featured: false
- title: developer.bitcoin.com
  main_url: "https://developer.bitcoin.com/"
  url: "https://developer.bitcoin.com/"
  description: >
    Bitbox based bitcoin.com developer platform and resources.
  categories:
    - Finance
  featured: false
- title: Barmej
  main_url: "https://app.barmej.com/"
  url: "https://app.barmej.com/"
  description: >
    An interactive platform to learn different programming languages in Arabic for FREE
  categories:
    - Education
    - Programming
    - Learning
  built_by: Obytes
  built_by_url: "https://www.obytes.com/"
  featured: false
- title: Vote Save America
  main_url: "https://votesaveamerica.com"
  url: "https://votesaveamerica.com"
  description: >
    Be a voter. Save America.
  categories:
    - Education
    - Government
  featured: false
  built_by: Jeremy E. Miller
  built_by_url: "https://jeremyemiller.com/"
- title: Emergence
  main_url: https://emcap.com/
  url: https://emcap.com/
  description: >
    Emergence is a top enterprise cloud venture capital firm. We fund early stage ventures focusing on enterprise & SaaS applications. Emergence is one of the top VC firms in Silicon Valley.
  categories:
    - Marketing
    - Blog
  built_by: Upstatement
  built_by_url: https://www.upstatement.com/
  featured: false
- title: FPVtips
  main_url: https://fpvtips.com
  url: https://fpvtips.com
  source_url: https://github.com/jumpalottahigh/fpvtips
  description: >
    FPVtips is all about bringing racing drone pilots closer together, and getting more people into the hobby!
  categories:
    - Community
    - Education
  built_by: Georgi Yanev
  built_by_url: https://twitter.com/jumpalottahigh
  featured: false
- title: Georgi Yanev
  main_url: https://blog.georgi-yanev.com/
  url: https://blog.georgi-yanev.com/
  source_url: https://github.com/jumpalottahigh/blog.georgi-yanev.com
  description: >
    I write articles about FPV quads (building and flying), web development, smart home automation, life-long learning and other topics from my personal experience.
  categories:
    - Blog
  built_by: Georgi Yanev
  built_by_url: https://twitter.com/jumpalottahigh
  featured: false
- title: Bear Archery
  main_url: "https://beararchery.com/"
  url: "https://beararchery.com/"
  categories:
    - eCommerce
    - Sports
  built_by: Escalade Sports
  built_by_url: "https://www.escaladesports.com/"
  featured: false
- title: "attn:"
  main_url: "https://www.attn.com/"
  url: "https://www.attn.com/"
  categories:
    - Media
    - Entertainment
  built_by: "attn:"
  built_by_url: "https://www.attn.com/"
  featured: false
- title: Mirror Conf
  description: >
    Mirror Conf is a conference designed to empower designers and frontend developers who have a thirst for knowledge and want to broaden their horizons.
  main_url: "https://www.mirrorconf.com/"
  url: "https://www.mirrorconf.com/"
  categories:
    - Conference
    - Design
    - Web Development
  featured: false
- title: Startarium
  main_url: https://www.startarium.ro
  url: https://www.startarium.ro
  description: >
    Free entrepreneurship educational portal with more than 20000 users, hundreds of resources, crowdfunding, mentoring and investor pitching events facilitated.
  categories:
    - Education
    - Nonprofit
    - Entrepreneurship
  built_by: Cezar Neaga
  built_by_url: https://twitter.com/cezarneaga
  featured: false
- title: Microlink
  main_url: https://microlink.io/
  url: https://microlink.io/
  description: >
    Extract structured data from any website.
  categories:
    - Web Development
    - API
  built_by: Kiko Beats
  built_by_url: https://kikobeats.com/
  featured: false
- title: Markets.com
  main_url: "https://www.markets.com/"
  url: "https://www.markets.com/"
  featured: false
  categories:
    - Finance
- title: Kevin Legrand
  url: "https://k-legrand.com"
  main_url: "https://k-legrand.com"
  source_url: "https://github.com/Manoz/k-legrand.com"
  description: >
    Personal website and blog built with love with Gatsby v2
  categories:
    - Blog
    - Portfolio
    - Web Development
  built_by: Kevin Legrand
  built_by_url: https://k-legrand.com
  featured: false
- title: David James Portfolio
  main_url: https://dfjames.com/
  url: https://dfjames.com/
  source_url: https://github.com/daviddeejjames/dfjames-gatsby
  description: >
    Portfolio Site using GatsbyJS and headless WordPress
  categories:
    - WordPress
    - Portfolio
    - Blog
  built_by: David James
  built_by_url: https://twitter.com/daviddeejjames
- title: Hypertext Candy
  url: https://www.hypertextcandy.com/
  main_url: https://www.hypertextcandy.com/
  description: >
    Blog about web development. Laravel, Vue.js, etc.
  categories:
    - Blog
    - Web Development
  built_by: Masahiro Harada
  built_by_url: https://twitter.com/_Masahiro_H_
  featured: false
- title: "Maxence Poutord's blog"
  description: >
    Tech & programming blog of Maxence Poutord, Software Engineer, Serial Traveler and Public Speaker
  main_url: https://www.maxpou.fr
  url: https://www.maxpou.fr
  featured: false
  categories:
    - Blog
    - Web Development
  built_by: Maxence Poutord
  built_by_url: https://www.maxpou.fr
- title: "The Noted Project"
  url: https://thenotedproject.org
  main_url: https://thenotedproject.org
  source_url: https://github.com/ianbusko/the-noted-project
  description: >
    Website to showcase the ethnomusicology research for The Noted Project.
  categories:
    - Portfolio
    - Education
    - Gallery
  built_by: Ian Busko
  built_by_url: https://github.com/ianbusko
  featured: false
- title: Got Milk
  main_url: "https://www.gotmilk.com/"
  url: "https://www.gotmilk.com/"
  featured: false
  categories:
    - Food
- title: People For Bikes
  url: "https://2017.peopleforbikes.org/"
  main_url: "https://2017.peopleforbikes.org/"
  categories:
    - Community
    - Sports
    - Gallery
    - Nonprofit
  built_by: PeopleForBikes
  built_by_url: "https://peopleforbikes.org/about-us/who-we-are/staff/"
  featured: false
- title: Wide Eye
  description: >
    Creative agency specializing in interactive design, web development, and digital communications.
  url: https://wideeye.co/
  main_url: https://wideeye.co/
  categories:
    - Design
    - Web Development
  built_by: Wide Eye
  built_by_url: https://wideeye.co/about-us/
  featured: false
- title: CodeSandbox
  description: >
    CodeSandbox is an online editor that helps you create web applications, from prototype to deployment.
  url: https://codesandbox.io/
  main_url: https://codesandbox.io/
  categories:
    - Web Development
  featured: false
- title: Marvel
  description: >
    The all-in-one platform powering design.
  url: https://marvelapp.com/
  main_url: https://marvelapp.com/
  categories:
    - Design
  featured: false
- title: Designcode.io
  description: >
    Learn to design and code React apps.
  url: https://designcode.io
  main_url: https://designcode.io
  categories:
    - Learning
  featured: false
- title: Happy Design
  description: >
    The Brand and Product Team Behind Happy Money
  url: https://design.happymoney.com/
  main_url: https://design.happymoney.com/
  categories:
    - Design
    - Finance
- title: Weihnachtsmarkt.ms
  description: >
    Explore the christmas market in Münster (Westf).
  url: https://weihnachtsmarkt.ms/
  main_url: https://weihnachtsmarkt.ms/
  source_url: https://github.com/codeformuenster/weihnachtsmarkt
  categories:
    - Gallery
    - Food
  built_by: "Code for Münster during #MSHACK18"
  featured: false
- title: Code Championship
  description: >
    Competitive coding competitions for students from 3rd to 8th grade. Code is Sport.
  url: https://www.codechampionship.com
  main_url: https://www.codechampionship.com
  categories:
    - Learning
    - Education
    - Sports
  built_by: Abamath LLC
  built_by_url: https://www.abamath.com
  featured: false
- title: Wieden+Kennedy
  description: >
    Wieden+Kennedy is an independent, global creative company.
  categories:
    - Technology
    - Web Development
    - Agency
    - Marketing
  url: https://www.wk.com
  main_url: https://www.wk.com
  built_by: Wieden Kennedy
  built_by_url: https://www.wk.com/about/
  featured: false
- title: Testing JavaScript
  description: >
    This course will teach you the fundamentals of testing your JavaScript applications using eslint, Flow, Jest, and Cypress.
  url: https://testingjavascript.com/
  main_url: https://testingjavascript.com/
  categories:
    - Learning
    - Education
    - JavaScript
  built_by: Kent C. Dodds
  built_by_url: https://kentcdodds.com/
  featured: false
- title: Use Hooks
  description: >
    One new React Hook recipe every day.
  url: https://usehooks.com/
  main_url: https://usehooks.com/
  categories:
    - Learning
  built_by: Gabe Ragland
  built_by_url: https://twitter.com/gabe_ragland
  featured: false
- title: Disrupting Nate
  description: >
    Ketogenic Diet, Podcasts, and Blockchain.
  url: https://www.disruptingnate.com/
  main_url: https://www.disruptingnate.com/
  categories:
    - Technology
    - Podcast
  built_by: Nathan Olmstead
  built_by_url: https://twitter.com/disruptingnate
  featured: false
- title: Ambassador
  url: https://www.getambassador.io
  main_url: https://www.getambassador.io
  description: >
    Open source, Kubernetes-native API Gateway for microservices built on Envoy.
  categories:
    - Open Source
    - Documentation
    - Technology
  built_by: Datawire
  built_by_url: https://www.datawire.io
  featured: false
- title: Clubhouse
  main_url: https://clubhouse.io
  url: https://clubhouse.io
  description: >
    The intuitive and powerful project management platform loved by software teams of all sizes. Built with Gatsby v2 and Prismic
  categories:
    - Technology
    - Blog
    - Productivity
    - Community
    - Design
    - Open Source
  built_by: Ueno.
  built_by_url: https://ueno.co
  featured: false
- title: Asian Art Collection
  url: http://artmuseum.princeton.edu/asian-art/
  main_url: http://artmuseum.princeton.edu/asian-art/
  description: >
    Princeton University has a branch dealing with state of art.They have showcased ore than 6,000 works of Asian art are presented alongside ongoing curatorial and scholarly research
  categories:
    - Marketing
  featured: false
- title: QHacks
  url: https://qhacks.io
  main_url: https://qhacks.io
  source_url: https://github.com/qhacks/qhacks-website
  description: >
    QHacks is Queen’s University’s annual hackathon! QHacks was founded in 2016 with a mission to advocate and incubate the tech community at Queen’s University and throughout Canada.
  categories:
    - Education
    - Technology
    - Podcast
  featured: false
- title: Tyler McGinnis
  url: https://tylermcginnis.com/
  main_url: https://tylermcginnis.com/
  description: >
    The linear, course based approach to learning web technologies.
  categories:
    - Education
    - Technology
    - Podcast
    - Web Development
  featured: false
- title: a11y with Lindsey
  url: https://www.a11ywithlindsey.com/
  main_url: https://www.a11ywithlindsey.com/
  source_url: https://github.com/lkopacz/a11y-with-lindsey
  description: >
    To help developers navigate accessibility jargon, write better code, and to empower them to make their Internet, Everyone's Internet.
  categories:
    - Education
    - Blog
    - Technology
  built_by: Lindsey Kopacz
  built_by_url: https://twitter.com/littlekope0903
  featured: false
- title: DEKEMA
  url: https://www.dekema.com/
  main_url: https://www.dekema.com/
  description: >
    Worldclass crafting: Furnace, fervor, fullfilment. Delivering highest demand for future craftsmanship. Built using Gatsby v2 and Prismic.
  categories:
    - Healthcare
    - Science
    - Technology
  built_by: Crisp Studio
  built_by_url: https://crisp.studio
  featured: false
- title: FOX Circus
  main_url: "https://www.foxcircus.it/"
  url: "https://www.foxcircus.it/"
  categories:
    - Event
    - Conference
    - Entertainment
  built_by: Kframe Interactive SA
  built_by_url: http://kframeinteractive.com
  featured: false
- title: Ramón Chancay
  description: >-
    Frontend / Backend Developer in Guayaquil Ecuador.
    Currently at Everymundo, previously at El Universo.
    I enjoy teaching and sharing what I know.
    I give professional advice to developers and companies.
    My wife and my children are everything in my life.
  main_url: "https://ramonchancay.me/"
  url: "https://ramonchancay.me/"
  source_url: "https://github.com/devrchancay/personal-site"
  featured: false
  categories:
    - Blog
    - Technology
    - Web Development
  built_by: Codedebug
  built_by_url: "https://codedebug.co/"
- title: BELLHOPS
  main_url: https://www.getbellhops.com/
  url: https://www.getbellhops.com/
  description: >-
    Whether you’re moving someplace new or just want to complete a few projects around your current home, BellHops can arrange the moving services you need—at simple, straightforward rates.
  categories:
    - Business
  built_by: Bellhops, Inc.
  built_by_url: https://www.getbellhops.com/
  featured: false
- title: Acclimate Consulting
  main_url: https://www.acclimate.io/
  url: https://www.acclimate.io/
  description: >-
    Acclimate is a consulting firm that puts organizations back in control with data-driven strategies and full-stack applications.
  categories:
    - Technology
    - Consulting
  built_by: Andrew Wilson
  built_by_url: https://github.com/andwilson
  featured: false
- title: Flyright
  url: https://flyright.co/
  main_url: https://flyright.co/
  description: >-
    Flyright curates everything you need for international travel in one tidy place 💜
  categories:
    - Technology
    - App
  built_by: Ty Hopp
  built_by_url: https://github.com/tyhopp
  featured: false
- title: Vets Who Code
  url: https://vetswhocode.io/
  main_url: https://vetswhocode.io/
  description: >-
    VetsWhoCode is a non-profit organization dedicated to training military veterans & giving them the skills they need transition into tech careers.
  categories:
    - Technology
    - Nonprofit
  featured: false
- title: Patreon Blog
  url: https://blog.patreon.com/
  main_url: https://blog.patreon.com/
  description: >-
    Official blog of Patreon.com
  categories:
    - Blog
  featured: false
- title: Full Beaker
  url: https://fullbeaker.com/
  main_url: https://fullbeaker.com/
  description: >-
    Full Beaker provides independent advice online about careers and home ownership, and connect anyone who asks with companies that can help them.
  categories:
    - Consulting
  featured: false
- title: Citywide Holdup
  url: https://citywideholdup.org/
  main_url: https://citywideholdup.org/
  source_url: https://github.com/killakam3084/citywide-site
  description: >-
    Citywide Holdup is an annual fundraising event held around early November in the city of Austin, TX hosted by the Texas Wranglers benefitting Easter Seals of Central Texas, a non-profit organization that provides exceptional services, education, outreach and advocacy so that people with disabilities can live, learn, work and play in our communities.
  categories:
    - Nonprofit
    - Event
  built_by: Cameron Rison
  built_by_url: https://github.com/killakam3084
  featured: false
- title: Dawn Labs
  url: https://dawnlabs.io
  main_url: https://dawnlabs.io
  description: >-
    Thoughtful products for inspired teams. With a holistic approach to engineering and design, we partner with startups and enterprises to build for the digital era.
  categories:
    - Technology
    - Agency
    - Web Development
  featured: false
- title: COOP by Ryder
  url: https://coop.com/
  main_url: https://coop.com/
  description: >
    COOP is a platform that connects fleet managers that have idle vehicles to businesses that are looking to rent vehicles. COOP simplifies the process and paperwork required to safely share vehicles between business owners.
  categories:
    - Marketing
  built_by: Crispin Porter Bogusky
  built_by_url: http://www.cpbgroup.com/
  featured: false
- title: Domino's Paving for Pizza
  url: https://www.pavingforpizza.com/
  main_url: https://www.pavingforpizza.com/
  description: >
    Nominate your town for a chance to have your rough drive home from Domino's fixed to pizza perfection.
  categories:
    - Marketing
  built_by: Crispin Porter Bogusky
  built_by_url: http://www.cpbgroup.com/
  featured: false
- title: Propapanda
  url: https://propapanda.eu/
  main_url: https://propapanda.eu/
  description: >
    Is a creative production house based in Tallinn, Estonia. We produce music videos, commercials, films and campaigns – from scratch to finish.
  categories:
    - Video
    - Portfolio
    - Agency
    - Media
  built_by: Henry Kehlmann
  built_by_url: https://github.com/madhenry/
  featured: false
- title: JAMstack.paris
  url: https://jamstack.paris/
  main_url: https://jamstack.paris/
  source_url: https://github.com/JAMstack-paris/jamstack.paris
  description: >
    JAMstack-focused, bi-monthly meetup in Paris
  categories:
    - Web Development
  built_by: Matthieu Auger & Nicolas Goutay
  built_by_url: https://github.com/JAMstack-paris
  featured: false
- title: DexWallet - The only Wallet you need by Dexlab
  main_url: "https://www.dexwallet.io/"
  url: "https://www.dexwallet.io/"
  source_url: "https://github.com/dexlab-io/DexWallet-website"
  featured: false
  description: >-
    DexWallet is a secure, multi-chain, mobile wallet with an upcoming one-click exchange for mobile.
  categories:
    - App
    - Open Source
  built_by: DexLab
  built_by_url: "https://github.com/dexlab-io"
- title: Kings Valley Paving
  url: https://kingsvalleypaving.com
  main_url: https://kingsvalleypaving.com
  description: >
    Kings Valley Paving is an asphalt, paving and concrete company serving the commercial, residential and industrial sectors in the Greater Toronto Area. Site designed by Stephen Bell.
  categories:
    - Marketing
  built_by: Michael Uloth
  built_by_url: https://www.michaeluloth.com
  featured: false
- title: Peter Barrett
  url: https://www.peterbarrett.ca
  main_url: https://www.peterbarrett.ca
  description: >
    Peter Barrett is a Canadian baritone from Newfoundland and Labrador who performs opera and concert repertoire in Canada, the U.S. and around the world. Site designed by Stephen Bell.
  categories:
    - Portfolio
    - Music
  built_by: Michael Uloth
  built_by_url: https://www.michaeluloth.com
  featured: false
- title: NARCAN
  main_url: https://www.narcan.com
  url: https://www.narcan.com
  description: >
    NARCAN Nasal Spray is the first and only FDA-approved nasal form of naloxone for the emergency treatment of a known or suspected opioid overdose.
  categories:
    - Healthcare
  built_by: NARCAN
  built_by_url: https://www.narcan.com
  featured: false
- title: Ritual
  main_url: https://ritual.com
  url: https://ritual.com
  description: >
    Ritual started with a simple question, what exactly is in women's multivitamins? This is the story of what happened when our founder Kat started searching for answers — the story of Ritual.
  categories:
    - Healthcare
  built_by: Ritual
  built_by_url: https://ritual.com
  featured: false
- title: Truebill
  main_url: https://www.truebill.com
  url: https://www.truebill.com
  description: >
    Truebill empowers you to take control of your money.
  categories:
    - Finance
  built_by: Truebill
  built_by_url: https://www.truebill.com
  featured: false
- title: Smartling
  main_url: https://www.smartling.com
  url: https://www.smartling.com
  description: >
    Smartling enables you to automate, manage, and professionally translate content so that you can do more with less.
  categories:
    - Marketing
  built_by: Smartling
  built_by_url: https://www.smartling.com
  featured: false
- title: Clear
  main_url: https://www.clearme.com
  url: https://www.clearme.com
  description: >
    At clear, we’re working toward a future where you are your ID, enabling you to lead an unstoppable life.
  categories:
    - Security
  built_by: Clear
  built_by_url: https://www.clearme.com
  featured: false
- title: VS Code Rocks
  main_url: "https://vscode.rocks"
  url: "https://vscode.rocks"
  source_url: "https://github.com/lannonbr/vscode-rocks"
  featured: false
  description: >
    VS Code Rocks is a place for weekly news on the newest features and updates to Visual Studio Code as well as trending extensions and neat tricks to continually improve your VS Code skills.
  categories:
    - Open Source
    - Blog
    - Web Development
  built_by: Benjamin Lannon
  built_by_url: "https://github.com/lannonbr"
- title: Particle
  main_url: "https://www.particle.io"
  url: "https://www.particle.io"
  featured: false
  description: Particle is a fully-integrated IoT platform that offers everything you need to deploy an IoT product.
  categories:
    - Marketing
- title: freeCodeCamp curriculum
  main_url: "https://learn.freecodecamp.org"
  url: "https://learn.freecodecamp.org"
  featured: false
  description: Learn to code with free online courses, programming projects, and interview preparation for developer jobs.
  categories:
    - Web Development
    - Learning
- title: Tandem
  main_url: "https://www.tandem.co.uk"
  url: "https://www.tandem.co.uk"
  description: >
    We're on a mission to free you of money misery. Our app, card and savings account are designed to help you spend less time worrying about money and more time enjoying life.
  categories:
    - Finance
    - App
  built_by: Tandem
  built_by_url: https://github.com/tandembank
  featured: false
- title: Monbanquet.fr
  main_url: "https://monbanquet.fr"
  url: "https://monbanquet.fr"
  description: >
    Give your corporate events the food and quality it deserves, thanks to the know-how of the best local artisans.
  categories:
    - eCommerce
    - Food
    - Event
  built_by: Monbanquet.fr
  built_by_url: https://github.com/monbanquet
  featured: false
- title: The Leaky Cauldron Blog
  url: https://theleakycauldronblog.com
  main_url: https://theleakycauldronblog.com
  source_url: https://github.com/v4iv/theleakycauldronblog
  description: >
    A Brew of Awesomeness with a Pinch of Magic...
  categories:
    - Blog
  built_by: Vaibhav Sharma
  built_by_url: https://github.com/v4iv
  featured: false
- title: Wild Drop Surf Camp
  main_url: "https://wilddropsurfcamp.com"
  url: "https://wilddropsurfcamp.com"
  description: >
    Welcome to Portugal's best kept secret and be amazed with our nature. Here you can explore, surf, taste the world's best gastronomy and wine, feel the North Canyon's power with the biggest waves in the world and so many other amazing things. Find us, discover yourself!
  categories:
    - Travel
  built_by: Samuel Fialho
  built_by_url: https://samuelfialho.com
  featured: false
- title: JoinUp HR chatbot
  url: https://www.joinup.io
  main_url: https://www.joinup.io
  description: Custom HR chatbot for better candidate experience
  categories:
    - App
    - Technology
  featured: false
- title: JDCastro Web Design & Development
  main_url: https://jacobdcastro.com
  url: https://jacobdcastro.com
  source_url: https://github.com/jacobdcastro/personal-site
  featured: false
  description: >
    A small business site for freelance web designer and developer Jacob D. Castro. Includes professional blog, contact forms, and soon-to-come portfolio of sites for clients. Need a new website or an extra developer to share the workload? Feel free to check out the website!
  categories:
    - Blog
    - Portfolio
    - Business
    - Freelance
  built_by: Jacob D. Castro
  built_by_url: https://twitter.com/jacobdcastro
- title: Gatsby Tutorials
  main_url: https://www.gatsbytutorials.com
  url: https://www.gatsbytutorials.com
  source_url: https://github.com/ooloth/gatsby-tutorials
  featured: false
  description: >
    Gatsby Tutorials is a community-updated list of video, audio and written tutorials to help you learn GatsbyJS.
  categories:
    - Web Development
    - Education
    - Open Source
  built_by: Michael Uloth
  built_by_url: "https://www.michaeluloth.com"
- title: Up & Running Tutorials
  main_url: https://www.upandrunningtutorials.com
  url: https://www.upandrunningtutorials.com
  featured: false
  description: >
    Free coding tutorials for web developers. Get your web development career up and running by learning to build better, faster websites.
  categories:
    - Web Development
    - Education
  built_by: Michael Uloth
  built_by_url: "https://www.michaeluloth.com"
- title: Grooovinger
  url: https://www.grooovinger.com
  main_url: https://www.grooovinger.com
  description: >
    Martin Grubinger, a web developer from Austria
  categories:
    - Portfolio
    - Web Development
  built_by: Martin Grubinger
  built_by_url: https://www.grooovinger.com
  featured: false
- title: LXDX - the Crypto Derivatives Exchange
  main_url: https://www.lxdx.co/
  url: https://www.lxdx.co/
  description: >
    LXDX is the world's fastest crypto exchange. Our mission is to bring innovative financial products to retail crypto investors, providing access to the same speed and scalability that institutional investors already depend on us to deliver each and every day.
  categories:
    - Marketing
    - Finance
  built_by: Corey Ward
  built_by_url: http://www.coreyward.me/
  featured: false
- title: Kyle McDonald
  url: https://kylemcd.com
  main_url: https://kylemcd.com
  source_url: https://github.com/kylemcd/personal-site-react
  description: >
    Personal site + blog for Kyle McDonald
  categories:
    - Blog
  built_by: Kyle McDonald
  built_by_url: https://kylemcd.com
  featured: false
- title: VSCode Power User Course
  main_url: https://VSCode.pro
  url: https://VSCode.pro
  description: >
    After 10 years with Sublime, I switched to VSCode. Love it. Spent 1000+ hours building a premium video course to help you switch today. 200+ power user tips & tricks turn you into a VSCode.pro
  categories:
    - Education
    - Learning
    - eCommerce
    - Marketing
    - Technology
    - Web Development
  built_by: Ahmad Awais
  built_by_url: https://twitter.com/MrAhmadAwais/
  featured: false
- title: Thijs Koerselman Portfolio
  main_url: https://www.vauxlab.com
  url: https://www.vauxlab.com
  featured: false
  description: >
    Portfolio of Thijs Koerselman. A freelance software engineer, full-stack web developer and sound designer.
  categories:
    - Portfolio
    - Business
    - Freelance
    - Technology
    - Web Development
    - Music
- title: Ad Hoc Homework
  main_url: https://homework.adhoc.team
  url: https://homework.adhoc.team
  description: >
    Ad Hoc builds government digital services that are fast, efficient, and usable by everyone. Ad Hoc Homework is a collection of coding and design challenges for candidates applying to our open positions.
  categories:
    - Web Development
    - Government
    - Healthcare
    - Programming
  built_by_url: https://adhoc.team
  featured: false
- title: BetterDocs | Discord Themes & Plugins
  main_url: https://betterdocs.us
  url: https://betterdocs.us
  description: >
    All Discord enhancement projects in 1! Free quality Themes and Plugins for Discord and easy installation instructions for BetterDiscord and more!
  categories:
    - Web Development
    - Programming
    - Open Source
  built_by: Christopher R. | Owner
  built_by_url: https://github.com/MrRobotjs/
  featured: false
- title: Birra Napoli
  main_url: http://www.birranapoli.it
  url: http://www.birranapoli.it
  built_by: Ribrain
  built_by_url: https://www.ribrainstudio.com
  featured: false
  description: >
    Birra Napoli official site
  categories:
    - Landing Page
    - Business
    - Food
- title: Satispay
  url: https://www.satispay.com
  main_url: https://www.satispay.com
  categories:
    - Business
    - Finance
    - Technology
  built_by: Satispay
  built_by_url: https://www.satispay.com
  featured: false
- title: The Movie Database - Gatsby
  url: https://tmdb.lekoarts.de
  main_url: https://tmdb.lekoarts.de
  source_url: https://github.com/LekoArts/gatsby-source-tmdb-example
  categories:
    - Open Source
    - Entertainment
    - Gallery
  featured: false
  built_by: LekoArts
  built_by_url: "https://github.com/LekoArts"
  description: >
    Source from The Movie Database (TMDb) API (v3) in Gatsby. This example is built with react-spring, React hooks and react-tabs and showcases the gatsby-source-tmdb plugin. It also has some client-only paths and uses gatsby-image.
- title: LANDR - Creative Tools for Musicians
  url: https://www.landr.com/
  main_url: https://www.landr.com/en/
  categories:
    - Music
    - Technology
    - Business
    - Entrepreneurship
    - Freelance
    - Marketing
    - Media
  featured: false
  built_by: LANDR
  built_by_url: https://twitter.com/landr_music
  description: >
    Marketing website built for LANDR. LANDR is a web application that provides tools for musicians to master their music (using artificial intelligence), collaborate with other musicians, and distribute their music to multiple platforms.
- title: ClinicJS
  url: https://clinicjs.org/
  main_url: https://clinicjs.org/
  categories:
    - Technology
    - Documentation
  featured: false
  built_by: NearForm
  built_by_url: "https://www.nearform.com/"
  description: >
    Tools to help diagnose and pinpoint Node.js performance issues.
- title: KOBIT
  main_url: "https://kobit.in"
  url: "https://kobit.in"
  description: Automated Google Analytics Report with everything you need and more
  featured: false
  categories:
    - Marketing
    - Blog
  built_by: mottox2
  built_by_url: "https://mottox2.com"
- title: Aleksander Hansson
  main_url: https://ahansson.com
  url: https://ahansson.com
  featured: false
  description: >
    Portfolio website for Aleksander Hansson
  categories:
    - Portfolio
    - Business
    - Freelance
    - Technology
    - Web Development
    - Consulting
  built_by: Aleksander Hansson
  built_by_url: https://www.linkedin.com/in/aleksanderhansson/
- title: Surfing Nosara
  main_url: "https://www.surfingnosara.com"
  url: "https://www.surfingnosara.com"
  description: Real estate, vacation, and surf report hub for Nosara, Costa Rica
  featured: false
  categories:
    - Business
    - Blog
    - Gallery
    - Marketing
  built_by: Desarol
  built_by_url: "https://www.desarol.com"
- title: Crispin Porter Bogusky
  url: https://cpbgroup.com/
  main_url: https://cpbgroup.com/
  description: >
    We solve the world’s toughest communications problems with the most quantifiably potent creative assets.
  categories:
    - Agency
    - Design
    - Marketing
  built_by: Crispin Porter Bogusky
  built_by_url: https://cpbgroup.com/
  featured: false
- title: graphene-python
  url: https://graphene-python.org
  main_url: https://graphene-python.org
  description: Graphene is a collaboratively funded project.Graphene-Python is a library for building GraphQL APIs in Python easily.
  categories:
    - Library
    - API
    - Documentation
  featured: false
- title: Engel & Völkers Ibiza Holiday Rentals
  main_url: "https://www.ev-ibiza.com/"
  url: "https://www.ev-ibiza.com/"
  featured: false
  built_by: Ventura Digitalagentur
  description: >
    Engel & Völkers, one of the most successful real estate agencies in the world, offers luxury holiday villas to rent in Ibiza.
  categories:
    - Travel
- title: Sylvain Hamann's personal website
  url: "https://shamann.fr"
  main_url: "https://shamann.fr"
  source_url: "https://github.com/sylvhama/shamann-gatsby/"
  description: >
    Sylvain Hamann, web developer from France
  categories:
    - Portfolio
    - Web Development
  built_by: Sylvain Hamann
  built_by_url: "https://twitter.com/sylvhama"
  featured: false
- title: Luca Crea's portfolio
  main_url: https://lcrea.github.io
  url: https://lcrea.github.io
  description: >
    Portfolio and personal website of Luca Crea, an Italian software engineer.
  categories:
    - Portfolio
  built_by: Luca Crea
  built_by_url: https://github.com/lcrea
  featured: false
- title: Escalade Sports
  main_url: "https://www.escaladesports.com/"
  url: "https://www.escaladesports.com/"
  categories:
    - eCommerce
    - Sports
  built_by: Escalade Sports
  built_by_url: "https://www.escaladesports.com/"
  featured: false
- title: Exposify
  main_url: "https://www.exposify.de/"
  url: "https://www.exposify.de/"
  description: >
    This is our German website built with Gatsby 2.0, Emotion and styled-system.
    Exposify is a proptech startup and builds technology for real estate businesses.
    We provide our customers with an elegant agent software in combination
    with beautifully designed and fast websites.
  categories:
    - Web Development
    - Real Estate
    - Agency
    - Marketing
  built_by: Exposify
  built_by_url: "https://www.exposify.de/"
  featured: false
- title: Steak Point
  main_url: https://www.steakpoint.at/
  url: https://www.steakpoint.at/
  description: >
    Steak Restaurant in Vienna, Austria (Wien, Österreich).
  categories:
    - Food
  built_by: Peter Kroyer
  built_by_url: https://www.peterkroyer.at/
  featured: false
- title: Takumon blog
  main_url: "https://takumon.com"
  url: "https://takumon.com"
  source_url: "https://github.com/Takumon/blog"
  description: Java Engineer's tech blog.
  featured: false
  categories:
    - Blog
  built_by: Takumon
  built_by_url: "https://twitter.com/inouetakumon"
- title: DayThirty
  main_url: "https://daythirty.com"
  url: "https://daythirty.com"
  description: DayThirty - ideas for the new year.
  featured: false
  categories:
    - Marketing
  built_by: Jack Oliver
  built_by_url: "https://twitter.com/mrjackolai"
- title: TheAgencyProject
  main_url: "https://theagencyproject.co"
  url: "https://theagencyproject.co"
  description: Agency model, without agency overhead.
  categories:
    - Agency
  built_by: JV-LA
  built_by_url: https://jv-la.com
- title: Karen Hou's portfolio
  main_url: https://www.karenhou.com/
  url: https://www.karenhou.com/
  categories:
    - Portfolio
  built_by: Karen H. Developer
  built_by_url: https://github.com/karenhou
  featured: false
- title: Jean Luc Ponty
  main_url: "https://ponty.com"
  url: "https://ponty.com"
  description: Official site for Jean Luc Ponty, French virtuoso violinist and jazz composer.
  featured: false
  categories:
    - Music
    - Entertainment
  built_by: Othermachines
  built_by_url: "https://othermachines.com"
- title: Rosewood Family Advisors
  main_url: "https://www.rfallp.com/"
  url: "https://www.rfallp.com/"
  description: Rosewood Family Advisors LLP (Palo Alto) provides a diverse range of family office services customized for ultra high net worth individuals.
  featured: false
  categories:
    - Finance
    - Business
  built_by: Othermachines
  built_by_url: "https://othermachines.com"
- title: Cole Walker's Portfolio
  main_url: "https://www.walkermakes.com"
  url: "https://www.walkermakes.com"
  source_url: "https://github.com/ColeWalker/portfolio"
  description: The portfolio of web developer Cole Walker, built with the help of Gatsby v2, React-Spring, and SASS.
  featured: false
  categories:
    - Portfolio
    - Web Development
  built_by: Cole Walker
  built_by_url: "https://www.walkermakes.com"
- title: Standing By Company
  main_url: "https://standingby.company"
  url: "https://standingby.company"
  description: A brand experience design company led by Scott Mackenzie and Trent Barton.
  featured: false
  categories:
    - Design
    - Web Development
  built_by: Standing By Company
  built_by_url: "https://standingby.company"
- title: Ashley Thouret
  main_url: "https://www.ashleythouret.com"
  url: "https://www.ashleythouret.com"
  description: Official website of Canadian soprano Ashley Thouret. Site designed by Stephen Bell.
  categories:
    - Portfolio
    - Music
  built_by: Michael Uloth
  built_by_url: "https://www.michaeluloth.com"
  featured: false
- title: The AZOOR Society
  main_url: "https://www.theazoorsociety.org"
  url: "https://www.theazoorsociety.org"
  description: The AZOOR Society is a UK-based charity committed to promoting awareness of Acute Zonal Occult Outer Retinopathy and assisting further research. Site designed by Stephen Bell.
  categories:
    - Community
    - Nonprofit
  built_by: Michael Uloth
  built_by_url: "https://www.michaeluloth.com"
  featured: false
- title: Gábor Fűzy pianist
  main_url: "https://pianobar.hu"
  url: "https://pianobar.hu"
  description: Gábor Fűzy pianist's offical website built with Gatsby v2.
  categories:
    - Music
  built_by: Zoltán Bedi
  built_by_url: "https://github.com/B3zo0"
  featured: false
- title: Logicwind
  main_url: "https://logicwind.com"
  url: "https://logicwind.com"
  description: Website of Logicwind - JavaScript experts, Technology development agency & consulting.
  featured: false
  categories:
    - Portfolio
    - Agency
    - Web Development
    - Consulting
  built_by: Logicwind
  built_by_url: "https://www.logicwind.com"
- title: ContactBook.app
  main_url: "https://contactbook.app"
  url: "https://contactbook.app"
  description: Seamlessly share Contacts with G Suite team members
  featured: false
  categories:
    - Landing Page
    - Blog
  built_by: Logicwind
  built_by_url: "https://www.logicwind.com"
- title: npm-bookmarks
  url: https://npm-bookmarks.netlify.com
  main_url: https://npm-bookmarks.netlify.com
  source_url: https://github.com/crstnio/npm-bookmarks
  description: >
    A site to collect personal favorites of NPM packages – sorted by downloads count with a tags filter and search by title. Fork it and bookmark your favorite packages!
  categories:
    - Directory
    - JavaScript
    - Library
    - Open Source
    - Programming
    - Web Development
  built_by: crstnio
  built_by_url: https://github.com/crstnio/
  featured: false
- title: Waterscapes
  main_url: "https://waterscap.es"
  url: "https://waterscap.es/lake-monteynard/"
  source_url: "https://github.com/gaelbillon/Waterscapes-Gatsby-site"
  description: Waterscap.es is a directory of bodies of water (creeks, ponds, waterfalls, lakes, etc) with information about each place such as how to get there, hike time, activities and photos and a map displayed with the Mapbox GL SJ npm package. It was developed with the goal of learning Gatsby. This website is based on the gatsby-contentful-starter and uses Contentful as CMS. It is hosted on Netlify. Hooks are setup with Bitbucket and Contentful to trigger a new build upon code or content changes. The data on Waterscap.es is a mix of original content and informations from the internets gathered and put together.
  categories:
    - Directory
    - Photography
    - Travel
  built_by: Gaël Billon
  built_by_url: "https://gaelbillon.com"
  featured: false
- title: Packrs
  url: "https://www.packrs.co/"
  main_url: "https://www.packrs.co/"
  description: >
    Packrs is a local delivery platform, one spot for all your daily requirements. On a single tap get everything you need at your doorstep.
  categories:
    - Marketing
    - Landing Page
    - Entrepreneurship
  built_by: Vipin Kumar Rawat
  built_by_url: "https://github.com/aesthytik"
  featured: false
- title: HyakuninIsshu
  main_url: "https://hyakuninanki.net"
  url: "https://hyakuninanki.net"
  source_url: "https://github.com/rei-m/web_hyakuninisshu"
  description: >
    HyakuninIsshu is a traditional Japanese card game.
  categories:
    - Education
    - Gallery
    - Entertainment
  built_by: Rei Matsushita
  built_by_url: "https://github.com/rei-m/"
  featured: false
- title: WQU Partners
  main_url: "https://partners.wqu.org/"
  url: "https://partners.wqu.org/"
  featured: false
  categories:
    - Marketing
    - Education
    - Landing Page
  built_by: Corey Ward
  built_by_url: "http://www.coreyward.me/"
- title: Federico Giacone
  url: "https://federico.giac.one/"
  main_url: "https://federico.giac.one"
  source_url: "https://github.com/leopuleo/federico.giac.one"
  description: >
    Digital portfolio for Italian Architect Federico Giacone.
  categories:
    - Portfolio
    - Gallery
  built_by: Leonardo Giacone
  built_by_url: "https://github.com/leopuleo"
  featured: false
- title: Station
  url: "https://getstation.com/"
  main_url: "https://getstation.com/"
  description: Station is the first smart browser for busy people. A single place for all of your web applications.
  categories:
    - Technology
    - Web Development
    - Productivity
  featured: false
- title: Vyron Vasileiadis
  url: "https://fedonman.com/"
  main_url: "https://fedonman.com"
  source_url: "https://github.com/fedonman/fedonman-website"
  description: Personal space of Vyron Vasileiadis aka fedonman, a Web & IoT Developer, Educator and Entrepreneur based in Athens, Greece.
  categories:
    - Portfolio
    - Technology
    - Web Development
    - Education
  built_by: Vyron Vasileiadis
  built_by_url: "https://github.com/fedonman"
- title: Fabien Champigny
  url: "https://www.champigny.name/"
  main_url: "https://www.champigny.name/"
  built_by_url: "https://www.champigny.name/"
  description: Fabien Champigny's personal blog. Entrepreneur, hacker and loves street photo.
  categories:
    - Blog
    - Gallery
    - Photography
    - Productivity
    - Entrepreneurship
  featured: false
- title: Alex Xie - Portfolio
  url: https://alexieyizhe.me/
  main_url: https://alexieyizhe.me/
  source_url: https://github.com/alexieyizhe/alexieyizhe.github.io
  description: >
    Personal website of Alex Yizhe Xie, a University of Waterloo Computer Science student and coding enthusiast.
  categories:
    - Blog
    - Portfolio
    - Web Development
  featured: false
- title: Equithon
  url: https://equithon.org/
  main_url: https://equithon.org/
  source_url: https://github.com/equithon/site-main/
  built_by: Alex Xie
  built_by_url: https://alexieyizhe.me/
  description: >
    Equithon is the largest social innovation hackathon in Waterloo, Canada. It was founded in 2016 to tackle social equity issues and create change.
  categories:
    - Education
    - Event
    - Learning
    - Open Source
    - Nonprofit
    - Technology
  featured: false
- title: Dale Blackburn - Portfolio
  url: https://dakebl.co.uk/
  main_url: https://dakebl.co.uk/
  source_url: https://github.com/dakebl/dakebl.co.uk
  description: >
    Dale Blackburn's personal website and blog.
  categories:
    - Blog
    - Portfolio
    - Web Development
  featured: false
- title: Portfolio of Anthony Wiktor
  url: https://www.anthonydesigner.com/
  main_url: https://www.anthonydesigner.com/
  description: >
    Anthony Wiktor is a Webby Award-Winning Creative Director and Digital Designer twice named Hot 100 by WebDesigner Magazine. Anthony has over a decade of award-winning experience in design and has worked on projects across a diverse set of industries — from entertainment to consumer products to hospitality to technology. Anthony is a frequent lecturer at USC’s Annenberg School for Communication & Journalism and serves on the board of AIGA Los Angeles.
  categories:
    - Portfolio
    - Marketing
  built_by: Maciej Leszczyński
  built_by_url: http://twitter.com/_maciej
  featured: false
- title: Frame.io Workflow Guide
  main_url: https://workflow.frame.io
  url: https://workflow.frame.io
  description: >
    The web’s most comprehensive post-production resource, written by pro filmmakers, for pro filmmakers. Always expanding, always free.
  categories:
    - Education
  built_by: Frame.io
  built_by_url: https://frame.io
  featured: false
- title: MarcySutton.com
  main_url: https://marcysutton.com
  url: https://marcysutton.com
  description: >
    The personal website of web developer and accessibility advocate Marcy Sutton.
  categories:
    - Blog
    - Accessibility
    - Video
    - Photography
  built_by: Marcy Sutton
  built_by_url: https://marcysutton.com
  featured: true
- title: Kepinski.me
  main_url: https://kepinski.me
  url: https://kepinski.me
  description: >
    The personal site of Antoni Kepinski, Node.js Developer.
  categories:
    - Portfolio
    - Open Source
  built_by: Antoni Kepinski
  built_by_url: https://kepinski.me
  featured: false
- title: WPGraphQL Docs
  main_url: https://docs.wpgraphql.com
  url: https://docs.wpgraphql.com
  description: >
    Documentation for WPGraphQL, a free open-source WordPress plugin that provides an extendable GraphQL schema and API for any WordPress site.
  categories:
    - API
    - Documentation
    - Technology
    - Web Development
    - WordPress
  built_by: WPGraphQL
  built_by_url: https://wpgraphql.com
  featured: false
- title: Shine Lawyers
  main_url: https://www.shine.com.au
  url: https://www.shine.com.au
  description: >
    Shine Lawyers is an Australian legal services website built with Gatsby v2, Elasticsearch, Isso, and Geolocation services.
  categories:
    - Business
    - Blog
- title: Parallel Polis Kosice
  url: https://www.paralelnapoliskosice.sk/
  main_url: https://www.paralelnapoliskosice.sk/
  source_url: https://github.com/ParalelnaPolisKE/paralelnapoliskosice.sk
  description: >
    Parallel Polis is a collective of people who want to live in a more opened world. We look for possibilities and technologies (Bitcoin, the blockchain, reputation systems and decentralized technologies in general) that open new ways, make processes easier and remove unnecessary barriers. We want to create an environment that aims at education, discovering and creating better systems for everybody who is interested in freedom and independence.
  categories:
    - Blog
    - Education
    - Technology
  built_by: Roman Vesely
  built_by_url: https://romanvesely.
  featured: false
- title: Unda Solutions
  url: https://unda.com.au
  main_url: https://unda.com.au
  description: >
    A custom web application development company in Perth, WA
  categories:
    - Business
    - Freelance
    - Web Development
    - Technology
  featured: false
- title: BIGBrave
  main_url: https://bigbrave.digital
  url: https://bigbrave.digital
  description: >
    BIGBrave is a strategic design firm. We partner with our clients, big and small, to design & create human-centered brands, products, services and systems that are simple, beautiful and easy to use.
  categories:
    - Agency
    - Web Development
    - Marketing
    - Technology
    - WordPress
  built_by: Francois Brill
  built_by_url: https://bigbrave.digital
  featured: false
- title: KegTracker
  main_url: https://www.kegtracker.co.za
  url: https://www.kegtracker.co.za
  description: >
    Keg Tracker is part of the Beverage Insights family and its sole aim is to provide you with the right data about your kegs to make better decisions. In today’s business landscape having the right information at your finger tips is crucial to the agility of your business.
  categories:
    - Food
    - Business
    - Technology
  built_by: Francois Brill
  built_by_url: https://bigbrave.digital
  featured: false
- title: Mike Nichols
  url: https://www.mikenichols.me
  main_url: https://www.mikenichols.me
  description: >
    Portfolio site of Mike Nichols, a UX designer and product development lead.
  categories:
    - Portfolio
    - Technology
    - Web Development
  built_by: Mike Nichols
  featured: false
- title: Steve Haid
  url: https://www.stevehaid.com
  main_url: https://www.stevehaid.com
  description: >
    Steve Haid is a real estate agent and Professional Financial Planner (PFP) who has been helping clients achieve their investment goals since 2006. Site designed by Stephen Bell.
  categories:
    - Marketing
    - Real Estate
  built_by: Michael Uloth
  built_by_url: "https://www.michaeluloth.com"
- title: Incremental - Loyalty, Rewards and Incentive Programs
  main_url: https://www.incremental.com.au
  url: https://www.incremental.com.au
  description: >
    Sydney-based digital agency specialising in loyalty, rewards and incentive programs. WordPress backend; Cloudinary, YouTube and Hubspot form integration; query data displayed as animated SVG graphs; video background in the header.
  categories:
    - Agency
    - Portfolio
    - WordPress
  built_by: Incremental
  built_by_url: https://www.incremental.com.au
  featured: false
- title: Technica11y
  main_url: https://www.technica11y.org
  url: https://www.technica11y.org
  description: >
    Discussing challenges in technical accessibility.
  categories:
    - Accessibility
    - Education
    - Video
  built_by: Tenon.io
  built_by_url: https://tenon.io
  featured: false
- title: Tenon-UI Documentation
  main_url: https://www.tenon-ui.info
  url: https://www.tenon-ui.info
  description: >
    Documentation site for Tenon-UI: Tenon.io's accessible components library.
  categories:
    - Accessibility
    - Documentation
    - Library
    - Web Development
  built_by: Tenon.io
  built_by_url: https://tenon.io
  featured: false
- title: Matthew Secrist
  main_url: https://www.matthewsecrist.net
  url: https://www.matthewsecrist.net
  source_url: https://github.com/matthewsecrist/v3
  description: >
    Matthew Secrist's personal portfolio using Gatsby, Prismic and Styled-Components.
  categories:
    - Portfolio
    - Technology
    - Web Development
  built_by: Matthew Secrist
  built_by_url: https://www.matthewsecrist.net
  featured: false
- title: Node.js Dev
  main_url: https://nodejs.dev
  url: https://nodejs.dev
  source_url: https://github.com/nodejs/nodejs.dev
  description: >
    Node.js Foundation Website.
  categories:
    - Documentation
    - Web Development
  built_by: Node.js Website Redesign Working Group
  built_by_url: https://github.com/nodejs/website-redesign
  featured: false
- title: Sheffielders
  main_url: https://sheffielders.org
  url: https://sheffielders.org
  source_url: https://github.com/davemullenjnr/sheffielders
  description: >
    A collective of businesses, creatives, and projects based in Sheffield, UK.
  categories:
    - Directory
  built_by: Dave Mullen Jnr
  built_by_url: https://davemullenjnr.co.uk
  featured: false
- title: Stealth Labs
  url: https://stealthlabs.io
  main_url: https://stealthlabs.io
  description: >
    We design and develop for the web, mobile and desktop
  categories:
    - Portfolio
    - Web Development
  built_by: Edvins Antonovs
  built_by_url: https://edvins.io
  featured: false
- title: Constanzia Yurashko
  main_url: https://www.constanziayurashko.com
  url: https://www.constanziayurashko.com
  description: >
    Exclusive women's ready-to-wear fashion by designer Constanzia Yurashko.
  categories:
    - Portfolio
  built_by: Maxim Andries
  featured: false
- title: The Tenon.io blog
  main_url: https://blog.tenon.io/
  url: https://blog.tenon.io/
  description: >
    The Tenon.io blog features articles on accessibility written by some of the industry's leading lights and includes news, guidance, and education.
  categories:
    - Accessibility
    - Blog
    - Education
  built_by: Tenon.io
  built_by_url: https://tenon.io
  featured: false
- title: Algolia
  url: https://algolia.com
  main_url: https://algolia.com
  description: >
    Algolia helps businesses across industries quickly create relevant, scalable, and lightning fast search and discovery experiences.
  categories:
    - Web Development
    - Technology
    - Open Source
    - Featured
  built_by: Algolia
  featured: true
- title: GVD Renovations
  url: https://www.gvdrenovationsinc.com/
  main_url: https://www.gvdrenovationsinc.com/
  description: >
    GVD Renovations is a home improvement contractor with a well known reputation as a professional, quality contractor in California.
  categories:
    - Business
  built_by: David Krasniy
  built_by_url: http://dkrasniy.com
  featured: false
- title: Styled System
  url: https://styled-system.com/
  main_url: https://styled-system.com/
  source_url: https://github.com/styled-system/styled-system/tree/master/docs
  description: >
    Style props for rapid UI development.
  categories:
    - Design System
  built_by: Brent Jackson
  built_by_url: https://jxnblk.com/
- title: Timehacker
  url: https://timehacker.app
  main_url: https://timehacker.app
  description: >
    Procrastination killer, automatic time tracking app to skyrocket your productivity
  categories:
    - Productivity
    - App
    - Technology
    - Marketing
    - Landing Page
  built_by: timehackers
  featured: false
- title: Little & Big
  main_url: "https://www.littleandbig.com.au/"
  url: "https://www.littleandbig.com.au/"
  description: >
    Little & Big exists with the aim to create Websites, Apps, E-commerce stores
    that are consistently unique and thoughtfully crafted, every time.
  categories:
    - Agency
    - Design
    - Web Development
    - Portfolio
  built_by: Little & Big
  built_by_url: "https://www.littleandbig.com.au/"
  featured: false
- title: Cat Knows
  main_url: "https://catnose99.com/"
  url: "https://catnose99.com/"
  description: >
    Personal blog built with Gatsby v2.
  categories:
    - Blog
    - Web Development
  built_by: CatNose
  built_by_url: "https://twitter.com/catnose99"
  featured: false
- title: just some dev
  url: https://www.iamdeveloper.com
  main_url: https://www.iamdeveloper.com
  source_url: https://github.com/nickytonline/www.iamdeveloper.com
  description: >
    Just some software developer writing things ✏️
  categories:
    - Blog
  built_by: Nick Taylor
  built_by_url: https://www.iamdeveloper.com
  featured: false
- title: Keziah Moselle Blog
  url: https://blog.keziahmoselle.fr/
  main_url: https://blog.keziahmoselle.fr/
  source_url: https://github.com/KeziahMoselle/blog.keziahmoselle.fr
  description: >
    ✍️ A place to share my thoughts.
  categories:
    - Blog
  built_by: Keziah Moselle
  built_by_url: https://keziahmoselle.fr/
- title: xfuture's blog
  url: https://www.xfuture-blog.com/
  main_url: https://www.xfuture-blog.com/
  source_url: https://github.com/xFuture603/xfuture-blog
  description: >
    A blog about Devops, Web development, and my insights as a systems engineer.
  categories:
    - Blog
  built_by: Daniel Uhlmann
  built_by_url: https://www.xfuture-blog.com/
- title: Mayne's Blog
  main_url: "https://gine.me/"
  url: "https://gine.me/page/1"
  source_url: "https://github.com/mayneyao/gine-blog"
  featured: false
  categories:
    - Blog
    - Web Development
- title: Bakedbird
  url: https://bakedbird.com
  main_url: https://bakedbird.com
  description: >
    Eleftherios Psitopoulos - A frontend developer from Greece ☕
  categories:
    - Portfolio
    - Blog
  built_by: Eleftherios Psitopoulos
  built_by_url: https://bakedbird.com
- title: Benjamin Lannon
  url: https://lannonbr.com
  main_url: https://lannonbr.com
  source_url: https://github.com/lannonbr/Portfolio-gatsby
  description: >
    Personal portfolio of Benjamin Lannon
  categories:
    - Portfolio
    - Web Development
  built_by: Benjamin Lannon
  built_by_url: https://lannonbr.com
  featured: false
- title: Aravind Balla
  url: https://aravindballa.com
  main_url: https://aravindballa.com
  source_url: https://github.com/aravindballa/website2017
  description: >
    Personal portfolio of Aravind Balla
  categories:
    - Portfolio
    - Blog
    - Web Development
  built_by: Aravind Balla
  built_by_url: https://aravindballa.com
- title: Kaleb McKelvey
  url: https://kalebmckelvey.com
  main_url: https://kalebmckelvey.com
  source_url: https://github.com/avatar-kaleb/kalebmckelvey-site
  description: >
    Personal portfolio of Kaleb McKelvey!
  categories:
    - Blog
    - Portfolio
  built_by: Kaleb McKelvey
  built_by_url: https://kalebmckelvey.com
  featured: false
- title: Michal Czaplinski
  url: https://czaplinski.io
  main_url: https://czaplinski.io
  source_url: https://github.com/michalczaplinski/michalczaplinski.github.io
  description: >
    Michal Czaplinski is a full-stack developer 🚀
  categories:
    - Portfolio
    - Web Development
  built_by: Michal Czaplinski mmczaplinski@gmail.com
  built_by_url: https://czaplinski.io
  featured: false
- title: Interactive Investor (ii)
  url: https://www.ii.co.uk
  main_url: https://www.ii.co.uk
  description: >
    Hybrid (static/dynamic) Gatsby web app for ii's free research, news and analysis, discussion and product marketing site.
  categories:
    - Business
    - Finance
    - Technology
  built_by: Interactive Investor (ii)
  built_by_url: https://www.ii.co.uk
  featured: false
- title: Weingut Goeschl
  url: https://www.weingut-goeschl.at/
  main_url: https://www.weingut-goeschl.at/
  description: >
    Weingut Goeschl is a family winery located in Gols, Burgenland in Austria (Österreich)
  categories:
    - eCommerce
    - Business
  built_by: Peter Kroyer
  built_by_url: https://www.peterkroyer.at/
  featured: false
- title: Hash Tech Guru
  url: https://hashtech.guru
  main_url: https://hashtech.guru
  description: >
    Software Development Training School and Tech Blog
  categories:
    - Blog
    - Education
  built_by: Htet Wai Yan Soe
  built_by_url: https://github.com/johnreginald
- title: AquaGruppen Vattenfilter
  url: https://aquagruppen.se
  main_url: https://aquagruppen.se/
  description: >
    Water filter and water treatment products in Sweden
  categories:
    - Business
    - Technology
  built_by: Johan Eliasson
  built_by_url: https://github.com/elitan
  featured: false
- title: Josef Aidt
  url: https://josefaidt.dev
  main_url: https://josefaidt.dev
  source_url: https://github.com/josefaidt/josefaidt.github.io
  description: >
    Personal website, blog, portfolio for Josef Aidt
  categories:
    - Portfolio
    - Blog
    - Web Development
  built_by: Josef Aidt
  built_by_url: https://twitter.com/garlicbred
- title: How To egghead
  main_url: https://howtoegghead.com/
  url: https://howtoegghead.com/
  source_url: https://github.com/eggheadio/how-to-egghead
  featured: false
  built_by: egghead.io
  built_by_url: https://egghead.io
  description: >
    How to become an egghead instructor or reviewer
  categories:
    - Documentation
    - Education
- title: Sherpalo Ventures
  main_url: "https://www.sherpalo.com/"
  url: "https://www.sherpalo.com/"
  featured: false
  categories:
    - Finance
    - Business
    - Technology
  built_by: Othermachines
  built_by_url: "https://othermachines.com"
- title: WrapCode
  url: https://www.wrapcode.com
  main_url: https://www.wrapcode.com
  description: >
    A full stack blog on Microsoft Azure, JavaScript, DevOps, AI and Bots.
  categories:
    - Blog
    - Technology
    - Web Development
  built_by: Rahul P
  built_by_url: https://twitter.com/_rahulpp
  featured: false
- title: Kirankumar Ambati's Portfolio
  url: https://www.kirankumarambati.me
  main_url: https://www.kirankumarambati.me
  description: >
    Personal website, blog, portfolio of Kirankumar Ambati
  categories:
    - Blog
    - Portfolio
    - Web Development
  built_by: Kirankumar Ambati
  built_by_url: https://github.com/kirankumarambati
  featured: false
- title: Mixkit by Envato
  url: https://mixkit.co
  main_url: https://mixkit.co
  description: >
    Extraordinary free HD videos
  categories:
    - Video
    - Design
    - Gallery
    - Video
  built_by: Envato
  built_by_url: https://github.com/envato
  featured: false
- title: Rou Hun Fan's portfolio
  main_url: https://flowen.me
  url: https://flowen.me
  source_url: https://github.com/flowen/flowen.me/tree/master/2019/v3
  description: >
    Portfolio of creative developer Rou Hun Fan. Built with Gatsby v2 &amp; Greensock drawSVG.
  categories:
    - Portfolio
  built_by: Rou Hun Fan Developer
  built_by_url: https://flowen.me
  featured: false
- title: chadly.net
  url: https://www.chadly.net
  main_url: https://www.chadly.net
  source_url: https://github.com/chadly/chadly.net
  description: >
    Personal tech blog by Chad Lee.
  categories:
    - Blog
    - Technology
    - Web Development
  built_by: Chad Lee
  built_by_url: https://github.com/chadly
  featured: false
- title: CivicSource
  url: https://www.civicsource.com
  main_url: https://www.civicsource.com
  description: >
    Online auction site to purchase tax-distressed properties from local taxing authorities.
  categories:
    - Real Estate
    - Government
  featured: false
- title: SpotYou
  main_url: "https://spotyou.joshglazer.com"
  url: "https://spotyou.joshglazer.com"
  source_url: "https://github.com/joshglazer/spotyou"
  description: >
    SpotYou allows you to watch your favorite music videos on Youtube based on your Spotify Preferences
  categories:
    - Entertainment
    - Music
  built_by: Josh Glazer
  built_by_url: https://linkedin.com/in/joshglazer/
  featured: false
- title: Hesam Kaveh's blog
  description: >
    A blog with great seo that using gatsby-source-wordpress to fetch posts from backend
  main_url: "https://hesamkaveh.com/"
  url: "https://hesamkaveh.com/"
  source_url: "https://github.com/hesamkaveh/sansi"
  featured: false
  categories:
    - Blog
    - WordPress
- title: On Earth Right Now
  main_url: https://oern.tv
  url: https://oern.tv
  source_url: https://github.com/cadejscroggins/oern.tv
  description: >
    A curated list of live video feeds from around the world—built with GatsbyJS.
  categories:
    - Directory
    - Entertainment
    - Gallery
  built_by: Cade Scroggins
  built_by_url: https://cadejs.com
  featured: false
- title: Oliver Gomes Portfolio
  main_url: https://oliver-gomes.github.io/v4/
  url: https://oliver-gomes.github.io/v4/
  description: >
    As an artist and a web designer/developer, I wanted to find a way to present these two portfolios in a way that made sense.  I felt with new found power of speed, Gatsby helped keep my creativity intact with amazing response and versatility. I felt my butter smooth transition felt much better in user perspective and super happy with the power of Gatsby.
  categories:
    - Portfolio
    - Web Development
    - Blog
  built_by: Oliver Gomes
  built_by_url: https://github.com/oliver-gomes
  featured: false
- title: Patrik Szewczyk
  url: https://www.szewczyk.cz/
  main_url: https://www.szewczyk.cz/
  description: >
    Patrik Szewczyk – JavaScript, TypeScript, React, Node.js developer, Redux, Reason
  categories:
    - Portfolio
  built_by: Patrik Szewczyk
  built_by_url: https://linkedin.com/in/thepatriczek/
  featured: false
- title: Patrik Arvidsson's portfolio
  url: https://www.patrikarvidsson.com
  main_url: https://www.patrikarvidsson.com
  source_url: https://github.com/patrikarvidsson/portfolio-gatsby-contentful
  description: >
    Personal portfolio site of Swedish interaction designer Patrik Arvidsson. Built with Gatsby, Tailwind CSS, Emotion JS and Contentful.
  categories:
    - Blog
    - Design
    - Portfolio
    - Web Development
    - Technology
  built_by: Patrik Arvidsson
  built_by_url: https://www.patrikarvidsson.com
  featured: false
- title: Jacob Cofman's Blog
  description: >
    Personal blog / portfolio about Jacob Cofman.
  main_url: "https://jcofman.de/"
  url: "https://jcofman.de/"
  source_url: "https://github.com/JCofman/jc-website"
  featured: false
  categories:
    - Blog
    - Portfolio
- title: re-geo
  description: >
    re-geo is react based geo cities style component.
  main_url: "https://re-geo.netlify.com/"
  url: "https://re-geo.netlify.com/"
  source_url: "https://github.com/sadnessOjisan/re-geo-lp"
  categories:
    - Open Source
  built_by: sadnessOjisan
  built_by_url: https://twitter.com/sadnessOjisan
  featured: false
- title: Luis Cestou Portfolio
  description: >
    Portfolio of graphic + interactive designer Luis Cestou.
  main_url: "https://luiscestou.com"
  url: "https://luiscestou.com"
  source_url: "https://github.com/lcestou/luiscestou.com"
  built_by: Luis Cestou contact@luiscestou.com
  built_by_url: https://luiscestou.com
  featured: false
  categories:
    - Portfolio
    - Web Development
- title: Data Hackers
  url: https://datahackers.com.br/
  main_url: https://datahackers.com.br/
  description: >
    Official website for the biggest portuguese-speaking data science community. Makes use of several data sources such as podcasts from Anchor, messages from Slack, newsletters from MailChimp and blog posts from Medium. The unique visual design also had its hurdles and was quite fun to develop!
  categories:
    - Blog
    - Education
    - Podcast
    - Technology
  built_by: Kaordica
  built_by_url: https://kaordica.design
  featured: false
- title: TROMAQ
  url: https://www.tromaq.com/
  main_url: https://www.tromaq.com/
  description: >
    TROMAQ executes earthmoving services and rents heavy machinery for construction work. Even with the lack of good photography, their new site managed to pass a solid and trustworthy feeling to visitors during testing and they're already seeing the improvement in brand awareness, being the sole player with a modern website in their industry.
  categories:
    - Marketing
  built_by: Kaordica
  built_by_url: https://kaordica.design
  featured: false
- title: Novida Consulting
  url: https://www.novidaconsultoria.com.br
  main_url: https://www.novidaconsultoria.com.br
  description: >
    Novida’s goal was to position itself as a solid, exclusive and trustworthy brand for families looking for a safe financial future… We created a narrative and visual design that highlight their exclusivity.
  categories:
    - Marketing
  built_by: Kaordica
  built_by_url: https://kaordica.design
  featured: false
- title: We Are Clarks
  url: "https://www.weareclarks.com"
  main_url: "https://www.weareclarks.com"
  source_url: "https://github.com/abeaclark/weareclarks"
  description: >
    A family travel blog.
  categories:
    - Blog
    - Travel
  built_by: Abe Clark
  built_by_url: https://www.linkedin.com/in/abrahamclark/
  featured: false
- title: Guillaume Briday's Blog
  main_url: "https://guillaumebriday.fr/"
  url: "https://guillaumebriday.fr/"
  source_url: "https://github.com/guillaumebriday/guillaumebriday.fr"
  description: >
    My personal blog built with Gatsby and Tailwind CSS.
  categories:
    - Blog
    - Web Development
    - Technology
  built_by: Guillaume Briday
  built_by_url: https://guillaumebriday.fr/
  featured: false
- title: SEOmonitor
  main_url: "https://www.seomonitor.com"
  url: "https://www.seomonitor.com"
  description: >
    SEOmonitor is a suite of SEO tools dedicated to agencies.
  categories:
    - Blog
    - Portfolio
    - Agency
  built_by: Bejamas
  built_by_url: https://bejamas.io/
  featured: false
- title: Jean Regisser's Portfolio
  main_url: "https://jeanregisser.com/"
  url: "https://jeanregisser.com/"
  source_url: "https://github.com/jeanregisser/jeanregisser.com"
  featured: false
  description: >
    Portfolio of software engineer Jean Regisser.
  categories:
    - Portfolio
    - Mobile Development
  built_by: Jean Regisser
  built_by_url: "https://jeanregisser.com/"
- title: Axcept - Visual Screenshot Testing
  url: https://axcept.io
  main_url: https://axcept.io
  description: >
    Visual Testing for everyone
  categories:
    - Documentation
    - Web Development
  built_by: d:code:it
  built_by_url: https://dcodeit.com
  featured: false
- title: Chase Ohlson
  url: https://chaseohlson.com
  main_url: https://chaseohlson.com
  description: >
    Portfolio of frontend engineer & web developer Chase Ohlson.
  categories:
    - Portfolio
    - Web Development
  built_by: Chase Ohlson
  built_by_url: https://chaseohlson.com
  featured: false
- title: Zach Schnackel
  url: https://zslabs.com
  main_url: https://zslabs.com
  source_url: "https://github.com/zslabs/zslabs.com"
  description: >
    Portfolio site for UI/Motion Developer, Zach Schnackel.
  categories:
    - Portfolio
    - Web Development
  built_by: Zach Schnackel
  built_by_url: "https://zslabs.com"
- title: Gremlin
  url: https://www.gremlin.com
  main_url: https://www.gremlin.com
  description: >
    Gremlin's Failure as a Service finds weaknesses in your system before they cause problems.
  categories:
    - Marketing
- title: Headless.page
  main_url: https://headless.page/
  url: https://headless.page/
  description: >
    Headless.page is a directory of eCommerce sites featuring headless architecture, PWA features and / or the latest JavaScript technology.
  categories:
    - Directory
    - eCommerce
  built_by: Pilon
  built_by_url: https://pilon.io/
  featured: false
- title: Ouracademy
  main_url: https://our-academy.org/
  url: https://our-academy.org/
  source_url: "https://github.com/ouracademy/website"
  description: >
    Ouracademy is an organization that promoves the education in software development throught blog posts & videos smiley.
  categories:
    - Open Source
    - Blog
    - Education
  built_by: Ouracademy
  built_by_url: https://github.com/ouracademy
  featured: false
- title: Tenon.io
  main_url: https://tenon.io
  url: https://tenon.io
  description: >
    Tenon.io is an accessibility tooling, services and consulting company.
  categories:
    - API
    - Accessibility
    - Business
    - Consulting
    - Technology
  built_by: Tenon.io
  built_by_url: https://tenon.io
  featured: false
- title: Projectival
  url: https://www.projectival.de/
  main_url: https://www.projectival.de/
  description: >
    Freelancer Online Marketing & Web Development in Cologne, Germany
  categories:
    - Freelance
    - Marketing
    - Web Development
    - Blog
    - Consulting
    - SEO
    - Business
  built_by: Sascha Klapetz
  built_by_url: https://www.projectival.de/
  featured: false
- title: Herman Starikov
  url: https://starikov.dev
  main_url: https://starikov.dev
  source_url: https://github.com/Hermanya/hermanya.github.io
  description: >
    Web Developer specializing in React, Toronto Canada
  categories:
    - Portfolio
    - Web Development
    - Blog
  built_by: Herman Starikov
  built_by_url: https://github.com/Hermanya
  featured: false
- title: Hetzner Online Community
  main_url: https://community.hetzner.com
  url: https://community.hetzner.com
  description: >
    Hetzner Online Community provides a free collection of high-quality tutorials, which are based on free and open source software, on a variety of topics such as development, system administration, and other web technology.
  categories:
    - Web Development
    - Technology
    - Programming
    - Open Source
    - Community
  built_by: Hetzner Online GmbH
  built_by_url: https://www.hetzner.com/
  featured: false
- title: AGYNAMIX
  url: https://www.agynamix.de/
  main_url: https://www.agynamix.de/
  source_url: https://github.com/tuhlmann/agynamix.de
  description: >
    Full Stack Java, Scala, Clojure, TypeScript, React Developer in Thalheim, Germany
  categories:
    - Freelance
    - Web Development
    - Programming
    - Blog
    - Consulting
    - Portfolio
    - Business
  built_by: Torsten Uhlmann
  built_by_url: https://www.agynamix.de/
  featured: false
- title: syracuse.io
  url: https://syracuse.io
  main_url: https://syracuse.io
  source_url: https://github.com/syracuseio/syracuseio/
  description: >
    Landing page for Syracuse NY Software Development Meetup Groups
  categories:
    - Community
  built_by: Benjamin Lannon
  built_by_url: https://lannonbr.com
- title: Render Documentation
  main_url: https://render.com/docs
  url: https://render.com/docs
  description: >
    Render is the easiest place to host your sites and apps. We use Gatsby for everything on https://render.com, including our documentation. The site is deployed on Render as well! We also have a guide to deploying Gatsby apps on Render: https://render.com/docs/deploy-gatsby.
  categories:
    - Web Development
    - Programming
    - Documentation
    - Technology
  built_by: Render Developers
  built_by_url: https://render.com
  featured: false
- title: prima
  url: https://www.prima.co
  main_url: https://www.prima.co
  description: >
    Discover industry-defining wellness content and trusted organic hemp CBD products safely supporting wellness, stress, mood, skin health, and balance.
  categories:
    - Blog
    - eCommerce
    - Education
  built_by: The Couch
  built_by_url: https://thecouch.nyc
- title: Gatsby Guides
  url: https://gatsbyguides.com/
  main_url: https://gatsbyguides.com/
  description: >
    Free tutorial course about using Gatsby with a CMS.
  categories:
    - Education
    - Documentation
    - Web Development
  built_by: Osio Labs
  built_by_url: https://osiolabs.com/
  featured: false
- title: Architude
  url: https://architudedesign.com
  main_url: https://architudedesign.com
  description: >
    筑冶 Architude International Design Consultants
  categories:
    - Design
    - Landing Page
    - Gallery
  built_by: Neo Nie
  built_by_url: https://github.com/nihgwu
  featured: false
- title: Arctica
  url: https://arctica.io
  main_url: https://arctica.io
  description: >
    Arctica specialises in purpose-built web sites and progressive web applications with user optimal experiences, tailored to meet the objectives of your business.
  categories:
    - Portfolio
    - Agency
    - Design
    - Web Development
  built_by: Arctica
  built_by_url: https://arctica.io
  featured: false
- title: Shard Ventures
  url: https://shard.vc
  main_url: https://shard.vc
  description: >
    Shard is building new online companies from scratch, partnering with other like-minded founders to start and invest in technology companies.
  categories:
    - Finance
    - Technology
    - Portfolio
  built_by: Arctica
  built_by_url: https://arctica.io
  featured: false
- title: David Brookes
  url: https://davidbrookes.me
  main_url: https://davidbrookes.me
  description: >
    Specialising in crafting stylish, high performance websites and applications that get results, using the latest cutting edge web development technologies.
  categories:
    - Portfolio
    - Freelance
    - Web Development
  built_by: Arctica
  built_by_url: https://arctica.io
  featured: false
- title: Dennis Morello
  url: https://morello.dev
  main_url: https://morello.dev
  source_url: https://gitlab.com/dennismorello/dev-blog
  description: >
    morello.dev is a development and techology blog written by Dennis Morello.
  categories:
    - Blog
    - Education
    - Web Development
    - Open Source
    - Technology
  built_by: Dennis Morello
  built_by_url: https://twitter.com/dennismorello
  featured: false
- title: BaseTable
  url: https://autodesk.github.io/react-base-table/
  main_url: https://autodesk.github.io/react-base-table/
  source_url: https://github.com/Autodesk/react-base-table
  description: >
    BaseTable is a react table component to display large data set with high performance and flexibility.
  categories:
    - Web Development
    - Documentation
    - Open Source
  built_by: Neo Nie
  built_by_url: https://github.com/nihgwu
  featured: false
- title: herper.io
  url: https://herper.io
  main_url: https://herper.io
  description: >
    Portfolio website for Jacob Herper - a Front End Web Developer with a passion for all things digital. I have more than 10 years experience working in web development.
  categories:
    - Portfolio
    - Web Development
    - Freelance
    - Design
    - SEO
  built_by: Jacob Herper
  built_by_url: https://github.com/jakeherp
  featured: false
- title: Artem Sapegin Photography
  description: >
    Photography portfolio and blog of Artem Sapegin, an award-losing photographer living in Berlin, Germany. Landscapes, cityscapes and dogs.
  main_url: "https://morning.photos/"
  url: "https://morning.photos/"
  source_url: "https://github.com/sapegin/morning.photos"
  categories:
    - Portfolio
    - Photography
  built_by: Artem Sapegin
  built_by_url: "https://github.com/sapegin"
- title: Pattyrn
  main_url: https://pattyrn.com
  url: https://pattyrn.com
  # optional: short paragraph describing the content and/or purpose of the site that will appear in the modal detail view and permalink views for your site
  description: >
    Pattyrn uses advanced machine learning AI to analyze the platform’s your teams use, making it easy to solve performance problems, reduce bottlenecks, and monitor culture health to optimize your ROI and help boost performance without causing burn out.
  categories:
    - Marketing
    - Technology
  built_by: Pattyrn
  built_by_url: https://twitter.com/Pattyrn4
  featured: false
- title: Intranet Italia Day
  main_url: https://www.intranetitaliaday.it/en
  url: https://www.intranetitaliaday.it/en
  description: >
    The Italian event dedicated to the digital workplace that focuses on planning, governance and company intranet management
  categories:
    - Event
    - Conference
  built_by: Ariadne Digital
  built_by_url: https://www.ariadnedigital.it
  featured: false
- title: Textually Stylo
  main_url: https://www.textually.net
  url: https://www.textually.net
  description: >
    Stylo Markdown writing App marketing/documentation website by Textually Inc.
  categories:
    - Marketing
    - Technology
    - Blog
    - Documentation
  built_by: Sébastien Hamel
  built_by_url: https://www.textually.net
  featured: false
- title: OneDeck
  main_url: https://www.onedeck.co
  url: https://www.onedeck.co
  description: >
    OneDeck is a simple yet powerful tool for creating and sharing your one-page investment summary in under 10 minutes.
  categories:
    - Finance
    - Technology
  built_by: William Neill
  built_by_url: https://twitter.com/williamneill
  featured: false
- title: Assortment
  main_url: https://assortment.io
  url: https://assortment.io
  description: >
    Assortment aims to provide detailed tutorials (and more) for developers of all skill levels within the Web Development Industry. Attempting to cut out the fluff and arm you with the facts.
  categories:
    - Blog
    - Web Development
  built_by: Luke Whitehouse
  built_by_url: https://twitter.com/_lukewh
  featured: false
- title: Mission42
  main_url: https://mission42.zauberware.com
  url: https://mission42.zauberware.com
  description: >
    A landing page for the mobile app Mission42. Mission42 wants to help you learn new skills.
  categories:
    - App
    - Learning
    - Education
    - Landing Page
  built_by: Philipp Siegmund, zauberware
  built_by_url: https://www.zauberware.com
- title: Altstadtdomizil Idstein
  main_url: http://www.altstadtdomizil-idstein.de/
  url: http://www.altstadtdomizil-idstein.de/
  description: >
    A landing page for a holiday apartment in Idstein, Germany.
  categories:
    - Landing Page
    - Travel
    - Real Estate
  built_by: Simon Franzen, zauberware
  built_by_url: https://www.zauberware.com
- title: Gerald Martinez Dev
  main_url: https://gmartinez.dev/
  url: https://gmartinez.dev/
  description: >
    Personal web site for show my skills and my works.
  categories:
    - Web Development
    - Portfolio
  built_by: Gerald Martinez
  built_by_url: https://twitter.com/GeraldM_92
  featured: false
- title: Becreatives
  main_url: "https://becreatives.com"
  url: "https://becreatives.com"
  featured: false
  description: >
    Digital software house. Enlights ideas. Think smart execute harder.
  categories:
    - Technology
    - Web Development
    - Agency
    - Marketing
  built_by: Becreatives
  built_by_url: "https://becreatives.com"
- title: Paul Clifton Photography
  main_url: https://paulcliftonphotography.com
  url: https://paulcliftonphotography.com
  featured: false
  description: >
    A full migration from WordPress to GatsbyJS and DatoCMS. Includes custom cropping on images as viewport changes size and also an infinity scroll that doesn't preload all of the results.
  categories:
    - Blog
    - Portfolio
    - Gallery
    - Photography
  built_by: Little Wolf Studio
  built_by_url: https://littlewolfstudio.co.uk
- title: Atte Juvonen - Blog
  url: https://www.attejuvonen.fi/
  main_url: https://www.attejuvonen.fi/
  source_url: https://github.com/baobabKoodaa/blog
  description: >
    A blog with streamlined design and smooth UX
  categories:
    - Blog
    - Technology
    - Web Development
  featured: false
- title: Kibuk Construction
  url: https://kibukconstruction.com/
  main_url: https://kibukconstruction.com/
  description: >
    Kibuk Construction is a fully licensed and insured contractor specializing in Siding, Decks, Windows & Doors!
  categories:
    - Business
  built_by: David Krasniy
  built_by_url: http://dkrasniy.com
- title: RedCarpetUp
  main_url: https://www.redcarpetup.com
  url: https://www.redcarpetup.com/
  description: >
    RedCarpetUp's home page for a predominantly mobile-only customer base in India with major constraints on bandwidth availability
  categories:
    - Finance
  built_by: RedCarpet Dev Team
  built_by_url: https://www.redcarpetup.com
  featured: false
- title: talita traveler
  url: https://talitatraveler.com/
  main_url: https://talitatraveler.com/
  source_url: https://github.com/afuh/talitatraveler
  description: >
    Talita Traveler's personal blog.
  categories:
    - Blog
  built_by: Axel Fuhrmann
  built_by_url: https://axelfuhrmann.com/
  featured: false
- title: Pastelería el Progreso
  url: https://pasteleriaelprogreso.com/
  main_url: https://pasteleriaelprogreso.com/
  source_url: https://github.com/afuh/elprogreso
  description: >
    Famous bakery in Buenos Aires.
  categories:
    - Food
    - Gallery
  built_by: Axel Fuhrmann
  built_by_url: https://axelfuhrmann.com/
  featured: false
- title: Maitrik's Portfolio
  url: https://www.maitrikpatel.com/
  main_url: https://www.maitrikpatel.com/
  source_url: https://github.com/maitrikjpatel/portfolio
  description: >
    Portfolio of a Front-End Developer / UX Designer who designs and develops pixel perfect user interface, experiences and web applications.
  categories:
    - Portfolio
    - Blog
    - Design
    - Web Development
  built_by: Maitrik Patel
  built_by_url: https://www.maitrikpatel.com/
  featured: false
- title: PicPick
  url: https://picpick.app/
  main_url: https://picpick.app/
  description: >
    All-in-one Graphic Design Tool, Screen Capture Software, Image Editor, Color Picker, Pixel Ruler and More
  categories:
    - Productivity
    - App
    - Technology
  built_by: NGWIN
  built_by_url: https://picpick.app/
  featured: false
- title: Ste O'Neill
  main_url: https://www.steoneill.dev
  url: https://www.steoneill.dev
  description: >
    MVP of a portfolio site for a full stack UK based developer.
  categories:
    - Blog
    - Portfolio
  built_by: Ste O'Neill
  built_by_url: https://steoneill.dev
  featured: false
- title: Filipe Santos Correa's Portfolio
  description: >
    Filipe's Personal About Me / Portfolio.
  main_url: "https://filipesantoscorrea.com/"
  url: "https://filipesantoscorrea.com/"
  source_url: "https://github.com/Safi1012/filipesantoscorrea.com"
  featured: false
  categories:
    - Portfolio
- title: Progressive Massachusetts Legislator Scorecard
  main_url: https://scorecard.progressivemass.com
  url: https://scorecard.progressivemass.com
  featured: false
  source_url: https://github.com/progressivemass/legislator-scorecard
  description: >
    Learn about MA state legislators' voting records through a progressive lens
  categories:
    - Government
    - Education
  built_by: Alex Holachek
  built_by_url: "https://alex.holachek.com/"
- title: Jeff Wolff – Portfolio
  main_url: https://www.jeffwolff.net
  url: https://www.jeffwolff.net
  featured: false
  description: >
    A guy from San Diego who makes websites.
  categories:
    - Blog
    - Portfolio
    - Web Development
- title: Jp Valery – Portfolio
  main_url: https://jpvalery.photo
  url: https://jpvalery.photo
  featured: false
  description: >
    Self-taught photographer documenting spaces and people
  categories:
    - Portfolio
    - Photography
- title: Pantene
  main_url: https://pantene.com
  url: https://pantene.com
  featured: false
  description: >
    Pantene is a Swiss-created American brand of hair care products owned by Procter & Gamble
  categories:
    - Business
- title: Prevue
  main_url: https://www.prevue.io
  url: https://www.prevue.io
  featured: false
  description: >
    All in One Prototyping Tool For Vue Developers
  categories:
    - Open Source
    - Web Development
- title: Gold Medal Flour
  main_url: https://www.goldmedalflour.com
  url: https://www.goldmedalflour.com
  description: >
    Gold Medal Four is a brand of flour products owned by General Mills. The new site was built using Gatsby v2 with data sources from Wordpress and an internal recipe API, and features multifaceted recipe filtering and a modified version of Gatsby Image to support art direction images.
  categories:
    - Food
  built_by: General Mills Branded Sites Dev Team
  built_by_url: https://www.generalmills.com
  featured: false
- title: Fifth Gait Technologies
  main_url: https://5thgait.com
  url: https://5thgait.com
  featured: false
  description: >
    Fifth Gait is a small business in the defense and space industry that is run and owned by physicists and engineers that have worked together for decades. The site was built using Gatsby V2.
  categories:
    - Government
    - Science
    - Technology
  built_by: Jonathan Z. Fisher
  built_by_url: "https://jonzfisher.com"
- title: Sal's Pals
  main_url: https://www.sals-pals.net
  url: https://www.sals-pals.net
  featured: false
  description: >
    Sal's Pals is a professional dog walking and pet sitting service based in Westfield, NJ. New site built with gatsby v2.
  categories:
    - Business
- title: Zuyet Awarmatrip
  main_url: https://www.zuyetawarmatrip.com
  url: https://www.zuyetawarmatrip.com
  featured: false
  description: >
    Zuyet Awarmatrip is a subsidiary identity within the personal ecosystem of Zuyet Awarmatik, focusing on travel and photography.
  categories:
    - Travel
    - Photography
  built_by: Zuyet Awarmatik
- title: nikodemdeja.pl
  main_url: https://nikodemdeja.pl
  url: https://nikodemdeja.pl
  source_url: https://github.com/Norem80/nikodemdeja.pl
  description: >
    Portfolio of Nikodem Deja
  categories:
    - Portfolio
    - Open Source
  built_by: Nikodem Deja
  built_by_url: https://nikodemdeja.pl
  featured: false
- title: manuvel.be
  url: https://www.manuvel.be
  main_url: https://www.manuvel.be
  source_url: https://github.com/riencoertjens/manuvelsite
  description: >
    Cycling themed café coming this april in Sint Niklaas, Belgium. One page with funky css-grid and gatsby-image trickery!
  categories:
    - Food
  built_by: WEBhart
  built_by_url: https://www.web-hart.com
  featured: false
- title: WEBhart
  url: https://www.web-hart.com
  main_url: https://www.web-hart.com
  description: >
    Hi, I'm Rien (pronounced Reen) from Belgium but based in Girona, Spain. I'm an autodidact, committed to learning until the end of time.
  categories:
    - Portfolio
    - Design
    - Web Development
    - Freelance
  built_by: WEBhart
  built_by_url: https://www.web-hart.com
  featured: false
- title: nicdougall.com
  url: https://nicdougall.netlify.com/
  main_url: https://nicdougall.netlify.com/
  source_url: https://github.com/riencoertjens/nicdougall.com
  description: >
    Athlete website with Netlify CMS for blog content.
  categories:
    - Blog
  built_by: WEBhart
  built_by_url: https://www.web-hart.com
  featured: false
- title: het Groeiatelier
  url: https://www.hetgroeiatelier.be/
  main_url: https://www.hetgroeiatelier.be/
  description: >
    Workspace for talent development and logopedics. One page site with basic info and small calendar CMS.
  categories:
    - Marketing
  built_by: WEBhart
  built_by_url: https://www.web-hart.com
  featured: false
- title: Lebuin D'Haese
  url: https://www.lebuindhaese.be/
  main_url: https://www.lebuindhaese.be/
  description: >
    Artist portfolio website. Powered by a super simple Netlify CMS to easily add blog posts or new art pieces.
  categories:
    - Portfolio
    - Blog
  built_by: WEBhart
  built_by_url: https://www.web-hart.com
  featured: false
- title: Iefke Molenstra
  url: https://www.iefke.be/
  main_url: https://www.iefke.be/
  description: >
    Artist portfolio website. Powered by a super simple Netlify CMS to easily add blog posts or new art pieces.
  categories:
    - Portfolio
    - Blog
  built_by: WEBhart
  built_by_url: https://www.web-hart.com
  featured: false
- title: The Broomwagon
  url: https://www.thebroomwagongirona.com/
  main_url: https://www.thebroomwagongirona.com/
  description: >
    foodtruck style coffee by pro cyclist Robert Gesink. The site has a webshop with merchandise and coffee beans.
  categories:
    - eCommerce
  built_by: WEBhart
  built_by_url: https://www.web-hart.com
- title: blog.nikodemdeja.pl
  main_url: https://blog.nikodemdeja.pl
  url: https://blog.nikodemdeja.pl
  source_url: https://github.com/Norem80/blog.nikodemdeja.pl
  description: >
    Personal blog of Nikodem Deja
  categories:
    - Blog
    - Open Source
  built_by: Nikodem Deja
  built_by_url: https://nikodemdeja.pl
  featured: false
- title: Pella Windows and Doors
  main_url: https://www.pella.com
  url: https://www.pella.com
  featured: false
  description: >
    The Pella Corporation is a privately held window and door manufacturing
  categories:
    - Business
- title: tinney.dev
  url: https://tinney.dev
  main_url: https://tinney.dev
  source_url: https://github.com/cdtinney/tinney.dev
  description: >
    Personal portfolio/blog of Colin Tinney
  categories:
    - Blog
    - Portfolio
    - Open Source
  built_by: Colin Tinney
  built_by_url: https://tinney.dev
  featured: false
- title: Monkeywrench Books
  main_url: https://monkeywrenchbooks.org
  url: https://monkeywrenchbooks.org
  description: >
    Monkeywrench Books is an all-volunteer, collectively-run bookstore and event space in Austin, TX
  categories:
    - Business
    - Community
    - Education
  built_by: Monkeywrench Books
  built_by_url: https://monkeywrenchbooks.org
- title: DeepMay.io
  main_url: https://deepmay.io
  url: https://deepmay.io
  description: >
    DeepMay is an experimental new tech bootcamp in the mountains of North Carolina.
  categories:
    - Event
    - Community
    - Technology
    - Marketing
  built_by: DeepMay
  built_by_url: https://twitter.com/deepmay_io
  featured: false
- title: Liferay.Design
  main_url: https://liferay.design
  url: https://liferay.design
  source_url: https://github.com/liferay-design/liferay.design
  description: >
    Liferay.Design is home to some of the freshest open-source designers who love to share articles and other resources for the Design Community.
  categories:
    - Blog
    - Community
    - Design
    - Marketing
    - Open Source
    - Technology
    - User Experience
  built_by: Liferay Designers
  built_by_url: https://twitter.com/liferaydesign
  featured: false
- title: Front End Remote Jobs
  main_url: https://frontendremotejobs.com
  url: https://frontendremotejobs.com
  source_url: https://github.com/benjamingrobertson/remotefrontend
  description: >
    Front End Remote Jobs features fully remote jobs for front end developers.
  categories:
    - WordPress
    - Web Development
  built_by: Ben Robertson
  built_by_url: https://benrobertson.io
  featured: false
- title: Penrose Grand Del Mar
  main_url: https://penroseatthegrand.com
  url: https://penroseatthegrand.com
  description: >
    Penrose Grand Del Mar is a luxury housing project coming soon.
  categories:
    - Real Estate
    - Design
  built_by: Chase Ohlson
  built_by_url: https://chaseohlson.com
- title: JustGraphQL
  url: https://www.justgraphql.com/
  main_url: https://www.justgraphql.com/
  source_url: https://github.com/Novvum/justgraphql
  description: >
    JustGraphQL helps developers quickly search and filter through GraphQL resources, tools, and articles.
  categories:
    - Open Source
    - Web Development
    - Technology
  built_by: Novvum
  built_by_url: https://www.novvum.io/
  featured: false
- title: Peter Macinkovic Personal Blog
  url: https://peter.macinkovic.id.au/
  main_url: https://peter.macinkovic.id.au/
  source_url: https://github.com/inkovic/peter-macinkovic-static-site
  description: >
    Personal Website and Blog of eCommerce SEO Specilaist and Digital Marketer Peter Macinkovic.
  categories:
    - SEO
    - Marketing
    - Blog
  featured: false
- title: NH Hydraulikzylinder
  main_url: https://nh-hydraulikzylinder.com
  url: https://nh-hydraulikzylinder.com
  description: >
    High quality & high performance hydraulic cylinders manufactured in Austria based on the clients requirements
  categories:
    - Business
  built_by: MangoART
  built_by_url: https://www.mangoart.at
  featured: false
- title: Frauennetzwerk Linz-Land
  main_url: https://frauennetzwerk-linzland.net
  url: https://frauennetzwerk-linzland.net
  description: >
    Homepage for the local women's association providing support to people in need offline and online (Livechat integration)
  categories:
    - Nonprofit
  built_by: MangoART
  built_by_url: https://www.mangoart.at
  featured: false
- title: Mein Traktor
  main_url: http://www.mein-traktor.at/
  url: http://www.mein-traktor.at/
  description: >
    Homepage of a the main importer of SAME and Lamborghini Tractors in Austria with customer support area
  categories:
    - Business
    - App
  built_by: MangoART
  built_by_url: https://www.mangoart.at
  featured: false
- title: Lamborghini Traktoren
  main_url: https://lamborghini-traktor.at
  url: https://lamborghini-traktor.at
  description: >
    Lamborghini Tractors - Landing page for the brand in Austria
  categories:
    - Business
  built_by: MangoART
  built_by_url: https://www.mangoart.at
  featured: false
- title: Holly Lodge Community Centre - Highgate, London
  main_url: https://www.hlcchl.org/
  url: https://www.hlcchl.org/
  source_url: https://github.com/eugelogic/hlcchl-gatsby
  description: >
    The Holly Lodge Community Centre - Highgate, London has a shiny new website built with Gatsby v2 that makes important contributions towards a faster, more secure and environmentally friendly web for everyone.
  categories:
    - Community
    - Event
    - Nonprofit
  built_by: Eugene Molari Developer
  built_by_url: https://twitter.com/EugeneMolari
  featured: false
- title: blackcater's blog
  url: https://www.blackcater.win
  main_url: https://www.blackcater.win
  source_url: https://github.com/blackcater/blog
  description: >
    Blog like Medium, for person and team.
  categories:
    - Blog
    - Web Development
  built_by: blackcater
  built_by_url: https://github.com/blackcater
  featured: false
- title: Kenneth Kwakye-Gyamfi Portfolio Site
  url: https://www.kwakye-gyamfi.com
  main_url: https://www.kwakye-gyamfi.com
  source_url: https://github.com/cr05s19xx/cross-site
  description: >
    Personal portfolio site for Kenneth Kwakye-Gyamfi, a mobile and web full stack applications developer currently based in Accra, Ghana.
  categories:
    - SEO
    - Web Development
    - Open Source
    - Portfolio
  featured: false
- title: Gareth Weaver
  url: https://www.garethweaver.com/
  main_url: https://www.garethweaver.com/
  source_url: https://github.com/garethweaver/public-site-react
  description: >
    A personal portofolio of a London based frontend developer built with Gatsby 2, Redux and Sass
  categories:
    - Portfolio
    - Web Development
  built_by: Gareth Weaver
  built_by_url: https://twitter.com/garethdweaver
  featured: false
- title: Mailjet
  url: https://dev.mailjet.com/
  main_url: https://dev.mailjet.com/
  description: >
    Mailjet is an easy-to-use all-in-one e-mail platform.
  categories:
    - API
    - Documentation
  featured: false
- title: Peintagone
  url: https://www.peintagone.be/
  main_url: https://www.peintagone.be/
  description: >
    Peintagone is a superior quality paint brand with Belgian tones.
  categories:
    - Portfolio
    - Gallery
  built_by: Sebastien Crepin
  built_by_url: https://github.com/opeah
  featured: false
- title: Let's Do Dish!
  url: https://letsdodish.com
  main_url: https://letsdodish.com
  description: >
    A new recipe site for people who enjoy cooking great food in their home kitchen. Find some great meal ideas! Let's do dish!
  categories:
    - Blog
    - Food
  built_by: Connerra
  featured: false
- title: AWS Amplify Community
  url: https://amplify.aws/community/
  main_url: https://amplify.aws/community/
  source_url: https://github.com/aws-amplify/community
  description: >
    Amplify Community is a hub for developers building fullstack serverless applications with Amplify to easily access content (such as events, blog posts, videos, sample projects, and tutorials) created by other members of the Amplify community.
  categories:
    - Blog
    - Directory
    - Education
    - Technology
  built_by: Nikhil Swaminathan
  built_by_url: https://github.com/swaminator
  featured: false
- title: Cal State Monterey Bay
  url: https://csumb.edu
  main_url: https://csumb.edu
  source_url: https://github.com/csumb/csumb-gatsby
  description: >
    A website for the entire campus of California State University, Monterey Bay.
  categories:
    - Education
    - Government
  built_by: CSUMB Web Team
  built_by_url: https://csumb.edu/web/team
  featured: false
- title: BestPricingPages.com
  url: https://bestpricingpages.com
  main_url: https://bestpricingpages.com
  source_url: https://github.com/jpvalery/pricingpages/
  description: >
    A repository of the best pricing pages by the best companies. Built in less than a week.
    Inspired by RGE and since pricingpages.xyz no longer exists, I felt such a resource was missing and could be helpful to many people.
  categories:
    - Business
    - Community
    - Entrepreneurship
    - Open Source
    - Technology
  built_by: Jp Valery
  built_by_url: https://jpvalery.me
  featured: false
- title: Lendo Austria
  url: https://lendo.at
  main_url: https://lendo.at
  description: >
    A Comparsion site for best private loan offer from banks in Austria.
  categories:
    - Business
    - Finance
  built_by: Lendo developers
  featured: false
- title: Visual Cloud FX
  url: https://visualcloudfx.com
  main_url: https://visualcloudfx.com
  source_url: https://github.com/jjcav84/visualcloudfx
  description: >
    Basic static site built with MDBootstrap, React, and Gatsby
  categories:
    - Consulting
    - Portfolio
  built_by: Jacob Cavazos
  built_by_url: https://jacobcavazos.com
- title: Matthew Miller (Me4502)
  url: https://matthewmiller.dev
  main_url: https://matthewmiller.dev
  description: >
    The personal site, blog and portfolio of Matthew Miller (Me4502)
  categories:
    - Blog
    - Programming
    - Technology
    - Portfolio
  built_by: Matthew Miller
  featured: false
- title: Årets Kontor
  url: https://aretskontor.newst.se
  main_url: https://aretskontor.newst.se
  description: >
    A swedish competition for "office of the year" in sweden with a focus on design. Built with MDBootstrap and Gatsby.
  categories:
    - Real Estate
    - Marketing
  built_by: Victor Björklund
  built_by_url: https://victorbjorklund.com
  featured: false
- title: Kyma
  url: https://kyma-project.io
  main_url: https://kyma-project.io
  source_url: https://github.com/kyma-project/website
  description: >
    This website holds overview, blog and documentation for Kyma open source project that is a Kubernates based application extensibility framework.
  categories:
    - Documentation
    - Blog
    - Technology
    - Open Source
  built_by: Kyma developers
  built_by_url: https://twitter.com/kymaproject
  featured: false
- title: Verso
  main_url: https://verso.digital
  url: https://verso.digital
  description: >
    Verso is a creative technology studio based in Singapore. Site built with Gatsby and Netlify.
  categories:
    - Agency
    - Consulting
    - Design
    - Technology
  built_by: Verso
  built_by_url: https://verso.digital
  featured: false
- title: Camilo Holguin
  url: https://camiloholguin.me
  main_url: https://camiloholguin.me
  source_url: https://github.com/camiloholguin/gatsby-portfolio
  description: >
    Portfolio site using GatsbyJS and Wordpress REST API.
  categories:
    - WordPress
    - Portfolio
    - Web Development
  built_by: Camilo Holguin
  built_by_url: https://camiloholguin.me
  featured: false
- title: Bennett Hardwick
  url: https://bennetthardwick.com
  main_url: https://bennetthardwick.com
  description: >
    The personal website and blog of Bennett Hardwick, an Australian software developer and human being.
  categories:
    - Blog
    - Programming
    - Technology
  source_url: https://github.com/bennetthardwick/website
  built_by: Bennett Hardwick
  built_by_url: https://bennetthardwick.com
  featured: false
- title: Sindhuka
  url: https://sindhuka.org/
  main_url: https://sindhuka.org/
  description: >
    Official website of the Sindhuka initiative, a sustainable farmers' network in Nepal.
  categories:
    - Business
    - Community
    - Government
    - Marketing
  source_url: https://github.com/Polcius/sindhuka-serif
  built_by: Pol Milian
  built_by_url: https://github.com/Polcius/
  featured: false
- title: ERS HCL Open Source Portal
  url: https://ers-hcl.github.io/
  main_url: https://ers-hcl.github.io/
  description: >
    Official site for ERS-HCL GitHub organizational site. This is a hybrid app with static and dynamic content, providing a details of the open source projects, initiatives, innovation ideas within ERS-HCL. It pulls data from various data sources including GitHub APIs, MDX based blog posts, excel files. It also hosts an ideas app that is based on Firebase.
  categories:
    - Open Source
    - Blog
    - Technology
    - Web Development
    - Community
    - Documentation
  source_url: https://github.com/ERS-HCL/gatsby-ershcl-app
  built_by: Tarun Kumar Sukhu
  built_by_url: https://github.com/tsukhu
- title: Sandbox
  url: https://www.sandboxneu.com/
  main_url: https://www.sandboxneu.com/
  source_url: https://github.com/sandboxneu/sandboxneu.com
  description: >
    Official website of Sandbox, a Northeastern University student group that builds software for researchers.
  categories:
    - Marketing
  built_by: Sandbox at Northeastern
  built_by_url: https://github.com/sandboxneu/
  featured: false
- title: Accessible App
  main_url: https://accessible-app.com
  url: https://accessible-app.com
  source_url: https://github.com/accessible-app/accessible-app_com
  description: >
    Learn how to build inclusive web applications and Single Page Apps in modern JavaScript frameworks. This project collects strategies, links, patterns and plugins for React, Vue and Angular.
  categories:
    - Accessibility
    - Web Development
    - JavaScript
  built_by: Marcus Herrmann
  built_by_url: https://marcus.io
  featured: false
- title: PygmalionPolymorph
  url: https://pygmalionpolymorph.com
  main_url: https://pygmalionpolymorph.com
  source_url: https://github.com/PygmalionPolymorph/portfolio
  description: >
    Portfolio of artist, musician and developer PygmalionPolymorph.
  categories:
    - Portfolio
    - Gallery
    - Music
    - Photography
    - Web Development
  built_by: PygmalionPolymorph
  built_by_url: https://pygmalionpolymorph.com
  featured: false
- title: Gonzalo Nuñez Photographer
  main_url: https://www.gonzalonunez.com
  url: https://www.gonzalonunez.com
  description: >
    Website for Cancun based destination wedding photographer Gonzalo Nuñez. Site built with GatsbyJS, WordPress API and Netlify.
  categories:
    - Photography
    - Portfolio
    - WordPress
  built_by: Miguel Mayo
  built_by_url: https://www.miguelmayo.com
  featured: false
- title: Element 84
  main_url: https://www.element84.com
  url: https://www.element84.com
  description: >
    A software development firm that designs and builds ambitious software products engineered for high scalability.
  categories:
    - Agency
    - Blog
    - Consulting
    - Portfolio
    - Programming
    - Science
    - Technology
    - Web Development
- title: Measures for Justice
  main_url: https://www.measuresforjustice.org
  url: https://www.measuresforjustice.org
  description: >
    Measures for Justice gathers criminal justice data at the county level and makes it available on a free public Data Portal. Site rebuilt from scratch with GatsbyJS.
  categories:
    - Nonprofit
    - Marketing
  featured: false
- title: Raconteur Agency
  main_url: https://www.raconteur.net/agency
  url: https://www.raconteur.net/agency
  description: >
    Raconteur Agency is a London-based content marketing agency for B2B brands. We have rebuilt their site with Gatsby v2 using their existing WordPress backend as the data source. By switching from WordPress to GatsbyJS we have achieved a 200%+ improvement in page load times and went from a Lighthouse performance score of 49 to 100.
  categories:
    - Agency
    - Marketing
    - WordPress
  built_by: Jacob Herper
  built_by_url: https://herper.io
  featured: false
- title: GreenOrbit
  main_url: https://greenorbit.com/
  url: https://greenorbit.com/
  description: >
    Cloud-based intranet software. Get your people going with everything you need, built in.
  categories:
    - Business
    - App
    - Productivity
    - Technology
  built_by: Effective Digital
  built_by_url: https://effective.digital/
- title: Purple11
  main_url: https://purple11.com/
  url: https://purple11.com/
  description: >
    Purple11 is a site for photography and photo retouching tips and tricks.
  categories:
    - Blog
    - Photography
  built_by: Sébastien Noël
  built_by_url: https://blkfuel.com/
  featured: false
- title: PerfReviews
  main_url: https://perf.reviews/
  url: https://perf.reviews/
  source_url: https://github.com/PerfReviews/PerfReviews
  description: >
    The best content about web performance in spanish language.
  categories:
    - Web Development
  built_by: Joan León & José M. Pérez
  built_by_url: https://perf.reviews/nosotros/
  featured: false
- title: Un Backend - Blog
  main_url: https://www.unbackend.pro/
  url: https://www.unbackend.pro/
  description: >
    The personal website and blog of Camilo Ramírez, a backend developer :).
  categories:
    - Blog
    - Programming
    - Technology
  source_url: https://github.com/camilortte/camilortte.github.com
  built_by: Camilo Ramírez
  built_by_url: https://www.unbackend.pro/about
  featured: false
- title: Hitesh Vaghasiya
  main_url: https://hiteshvaghasiya.com/
  url: https://hiteshvaghasiya.com/
  description: >
    This is Hitesh Vaghasiya's blog. This blog is help you an E-Commerce like Magento, Shopify, and BigCommece.
  categories:
    - Blog
    - Programming
    - Technology
    - Web Development
  built_by: Hitesh Vaghasiya
  built_by_url: https://hiteshvaghasiya.com/
  featured: false
- title: Aditus
  main_url: https://www.aditus.io
  url: https://www.aditus.io
  description: >
    Aditus is the accessibility tool for your team. We help teams build accessible websites and products.
  categories:
    - Accessibility
    - Education
  built_by: Aditus
  built_by_url: https://www.aditus.io
  featured: false
- title: Ultra Config
  main_url: https://ultraconfig.com.au/
  url: https://ultraconfig.com.au/ultra-config-generator/
  description: >
    Ultra Config Generator is a software application for Network Engineers to efficiently manage their network infrastructure.
  categories:
    - Blog
    - Technology
  built_by: Ultra Config
  built_by_url: https://ultraconfig.com.au/
  featured: false
- title: Malice
  main_url: https://malice.fr/
  url: https://malice.fr/
  description: >
    Malice is a cyber-training  platform for learning, validating and improving security related skills through simulated scenarios and challenges.
  categories:
    - Security
    - Technology
  built_by: Sysdream
  built_by_url: https://sysdream.com/
  featured: false
- title: Nash
  main_url: https://nash.io/
  url: https://nash.io/
  description: >
    Nash is a decentralized platform for trading, payment and other financial services. Our goal is to bring distributed finance to everyone by making blockchain technology fast and easy to use. We employ an off-chain engine to match trades rapidly, but never take control of customers’ assets. Our intuitive interface offers easy access to a range of trading, payment and investment functions.
  categories:
    - Portfolio
    - Security
    - Technology
  built_by: Andrej Gajdos
  built_by_url: https://andrejgajdos.com/
  featured: false
- title: Axel Fuhrmann
  url: https://axelfuhrmann.com
  main_url: https://axelfuhrmann.com
  source_url: https://github.com/afuh/axelfuhrmann.com
  description: >
    Personal portfolio.
  categories:
    - Portfolio
    - Freelance
    - Web Development
  featured: false
- title: Alaina Viau
  url: https://www.alainaviau.com
  main_url: https://www.alainaviau.com
  description: >
    Official website of Canadian opera director, creator, and producer Alaina Viau. Site designed by Stephen Bell.
  categories:
    - Portfolio
    - Music
  built_by: Michael Uloth
  built_by_url: "https://www.michaeluloth.com"
- title: Alison Moritz
  url: https://www.alisonmoritz.com
  main_url: https://www.alisonmoritz.com
  description: >
    Official website of American stage director Alison Moritz. Site designed by Stephen Bell.
  categories:
    - Portfolio
    - Music
  built_by: Michael Uloth
  built_by_url: "https://www.michaeluloth.com"
- title: Luke Secomb Digital
  url: https://lukesecomb.digital
  main_url: https://lukesecomb.digital
  source_url: https://github.com/lukethacoder/luke-secomb-simple
  description: >
    A simple portfolio site built using TypeScript, Markdown and React Spring.
  categories:
    - Portfolio
    - Web Development
  built_by: Luke Secomb
  built_by_url: https://lukesecomb.digital
  featured: false
- title: We are Brew
  url: https://www.wearebrew.co.uk
  main_url: https://www.wearebrew.co.uk
  description: >
    Official website for Brew, a Birmingham based Digital Marketing Agency.
  categories:
    - Portfolio
    - Web Development
    - Agency
    - Marketing
  built_by: Brew Digital
  built_by_url: https://www.wearebrew.co.uk
- title: Global City Data
  main_url: https://globalcitydata.com
  url: https://globalcitydata.com
  source_url: https://github.com/globalcitydata/globalcitydata
  description: >
    Global City Data is an open, easily browsable platform to showcase peer-reviewed urban datasets and models created by different research groups.
  categories:
    - Education
    - Open Source
  built_by: Rafi Barash
  built_by_url: https://rafibarash.com
  featured: false
- title: Submittable
  url: https://www.submittable.com
  main_url: https://www.submittable.com
  description: >
    Submissions made simple. Submittalbe is a cloud-based submissions manager that lets you accept, review, and make decisions on any kind of digital content.
  categories:
    - Technology
    - Marketing
  built_by: Genevieve Crow
  built_by_url: https://github.com/g-crow
- title: Appmantle
  main_url: https://appmantle.com
  url: https://appmantle.com
  description: >
    Appmantle is a new way of creating apps. A complete modern app that you build yourself quickly & easily, without programming knowledge.
  categories:
    - App
    - Marketing
    - Landing Page
    - Mobile Development
    - Technology
  built_by: Appmantle
  built_by_url: https://appmantle.com
  featured: false
- title: Acto
  main_url: https://www.acto.dk/
  url: https://www.acto.dk/
  description: >
    Tomorrows solutions - today. Acto is an innovative software engineering company, providing your business with high-quality, scalable and maintainable software solutions, to make your business shine.
  categories:
    - Agency
    - Technology
    - Web Development
    - Mobile Development
  built_by: Acto
  built_by_url: https://www.acto.dk/
- title: Gatsby GitHub Stats
  url: https://gatsby-github-stats.netlify.com
  main_url: https://gatsby-github-stats.netlify.com
  source_url: https://github.com/lannonbr/gatsby-github-stats/
  description: >
    Statistics Dashboard for Gatsby GitHub repository
  categories:
    - Data
  built_by: Benjamin Lannon
  built_by_url: https://lannonbr.com
  featured: false
- title: Graphic Intuitions
  url: https://www.graphicintuitions.com/
  main_url: https://www.graphicintuitions.com/
  description: >
    Digital marketing agency located in Morris, Manitoba.
  categories:
    - Agency
    - Web Development
    - Marketing
  featured: false
- title: Smooper
  url: https://www.smooper.com/
  main_url: https://www.smooper.com/
  description: >
    We connect you with digital marketing experts for 1 on 1 consultation sessions
  categories:
    - Marketing
    - Directory
  featured: false
- title: Lesley Barber
  url: https://www.lesleybarber.com/
  main_url: https://www.lesleybarber.com/
  description: >
    Official website of Canadian film composer Lesley Barber.
  categories:
    - Portfolio
    - Music
  built_by: Michael Uloth
  built_by_url: https://www.michaeluloth.com
- title: Timeline of Terror
  main_url: https://timelineofterror.org/
  url: https://timelineofterror.org/
  source_url: https://github.com/Symbitic/timeline-of-terror
  description: >
    Complete guide to the events of September 11, 2001.
  categories:
    - Directory
    - Government
  built_by: Alex Shaw
  built_by_url: https://github.com/Symbitic/
  featured: false
- title: Pill Club
  url: https://thepillclub.com
  main_url: https://thepillclub.com
  description: >
    Zero Copay With Insurance + Free Shipping + Bonus Gifts + Online Delivery – Birth Control Delivery and Prescription
  categories:
    - Marketing
    - Healthcare
  built_by: Pill Club
  built_by_url: https://thepillclub.com
- title: myweekinjs
  url: https://www.myweekinjs.com/
  main_url: https://www.myweekinjs.com/
  source_url: https://github.com/myweekinjs/public-website
  description: >
    Challenge to create and/or learn something new in JavaScript each week.
  categories:
    - Blog
  built_by: Adriaan Janse van Rensburg
  built_by_url: https://github.com/HurricaneInteractive/
  featured: false
- title: The Edit Suite
  main_url: https://www.theeditsuite.com.au/
  url: https://www.theeditsuite.com.au/
  source_url: https://thriveweb.com.au/portfolio/the-edit-suite/
  description: >-
    The Edit Suite is an award winning video production and photography company based out of our Mermaid Beach studio on the Gold Coast of Australia but we also have the ability to work mobile from any location.
  categories:
    - Photography
    - Marketing
  built_by: Thrive Team - Gold Coast
  built_by_url: https://thriveweb.com.au/
  featured: false
- title: CarineRoitfeld
  main_url: https://www.carineroitfeld.com/
  url: https://www.carineroitfeld.com/
  description: >
    Online shop for Carine Roitfeld parfume
  categories:
    - eCommerce
  built_by: Ask Phill
  built_by_url: https://askphill.com
- title: EngineHub.org
  url: https://enginehub.org
  main_url: https://enginehub.org
  source_url: https://github.com/EngineHub/enginehub-website
  description: >
    The landing pages for EngineHub, the organisation behind WorldEdit, WorldGuard, CraftBook, and more
  categories:
    - Landing Page
    - Technology
    - Open Source
  built_by: Matthew Miller
  built_by_url: https://matthewmiller.dev
- title: Goulburn Physiotherapy
  url: https://www.goulburnphysiotherapy.com.au/
  main_url: https://www.goulburnphysiotherapy.com.au/
  description: >
    Goulburn Physiotherapy is a leader in injury prevention, individual and community health, and workplace health solutions across Central Victoria.
  categories:
    - Blog
    - Healthcare
  built_by: KiwiSprout
  built_by_url: https://kiwisprout.nz/
  featured: false
- title: TomTom Traffic Index
  main_url: https://www.tomtom.com/en_gb/traffic-index/
  url: https://www.tomtom.com/en_gb/traffic-index/
  description: >
    The TomTom Traffic Index provides drivers, city planners, auto manufacturers and policy makers with unbiased statistics and information about congestion levels in 403 cities across 56 countries on 6 continents.
  categories:
    - Travel
    - Data
  built_by: TomTom
  built_by_url: https://tomtom.com
  featured: false
- title: PrintAWorld | A 3D Printing and Fabrication Company
  main_url: https://prtwd.com/
  url: https://prtwd.com/
  description: >
    PrintAWorld is a NYC based fabrication and manufacturing company that specializes in 3D printing, 3D scanning, CAD Design,
    laser cutting, and rapid prototyping. We help artists, agencies and engineers turn their ideas into its physical form.
  categories:
    - Business
  featured: false
- title: Asjas
  main_url: https://asjas.co.za
  url: https://asjas.co.za/blog
  source_url: https://github.com/Asjas/Personal-Webpage
  description: >
    This is a website built with Gatsby v2 that uses Netlify CMS and Gatsby-MDX as a blog (incl. portfolio page).
  categories:
    - Web Development
    - Blog
    - Portfolio
  built_by: A-J Roos
  built_by_url: https://twitter.com/_asjas
  featured: false
- title: Glug-Infinite
  main_url: https://gluginfinite.github.io
  url: https://gluginfinite.github.io
  source_url: https://github.com/crstnmac/glug
  description: >
    This is a website built with Gatsby v2 that is deployed on GitHub using GitHub Pages and Netlify.
  categories:
    - Web Development
    - Blog
    - Portfolio
    - Agency
  built_by: Criston Macarenhas
  built_by_url: https://github.com/crstnmac
  featured: false
- title: The State of CSS Survey
  main_url: https://stateofcss.com/
  url: https://stateofcss.com/
  source_url: https://github.com/StateOfJS/state-of-css-2019
  description: >
    Annual CSS survey, brother of The State of JS Survey.
  categories:
    - Web Development
  built_by: Sacha Greif & Contribs
  built_by_url: https://github.com/StateOfJS
  featured: false
- title: Bytom Blockchain
  url: https://bytom.io/
  main_url: https://bytom.io/
  source_url: https://github.com/bytomlabs/bytom.io
  description: >
    Embrace the New Era of Bytom Blockchain
  categories:
    - Finance
    - Open Source
    - Technology
  built_by: Bytom Foundation
  built_by_url: https://bytom.io/
  featured: false
- title: Oerol Festival
  url: https://www.oerol.nl/nl/
  main_url: https://www.oerol.nl/en/
  description: >
    Oerol is a cultural festival on the island of Terschelling in the Netherlands that is held annually in June.
    The ten-day festival is focused on live, public theatre as well as music and visual arts.
  categories:
    - Event
    - Entertainment
  built_by: Oberon
  built_by_url: https://oberon.nl/
  featured: false
- title: Libra
  main_url: "https://libra.org/"
  url: "https://libra.org/"
  description: Libra's mission is to enable a simple global currency and financial infrastructure that empowers billions of people.
  featured: false
  categories:
    - Open Source
    - Technology
    - Finance
- title: Riffy Blog
  main_url: https://blog.rayriffy.com/
  url: https://blog.rayriffy.com/
  source_url: https://github.com/rayriffy/rayriffy-blog
  description: >
    Riffy Blog is async based beautiful highly maintainable site built by using Gatsby v2 with SEO optimized.
  categories:
    - Web Development
    - Blog
    - Open Source
    - Technology
    - Music
    - SEO
  built_by: Phumrapee Limpianchop
  built_by_url: https://rayriffy.com/
  featured: false
- title: The Coffee Collective
  url: https://coffeecollective.dk
  main_url: https://coffeecollective.dk
  description: >
    The Coffee Collective website is a JAM-stack based, multilingual, multi currency website/shop selling coffee, related products and subscriptions.
  categories:
    - eCommerce
    - Food
  built_by: Remotely (Anders Hallundbæk)
  built_by_url: https://remotely.dk
  featured: false
- title: Leadership Development International
  url: https://ldi.global
  main_url: https://ldi.global
  description: >
    A DatoCMS-backed site for an education and training company based in the US, China and the UAE.
  categories:
    - Education
    - Nonprofit
  built_by: Grant Holle
  built_by_url: https://grantholle.com
  featured: false
- title: Canvas 1839
  main_url: "https://www.canvas1839.com/"
  url: "https://www.canvas1839.com/"
  description: >-
    Online store for Canvas 1839 products, including pharmacological-grade CBD oil and relief cream.
  categories:
    - eCommerce
    - Marketing
  built_by: Corey Ward
  built_by_url: "http://www.coreyward.me/"
- title: Sparkle Stories
  main_url: "https://app.sparklestories.com/"
  url: "https://app.sparklestories.com/"
  description: >-
    Sparkle Stories is a streaming audio platform for children with over 1,200 original audio stories.
  categories:
    - App
    - Education
  built_by: Corey Ward
  built_by_url: "http://www.coreyward.me/"
- title: nehalist.io
  main_url: https://nehalist.io
  url: https://nehalist.io
  source_url: https://github.com/nehalist/nehalist.io
  description: >
    nehalist.io is a blog about software development, technology and all that kind of geeky stuff.
  categories:
    - Blog
    - Web Development
    - Open Source
  built_by: Kevin Hirczy
  built_by_url: https://nehalist.io
  featured: false
- title: March and Ash
  main_url: https://marchandash.com/
  url: https://marchandash.com/
  description: >-
    March and Ash is a customer-focused, licensed cannabis dispensary located in Mission Valley.
  categories:
    - eCommerce
    - Business
    - Blog
  built_by: Blueyellow
  built_by_url: https://blueyellow.io/
  featured: false
- title: T Two Industries
  description: >
    T Two Industries is a manufacturing company specializing in building custom truck decks, truck bodies, and trailers.
  main_url: https://www.ttwo.ca
  url: https://www.ttwo.ca
  categories:
    - Business
  built_by: https://www.t2.ca
  built_by_url: https://www.t2.ca
  featured: false
- title: Cali's Finest Landscaping
  url: https://www.calisfinestlandscaping.com/
  main_url: https://www.calisfinestlandscaping.com/
  description: >
    A team of hard-working, quality-obsessed landscaping professionals looking to take dreams and transform them into reality.
  categories:
    - Business
  built_by: David Krasniy
  built_by_url: http://dkrasniy.com
  featured: false
- title: Vazco
  url: https://www.vazco.eu
  main_url: https://www.vazco.eu
  description: >
    Vazco works for clients from all around the world in future-proof technologies and help them build better products.
  categories:
    - Agency
    - Web Development
    - Blog
    - Business
    - Technology
  built_by: Vazco
  built_by_url: https://www.vazco.eu
  featured: false
- title: Major League Eating
  main_url: https://majorleagueeating.com
  url: https://majorleagueeating.com
  description: >
    Major League Eating is the professional competitive eating organization that runs the Nathan’s Famous Coney Island Hot Dog eating contest on July 4th, among other eating events.
  categories:
    - Entertainment
    - Sports
  built_by: Carmen Cincotti
  built_by_url: https://github.com/ccincotti3
  featured: false
- title: APIs You Won't Hate
  url: https://apisyouwonthate.com/blog
  main_url: https://apisyouwonthate.com
  source_url: http://github.com/apisyouwonthate/apisyouwonthate.com
  description: >
    API development is a topic very close to our hearts. APIs You Won't Hate is a team and community dedicated to learning, writing, sharing ideas and bettering understanding of API practices. Together we can erradicate APIs we hate.
  categories:
    - Blog
    - Education
    - eCommerce
    - API
    - Community
    - Learning
    - Open Source
    - Technology
    - Web Development
  built_by: Mike Bifulco
  built_by_url: https://github.com/mbifulco
  featured: false
- title: Sankarsan Kampa
  main_url: "https://traction.one"
  url: "https://traction.one"
  description: Full time programmer, part time gamer, exploring the details of programmable systems and how to stretch their capabilities.
  featured: false
  categories:
    - Portfolio
    - Freelance
- title: AwesomeDocs
  main_url: "https://awesomedocs.traction.one/"
  url: "https://awesomedocs.traction.one/install"
  source_url: "https://github.com/AwesomeDocs/website"
  description: An awesome documentation website generator!
  featured: false
  categories:
    - Open Source
    - Web Development
    - Technology
    - Documentation
  built_by: Sankarsan Kampa
  built_by_url: "https://traction.one"
- title: Prism Programming Language
  main_url: "https://prism.traction.one/"
  url: "https://prism.traction.one/"
  source_url: "https://github.com/PrismLang/website"
  description: Interpreted, high-level, programming language.
  featured: false
  categories:
    - Programming
    - Open Source
    - Technology
    - Documentation
  built_by: Sankarsan Kampa
  built_by_url: "https://traction.one"
- title: Arnondora
  main_url: "https://arnondora.in.th/"
  url: "https://arnondora.in.th/"
  source_url: "https://github.com/arnondora/arnondoraBlog"
  description: Arnondora is a personal blog by Arnon Puitrakul
  categories:
    - Blog
    - Programming
    - Technology
  built_by: Arnon Puitrakul
  built_by_url: "https://arnondora.in.th/"
  featured: false
- title: KingsDesign
  url: "https://www.kingsdesign.com.au/"
  main_url: "https://www.kingsdesign.com.au/"
  description: KingsDesign is a Hobart based web design and development company. KingsDesign creates, designs, measures and improves web based solutions for businesses and organisations across Australia.
  categories:
    - Agency
    - Technology
    - Portfolio
    - Consulting
    - User Experience
  built_by: KingsDesign
  built_by_url: "https://www.kingsdesign.com.au"
- title: EasyFloh | Easy Flows for all
  url: "https://www.easyfloh.com"
  main_url: "https://www.easyfloh.com"
  description: >
    EasyFloh is for creating simple flows for your organisation. An organisation
    can design own flows with own stages.
  categories:
    - Business
    - Landing Page
  built_by: Vikram Aroskar
  built_by_url: "https://medium.com/@vikramaroskar"
  featured: false
- title: Home Alarm Report
  url: https://homealarmreport.com/
  main_url: https://homealarmreport.com/
  description: >
    Home Alarm Report is dedicated to helping consumers make informed decisions 
    about home security solutions. The site was easily migrated from a legacy WordPress 
    installation and the dev team chose Gatsby for its site speed and SEO capabilities.
  categories:
    - Blog
    - Business
    - SEO
    - Technology
  built_by: Centerfield Media
  built_by_url: https://www.centerfield.com
- title: Just | FX for treasurers
  url: "https://www.gojust.com"
  main_url: "https://www.gojust.com"
  description: >
    Just provides a single centralized view of FX for corporate treasurers. See interbank market prices, and access transaction cost analysis.
  categories:
    - Finance
    - Technology
  built_by: Bejamas
  built_by_url: "https://bejamas.io/"
  featured: false
- title: Bureau for Good | Nonprofit branding, web and print communications
  url: "https://www.bureauforgood.com"
  main_url: "https://www.bureauforgood.com"
  description: >
    Bureau for Good helps nonprofits explain why they matter across digital & print media. Bureau for Good crafts purpose-driven identities, websites & print materials for changemakers.
  categories:
    - Nonprofit
    - Agency
    - Design
  built_by: Bejamas
  built_by_url: "https://bejamas.io/"
  featured: false
- title: Atelier Cartier Blumen
  url: "https://www.ateliercartier.ch"
  main_url: "https://www.ateliercartier.ch"
  description: >
    Im schönen Kreis 6 in Zürich kreiert Nicole Cartier Blumenkompositionen anhand Charaktereigenschaften oder Geschichten zur Person an. Für wen ist Dein Blumenstrauss gedacht? Einzigartige Floristik Blumensträusse, Blumenabos, Events, Shootings. Site designed by https://www.stolfo.co
  categories:
    - eCommerce
    - Design
  built_by: Bejamas
  built_by_url: "https://bejamas.io/"
  featured: false
- title: Veronym – Cloud Security Service Provider
  url: "https://www.veronym.com"
  main_url: "https://www.veronym.com"
  description: >
    Veronym is securing your digital transformation. A comprehensive Internet security solution for business. Stay safe no matter how, where and when you connect.
  categories:
    - Security
    - Technology
    - Business
  built_by: Bejamas
  built_by_url: "https://bejamas.io/"
  featured: false
- title: Devahoy
  url: "https://devahoy.com/"
  main_url: "https://devahoy.com/"
  description: >
    Devahoy is a personal blog written in Thai about software development.
  categories:
    - Blog
    - Programming
  built_by: Chai Phonbopit
  built_by_url: "https://github.com/phonbopit"
  featured: false
- title: Venus Lover
  url: https://venuslover.com
  main_url: https://venuslover.com
  description: >
    Venus Lover is a mobile app for iOS and Android so you can read your daily horoscope and have your natal chart, including the interpretation of the ascendant, planets, houses and aspects.
  categories:
    - App
    - Consulting
    - Education
    - Landing Page
- title: Onramp
  url: https://www.onramp.io/
  main_url: https://www.onramp.io/
  description: >
    Onramp is a technical workforce solutions company. We help corporate clients build new pipelines of talent to meet their technical and HR goals. We specialize in discovering new pools of talent and provide customized training so candidates are qualified and better prepared employees.
  categories:
    - Business
    - Education
    - Landing Page
  built_by: Nicola B.
  built_by_url: https://www.linkedin.com/in/nicola-b/
  featured: false
- title: Write/Speak/Code
  url: https://www.writespeakcode.com/
  main_url: https://www.writespeakcode.com/
  description: >
    Write/Speak/Code is a non-profit on a mission to promote the visibility and leadership of technologists with marginalized genders through peer-led professional development.
  categories:
    - Community
    - Nonprofit
    - Open Source
    - Conference
  built_by: Nicola B.
  built_by_url: https://www.linkedin.com/in/nicola-b/
  featured: false
- title: Daniel Spajic
  url: https://danieljs.tech/
  main_url: https://danieljs.tech/
  source_url: https://github.com/dspacejs/portfolio
  description: >
    Passionate front-end developer with a deep, yet diverse skillset.
  categories:
    - Portfolio
    - Programming
    - Freelance
  built_by: Daniel Spajic
  featured: false
- title: Cosmotory
  url: https://cosmotory.netlify.com/
  main_url: https://cosmotory.netlify.com/
  description: >
    This is the educational blog containing various courses,learning materials from various authors from all over the world.
  categories:
    - Blog
    - Community
    - Nonprofit
    - Open Source
    - Education
  built_by: Hanishraj B Rao.
  built_by_url: https://hanishrao.netlify.com/
  featured: false
- title: Armorblox | Security Powered by Understanding
  url: https://www.armorblox.com
  main_url: https://www.armorblox.com
  description: >
    Armorblox is a venture-backed stealth cybersecurity startup, on a mission to build a game-changing enterprise security platform.
  categories:
    - Security
    - Technology
    - Business
  built_by: Bejamas
  built_by_url: https://bejamas.io
  featured: false
- title: Mojo
  url: https://www.mojo.is
  main_url: https://www.mojo.is/
  description: >
    We help companies create beautiful digital experiences
  categories:
    - Agency
    - Technology
    - Consulting
    - User Experience
    - Web Development
  featured: false
<<<<<<< HEAD
- title: Projektmanagementblog
  url: https://www.projektmanagementblog.de
  main_url: https://www.projektmanagementblog.de/
  source_url: https://github.com/StephanWeinhold/pmblog
  description: >
    Thoughts about modern project management. Built with Gatsby and Tachyons, based on Advanced Starter.
  categories:
    - Blog
  built_by: Stephan Weinhold
  built_by_url: https://stephanweinhold.com/
=======
- title: Marcel Hauri
  url: https://marcelhauri.ch/
  main_url: https://marcelhauri.ch/
  description: >
    Marcel Hauri is an award-winning Magento developer and e-commerce specialist.
  categories:
    - Portfolio
    - Blog
    - Programming
    - Community
    - Open Source
    - eCommerce
  built_by: Marcel Hauri
  built_by_url: https://marcelhauri.ch
>>>>>>> 06b9766a
  featured: false<|MERGE_RESOLUTION|>--- conflicted
+++ resolved
@@ -6528,18 +6528,6 @@
     - User Experience
     - Web Development
   featured: false
-<<<<<<< HEAD
-- title: Projektmanagementblog
-  url: https://www.projektmanagementblog.de
-  main_url: https://www.projektmanagementblog.de/
-  source_url: https://github.com/StephanWeinhold/pmblog
-  description: >
-    Thoughts about modern project management. Built with Gatsby and Tachyons, based on Advanced Starter.
-  categories:
-    - Blog
-  built_by: Stephan Weinhold
-  built_by_url: https://stephanweinhold.com/
-=======
 - title: Marcel Hauri
   url: https://marcelhauri.ch/
   main_url: https://marcelhauri.ch/
@@ -6554,5 +6542,15 @@
     - eCommerce
   built_by: Marcel Hauri
   built_by_url: https://marcelhauri.ch
->>>>>>> 06b9766a
+  featured: false
+- title: Projektmanagementblog
+  url: https://www.projektmanagementblog.de
+  main_url: https://www.projektmanagementblog.de/
+  source_url: https://github.com/StephanWeinhold/pmblog
+  description: >
+    Thoughts about modern project management. Built with Gatsby and Tachyons, based on Advanced Starter.
+  categories:
+    - Blog
+  built_by: Stephan Weinhold
+  built_by_url: https://stephanweinhold.com/
   featured: false