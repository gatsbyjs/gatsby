- title: ReactJS
  main_url: "https://reactjs.org/"
  url: "https://reactjs.org/"
  source_url: "https://github.com/reactjs/reactjs.org"
  featured: true
  categories:
    - Web Development
    - Featured
- title: Flamingo
  main_url: https://www.shopflamingo.com/
  url: https://www.shopflamingo.com/
  description: >
    Online shop for women's body care and hair removal products.
  categories:
    - eCommerce
    - Beauty
    - Featured
  featured: true
- title: IDEO
  url: https://www.ideo.com
  main_url: https://www.ideo.com/
  description: >
    A Global design company committed to creating positive impact.
  categories:
    - Agency
    - Technology
    - Featured
    - Consulting
    - User Experience
  featured: true
- title: Airbnb Engineering & Data Science
  description: >
    Creative engineers and data scientists building a world where you can belong
    anywhere
  main_url: "https://airbnb.io/"
  url: "https://airbnb.io/"
  categories:
    - Blog
    - Gallery
    - Featured
  featured: true
- title: Impossible Foods
  main_url: "https://impossiblefoods.com/"
  url: "https://impossiblefoods.com/"
  categories:
    - Food
    - Featured
  featured: true
- title: Braun
  description: >
    Braun offers high performance hair removal and hair care products, including dryers, straighteners, shavers, and more.
  main_url: "https://ca.braun.com/en-ca"
  url: "https://ca.braun.com/en-ca"
  categories:
    - eCommerce
    - Featured
  featured: true
- title: NYC Pride 2019 | WorldPride NYC | Stonewall50
  main_url: "https://2019-worldpride-stonewall50.nycpride.org/"
  url: "https://2019-worldpride-stonewall50.nycpride.org/"
  featured: true
  description: >-
    Join us in 2019 for NYC Pride, as we welcome WorldPride and mark the 50th
    Anniversary of the Stonewall Uprising and a half-century of LGBTQ+
    liberation.
  categories:
    - Education
    - Marketing
    - Nonprofit
    - Featured
  built_by: Canvas United
  built_by_url: "https://www.canvasunited.com/"
- title: The State of European Tech
  main_url: "https://2017.stateofeuropeantech.com/"
  url: "https://2017.stateofeuropeantech.com/"
  featured: true
  categories:
    - Technology
    - Featured
  built_by: Studio Lovelock
  built_by_url: "http://www.studiolovelock.com/"
- title: Hopper
  main_url: "https://www.hopper.com/"
  url: "https://www.hopper.com/"
  built_by: Narative
  built_by_url: "https://www.narative.co/"
  featured: true
  categories:
    - Technology
    - App
    - Featured
- title: GM Capital One
  description: |
    Introducing the new online experience for your GM Rewards Credit Card
  main_url: "https://gm.capitalone.com/"
  url: "https://gm.capitalone.com/"
  categories:
    - Credit Card
    - Featured
  featured: true
- title: Life Without Barriers | Foster Care
  main_url: "https://www.lwb.org.au/foster-care"
  url: "https://www.lwb.org.au/foster-care"
  featured: true
  description: >-
    We are urgently seeking foster carers all across Australia. Can you open
    your heart and your home to a child in need? There are different types of
    foster care that can suit you. We offer training and 24/7 support.
  categories:
    - Nonprofit
    - Education
    - Documentation
    - Marketing
    - Featured
  built_by: LWB Digital Team
  built_by_url: "https://twitter.com/LWBAustralia"
- title: Figma
  main_url: "https://www.figma.com/"
  url: "https://www.figma.com/"
  featured: true
  categories:
    - Marketing
    - Design
    - Featured
  built_by: Corey Ward
  built_by_url: "http://www.coreyward.me/"
- title: Bejamas - JAM Experts for hire
  main_url: "https://bejamas.io/"
  url: "https://bejamas.io/"
  featured: true
  description: >-
    We help agencies and companies with JAMStack tools. This includes web
    development using Static Site Generators, Headless CMS, CI / CD and CDN
    setup.
  categories:
    - Technology
    - Web Development
    - Agency
    - Marketing
    - Featured
  built_by: Bejamas
  built_by_url: "https://bejamas.io/"
- title: The State of JavaScript
  description: >
    Data from over 20,000 developers, asking them questions on topics ranging
    from frontend frameworks and state management, to build tools and testing
    libraries.
  main_url: "https://stateofjs.com/"
  url: "https://stateofjs.com/"
  source_url: "https://github.com/StateOfJS/StateOfJS"
  categories:
    - Data
    - JavaScript
    - Featured
  built_by: StateOfJS
  built_by_url: "https://github.com/StateOfJS/StateOfJS/graphs/contributors"
  featured: true
- title: DesignSystems.com
  main_url: "https://www.designsystems.com/"
  url: "https://www.designsystems.com/"
  description: |
    A resource for learning, creating and evangelizing design systems.
  categories:
    - Design
    - Blog
    - Technology
    - Featured
  built_by: Corey Ward
  built_by_url: "http://www.coreyward.me/"
  featured: true
- title: Timely
  main_url: "https://timelyapp.com/"
  url: "https://timelyapp.com/"
  description: |
    Fully automatic time tracking. For those who trade in time.
  categories:
    - Productivity
    - Featured
  built_by: Timm Stokke
  built_by_url: "https://timm.stokke.me"
  featured: true
- title: Snap Kit
  main_url: "https://kit.snapchat.com/"
  url: "https://kit.snapchat.com/"
  description: >
    Snap Kit lets developers integrate some of Snapchat’s best features across
    platforms.
  categories:
    - Technology
    - Documentation
    - Featured
  featured: true
- title: SendGrid
  main_url: "https://sendgrid.com/docs/"
  url: "https://sendgrid.com/docs/"
  description: >
    SendGrid delivers your transactional and marketing emails through the
    world's largest cloud-based email delivery platform.
  categories:
    - API
    - Technology
    - Documentation
    - Featured
  featured: true
- title: Kirsten Noelle
  main_url: "https://www.kirstennoelle.com/"
  url: "https://www.kirstennoelle.com/"
  featured: true
  description: >
    Digital portfolio for San Francisco Bay Area photographer Kirsten Noelle Wiemer.
  categories:
    - Photography
    - Portfolio
    - Featured
  built_by: Ryan Wiemer
  built_by_url: "https://www.ryanwiemer.com/"
- title: Cajun Bowfishing
  main_url: "https://cajunbowfishing.com/"
  url: "https://cajunbowfishing.com/"
  featured: false
  categories:
    - eCommerce
    - Sports
  built_by: Escalade Sports
  built_by_url: "https://www.escaladesports.com/"
- title: NEON
  main_url: "http://neonrated.com/"
  url: "http://neonrated.com/"
  featured: false
  categories:
    - Gallery
    - Cinema
- title: GraphCMS
  main_url: "https://graphcms.com/"
  url: "https://graphcms.com/"
  featured: false
  categories:
    - Marketing
    - Technology
- title: Bottender Docs
  main_url: "https://bottender.js.org/"
  url: "https://bottender.js.org/"
  source_url: "https://github.com/bottenderjs/bottenderjs.github.io"
  featured: false
  categories:
    - Documentation
    - Web Development
    - Open Source
- title: Ghost Documentation
  main_url: https://docs.ghost.org/
  url: https://docs.ghost.org/
  source_url: "https://github.com/tryghost/docs"
  featured: false
  description: >-
    Ghost is an open source, professional publishing platform built on a modern Node.js technology stack — designed for teams who need power, flexibility and performance.
  categories:
    - Publishing
    - Technology
    - Documentation
    - Open Source
  built_by: Ghost Foundation
  built_by_url: https://ghost.org/
- title: Nike - Just Do It
  main_url: "https://justdoit.nike.com/"
  url: "https://justdoit.nike.com/"
  featured: true
  categories:
    - eCommerce
    - Featured
- title: AirBnB Cereal
  main_url: "https://airbnb.design/cereal"
  url: "https://airbnb.design/cereal"
  featured: false
  categories:
    - Marketing
    - Design
- title: Cardiogram
  main_url: "https://cardiogr.am/"
  url: "https://cardiogr.am/"
  featured: false
  categories:
    - Marketing
    - Technology
- title: Hack Club
  main_url: "https://hackclub.com/"
  url: "https://hackclub.com/"
  source_url: "https://github.com/hackclub/site"
  featured: false
  categories:
    - Education
    - Web Development
- title: Matthias Jordan Portfolio
  main_url: "https://iammatthias.com/"
  url: "https://iammatthias.com/"
  source_url: "https://github.com/iammatthias/net"
  description: >-
    Photography portfolio and blog built using Contentful + Netlify + Gatsby V2.
  built_by: Matthias Jordan
  built_by_url: https://github.com/iammatthias
  featured: false
  categories:
    - Photography
    - Portfolio
- title: Investment Calculator
  main_url: "https://investmentcalculator.io/"
  url: "https://investmentcalculator.io/"
  featured: false
  categories:
    - Education
    - Finance
- title: CSS Grid Playground by MozillaDev
  main_url: "https://mozilladevelopers.github.io/playground/"
  url: "https://mozilladevelopers.github.io/playground/"
  source_url: "https://github.com/MozillaDevelopers/playground"
  featured: false
  categories:
    - Education
    - Web Development
- title: Piotr Fedorczyk Portfolio
  built_by: Piotr Fedorczyk
  built_by_url: "https://piotrf.pl"
  categories:
    - Portfolio
    - Web Development
  description: >-
    Portfolio of Piotr Fedorczyk, a digital product designer and full-stack developer specializing in shaping, designing and building news and tools for news.
  featured: false
  main_url: "https://piotrf.pl/"
  url: "https://piotrf.pl/"
- title: unrealcpp
  main_url: "https://unrealcpp.com/"
  url: "https://unrealcpp.com/"
  source_url: "https://github.com/Harrison1/unrealcpp-com"
  featured: false
  categories:
    - Blog
    - Web Development
- title: Andy Slezak
  main_url: "https://www.aslezak.com/"
  url: "https://www.aslezak.com/"
  source_url: "https://github.com/amslezak"
  featured: false
  categories:
    - Web Development
    - Portfolio
- title: Deliveroo.Design
  main_url: "https://www.deliveroo.design/"
  url: "https://www.deliveroo.design/"
  featured: false
  categories:
    - Food
    - Marketing
- title: Dona Rita
  main_url: "https://www.donarita.co.uk/"
  url: "https://www.donarita.co.uk/"
  source_url: "https://github.com/peduarte/dona-rita-website"
  featured: false
  categories:
    - Food
    - Marketing
- title: Fröhlich ∧ Frei
  main_url: "https://www.froehlichundfrei.de/"
  url: "https://www.froehlichundfrei.de/"
  featured: false
  categories:
    - Web Development
    - Blog
    - Open Source
- title: How to GraphQL
  main_url: "https://www.howtographql.com/"
  url: "https://www.howtographql.com/"
  source_url: "https://github.com/howtographql/howtographql"
  featured: false
  categories:
    - Documentation
    - Web Development
    - Open Source
- title: OnCallogy
  main_url: "https://www.oncallogy.com/"
  url: "https://www.oncallogy.com/"
  featured: false
  categories:
    - Marketing
    - Healthcare
- title: Ryan Wiemer's Portfolio
  main_url: "https://www.ryanwiemer.com/"
  url: "https://www.ryanwiemer.com/knw-photography/"
  source_url: "https://github.com/ryanwiemer/rw"
  featured: false
  description: >
    Digital portfolio for Oakland, CA based account manager Ryan Wiemer.
  categories:
    - Portfolio
    - Web Development
    - Design
  built_by: Ryan Wiemer
  built_by_url: "https://www.ryanwiemer.com/"
- title: Ventura Digitalagentur Köln
  main_url: "https://www.ventura-digital.de/"
  url: "https://www.ventura-digital.de/"
  featured: false
  built_by: Ventura Digitalagentur
  categories:
    - Agency
    - Marketing
    - Featured
- title: Azer Koçulu
  main_url: "https://kodfabrik.com/"
  url: "https://kodfabrik.com/photography/"
  featured: false
  categories:
    - Portfolio
    - Photography
    - Web Development
- title: Damir.io
  main_url: "http://damir.io/"
  url: "http://damir.io/"
  source_url: "https://github.com/dvzrd/gatsby-sfiction"
  featured: false
  categories:
    - Blog
- title: Digital Psychology
  main_url: "http://digitalpsychology.io/"
  url: "http://digitalpsychology.io/"
  source_url: "https://github.com/danistefanovic/digitalpsychology.io"
  featured: false
  categories:
    - Education
    - Library
- title: Théâtres Parisiens
  main_url: "http://theatres-parisiens.fr/"
  url: "http://theatres-parisiens.fr/"
  source_url: "https://github.com/phacks/theatres-parisiens"
  featured: false
  categories:
    - Education
    - Entertainment
# - title: William Owen UK Portfolio / Blog
#   main_url: "http://william-owen.co.uk/"
#   url: "http://william-owen.co.uk/"
#   featured: false
#   description: >-
#     Over 20 years experience delivering customer-facing websites, internet-based
#     solutions and creative visual design for a wide range of companies and
#     organisations.
#   categories:
#     - Portfolio
#     - Blog
#   built_by: William Owen
#   built_by_url: "https://twitter.com/twilowen"
- title: A4 纸网
  main_url: "http://www.a4z.cn/"
  url: "http://www.a4z.cn/price"
  source_url: "https://github.com/hiooyUI/hiooyui.github.io"
  featured: false
  categories:
    - eCommerce
- title: Steve Meredith's Portfolio
  main_url: "http://www.stevemeredith.com/"
  url: "http://www.stevemeredith.com/"
  featured: false
  categories:
    - Portfolio
- title: API Platform
  main_url: "https://api-platform.com/"
  url: "https://api-platform.com/"
  source_url: "https://github.com/api-platform/website"
  featured: false
  categories:
    - Documentation
    - Web Development
    - Open Source
    - Library
- title: Artivest
  main_url: "https://artivest.co/"
  url: "https://artivest.co/what-we-do/for-advisors-and-investors/"
  featured: false
  categories:
    - Marketing
    - Blog
    - Documentation
    - Finance
- title: The Audacious Project
  main_url: "https://audaciousproject.org/"
  url: "https://audaciousproject.org/"
  featured: false
  categories:
    - Nonprofit
- title: Dustin Schau's Blog
  main_url: "https://blog.dustinschau.com/"
  url: "https://blog.dustinschau.com/"
  source_url: "https://github.com/dschau/blog"
  featured: false
  categories:
    - Blog
    - Web Development
- title: iContract Blog
  main_url: "https://blog.icontract.co.uk/"
  url: "http://blog.icontract.co.uk/"
  featured: false
  categories:
    - Blog
- title: BRIIM
  main_url: "https://bri.im/"
  url: "https://bri.im/"
  featured: false
  description: >-
    BRIIM is a movement to enable JavaScript enthusiasts and web developers in
    machine learning. Learn about artificial intelligence and data science, two
    fields which are governed by machine learning, in JavaScript. Take it right
    to your browser with WebGL.
  categories:
    - Education
    - Web Development
    - Technology
- title: Caddy Smells Like Trees
  main_url: "https://caddysmellsliketrees.ru"
  url: "https://caddysmellsliketrees.ru/en"
  source_url: "https://github.com/podabed/caddysmellsliketrees.github.io"
  description: >-
    We play soul-searching songs for every day. They are merging in our forests
    in such a way that it is difficult to separate them from each other, and
    between them bellow bold deer poems.
  categories:
    - Music
    - Gallery
  built_by: Dmitrij Podabed, Alexander Nikitin
  built_by_url: https://podabed.org
  featured: false
- title: Calpa's Blog
  main_url: "https://calpa.me/"
  url: "https://calpa.me/"
  source_url: "https://github.com/calpa/blog"
  featured: false
  categories:
    - Blog
    - Web Development
- title: Chocolate Free
  main_url: "https://chocolate-free.com/"
  url: "https://chocolate-free.com/"
  source_url: "https://github.com/Khaledgarbaya/chocolate-free-website"
  featured: false
  description: "A full time foodie \U0001F60D a forever Parisian \"patisserie\" lover and \U0001F382 \U0001F369 \U0001F370 \U0001F36A explorer and finally an under construction #foodblogger #foodblog"
  categories:
    - Blog
    - Food
- title: Code Bushi
  main_url: "https://codebushi.com/"
  url: "https://codebushi.com/"
  featured: false
  description: >-
    Web development resources, trends, & techniques to elevate your coding
    journey.
  categories:
    - Web Development
    - Open Source
    - Blog
  built_by: Hunter Chang
  built_by_url: "https://hunterchang.com/"
- title: Daniel Hollcraft
  main_url: "https://danielhollcraft.com/"
  url: "https://danielhollcraft.com/"
  source_url: "https://github.com/danielbh/danielhollcraft.com"
  featured: false
  categories:
    - Web Development
    - Blog
    - Portfolio
- title: Darren Britton's Portfolio
  main_url: "https://darrenbritton.com/"
  url: "https://darrenbritton.com/"
  source_url: "https://github.com/darrenbritton/darrenbritton.github.io"
  featured: false
  categories:
    - Web Development
    - Portfolio
- title: Dave Lindberg Marketing & Design
  url: "https://davelindberg.com/"
  main_url: "https://davelindberg.com/"
  source_url: "https://github.com/Dave-Lindberg/dl-gatsby"
  featured: false
  description: >-
    My work revolves around solving problems for people in business, using
    integrated design and marketing strategies to improve sales, increase brand
    engagement, generate leads and achieve goals.
  categories:
    - Design
    - Featured
    - Marketing
    - Portfolio
- title: Design Systems Weekly
  main_url: "https://designsystems.email/"
  url: "https://designsystems.email/"
  featured: false
  categories:
    - Education
    - Web Development
- title: Dalbinaco's Website
  main_url: "https://dlbn.co/en/"
  url: "https://dlbn.co/en/"
  source_url: "https://github.com/dalbinaco/dlbn.co"
  featured: false
  categories:
    - Portfolio
    - Web Development
- title: mParticle's Documentation
  main_url: "https://docs.mparticle.com/"
  url: "https://docs.mparticle.com/"
  featured: false
  categories:
    - Web Development
    - Documentation
- title: Doopoll
  main_url: "https://doopoll.co/"
  url: "https://doopoll.co/"
  featured: false
  categories:
    - Marketing
    - Technology
- title: ERC dEX
  main_url: "https://ercdex.com/"
  url: "https://ercdex.com/aqueduct"
  featured: false
  categories:
    - Marketing
- title: Fabian Schultz' Portfolio
  main_url: "https://fabianschultz.com/"
  url: "https://fabianschultz.com/"
  source_url: "https://github.com/fabe/site"
  featured: false
  description: >-
    Hello, I’m Fabian — a product designer and developer based in Potsdam,
    Germany. I’ve been working both as a product designer and frontend developer
    for over 5 years now. I particularly enjoy working with companies that try
    to meet broad and unique user needs.
  categories:
    - Portfolio
    - Web Development
  built_by: Fabian Schultz
  built_by_url: "https://fabianschultz.com/"
- title: CalState House Manager
  description: >
    Home service membership that offers proactive and on-demand maintenance for
    homeowners
  main_url: "https://housemanager.calstate.aaa.com/"
  url: "https://housemanager.calstate.aaa.com/"
  categories:
    - Insurance
- title: The freeCodeCamp Guide
  main_url: "https://guide.freecodecamp.org/"
  url: "https://guide.freecodecamp.org/"
  source_url: "https://github.com/freeCodeCamp/guide"
  featured: false
  categories:
    - Web Development
    - Documentation
- title: High School Hackathons
  main_url: "https://hackathons.hackclub.com/"
  url: "https://hackathons.hackclub.com/"
  source_url: "https://github.com/hackclub/hackathons"
  featured: false
  categories:
    - Education
    - Web Development
- title: Hapticmedia
  main_url: "https://hapticmedia.fr/en/"
  url: "https://hapticmedia.fr/en/"
  featured: false
  categories:
    - Agency
- title: heml.io
  main_url: "https://heml.io/"
  url: "https://heml.io/"
  source_url: "https://github.com/SparkPost/heml.io"
  featured: false
  categories:
    - Documentation
    - Web Development
    - Open Source
- title: Juliette Pretot's Portfolio
  main_url: "https://juliette.sh/"
  url: "https://juliette.sh/"
  featured: false
  categories:
    - Web Development
    - Portfolio
    - Blog
- title: Kris Hedstrom's Portfolio
  main_url: "https://k-create.com/"
  url: "https://k-create.com/portfolio/"
  source_url: "https://github.com/kristofferh/kristoffer"
  featured: false
  description: >-
    Hey. I’m Kris. I’m an interactive designer / developer. I grew up in Umeå,
    in northern Sweden, but I now live in Brooklyn, NY. I am currently enjoying
    a hybrid Art Director + Lead Product Engineer role at a small startup called
    Nomad Health. Before that, I was a Product (Engineering) Manager at Tumblr.
    Before that, I worked at agencies. Before that, I was a baby. I like to
    design things, and then I like to build those things. I occasionally take on
    freelance projects. Feel free to get in touch if you have an interesting
    project that you want to collaborate on. Or if you just want to say hello,
    that’s cool too.
  categories:
    - Portfolio
  built_by: Kris Hedstrom
  built_by_url: "https://k-create.com/"
- title: knpw.rs
  main_url: "https://knpw.rs/"
  url: "https://knpw.rs/"
  source_url: "https://github.com/knpwrs/knpw.rs"
  featured: false
  categories:
    - Blog
    - Web Development
- title: Kostas Bariotis' Blog
  main_url: "https://kostasbariotis.com/"
  url: "https://kostasbariotis.com/"
  source_url: "https://github.com/kbariotis/kostasbariotis.com"
  featured: false
  categories:
    - Blog
    - Portfolio
    - Web Development
- title: LaserTime Clinic
  main_url: "https://lasertime.ru/"
  url: "https://lasertime.ru/"
  source_url: "https://github.com/oleglegun/lasertime"
  featured: false
  categories:
    - Marketing
- title: Jason Lengstorf
  main_url: "https://lengstorf.com"
  url: "https://lengstorf.com"
  source_url: "https://github.com/jlengstorf/lengstorf.com"
  featured: false
  categories:
    - Blog
  built_by: Jason Lengstorf
  built_by_url: "https://github.com/jlengstorf"
- title: Mannequin.io
  main_url: "https://mannequin.io/"
  url: "https://mannequin.io/"
  source_url: "https://github.com/LastCallMedia/Mannequin/tree/master/site"
  featured: false
  categories:
    - Open Source
    - Web Development
    - Documentation
- title: manu.ninja
  main_url: "https://manu.ninja/"
  url: "https://manu.ninja/"
  source_url: "https://github.com/Lorti/manu.ninja"
  featured: false
  description: >-
    manu.ninja is the personal blog of Manuel Wieser, where he talks about
    frontend development, games and digital art
  categories:
    - Blog
    - Technology
    - Web Development
- title: Fabric
  main_url: "https://meetfabric.com/"
  url: "https://meetfabric.com/"
  featured: false
  categories:
    - Marketing
    - Insurance
- title: Nexit
  main_url: "https://nexit.sk/"
  url: "https://nexit.sk/references"
  featured: false
  categories:
    - Web Development
- title: Open FDA
  description: >
    Provides APIs and raw download access to a number of high-value, high
    priority and scalable structured datasets, including adverse events, drug
    product labeling, and recall enforcement reports.
  main_url: "https://open.fda.gov/"
  url: "https://open.fda.gov/"
  source_url: "https://github.com/FDA/open.fda.gov"
  featured: false
  categories:
    - Government
    - Open Source
    - Web Development
    - API
    - Data
- title: NYC Planning Labs (New York City Department of City Planning)
  main_url: "https://planninglabs.nyc/"
  url: "https://planninglabs.nyc/about/"
  source_url: "https://github.com/NYCPlanning/"
  featured: false
  description: >-
    We work with New York City's Urban Planners to deliver impactful, modern
    technology tools.
  categories:
    - Open Source
    - Government
- title: Pravdomil
  main_url: "https://pravdomil.com/"
  url: "https://pravdomil.com/"
  source_url: "https://github.com/pravdomil/pravdomil.com"
  featured: false
  description: >-
    I’ve been working both as a product designer and frontend developer for over
    5 years now. I particularly enjoy working with companies that try to meet
    broad and unique user needs.
  categories:
    - Portfolio
- title: Preston Richey Portfolio / Blog
  main_url: "https://prestonrichey.com/"
  url: "https://prestonrichey.com/"
  source_url: "https://github.com/prichey/prestonrichey.com"
  featured: false
  categories:
    - Web Development
    - Portfolio
    - Blog
- title: Landing page of Put.io
  main_url: "https://put.io/"
  url: "https://put.io/"
  featured: false
  categories:
    - eCommerce
    - Technology
- title: The Rick and Morty API
  main_url: "https://rickandmortyapi.com/"
  url: "https://rickandmortyapi.com/"
  built_by: Axel Fuhrmann
  built_by_url: "https://axelfuhrmann.com/"
  featured: false
  categories:
    - Web Development
    - Entertainment
    - Documentation
    - Open Source
    - API
- title: Santa Compañía Creativa
  main_url: "https://santacc.es/"
  url: "https://santacc.es/"
  source_url: "https://github.com/DesarrolloWebSantaCC/santacc-web"
  featured: false
  categories:
    - Agency
- title: Sean Coker's Blog
  main_url: "https://sean.is/"
  url: "https://sean.is/"
  featured: false
  categories:
    - Blog
    - Portfolio
    - Web Development
- title: Several Levels
  main_url: "https://severallevels.io/"
  url: "https://severallevels.io/"
  source_url: "https://github.com/Harrison1/several-levels"
  featured: false
  categories:
    - Agency
    - Web Development
- title: Simply
  main_url: "https://simply.co.za/"
  url: "https://simply.co.za/"
  featured: false
  categories:
    - Marketing
    - Insurance
- title: Storybook
  main_url: "https://storybook.js.org/"
  url: "https://storybook.js.org/"
  source_url: "https://github.com/storybooks/storybook"
  featured: false
  categories:
    - Web Development
    - Open Source
- title: Vibert Thio's Portfolio
  main_url: "https://vibertthio.com/portfolio/"
  url: "https://vibertthio.com/portfolio/projects/"
  source_url: "https://github.com/vibertthio/portfolio"
  featured: false
  categories:
    - Portfolio
    - Web Development
- title: VisitGemer
  main_url: "https://visitgemer.sk/"
  url: "https://visitgemer.sk/"
  featured: false
  categories:
    - Marketing
- title: Bricolage.io
  main_url: "https://www.bricolage.io/"
  url: "https://www.bricolage.io/"
  source_url: "https://github.com/KyleAMathews/blog"
  featured: false
  categories:
    - Blog
- title: Charles Pinnix Website
  main_url: "https://www.charlespinnix.com/"
  url: "https://www.charlespinnix.com/"
  featured: false
  description: >-
    I’m a senior frontend engineer with 8 years of experience building websites
    and web applications. I’m interested in leading creative, multidisciplinary
    engineering teams. I’m a creative technologist, merging photography, art,
    and design into engineering and visa versa. I take a pragmatic,
    product-oriented approach to development, allowing me to see the big picture
    and ensuring quality products are completed on time. I have a passion for
    modern frontend JavaScript frameworks such as React and Vue, and I have
    substantial experience on the backend with an interest in Node and
    container based deployment with Docker and AWS.
  categories:
    - Portfolio
    - Web Development
- title: Charlie Harrington's Blog
  main_url: "https://www.charlieharrington.com/"
  url: "https://www.charlieharrington.com/"
  source_url: "https://github.com/whatrocks/blog"
  featured: false
  categories:
    - Blog
    - Web Development
    - Music
- title: Developer Ecosystem
  main_url: "https://www.developerecosystem.com/"
  url: "https://www.developerecosystem.com/"
  featured: false
  categories:
    - Blog
    - Web Development
- title: Gabriel Adorf's Portfolio
  main_url: "https://www.gabrieladorf.com/"
  url: "https://www.gabrieladorf.com/"
  source_url: "https://github.com/gabdorf/gabriel-adorf-portfolio"
  featured: false
  categories:
    - Portfolio
    - Web Development
- title: greglobinski.com
  main_url: "https://www.greglobinski.com/"
  url: "https://www.greglobinski.com/"
  source_url: "https://github.com/greglobinski/www.greglobinski.com"
  featured: false
  categories:
    - Portfolio
    - Web Development
- title: I am Putra
  main_url: "https://www.iamputra.com/"
  url: "https://www.iamputra.com/"
  featured: false
  categories:
    - Portfolio
    - Web Development
    - Blog
- title: In Sowerby Bridge
  main_url: "https://www.insowerbybridge.co.uk/"
  url: "https://www.insowerbybridge.co.uk/"
  featured: false
  categories:
    - Marketing
    - Government
- title: JavaScript Stuff
  main_url: "https://www.javascriptstuff.com/"
  url: "https://www.javascriptstuff.com/"
  featured: false
  categories:
    - Education
    - Web Development
    - Library
- title: Ledgy
  main_url: "https://www.ledgy.com/"
  url: "https://github.com/morloy/ledgy.com"
  featured: false
  categories:
    - Marketing
    - Finance
- title: Alec Lomas's Portfolio / Blog
  main_url: "https://www.lowmess.com/"
  url: "https://www.lowmess.com/"
  source_url: "https://github.com/lowmess/lowmess"
  featured: false
  categories:
    - Web Development
    - Blog
    - Portfolio
- title: Michele Mazzucco's Portfolio
  main_url: "https://www.michelemazzucco.it/"
  url: "https://www.michelemazzucco.it/"
  source_url: "https://github.com/michelemazzucco/michelemazzucco.it"
  featured: false
  categories:
    - Portfolio
- title: Orbit FM Podcasts
  main_url: "https://www.orbit.fm/"
  url: "https://www.orbit.fm/"
  source_url: "https://github.com/agarrharr/orbit.fm"
  featured: false
  categories:
    - Podcast
- title: Prosecco Springs
  main_url: "https://www.proseccosprings.com/"
  url: "https://www.proseccosprings.com/"
  featured: false
  categories:
    - Food
    - Blog
    - Marketing
- title: Verious
  main_url: "https://www.verious.io/"
  url: "https://www.verious.io/"
  source_url: "https://github.com/cpinnix/verious"
  featured: false
  categories:
    - Web Development
- title: Yisela
  main_url: "https://www.yisela.com/"
  url: "https://www.yisela.com/tetris-against-trauma-gaming-as-therapy/"
  featured: false
  categories:
    - Blog
- title: YouFoundRon.com
  main_url: "https://www.youfoundron.com/"
  url: "https://www.youfoundron.com/"
  source_url: "https://github.com/rongierlach/yfr-dot-com"
  featured: false
  categories:
    - Portfolio
    - Web Development
    - Blog
- title: yerevancoder
  main_url: "https://yerevancoder.com/"
  url: "https://forum.yerevancoder.com/categories"
  source_url: "https://github.com/yerevancoder/yerevancoder.github.io"
  featured: false
  categories:
    - Blog
    - Web Development
- title: Ease
  main_url: "https://www.ease.com/"
  url: "https://www.ease.com/"
  featured: false
  categories:
    - Marketing
    - Healthcare
- title: Policygenius
  main_url: "https://www.policygenius.com/"
  url: "https://www.policygenius.com/"
  featured: false
  categories:
    - Marketing
    - Healthcare
- title: Moteefe
  main_url: "http://www.moteefe.com/"
  url: "http://www.moteefe.com/"
  featured: false
  categories:
    - Marketing
    - Agency
    - Technology
- title: Athelas
  main_url: "http://www.athelas.com/"
  url: "http://www.athelas.com/"
  featured: false
  categories:
    - Marketing
    - Healthcare
- title: Pathwright
  main_url: "http://www.pathwright.com/"
  url: "http://www.pathwright.com/"
  featured: false
  categories:
    - Marketing
    - Education
- title: Lucid
  main_url: "https://www.golucid.co/"
  url: "https://www.golucid.co/"
  featured: false
  categories:
    - Marketing
    - Technology
- title: Bench
  main_url: "http://www.bench.co/"
  url: "http://www.bench.co/"
  featured: false
  categories:
    - Marketing
- title: Union Plus Credit Card
  main_url: "http://www.unionpluscard.com"
  url: "https://unionplus.capitalone.com/"
  featured: false
  categories:
    - Marketing
    - Finance
- title: Gin Lane
  main_url: "http://www.ginlane.com/"
  url: "https://www.ginlane.com/"
  featured: false
  categories:
    - Web Development
    - Agency
- title: Marmelab
  main_url: "https://marmelab.com/en/"
  url: "https://marmelab.com/en/"
  featured: false
  categories:
    - Web Development
    - Agency
- title: Fusion Media Group
  main_url: "http://thefmg.com/"
  url: "http://thefmg.com/"
  featured: false
  categories:
    - Entertainment
    - News
- title: Dovetail
  main_url: "https://dovetailapp.com/"
  url: "https://dovetailapp.com/"
  featured: false
  categories:
    - Marketing
    - Technology
- title: F1 Vision
  main_url: "https://www.f1vision.com/"
  url: "https://www.f1vision.com/"
  featured: false
  categories:
    - Marketing
    - Entertainment
    - Technology
    - eCommerce
- title: Yuuniworks Portfolio / Blog
  main_url: "https://www.yuuniworks.com/"
  url: "https://www.yuuniworks.com/"
  source_url: "https://github.com/junkboy0315/yuuni-web"
  featured: false
  categories:
    - Portfolio
    - Web Development
    - Blog
- title: The Bastion Bot
  main_url: "https://bastionbot.org/"
  url: "https://bastionbot.org/"
  source_url: "https://github.com/TheBastionBot/Bastion-Website"
  description: Give awesome perks to your Discord server!
  featured: false
  categories:
    - Open Source
    - Technology
    - Documentation
    - Bot
    - Community
  built_by: Sankarsan Kampa
  built_by_url: "https://sankarsankampa.com"
- title: Smakosh
  main_url: "https://smakosh.com/"
  url: "https://smakosh.com/"
  source_url: "https://github.com/smakosh/smakosh.com"
  featured: false
  categories:
    - Portfolio
    - Web Development
# - title: Philipp Czernitzki - Blog/Website
#   main_url: "http://philippczernitzki.me/"
#   url: "http://philippczernitzki.me/"
#   featured: false
#   categories:
#     - Portfolio
#     - Web Development
#     - Blog
- title: WebGazer
  main_url: "https://www.webgazer.io/"
  url: "https://www.webgazer.io/"
  featured: false
  categories:
    - Marketing
    - Web Development
    - Technology
- title: Joe Seifi's Blog
  main_url: "http://seifi.org/"
  url: "http://seifi.org/"
  featured: false
  categories:
    - Portfolio
    - Web Development
    - Blog

- title: LekoArts
  main_url: "https://www.lekoarts.de"
  url: "https://www.lekoarts.de"
  source_url: "https://github.com/LekoArts/portfolio"
  featured: false
  built_by: LekoArts
  built_by_url: "https://github.com/LekoArts"
  description: >-
    Hi, I'm Lennart — a self-taught and passionate graphic/web designer &
    frontend developer based in Darmstadt, Germany. I love it to realize complex
    projects in a creative manner and face new challenges. Since 6 years I do
    graphic design, my love for frontend development came up 3 years ago. I
    enjoy acquiring new skills and cementing this knowledge by writing blogposts
    and creating tutorials.
  categories:
    - Portfolio
    - Blog
    - Design
    - Web Development
    - Freelance
- title: 杨二小的博客
  main_url: "https://blog.yangerxiao.com/"
  url: "https://blog.yangerxiao.com/"
  source_url: "https://github.com/zerosoul/blog.yangerxiao.com"
  featured: false
  categories:
    - Blog
    - Portfolio
- title: MOTTO x MOTTO
  main_url: "https://mottox2.com"
  url: "https://mottox2.com"
  source_url: "https://github.com/mottox2/website"
  description: Web developer / UI Desinger in Tokyo Japan.
  featured: false
  categories:
    - Blog
    - Portfolio
  built_by: mottox2
  built_by_url: "https://mottox2.com"
- title: Pride of the Meadows
  main_url: "https://www.prideofthemeadows.com/"
  url: "https://www.prideofthemeadows.com/"
  featured: false
  categories:
    - eCommerce
    - Food
    - Blog
- title: Michael Uloth
  main_url: "https://www.michaeluloth.com"
  url: "https://www.michaeluloth.com"
  featured: false
  description: Michael Uloth is a web developer, opera singer, and the creator of Up and Running Tutorials.
  categories:
    - Portfolio
    - Web Development
    - Music
  built_by: Michael Uloth
  built_by_url: "https://www.michaeluloth.com"
- title: Spacetime
  main_url: "https://www.heyspacetime.com/"
  url: "https://www.heyspacetime.com/"
  featured: false
  description: >-
    Spacetime is a Dallas-based digital experience agency specializing in web,
    app, startup, and digital experience creation.
  categories:
    - Marketing
    - Portfolio
    - Agency
    - Featured
  built_by: Spacetime
  built_by_url: "https://www.heyspacetime.com/"
- title: Eric Jinks
  main_url: "https://ericjinks.com/"
  url: "https://ericjinks.com/"
  featured: false
  description: "Software engineer / web developer from the Gold Coast, Australia."
  categories:
    - Portfolio
    - Blog
    - Web Development
    - Technology
  built_by: Eric Jinks
  built_by_url: "https://ericjinks.com/"
- title: GaiAma - We are wildlife
  main_url: "https://www.gaiama.org/"
  url: "https://www.gaiama.org/"
  featured: false
  description: >-
    We founded the GaiAma conservation organization to protect wildlife in Perú
    and to create an example of a permaculture neighborhood, living
    symbiotically with the forest - because reforestation is just the beginning
  categories:
    - Nonprofit
    - Marketing
    - Blog
  source_url: "https://github.com/GaiAma/gaiama.org"
  built_by: GaiAma
  built_by_url: "https://www.gaiama.org/"
- title: Healthcare Logic
  main_url: "https://www.healthcarelogic.com/"
  url: "https://www.healthcarelogic.com/"
  featured: false
  description: >-
    Revolutionary technology that empowers clinical and managerial leaders to
    collaborate with clarity.
  categories:
    - Marketing
    - Healthcare
    - Technology
  built_by: Thrive
  built_by_url: "https://thriveweb.com.au/"
- title: Evergov
  main_url: "https://evergov.com/"
  url: "https://evergov.com/"
  featured: false
  description: Finding local government services made easier.
  categories:
    - Directory
    - Government
    - Technology
  source_url: "https://github.com/WeOpenly/localgov.fyi"
  built_by: Evergov
  built_by_url: "https://evergov.com/about/"
- title: Kata.ai Documentation
  main_url: "https://docs.kata.ai/"
  url: "https://docs.kata.ai/"
  source_url: "https://github.com/kata-ai/kata-platform-docs"
  featured: false
  description: >-
    Documentation website for the Kata Platform, an all-in-one platform for
    building chatbots using AI technologies.
  categories:
    - Documentation
    - Technology
- title: goalgetters
  main_url: "https://goalgetters.space/"
  url: "https://goalgetters.space/"
  featured: false
  description: >-
    goalgetters is a source of inspiration for people who want to change their
    career. We offer articles, success stories and expert interviews on how to
    find a new passion and how to implement change.
  categories:
    - Blog
    - Education
    - Personal Development
  built_by: "Stephanie Langers (content), Adrian Wenke (development)"
  built_by_url: "https://twitter.com/AdrianWenke"
- title: Zensum
  main_url: "https://zensum.se/"
  url: "https://zensum.se/"
  featured: false
  description: >-
    Borrow money quickly and safely through Zensum. We compare Sweden's leading
    banks and credit institutions. Choose from multiple offers and lower your
    monthly cost. [Translated from Swedish]
  categories:
    - Technology
    - Finance
    - Marketing
  built_by: Bejamas.io
  built_by_url: "https://bejamas.io/"
- title: StatusHub - Easy to use Hosted Status Page Service
  main_url: "https://statushub.com/"
  url: "https://statushub.com/"
  featured: false
  description: >-
    Set up your very own service status page in minutes with StatusHub. Allow
    customers to subscribe to be updated automatically.
  categories:
    - Technology
    - Marketing
  built_by: Bejamas.io
  built_by_url: "https://bejamas.io/"
- title: Matthias Kretschmann Portfolio
  main_url: "https://matthiaskretschmann.com/"
  url: "https://matthiaskretschmann.com/"
  source_url: "https://github.com/kremalicious/portfolio"
  featured: false
  description: Portfolio of designer & developer Matthias Kretschmann.
  categories:
    - Portfolio
    - Web Development
  built_by: Matthias Kretschmann
  built_by_url: "https://matthiaskretschmann.com/"
- title: Iron Cove Solutions
  main_url: "https://ironcovesolutions.com/"
  url: "https://ironcovesolutions.com/"
  description: >-
    Iron Cove Solutions is a cloud based consulting firm. We help companies
    deliver a return on cloud usage by applying best practices
  categories:
    - Technology
    - Web Development
  built_by: Iron Cove Solutions
  built_by_url: "https://ironcovesolutions.com/"
  featured: false
- title: Eventos orellana
  description: >-
    Somos una empresa dedicada a brindar asesoría personalizada y profesional
    para la elaboración y coordinación de eventos sociales y empresariales.
  main_url: "https://eventosorellana.com/"
  url: "https://eventosorellana.com/"
  featured: false
  categories:
    - Gallery
  built_by: Codedebug
  built_by_url: "https://codedebug.co/"
- title: Moetez Chaabene Portfolio / Blog
  main_url: "https://moetez.me/"
  url: "https://moetez.me/"
  source_url: "https://github.com/moetezch/moetez.me"
  featured: false
  description: Portfolio of Moetez Chaabene
  categories:
    - Portfolio
    - Web Development
    - Blog
  built_by: Moetez Chaabene
  built_by_url: "https://twitter.com/moetezch"
- title: Nikita
  description: >-
    Automation of system deployments in Node.js for applications and
    infrastructures.
  main_url: "https://nikita.js.org/"
  url: "https://nikita.js.org/"
  source_url: "https://github.com/adaltas/node-nikita"
  categories:
    - Documentation
    - Open Source
    - Technology
  built_by: David Worms
  built_by_url: "http://www.adaltas.com"
  featured: false
- title: Gourav Sood Blog & Portfolio
  main_url: "https://www.gouravsood.com/"
  url: "https://www.gouravsood.com/"
  featured: false
  categories:
    - Blog
    - Portfolio
  built_by: Gourav Sood
  built_by_url: "https://www.gouravsood.com/"
- title: Jonas Tebbe Portfolio
  description: |
    Hey, I’m Jonas and I create digital products.
  main_url: "https://jonastebbe.com"
  url: "https://jonastebbe.com"
  categories:
    - Portfolio
  built_by: Jonas Tebbe
  built_by_url: "http://twitter.com/jonastebbe"
  featured: false
- title: Parker Sarsfield Portfolio
  description: |
    I'm Parker, a software engineer and sneakerhead.
  main_url: "https://parkersarsfield.com"
  url: "https://parkersarsfield.com"
  categories:
    - Blog
    - Portfolio
  built_by: Parker Sarsfield
  built_by_url: "https://parkersarsfield.com"
- title: Frontend web development with Greg
  description: |
    JavaScript, GatsbyJS, ReactJS, CSS in JS... Let's learn some stuff together.
  main_url: "https://dev.greglobinski.com"
  url: "https://dev.greglobinski.com"
  categories:
    - Blog
    - Web Development
  built_by: Greg Lobinski
  built_by_url: "https://github.com/greglobinski"
- title: Insomnia
  description: |
    Desktop HTTP and GraphQL client for developers
  main_url: "https://insomnia.rest/"
  url: "https://insomnia.rest/"
  categories:
    - Blog
  built_by: Gregory Schier
  built_by_url: "https://schier.co"
  featured: false
- title: Timeline Theme Portfolio
  description: |
    I'm Aman Mittal, a software developer.
  main_url: "https://amanhimself.dev/"
  url: "https://amanhimself.dev/"
  categories:
    - Web Development
    - Portfolio
  built_by: Aman Mittal
  built_by_url: "https://amanhimself.dev/"
- title: Ocean artUp
  description: >
    Science outreach site built using styled-components and Contentful. It
    presents the research project "Ocean artUp" funded by an Advanced Grant of
    the European Research Council to explore the possible benefits of artificial
    uplift of nutrient-rich deep water to the ocean’s sunlit surface layer.
  main_url: "https://ocean-artup.eu"
  url: "https://ocean-artup.eu"
  source_url: "https://github.com/janosh/ocean-artup"
  categories:
    - Science
    - Education
    - Blog
  built_by: Janosh Riebesell
  built_by_url: "https://janosh.io"
  featured: false
- title: Ryan Fitzgerald
  description: |
    Personal portfolio and blog for Ryan Fitzgerald
  main_url: "https://ryanfitzgerald.ca/"
  url: "https://ryanfitzgerald.ca/"
  categories:
    - Web Development
    - Portfolio
  built_by: Ryan Fitzgerald
  built_by_url: "https://github.com/RyanFitzgerald"
  featured: false
- title: Kaizen
  description: |
    Content Marketing, PR & SEO Agency in London
  main_url: "https://www.kaizen.co.uk/"
  url: "https://www.kaizen.co.uk/"
  categories:
    - Agency
    - Blog
    - Design
    - Web Development
    - SEO
  built_by: Bogdan Stanciu
  built_by_url: "https://github.com/b0gd4n"
  featured: false
- title: HackerOne Platform Documentation
  description: |
    HackerOne's Product Documentation Center!
  url: "https://docs.hackerone.com/"
  main_url: "https://docs.hackerone.com/"
  categories:
    - Documentation
    - Security
  featured: false
- title: Patreon Partners
  description: |
    Resources and products to help you do more with Patreon.
  url: "https://partners.patreon.com/"
  main_url: "https://partners.patreon.com/"
  categories:
    - Directory
  featured: false
- title: Curbside
  description: |
    Connecting Stores with Mobile Customers
  main_url: "https://curbside.com/"
  url: "https://curbside.com/"
  categories:
    - Mobile Commerce
  featured: false
- title: Mux Video
  description: |
    API to video hosting and streaming
  main_url: "https://mux.com/"
  url: "https://mux.com/"
  categories:
    - Video
    - Hosting
    - Streaming
    - API
  featured: false
- title: Swapcard
  description: >
    The easiest way for event organizers to instantly connect people, build a
    community of attendees and exhibitors, and increase revenue over time
  main_url: "https://www.swapcard.com/"
  url: "https://www.swapcard.com/"
  categories:
    - Event
    - Community
    - Personal Training
    - Marketing
  built_by: Swapcard
  built_by_url: "https://www.swapcard.com/"
  featured: false
- title: Kalix
  description: >
    Kalix is perfect for healthcare professionals starting out in private
    practice, to those with an established clinic.
  main_url: "https://www.kalixhealth.com/"
  url: "https://www.kalixhealth.com/"
  categories:
    - Healthcare
  featured: false
- title: Hubba
  description: |
    Buy wholesale products from thousands of independent, verified Brands.
  main_url: "https://join.hubba.com/"
  url: "https://join.hubba.com/"
  categories:
    - eCommerce
  featured: false
- title: HyperPlay
  description: |
    In Asean's 1st Ever LOL Esports X Music Festival
  main_url: "https://hyperplay.leagueoflegends.com/"
  url: "https://hyperplay.leagueoflegends.com/"
  categories:
    - Video Games
    - Music
  featured: false
- title: Bad Credit Loans
  description: |
    Get the funds you need, from $250-$5,000
  main_url: "https://www.creditloan.com/"
  url: "https://www.creditloan.com/"
  categories:
    - Loans
  featured: false
- title: Financial Center
  description: >
    Member-owned, not-for-profit, co-operative whose members receive financial
    benefits in the form of lower loan rates, higher savings rates, and lower
    fees than banks.
  main_url: "https://fcfcu.com/"
  url: "https://fcfcu.com/"
  categories:
    - Loans
    - Finance
    - Nonprofit
    - Banking
    - Business
    - Education
  built_by: "https://fcfcu.com/"
  built_by_url: "https://fcfcu.com/"
  featured: false
- title: Office of Institutional Research and Assessment
  description: |
    Good Data, Good Decisions
  main_url: "http://oira.ua.edu/"
  url: "http://oira.ua.edu/"
  categories:
    - Data
  featured: false
- title: The Telegraph Premium
  description: |
    Exclusive stories from award-winning journalists
  main_url: "https://premium.telegraph.co.uk/"
  url: "https://premium.telegraph.co.uk/"
  categories:
    - Newspaper
  featured: false
- title: html2canvas
  description: |
    Screenshots with JavaScript
  main_url: "http://html2canvas.hertzen.com/"
  url: "http://html2canvas.hertzen.com/"
  source_url: "https://github.com/niklasvh/html2canvas/tree/master/www"
  categories:
    - JavaScript
    - Documentation
  built_by: Niklas von Hertzen
  built_by_url: "http://hertzen.com/"
  featured: false
- title: Dato CMS
  description: |
    The API-based CMS your editors will love
  main_url: "https://www.datocms.com/"
  url: "https://www.datocms.com/"
  categories:
    - CMS
    - API
  featured: false
- title: Half Electronics
  description: |
    Personal website
  main_url: "https://www.halfelectronic.com/"
  url: "https://www.halfelectronic.com/"
  categories:
    - Blog
    - Electronics
  built_by: Fernando Poumian
  built_by_url: "https://github.com/fpoumian/halfelectronic.com"
  featured: false
- title: Frithir Software Development
  main_url: "https://frithir.com/"
  url: "https://frithir.com/"
  featured: false
  description: "I DRINK COFFEE, WRITE CODE AND IMPROVE MY DEVELOPMENT SKILLS EVERY DAY."
  categories:
    - Design
    - Web Development
  built_by: Frithir
  built_by_url: "https://Frithir.com/"
- title: Unow
  main_url: "https://www.unow.fr/"
  url: "https://www.unow.fr/"
  categories:
    - Education
    - Marketing
  featured: false
- title: Peter Hironaka
  description: |
    Freelance Web Developer based in Los Angeles.
  main_url: "https://peterhironaka.com/"
  url: "https://peterhironaka.com/"
  categories:
    - Portfolio
    - Web Development
  built_by: Peter Hironaka
  built_by_url: "https://github.com/PHironaka"
  featured: false
- title: Michael McQuade
  description: |
    Personal website and blog for Michael McQuade
  main_url: "https://giraffesyo.io"
  url: "https://giraffesyo.io"
  categories:
    - Blog
  built_by: Michael McQuade
  built_by_url: "https://github.com/giraffesyo"
  featured: false
- title: Haacht Brewery
  description: |
    Corporate website for Haacht Brewery. Designed and Developed by Gafas.
  main_url: "https://haacht.com/en/"
  url: "https://haacht.com"
  categories:
    - Brewery
  built_by: Gafas
  built_by_url: "https://gafas.be"
  featured: false
- title: StoutLabs
  description: |
    Portfolio of Daniel Stout, freelance developer in East Tennessee.
  main_url: "https://www.stoutlabs.com/"
  url: "https://www.stoutlabs.com/"
  categories:
    - Web Development
    - Portfolio
  built_by: Daniel Stout
  built_by_url: "https://github.com/stoutlabs"
  featured: false
- title: Chicago Ticket Outcomes By Neighborhood
  description: |
    ProPublica data visualization of traffic ticket court outcomes
  categories:
    - News
    - Nonprofit
    - Visualization
  url: >-
    https://projects.propublica.org/graphics/il/il-city-sticker-tickets-maps/ticket-status/?initialWidth=782
  main_url: >-
    https://projects.propublica.org/graphics/il/il-city-sticker-tickets-maps/ticket-status/?initialWidth=782
  built_by: David Eads
  built_by_url: "https://github.com/eads"
  featured: false
- title: Chicago South Side Traffic Ticketing rates
  description: |
    ProPublica data visualization of traffic ticket rates by community
  main_url: >-
    https://projects.propublica.org/graphics/il/il-city-sticker-tickets-maps/ticket-rate/?initialWidth=782
  url: >-
    https://projects.propublica.org/graphics/il/il-city-sticker-tickets-maps/ticket-rate/?initialWidth=782
  categories:
    - News
    - Nonprofit
    - Visualization
  built_by: David Eads
  built_by_url: "https://github.com/eads"
  featured: false
- title: Otsimo
  description: >
    Otsimo is a special education application for children with autism, down
    syndrome and other developmental disabilities.
  main_url: "https://otsimo.com/en/"
  url: "https://otsimo.com/en/"
  categories:
    - Blog
    - Education
  featured: false
- title: Matt Bagni Portfolio 2018
  description: >
    Mostly the result of playing with Gatsby and learning about react and
    graphql. Using the screenshot plugin to showcase the work done for my
    company in the last 2 years, and a good amount of other experiments.
  main_url: "https://mattbag.github.io"
  url: "https://mattbag.github.io"
  categories:
    - Portfolio
  featured: false
- title: Lisa Ye's Blog
  description: |
    Simple blog/portofolio for a fashion designer. Gatsby_v2 + Netlify cms
  main_url: "https://lisaye.netlify.com/"
  url: "https://lisaye.netlify.com/"
  categories:
    - Blog
    - Portfolio
    - Fashion
  featured: false
- title: Artem Sapegin
  description: >
    Little homepage of Artem Sapegin, a frontend developer, passionate
    photographer, coffee drinker and crazy dogs’ owner.
  main_url: "https://sapegin.me/"
  url: "https://sapegin.me/"
  categories:
    - Portfolio
    - Open Source
    - Web Development
  built_by: Artem Sapegin
  built_by_url: "https://github.com/sapegin"
  featured: false
- title: SparkPost Developers
  main_url: "https://developers.sparkpost.com/"
  url: "https://developers.sparkpost.com/"
  source_url: "https://github.com/SparkPost/developers.sparkpost.com"
  categories:
    - Documentation
    - API
  featured: false
- title: Malik Browne Portfolio 2018
  description: >
    The portfolio blog of Malik Browne, a full-stack engineer, foodie, and avid
    blogger/YouTuber.
  main_url: "https://www.malikbrowne.com/about"
  url: "https://www.malikbrowne.com"
  categories:
    - Blog
    - Portfolio
  built_by: Malik Browne
  built_by_url: "https://twitter.com/milkstarz"
  featured: false
- title: Novatics
  description: |
    Digital products that inspire and make a difference
  main_url: "https://www.novatics.com.br"
  url: "https://www.novatics.com.br"
  categories:
    - Portfolio
    - Technology
    - Web Development
  built_by: Novatics
  built_by_url: "https://github.com/Novatics"
  featured: false
- title: Max McKinney
  description: >
    I’m a developer and designer with a focus in web technologies. I build cars
    on the side.
  main_url: "https://maxmckinney.com/"
  url: "https://maxmckinney.com/"
  categories:
    - Portfolio
    - Web Development
    - Design
  built_by: Max McKinney
  featured: false
- title: Stickyard
  description: |
    Make your React component sticky the easy way
  main_url: "https://nihgwu.github.io/stickyard/"
  url: "https://nihgwu.github.io/stickyard/"
  source_url: "https://github.com/nihgwu/stickyard/tree/master/website"
  categories:
    - Web Development
  built_by: Neo Nie
  featured: false
- title: Agata Milik
  description: |
    Website of a Polish psychologist/psychotherapist based in Gdańsk, Poland.
  main_url: "https://agatamilik.pl"
  url: "https://agatamilik.pl"
  categories:
    - Marketing
    - Healthcare
  built_by: Piotr Fedorczyk
  built_by_url: "https://piotrf.pl"
  featured: false
- title: WebPurple
  main_url: "https://www.webpurple.net/"
  url: "https://www.webpurple.net/"
  source_url: "https://github.com/WebPurple/site"
  description: >-
    Site of local (Russia, Ryazan) frontend community. Main purpose is to show
    info about meetups and keep blog.
  categories:
    - Nonprofit
    - Web Development
    - Community
    - Blog
    - Open Source
  built_by: Nikita Kirsanov
  built_by_url: "https://twitter.com/kitos_kirsanov"
  featured: false
- title: Papertrail.io
  description: |
    Inspection Management for the 21st Century
  main_url: "https://www.papertrail.io/"
  url: "https://www.papertrail.io/"
  categories:
    - Marketing
    - Technology
  built_by: Papertrail.io
  built_by_url: "https://www.papertrail.io"
  featured: false
- title: Matt Ferderer
  main_url: "https://mattferderer.com"
  url: "https://mattferderer.com"
  source_url: "https://github.com/mattferderer/gatsbyblog"
  description: >
    {titleofthesite} is a blog built with Gatsby that discusses web related tech
    such as JavaScript, .NET, Blazor & security.
  categories:
    - Blog
    - Web Development
  built_by: Matt Ferderer
  built_by_url: "https://twitter.com/mattferderer"
  featured: false
- title: Sahyadri Open Source Community
  main_url: "https://sosc.org.in"
  url: "https://sosc.org.in"
  source_url: "https://github.com/haxzie/sosc-website"
  description: >
    Official website of Sahyadri Open Source Community for community blog, event
    details and members info.
  categories:
    - Blog
    - Community
    - Open Source
  built_by: Musthaq Ahamad
  built_by_url: "https://github.com/haxzie"
  featured: false
- title: Tech Confessions
  main_url: "https://confessions.tech"
  url: "https://confessions.tech"
  source_url: "https://github.com/JonathanSpeek/tech-confessions"
  description: "A guilt-free place for us to confess our tech sins \U0001F64F\n"
  categories:
    - Community
    - Open Source
  built_by: Jonathan Speek
  built_by_url: "https://speek.design"
  featured: false
- title: Thibault Maekelbergh
  main_url: "https://thibmaek.com"
  url: "https://thibmaek.com"
  source_url: "https://github.com/thibmaek/thibmaek.github.io"
  description: |
    A nice blog about development, Raspberry Pi, plants and probably records.
  categories:
    - Blog
    - Open Source
  built_by: Thibault Maekelbergh
  built_by_url: "https://twitter.com/thibmaek"
  featured: false
- title: LearnReact.design
  main_url: "https://learnreact.design"
  url: "https://learnreact.design"
  description: >
    React Essentials For Designers: A React course tailored for product
    designers, ux designers, ui designers.
  categories:
    - Blog
  built_by: Linton Ye
  built_by_url: "https://twitter.com/lintonye"
- title: Devol’s Dance
  main_url: "https://www.devolsdance.com/"
  url: "https://www.devolsdance.com/"
  description: >
    Devol’s Dance is an invite-only, one-day event celebrating industrial
    robotics, AI, and automation.
  categories:
    - Marketing
    - Technology
  built_by: Corey Ward
  built_by_url: "http://www.coreyward.me/"
  featured: false
- title: Mega House Creative
  main_url: "https://www.megahousecreative.com/"
  url: "https://www.megahousecreative.com/"
  description: >
    Mega House Creative is a digital agency that provides unique goal-oriented
    web marketing solutions.
  categories:
    - Marketing
    - Agency
  built_by: Daniel Robinson
  featured: false
- title: Tobie Marier Robitaille - csc
  main_url: "https://tobiemarierrobitaille.com/"
  url: "https://tobiemarierrobitaille.com/en/"
  description: |
    Portfolio site for director of photography Tobie Marier Robitaille
  categories:
    - Portfolio
    - Gallery
  built_by: Mill3 Studio
  built_by_url: "https://mill3.studio/en/"
  featured: false
- title: Bestvideogame.deals
  main_url: "https://bestvideogame.deals/"
  url: "https://bestvideogame.deals/"
  description: |
    Video game comparison website for the UK, build with GatsbyJS.
  categories:
    - eCommerce
    - Video Games
  built_by: Koen Kamphuis
  built_by_url: "https://koenkamphuis.com/"
  featured: false
- title: Mahipat's Portfolio
  main_url: "https://mojaave.com/"
  url: "https://mojaave.com"
  source_url: "https://github.com/mhjadav/mojaave"
  description: >
    mojaave.com is Mahipat's portfolio, I have developed it using Gatsby v2 and
    Bootstrap, To get in touch with people looking for full-stack developer.
  categories:
    - Portfolio
    - Web Development
  built_by: Mahipat Jadav
  built_by_url: "https://mojaave.com/"
  featured: false
- title: Insights
  main_url: "https://justaskusers.com/"
  url: "https://justaskusers.com/"
  description: >
    Insights helps user experience (UX) researchers conduct their research and
    make sense of the findings.
  categories:
    - User Experience
    - Design
  built_by: Just Ask Users
  built_by_url: "https://justaskusers.com/"
  featured: false
- title: Tensiq
  main_url: "https://tensiq.com"
  url: "https://tensiq.com"
  source_url: "https://github.com/Tensiq/tensiq-site"
  description: >
    Tensiq is an e-Residency startup, that provides development in cutting-edge
    technology while delivering secure, resilient, performant solutions.
  categories:
    - Game Development
    - Web Development
    - Mobile Development
    - Agency
    - Open Source
  built_by: Jens
  built_by_url: "https://github.com/arrkiin"
  featured: false
- title: Mintfort
  main_url: "https://mintfort.com/"
  url: "https://mintfort.com/"
  source_url: "https://github.com/MintFort/mintfort.com"
  description: >
    Mintfort, the first crypto-friendly bank account. Store and manage assets on
    the blockchain.
  categories:
    - Technology
    - Banking
  built_by: Axel Fuhrmann
  built_by_url: "https://axelfuhrmann.com/"
  featured: false
- title: React Native Explorer
  main_url: "https://react-native-explorer.firebaseapp.com"
  url: "https://react-native-explorer.firebaseapp.com"
  description: |
    Explorer React Native packages and examples effortlessly.
  categories:
    - React Native
  featured: false
- title: 500Tech
  main_url: "https://500tech.com/"
  url: "https://500tech.com/"
  featured: false
  categories:
    - Web Development
    - Agency
    - Open Source
- title: eworld
  main_url: "http://eworld.herokuapp.com/"
  url: "http://eworld.herokuapp.com/"
  featured: false
  categories:
    - eCommerce
    - Technology
- title: It's a Date
  description: >
    It's a Date is a dating app that actually involves dating.
  main_url: "https://www.itsadate.app/"
  url: "https://www.itsadate.app/"
  featured: false
  categories:
    - App
    - Blog
- title: Node.js HBase
  description: >
    Asynchronous HBase client for NodeJs using REST.
  main_url: https://hbase.js.org/
  url: https://hbase.js.org/
  source_url: "https://github.com/adaltas/node-hbase"
  categories:
    - Documentation
    - Open Source
    - Technology
  built_by: David Worms
  built_by_url: http://www.adaltas.com
  featured: false
- title: Peter Kroyer - Web Design / Web Development
  main_url: https://www.peterkroyer.at/en/
  url: https://www.peterkroyer.at/en/
  description: >
    Freelance web designer / web developer based in Vienna, Austria (Wien, Österreich).
  categories:
    - Agency
    - Web Development
    - Design
    - Portfolio
    - Freelance
  built_by: Peter Kroyer
  built_by_url: https://www.peterkroyer.at/
  featured: false
- title: Geddski
  main_url: https://gedd.ski
  url: https://gedd.ski
  description: >
    frontend mastery blog - level up your UI game.
  categories:
    - Web Development
    - Education
    - Productivity
    - User Experience
  built_by: Dave Geddes
  built_by_url: https://twitter.com/geddski
  featured: false
- title: Rung
  main_url: "https://rung.com.br/"
  url: "https://rung.com.br/"
  description: >
    Rung alerts you about the exceptionalities of your personal and professional life.
  categories:
    - API
    - Technology
    - Travel
    - Bot
  featured: false
- title: Mokkapps
  main_url: "https://www.mokkapps.de/"
  url: "https://www.mokkapps.de/"
  source_url: "https://github.com/mokkapps/website"
  description: >
    Portfolio website from Michael Hoffmann. Passionate software developer with focus on web-based technologies.
  categories:
    - Blog
    - Portfolio
    - Web Development
    - Mobile Development
  featured: false
- title: Premier Octet
  main_url: "https://www.premieroctet.com/"
  url: "https://www.premieroctet.com/"
  description: >
    Premier Octet is a React-based agency
  categories:
    - Agency
    - Web Development
    - Mobile Development
    - React Native
  featured: false
- title: Thorium
  main_url: "https://www.thoriumsim.com/"
  url: "https://www.thoriumsim.com/"
  source_url: "https://github.com/thorium-sim/thoriumsim.com"
  description: >
    Thorium - Open-source Starship Simulator Controls for Live Action Role Play
  built_by: Alex Anderson
  built_by_url: https://twitter.com/ralex1993
  categories:
    - Blog
    - Portfolio
    - Documentation
    - Marketing
    - Education
    - Entertainment
    - Open Source
    - Web Development
  featured: false
- title: Cameron Maske
  main_url: "https://www.cameronmaske.com/"
  url: "https://www.cameronmaske.com/courses/introduction-to-pytest/"
  source_url: "https://github.com/cameronmaske/cameronmaske.com-v2"
  description: >
    The homepage of Cameron Maske, a freelance full-stack developer, who is currently working on a free pytest video course
  categories:
    - Education
    - Video
    - Portfolio
    - Freelance
  featured: false
- title: Studenten bilden Schüler
  description: >
    Studenten bilden Schüler e.V. is a German student-run nonprofit initiative that aims to
    contribute to more equal educational opportunities by providing free tutoring to refugees
    and children from underprivileged families. The site is built on Gatsby v2, styled-components
    and Contentful. It supports Google Analytics, fluid typography and Algolia search.
  main_url: "https://studenten-bilden-schueler.de"
  url: "https://studenten-bilden-schueler.de"
  source_url: "https://github.com/StudentenBildenSchueler/homepage"
  categories:
    - Education
    - Nonprofit
    - Blog
  built_by: Janosh Riebesell
  built_by_url: "https://janosh.io"
  featured: false
- title: Joseph Chambers
  main_url: "https://joseph.michael-chambers.com/"
  url: "https://joseph.michael-chambers.com/"
  description: >
    The homepage of Joseph Chambers, a freelance full-stack developer, who is currently looking for work.
  categories:
    - Portfolio
    - Freelance
    - Web Development
  built_by: Joseph Chambers
  built_by_url: https://twitter.com/imcodingideas
  featured: false
- title: Mike's Remote List
  main_url: "https://www.mikesremotelist.com"
  url: "https://www.mikesremotelist.com"
  description: >
    A list of remote jobs, updated throughout the day. Built on Gatsby v1 and powered by Contentful, Google Sheets, string and sticky tape.
  categories:
    - Job Board
  featured: false
- title: Madvoid
  main_url: "https://madvoid.com/"
  url: "https://madvoid.com/screenshot/"
  featured: false
  description: >
    Madvoid is a team of expert developers dedicated to creating simple, clear, usable and blazing fast web and mobile apps.
    We are coders that help companies and agencies to create social & interactive experiences.
    This includes full-stack development using React, WebGL, Static Site Generators, Ruby On Rails, Phoenix, GraphQL, Chatbots, CI / CD, Docker and more!
  categories:
    - Portfolio
    - Technology
    - Web Development
    - Agency
    - Marketing
  built_by: Jean-Paul Bonnetouche
  built_by_url: https://twitter.com/_jpb
- title: MOMNOTEBOOK.COM
  description: >
    Sharing knowledge and experiences that make childhood and motherhood rich, vibrant and healthy.
  main_url: "https://momnotebook.com/"
  url: "https://momnotebook.com/"
  featured: false
  built_by: Aleksander Hansson
  built_by_url: https://www.linkedin.com/in/aleksanderhansson/
  categories:
    - Blog
- title: Pirate Studios
  description: >
    Reinventing music studios with 24/7 self service rehearsal, DJ & production rooms available around the world.
  main_url: "https://www.piratestudios.co"
  url: "https://www.piratestudios.co"
  featured: false
  built_by: The Pirate Studios team
  built_by_url: https://github.com/piratestudios/
  categories:
    - Music
- title: Aurora EOS
  main_url: "https://www.auroraeos.com/"
  url: "https://www.auroraeos.com/"
  featured: false
  categories:
    - Blockchain
    - Marketing
    - Blog
  built_by: Corey Ward
  built_by_url: "http://www.coreyward.me/"
- title: MadeComfy
  main_url: "https://madecomfy.com.au/"
  url: "https://madecomfy.com.au/"
  description: >
    Short term rental management startup, using Contentful + Gatsby + CicleCI
  featured: false
  categories:
    - Travel
  built_by: Lucas Vilela
  built_by_url: "https://madecomfy.com.au/"
- title: How To Book Cheap Flights
  description: >
    A travel blog built with Gatsby and adopting the AMP technology.
  main_url: "https://howtobookcheapflights.com"
  url: "https://howtobookcheapflights.com"
  source_url: "https://github.com/flaviolivolsi/howtobookcheapflights"
  featured: false
  categories:
    - Travel
    - Blog
  built_by: Flavio Li Volsi
  built_by_url: "http://github.com/flaviolivolsi"
- title: Tiger Facility Services
  description: >
    Tiger Facility Services combines facility management expertise with state of the art software to offer a sustainable and customer oriented cleaning and facility service.
  main_url: https://www.tigerfacilityservices.com/de-en/
  url: https://www.tigerfacilityservices.com/de-en/
  featured: false
  categories:
    - B2B Services
- title: "Luciano Mammino's blog"
  description: >
    Tech & programming blog of Luciano Mammino a.k.a. "loige", Full-Stack Web Developer and International Speaker
  main_url: https://loige.co
  url: https://loige.co
  featured: false
  categories:
    - Blog
    - Web Development
  built_by: Luciano Mammino
  built_by_url: https://loige.co
- title: Wire • Secure collaboration platform
  description: >
    Corporate website of Wire, an open source, end-to-end encrypted collaboration platform
  main_url: "https://wire.com"
  url: "https://wire.com"
  featured: false
  categories:
    - Open Source
    - Productivity
    - Technology
    - Blog
    - App
  built_by: Wire team
  built_by_url: "https://github.com/orgs/wireapp/people"
- title: J. Patrick Raftery
  main_url: "https://www.jpatrickraftery.com"
  url: "https://www.jpatrickraftery.com"
  description: J. Patrick Raftery is an opera singer and voice teacher based in Vancouver, BC.
  categories:
    - Portfolio
    - Music
  built_by: Michael Uloth
  built_by_url: "https://www.michaeluloth.com"
  featured: false
- title: Aria Umezawa
  main_url: "https://www.ariaumezawa.com"
  url: "https://www.ariaumezawa.com"
  description: Aria Umezawa is a director, producer, and writer currently based in San Francisco. Site designed by Stephen Bell.
  categories:
    - Portfolio
    - Music
    - Entertainment
  built_by: Michael Uloth
  built_by_url: "https://www.michaeluloth.com"
  featured: false
- title: Pomegranate Opera
  main_url: "https://www.pomegranateopera.com"
  url: "https://www.pomegranateopera.com"
  description: Pomegranate Opera is a lesbian opera written by Amanda Hale & Kye Marshall. Site designed by Stephen Bell.
  categories:
    - Gallery
    - Music
  built_by: Michael Uloth
  built_by_url: "https://www.michaeluloth.com"
  featured: false
- title: Daniel Cabena
  main_url: "https://www.danielcabena.com"
  url: "https://www.danielcabena.com"
  description: Daniel Cabena is a Canadian countertenor highly regarded in both Canada and Europe for prize-winning performances ranging from baroque to contemporary repertoire. Site designed by Stephen Bell.
  categories:
    - Portfolio
    - Music
  built_by: Michael Uloth
  built_by_url: "https://www.michaeluloth.com"
  featured: false
- title: Artist.Center
  main_url: "https://artistcenter.netlify.com"
  url: "https://artistcenter.netlify.com"
  description: The marketing page for Artist.Center, a soon-to-launch platform designed to connect opera singers to opera companies. Site designed by Stephen Bell.
  categories:
    - Music
  built_by: Michael Uloth
  built_by_url: "https://www.michaeluloth.com"
  featured: false
- title: DG Volo & Company
  main_url: "https://www.dgvolo.com"
  url: "https://www.dgvolo.com"
  description: DG Volo & Company is a Toronto-based investment consultancy. Site designed by Stephen Bell.
  categories:
    - Finance
  built_by: Michael Uloth
  built_by_url: "https://www.michaeluloth.com"
  featured: false
- title: Shawna Lucey
  main_url: "https://www.shawnalucey.com"
  url: "https://www.shawnalucey.com"
  description: Shawna Lucey is an American theater and opera director based in New York City. Site designed by Stephen Bell.
  categories:
    - Portfolio
    - Music
    - Entertainment
  built_by: Michael Uloth
  built_by_url: "https://www.michaeluloth.com"
  featured: false
- title: Leyan Lo
  main_url: https://www.leyanlo.com
  url: https://www.leyanlo.com
  description: >
    Leyan Lo’s personal website
  categories:
    - Portfolio
  built_by: Leyan Lo
  built_by_url: https://www.leyanlo.com
  featured: false
- title: Hawaii National Bank
  url: https://hawaiinational.bank
  main_url: https://hawaiinational.bank
  description: Hawaii National Bank's highly personalized service has helped loyal customers & locally owned businesses achieve their financial dreams for over 50 years.
  categories:
    - Banking
  built_by: Wall-to-Wall Studios
  built_by_url: https://walltowall.com
  featured: false
- title: Coletiv
  url: https://coletiv.com
  main_url: https://coletiv.com
  description: Coletiv teams up with companies of all sizes to design, develop & launch digital products for iOS, Android & the Web.
  categories:
    - Technology
    - Agency
    - Web Development
  built_by: Coletiv
  built_by_url: https://coletiv.com
  featured: false
- title: janosh.io
  description: >
    Personal blog and portfolio of Janosh Riebesell. The site is built with Gatsby v2 and designed
    entirely with styled-components v4. Much of the layout was achieved with CSS grid. It supports
    Google Analytics, fluid typography and Algolia search.
  main_url: "https://janosh.io"
  url: "https://janosh.io"
  source_url: "https://github.com/janosh/janosh.io"
  categories:
    - Portfolio
    - Blog
    - Science
    - Photography
    - Travel
  built_by: Janosh Riebesell
  built_by_url: "https://janosh.io"
  featured: false
- title: Gatsby Manor
  description: >
    We build themes for gatsby. We have themes for all projects including personal,
    portfolio, ecommerce, landing pages and more. We also run an in-house
    web dev and design studio. If you cannot find what you want, we can build it for you!
    Email us at gatsbymanor@gmail.com with questions.
  main_url: "https://www.gatsbymanor.com"
  url: "https://www.gatsbymanor.com"
  source_url: "https://github.com/gatsbymanor"
  categories:
    - Web Development
    - Themes
    - Agency
    - Technology
    - Freelance
  built_by: Steven Natera
  built_by_url: "https://stevennatera.com"
- title: Ema Suriano's Portfolio
  main_url: https://emasuriano.com/
  url: https://emasuriano.com/
  source_url: https://github.com/EmaSuriano/emasuriano.github.io
  description: >
    Ema Suriano's portfolio to display information about him, his projects and what he's writing about.
  categories:
    - Portfolio
    - Technology
    - Web Development
  built_by: Ema Suriano
  built_by_url: https://emasuriano.com/
  featured: false
- title: Luan Orlandi
  main_url: https://luanorlandi.github.io
  url: https://luanorlandi.github.io
  source_url: https://github.com/luanorlandi/luanorlandi.github.io
  description: >
    Luan Orlandi's personal website. Brazilian web developer, enthusiast in React and Gatsby.
  categories:
    - Blog
    - Portfolio
    - Web Development
  built_by: Luan Orlandi
  built_by_url: https://github.com/luanorlandi
- title: Mobius Labs
  main_url: https://mobius.ml
  url: https://mobius.ml
  description: >
    Mobius Labs landing page, a Start-up working on Computer Vision
  categories:
    - Landing Page
    - Marketing
    - Technology
    - AI
  built_by: sktt
  built_by_url: https://github.com/sktt
- title: EZAgrar
  main_url: https://www.ezagrar.at/en/
  url: https://www.ezagrar.at/en/
  description: >
    EZAgrar.at is the homepage of the biggest agricultural machinery dealership in Austria. In total 8 pages will be built for this client reusing a lot of components between them.
  categories:
    - eCommerce
    - Marketing
    - Multilingual
  built_by: MangoART
  built_by_url: https://www.mangoart.at
  featured: false
- title: OAsome blog
  main_url: https://oasome.blog/
  url: https://oasome.blog/
  source_url: https://github.com/oorestisime/oasome
  description: >
    Paris-based Cypriot adventurers. A and O. Lovers of life and travel. Want to get a glimpse of the OAsome world?
  categories:
    - Blog
    - Photography
    - Travel
  built_by: Orestis Ioannou
  featured: false
- title: Brittany Chiang
  main_url: https://brittanychiang.com/
  url: https://brittanychiang.com/
  source_url: https://github.com/bchiang7/v4
  description: >
    Personal website and portfolio of Brittany Chiang built with Gatsby v2
  categories:
    - Portfolio
  built_by: Brittany Chiang
  built_by_url: https://github.com/bchiang7
  featured: false
- title: Fitekran
  description: >
    One of the most visited Turkish blogs about health, sports and healthy lifestyle, that has been rebuilt with Gatsby v2 using Wordpress.
  main_url: "https://www.fitekran.com"
  url: "https://www.fitekran.com"
  categories:
    - Science
    - Healthcare
    - Blog
  built_by: Burak Tokak
  built_by_url: "https://www.buraktokak.com"
- title: Serverless
  main_url: https://serverless.com
  url: https://serverless.com
  source_url: https://github.com/serverless/site
  description: >
    Serverless.com – Build web, mobile and IoT applications with serverless architectures using AWS Lambda, Azure Functions, Google CloudFunctions & more!
  categories:
    - Technology
    - Web Development
  built_by: Codebrahma
  built_by_url: https://codebrahma.com
  featured: false
- title: Dive Bell
  main_url: https://divebell.band/
  url: https://divebell.band/
  description: >
    Simple site for a band to list shows dates and videos (499 on lighthouse)
  categories:
    - Music
  built_by: Matt Bagni
  built_by_url: https://mattbag.github.io
  featured: false
- title: Mayer Media Co.
  main_url: https://mayermediaco.com/
  url: https://mayermediaco.com/
  description: >
    Freelance Web Development and Digital Marketing
  categories:
    - Web Development
    - Marketing
    - Blog
  source_url: https://github.com/MayerMediaCo/MayerMediaCo2.0
  built_by: Danny Mayer
  built_by_url: https://twitter.com/mayermediaco
  featured: false
- title: Jan Czizikow Portfolio
  main_url: https://www.janczizikow.com/
  url: https://www.janczizikow.com/
  source_url: https://github.com/janczizikow/janczizikow-portfolio
  description: >
    Simple personal portfolio site built with Gatsby
  categories:
    - Portfolio
    - Freelance
    - Web Development
  built_by: Jan Czizikow
  built_by_url: https://github.com/janczizikow
- title: Carbon Design Systems
  main_url: http://www.carbondesignsystem.com/
  url: http://www.carbondesignsystem.com/
  description: >
    The Carbon Design System is integrating the new IBM Design Ethos and Language. It represents a completely fresh approach to the design of all things at IBM.
  categories:
    - Design System
    - Documentation
  built_by: IBM
  built_by_url: https://www.ibm.com/
  featured: false
- title: McDonald's Design System
  main_url: https://design.mcdonalds.com/
  url: https://design.mcdonalds.com/
  description: >
    McDonald's Design System
  categories:
    - Design
    - Design System
  built_by: McDonald's
  built_by_url: https://www.mcdonalds.com/us/en-us.html
  featured: false
- title: Mozilla Mixed Reality
  main_url: https://mixedreality.mozilla.org/
  url: https://mixedreality.mozilla.org/
  description: >
    Virtual Reality for the free and open Web.
  categories:
    - Virtual Reality
    - Open Source
  built_by: Mozilla
  built_by_url: https://www.mozilla.org/
  featured: false
- title: Uniform Hudl Design System
  main_url: http://uniform.hudl.com/
  url: http://uniform.hudl.com/
  description: >
    A single design system to ensure every interface feels like Hudl. From the colors we use to the size of our buttons and what those buttons say, Uniform has you covered. Check the guidelines, copy the code and get to building.
  categories:
    - Design System
    - Open Source
    - Design
  built_by: Hudl
  built_by_url: https://www.hudl.com/
- title: Subtle UI
  main_url: "https://subtle-ui.netlify.com/"
  url: "https://subtle-ui.netlify.com/"
  source_url: "https://github.com/ryanwiemer/subtle-ui"
  description: >
    A collection of clever yet understated user interactions found on the web.
  categories:
    - Web Development
    - Open Source
    - User Experience
  built_by: Ryan Wiemer
  built_by_url: "https://www.ryanwiemer.com/"
  featured: false
- title: developer.bitcoin.com
  main_url: "https://developer.bitcoin.com/"
  url: "https://developer.bitcoin.com/"
  description: >
    Bitbox based bitcoin.com developer platform and resources.
  categories:
    - Blockchain
  featured: false
- title: Barmej
  main_url: "https://app.barmej.com/"
  url: "https://app.barmej.com/"
  description: >
    An interactive platform to learn different programming languages in Arabic for FREE
  categories:
    - Education
    - Programming
    - Learning
  built_by: Obytes
  built_by_url: "https://www.obytes.com/"
  featured: false
- title: Vote Save America
  main_url: "https://votesaveamerica.com"
  url: "https://votesaveamerica.com"
  description: >
    Be a voter. Save America.
  categories:
    - Education
    - Government
  featured: false
  built_by: Jeremy E. Miller
  built_by_url: "https://jeremyemiller.com/"
- title: Emergence
  main_url: https://emcap.com/
  url: https://emcap.com/
  description: >
    Emergence is a top enterprise cloud venture capital firm. We fund early stage ventures focusing on enterprise & SaaS applications. Emergence is one of the top VC firms in Silicon Valley.
  categories:
    - Marketing
    - Blog
  built_by: Upstatement
  built_by_url: https://www.upstatement.com/
  featured: false
- title: FPVtips
  main_url: https://fpvtips.com
  url: https://fpvtips.com
  source_url: https://github.com/jumpalottahigh/fpvtips
  description: >
    FPVtips is all about bringing racing drone pilots closer together, and getting more people into the hobby!
  categories:
    - Community
    - Education
    - Drones
  built_by: Georgi Yanev
  built_by_url: https://twitter.com/jumpalottahigh
  featured: false
- title: Georgi Yanev
  main_url: https://blog.georgi-yanev.com/
  url: https://blog.georgi-yanev.com/
  source_url: https://github.com/jumpalottahigh/blog.georgi-yanev.com
  description: >
    I write articles about FPV quads (building and flying), web development, smart home automation, life-long learning and other topics from my personal experience.
  categories:
    - Blog
    - Electronics
    - Drones
  built_by: Georgi Yanev
  built_by_url: https://twitter.com/jumpalottahigh
  featured: false
- title: Bear Archery
  main_url: "https://beararchery.com/"
  url: "https://beararchery.com/"
  categories:
    - eCommerce
    - Sports
  built_by: Escalade Sports
  built_by_url: "https://www.escaladesports.com/"
  featured: false
- title: "attn:"
  main_url: "https://www.attn.com/"
  url: "https://www.attn.com/"
  categories:
    - Media
    - Entertainment
  built_by: "attn:"
  built_by_url: "https://www.attn.com/"
  featured: false
- title: Mirror Conf
  description: >
    Mirror Conf is a conference designed to empower designers and frontend developers who have a thirst for knowledge and want to broaden their horizons.
  main_url: "https://www.mirrorconf.com/"
  url: "https://www.mirrorconf.com/"
  categories:
    - Conference
    - Design
    - Web Development
  featured: false
- title: Startarium
  main_url: https://www.startarium.ro
  url: https://www.startarium.ro
  description: >
    Free entrepreneurship educational portal with more than 20000 users, hundreds of resources, crowdfunding, mentoring and investor pitching events facilitated.
  categories:
    - Education
    - Crowdfunding
    - Nonprofit
    - Entrepreneurship
  built_by: Cezar Neaga
  built_by_url: https://twitter.com/cezarneaga
  featured: false
- title: Microlink
  main_url: https://microlink.io/
  url: https://microlink.io/
  description: >
    Extract structured data from any website.
  categories:
    - Web Development
    - API
    - SDK
  built_by: Kiko Beats
  built_by_url: https://kikobeats.com/
  featured: false
- title: Markets.com
  main_url: "https://www.markets.com/"
  url: "https://www.markets.com/"
  featured: false
  categories:
    - Finance
- title: Kevin Legrand
  url: "https://k-legrand.com"
  main_url: "https://k-legrand.com"
  source_url: "https://github.com/Manoz/k-legrand.com"
  description: >
    Personal website and blog built with love with Gatsby v2
  categories:
    - Blog
    - Portfolio
    - Web Development
  built_by: Kevin Legrand
  built_by_url: https://k-legrand.com
  featured: false
- title: David James Portfolio
  main_url: https://dfjames.com/
  url: https://dfjames.com/
  source_url: https://github.com/daviddeejjames/dfjames-gatsby
  description: >
    Portfolio Site using GatsbyJS and headless WordPress
  categories:
    - WordPress
    - Portfolio
    - Blog
  built_by: David James
  built_by_url: https://twitter.com/daviddeejjames
- title: Hypertext Candy
  url: https://www.hypertextcandy.com/
  main_url: https://www.hypertextcandy.com/
  description: >
    Blog about web development. Laravel, Vue.js, etc.
  categories:
    - Blog
    - Web Development
  built_by: Masahiro Harada
  built_by_url: https://twitter.com/_Masahiro_H_
  featured: false
- title: "Maxence Poutord's blog"
  description: >
    Tech & programming blog of Maxence Poutord, Software Engineer, Serial Traveler and Public Speaker
  main_url: https://www.maxpou.fr
  url: https://www.maxpou.fr
  featured: false
  categories:
    - Blog
    - Web Development
  built_by: Maxence Poutord
  built_by_url: https://www.maxpou.fr
- title: "The Noted Project"
  url: https://thenotedproject.org
  main_url: https://thenotedproject.org
  source_url: https://github.com/ianbusko/the-noted-project
  description: >
    Website to showcase the ethnomusicology research for The Noted Project.
  categories:
    - Portfolio
    - Education
    - Gallery
  built_by: Ian Busko
  built_by_url: https://github.com/ianbusko
  featured: false
- title: Got Milk
  main_url: "https://www.gotmilk.com/"
  url: "https://www.gotmilk.com/"
  featured: false
  categories:
    - Food
- title: People For Bikes
  url: "https://2017.peopleforbikes.org/"
  main_url: "https://2017.peopleforbikes.org/"
  categories:
    - Community
    - Sports
    - Gallery
    - Nonprofit
  built_by: PeopleForBikes
  built_by_url: "https://peopleforbikes.org/about-us/who-we-are/staff/"
  featured: false
- title: Wide Eye
  description: >
    Creative agency specializing in interactive design, web development, and digital communications.
  url: https://wideeye.co/
  main_url: https://wideeye.co/
  categories:
    - Design
    - Web Development
  built_by: Wide Eye
  built_by_url: https://wideeye.co/about-us/
  featured: false
- title: CodeSandbox
  description: >
    CodeSandbox is an online editor that helps you create web applications, from prototype to deployment.
  url: https://codesandbox.io/
  main_url: https://codesandbox.io/
  categories:
    - Web Development
  featured: false
- title: Marvel
  description: >
    The all-in-one platform powering design.
  url: https://marvelapp.com/
  main_url: https://marvelapp.com/
  categories:
    - Design
  featured: false
- title: Designcode.io
  description: >
    Learn to design and code React apps.
  url: https://designcode.io
  main_url: https://designcode.io
  categories:
    - Learning
  featured: false
- title: Happy Design
  description: >
    The Brand and Product Team Behind Happy Money
  url: https://design.happymoney.com/
  main_url: https://design.happymoney.com/
  categories:
    - Design
    - Finance
- title: Weihnachtsmarkt.ms
  description: >
    Explore the christmas market in Münster (Westf).
  url: https://weihnachtsmarkt.ms/
  main_url: https://weihnachtsmarkt.ms/
  source_url: https://github.com/codeformuenster/weihnachtsmarkt
  categories:
    - Gallery
    - Food
  built_by: "Code for Münster during #MSHACK18"
  featured: false
- title: Code Championship
  description: >
    Competitive coding competitions for students from 3rd to 8th grade. Code is Sport.
  url: https://www.codechampionship.com
  main_url: https://www.codechampionship.com
  categories:
    - Learning
    - Education
    - Sports
  built_by: Abamath LLC
  built_by_url: https://www.abamath.com
  featured: false
- title: Wieden+Kennedy
  description: >
    Wieden+Kennedy is an independent, global creative company.
  categories:
    - Technology
    - Web Development
    - Agency
    - Marketing
  url: https://www.wk.com
  main_url: https://www.wk.com
  built_by: Wieden Kennedy
  built_by_url: https://www.wk.com/about/
  featured: false
- title: Testing JavaScript
  description: >
    This course will teach you the fundamentals of testing your JavaScript applications using eslint, Flow, Jest, and Cypress.
  url: https://testingjavascript.com/
  main_url: https://testingjavascript.com/
  categories:
    - Learning
    - Education
    - Testing
    - JavaScript
  built_by: Kent C. Dodds
  built_by_url: https://kentcdodds.com/
  featured: false
- title: Use Hooks
  description: >
    One new React Hook recipe every day.
  url: https://usehooks.com/
  main_url: https://usehooks.com/
  categories:
    - Learning
    - Tips
    - React
  built_by: Gabe Ragland
  built_by_url: https://twitter.com/gabe_ragland
  featured: false
- title: Disrupting Nate
  description: >
    Ketogenic Diet, Podcasts, and Blockchain.
  url: https://www.disruptingnate.com/
  main_url: https://www.disruptingnate.com/
  categories:
    - Technology
    - Podcast
  built_by: Nathan Olmstead
  built_by_url: https://twitter.com/disruptingnate
  featured: false
- title: Ambassador
  url: https://www.getambassador.io
  main_url: https://www.getambassador.io
  description: >
    Open source, Kubernetes-native API Gateway for microservices built on Envoy.
  categories:
    - Open Source
    - Documentation
    - Technology
  built_by: Datawire
  built_by_url: https://www.datawire.io
  featured: false
- title: Clubhouse
  main_url: https://clubhouse.io
  url: https://clubhouse.io
  description: >
    The intuitive and powerful project management platform loved by software teams of all sizes. Built with Gatsby v2 and Prismic
  categories:
    - Technology
    - Project Management
    - Blog
    - Productivity
    - B2B Services
    - Community
    - Design
    - Open Source
  built_by: Ueno.
  built_by_url: https://ueno.co
  featured: false
- title: Asian Art Collection
  url: http://artmuseum.princeton.edu/asian-art/
  main_url: http://artmuseum.princeton.edu/asian-art/
  description: >
    Princeton University has a branch dealing with state of art.They have showcased ore than 6,000 works of Asian art are presented alongside ongoing curatorial and scholarly research
  categories:
    - Art
    - History
    - Models
  featured: false
- title: QHacks
  url: https://qhacks.io
  main_url: https://qhacks.io
  source_url: https://github.com/qhacks/qhacks-website
  description: >
    QHacks is Queen’s University’s annual hackathon! QHacks was founded in 2016 with a mission to advocate and incubate the tech community at Queen’s University and throughout Canada.
  categories:
    - Hackathon
    - Education
    - Technology
    - Podcast
  featured: false
- title: Tyler McGinnis
  url: https://tylermcginnis.com/
  main_url: https://tylermcginnis.com/
  description: >
    The linear, course based approach to learning web technologies.
  categories:
    - Education
    - Technology
    - Podcast
    - Web Development
  featured: false
- title: a11y with Lindsey
  url: https://www.a11ywithlindsey.com/
  main_url: https://www.a11ywithlindsey.com/
  source_url: https://github.com/lkopacz/a11y-with-lindsey
  description: >
    To help developers navigate accessibility jargon, write better code, and to empower them to make their Internet, Everyone's Internet.
  categories:
    - Education
    - Blog
    - Technology
  built_by: Lindsey Kopacz
  built_by_url: https://twitter.com/littlekope0903
  featured: false
- title: DEKEMA
  url: https://www.dekema.com/
  main_url: https://www.dekema.com/
  description: >
    Worldclass crafting: Furnace, fervor, fullfilment. Delivering highest demand for future craftsmanship. Built using Gatsby v2 and Prismic.
  categories:
    - Healthcare
    - Science
    - Technology
  built_by: Crisp Studio
  built_by_url: https://crisp.studio
  featured: false
- title: FOX Circus
  main_url: "https://www.foxcircus.it/"
  url: "https://www.foxcircus.it/"
  categories:
    - Event
    - Conference
    - Entertainment
  built_by: Kframe Interactive SA
  built_by_url: http://kframeinteractive.com
  featured: false
- title: Ramón Chancay
  description: >-
    Frontend / Backend Developer in Guayaquil Ecuador.
    Currently at Everymundo, previously at El Universo.
    I enjoy teaching and sharing what I know.
    I give professional advice to developers and companies.
    My wife and my children are everything in my life.
  main_url: "https://ramonchancay.me/"
  url: "https://ramonchancay.me/"
  source_url: "https://github.com/devrchancay/personal-site"
  featured: false
  categories:
    - Blog
    - Technology
    - Web Development
  built_by: Codedebug
  built_by_url: "https://codedebug.co/"
- title: BELLHOPS
  main_url: https://www.getbellhops.com/
  url: https://www.getbellhops.com/
  description: >-
    Whether you’re moving someplace new or just want to complete a few projects around your current home, BellHops can arrange the moving services you need—at simple, straightforward rates.
  categories:
    - Business
  built_by: Bellhops, Inc.
  built_by_url: https://www.getbellhops.com/
  featured: false
- title: Acclimate Consulting
  main_url: https://www.acclimate.io/
  url: https://www.acclimate.io/
  description: >-
    Acclimate is a consulting firm that puts organizations back in control with data-driven strategies and full-stack applications.
  categories:
    - AI
    - Technology
    - Consulting
  built_by: Andrew Wilson
  built_by_url: https://github.com/andwilson
  featured: false
- title: Flyright
  url: https://flyright.co/
  main_url: https://flyright.co/
  description: >-
    Flyright curates everything you need for international travel in one tidy place 💜
  categories:
    - Technology
    - App
  built_by: Ty Hopp
  built_by_url: https://github.com/tyhopp
  featured: false
- title: Vets Who Code
  url: https://vetswhocode.io/
  main_url: https://vetswhocode.io/
  description: >-
    VetsWhoCode is a non-profit organization dedicated to training military veterans & giving them the skills they need transition into tech careers.
  categories:
    - Technology
    - Nonprofit
  featured: false
- title: Patreon Blog
  url: https://blog.patreon.com/
  main_url: https://blog.patreon.com/
  description: >-
    Official blog of Patreon.com
  categories:
    - Blog
  featured: false
- title: Full Beaker
  url: https://fullbeaker.com/
  main_url: https://fullbeaker.com/
  description: >-
    Full Beaker provides independent advice online about careers and home ownership, and connect anyone who asks with companies that can help them.
  categories:
    - Consulting
  featured: false
- title: Citywide Holdup
  url: https://citywideholdup.org/
  main_url: https://citywideholdup.org/
  source_url: https://github.com/killakam3084/citywide-site
  description: >-
    Citywide Holdup is an annual fundraising event held around early November in the city of Austin, TX hosted by the Texas Wranglers benefitting Easter Seals of Central Texas, a non-profit organization that provides exceptional services, education, outreach and advocacy so that people with disabilities can live, learn, work and play in our communities.
  categories:
    - Fundraising
    - Nonprofit
    - Event
  built_by: Cameron Rison
  built_by_url: https://github.com/killakam3084
  featured: false
- title: Dawn Labs
  url: https://dawnlabs.io
  main_url: https://dawnlabs.io
  description: >-
    Thoughtful products for inspired teams. With a holistic approach to engineering and design, we partner with startups and enterprises to build for the digital era.
  categories:
    - Technology
    - Agency
    - Web Development
  featured: false
- title: COOP by Ryder
  url: https://coop.com/
  main_url: https://coop.com/
  description: >
    COOP is a platform that connects fleet managers that have idle vehicles to businesses that are looking to rent vehicles. COOP simplifies the process and paperwork required to safely share vehicles between business owners.
  categories:
    - Marketing
    - Asset Sharing
  built_by: Crispin Porter Bogusky
  built_by_url: http://www.cpbgroup.com/
  featured: false
- title: Domino's Paving for Pizza
  url: https://www.pavingforpizza.com/
  main_url: https://www.pavingforpizza.com/
  description: >
    Nominate your town for a chance to have your rough drive home from Domino's fixed to pizza perfection.
  categories:
    - Marketing
  built_by: Crispin Porter Bogusky
  built_by_url: http://www.cpbgroup.com/
  featured: false
- title: Propapanda
  url: https://propapanda.eu/
  main_url: https://propapanda.eu/
  description: >
    Is a creative production house based in Tallinn, Estonia. We produce music videos, commercials, films and campaigns – from scratch to finish.
  categories:
    - Cinema
    - Video
    - Portfolio
    - Agency
    - Media
  built_by: Henry Kehlmann
  built_by_url: https://github.com/madhenry/
  featured: false
- title: JAMstack.paris
  url: https://jamstack.paris/
  main_url: https://jamstack.paris/
  source_url: https://github.com/JAMstack-paris/jamstack.paris
  description: >
    JAMstack-focused, bi-monthly meetup in Paris
  categories:
    - Web Development
  built_by: Matthieu Auger & Nicolas Goutay
  built_by_url: https://github.com/JAMstack-paris
  featured: false
- title: DexWallet - The only Wallet you need by Dexlab
  main_url: "https://www.dexwallet.io/"
  url: "https://www.dexwallet.io/"
  source_url: "https://github.com/dexlab-io/DexWallet-website"
  featured: false
  description: >-
    DexWallet is a secure, multi-chain, mobile wallet with an upcoming one-click exchange for mobile.
  categories:
    - Blockchain
    - App
    - Open Source
    - React Native
  built_by: DexLab
  built_by_url: "https://github.com/dexlab-io"
- title: Kings Valley Paving
  url: https://kingsvalleypaving.com
  main_url: https://kingsvalleypaving.com
  description: >
    Kings Valley Paving is an asphalt, paving and concrete company serving the commercial, residential and industrial sectors in the Greater Toronto Area. Site designed by Stephen Bell.
  categories:
    - Marketing
    - Construction
  built_by: Michael Uloth
  built_by_url: https://www.michaeluloth.com
  featured: false
- title: Peter Barrett
  url: https://www.peterbarrett.ca
  main_url: https://www.peterbarrett.ca
  description: >
    Peter Barrett is a Canadian baritone from Newfoundland and Labrador who performs opera and concert repertoire in Canada, the U.S. and around the world. Site designed by Stephen Bell.
  categories:
    - Portfolio
    - Music
  built_by: Michael Uloth
  built_by_url: https://www.michaeluloth.com
  featured: false
- title: NARCAN
  main_url: https://www.narcan.com
  url: https://www.narcan.com
  description: >
    NARCAN Nasal Spray is the first and only FDA-approved nasal form of naloxone for the emergency treatment of a known or suspected opioid overdose.
  categories:
    - Healthcare
  built_by: NARCAN
  built_by_url: https://www.narcan.com
  featured: false
- title: Ritual
  main_url: https://ritual.com
  url: https://ritual.com
  description: >
    Ritual started with a simple question, what exactly is in women's multivitamins? This is the story of what happened when our founder Kat started searching for answers — the story of Ritual.
  categories:
    - Healthcare
  built_by: Ritual
  built_by_url: https://ritual.com
  featured: false
- title: Truebill
  main_url: https://www.truebill.com
  url: https://www.truebill.com
  description: >
    Truebill empowers you to take control of your money.
  categories:
    - Finance
  built_by: Truebill
  built_by_url: https://www.truebill.com
  featured: false
- title: Smartling
  main_url: https://www.smartling.com
  url: https://www.smartling.com
  description: >
    Smartling enables you to automate, manage, and professionally translate content so that you can do more with less.
  categories:
    - Marketing
  built_by: Smartling
  built_by_url: https://www.smartling.com
  featured: false
- title: Clear
  main_url: https://www.clearme.com
  url: https://www.clearme.com
  description: >
    At clear, we’re working toward a future where you are your ID, enabling you to lead an unstoppable life.
  categories:
    - Security
  built_by: Clear
  built_by_url: https://www.clearme.com
  featured: false
- title: VS Code Rocks
  main_url: "https://vscode.rocks"
  url: "https://vscode.rocks"
  source_url: "https://github.com/lannonbr/vscode-rocks"
  featured: false
  description: >
    VS Code Rocks is a place for weekly news on the newest features and updates to Visual Studio Code as well as trending extensions and neat tricks to continually improve your VS Code skills.
  categories:
    - Open Source
    - Blog
    - Web Development
  built_by: Benjamin Lannon
  built_by_url: "https://github.com/lannonbr"
- title: Particle
  main_url: "https://www.particle.io"
  url: "https://www.particle.io"
  featured: false
  description: Particle is a fully-integrated IoT platform that offers everything you need to deploy an IoT product.
  categories:
    - Marketing
    - IOT
- title: freeCodeCamp curriculum
  main_url: "https://learn.freecodecamp.org"
  url: "https://learn.freecodecamp.org"
  featured: false
  description: Learn to code with free online courses, programming projects, and interview preparation for developer jobs.
  categories:
    - Web Development
    - Learning
- title: Tandem
  main_url: "https://tandem.co.uk"
  url: "https://tandem.co.uk/the-app"
  description: >
    We're on a mission to free you of money misery. Our app, card and savings account are designed to help you spend less time worrying about money and more time enjoying life.
  categories:
    - Finance
    - App
  built_by: Tandem
  built_by_url: https://github.com/tandembank
  featured: false
- title: Monbanquet.fr
  main_url: "https://monbanquet.fr"
  url: "https://monbanquet.fr"
  description: >
    Give your corporate events the food and quality it deserves, thanks to the know-how of the best local artisans.
  categories:
    - eCommerce
    - Food
    - Event
  built_by: Monbanquet.fr
  built_by_url: https://github.com/monbanquet
  featured: false
- title: The Leaky Cauldron Blog
  url: https://theleakycauldronblog.com
  main_url: https://theleakycauldronblog.com
  source_url: https://github.com/v4iv/theleakycauldronblog
  description: >
    A Brew of Awesomeness with a Pinch of Magic...
  categories:
    - Blog
  built_by: Vaibhav Sharma
  built_by_url: https://github.com/v4iv
  featured: false
- title: Wild Drop Surf Camp
  main_url: "https://wilddropsurfcamp.com"
  url: "https://wilddropsurfcamp.com"
  description: >
    Welcome to Portugal's best kept secret and be amazed with our nature. Here you can explore, surf, taste the world's best gastronomy and wine, feel the North Canyon's power with the biggest waves in the world and so many other amazing things. Find us, discover yourself!
  categories:
    - Tourism
    - Travel
  built_by: Samuel Fialho
  built_by_url: https://samuelfialho.com
  featured: false
- title: JoinUp HR chatbot
  url: https://www.joinup.io
  main_url: https://www.joinup.io
  description: Custom HR chatbot for better candidate experience
  categories:
    - App
    - Bot
    - HR
    - Technology
  featured: false
- title: JDCastro Web Design & Development
  main_url: https://jacobdcastro.com
  url: https://jacobdcastro.com
  source_url: https://github.com/jacobdcastro/personal-site
  featured: false
  description: >
    A small business site for freelance web designer and developer Jacob D. Castro. Includes professional blog, contact forms, and soon-to-come portfolio of sites for clients. Need a new website or an extra developer to share the workload? Feel free to check out the website!
  categories:
    - Blog
    - Portfolio
    - Business
    - Freelance
  built_by: Jacob D. Castro
  built_by_url: https://twitter.com/jacobdcastro
- title: Gatsby Tutorials
  main_url: https://www.gatsbytutorials.com
  url: https://www.gatsbytutorials.com
  source_url: https://github.com/ooloth/gatsby-tutorials
  featured: false
  description: >
    Gatsby Tutorials is a community-updated list of video, audio and written tutorials to help you learn GatsbyJS.
  categories:
    - Web Development
    - Education
    - Open Source
  built_by: Michael Uloth
  built_by_url: "https://www.michaeluloth.com"
- title: Up & Running Tutorials
  main_url: https://www.upandrunningtutorials.com
  url: https://www.upandrunningtutorials.com
  featured: false
  description: >
    Free coding tutorials for web developers. Get your web development career up and running by learning to build better, faster websites.
  categories:
    - Web Development
    - Education
  built_by: Michael Uloth
  built_by_url: "https://www.michaeluloth.com"
- title: Grooovinger
  url: https://www.grooovinger.com
  main_url: https://www.grooovinger.com
  description: >
    Martin Grubinger, a web developer from Austria
  categories:
    - Portfolio
    - Web Development
  built_by: Martin Grubinger
  built_by_url: https://www.grooovinger.com
  featured: false
- title: LXDX - the Crypto Derivatives Exchange
  main_url: https://www.lxdx.co/
  url: https://www.lxdx.co/
  description: >
    LXDX is the world's fastest crypto exchange. Our mission is to bring innovative financial products to retail crypto investors, providing access to the same speed and scalability that institutional investors already depend on us to deliver each and every day.
  categories:
    - Marketing
    - Blockchain
    - Finance
  built_by: Corey Ward
  built_by_url: http://www.coreyward.me/
  featured: false
- title: Kyle McDonald
  url: https://kylemcd.com
  main_url: https://kylemcd.com
  source_url: https://github.com/kylemcd/personal-site-react
  description: >
    Personal site + blog for Kyle McDonald
  categories:
    - Blog
  built_by: Kyle McDonald
  built_by_url: https://kylemcd.com
  featured: false
- title: VSCode Power User Course
  main_url: https://VSCode.pro
  url: https://VSCode.pro
  description: >
    After 10 years with Sublime, I switched to VSCode. Love it. Spent 1000+ hours building a premium video course to help you switch today. 200+ power user tips & tricks turn you into a VSCode.pro
  categories:
    - Education
    - Learning
    - eCommerce
    - Marketing
    - VSCode
    - Technology
    - Web Development
  built_by: Ahmad Awais
  built_by_url: https://twitter.com/MrAhmadAwais/
  featured: false
- title: Thijs Koerselman Portfolio
  main_url: https://www.vauxlab.com
  url: https://www.vauxlab.com
  featured: false
  description: >
    Portfolio of Thijs Koerselman. A freelance software engineer, full-stack web developer and sound designer.
  categories:
    - Portfolio
    - Business
    - Freelance
    - Technology
    - Web Development
    - React Native
    - Music
- title: Ad Hoc Homework
  main_url: https://homework.adhoc.team
  url: https://homework.adhoc.team
  description: >
    Ad Hoc builds government digital services that are fast, efficient, and usable by everyone. Ad Hoc Homework is a collection of coding and design challenges for candidates applying to our open positions.
  categories:
    - Web Development
    - Government
    - Healthcare
    - Programming
  built_by_url: https://adhoc.team
  featured: false
- title: BetterDocs | Discord Themes & Plugins
  main_url: https://betterdocs.us
  url: https://betterdocs.us
  description: >
    All Discord enhancement projects in 1! Free quality Themes and Plugins for Discord and easy installation instructions for BetterDiscord and more!
  categories:
    - Web Development
    - Programming
    - Open Source
  built_by: Christopher R. | Owner
  built_by_url: https://github.com/MrRobotjs/
  featured: false
- title: Birra Napoli
  main_url: http://www.birranapoli.it
  url: http://www.birranapoli.it
  built_by: Ribrain
  built_by_url: https://www.ribrainstudio.com
  featured: false
  description: >
    Birra Napoli official site
  categories:
    - Landing Page
    - Business
    - Food
    - Beverage
- title: Satispay
  url: https://www.satispay.com
  main_url: https://www.satispay.com
  categories:
    - Business
    - Finance
    - Technology
  built_by: Satispay
  built_by_url: https://www.satispay.com
  featured: false
- title: The Movie Database - Gatsby
  url: https://tmdb.lekoarts.de
  main_url: https://tmdb.lekoarts.de
  source_url: https://github.com/LekoArts/gatsby-source-tmdb-example
  categories:
    - Open Source
    - Entertainment
    - Gallery
  featured: false
  built_by: LekoArts
  built_by_url: "https://github.com/LekoArts"
  description: >
    Source from The Movie Database (TMDb) API (v3) in Gatsby. This example is built with react-spring, React hooks and react-tabs and showcases the gatsby-source-tmdb plugin. It also has some client-only paths and uses gatsby-image.
- title: LANDR - Creative Tools for Musicians
  url: https://www.landr.com/
  main_url: https://www.landr.com/en/
  categories:
    - Music
    - Technology
    - AI
    - Business
    - Entrepreneurship
    - Freelance
    - Marketing
    - Media
  featured: false
  built_by: LANDR
  built_by_url: https://twitter.com/landr_music
  description: >
    Marketing website built for LANDR. LANDR is a web application that provides tools for musicians to master their music (using artificial intelligence), collaborate with other musicians, and distribute their music to multiple platforms.
- title: ClinicJS
  url: https://clinicjs.org/
  main_url: https://clinicjs.org/
  categories:
    - Performance
    - Technology
    - Documentation
  featured: false
  built_by: NearForm
  built_by_url: "https://www.nearform.com/"
  description: >
    Tools to help diagnose and pinpoint Node.js performance issues.
- title: KOBIT
  main_url: "https://kobit.in"
  url: "https://kobit.in"
  description: Automated Google Analytics Report with everything you need and more
  featured: false
  categories:
    - Marketing
    - Blog
  built_by: mottox2
  built_by_url: "https://mottox2.com"
- title: Aleksander Hansson
  main_url: https://ahansson.com
  url: https://ahansson.com
  featured: false
  description: >
    Portfolio website for Aleksander Hansson
  categories:
    - Portfolio
    - Business
    - Freelance
    - Technology
    - Web Development
    - Consulting
  built_by: Aleksander Hansson
  built_by_url: https://www.linkedin.com/in/aleksanderhansson/
- title: Surfing Nosara
  main_url: "https://www.surfingnosara.com"
  url: "https://www.surfingnosara.com"
  description: Real estate, vacation, and surf report hub for Nosara, Costa Rica
  featured: false
  categories:
    - Business
    - Blog
    - Gallery
    - Marketing
  built_by: Desarol
  built_by_url: "https://www.desarol.com"
- title: Crispin Porter Bogusky
  url: https://cpbgroup.com/
  main_url: https://cpbgroup.com/
  description: >
    We solve the world’s toughest communications problems with the most quantifiably potent creative assets.
  categories:
    - Agency
    - Advertising
    - Design
    - Marketing
  built_by: Crispin Porter Bogusky
  built_by_url: https://cpbgroup.com/
  featured: false
- title: graphene-python
  url: https://graphene-python.org
  main_url: https://graphene-python.org
  description: Graphene is a collaboratively funded project.Graphene-Python is a library for building GraphQL APIs in Python easily.
  categories:
    - Library
    - API
    - Documentation
  featured: false
- title: Song Wang's Blog
  main_url: "https://songwang.io/"
  url: "https://songwang.io/"
  source_url: "https://github.com/wangsongiam/songwang.io/"
  description: >
    The website about Song Wang.
  categories:
    - Blog
    - Technology
    - Web Development
  built_by: Song Wang
  built_by_url: "https://github.com/wangsongiam/"
  featured: false
- title: Engel & Völkers Ibiza Holiday Rentals
  main_url: "https://www.ev-ibiza.com/"
  url: "https://www.ev-ibiza.com/"
  featured: false
  built_by: Ventura Digitalagentur
  description: >
    Engel & Völkers, one of the most successful real estate agencies in the world, offers luxury holiday villas to rent in Ibiza.
  categories:
    - Tourism
    - Travel
- title: Sylvain Hamann's personal website
  url: "https://shamann.fr"
  main_url: "https://shamann.fr"
  source_url: "https://github.com/sylvhama/shamann-gatsby/"
  description: >
    Sylvain Hamann, web developer from France
  categories:
    - Portfolio
    - Web Development
  built_by: Sylvain Hamann
  built_by_url: "https://twitter.com/sylvhama"
  featured: false
- title: Jane Manchun Wong's Personal Website
  main_url: "https://wongmjane.com/"
  url: "https://wongmjane.com/"
  description: >
    Jane Manchun Wong's Personal Website is where she posts bug bounty write-ups, discoveries from reverse engineering apps and personal thoughts. This site is built on Gatsby v2 and it leverages the ecosystem to provide PWA features such as offline support.
  categories:
    - Blog
    - Portfolio
    - Security
  built_by: Jane Manchun Wong
  built_by_url: "https://twitter.com/wongmjane"
  featured: false
- title: Luca Crea's portfolio
  main_url: https://lcrea.github.io
  url: https://lcrea.github.io
  description: >
    Portfolio and personal website of Luca Crea, an Italian software engineer.
  categories:
    - Portfolio
  built_by: Luca Crea
  built_by_url: https://github.com/lcrea
  featured: false
- title: Escalade Sports
  main_url: "https://www.escaladesports.com/"
  url: "https://www.escaladesports.com/"
  categories:
    - eCommerce
    - Sports
  built_by: Escalade Sports
  built_by_url: "https://www.escaladesports.com/"
  featured: false
- title: Exposify
  main_url: "https://www.exposify.de/"
  url: "https://www.exposify.de/"
  description: >
    This is our German website built with Gatsby 2.0, Emotion and styled-system.
    Exposify is a proptech startup and builds technology for real estate businesses.
    We provide our customers with an elegant agent software in combination
    with beautifully designed and fast websites.
  categories:
    - Web Development
    - Real Estate
    - Agency
    - Marketing
  built_by: Exposify
  built_by_url: "https://www.exposify.de/"
  featured: false
- title: Steak Point
  main_url: https://www.steakpoint.at/
  url: https://www.steakpoint.at/
  description: >
    Steak Restaurant in Vienna, Austria (Wien, Österreich).
  categories:
    - Restaurant
    - Food
  built_by: Peter Kroyer
  built_by_url: https://www.peterkroyer.at/
  featured: false
- title: Takumon blog
  main_url: "https://takumon.com"
  url: "https://takumon.com"
  source_url: "https://github.com/Takumon/blog"
  description: Java Engineer's tech blog.
  featured: false
  categories:
    - Blog
  built_by: Takumon
  built_by_url: "https://twitter.com/inouetakumon"
- title: DayThirty
  main_url: "https://daythirty.com"
  url: "https://daythirty.com"
  description: DayThirty - ideas for the new year.
  featured: false
  categories:
    - Health & Wellness
  built_by: Jack Oliver
  built_by_url: "https://twitter.com/mrjackolai"
- title: TheAgencyProject
  main_url: "https://theagencyproject.co"
  url: "https://theagencyproject.co"
  description: Agency model, without agency overhead.
  categories:
    - Agency
  built_by: JV-LA
  built_by_url: https://jv-la.com
- title: Karen Hou's portfolio
  main_url: https://www.karenhou.com/
  url: https://www.karenhou.com/
  categories:
    - Portfolio
  built_by: Karen H. Developer
  built_by_url: https://github.com/karenhou
  featured: false
- title: Jean Luc Ponty
  main_url: "https://ponty.com"
  url: "https://ponty.com"
  description: Official site for Jean Luc Ponty, French virtuoso violinist and jazz composer.
  featured: false
  categories:
    - Music
    - Entertainment
  built_by: Othermachines
  built_by_url: "https://othermachines.com"
- title: Rosewood Family Advisors
  main_url: "https://www.rfallp.com/"
  url: "https://www.rfallp.com/"
  description: Rosewood Family Advisors LLP (Palo Alto) provides a diverse range of family office services customized for ultra high net worth individuals.
  featured: false
  categories:
    - Finance
    - Business
  built_by: Othermachines
  built_by_url: "https://othermachines.com"
- title: Cole Walker's Portfolio
  main_url: "https://www.walkermakes.com"
  url: "https://www.walkermakes.com"
  source_url: "https://github.com/ColeWalker/portfolio"
  description: The portfolio of web developer Cole Walker, built with the help of Gatsby v2, React-Spring, and SASS.
  featured: false
  categories:
    - Portfolio
    - Web Development
  built_by: Cole Walker
  built_by_url: "https://www.walkermakes.com"
- title: Standing By Company
  main_url: "https://standingby.company"
  url: "https://standingby.company"
  description: A brand experience design company led by Scott Mackenzie and Trent Barton.
  featured: false
  categories:
    - Design
    - Web Development
  built_by: Standing By Company
  built_by_url: "https://standingby.company"
- title: Ashley Thouret
  main_url: "https://www.ashleythouret.com"
  url: "https://www.ashleythouret.com"
  description: Official website of Canadian soprano Ashley Thouret. Site designed by Stephen Bell.
  categories:
    - Portfolio
    - Music
  built_by: Michael Uloth
  built_by_url: "https://www.michaeluloth.com"
  featured: false
- title: The AZOOR Society
  main_url: "https://www.theazoorsociety.org"
  url: "https://www.theazoorsociety.org"
  description: The AZOOR Society is a UK-based charity committed to promoting awareness of Acute Zonal Occult Outer Retinopathy and assisting further research. Site designed by Stephen Bell.
  categories:
    - Health & Wellness
    - Community
    - Nonprofit
  built_by: Michael Uloth
  built_by_url: "https://www.michaeluloth.com"
  featured: false
- title: Gábor Fűzy pianist
  main_url: "https://pianobar.hu"
  url: "https://pianobar.hu"
  description: Gábor Fűzy pianist's offical website built with Gatsby v2.
  categories:
    - Music
  built_by: Zoltán Bedi
  built_by_url: "https://github.com/B3zo0"
  featured: false
- title: Logicwind
  main_url: "https://logicwind.com"
  url: "https://logicwind.com"
  description: Website of Logicwind - JavaScript experts, Technology development agency & consulting.
  featured: false
  categories:
    - Portfolio
    - Agency
    - Web Development
    - Consulting
  built_by: Logicwind
  built_by_url: "https://www.logicwind.com"
- title: ContactBook.app
  main_url: "https://contactbook.app"
  url: "https://contactbook.app"
  description: Seamlessly share Contacts with G Suite team members
  featured: false
  categories:
    - Landing Page
    - Blog
  built_by: Logicwind
  built_by_url: "https://www.logicwind.com"
- title: npm-bookmarks
  url: https://npm-bookmarks.netlify.com
  main_url: https://npm-bookmarks.netlify.com
  source_url: https://github.com/crstnio/npm-bookmarks
  description: >
    A site to collect personal favorites of NPM packages – sorted by downloads count with a tags filter and search by title. Fork it and bookmark your favorite packages!
  categories:
    - Directory
    - JavaScript
    - Library
    - Open Source
    - Programming
    - Web Development
  built_by: crstnio
  built_by_url: https://github.com/crstnio/
  featured: false
- title: Waterscapes
  main_url: "https://waterscap.es"
  url: "https://waterscap.es/lake-monteynard/"
  source_url: "https://github.com/gaelbillon/Waterscapes-Gatsby-site"
  description: Waterscap.es is a directory of bodies of water (creeks, ponds, waterfalls, lakes, etc) with information about each place such as how to get there, hike time, activities and photos and a map displayed with the Mapbox GL SJ npm package. It was developed with the goal of learning Gatsby. This website is based on the gatsby-contentful-starter and uses Contentful as CMS. It is hosted on Netlify. Hooks are setup with Bitbucket and Contentful to trigger a new build upon code or content changes. The data on Waterscap.es is a mix of original content and informations from the internets gathered and put together.
  categories:
    - Directory
    - Photography
    - Travel
  built_by: Gaël Billon
  built_by_url: "https://gaelbillon.com"
  featured: false
- title: Packrs
  url: "https://www.packrs.co/"
  main_url: "https://www.packrs.co/"
  description: >
    Packrs is a local delivery platform, one spot for all your daily requirements. On a single tap get everything you need at your doorstep.
  categories:
    - Marketing
    - Landing Page
    - Entrepreneurship
  built_by: Vipin Kumar Rawat
  built_by_url: "https://github.com/aesthytik"
  featured: false
- title: HyakuninIsshu
  main_url: "https://hyakuninanki.net"
  url: "https://hyakuninanki.net"
  source_url: "https://github.com/rei-m/web_hyakuninisshu"
  description: >
    HyakuninIsshu is a traditional Japanese card game.
  categories:
    - Education
    - Gallery
    - Entertainment
  built_by: Rei Matsushita
  built_by_url: "https://github.com/rei-m/"
  featured: false
- title: WQU Partners
  main_url: "https://partners.wqu.org/"
  url: "https://partners.wqu.org/"
  featured: false
  categories:
    - Marketing
    - Education
    - Landing Page
  built_by: Corey Ward
  built_by_url: "http://www.coreyward.me/"
- title: Federico Giacone
  url: "https://federico.giac.one/"
  main_url: "https://federico.giac.one"
  source_url: "https://github.com/leopuleo/federico.giac.one"
  description: >
    Digital portfolio for Italian Architect Federico Giacone.
  categories:
    - Portfolio
    - Gallery
  built_by: Leonardo Giacone
  built_by_url: "https://github.com/leopuleo"
  featured: false
- title: Station
  url: "https://getstation.com/"
  main_url: "https://getstation.com/"
  description: Station is the first smart browser for busy people. A single place for all of your web applications.
  categories:
    - Technology
    - Web Development
    - Productivity
  featured: false
- title: Vyron Vasileiadis
  url: "https://fedonman.com/"
  main_url: "https://fedonman.com"
  source_url: "https://github.com/fedonman/fedonman-website"
  description: Personal space of Vyron Vasileiadis aka fedonman, a Web & IoT Developer, Educator and Entrepreneur based in Athens, Greece.
  categories:
    - Portfolio
    - Technology
    - Web Development
    - Education
  built_by: Vyron Vasileiadis
  built_by_url: "https://github.com/fedonman"
- title: Fabien Champigny
  url: "https://www.champigny.name/"
  main_url: "https://www.champigny.name/"
  built_by_url: "https://www.champigny.name/"
  description: Fabien Champigny's personal blog. Entrepreneur, hacker and loves street photo.
  categories:
    - Blog
    - Gallery
    - Photography
    - Productivity
    - Entrepreneurship
  featured: false
- title: Alex Xie - Portfolio
  url: https://alexieyizhe.me/
  main_url: https://alexieyizhe.me/
  source_url: https://github.com/alexieyizhe/alexieyizhe.github.io
  description: >
    Personal website of Alex Yizhe Xie, a University of Waterloo Computer Science student and coding enthusiast.
  categories:
    - Blog
    - Portfolio
    - Web Development
  featured: false
- title: Equithon
  url: https://equithon.org/
  main_url: https://equithon.org/
  source_url: https://github.com/equithon/site-main/
  built_by: Alex Xie
  built_by_url: https://alexieyizhe.me/
  description: >
    Equithon is the largest social innovation hackathon in Waterloo, Canada. It was founded in 2016 to tackle social equity issues and create change.
  categories:
    - Education
    - Event
    - Hackathon
    - Learning
    - Open Source
    - Nonprofit
    - Technology
  featured: false
- title: Dale Blackburn - Portfolio
  url: https://dakebl.co.uk/
  main_url: https://dakebl.co.uk/
  source_url: https://github.com/dakebl/dakebl.co.uk
  description: >
    Dale Blackburn's personal website and blog.
  categories:
    - Blog
    - Portfolio
    - Web Development
  featured: false
- title: Portfolio of Anthony Wiktor
  url: https://www.anthonydesigner.com/
  main_url: https://www.anthonydesigner.com/
  description: >
    Anthony Wiktor is a Webby Award-Winning Creative Director and Digital Designer twice named Hot 100 by WebDesigner Magazine. Anthony has over a decade of award-winning experience in design and has worked on projects across a diverse set of industries — from entertainment to consumer products to hospitality to technology. Anthony is a frequent lecturer at USC’s Annenberg School for Communication & Journalism and serves on the board of AIGA Los Angeles.
  categories:
    - Portfolio
    - Marketing
  built_by: Maciej Leszczyński
  built_by_url: http://twitter.com/_maciej
  featured: false
- title: Frame.io Workflow Guide
  main_url: https://workflow.frame.io
  url: https://workflow.frame.io
  description: >
    The web’s most comprehensive post-production resource, written by pro filmmakers, for pro filmmakers. Always expanding, always free.
  categories:
    - Education
    - Cinema
  built_by: Frame.io
  built_by_url: https://frame.io
  featured: false
- title: MarcySutton.com
  main_url: https://marcysutton.com
  url: https://marcysutton.com
  description: >
    The personal website of web developer and accessibility advocate Marcy Sutton.
  categories:
    - Blog
    - Accessibility
    - Video
    - Photography
  built_by: Marcy Sutton
  built_by_url: https://marcysutton.com
  featured: true
- title: Kepinski.me
  main_url: https://kepinski.me
  url: https://kepinski.me
  description: >
    The personal site of Antoni Kepinski, Node.js Developer.
  categories:
    - Portfolio
    - Open Source
  built_by: Antoni Kepinski
  built_by_url: https://kepinski.me
  featured: false
- title: WPGraphQL Docs
  main_url: https://docs.wpgraphql.com
  url: https://docs.wpgraphql.com
  description: >
    Documentation for WPGraphQL, a free open-source WordPress plugin that provides an extendable GraphQL schema and API for any WordPress site.
  categories:
    - API
    - CMS
    - Documentation
    - GraphQL
    - Technology
    - Web Development
    - WordPress
  built_by: WPGraphQL
  built_by_url: https://wpgraphql.com
  featured: false
- title: Shine Lawyers
  main_url: https://www.shine.com.au
  url: https://www.shine.com.au
  description: >
    Shine Lawyers is an Australian legal services website built with Gatsby v2, Elasticsearch, Isso, and Geolocation services.
  categories:
    - Legal
    - Business
    - Blog
- title: Parallel Polis Kosice
  url: https://www.paralelnapoliskosice.sk/
  main_url: https://www.paralelnapoliskosice.sk/
  source_url: https://github.com/ParalelnaPolisKE/paralelnapoliskosice.sk
  description: >
    Parallel Polis is a collective of people who want to live in a more opened world. We look for possibilities and technologies (Bitcoin, the blockchain, reputation systems and decentralized technologies in general) that open new ways, make processes easier and remove unnecessary barriers. We want to create an environment that aims at education, discovering and creating better systems for everybody who is interested in freedom and independence.
  categories:
    - Blog
    - Education
    - Technology
    - Blockchain
  built_by: Roman Vesely
  built_by_url: https://romanvesely.
  featured: false
- title: Unda Solutions
  url: https://unda.com.au
  main_url: https://unda.com.au
  description: >
    A custom web application development company in Perth, WA
  categories:
    - Business
    - Freelance
    - Web Development
    - Technology
  featured: false
- title: BIGBrave
  main_url: https://bigbrave.digital
  url: https://bigbrave.digital
  description: >
    BIGBrave is a strategic design firm. We partner with our clients, big and small, to design & create human-centered brands, products, services and systems that are simple, beautiful and easy to use.
  categories:
    - Agency
    - Web Development
    - Marketing
    - Technology
    - WordPress
  built_by: Francois Brill
  built_by_url: https://bigbrave.digital
  featured: false
- title: KegTracker
  main_url: https://www.kegtracker.co.za
  url: https://www.kegtracker.co.za
  description: >
    Keg Tracker is part of the Beverage Insights family and its sole aim is to provide you with the right data about your kegs to make better decisions. In today’s business landscape having the right information at your finger tips is crucial to the agility of your business.
  categories:
    - Food
    - Business
    - Technology
  built_by: Francois Brill
  built_by_url: https://bigbrave.digital
  featured: false
- title: Mike Nichols
  url: https://www.mikenichols.me
  main_url: https://www.mikenichols.me
  description: >
    Portfolio site of Mike Nichols, a UX designer and product development lead.
  categories:
    - Portfolio
    - Technology
    - Web Development
  built_by: Mike Nichols
  featured: false
- title: Steve Haid
  url: https://www.stevehaid.com
  main_url: https://www.stevehaid.com
  description: >
    Steve Haid is a real estate agent and Professional Financial Planner (PFP) who has been helping clients achieve their investment goals since 2006. Site designed by Stephen Bell.
  categories:
    - Marketing
    - Real Estate
  built_by: Michael Uloth
  built_by_url: "https://www.michaeluloth.com"
- title: Incremental - Loyalty, Rewards and Incentive Programs
  main_url: https://www.incremental.com.au
  url: https://www.incremental.com.au
  description: >
    Sydney-based digital agency specialising in loyalty, rewards and incentive programs. WordPress backend; Cloudinary, YouTube and Hubspot form integration; query data displayed as animated SVG graphs; video background in the header.
  categories:
    - Agency
    - Portfolio
    - WordPress
  built_by: Incremental
  built_by_url: https://www.incremental.com.au
  featured: false
- title: Technica11y
  main_url: https://www.technica11y.org
  url: https://www.technica11y.org
  description: >
    Discussing challenges in technical accessibility.
  categories:
    - Accessibility
    - Education
    - Video
  built_by: Tenon.io
  built_by_url: https://tenon.io
  featured: false
- title: Tenon-UI Documentation
  main_url: https://www.tenon-ui.info
  url: https://www.tenon-ui.info
  description: >
    Documentation site for Tenon-UI: Tenon.io's accessible components library.
  categories:
    - Accessibility
    - Documentation
    - Library
    - Web Development
  built_by: Tenon.io
  built_by_url: https://tenon.io
  featured: false
- title: Matthew Secrist
  main_url: https://www.matthewsecrist.net
  url: https://www.matthewsecrist.net
  source_url: https://github.com/matthewsecrist/v3
  description: >
    Matthew Secrist's personal portfolio using Gatsby, Prismic and Styled-Components.
  categories:
    - Portfolio
    - Technology
    - Web Development
  built_by: Matthew Secrist
  built_by_url: https://www.matthewsecrist.net
  featured: false
- title: Node.js Dev
  main_url: https://nodejs.dev
  url: https://nodejs.dev
  source_url: https://github.com/nodejs/nodejs.dev
  description: >
    Node.js Foundation Website.
  categories:
    - Node.js
    - Documentation
    - Web Development
  built_by: Node.js Website Redesign Working Group
  built_by_url: https://github.com/nodejs/website-redesign
  featured: false
- title: Sheffielders
  main_url: https://sheffielders.org
  url: https://sheffielders.org
  source_url: https://github.com/davemullenjnr/sheffielders
  description: >
    A collective of businesses, creatives, and projects based in Sheffield, UK.
  categories:
    - Directory
  built_by: Dave Mullen Jnr
  built_by_url: https://davemullenjnr.co.uk
  featured: false
- title: Stealth Labs
  url: https://stealthlabs.io
  main_url: https://stealthlabs.io
  description: >
    We design and develop for the web, mobile and desktop
  categories:
    - Portfolio
    - Web Development
  built_by: Edvins Antonovs
  built_by_url: https://edvins.io
  featured: false
- title: Constanzia Yurashko
  main_url: https://www.constanziayurashko.com
  url: https://www.constanziayurashko.com
  description: >
    Exclusive women's ready-to-wear fashion by designer Constanzia Yurashko.
  categories:
    - Fashion
    - Portfolio
  built_by: Maxim Andries
  featured: false
- title: The Tenon.io blog
  main_url: https://blog.tenon.io/
  url: https://blog.tenon.io/
  description: >
    The Tenon.io blog features articles on accessibility written by some of the industry's leading lights and includes news, guidance, and education.
  categories:
    - Accessibility
    - Blog
    - Education
  built_by: Tenon.io
  built_by_url: https://tenon.io
  featured: false
- title: Algolia
  url: https://algolia.com
  main_url: https://algolia.com
  description: >
    Algolia helps businesses across industries quickly create relevant, scalable, and lightning fast search and discovery experiences.
  categories:
    - Web Development
    - Technology
    - Open Source
    - Featured
  built_by: Algolia
  featured: true
- title: GVD Renovations
  url: https://www.gvdrenovations.com/
  main_url: https://www.gvdrenovations.com/
  description: >
    GVD Renovations is a home improvement contractor with a well known reputation as a professional, quality contractor in California.
  categories:
    - Construction
    - Business
  built_by: David Krasniy
  built_by_url: http://dkrasniy.com
  featured: false
- title: Styled System
  url: https://styled-system.com/
  main_url: https://styled-system.com/
  source_url: https://github.com/styled-system/styled-system/tree/master/docs
  description: >
    Style props for rapid UI development.
  categories:
    - Design System
    - Styles
    - Type Scale
    - Responsive Design
  built_by: Brent Jackson
  built_by_url: https://jxnblk.com/
- title: Timehacker
  url: https://timehacker.app
  main_url: https://timehacker.app
  description: >
    Procrastination killer, automatic time tracking app to skyrocket your productivity
  categories:
    - Productivity
    - App
    - Technology
    - Marketing
    - Landing Page
  built_by: timehackers
  featured: false
- title: Little & Big
  main_url: "https://www.littleandbig.com.au/"
  url: "https://www.littleandbig.com.au/"
  description: >
    Little & Big exists with the aim to create Websites, Apps, E-commerce stores
    that are consistently unique and thoughtfully crafted, every time.
  categories:
    - Agency
    - Design
    - Web Development
    - Portfolio
  built_by: Little & Big
  built_by_url: "https://www.littleandbig.com.au/"
  featured: false
- title: Cat Knows
  main_url: "https://catnose99.com/"
  url: "https://catnose99.com/"
  description: >
    Personal blog built with Gatsby v2.
  categories:
    - Blog
    - Web Development
  built_by: CatNose
  built_by_url: "https://twitter.com/catnose99"
  featured: false
- title: just some dev
  url: https://www.iamdeveloper.com
  main_url: https://www.iamdeveloper.com
  source_url: https://github.com/nickytonline/www.iamdeveloper.com
  description: >
    Just some software developer writing things ✏️
  categories:
    - Blog
  built_by: Nick Taylor
  built_by_url: https://www.iamdeveloper.com
  featured: false
- title: Keziah Moselle Blog
  url: https://blog.keziahmoselle.fr/
  main_url: https://blog.keziahmoselle.fr/
  source_url: https://github.com/KeziahMoselle/blog.keziahmoselle.fr
  description: >
    ✍️ A place to share my thoughts.
  categories:
    - Blog
  built_by: Keziah Moselle
  built_by_url: https://keziahmoselle.fr/
- title: xfuture's blog
  url: https://www.xfuture-blog.com/
  main_url: https://www.xfuture-blog.com/
  source_url: https://github.com/xFuture603/xfuture-blog
  description: >
    A blog about Devops, Web development, and my insights as a systems engineer.
  categories:
    - Blog
  built_by: Daniel Uhlmann
  built_by_url: https://www.xfuture-blog.com/
- title: Mayne's Blog
  main_url: "https://gine.me/"
  url: "https://gine.me/page/1"
  source_url: "https://github.com/mayneyao/gine-blog"
  featured: false
  categories:
    - Blog
    - Web Development
- title: Bakedbird
  url: https://bakedbird.com
  main_url: https://bakedbird.com
  description: >
    Eleftherios Psitopoulos - A frontend developer from Greece ☕
  categories:
    - Portfolio
    - Blog
  built_by: Eleftherios Psitopoulos
  built_by_url: https://bakedbird.com
- title: Benjamin Lannon
  url: https://lannonbr.com
  main_url: https://lannonbr.com
  source_url: https://github.com/lannonbr/Portfolio-gatsby
  description: >
    Personal portfolio of Benjamin Lannon
  categories:
    - Portfolio
    - Web Development
  built_by: Benjamin Lannon
  built_by_url: https://lannonbr.com
  featured: false
- title: Aravind Balla
  url: https://aravindballa.com
  main_url: https://aravindballa.com
  source_url: https://github.com/aravindballa/website2017
  description: >
    Personal portfolio of Aravind Balla
  categories:
    - Portfolio
    - Blog
    - Web Development
  built_by: Aravind Balla
  built_by_url: https://aravindballa.com
- title: Kaleb McKelvey
  url: https://kalebmckelvey.com
  main_url: https://kalebmckelvey.com
  source_url: https://github.com/avatar-kaleb/kalebmckelvey-site
  description: >
    Personal portfolio of Kaleb McKelvey!
  categories:
    - Blog
    - Portfolio
  built_by: Kaleb McKelvey
  built_by_url: https://kalebmckelvey.com
  featured: false
- title: Michal Czaplinski
  url: https://czaplinski.io
  main_url: https://czaplinski.io
  source_url: https://github.com/michalczaplinski/michalczaplinski.github.io
  description: >
    Michal Czaplinski is a full-stack developer 🚀
  categories:
    - Portfolio
    - Web Development
  built_by: Michal Czaplinski mmczaplinski@gmail.com
  built_by_url: https://czaplinski.io
  featured: false
- title: Interactive Investor (ii)
  url: https://www.ii.co.uk
  main_url: https://www.ii.co.uk
  description: >
    Hybrid (static/dynamic) Gatsby web app for ii's free research, news and analysis, discussion and product marketing site.
  categories:
    - Banking
    - Business
    - Finance
    - Technology
  built_by: Interactive Investor (ii)
  built_by_url: https://www.ii.co.uk
  featured: false
- title: Weingut Goeschl
  url: https://www.weingut-goeschl.at/
  main_url: https://www.weingut-goeschl.at/
  description: >
    Weingut Goeschl is a family winery located in Gols, Burgenland in Austria (Österreich)
  categories:
    - eCommerce
    - Beverage
    - Business
  built_by: Peter Kroyer
  built_by_url: https://www.peterkroyer.at/
  featured: false
- title: Josef Aidt
  url: https://josefaidt.me
  main_url: https://josefaidt.me
  source_url: https://github.com/josefaidt/josefaidt.github.io
  description: >
    Personal website, blog, portfolio for Josef Aidt
  categories:
    - Portfolio
    - Blog
    - Web Development
  built_by: Josef Aidt
  built_by_url: https://twitter.com/garlicbred
- title: Hash Tech Guru
  url: https://hashtech.guru
  main_url: https://hashtech.guru
  description: >
    Software Development Training School and Tech Blog
  categories:
    - Blog
    - Education
  built_by: Htet Wai Yan Soe
  built_by_url: https://github.com/johnreginald
- title: AquaGruppen Vattenfilter
  url: https://aquagruppen.se
  main_url: https://aquagruppen.se/
  description: >
    Water filter and water treatment products in Sweden
  categories:
    - Business
    - Technology
  built_by: Johan Eliasson
  built_by_url: https://github.com/elitan
  featured: false
- title: How To egghead
  main_url: https://howtoegghead.com/
  url: https://howtoegghead.com/
  source_url: https://github.com/eggheadio/how-to-egghead
  featured: false
  built_by: egghead.io
  built_by_url: https://egghead.io
  description: >
    How to become an egghead instructor or reviewer
  categories:
    - Documentation
    - Education
- title: Sherpalo Ventures
  main_url: "https://www.sherpalo.com/"
  url: "https://www.sherpalo.com/"
  featured: false
  categories:
    - Finance
    - Business
    - Technology
  built_by: Othermachines
  built_by_url: "https://othermachines.com"
- title: WrapCode
  url: https://www.wrapcode.com
  main_url: https://www.wrapcode.com
  description: >
    A full stack blog on Microsoft Azure, JavaScript, DevOps, AI and Bots.
  categories:
    - Blog
    - Technology
    - Web Development
  built_by: Rahul P
  built_by_url: https://twitter.com/_rahulpp
  featured: false
- title: Kirankumar Ambati's Portfolio
  url: https://www.kirankumarambati.me
  main_url: https://www.kirankumarambati.me
  description: >
    Personal website, blog, portfolio of Kirankumar Ambati
  categories:
    - Blog
    - Portfolio
    - Web Development
  built_by: Kirankumar Ambati
  built_by_url: https://github.com/kirankumarambati
  featured: false
- title: Mixkit by Envato
  url: https://mixkit.co
  main_url: https://mixkit.co
  description: >
    Extraordinary free HD videos
  categories:
    - Video
    - Art
    - Design
    - Gallery
    - Video
  built_by: Envato
  built_by_url: https://github.com/envato
  featured: false
- title: Rou Hun Fan's portfolio
  main_url: https://flowen.me
  url: https://flowen.me
  source_url: https://github.com/flowen/flowen.me/tree/master/2019/v3
  description: >
    Portfolio of creative developer Rou Hun Fan. Built with Gatsby v2 &amp; Greensock drawSVG.
  categories:
    - Portfolio
  built_by: Rou Hun Fan Developer
  built_by_url: https://flowen.me
  featured: false
- title: chadly.net
  url: https://www.chadly.net
  main_url: https://www.chadly.net
  source_url: https://github.com/chadly/chadly.net
  description: >
    Personal tech blog by Chad Lee.
  categories:
    - Blog
    - Technology
    - Web Development
  built_by: Chad Lee
  built_by_url: https://github.com/chadly
  featured: false
- title: CivicSource
  url: https://www.civicsource.com
  main_url: https://www.civicsource.com
  description: >
    Online auction site to purchase tax-distressed properties from local taxing authorities.
  categories:
    - Auction
    - Real Estate
    - Government
  featured: false
- title: SpotYou
  main_url: "https://spotyou.joshglazer.com"
  url: "https://spotyou.joshglazer.com"
  source_url: "https://github.com/joshglazer/spotyou"
  description: >
    SpotYou allows you to watch your favorite music videos on Youtube based on your Spotify Preferences
  categories:
    - Entertainment
    - Music
  built_by: Josh Glazer
  built_by_url: https://linkedin.com/in/joshglazer/
  featured: false
- title: Hesam Kaveh's blog
  description: >
    A blog with great seo that using gatsby-source-wordpress to fetch posts from backend
  main_url: "https://hesamkaveh.com/"
  url: "https://hesamkaveh.com/"
  source_url: "https://github.com/hesamkaveh/sansi"
  featured: false
  categories:
    - Blog
    - WordPress
- title: On Earth Right Now
  main_url: https://oern.tv
  url: https://oern.tv
  source_url: https://github.com/cadejscroggins/oern.tv
  description: >
    A curated list of live video feeds from around the world—built with GatsbyJS.
  categories:
    - Directory
    - Entertainment
    - Gallery
  built_by: Cade Scroggins
  built_by_url: https://cadejs.com
  featured: false
- title: Oliver Gomes Portfolio
  main_url: https://oliver-gomes.github.io/v4/
  url: https://oliver-gomes.github.io/v4/
  description: >
    As an artist and a web designer/developer, I wanted to find a way to present these two portfolios in a way that made sense.  I felt with new found power of speed, Gatsby helped keep my creativity intact with amazing response and versatility. I felt my butter smooth transition felt much better in user perspective and super happy with the power of Gatsby.
  categories:
    - Portfolio
    - Web Development
    - Blog
  built_by: Oliver Gomes
  built_by_url: https://github.com/oliver-gomes
  featured: false
- title: Patrik Szewczyk
  url: https://www.szewczyk.cz/
  main_url: https://www.szewczyk.cz/
  description: >
    Patrik Szewczyk – JavaScript, TypeScript, React, Node.js developer, Redux, Reason
  categories:
    - Portfolio
  built_by: Patrik Szewczyk
  built_by_url: https://linkedin.com/in/thepatriczek/
  featured: false
- title: Patrik Arvidsson's portfolio
  url: https://www.patrikarvidsson.com
  main_url: https://www.patrikarvidsson.com
  source_url: https://github.com/patrikarvidsson/portfolio-gatsby-contentful
  description: >
    Personal portfolio site of Swedish interaction designer Patrik Arvidsson. Built with Gatsby, Tailwind CSS, Emotion JS and Contentful.
  categories:
    - Blog
    - Design
    - Portfolio
    - Web Development
    - Technology
  built_by: Patrik Arvidsson
  built_by_url: https://www.patrikarvidsson.com
  featured: false
- title: Jacob Cofman's Blog
  description: >
    Personal blog / portfolio about Jacob Cofman.
  main_url: "https://jcofman.de/"
  url: "https://jcofman.de/"
  source_url: "https://github.com/JCofman/jc-website"
  featured: false
  categories:
    - Blog
    - Portfolio
- title: re-geo
  description: >
    re-geo is react based geo cities style component.
  main_url: "https://re-geo.netlify.com/"
  url: "https://re-geo.netlify.com/"
  source_url: "https://github.com/sadnessOjisan/re-geo-lp"
  categories:
    - Open Source
    - Joke
  built_by: sadnessOjisan
  built_by_url: https://twitter.com/sadnessOjisan
  featured: false
- title: Luis Cestou Portfolio
  description: >
    Portfolio of graphic + interactive designer Luis Cestou.
  main_url: "https://luiscestou.com"
  url: "https://luiscestou.com"
  source_url: "https://github.com/lcestou/luiscestou.com"
  built_by: Luis Cestou contact@luiscestou.com
  built_by_url: https://luiscestou.com
  featured: false
  categories:
    - Portfolio
    - Web Development
- title: Data Hackers
  url: https://datahackers.com.br/
  main_url: https://datahackers.com.br/
  description: >
    Official website for the biggest portuguese-speaking data science community. Makes use of several data sources such as podcasts from Anchor, messages from Slack, newsletters from MailChimp and blog posts from Medium. The unique visual design also had its hurdles and was quite fun to develop!
  categories:
    - Blog
    - Education
    - Podcast
    - Technology
  built_by: Kaordica
  built_by_url: https://kaordica.design
  featured: false
- title: TROMAQ
  url: https://www.tromaq.com/
  main_url: https://www.tromaq.com/
  description: >
    TROMAQ executes earthmoving services and rents heavy machinery for construction work. Even with the lack of good photography, their new site managed to pass a solid and trustworthy feeling to visitors during testing and they're already seeing the improvement in brand awareness, being the sole player with a modern website in their industry.
  categories:
    - Marketing
  built_by: Kaordica
  built_by_url: https://kaordica.design
  featured: false
- title: Novida Consulting
  url: https://www.novidaconsultoria.com.br
  main_url: https://www.novidaconsultoria.com.br
  description: >
    Novida’s goal was to position itself as a solid, exclusive and trustworthy brand for families looking for a safe financial future… We created a narrative and visual design that highlight their exclusivity.
  categories:
    - Marketing
  built_by: Kaordica
  built_by_url: https://kaordica.design
  featured: false
- title: We Are Clarks
  url: "https://www.weareclarks.com"
  main_url: "https://www.weareclarks.com"
  source_url: "https://github.com/abeaclark/weareclarks"
  description: >
    A family travel blog.
  categories:
    - Blog
    - Travel
  built_by: Abe Clark
  built_by_url: https://www.linkedin.com/in/abrahamclark/
  featured: false
- title: Guillaume Briday's Blog
  main_url: "https://guillaumebriday.fr/"
  url: "https://guillaumebriday.fr/"
  source_url: "https://github.com/guillaumebriday/guillaumebriday.fr"
  description: >
    My personal blog built with Gatsby and Tailwind CSS.
  categories:
    - Blog
    - Web Development
    - Technology
  built_by: Guillaume Briday
  built_by_url: https://guillaumebriday.fr/
  featured: false
- title: SEOmonitor
  main_url: "https://www.seomonitor.com"
  url: "https://www.seomonitor.com"
  description: >
    SEOmonitor is a suite of SEO tools dedicated to agencies.
  categories:
    - Blog
    - Portfolio
    - Agency
  built_by: bejamas
  built_by_url: https://bejamas.io/
  featured: false
- title: Jean Regisser's Portfolio
  main_url: "https://jeanregisser.com/"
  url: "https://jeanregisser.com/"
  source_url: "https://github.com/jeanregisser/jeanregisser.com"
  featured: false
  description: >
    Portfolio of software engineer Jean Regisser.
  categories:
    - Portfolio
    - Mobile Development
    - React Native
  built_by: Jean Regisser
  built_by_url: "https://jeanregisser.com/"
- title: Axcept - Visual Screenshot Testing
  url: https://axcept.io
  main_url: https://axcept.io
  description: >
    Visual Testing for everyone
  categories:
    - Documentation
    - Testing
    - Web Development
  built_by: d:code:it
  built_by_url: https://dcodeit.com
  featured: false
- title: Chase Ohlson
  url: https://chaseohlson.com
  main_url: https://chaseohlson.com
  description: >
    Portfolio of frontend engineer & web developer Chase Ohlson.
  categories:
    - Portfolio
    - React
    - Web Development
  built_by: Chase Ohlson
  built_by_url: https://chaseohlson.com
  featured: false
- title: Zach Schnackel
  url: https://zslabs.com
  main_url: https://zslabs.com
  source_url: "https://github.com/zslabs/zslabs.com"
  description: >
    Portfolio site for UI/Motion Developer, Zach Schnackel.
  categories:
    - Portfolio
    - React
    - Web Development
  built_by: Zach Schnackel
  built_by_url: "https://zslabs.com"
- title: Gremlin
  url: https://www.gremlin.com
  main_url: https://www.gremlin.com
  description: >
    Gremlin's Failure as a Service finds weaknesses in your system before they cause problems.
  categories:
    - Marketing
    - Chaos Engineering
- title: Headless.page
  main_url: https://headless.page/
  url: https://headless.page/
  description: >
    Headless.page is a directory of eCommerce sites featuring headless architecture, PWA features and / or the latest JavaScript technology.
  categories:
    - Directory
    - eCommerce
  built_by: Pilon
  built_by_url: https://pilon.io/
  featured: false
- title: Ouracademy
  main_url: https://our-academy.org/
  url: https://our-academy.org/
  source_url: "https://github.com/ouracademy/website"
  description: >
    Ouracademy is an organization that promoves the education in software development throught blog posts & videos smiley.
  categories:
    - Open Source
    - Blog
    - Education
  built_by: Ouracademy
  built_by_url: https://github.com/ouracademy
  featured: false
- title: Tenon.io
  main_url: https://tenon.io
  url: https://tenon.io
  description: >
    Tenon.io is an accessibility tooling, services and consulting company.
  categories:
    - API
    - Accessibility
    - Business
    - Consulting
    - Technology
  built_by: Tenon.io
  built_by_url: https://tenon.io
  featured: false
- title: Projectival
  url: https://www.projectival.de/
  main_url: https://www.projectival.de/
  description: >
    Freelancer Online Marketing & Web Development in Cologne, Germany
  categories:
    - Freelance
    - Marketing
    - Web Development
    - Blog
    - Consulting
    - SEO
    - Business
  built_by: Sascha Klapetz
  built_by_url: https://www.projectival.de/
  featured: false
- title: Herman Starikov
  url: https://starikov.dev
  main_url: https://starikov.dev
  source_url: https://github.com/Hermanya/hermanya.github.io
  description: >
    Web Developer specializing in React, Toronto Canada
  categories:
    - Portfolio
    - Web Development
    - Blog
  built_by: Herman Starikov
  built_by_url: https://github.com/Hermanya
  featured: false
- title: Hetzner Online Community
  main_url: https://community.hetzner.com
  url: https://community.hetzner.com
  description: >
    Hetzner Online Community provides a free collection of high-quality tutorials, which are based on free and open source software, on a variety of topics such as development, system administration, and other web technology.
  categories:
    - Web Development
    - Technology
    - Programming
    - Open Source
    - Community
    - Tutorials
  built_by: Hetzner Online GmbH
  built_by_url: https://www.hetzner.com/
  featured: false
- title: AGYNAMIX
  url: https://www.agynamix.de/
  main_url: https://www.agynamix.de/
  source_url: https://github.com/tuhlmann/agynamix.de
  description: >
    Full Stack Java, Scala, Clojure, TypeScript, React Developer in Thalheim, Germany
  categories:
    - Freelance
    - Web Development
    - Programming
    - Blog
    - Consulting
    - Portfolio
    - Business
  built_by: Torsten Uhlmann
  built_by_url: https://www.agynamix.de/
  featured: false
- title: syracuse.io
  url: https://syracuse.io
  main_url: https://syracuse.io
  source_url: https://github.com/syracuseio/syracuseio/
  description: >
    Landing page for Syracuse NY Software Development Meetup Groups
  categories:
    - Community
  built_by: Benjamin Lannon
  built_by_url: https://lannonbr.com
- title: Render Documentation
  main_url: https://render.com/docs
  url: https://render.com/docs
  description: >
    Render is the easiest place to host your sites and apps. We use Gatsby for everything on https://render.com, including our documentation. The site is deployed on Render as well! We also have a guide to deploying Gatsby apps on Render: https://render.com/docs/deploy-gatsby.
  categories:
    - Web Development
    - Programming
    - Documentation
    - Hosting
    - Technology
  built_by: Render Developers
  built_by_url: https://render.com
  featured: false
- title: prima
  url: https://www.prima.co
  main_url: https://www.prima.co
  description: >
    Discover industry-defining wellness content and trusted organic hemp CBD products safely supporting wellness, stress, mood, skin health, and balance.
  categories:
    - Blog
    - eCommerce
    - Education
  built_by: The Couch
  built_by_url: https://thecouch.nyc
- title: Gatsby Guides
  url: https://gatsbyguides.com/
  main_url: https://gatsbyguides.com/
  description: >
    Free tutorial course about using Gatsby with a CMS.
  categories:
    - Education
    - Documentation
    - Web Development
  built_by: Osio Labs
  built_by_url: https://osiolabs.com/
  featured: false
- title: Architude
  url: https://architudedesign.com
  main_url: https://architudedesign.com
  description: >
    筑冶 Architude International Design Consultants
  categories:
    - Design
    - Landing Page
    - Gallery
  built_by: Neo Nie
  built_by_url: https://github.com/nihgwu
  featured: false
- title: Arctica
  url: https://arctica.io
  main_url: https://arctica.io
  description: >
    Arctica specialises in purpose-built web sites and progressive web applications with user optimal experiences, tailored to meet the objectives of your business.
  categories:
    - Portfolio
    - Agency
    - Design
    - Web Development
  built_by: Arctica
  built_by_url: https://arctica.io
  featured: false
- title: Shard Ventures
  url: https://shard.vc
  main_url: https://shard.vc
  description: >
    Shard is building new online companies from scratch, partnering with other like-minded founders to start and invest in technology companies.
  categories:
    - Finance
    - Technology
    - Portfolio
  built_by: Arctica
  built_by_url: https://arctica.io
  featured: false
- title: David Brookes
  url: https://davidbrookes.me
  main_url: https://davidbrookes.me
  description: >
    Specialising in crafting stylish, high performance websites and applications that get results, using the latest cutting edge web development technologies.
  categories:
    - Portfolio
    - Freelance
    - Web Development
  built_by: Arctica
  built_by_url: https://arctica.io
  featured: false
- title: Dennis Morello
  url: https://morello.dev
  main_url: https://morello.dev
  source_url: https://gitlab.com/dennismorello/dev-blog
  description: >
    morello.dev is a development and techology blog written by Dennis Morello.
  categories:
    - Blog
    - Education
    - Web Development
    - Open Source
    - Technology
  built_by: Dennis Morello
  built_by_url: https://twitter.com/dennismorello
  featured: false
- title: BaseTable
  url: https://autodesk.github.io/react-base-table/
  main_url: https://autodesk.github.io/react-base-table/
  source_url: https://github.com/Autodesk/react-base-table
  description: >
    BaseTable is a react table component to display large data set with high performance and flexibility.
  categories:
    - Web Development
    - Documentation
    - Open Source
  built_by: Neo Nie
  built_by_url: https://github.com/nihgwu
  featured: false
- title: herper.io
  url: https://herper.io
  main_url: https://herper.io
  description: >
    Portfolio website for Jacob Herper - a Front End Web Developer with a passion for all things digital. I have more than 10 years experience working in web development.
  categories:
    - Portfolio
    - Web Development
    - Freelance
    - Design
    - SEO
  built_by: Jacob Herper
  built_by_url: https://github.com/jakeherp
  featured: false
- title: Artem Sapegin Photography
  description: >
    Photography portfolio and blog of Artem Sapegin, an award-losing photographer living in Berlin, Germany. Landscapes, cityscapes and dogs.
  main_url: "https://morning.photos/"
  url: "https://morning.photos/"
  source_url: "https://github.com/sapegin/morning.photos"
  categories:
    - Portfolio
    - Photography
  built_by: Artem Sapegin
  built_by_url: "https://github.com/sapegin"
- title: Pattyrn
  main_url: https://pattyrn.com
  url: https://pattyrn.com
  # optional: short paragraph describing the content and/or purpose of the site that will appear in the modal detail view and permalink views for your site
  description: >
    Pattyrn uses advanced machine learning AI to analyze the platform’s your teams use, making it easy to solve performance problems, reduce bottlenecks, and monitor culture health to optimize your ROI and help boost performance without causing burn out.
  categories:
    - Marketing
    - Technology
  built_by: Pattyrn
  built_by_url: https://twitter.com/Pattyrn4
  featured: false
- title: Intranet Italia Day
  main_url: https://www.intranetitaliaday.it/en
  url: https://www.intranetitaliaday.it/en
  description: >
    The Italian event dedicated to the digital workplace that focuses on planning, governance and company intranet management
  categories:
    - Event
    - Conference
  built_by: Ariadne Digital
  built_by_url: https://www.ariadnedigital.it
  featured: false
- title: Textually Stylo
  main_url: https://www.textually.net
  url: https://www.textually.net
  description: >
    Stylo Markdown writing App marketing/documentation website by Textually Inc.
  categories:
    - Marketing
    - Technology
    - Blog
    - Documentation
  built_by: Sébastien Hamel
  built_by_url: https://www.textually.net
  featured: false
- title: OneDeck
  main_url: https://www.onedeck.co
  url: https://www.onedeck.co
  description: >
    OneDeck is a simple yet powerful tool for creating and sharing your one-page investment summary in under 10 minutes.
  categories:
    - Finance
    - Technology
  built_by: William Neill
  built_by_url: https://twitter.com/williamneill
  featured: false
- title: Assortment
  main_url: https://assortment.io
  url: https://assortment.io
  description: >
    Assortment aims to provide detailed tutorials (and more) for developers of all skill levels within the Web Development Industry. Attempting to cut out the fluff and arm you with the facts.
  categories:
    - Blog
    - Web Development
  built_by: Luke Whitehouse
  built_by_url: https://twitter.com/_lukewh
  featured: false
- title: Mission42
  main_url: https://mission42.zauberware.com
  url: https://mission42.zauberware.com
  description: >
    A landing page for the mobile app Mission42. Mission42 wants to help you learn new skills.
  categories:
    - App
    - Tutorials
    - Personal Training
    - Learning
    - Education
    - Landing Page
  built_by: Philipp Siegmund, zauberware
  built_by_url: https://www.zauberware.com
- title: Altstadtdomizil Idstein
  main_url: https://www.altstadtdomizil-idstein.de/
  url: https://www.altstadtdomizil-idstein.de/
  description: >
    A landing page for a holiday apartment in Idstein, Germany.
  categories:
    - Landing Page
    - Travel
    - Tourism
    - Real Estate
  built_by: Simon Franzen, zauberware
  built_by_url: https://www.zauberware.com
- title: Gerald Martinez Dev
  main_url: https://gmartinez.dev/
  url: https://gmartinez.dev/
  description: >
    Personal web site for show my skills and my works.
  categories:
    - Web Development
    - Portfolio
  built_by: Gerald Martinez
  built_by_url: https://twitter.com/GeraldM_92
  featured: false
- title: Becreatives
  main_url: "https://becreatives.com"
  url: "https://becreatives.com"
  featured: false
  description: >
    Digital software house. Enlights ideas. Think smart execute harder.
  categories:
    - Technology
    - Web Development
    - Agency
    - Marketing
  built_by: Becreatives
  built_by_url: "https://becreatives.com"
- title: Paul Clifton Photography
  main_url: https://paulcliftonphotography.com
  url: https://paulcliftonphotography.com
  featured: false
  description: >
    A full migration from WordPress to GatsbyJS and DatoCMS. Includes custom cropping on images as viewport changes size and also an infinity scroll that doesn't preload all of the results.
  categories:
    - Blog
    - Portfolio
    - Gallery
    - Photography
  built_by: Little Wolf Studio
  built_by_url: https://littlewolfstudio.co.uk
- title: Atte Juvonen - Blog
  url: https://www.attejuvonen.fi/
  main_url: https://www.attejuvonen.fi/
  source_url: https://github.com/baobabKoodaa/blog
  description: >
    A blog with streamlined design and smooth UX
  categories:
    - Blog
    - Technology
    - Web Development
  featured: false
- title: Kibuk Construction
  url: https://kibukconstruction.com/
  main_url: https://kibukconstruction.com/
  description: >
    Kibuk Construction is a fully licensed and insured contractor specializing in Siding, Decks, Windows & Doors!
  categories:
    - Construction
    - Business
  built_by: David Krasniy
  built_by_url: http://dkrasniy.com
- title: RedCarpetUp
  main_url: https://www.redcarpetup.com
  url: https://www.redcarpetup.com/
  description: >
    RedCarpetUp's home page for a predominantly mobile-only customer base in India with major constraints on bandwidth availability
  categories:
    - Finance
    - Loans
    - Credit Card
  built_by: RedCarpet Dev Team
  built_by_url: https://www.redcarpetup.com
  featured: false
- title: talita traveler
  url: https://talitatraveler.com/
  main_url: https://talitatraveler.com/
  source_url: https://github.com/afuh/talitatraveler
  description: >
    Talita Traveler's personal blog.
  categories:
    - Blog
  built_by: Axel Fuhrmann
  built_by_url: https://axelfuhrmann.com/
  featured: false
- title: Pastelería el Progreso
  url: https://pasteleriaelprogreso.com/
  main_url: https://pasteleriaelprogreso.com/
  source_url: https://github.com/afuh/elprogreso
  description: >
    Famous bakery in Buenos Aires.
  categories:
    - Food
    - Gallery
  built_by: Axel Fuhrmann
  built_by_url: https://axelfuhrmann.com/
  featured: false
- title: Maitrik's Portfolio
  url: https://www.maitrikpatel.com/
  main_url: https://www.maitrikpatel.com/
  source_url: https://github.com/maitrikjpatel/portfolio
  description: >
    Portfolio of a Front-End Developer / UX Designer who designs and develops pixel perfect user interface, experiences and web applications.
  categories:
    - Portfolio
    - Blog
    - Design
    - Web Development
  built_by: Maitrik Patel
  built_by_url: https://www.maitrikpatel.com/
  featured: false
- title: PicPick
  url: https://picpick.app/
  main_url: https://picpick.app/
  description: >
    All-in-one Graphic Design Tool, Screen Capture Software, Image Editor, Color Picker, Pixel Ruler and More
  categories:
    - Productivity
    - App
    - Technology
  built_by: NGWIN
  built_by_url: https://picpick.app/
  featured: false
- title: Ste O'Neill
  main_url: https://www.steoneill.dev
  url: https://www.steoneill.dev
  description: >
    MVP of a portfolio site for a full stack UK based developer.
  categories:
    - Blog
    - Portfolio
  built_by: Ste O'Neill
  built_by_url: https://steoneill.dev
  featured: false
- title: Filipe Santos Correa's Portfolio
  description: >
    Filipe's Personal About Me / Portfolio.
  main_url: "https://filipesantoscorrea.com/"
  url: "https://filipesantoscorrea.com/"
  source_url: "https://github.com/Safi1012/filipesantoscorrea.com"
  featured: false
  categories:
    - Portfolio
- title: Progressive Massachusetts Legislator Scorecard
  main_url: https://scorecard.progressivemass.com
  url: https://scorecard.progressivemass.com
  featured: false
  source_url: https://github.com/progressivemass/legislator-scorecard
  description: >
    Learn about MA state legislators' voting records through a progressive lens
  categories:
    - Government
    - Education
  built_by: Alex Holachek
  built_by_url: "https://alex.holachek.com/"
- title: Jeff Wolff – Portfolio
  main_url: https://www.jeffwolff.net
  url: https://www.jeffwolff.net
  featured: false
  description: >
    A guy from San Diego who makes websites.
  categories:
    - Blog
    - Portfolio
    - Web Development
- title: Jp Valery – Portfolio
  main_url: https://jpvalery.photo
  url: https://jpvalery.photo
  featured: false
  description: >
    Self-taught photographer documenting spaces and people
  categories:
    - Portfolio
    - Photography
- title: Pantene
  main_url: https://pantene.com
  url: https://pantene.com
  featured: false
  description: >
    Pantene is a Swiss-created American brand of hair care products owned by Procter & Gamble
  categories:
    - Beauty
    - Business
- title: Prevue
  main_url: https://www.prevue.io
  url: https://www.prevue.io
  featured: false
  description: >
    All in One Prototyping Tool For Vue Developers
  categories:
    - Open Source
    - Web Development
- title: Gold Medal Flour
  main_url: https://www.goldmedalflour.com
  url: https://www.goldmedalflour.com
  description: >
    Gold Medal Four is a brand of flour products owned by General Mills. The new site was built using Gatsby v2 with data sources from Wordpress and an internal recipe API, and features multifaceted recipe filtering and a modified version of Gatsby Image to support art direction images.
  categories:
    - Food
  built_by: General Mills Branded Sites Dev Team
  built_by_url: https://www.generalmills.com
  featured: false
- title: Fifth Gait Technologies
  main_url: https://5thgait.com
  url: https://5thgait.com
  featured: false
  description: >
    Fifth Gait is a small business in the defense and space industry that is run and owned by physicists and engineers that have worked together for decades. The site was built using Gatsby V2.
  categories:
    - Government
    - Science
    - Technology
    - Space
  built_by: Jonathan Z. Fisher
  built_by_url: "https://jonzfisher.com"
- title: Sal's Pals
  main_url: https://www.sals-pals.net
  url: https://www.sals-pals.net
  featured: false
  description: >
    Sal's Pals is a professional dog walking and pet sitting service based in Westfield, NJ. New site built with gatsby v2.
  categories:
    - Business
- title: Zuyet Awarmatrip
  main_url: https://www.zuyetawarmatrip.com
  url: https://www.zuyetawarmatrip.com
  featured: false
  description: >
    Zuyet Awarmatrip is a subsidiary identity within the personal ecosystem of Zuyet Awarmatik, focusing on travel and photography.
  categories:
    - Travel
    - Photography
  built_by: Zuyet Awarmatik
- title: nikodemdeja.pl
  main_url: https://nikodemdeja.pl
  url: https://nikodemdeja.pl
  source_url: https://github.com/Norem80/nikodemdeja.pl
  description: >
    Portfolio of Nikodem Deja
  categories:
    - Portfolio
    - Open Source
  built_by: Nikodem Deja
  built_by_url: https://nikodemdeja.pl
  featured: false
- title: manuvel.be
  url: https://www.manuvel.be
  main_url: https://www.manuvel.be
  source_url: https://github.com/riencoertjens/manuvelsite
  description: >
    Cycling themed café coming this april in Sint Niklaas, Belgium. One page with funky css-grid and gatsby-image trickery!
  categories:
    - Coffee
    - Food
    - Instagram
  built_by: WEBhart
  built_by_url: https://www.web-hart.com
  featured: false
- title: WEBhart
  url: https://www.web-hart.com
  main_url: https://www.web-hart.com
  description: >
    Hi, I'm Rien (pronounced Reen) from Belgium but based in Girona, Spain. I'm an autodidact, committed to learning until the end of time.
  categories:
    - Portfolio
    - Design
    - Web Development
    - Freelance
  built_by: WEBhart
  built_by_url: https://www.web-hart.com
  featured: false
- title: nicdougall.com
  url: https://nicdougall.netlify.com/
  main_url: https://nicdougall.netlify.com/
  source_url: https://github.com/riencoertjens/nicdougall.com
  description: >
    Athlete website with Netlify CMS for blog content.
  categories:
    - Athlete
    - Blog
  built_by: WEBhart
  built_by_url: https://www.web-hart.com
  featured: false
- title: het Groeiatelier
  url: https://www.hetgroeiatelier.be/
  main_url: https://www.hetgroeiatelier.be/
  description: >
    Workspace for talent development and logopedics. One page site with basic info and small calendar CMS.
  categories:
    - Personal Development
    - One Page
  built_by: WEBhart
  built_by_url: https://www.web-hart.com
  featured: false
- title: Lebuin D'Haese
  url: https://www.lebuindhaese.be/
  main_url: https://www.lebuindhaese.be/
  description: >
    Artist portfolio website. Powered by a super simple Netlify CMS to easily add blog posts or new art pieces.
  categories:
    - Portfolio
    - Artist
    - Blog
  built_by: WEBhart
  built_by_url: https://www.web-hart.com
  featured: false
- title: Iefke Molenstra
  url: https://www.iefke.be/
  main_url: https://www.iefke.be/
  description: >
    Artist portfolio website. Powered by a super simple Netlify CMS to easily add blog posts or new art pieces.
  categories:
    - Portfolio
    - Artist
    - Blog
  built_by: WEBhart
  built_by_url: https://www.web-hart.com
  featured: false
- title: The Broomwagon
  url: https://www.thebroomwagongirona.com/
  main_url: https://www.thebroomwagongirona.com/
  description: >
    foodtruck style coffee by pro cyclist Robert Gesink. The site has a webshop with merchandise and coffee beans.
  categories:
    - eCommerce
    - Coffee
  built_by: WEBhart
  built_by_url: https://www.web-hart.com
- title: blog.nikodemdeja.pl
  main_url: https://blog.nikodemdeja.pl
  url: https://blog.nikodemdeja.pl
  source_url: https://github.com/Norem80/blog.nikodemdeja.pl
  description: >
    Personal blog of Nikodem Deja
  categories:
    - Blog
    - Open Source
  built_by: Nikodem Deja
  built_by_url: https://nikodemdeja.pl
  featured: false
- title: Pella Windows and Doors
  main_url: https://www.pella.com
  url: https://www.pella.com
  featured: false
  description: >
    The Pella Corporation is a privately held window and door manufacturing
  categories:
    - Construction
    - Business
- title: tinney.dev
  url: https://tinney.dev
  main_url: https://tinney.dev
  source_url: https://github.com/cdtinney/tinney.dev
  description: >
    Personal portfolio/blog of Colin Tinney
  categories:
    - Blog
    - Portfolio
    - Open Source
  built_by: Colin Tinney
  built_by_url: https://tinney.dev
  featured: false
- title: Monkeywrench Books
  main_url: https://monkeywrenchbooks.org
  url: https://monkeywrenchbooks.org
  description: >
    Monkeywrench Books is an all-volunteer, collectively-run bookstore and event space in Austin, TX
  categories:
    - Business
    - Community
    - Education
  built_by: Monkeywrench Books
  built_by_url: https://monkeywrenchbooks.org
- title: DeepMay.io
  main_url: https://deepmay.io
  url: https://deepmay.io
  description: >
    DeepMay is an experimental new tech bootcamp in the mountains of North Carolina.
  categories:
    - Event
    - Community
    - Technology
    - Marketing
  built_by: DeepMay
  built_by_url: https://twitter.com/deepmay_io
  featured: false
- title: Liferay.Design
  main_url: https://liferay.design
  url: https://liferay.design
  source_url: https://github.com/liferay-design/liferay.design
  description: >
    Liferay.Design is home to some of the freshest open-source designers who love to share articles and other resources for the Design Community.
  categories:
    - Blog
    - Community
    - Design
    - Marketing
    - Open Source
    - Technology
    - User Experience
  built_by: Liferay Designers
  built_by_url: https://twitter.com/liferaydesign
  featured: false
- title: Front End Remote Jobs
  main_url: https://frontendremotejobs.com
  url: https://frontendremotejobs.com
  source_url: https://github.com/benjamingrobertson/remotefrontend
  description: >
    Front End Remote Jobs features fully remote jobs for front end developers.
  categories:
    - Job Board
    - WordPress
    - Web Development
  built_by: Ben Robertson
  built_by_url: https://benrobertson.io
  featured: false
- title: Penrose Grand Del Mar
  main_url: https://penroseatthegrand.com
  url: https://penroseatthegrand.com
  description: >
    Penrose Grand Del Mar is a luxury housing project coming soon.
  categories:
    - Real Estate
    - Contentful
    - Netlify
    - Design
    - Animation
  built_by: Chase Ohlson
  built_by_url: https://chaseohlson.com
- title: JustGraphQL
  url: https://www.justgraphql.com/
  main_url: https://www.justgraphql.com/
  source_url: https://github.com/Novvum/justgraphql
  description: >
    JustGraphQL helps developers quickly search and filter through GraphQL resources, tools, and articles.
  categories:
    - Open Source
    - Web Development
    - Technology
  built_by: Novvum
  built_by_url: https://www.novvum.io/
  featured: false
- title: Peter Macinkovic Personal Blog
  url: https://peter.macinkovic.id.au/
  main_url: https://peter.macinkovic.id.au/
  source_url: https://github.com/inkovic/peter-macinkovic-static-site
  description: >
    Personal Website and Blog of eCommerce SEO Specilaist and Digital Marketer Peter Macinkovic.
  categories:
    - SEO
    - Marketing
    - Blog
  featured: false
- title: NH Hydraulikzylinder
  main_url: https://nh-hydraulikzylinder.com
  url: https://nh-hydraulikzylinder.com
  description: >
    High quality & high performance hydraulic cylinders manufactured in Austria based on the clients requirements
  categories:
    - Business
  built_by: MangoART
  built_by_url: https://www.mangoart.at
  featured: false
- title: Frauennetzwerk Linz-Land
  main_url: https://frauennetzwerk-linzland.net
  url: https://frauennetzwerk-linzland.net
  description: >
    Homepage for the local women's association providing support to people in need offline and online (Livechat integration)
  categories:
    - Nonprofit
  built_by: MangoART
  built_by_url: https://www.mangoart.at
  featured: false
- title: Mein Traktor
  main_url: http://www.mein-traktor.at/
  url: http://www.mein-traktor.at/
  description: >
    Homepage of a the main importer of SAME and Lamborghini Tractors in Austria with customer support area
  categories:
    - Business
    - App
  built_by: MangoART
  built_by_url: https://www.mangoart.at
  featured: false
- title: Lamborghini Traktoren
  main_url: https://lamborghini-traktor.at
  url: https://lamborghini-traktor.at
  description: >
    Lamborghini Tractors - Landing page for the brand in Austria
  categories:
    - Business
  built_by: MangoART
  built_by_url: https://www.mangoart.at
  featured: false
- title: Holly Lodge Community Centre - Highgate, London
  main_url: https://www.hlcchl.org/
  url: https://www.hlcchl.org/
  source_url: https://github.com/eugelogic/hlcchl-gatsby
  description: >
    The Holly Lodge Community Centre - Highgate, London has a shiny new website built with Gatsby v2 that makes important contributions towards a faster, more secure and environmentally friendly web for everyone.
  categories:
    - Charity
    - Community
    - Event
    - Nonprofit
  built_by: Eugene Molari Developer
  built_by_url: https://twitter.com/EugeneMolari
  featured: false
- title: blackcater's blog
  url: https://www.blackcater.win
  main_url: https://www.blackcater.win
  source_url: https://github.com/blackcater/blog
  description: >
    Blog like Medium, for person and team.
  categories:
    - Blog
    - Web Development
  built_by: blackcater
  built_by_url: https://github.com/blackcater
  featured: false
- title: Kenneth Kwakye-Gyamfi Portfolio Site
  url: https://www.kwakye-gyamfi.com
  main_url: https://www.kwakye-gyamfi.com
  source_url: https://github.com/cr05s19xx/cross-site
  description: >
    Personal portfolio site for Kenneth Kwakye-Gyamfi, a mobile and web full stack applications developer currently based in Accra, Ghana.
  categories:
    - SEO
    - Web Development
    - Open Source
    - Portfolio
  featured: false
- title: Gareth Weaver
  url: https://www.garethweaver.com/
  main_url: https://www.garethweaver.com/
  source_url: https://github.com/garethweaver/public-site-react
  description: >
    A personal portofolio of a London based frontend developer built with Gatsby 2, Redux and Sass
  categories:
    - Portfolio
    - Web Development
  built_by: Gareth Weaver
  built_by_url: https://twitter.com/garethdweaver
  featured: false
- title: Mailjet
  url: https://dev.mailjet.com/
  main_url: https://dev.mailjet.com/
  description: >
    Mailjet is an easy-to-use all-in-one e-mail platform.
  categories:
    - API
    - Documentation
  featured: false
- title: Peintagone
  url: https://www.peintagone.be/
  main_url: https://www.peintagone.be/
  description: >
    Peintagone is a superior quality paint brand with Belgian tones.
  categories:
    - Portfolio
    - Gallery
    - Landing
  built_by: Sebastien Crepin
  built_by_url: https://github.com/opeah
  featured: false
- title: Let's Do Dish!
  url: https://letsdodish.com
  main_url: https://letsdodish.com
  description: >
    A new recipe site for people who enjoy cooking great food in their home kitchen. Find some great meal ideas! Let's do dish!
  categories:
    - Blog
    - Food
  built_by: Connerra
  featured: false
- title: AWS Amplify Community
  url: https://amplify.aws/community/
  main_url: https://amplify.aws/community/
  source_url: https://github.com/aws-amplify/community
  description: >
    Amplify Community is a hub for developers building fullstack serverless applications with Amplify to easily access content (such as events, blog posts, videos, sample projects, and tutorials) created by other members of the Amplify community.
  categories:
    - Blog
    - Directory
    - Education
    - Technology
  built_by: Nikhil Swaminathan
  built_by_url: https://github.com/swaminator
  featured: false
- title: Cal State Monterey Bay
  url: https://csumb.edu
  main_url: https://csumb.edu
  source_url: https://github.com/csumb/csumb-gatsby
  description: >
    A website for the entire campus of California State University, Monterey Bay.
  categories:
    - Education
    - Government
  built_by: CSUMB Web Team
  built_by_url: https://csumb.edu/web/team
  featured: false
- title: BestPricingPages.com
  url: https://bestpricingpages.com
  main_url: https://bestpricingpages.com
  source_url: https://github.com/jpvalery/pricingpages/
  description: >
    A repository of the best pricing pages by the best companies. Built in less than a week.
    Inspired by RGE and since pricingpages.xyz no longer exists, I felt such a resource was missing and could be helpful to many people.
  categories:
    - Business
    - Community
    - Entrepreneurship
    - Open Source
    - Technology
    - Resource
  built_by: Jp Valery
  built_by_url: https://jpvalery.me
  featured: false
- title: Lendo Austria
  url: https://lendo.at
  main_url: https://lendo.at
  description: >
    A Comparsion site for best private loan offer from banks in Austria.
  categories:
    - Business
    - Finance
    - Loans
  built_by: Lendo developers
  featured: false
- title: Visual Cloud FX
  url: https://visualcloudfx.com
  main_url: https://visualcloudfx.com
  source_url: https://github.com/jjcav84/visualcloudfx
  description: >
    Basic static site built with MDBootstrap, React, and Gatsby
  categories:
    - Consulting
    - Portfolio
  built_by: Jacob Cavazos
  built_by_url: https://jacobcavazos.com
- title: Matthew Miller (Me4502)
  url: https://matthewmiller.dev
  main_url: https://matthewmiller.dev
  description: >
    The personal site, blog and portfolio of Matthew Miller (Me4502)
  categories:
    - Blog
    - Programming
    - Technology
    - Portfolio
  built_by: Matthew Miller
  featured: false
- title: Årets Kontor
  url: https://aretskontor.newst.se
  main_url: https://aretskontor.newst.se
  description: >
    A swedish competition for "office of the year" in sweden with a focus on design. Built with MDBootstrap and Gatsby.
  categories:
    - Real Estate
    - Marketing
  built_by: Victor Björklund
  built_by_url: https://victorbjorklund.com
  featured: false
- title: Kyma
  url: https://kyma-project.io
  main_url: https://kyma-project.io
  source_url: https://github.com/kyma-project/website
  description: >
    This website holds overview, blog and documentation for Kyma open source project that is a Kubernates based application extensibility framework.
  categories:
    - Documentation
    - Blog
    - Technology
    - Open Source
  built_by: Kyma developers
  built_by_url: https://twitter.com/kymaproject
  featured: false
- title: Verso
  main_url: https://verso.digital
  url: https://verso.digital
  description: >
    Verso is a creative technology studio based in Singapore. Site built with Gatsby and Netlify.
  categories:
    - Agency
    - Consulting
    - Design
    - Technology
  built_by: Verso
  built_by_url: https://verso.digital
  featured: false
- title: Camilo Holguin
  url: https://camiloholguin.me
  main_url: https://camiloholguin.me
  source_url: https://github.com/camiloholguin/gatsby-portfolio
  description: >
    Portfolio site using GatsbyJS and Wordpress REST API.
  categories:
    - WordPress
    - Portfolio
    - Web Development
  built_by: Camilo Holguin
  built_by_url: https://camiloholguin.me
  featured: false
- title: Bennett Hardwick
  url: https://bennetthardwick.com
  main_url: https://bennetthardwick.com
  description: >
    The personal website and blog of Bennett Hardwick, an Australian software developer and human being.
  categories:
    - Blog
    - Programming
    - Technology
  source_url: https://github.com/bennetthardwick/website
  built_by: Bennett Hardwick
  built_by_url: https://bennetthardwick.com
  featured: false
- title: Sindhuka
  url: https://sindhuka.org/
  main_url: https://sindhuka.org/
  description: >
    Official website of the Sindhuka initiative, a sustainable farmers' network in Nepal.
  categories:
    - Business
    - Community
    - Government
    - Landing
    - Marketing
  source_url: https://github.com/Polcius/sindhuka-serif
  built_by: Pol Milian
  built_by_url: https://github.com/Polcius/
  featured: false
- title: ERS HCL Open Source Portal
  url: https://ers-hcl.github.io/
  main_url: https://ers-hcl.github.io/
  description: >
    Official site for ERS-HCL github organizational site. This is a hybrid app with static and dynamic content, providing a details of the open source projects, initiatives, innovation ideas within ERS-HCL. It pulls data from various data sources including github APIs, MDX based blog posts, excel files. It also hosts an ideas app that is based on Firebase.
  categories:
    - Open Source
    - Blog
    - Technology
    - Web Development
    - Community
    - Documentation
  source_url: https://github.com/ERS-HCL/gatsby-ershcl-app
  built_by: Tarun Kumar Sukhu
  built_by_url: https://github.com/tsukhu
- title: Sandbox
  url: https://www.sandboxneu.com/
  main_url: https://www.sandboxneu.com/
  source_url: https://github.com/sandboxneu/sandboxneu.com
  description: >
    Official website of Sandbox, a Northeastern University student group that builds software for researchers.
  categories:
    - Marketing
    - Research
    - Student
  built_by: Sandbox at Northeastern
  built_by_url: https://github.com/sandboxneu/
  featured: false
- title: Accessible App
  main_url: https://accessible-app.com
  url: https://accessible-app.com
  source_url: https://github.com/accessible-app/accessible-app_com
  description: >
    Learn how to build inclusive web applications and Single Page Apps in modern JavaScript frameworks. This project collects strategies, links, patterns and plugins for React, Vue and Angular.
  categories:
    - Accessibility
    - Web Development
    - Tutorial
    - JavaScript
  built_by: Marcus Herrmann
  built_by_url: https://marcus.io
  featured: false
- title: PygmalionPolymorph
  url: https://pygmalionpolymorph.com
  main_url: https://pygmalionpolymorph.com
  source_url: https://github.com/PygmalionPolymorph/portfolio
  description: >
    Portfolio of artist, musician and developer PygmalionPolymorph.
  categories:
    - Portfolio
    - Gallery
    - Music
    - Photography
    - Web Development
  built_by: PygmalionPolymorph
  built_by_url: https://pygmalionpolymorph.com
  featured: false
- title: Gonzalo Nuñez Photographer
  main_url: https://www.gonzalonunez.com
  url: https://www.gonzalonunez.com
  description: >
    Website for Cancun based destination wedding photographer Gonzalo Nuñez. Site built with GatsbyJS, WordPress API and Netlify.
  categories:
    - Photography
    - Portfolio
    - WordPress
  built_by: Miguel Mayo
  built_by_url: https://www.miguelmayo.com
  featured: false
- title: Element 84
  main_url: https://www.element84.com
  url: https://www.element84.com
  description: >
    A software development firm that designs and builds ambitious software products engineered for high scalability.
  categories:
    - Agency
    - Blog
    - Consulting
    - Portfolio
    - Programming
    - Science
    - Space
    - Technology
    - Web Development
- title: Measures for Justice
  main_url: https://www.measuresforjustice.org
  url: https://www.measuresforjustice.org
  description: >
    Measures for Justice gathers criminal justice data at the county level and makes it available on a free public Data Portal. Site rebuilt from scratch with GatsbyJS.
  categories:
    - Nonprofit
    - Marketing
  featured: false
- title: Raconteur Agency
  main_url: https://www.raconteur.net/agency
  url: https://www.raconteur.net/agency
  description: >
    Raconteur Agency is a London-based content marketing agency for B2B brands. We have rebuilt their site with Gatsby v2 using their existing WordPress backend as the data source. By switching from WordPress to GatsbyJS we have achieved a 200%+ improvement in page load times and went from a Lighthouse performance score of 49 to 100.
  categories:
    - Agency
    - Publishing
    - Advertising
    - Marketing
    - WordPress
  built_by: Jacob Herper
  built_by_url: https://herper.io
  featured: false
- title: GreenOrbit
  main_url: https://www.greenorbit.com/
  url: https://www.greenorbit.com/
  description: >
    Cloud-based intranet software. Get your people going with everything you need, built in.
  categories:
    - B2B Services
    - Business
    - App
    - Productivity
    - Technology
    - CMS
  built_by: Effective Digital
  built_by_url: https://effective.digital/
- title: Purple11
  main_url: https://purple11.com/
  url: https://purple11.com/
  description: >
    Purple11 is a site for photography and photo retouching tips and tricks.
  categories:
    - Blog
    - Photography
  built_by: Sébastien Noël
  built_by_url: https://blkfuel.com/
  featured: false
- title: PerfReviews
  main_url: https://perf.reviews/
  url: https://perf.reviews/
  source_url: https://github.com/PerfReviews/PerfReviews
  description: >
    The best content about web performance in spanish language.
  categories:
    - Performance
    - Spanish
  built_by: Joan León & José M. Pérez
  built_by_url: https://perf.reviews/nosotros/
  featured: false
- title: Un Backend - Blog
  main_url: https://www.unbackend.pro/
  url: https://www.unbackend.pro/
  description: >
    The personal website and blog of Camilo Ramírez, a backend developer :).
  categories:
    - Blog
    - Programming
    - Technology
  source_url: https://github.com/camilortte/camilortte.github.com
  built_by: Camilo Ramírez
  built_by_url: https://www.unbackend.pro/about
  featured: false
- title: Hitesh Vaghasiya
  main_url: https://hiteshvaghasiya.com/
  url: https://hiteshvaghasiya.com/
  description: >
    This is Hitesh Vaghasiya's blog. This blog is help you an E-Commerce like Magento, Shopify, and BigCommece.
  categories:
    - Blog
    - Programming
    - Technology
    - Web Development
  built_by: Hitesh Vaghasiya
  built_by_url: https://hiteshvaghasiya.com/
  featured: false
- title: Aditus
  main_url: https://www.aditus.io
  url: https://www.aditus.io
  description: >
    Aditus is the accessibility tool for your team. We help teams build accessible websites and products.
  categories:
    - Accessibility
    - Education
  built_by: Aditus
  built_by_url: https://www.aditus.io
  featured: false
- title: Ultra Config
  main_url: https://ultraconfig.com.au/
  url: https://ultraconfig.com.au/ultra-config-generator/
  description: >
    Ultra Config Generator is a software application for Network Engineers to efficiently manage their network infrastructure.
  categories:
    - Blog
    - Technology
  built_by: Ultra Config
  built_by_url: https://ultraconfig.com.au/
  featured: false
- title: Malice
  main_url: https://malice.fr/
  url: https://malice.fr/
  description: >
    Malice is a cyber-training  platform for learning, validating and improving security related skills through simulated scenarios and challenges.
  categories:
    - Security
    - Technology
  built_by: Sysdream
  built_by_url: https://sysdream.com/
  featured: false
- title: Nash
  main_url: https://nash.io/
  url: https://nash.io/
  description: >
    Nash is a decentralized platform for trading, payment and other financial services. Our goal is to bring distributed finance to everyone by making blockchain technology fast and easy to use. We employ an off-chain engine to match trades rapidly, but never take control of customers’ assets. Our intuitive interface offers easy access to a range of trading, payment and investment functions.
  categories:
    - Portfolio
    - Security
    - Technology
  built_by: Andrej Gajdos
  built_by_url: https://andrejgajdos.com/
  featured: false
- title: Axel Fuhrmann
  url: https://axelfuhrmann.com
  main_url: https://axelfuhrmann.com
  source_url: https://github.com/afuh/axelfuhrmann.com
  description: >
    Personal portfolio.
  categories:
    - Portfolio
    - Freelance
    - Web Development
  featured: false
- title: Alaina Viau
  url: https://www.alainaviau.com
  main_url: https://www.alainaviau.com
  description: >
    Official website of Canadian opera director, creator, and producer Alaina Viau. Site designed by Stephen Bell.
  categories:
    - Portfolio
    - Music
  built_by: Michael Uloth
  built_by_url: "https://www.michaeluloth.com"
- title: Alison Moritz
  url: https://www.alisonmoritz.com
  main_url: https://www.alisonmoritz.com
  description: >
    Official website of American stage director Alison Moritz. Site designed by Stephen Bell.
  categories:
    - Portfolio
    - Music
  built_by: Michael Uloth
  built_by_url: "https://www.michaeluloth.com"
- title: Luke Secomb Digital
  url: https://lukesecomb.digital
  main_url: https://lukesecomb.digital
  source_url: https://github.com/lukethacoder/luke-secomb-simple
  description: >
    A simple portfolio site built using TypeScript, Markdown and React Spring.
  categories:
    - Portfolio
    - Web Development
  built_by: Luke Secomb
  built_by_url: https://lukesecomb.digital
  featured: false
- title: We are Brew
  url: https://www.wearebrew.co.uk
  main_url: https://www.wearebrew.co.uk
  description: >
    Official website for Brew, a Birmingham based Digital Marketing Agency.
  categories:
    - Portfolio
    - Web Development
    - Agency
    - Marketing
  built_by: Brew Digital
  built_by_url: https://www.wearebrew.co.uk
- title: Global City Data
  main_url: https://globalcitydata.com
  url: https://globalcitydata.com
  source_url: https://github.com/globalcitydata/globalcitydata
  description: >
    Global City Data is an open, easily browsable platform to showcase peer-reviewed urban datasets and models created by different research groups.
  categories:
    - Research
    - Education
    - Open Source
  built_by: Rafi Barash
  built_by_url: https://rafibarash.com
  featured: false
- title: Submittable
  url: https://www.submittable.com
  main_url: https://www.submittable.com
  description: >
    Submissions made simple. Submittalbe is a cloud-based submissions manager that lets you accept, review, and make decisions on any kind of digital content.
  categories:
    - Technology
    - Marketing
  built_by: Genevieve Crow
  built_by_url: https://github.com/g-crow
- title: Appmantle
  main_url: https://appmantle.com
  url: https://appmantle.com
  description: >
    Appmantle is a new way of creating apps. A complete modern app that you build yourself quickly & easily, without programming knowledge.
  categories:
    - App
    - Marketing
    - Landing Page
    - Mobile Development
    - Technology
  built_by: Appmantle
  built_by_url: https://appmantle.com
  featured: false
- title: Acto
  main_url: https://www.acto.dk/
  url: https://www.acto.dk/
  description: >
    Tomorrows solutions - today. Acto is an innovative software engineering company, providing your business with high-quality, scalable and maintainable software solutions, to make your business shine.
  categories:
    - Agency
    - Technology
    - Web Development
    - Software Engineering
    - Mobile Development
  built_by: Acto
  built_by_url: https://www.acto.dk/
- title: Gatsby GitHub Stats
  url: https://gatsby-github-stats.netlify.com
  main_url: https://gatsby-github-stats.netlify.com
  source_url: https://github.com/lannonbr/gatsby-github-stats/
  description: >
    Statistics Dashboard for Gatsby GitHub repository
  categories:
    - Data
  built_by: Benjamin Lannon
  built_by_url: https://lannonbr.com
  featured: false
- title: Graphic Intuitions
  url: https://www.graphicintuitions.com/
  main_url: https://www.graphicintuitions.com/
  description: >
    Digital marketing agency located in Morris, Manitoba.
  categories:
    - Agency
    - Web Development
    - Marketing
  featured: false
- title: Smooper
  url: https://www.smooper.com/
  main_url: https://www.smooper.com/
  description: >
    We connect you with digital marketing experts for 1 on 1 consultation sessions
  categories:
    - Marketing
    - Directory
  featured: false
<<<<<<< HEAD
- title: Lesley Barber
  url: https://www.lesleybarber.com/
  main_url: https://www.lesleybarber.com/
  description: >
    Official website of Canadian film composer Lesley Barber.
  categories:
    - Portfolio
    - Music
  built_by: Michael Uloth
  built_by_url: https://www.michaeluloth.com
=======
- title: Timeline of Terror
  main_url: https://timelineofterror.org/
  url: https://timelineofterror.org/
  source_url: https://github.com/Symbitic/timeline-of-terror
  description: >
    Complete guide to the events of September 11, 2001.
  categories:
    - Directory
    - Government
    - History
  built_by: Alex Shaw
  built_by_url: https://github.com/Symbitic/
  featured: false
>>>>>>> b4e370f9
<|MERGE_RESOLUTION|>--- conflicted
+++ resolved
@@ -6206,7 +6206,6 @@
     - Marketing
     - Directory
   featured: false
-<<<<<<< HEAD
 - title: Lesley Barber
   url: https://www.lesleybarber.com/
   main_url: https://www.lesleybarber.com/
@@ -6217,7 +6216,6 @@
     - Music
   built_by: Michael Uloth
   built_by_url: https://www.michaeluloth.com
-=======
 - title: Timeline of Terror
   main_url: https://timelineofterror.org/
   url: https://timelineofterror.org/
@@ -6230,5 +6228,4 @@
     - History
   built_by: Alex Shaw
   built_by_url: https://github.com/Symbitic/
-  featured: false
->>>>>>> b4e370f9
+  featured: false