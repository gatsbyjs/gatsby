--- conflicted
+++ resolved
@@ -11367,7 +11367,6 @@
   built_by: Gabriel Giordano
   built_by_url: https://gabrielgiordano.com
   featured: false
-<<<<<<< HEAD
 - title: Raleigh Bikes
   url: https://www.raleigh.co.uk/gb/en/
   main_url: https://raleigh.co.uk/
@@ -11378,7 +11377,6 @@
     - Sports
   built_by: Oberon (for Accell Group)
   built_by_url: https://oberon.nl
-=======
 - title: Jose D. Santos IV
   main_url: https://ivjose.com
   url: https://ivjose.com
@@ -11391,5 +11389,4 @@
     - Web Development
   built_by: Jose D. Santos IV
   built_by_url: https://ivjose.com
->>>>>>> 05a73b74
   featured: false