- title: ReactJS
  main_url: https://reactjs.org/
  url: https://reactjs.org/
  source_url: https://github.com/reactjs/reactjs.org
  featured: true
  categories:
    - Web Development
    - Featured
    - Documentation
- title: Flamingo
  main_url: https://www.shopflamingo.com/
  url: https://www.shopflamingo.com/
  description: >
    Online shop for women's body care and hair removal products.
  categories:
    - E-commerce
    - Featured
  featured: true
- title: IDEO
  url: https://www.ideo.com
  main_url: https://www.ideo.com/
  description: >
    A Global design company committed to creating positive impact.
  categories:
    - Agency
    - Technology
    - Featured
    - Consulting
    - User Experience
  featured: true
- title: Airbnb Engineering & Data Science
  description: >
    Creative engineers and data scientists building a world where you can belong
    anywhere
  main_url: https://airbnb.io/
  url: https://airbnb.io/
  categories:
    - Blog
    - Gallery
    - Featured
  featured: true
- title: Impossible Foods
  main_url: https://impossiblefoods.com/
  url: https://impossiblefoods.com/
  categories:
    - Food
    - Featured
  featured: true
- title: Braun
  description: >
    Braun offers high performance hair removal and hair care products, including dryers, straighteners, shavers, and more.
  main_url: https://ca.braun.com/en-ca
  url: https://ca.braun.com/en-ca
  categories:
    - E-commerce
    - Featured
  featured: true
- title: NYC Pride 2019 | WorldPride NYC | Stonewall50
  main_url: https://2019-worldpride-stonewall50.nycpride.org/
  url: https://2019-worldpride-stonewall50.nycpride.org/
  featured: true
  description: >-
    Join us in 2019 for NYC Pride, as we welcome WorldPride and mark the 50th
    Anniversary of the Stonewall Uprising and a half-century of LGBTQ+
    liberation.
  categories:
    - Education
    - Marketing
    - Nonprofit
    - Featured
  built_by: Canvas United
  built_by_url: https://www.canvasunited.com/
- title: The State of European Tech
  main_url: https://2017.stateofeuropeantech.com/
  url: https://2017.stateofeuropeantech.com/
  featured: true
  categories:
    - Technology
    - Featured
  built_by: Studio Lovelock
  built_by_url: http://www.studiolovelock.com/
- title: Hopper
  main_url: https://www.hopper.com/
  url: https://www.hopper.com/
  built_by: Narative
  built_by_url: https://www.narative.co/
  featured: true
  categories:
    - Technology
    - App
    - Featured
- title: Theodora Warre
  main_url: https://theodorawarre.eu
  url: https://theodorawarre.eu
  description: >-
    E-commerce site for jewellery designer Theodora Warre, built using Gatsby + Shopify + Prismic + Matter.js
  categories:
    - E-commerce
    - Marketing
  built_by: Pierre Nel
  built_by_url: https://pierre.io
  featured: false
- title: Life Without Barriers | Foster Care
  main_url: https://www.lwb.org.au/foster-care
  url: https://www.lwb.org.au/foster-care
  featured: true
  description: >-
    We are urgently seeking foster carers all across Australia. Can you open
    your heart and your home to a child in need? There are different types of
    foster care that can suit you. We offer training and 24/7 support.
  categories:
    - Nonprofit
    - Education
    - Documentation
    - Marketing
    - Featured
  built_by: LWB Digital Team
  built_by_url: https://twitter.com/LWBAustralia
- title: Figma
  main_url: https://www.figma.com/
  url: https://www.figma.com/
  featured: true
  categories:
    - Marketing
    - Design
    - Featured
  built_by: Corey Ward
  built_by_url: http://www.coreyward.me/
- title: Bejamas - JAM Experts for hire
  main_url: https://bejamas.io/
  url: https://bejamas.io/
  featured: true
  description: >-
    We help agencies and companies with JAMStack tools. This includes web
    development using Static Site Generators, Headless CMS, CI / CD and CDN
    setup.
  categories:
    - Technology
    - Web Development
    - Agency
    - Marketing
    - Featured
  built_by: Bejamas
  built_by_url: https://bejamas.io/
- title: The State of JavaScript
  description: >
    Data from over 20,000 developers, asking them questions on topics ranging
    from frontend frameworks and state management, to build tools and testing
    libraries.
  main_url: https://stateofjs.com/
  url: https://stateofjs.com/
  source_url: https://github.com/StateOfJS/StateOfJS
  categories:
    - Data
    - JavaScript
    - Featured
  built_by: StateOfJS
  built_by_url: https://github.com/StateOfJS/StateOfJS/graphs/contributors
  featured: true
- title: DesignSystems.com
  main_url: https://www.designsystems.com/
  url: https://www.designsystems.com/
  description: |
    A resource for learning, creating and evangelizing design systems.
  categories:
    - Design
    - Blog
    - Technology
    - Featured
  built_by: Corey Ward
  built_by_url: http://www.coreyward.me/
  featured: true
- title: Snap Kit
  main_url: https://kit.snapchat.com/
  url: https://kit.snapchat.com/
  description: >
    Snap Kit lets developers integrate some of Snapchat’s best features across
    platforms.
  categories:
    - Technology
    - Documentation
    - Featured
  featured: true
- title: SendGrid
  main_url: https://sendgrid.com/docs/
  url: https://sendgrid.com/docs/
  description: >
    SendGrid delivers your transactional and marketing emails through the
    world's largest cloud-based email delivery platform.
  categories:
    - API
    - Technology
    - Documentation
    - Featured
  featured: true
- title: Kirsten Noelle
  main_url: https://www.kirstennoelle.com/
  url: https://www.kirstennoelle.com/
  featured: true
  description: >
    Digital portfolio for San Francisco Bay Area photographer Kirsten Noelle Wiemer.
  categories:
    - Photography
    - Portfolio
    - Featured
  built_by: Ryan Wiemer
  built_by_url: https://www.ryanwiemer.com/
- title: Cajun Bowfishing
  main_url: https://cajunbowfishing.com/
  url: https://cajunbowfishing.com/
  featured: false
  categories:
    - E-commerce
    - Sports
  built_by: Escalade Sports
  built_by_url: https://www.escaladesports.com/
- title: NEON
  main_url: http://neonrated.com/
  url: http://neonrated.com/
  featured: false
  categories:
    - Gallery
- title: GraphCMS
  main_url: https://graphcms.com/
  url: https://graphcms.com/
  featured: false
  categories:
    - Marketing
    - Technology
- title: Ghost Documentation
  main_url: https://docs.ghost.org/
  url: https://docs.ghost.org/
  source_url: https://github.com/tryghost/docs
  featured: false
  description: >-
    Ghost is an open source, professional publishing platform built on a modern Node.js technology stack — designed for teams who need power, flexibility and performance.
  categories:
    - Technology
    - Documentation
    - Open Source
  built_by: Ghost Foundation
  built_by_url: https://ghost.org/
- title: Nike - Just Do It
  main_url: https://justdoit.nike.com/
  url: https://justdoit.nike.com/
  featured: true
  categories:
    - E-commerce
    - Featured
- title: AirBnB Cereal
  main_url: https://airbnb.design/cereal
  url: https://airbnb.design/cereal
  featured: false
  categories:
    - Marketing
    - Design
- title: Cardiogram
  main_url: https://cardiogr.am/
  url: https://cardiogr.am/
  featured: false
  categories:
    - Marketing
    - Technology
- title: Matthias Jordan Portfolio
  main_url: https://iammatthias.com/
  url: https://iammatthias.com/
  source_url: https://github.com/iammatthias/.com
  description: >-
    Photography portfolio of content creator and digital marketer Matthias Jordan
  built_by: Matthias Jordan
  built_by_url: https://github.com/iammatthias
  featured: false
  categories:
    - Photography
    - Portfolio
    - Blog
    - Gallery
- title: Investment Calculator
  main_url: https://investmentcalculator.io/
  url: https://investmentcalculator.io/
  featured: false
  categories:
    - Education
    - Finance
- title: CSS Grid Playground by MozillaDev
  main_url: https://mozilladevelopers.github.io/playground/
  url: https://mozilladevelopers.github.io/playground/
  source_url: https://github.com/MozillaDevelopers/playground
  featured: false
  categories:
    - Education
    - Web Development
- title: Piotr Fedorczyk Portfolio
  built_by: Piotr Fedorczyk
  built_by_url: https://piotrf.pl
  categories:
    - Portfolio
    - Web Development
  description: >-
    Portfolio of Piotr Fedorczyk, a digital product designer and full-stack developer specializing in shaping, designing and building news and tools for news.
  featured: false
  main_url: https://piotrf.pl/
  url: https://piotrf.pl/
- title: unrealcpp
  main_url: https://unrealcpp.com/
  url: https://unrealcpp.com/
  source_url: https://github.com/Harrison1/unrealcpp-com
  featured: false
  categories:
    - Blog
    - Web Development
- title: Andy Slezak
  main_url: https://www.aslezak.com/
  url: https://www.aslezak.com/
  source_url: https://github.com/amslezak
  featured: false
  categories:
    - Web Development
    - Portfolio
- title: Deliveroo.Design
  main_url: https://www.deliveroo.design/
  url: https://www.deliveroo.design/
  featured: false
  categories:
    - Food
    - Marketing
- title: Dona Rita
  main_url: https://www.donarita.co.uk/
  url: https://www.donarita.co.uk/
  source_url: https://github.com/peduarte/dona-rita-website
  featured: false
  categories:
    - Food
    - Marketing
- title: Fröhlich ∧ Frei
  main_url: https://www.froehlichundfrei.de/
  url: https://www.froehlichundfrei.de/
  featured: false
  categories:
    - Web Development
    - Blog
    - Open Source
- title: How to GraphQL
  main_url: https://www.howtographql.com/
  url: https://www.howtographql.com/
  source_url: https://github.com/howtographql/howtographql
  featured: false
  categories:
    - Documentation
    - Web Development
    - Open Source
- title: OnCallogy
  main_url: https://www.oncallogy.com/
  url: https://www.oncallogy.com/
  featured: false
  categories:
    - Marketing
    - Healthcare
- title: Ryan Wiemer's Portfolio
  main_url: https://www.ryanwiemer.com/
  url: https://www.ryanwiemer.com/knw-photography/
  source_url: https://github.com/ryanwiemer/rw
  featured: false
  description: >
    Digital portfolio for Oakland, CA based account manager Ryan Wiemer.
  categories:
    - Portfolio
    - Web Development
    - Design
  built_by: Ryan Wiemer
  built_by_url: https://www.ryanwiemer.com/
- title: Ventura Digitalagentur Köln
  main_url: https://www.ventura-digital.de/
  url: https://www.ventura-digital.de/
  featured: false
  built_by: Ventura Digitalagentur
  categories:
    - Agency
    - Marketing
    - Featured
- title: Azer Koçulu
  main_url: https://kodfabrik.com/
  url: https://kodfabrik.com/photography/
  featured: false
  categories:
    - Portfolio
    - Photography
    - Web Development
- title: Damir.io
  main_url: http://damir.io/
  url: http://damir.io/
  source_url: https://github.com/dvzrd/gatsby-sfiction
  featured: false
  categories:
    - Blog
- title: Digital Psychology
  main_url: http://digitalpsychology.io/
  url: http://digitalpsychology.io/
  source_url: https://github.com/danistefanovic/digitalpsychology.io
  featured: false
  categories:
    - Education
    - Library
- title: Théâtres Parisiens
  main_url: http://theatres-parisiens.fr/
  url: http://theatres-parisiens.fr/
  source_url: https://github.com/phacks/theatres-parisiens
  featured: false
  categories:
    - Education
    - Entertainment
- title: A4 纸网
  main_url: http://www.a4z.cn/
  url: http://www.a4z.cn/price
  source_url: https://github.com/hiooyUI/hiooyui.github.io
  featured: false
  categories:
    - E-commerce
- title: Steve Meredith's Portfolio
  main_url: http://www.stevemeredith.com/
  url: http://www.stevemeredith.com/
  featured: false
  categories:
    - Portfolio
- title: API Platform
  main_url: https://api-platform.com/
  url: https://api-platform.com/
  source_url: https://github.com/api-platform/website
  featured: false
  categories:
    - Documentation
    - Web Development
    - Open Source
    - Library
- title: The Audacious Project
  main_url: https://audaciousproject.org/
  url: https://audaciousproject.org/
  featured: false
  categories:
    - Nonprofit
- title: Dustin Schau's Blog
  main_url: https://blog.dustinschau.com/
  url: https://blog.dustinschau.com/
  source_url: https://github.com/dschau/blog
  featured: false
  categories:
    - Blog
    - Web Development
- title: iContract Blog
  main_url: https://blog.icontract.co.uk/
  url: http://blog.icontract.co.uk/
  featured: false
  categories:
    - Blog
- title: BRIIM
  main_url: https://bri.im/
  url: https://bri.im/
  featured: false
  description: >-
    BRIIM is a movement to enable JavaScript enthusiasts and web developers in
    machine learning. Learn about artificial intelligence and data science, two
    fields which are governed by machine learning, in JavaScript. Take it right
    to your browser with WebGL.
  categories:
    - Education
    - Web Development
    - Technology
- title: Calpa's Blog
  main_url: https://calpa.me/
  url: https://calpa.me/
  source_url: https://github.com/calpa/blog
  featured: false
  categories:
    - Blog
    - Web Development
- title: Code Bushi
  main_url: https://codebushi.com/
  url: https://codebushi.com/
  featured: false
  description: >-
    Web development resources, trends, & techniques to elevate your coding
    journey.
  categories:
    - Web Development
    - Open Source
    - Blog
  built_by: Hunter Chang
  built_by_url: https://hunterchang.com/
- title: Daniel Hollcraft
  main_url: https://danielhollcraft.com/
  url: https://danielhollcraft.com/
  source_url: https://github.com/danielbh/danielhollcraft.com
  featured: false
  categories:
    - Web Development
    - Blog
    - Portfolio
- title: Darren Britton's Portfolio
  main_url: https://darrenbritton.com/
  url: https://darrenbritton.com/
  source_url: https://github.com/darrenbritton/darrenbritton.github.io
  featured: false
  categories:
    - Web Development
    - Portfolio
- title: Dave Lindberg Marketing & Design
  url: https://davelindberg.com/
  main_url: https://davelindberg.com/
  source_url: https://github.com/Dave-Lindberg/dl-gatsby
  featured: false
  description: >-
    My work revolves around solving problems for people in business, using
    integrated design and marketing strategies to improve sales, increase brand
    engagement, generate leads and achieve goals.
  categories:
    - Design
    - Marketing
    - Portfolio
- title: Dalbinaco's Website
  main_url: https://dlbn.co/en/
  url: https://dlbn.co/en/
  source_url: https://github.com/dalbinaco/dlbn.co
  featured: false
  categories:
    - Portfolio
    - Web Development
- title: mParticle's Documentation
  main_url: https://docs.mparticle.com/
  url: https://docs.mparticle.com/
  featured: false
  categories:
    - Web Development
    - Documentation
- title: Doopoll
  main_url: https://doopoll.co/
  url: https://doopoll.co/
  featured: false
  categories:
    - Marketing
    - Technology
- title: ERC dEX
  main_url: https://ercdex.com/
  url: https://ercdex.com/aqueduct
  featured: false
  categories:
    - Marketing
- title: CalState House Manager
  description: >
    Home service membership that offers proactive and on-demand maintenance for
    homeowners
  main_url: https://housemanager.calstate.aaa.com/
  url: https://housemanager.calstate.aaa.com/
  categories:
    - Marketing
- title: The freeCodeCamp Guide
  main_url: https://guide.freecodecamp.org/
  url: https://guide.freecodecamp.org/
  source_url: https://github.com/freeCodeCamp/guide
  featured: false
  categories:
    - Web Development
    - Documentation
- title: Hapticmedia
  main_url: https://hapticmedia.fr/en/
  url: https://hapticmedia.fr/en/
  featured: false
  categories:
    - Agency
- title: heml.io
  main_url: https://heml.io/
  url: https://heml.io/
  source_url: https://github.com/SparkPost/heml.io
  featured: false
  categories:
    - Documentation
    - Web Development
    - Open Source
- title: Juliette Pretot's Portfolio
  main_url: https://juliette.sh/
  url: https://juliette.sh/
  featured: false
  categories:
    - Web Development
    - Portfolio
    - Blog
- title: Kris Hedstrom's Portfolio
  main_url: https://k-create.com/
  url: https://k-create.com/portfolio/
  source_url: https://github.com/kristofferh/kristoffer
  featured: false
  description: >-
    Hey. I’m Kris. I’m an interactive designer / developer. I grew up in Umeå,
    in northern Sweden, but I now live in Brooklyn, NY. I am currently enjoying
    a hybrid Art Director + Lead Product Engineer role at a small startup called
    Nomad Health. Before that, I was a Product (Engineering) Manager at Tumblr.
    Before that, I worked at agencies. Before that, I was a baby. I like to
    design things, and then I like to build those things. I occasionally take on
    freelance projects. Feel free to get in touch if you have an interesting
    project that you want to collaborate on. Or if you just want to say hello,
    that’s cool too.
  categories:
    - Portfolio
  built_by: Kris Hedstrom
  built_by_url: https://k-create.com/
- title: knpw.rs
  main_url: https://knpw.rs/
  url: https://knpw.rs/
  source_url: https://github.com/knpwrs/knpw.rs
  featured: false
  categories:
    - Blog
    - Web Development
- title: Kostas Bariotis' Blog
  main_url: https://kostasbariotis.com/
  url: https://kostasbariotis.com/
  source_url: https://github.com/kbariotis/kostasbariotis.com
  featured: false
  categories:
    - Blog
    - Portfolio
    - Web Development
- title: LaserTime Clinic
  main_url: https://lasertime.ru/
  url: https://lasertime.ru/
  source_url: https://github.com/oleglegun/lasertime
  featured: false
  categories:
    - Marketing
- title: Jason Lengstorf
  main_url: https://lengstorf.com
  url: https://lengstorf.com
  source_url: https://github.com/jlengstorf/lengstorf.com
  featured: false
  categories:
    - Blog
  built_by: Jason Lengstorf
  built_by_url: https://github.com/jlengstorf
- title: Mannequin.io
  main_url: https://mannequin.io/
  url: https://mannequin.io/
  source_url: https://github.com/LastCallMedia/Mannequin/tree/master/site
  featured: false
  categories:
    - Open Source
    - Web Development
    - Documentation
- title: Fabric
  main_url: https://meetfabric.com/
  url: https://meetfabric.com/
  featured: false
  categories:
    - Marketing
- title: Nexit
  main_url: https://nexit.sk/
  url: https://nexit.sk/references
  featured: false
  categories:
    - Web Development
- title: Open FDA
  description: >
    Provides APIs and raw download access to a number of high-value, high
    priority and scalable structured datasets, including adverse events, drug
    product labeling, and recall enforcement reports.
  main_url: https://open.fda.gov/
  url: https://open.fda.gov/
  source_url: https://github.com/FDA/open.fda.gov
  featured: false
  categories:
    - Government
    - Open Source
    - Web Development
    - API
    - Data
- title: NYC Planning Labs (New York City Department of City Planning)
  main_url: https://planninglabs.nyc/
  url: https://planninglabs.nyc/about/
  source_url: https://github.com/NYCPlanning/
  featured: false
  description: >-
    We work with New York City's Urban Planners to deliver impactful, modern
    technology tools.
  categories:
    - Open Source
    - Government
- title: Preston Richey Portfolio / Blog
  main_url: https://prestonrichey.com/
  url: https://prestonrichey.com/
  source_url: https://github.com/prichey/prestonrichey.com
  featured: false
  categories:
    - Web Development
    - Portfolio
    - Blog
- title: Landing page of Put.io
  main_url: https://put.io/
  url: https://put.io/
  featured: false
  categories:
    - E-commerce
    - Technology
- title: The Rick and Morty API
  main_url: https://rickandmortyapi.com/
  url: https://rickandmortyapi.com/
  built_by: Axel Fuhrmann
  built_by_url: https://axelfuhrmann.com/
  featured: false
  categories:
    - Web Development
    - Entertainment
    - Documentation
    - Open Source
    - API
- title: Santa Compañía Creativa
  main_url: https://santacc.es/
  url: https://santacc.es/
  source_url: https://github.com/DesarrolloWebSantaCC/santacc-web
  featured: false
  categories:
    - Agency
- title: Sean Coker's Blog
  main_url: https://sean.is/
  url: https://sean.is/
  featured: false
  categories:
    - Blog
    - Portfolio
    - Web Development
- title: Several Levels
  main_url: https://severallevels.io/
  url: https://severallevels.io/
  source_url: https://github.com/Harrison1/several-levels
  featured: false
  categories:
    - Agency
    - Web Development
- title: Simply
  main_url: https://simply.co.za/
  url: https://simply.co.za/
  featured: false
  categories:
    - Marketing
- title: Storybook
  main_url: https://storybook.js.org/
  url: https://storybook.js.org/
  source_url: https://github.com/storybooks/storybook
  featured: false
  categories:
    - Web Development
    - Open Source
- title: Vibert Thio's Portfolio
  main_url: https://vibertthio.com/portfolio/
  url: https://vibertthio.com/portfolio/projects/
  source_url: https://github.com/vibertthio/portfolio
  featured: false
  categories:
    - Portfolio
    - Web Development
- title: VisitGemer
  main_url: https://visitgemer.sk/
  url: https://visitgemer.sk/
  featured: false
  categories:
    - Marketing
- title: Bricolage.io
  main_url: https://www.bricolage.io/
  url: https://www.bricolage.io/
  source_url: https://github.com/KyleAMathews/blog
  featured: false
  categories:
    - Blog
- title: Charles Pinnix Website
  main_url: https://www.charlespinnix.com/
  url: https://www.charlespinnix.com/
  featured: false
  description: >-
    I’m a senior frontend engineer with 8 years of experience building websites
    and web applications. I’m interested in leading creative, multidisciplinary
    engineering teams. I’m a creative technologist, merging photography, art,
    and design into engineering and visa versa. I take a pragmatic,
    product-oriented approach to development, allowing me to see the big picture
    and ensuring quality products are completed on time. I have a passion for
    modern frontend JavaScript frameworks such as React and Vue, and I have
    substantial experience on the backend with an interest in Node and
    container based deployment with Docker and AWS.
  categories:
    - Portfolio
    - Web Development
- title: Charlie Harrington's Blog
  main_url: https://www.charlieharrington.com/
  url: https://www.charlieharrington.com/
  source_url: https://github.com/whatrocks/blog
  featured: false
  categories:
    - Blog
    - Web Development
    - Music
- title: Gabriel Adorf's Portfolio
  main_url: https://www.gabrieladorf.com/
  url: https://www.gabrieladorf.com/
  source_url: https://github.com/gabdorf/gabriel-adorf-portfolio
  featured: false
  categories:
    - Portfolio
    - Web Development
- title: greglobinski.com
  main_url: https://www.greglobinski.com/
  url: https://www.greglobinski.com/
  source_url: https://github.com/greglobinski/www.greglobinski.com
  featured: false
  categories:
    - Portfolio
    - Web Development
- title: I am Putra
  main_url: https://www.iamputra.com/
  url: https://www.iamputra.com/
  featured: false
  categories:
    - Portfolio
    - Web Development
    - Blog
- title: In Sowerby Bridge
  main_url: https://www.insowerbybridge.co.uk/
  url: https://www.insowerbybridge.co.uk/
  featured: false
  categories:
    - Marketing
    - Government
- title: JavaScript Stuff
  main_url: https://www.javascriptstuff.com/
  url: https://www.javascriptstuff.com/
  featured: false
  categories:
    - Education
    - Web Development
    - Library
- title: Ledgy
  main_url: https://www.ledgy.com/
  url: https://github.com/morloy/ledgy.com
  featured: false
  categories:
    - Marketing
    - Finance
- title: Alec Lomas's Portfolio / Blog
  main_url: https://www.lowmess.com/
  url: https://www.lowmess.com/
  source_url: https://github.com/lowmess/lowmess
  featured: false
  categories:
    - Web Development
    - Blog
    - Portfolio
- title: Michele Mazzucco's Portfolio
  main_url: https://www.michelemazzucco.it/
  url: https://www.michelemazzucco.it/
  source_url: https://github.com/michelemazzucco/michelemazzucco.it
  featured: false
  categories:
    - Portfolio
- title: Orbit FM Podcasts
  main_url: https://www.orbit.fm/
  url: https://www.orbit.fm/
  source_url: https://github.com/agarrharr/orbit.fm
  featured: false
  categories:
    - Podcast
- title: Prosecco Springs
  main_url: https://www.proseccosprings.com/
  url: https://www.proseccosprings.com/
  featured: false
  categories:
    - Food
    - Blog
    - Marketing
- title: Verious
  main_url: https://www.verious.io/
  url: https://www.verious.io/
  source_url: https://github.com/cpinnix/verious
  featured: false
  categories:
    - Web Development
- title: Yisela
  main_url: https://www.yisela.com/
  url: https://www.yisela.com/tetris-against-trauma-gaming-as-therapy/
  featured: false
  categories:
    - Blog
- title: YouFoundRon.com
  main_url: https://www.youfoundron.com/
  url: https://www.youfoundron.com/
  source_url: https://github.com/rongierlach/yfr-dot-com
  featured: false
  categories:
    - Portfolio
    - Web Development
    - Blog
- title: Ease
  main_url: https://www.ease.com/
  url: https://www.ease.com/
  featured: false
  categories:
    - Marketing
    - Healthcare
- title: Policygenius
  main_url: https://www.policygenius.com/
  url: https://www.policygenius.com/
  featured: false
  categories:
    - Marketing
    - Healthcare
- title: Moteefe
  main_url: https://www.moteefe.com/
  url: https://www.moteefe.com/
  featured: false
  categories:
    - Marketing
    - Agency
    - Technology
- title: Athelas
  main_url: http://www.athelas.com/
  url: http://www.athelas.com/
  featured: false
  categories:
    - Marketing
    - Healthcare
- title: Pathwright
  main_url: http://www.pathwright.com/
  url: http://www.pathwright.com/
  featured: false
  categories:
    - Marketing
    - Education
- title: Lucid
  main_url: https://www.golucid.co/
  url: https://www.golucid.co/
  featured: false
  categories:
    - Marketing
    - Technology
- title: Bench
  main_url: http://www.bench.co/
  url: http://www.bench.co/
  featured: false
  categories:
    - Marketing
- title: Gin Lane
  main_url: http://www.ginlane.com/
  url: https://www.ginlane.com/
  featured: false
  categories:
    - Web Development
    - Agency
- title: Marmelab
  main_url: https://marmelab.com/en/
  url: https://marmelab.com/en/
  featured: false
  categories:
    - Web Development
    - Agency
- title: Dovetail
  main_url: https://dovetailapp.com/
  url: https://dovetailapp.com/
  featured: false
  categories:
    - Marketing
    - Technology
- title: The Bastion Bot
  main_url: https://bastionbot.org/
  url: https://bastionbot.org/
  description: Give awesome perks to your Discord server!
  featured: false
  categories:
    - Open Source
    - Technology
    - Documentation
    - Community
  built_by: Sankarsan Kampa
  built_by_url: https://traction.one
- title: Smakosh
  main_url: https://smakosh.com/
  url: https://smakosh.com/
  source_url: https://github.com/smakosh/smakosh.com
  featured: false
  categories:
    - Portfolio
    - Web Development
- title: WebGazer
  main_url: https://www.webgazer.io/
  url: https://www.webgazer.io/
  featured: false
  categories:
    - Marketing
    - Web Development
    - Technology
- title: Joe Seifi's Blog
  main_url: http://seifi.org/
  url: http://seifi.org/
  featured: false
  categories:
    - Portfolio
    - Web Development
    - Blog
- title: LekoArts — Graphic Designer & Front-End Developer
  main_url: https://www.lekoarts.de
  url: https://www.lekoarts.de
  source_url: https://github.com/LekoArts/portfolio
  featured: false
  built_by: LekoArts
  built_by_url: https://github.com/LekoArts
  description: >-
    Hi, I'm Lennart — a self-taught and passionate graphic/web designer &
    frontend developer based in Darmstadt, Germany. I love it to realize complex
    projects in a creative manner and face new challenges. Since 6 years I do
    graphic design, my love for frontend development came up 3 years ago. I
    enjoy acquiring new skills and cementing this knowledge by writing blogposts
    and creating tutorials.
  categories:
    - Portfolio
    - Blog
    - Design
    - Web Development
    - Freelance
    - Open Source
- title: 杨二小的博客
  main_url: https://blog.yangerxiao.com/
  url: https://blog.yangerxiao.com/
  source_url: https://github.com/zerosoul/blog.yangerxiao.com
  featured: false
  categories:
    - Blog
    - Portfolio
- title: MOTTO x MOTTO
  main_url: https://mottox2.com
  url: https://mottox2.com
  source_url: https://github.com/mottox2/website
  description: Web developer / UI Designer in Tokyo Japan.
  featured: false
  categories:
    - Blog
    - Portfolio
  built_by: mottox2
  built_by_url: https://mottox2.com
- title: Pride of the Meadows
  main_url: https://www.prideofthemeadows.com/
  url: https://www.prideofthemeadows.com/
  featured: false
  categories:
    - E-commerce
    - Food
    - Blog
  built_by: Caldera Digital
  built_by_url: https://www.calderadigital.com/
- title: Michael Uloth
  main_url: https://www.michaeluloth.com
  url: https://www.michaeluloth.com
  featured: false
  description: Michael Uloth is a web developer, opera singer, and the creator of Up and Running Tutorials.
  categories:
    - Portfolio
    - Web Development
    - Music
  built_by: Michael Uloth
  built_by_url: https://www.michaeluloth.com
- title: Spacetime
  main_url: https://www.heyspacetime.com/
  url: https://www.heyspacetime.com/
  featured: false
  description: >-
    Spacetime is a Dallas-based digital experience agency specializing in web,
    app, startup, and digital experience creation.
  categories:
    - Marketing
    - Portfolio
    - Agency
  built_by: Spacetime
  built_by_url: https://www.heyspacetime.com/
- title: Eric Jinks
  main_url: https://ericjinks.com/
  url: https://ericjinks.com/
  featured: false
  description: Software engineer / web developer from the Gold Coast, Australia.
  categories:
    - Portfolio
    - Blog
    - Web Development
    - Technology
  built_by: Eric Jinks
  built_by_url: https://ericjinks.com/
- title: GaiAma - We are wildlife
  main_url: https://www.gaiama.org/
  url: https://www.gaiama.org/
  featured: false
  description: >-
    We founded the GaiAma conservation organization to protect wildlife in Perú
    and to create an example of a permaculture neighborhood, living
    symbiotically with the forest - because reforestation is just the beginning
  categories:
    - Nonprofit
    - Marketing
    - Blog
  source_url: https://github.com/GaiAma/gaiama.org
  built_by: GaiAma
  built_by_url: https://www.gaiama.org/
- title: Healthcare Logic
  main_url: https://www.healthcarelogic.com/
  url: https://www.healthcarelogic.com/
  featured: false
  description: >-
    Revolutionary technology that empowers clinical and managerial leaders to
    collaborate with clarity.
  categories:
    - Marketing
    - Healthcare
    - Technology
  built_by: Thrive
  built_by_url: https://thriveweb.com.au/
- title: Papergov
  main_url: https://papergov.com/
  url: https://papergov.com/
  featured: false
  description: Manage all your government services in a single place
  categories:
    - Directory
    - Government
    - Technology
  source_url: https://github.com/WeOpenly/localgov.fyi
  built_by: Openly Technologies
  built_by_url: https://papergov.com/about/
- title: Kata.ai Documentation
  main_url: https://docs.kata.ai/
  url: https://docs.kata.ai/
  source_url: https://github.com/kata-ai/kata-platform-docs
  featured: false
  description: >-
    Documentation website for the Kata Platform, an all-in-one platform for
    building chatbots using AI technologies.
  categories:
    - Documentation
    - Technology
- title: goalgetters
  main_url: https://goalgetters.space/
  url: https://goalgetters.space/
  featured: false
  description: >-
    goalgetters is a source of inspiration for people who want to change their
    career. We offer articles, success stories and expert interviews on how to
    find a new passion and how to implement change.
  categories:
    - Blog
    - Education
  built_by: Stephanie Langers (content), Adrian Wenke (development)
  built_by_url: https://twitter.com/AdrianWenke
- title: StatusHub - Easy to use Hosted Status Page Service
  main_url: https://statushub.com/
  url: https://statushub.com/
  featured: false
  description: >-
    Set up your very own service status page in minutes with StatusHub. Allow
    customers to subscribe to be updated automatically.
  categories:
    - Technology
    - Marketing
  built_by: Bejamas
  built_by_url: https://bejamas.io/
- title: Mambu
  main_url: https://www.mambu.com/
  url: https://www.mambu.com/
  featured: false
  description: >-
    Mambu is the cloud platform for banking and lending businesses that
    puts customer relationships first.
  categories:
    - Technology
    - Finance
  built_by: Bejamas
  built_by_url: https://bejamas.io/
- title: Avenues
  main_url: https://www.avenues.org
  url: https://www.avenues.org
  featured: false
  description: >-
    One school with many campuses, providing transformative,
    world-focused learning experiences to students around the globe
  categories:
    - Education
  built_by: Bejamas
  built_by_url: https://bejamas.io/
- title: Multicoin Capital
  main_url: https://multicoin.capital
  url: https://multicoin.capital
  featured: false
  description: >-
    Multicoin Capital is a thesis-driven investment firm that
    invests in cryptocurrencies, tokens, and blockchain
    companies reshaping trillion-dollar markets.
  categories:
    - Technology
    - Finance
  built_by: Bejamas
  built_by_url: https://bejamas.io/
- title: Argent
  main_url: https://www.argent.xyz/
  url: https://www.argent.xyz/
  featured: false
  description: Argent is the simplest and safest Ethereum wallet for DeFi.
  categories:
    - Technology
    - Finance
  built_by: Bejamas
  built_by_url: https://bejamas.io/
- title: Meet Flo
  main_url: https://meetflo.com/
  url: https://meetflo.com/
  featured: false
  description: >-
    The Flo by Moen Smart Water Shutoff is a comprehensive
    water monitoringand shut-off system with leak detection
    and proactive leak prevention technologies.
  categories:
    - E-commerce
  built_by: Bejamas
  built_by_url: https://bejamas.io/
- title: Matthias Kretschmann Portfolio
  main_url: https://matthiaskretschmann.com/
  url: https://matthiaskretschmann.com/
  source_url: https://github.com/kremalicious/portfolio
  featured: false
  description: Portfolio of designer & developer Matthias Kretschmann.
  categories:
    - Portfolio
    - Web Development
  built_by: Matthias Kretschmann
  built_by_url: https://matthiaskretschmann.com/
- title: Iron Cove Solutions
  main_url: https://ironcovesolutions.com/
  url: https://ironcovesolutions.com/
  description: >-
    Iron Cove Solutions is a cloud based consulting firm. We help companies
    deliver a return on cloud usage by applying best practices
  categories:
    - Technology
    - Web Development
  built_by: Iron Cove Solutions
  built_by_url: https://ironcovesolutions.com/
  featured: false
- title: Moetez Chaabene Portfolio / Blog
  main_url: https://moetez.me/
  url: https://moetez.me/
  source_url: https://github.com/moetezch/moetez.me
  featured: false
  description: Portfolio of Moetez Chaabene
  categories:
    - Portfolio
    - Web Development
    - Blog
  built_by: Moetez Chaabene
  built_by_url: https://twitter.com/moetezch
- title: Nikita
  description: >-
    Automation of system deployments in Node.js for applications and
    infrastructures.
  main_url: https://nikita.js.org/
  url: https://nikita.js.org/
  source_url: https://github.com/adaltas/node-nikita
  categories:
    - Documentation
    - Open Source
    - Technology
  built_by: Adaltas
  built_by_url: https://www.adaltas.com
  featured: false
- title: Gourav Sood Blog & Portfolio
  main_url: https://www.gouravsood.com/
  url: https://www.gouravsood.com/
  featured: false
  categories:
    - Blog
    - Portfolio
  built_by: Gourav Sood
  built_by_url: https://www.gouravsood.com/
- title: Jonas Tebbe Portfolio
  description: |
    Hey, I’m Jonas and I create digital products.
  main_url: https://jonastebbe.com
  url: https://jonastebbe.com
  categories:
    - Portfolio
  built_by: Jonas Tebbe
  built_by_url: https://twitter.com/jonastebbe
  featured: false
- title: Parker Sarsfield Portfolio
  description: |
    I'm Parker, a software engineer and sneakerhead.
  main_url: https://parkersarsfield.com
  url: https://parkersarsfield.com
  categories:
    - Blog
    - Portfolio
  built_by: Parker Sarsfield
  built_by_url: https://parkersarsfield.com
- title: Frontend web development with Greg
  description: |
    JavaScript, GatsbyJS, ReactJS, CSS in JS... Let's learn some stuff together.
  main_url: https://dev.greglobinski.com
  url: https://dev.greglobinski.com
  categories:
    - Blog
    - Web Development
  built_by: Greg Lobinski
  built_by_url: https://github.com/greglobinski
- title: Insomnia
  description: |
    Desktop HTTP and GraphQL client for developers
  main_url: https://insomnia.rest/
  url: https://insomnia.rest/
  categories:
    - Blog
  built_by: Gregory Schier
  built_by_url: https://schier.co
  featured: false
- title: Timeline Theme Portfolio
  description: |
    I'm Aman Mittal, a software developer.
  main_url: https://amanhimself.dev/
  url: https://amanhimself.dev/
  categories:
    - Web Development
    - Portfolio
  built_by: Aman Mittal
  built_by_url: https://amanhimself.dev/
- title: Ocean artUp
  description: >
    Science outreach site built using styled-components and Contentful. It
    presents the research project "Ocean artUp" funded by an Advanced Grant of
    the European Research Council to explore the possible benefits of artificial
    uplift of nutrient-rich deep water to the ocean’s sunlit surface layer.
  main_url: https://ocean-artup.eu
  url: https://ocean-artup.eu
  source_url: https://github.com/janosh/ocean-artup
  categories:
    - Science
    - Education
    - Blog
  built_by: Janosh Riebesell
  built_by_url: https://janosh.io
  featured: false
- title: Ryan Fitzgerald
  description: |
    Personal portfolio and blog for Ryan Fitzgerald
  main_url: https://ryanfitzgerald.ca/
  url: https://ryanfitzgerald.ca/
  categories:
    - Web Development
    - Portfolio
  built_by: Ryan Fitzgerald
  built_by_url: https://github.com/RyanFitzgerald
  featured: false
- title: Kaizen
  description: |
    Content Marketing, PR & SEO Agency in London
  main_url: https://www.kaizen.co.uk/
  url: https://www.kaizen.co.uk/
  categories:
    - Agency
    - Blog
    - Design
    - Web Development
    - SEO
  built_by: Bogdan Stanciu
  built_by_url: https://github.com/b0gd4n
  featured: false
- title: HackerOne Platform Documentation
  description: |
    HackerOne's Product Documentation Center!
  url: https://docs.hackerone.com/
  main_url: https://docs.hackerone.com/
  categories:
    - Documentation
    - Security
  featured: false
- title: Mux Video
  description: |
    API to video hosting and streaming
  main_url: https://mux.com/
  url: https://mux.com/
  categories:
    - Video
    - API
  featured: false
- title: Swapcard
  description: >
    The easiest way for event organizers to instantly connect people, build a
    community of attendees and exhibitors, and increase revenue over time
  main_url: https://www.swapcard.com/
  url: https://www.swapcard.com/
  categories:
    - Event
    - Community
    - Marketing
  built_by: Swapcard
  built_by_url: https://www.swapcard.com/
  featured: false
- title: Kalix
  description: >
    Kalix is perfect for healthcare professionals starting out in private
    practice, to those with an established clinic.
  main_url: https://www.kalixhealth.com/
  url: https://www.kalixhealth.com/
  categories:
    - Healthcare
  featured: false
- title: Bad Credit Loans
  description: |
    Get the funds you need, from $250-$5,000
  main_url: https://www.creditloan.com/
  url: https://www.creditloan.com/
  categories:
    - Finance
  featured: false
- title: Financial Center
  description: >
    Member-owned, not-for-profit, co-operative whose members receive financial
    benefits in the form of lower loan rates, higher savings rates, and lower
    fees than banks.
  main_url: https://fcfcu.com/
  url: https://fcfcu.com/
  categories:
    - Finance
    - Nonprofit
    - Business
    - Education
  built_by: https://fcfcu.com/
  built_by_url: https://fcfcu.com/
  featured: false
- title: Office of Institutional Research and Assessment
  description: |
    Good Data, Good Decisions
  main_url: http://oira.ua.edu/
  url: http://oira.ua.edu/
  categories:
    - Data
  featured: false
- title: The Telegraph Premium
  description: |
    Exclusive stories from award-winning journalists
  main_url: https://premium.telegraph.co.uk/
  url: https://premium.telegraph.co.uk/
  categories:
    - Media
  featured: false
- title: html2canvas
  description: |
    Screenshots with JavaScript
  main_url: http://html2canvas.hertzen.com/
  url: http://html2canvas.hertzen.com/
  source_url: https://github.com/niklasvh/html2canvas/tree/master/www
  categories:
    - JavaScript
    - Documentation
  built_by: Niklas von Hertzen
  built_by_url: http://hertzen.com/
  featured: false
- title: Half Electronics
  description: |
    Personal website
  main_url: https://www.halfelectronic.com/
  url: https://www.halfelectronic.com/
  categories:
    - Blog
  built_by: Fernando Poumian
  built_by_url: https://github.com/fpoumian/halfelectronic.com
  featured: false
- title: Frithir Software Development
  main_url: https://frithir.com/
  url: https://frithir.com/
  featured: false
  description: I DRINK COFFEE, WRITE CODE AND IMPROVE MY DEVELOPMENT SKILLS EVERY DAY.
  categories:
    - Design
    - Web Development
  built_by: Frithir
  built_by_url: https://Frithir.com/
- title: Unow
  main_url: https://www.unow.fr/
  url: https://www.unow.fr/
  categories:
    - Education
    - Marketing
  featured: false
- title: Peter Hironaka
  description: |
    Freelance Web Developer based in Los Angeles.
  main_url: https://peterhironaka.com/
  url: https://peterhironaka.com/
  categories:
    - Portfolio
    - Web Development
  built_by: Peter Hironaka
  built_by_url: https://github.com/PHironaka
  featured: false
- title: Michael McQuade
  description: |
    Personal website and blog for Michael McQuade
  main_url: https://giraffesyo.io
  url: https://giraffesyo.io
  categories:
    - Blog
  built_by: Michael McQuade
  built_by_url: https://github.com/giraffesyo
  featured: false
- title: Haacht Brewery
  description: |
    Corporate website for Haacht Brewery. Designed and Developed by Gafas.
  main_url: https://haacht.com/en/
  url: https://haacht.com
  categories:
    - Marketing
  built_by: Gafas
  built_by_url: https://gafas.be
  featured: false
- title: StoutLabs
  description: |
    Portfolio of Daniel Stout, freelance developer in East Tennessee.
  main_url: https://www.stoutlabs.com/
  url: https://www.stoutlabs.com/
  categories:
    - Web Development
    - Portfolio
  built_by: Daniel Stout
  built_by_url: https://github.com/stoutlabs
  featured: false
- title: Chicago Ticket Outcomes By Neighborhood
  description: |
    ProPublica data visualization of traffic ticket court outcomes
  categories:
    - Media
    - Nonprofit
  url: >-
    https://projects.propublica.org/graphics/il/il-city-sticker-tickets-maps/ticket-status/?initialWidth=782
  main_url: >-
    https://projects.propublica.org/graphics/il/il-city-sticker-tickets-maps/ticket-status/?initialWidth=782
  built_by: David Eads
  built_by_url: https://github.com/eads
  featured: false
- title: Chicago South Side Traffic Ticketing rates
  description: |
    ProPublica data visualization of traffic ticket rates by community
  main_url: >-
    https://projects.propublica.org/graphics/il/il-city-sticker-tickets-maps/ticket-rate/?initialWidth=782
  url: >-
    https://projects.propublica.org/graphics/il/il-city-sticker-tickets-maps/ticket-rate/?initialWidth=782
  categories:
    - Media
    - Nonprofit
  built_by: David Eads
  built_by_url: https://github.com/eads
  featured: false
- title: Otsimo
  description: >
    Otsimo is a special education application for children with autism, down
    syndrome and other developmental disabilities.
  main_url: https://otsimo.com/en/
  url: https://otsimo.com/en/
  categories:
    - Blog
    - Education
  featured: false
- title: Matt Bagni Portfolio 2018
  description: >
    Mostly the result of playing with Gatsby and learning about react and
    graphql. Using the screenshot plugin to showcase the work done for my
    company in the last 2 years, and a good amount of other experiments.
  main_url: https://mattbag.github.io
  url: https://mattbag.github.io
  categories:
    - Portfolio
  featured: false
- title: Lisa Ye's Blog
  description: |
    Simple blog/portofolio for a fashion designer. Gatsby_v2 + Netlify cms
  main_url: https://lisaye.netlify.com/
  url: https://lisaye.netlify.com/
  categories:
    - Blog
    - Portfolio
  featured: false
- title: Artem Sapegin
  description: >
    Little homepage of Artem Sapegin, a frontend developer, passionate
    photographer, coffee drinker and crazy dogs’ owner.
  main_url: https://sapegin.me/
  url: https://sapegin.me/
  categories:
    - Portfolio
    - Open Source
    - Web Development
  built_by: Artem Sapegin
  built_by_url: https://github.com/sapegin
  featured: false
- title: SparkPost Developers
  main_url: https://developers.sparkpost.com/
  url: https://developers.sparkpost.com/
  source_url: https://github.com/SparkPost/developers.sparkpost.com
  categories:
    - Documentation
    - API
  featured: false
- title: Malik Browne Portfolio 2018
  description: >
    The portfolio blog of Malik Browne, a full-stack engineer, foodie, and avid
    blogger/YouTuber.
  main_url: https://www.malikbrowne.com/about
  url: https://www.malikbrowne.com
  categories:
    - Blog
    - Portfolio
  built_by: Malik Browne
  built_by_url: https://twitter.com/milkstarz
  featured: false
- title: Novatics
  description: |
    Digital products that inspire and make a difference
  main_url: https://www.novatics.com.br
  url: https://www.novatics.com.br
  categories:
    - Portfolio
    - Technology
    - Web Development
  built_by: Novatics
  built_by_url: https://github.com/Novatics
  featured: false
- title: Max McKinney
  description: >
    I’m a developer and designer with a focus in web technologies. I build cars
    on the side.
  main_url: https://maxmckinney.com/
  url: https://maxmckinney.com/
  categories:
    - Portfolio
    - Web Development
    - Design
  built_by: Max McKinney
  featured: false
- title: Stickyard
  description: |
    Make your React component sticky the easy way
  main_url: https://nihgwu.github.io/stickyard/
  url: https://nihgwu.github.io/stickyard/
  source_url: https://github.com/nihgwu/stickyard/tree/master/website
  categories:
    - Web Development
  built_by: Neo Nie
  featured: false
- title: Agata Milik
  description: |
    Website of a Polish psychologist/psychotherapist based in Gdańsk, Poland.
  main_url: https://agatamilik.pl
  url: https://agatamilik.pl
  categories:
    - Marketing
    - Healthcare
  built_by: Piotr Fedorczyk
  built_by_url: https://piotrf.pl
  featured: false
- title: WebPurple
  main_url: https://www.webpurple.net/
  url: https://www.webpurple.net/
  source_url: https://github.com/WebPurple/site
  description: >-
    Site of local (Russia, Ryazan) frontend community. Main purpose is to show
    info about meetups and keep blog.
  categories:
    - Nonprofit
    - Web Development
    - Community
    - Blog
    - Open Source
  built_by: Nikita Kirsanov
  built_by_url: https://twitter.com/kitos_kirsanov
  featured: false
- title: Papertrail.io
  description: |
    Inspection Management for the 21st Century
  main_url: https://www.papertrail.io/
  url: https://www.papertrail.io/
  categories:
    - Marketing
    - Technology
  built_by: Papertrail.io
  built_by_url: https://www.papertrail.io
  featured: false
- title: Matt Ferderer
  main_url: https://mattferderer.com
  url: https://mattferderer.com
  source_url: https://github.com/mattferderer/gatsbyblog
  description: >
    A blog built with Gatsby that discusses web related tech
    such as JavaScript, .NET, Blazor & security.
  categories:
    - Blog
    - Web Development
  built_by: Matt Ferderer
  built_by_url: https://twitter.com/mattferderer
  featured: false
- title: Sahyadri Open Source Community
  main_url: https://sosc.org.in
  url: https://sosc.org.in
  source_url: https://github.com/haxzie/sosc-website
  description: >
    Official website of Sahyadri Open Source Community for community blog, event
    details and members info.
  categories:
    - Blog
    - Community
    - Open Source
  built_by: Musthaq Ahamad
  built_by_url: https://github.com/haxzie
  featured: false
- title: Tech Confessions
  main_url: https://confessions.tech
  url: https://confessions.tech
  source_url: https://github.com/JonathanSpeek/tech-confessions
  description: A guilt-free place for us to confess our tech sins \U0001F64F\n
  categories:
    - Community
    - Open Source
  built_by: Jonathan Speek
  built_by_url: https://speek.design
  featured: false
- title: Thibault Maekelbergh
  main_url: https://thibmaek.com
  url: https://thibmaek.com
  source_url: https://github.com/thibmaek/thibmaek.github.io
  description: |
    A nice blog about development, Raspberry Pi, plants and probably records.
  categories:
    - Blog
    - Open Source
  built_by: Thibault Maekelbergh
  built_by_url: https://twitter.com/thibmaek
  featured: false
- title: LearnReact.design
  main_url: https://learnreact.design
  url: https://learnreact.design
  description: >
    React Essentials For Designers: A React course tailored for product
    designers, ux designers, ui designers.
  categories:
    - Blog
  built_by: Linton Ye
  built_by_url: https://twitter.com/lintonye
- title: Mega House Creative
  main_url: https://www.megahousecreative.com/
  url: https://www.megahousecreative.com/
  description: >
    Mega House Creative is a digital agency that provides unique goal-oriented
    web marketing solutions.
  categories:
    - Marketing
    - Agency
  built_by: Daniel Robinson
  featured: false
- title: Tobie Marier Robitaille - csc
  main_url: https://tobiemarierrobitaille.com/
  url: https://tobiemarierrobitaille.com/en/
  description: |
    Portfolio site for director of photography Tobie Marier Robitaille
  categories:
    - Portfolio
    - Gallery
  built_by: Mill3 Studio
  built_by_url: https://mill3.studio/en/
  featured: false
- title: Mahipat's Portfolio
  main_url: https://mojaave.com/
  url: https://mojaave.com
  source_url: https://github.com/mhjadav/mojaave
  description: >
    mojaave.com is Mahipat's portfolio, I have developed it using Gatsby v2 and
    Bootstrap, To get in touch with people looking for full-stack developer.
  categories:
    - Portfolio
    - Web Development
  built_by: Mahipat Jadav
  built_by_url: https://mojaave.com/
  featured: false
- title: Mintfort
  main_url: https://mintfort.com/
  url: https://mintfort.com/
  source_url: https://github.com/MintFort/mintfort.com
  description: >
    Mintfort, the first crypto-friendly bank account. Store and manage assets on
    the blockchain.
  categories:
    - Technology
    - Finance
  built_by: Axel Fuhrmann
  built_by_url: https://axelfuhrmann.com/
  featured: false
- title: React Native Explorer
  main_url: https://react-native-explorer.firebaseapp.com
  url: https://react-native-explorer.firebaseapp.com
  description: |
    Explorer React Native packages and examples effortlessly.
  categories:
    - Education
  featured: false
- title: 500Tech
  main_url: https://500tech.com/
  url: https://500tech.com/
  featured: false
  categories:
    - Web Development
    - Agency
    - Open Source
- title: eworld
  main_url: https://eworld.herokuapp.com/
  url: https://eworld.herokuapp.com/
  featured: false
  categories:
    - E-commerce
    - Technology
- title: It's a Date
  description: >
    It's a Date is a dating app that actually involves dating.
  main_url: https://www.itsadate.app/
  url: https://www.itsadate.app/
  featured: false
  categories:
    - App
    - Blog
- title: Node.js HBase
  description: >
    Asynchronous HBase client for NodeJs using REST.
  main_url: https://hbase.js.org/
  url: https://hbase.js.org/
  source_url: https://github.com/adaltas/node-hbase
  categories:
    - Documentation
    - Open Source
    - Technology
  built_by: David Worms
  built_by_url: http://www.adaltas.com
  featured: false
- title: Peter Kroyer - Web Design / Web Development
  main_url: https://www.peterkroyer.at/en/
  url: https://www.peterkroyer.at/en/
  description: >
    Freelance web designer / web developer based in Vienna, Austria (Wien, Österreich).
  categories:
    - Agency
    - Web Development
    - Design
    - Portfolio
    - Freelance
  built_by: Peter Kroyer
  built_by_url: https://www.peterkroyer.at/
  featured: false
- title: Geddski
  main_url: https://gedd.ski
  url: https://gedd.ski
  description: >
    frontend mastery blog - level up your UI game.
  categories:
    - Web Development
    - Education
    - Productivity
    - User Experience
  built_by: Dave Geddes
  built_by_url: https://twitter.com/geddski
  featured: false
- title: Rung
  main_url: https://rung.com.br/
  url: https://rung.com.br/
  description: >
    Rung alerts you about the exceptionalities of your personal and professional life.
  categories:
    - API
    - Technology
    - Travel
  featured: false
- title: Mokkapps
  main_url: https://www.mokkapps.de/
  url: https://www.mokkapps.de/
  source_url: https://github.com/mokkapps/website
  description: >
    Portfolio website from Michael Hoffmann. Passionate software developer with focus on web-based technologies.
  categories:
    - Blog
    - Portfolio
    - Web Development
    - Mobile Development
  featured: false
- title: Premier Octet
  main_url: https://www.premieroctet.com/
  url: https://www.premieroctet.com/
  description: >
    Premier Octet is a React-based agency
  categories:
    - Agency
    - Web Development
    - Mobile Development
  featured: false
- title: Thorium
  main_url: https://www.thoriumsim.com/
  url: https://www.thoriumsim.com/
  source_url: https://github.com/thorium-sim/thoriumsim.com
  description: >
    Thorium - Open-source Starship Simulator Controls for Live Action Role Play
  built_by: Alex Anderson
  built_by_url: https://twitter.com/ralex1993
  categories:
    - Blog
    - Portfolio
    - Documentation
    - Marketing
    - Education
    - Entertainment
    - Open Source
    - Web Development
  featured: false
- title: Cameron Maske
  main_url: https://www.cameronmaske.com/
  url: https://www.cameronmaske.com/courses/introduction-to-pytest/
  source_url: https://github.com/cameronmaske/cameronmaske.com-v2
  description: >
    The homepage of Cameron Maske, a freelance full-stack developer, who is currently working on a free pytest video course
  categories:
    - Education
    - Video
    - Portfolio
    - Freelance
  featured: false
- title: Studenten bilden Schüler
  description: >
    Studenten bilden Schüler e.V. is a German student-run nonprofit initiative that aims to
    contribute to more equal educational opportunities by providing free tutoring to refugees
    and children from underprivileged families. The site is built on Gatsby v2, styled-components
    and Contentful. It supports Google Analytics, fluid typography and Algolia search.
  main_url: https://studenten-bilden-schueler.de
  url: https://studenten-bilden-schueler.de
  source_url: https://github.com/StudentenBildenSchueler/homepage
  categories:
    - Education
    - Nonprofit
    - Blog
  built_by: Janosh Riebesell
  built_by_url: https://janosh.io
  featured: false
- title: Mike's Remote List
  main_url: https://www.mikesremotelist.com
  url: https://www.mikesremotelist.com
  description: >
    A list of remote jobs, updated throughout the day. Built on Gatsby v1 and powered by Contentful, Google Sheets, string and sticky tape.
  categories:
    - Marketing
  featured: false
- title: Madvoid
  main_url: https://madvoid.com/
  url: https://madvoid.com/screenshot/
  featured: false
  description: >
    Madvoid is a team of expert developers dedicated to creating simple, clear, usable and blazing fast web and mobile apps.
    We are coders that help companies and agencies to create social & interactive experiences.
    This includes full-stack development using React, WebGL, Static Site Generators, Ruby On Rails, Phoenix, GraphQL, Chatbots, CI / CD, Docker and more!
  categories:
    - Portfolio
    - Technology
    - Web Development
    - Agency
    - Marketing
  built_by: Jean-Paul Bonnetouche
  built_by_url: https://twitter.com/_jpb
- title: MOMNOTEBOOK.COM
  description: >
    Sharing knowledge and experiences that make childhood and motherhood rich, vibrant and healthy.
  main_url: https://momnotebook.com/
  url: https://momnotebook.com/
  featured: false
  built_by: Aleksander Hansson
  built_by_url: https://www.linkedin.com/in/aleksanderhansson/
  categories:
    - Blog
- title: Pirate Studios
  description: >
    Reinventing music studios with 24/7 self service rehearsal, DJ & production rooms available around the world.
  main_url: https://www.piratestudios.co
  url: https://www.piratestudios.co
  featured: false
  built_by: The Pirate Studios team
  built_by_url: https://github.com/piratestudios/
  categories:
    - Music
- title: Aurora EOS
  main_url: https://www.auroraeos.com/
  url: https://www.auroraeos.com/
  featured: false
  categories:
    - Finance
    - Marketing
    - Blog
  built_by: Corey Ward
  built_by_url: http://www.coreyward.me/
- title: MadeComfy
  main_url: https://madecomfy.com.au/
  url: https://madecomfy.com.au/
  description: >
    Short term rental management startup, using Contentful + Gatsby + CircleCI
  featured: false
  categories:
    - Travel
  built_by: Lucas Vilela
  built_by_url: https://madecomfy.com.au/
- title: Tiger Facility Services
  description: >
    Tiger Facility Services combines facility management expertise with state of the art software to offer a sustainable and customer oriented cleaning and facility service.
  main_url: https://www.tigerfacilityservices.com/de-en/
  url: https://www.tigerfacilityservices.com/de-en/
  featured: false
  categories:
    - Marketing
- title: Luciano Mammino's blog
  description: >
    Tech & programming blog of Luciano Mammino a.k.a. "loige", Full-Stack Web Developer and International Speaker
  main_url: https://loige.co
  url: https://loige.co
  featured: false
  categories:
    - Blog
    - Web Development
  built_by: Luciano Mammino
  built_by_url: https://loige.co
- title: Wire • Secure collaboration platform
  description: >
    Corporate website of Wire, an open source, end-to-end encrypted collaboration platform
  main_url: https://wire.com
  url: https://wire.com
  featured: false
  categories:
    - Open Source
    - Productivity
    - Technology
    - Blog
    - App
  built_by: Wire team
  built_by_url: https://github.com/orgs/wireapp/people
- title: J. Patrick Raftery
  main_url: https://www.jpatrickraftery.com
  url: https://www.jpatrickraftery.com
  description: J. Patrick Raftery is an opera singer and voice teacher based in Vancouver, BC.
  categories:
    - Portfolio
    - Music
  built_by: Michael Uloth
  built_by_url: https://www.michaeluloth.com
  featured: false
- title: Aria Umezawa
  main_url: https://www.ariaumezawa.com
  url: https://www.ariaumezawa.com
  description: Aria Umezawa is a director, producer, and writer currently based in San Francisco. Site designed by Stephen Bell.
  categories:
    - Portfolio
    - Music
    - Entertainment
  built_by: Michael Uloth
  built_by_url: https://www.michaeluloth.com
  featured: false
- title: Pomegranate Opera
  main_url: https://pomegranateopera.netlify.com
  url: https://pomegranateopera.netlify.com
  description: Pomegranate Opera is a lesbian opera written by Amanda Hale & Kye Marshall. Site designed by Stephen Bell.
  categories:
    - Gallery
    - Music
  built_by: Michael Uloth
  built_by_url: https://www.michaeluloth.com
  featured: false
- title: Daniel Cabena
  main_url: https://www.danielcabena.com
  url: https://www.danielcabena.com
  description: Daniel Cabena is a Canadian countertenor highly regarded in both Canada and Europe for prize-winning performances ranging from baroque to contemporary repertoire. Site designed by Stephen Bell.
  categories:
    - Portfolio
    - Music
  built_by: Michael Uloth
  built_by_url: https://www.michaeluloth.com
  featured: false
- title: Artist.Center
  main_url: https://artistcenter.netlify.com
  url: https://artistcenter.netlify.com
  description: The marketing page for Artist.Center, a soon-to-launch platform designed to connect opera singers to opera companies. Site designed by Stephen Bell.
  categories:
    - Music
  built_by: Michael Uloth
  built_by_url: https://www.michaeluloth.com
  featured: false
- title: DG Volo & Company
  main_url: https://www.dgvolo.com
  url: https://www.dgvolo.com
  description: DG Volo & Company is a Toronto-based investment consultancy. Site designed by Stephen Bell.
  categories:
    - Finance
  built_by: Michael Uloth
  built_by_url: https://www.michaeluloth.com
  featured: false
- title: Shawna Lucey
  main_url: https://www.shawnalucey.com
  url: https://www.shawnalucey.com
  description: Shawna Lucey is an American theater and opera director based in New York City. Site designed by Stephen Bell.
  categories:
    - Portfolio
    - Music
    - Entertainment
  built_by: Michael Uloth
  built_by_url: https://www.michaeluloth.com
  featured: false
- title: Leyan Lo
  main_url: https://www.leyanlo.com
  url: https://www.leyanlo.com
  description: >
    Leyan Lo’s personal website
  categories:
    - Portfolio
  built_by: Leyan Lo
  built_by_url: https://www.leyanlo.com
  featured: false
- title: Hawaii National Bank
  url: https://hawaiinational.bank
  main_url: https://hawaiinational.bank
  description: Hawaii National Bank's highly personalized service has helped loyal customers & locally owned businesses achieve their financial dreams for over 50 years.
  categories:
    - Finance
  built_by: Wall-to-Wall Studios
  built_by_url: https://walltowall.com
  featured: false
- title: Coletiv
  url: https://coletiv.com
  main_url: https://coletiv.com
  description: Coletiv teams up with companies of all sizes to design, develop & launch digital products for iOS, Android & the Web.
  categories:
    - Technology
    - Agency
    - Web Development
  built_by: Coletiv
  built_by_url: https://coletiv.com
  featured: false
- title: janosh.io
  description: >
    Personal blog and portfolio of Janosh Riebesell. The site is built with Gatsby v2 and designed
    entirely with styled-components v4. Much of the layout was achieved with CSS grid. It supports
    Google Analytics, fluid typography and Algolia search.
  main_url: https://janosh.io
  url: https://janosh.io
  source_url: https://github.com/janosh/janosh.io
  categories:
    - Portfolio
    - Blog
    - Science
    - Photography
    - Travel
  built_by: Janosh Riebesell
  built_by_url: https://janosh.io
  featured: false
- title: Gold Edge Training
  url: https://www.goldedgetraining.co.uk
  main_url: https://www.goldedgetraining.co.uk
  description: >
    AAT approved online distance learning accountancy training provider. Branded landing page / mini brochure promoting competitor differentiators, student testimonials, offers, service benefits and features. Designed to both inform potential students and encourage visits to company e-commerce site or direct company contact.
  categories:
    - Education
    - Learning
    - Landing Page
    - Business
    - Finance
  built_by: Leo Furze-Waddock
  built_by_url: https://www.linkedin.com/in/lfurzewaddock
- title: Gatsby Manor
  description: >
    We build themes for gatsby. We have themes for all projects including personal,
    portfolio, e-commerce, landing pages and more. We also run an in-house
    web dev and design studio. If you cannot find what you want, we can build it for you!
    Email us at gatsbymanor@gmail.com with questions.
  main_url: https://www.gatsbymanor.com
  url: https://www.gatsbymanor.com
  source_url: https://github.com/gatsbymanor
  categories:
    - Web Development
    - Agency
    - Technology
    - Freelance
  built_by: Steven Natera
  built_by_url: https://stevennatera.com
- title: Ema Suriano's Portfolio
  main_url: https://emasuriano.com/
  url: https://emasuriano.com/
  description: >
    Ema Suriano's portfolio to display information about him, his projects and what he's writing about.
  categories:
    - Portfolio
    - Technology
    - Web Development
  built_by: Ema Suriano
  built_by_url: https://emasuriano.com/
  featured: false
- title: Luan Orlandi
  main_url: https://luanorlandi.github.io
  url: https://luanorlandi.github.io
  source_url: https://github.com/luanorlandi/luanorlandi.github.io
  description: >
    Luan Orlandi's personal website. Brazilian web developer, enthusiast in React and Gatsby.
  categories:
    - Blog
    - Portfolio
    - Web Development
  built_by: Luan Orlandi
  built_by_url: https://github.com/luanorlandi
- title: Mobius Labs
  main_url: https://mobius.ml
  url: https://mobius.ml
  description: >
    Mobius Labs landing page, a Start-up working on Computer Vision
  categories:
    - Landing Page
    - Marketing
    - Technology
  built_by: sktt
  built_by_url: https://github.com/sktt
- title: EZAgrar
  main_url: https://www.ezagrar.at/en/
  url: https://www.ezagrar.at/en/
  description: >
    EZAgrar.at is the homepage of the biggest agricultural machinery dealership in Austria. In total 8 pages will be built for this client reusing a lot of components between them.
  categories:
    - E-commerce
    - Marketing
  built_by: MangoART
  built_by_url: https://www.mangoart.at
  featured: false
- title: OAsome blog
  main_url: https://oasome.blog/
  url: https://oasome.blog/
  source_url: https://github.com/oorestisime/oasome
  description: >
    Paris-based Cypriot adventurers. A and O. Lovers of life and travel. Want to get a glimpse of the OAsome world?
  categories:
    - Blog
    - Photography
    - Travel
  built_by: Orestis Ioannou
  featured: false
- title: Brittany Chiang
  main_url: https://brittanychiang.com/
  url: https://brittanychiang.com/
  source_url: https://github.com/bchiang7/v4
  description: >
    Personal website and portfolio of Brittany Chiang built with Gatsby v2
  categories:
    - Portfolio
  built_by: Brittany Chiang
  built_by_url: https://github.com/bchiang7
  featured: false
- title: Fitekran
  description: >
    One of the most visited Turkish blogs about health, sports and healthy lifestyle, that has been rebuilt with Gatsby v2 using WordPress.
  main_url: https://www.fitekran.com
  url: https://www.fitekran.com
  categories:
    - Science
    - Healthcare
    - Blog
  built_by: Burak Tokak
  built_by_url: https://www.buraktokak.com
- title: Serverless
  main_url: https://serverless.com
  url: https://serverless.com
  description: >
    Serverless.com – Build web, mobile and IoT applications with serverless architectures using AWS Lambda, Azure Functions, Google CloudFunctions & more!
  categories:
    - Technology
    - Web Development
  built_by: Codebrahma
  built_by_url: https://codebrahma.com
  featured: false
- title: Dive Bell
  main_url: https://divebell.band/
  url: https://divebell.band/
  description: >
    Simple site for a band to list shows dates and videos (499 on lighthouse)
  categories:
    - Music
  built_by: Matt Bagni
  built_by_url: https://mattbag.github.io
  featured: false
- title: Mayer Media Co.
  main_url: https://mayermediaco.com/
  url: https://mayermediaco.com/
  description: >
    Freelance Web Development and Digital Marketing
  categories:
    - Web Development
    - Marketing
    - Blog
  source_url: https://github.com/MayerMediaCo/MayerMediaCo2.0
  built_by: Danny Mayer
  built_by_url: https://twitter.com/mayermediaco
  featured: false
- title: Jan Czizikow Portfolio
  main_url: https://www.janczizikow.com/
  url: https://www.janczizikow.com/
  source_url: https://github.com/janczizikow/janczizikow-portfolio
  description: >
    Simple personal portfolio site built with Gatsby
  categories:
    - Portfolio
    - Freelance
    - Web Development
  built_by: Jan Czizikow
  built_by_url: https://github.com/janczizikow
- title: Carbon Design Systems
  main_url: http://www.carbondesignsystem.com/
  url: http://www.carbondesignsystem.com/
  description: >
    The Carbon Design System is integrating the new IBM Design Ethos and Language. It represents a completely fresh approach to the design of all things at IBM.
  categories:
    - Design System
    - Documentation
  built_by: IBM
  built_by_url: https://www.ibm.com/
  featured: false
- title: Mozilla Mixed Reality
  main_url: https://mixedreality.mozilla.org/
  url: https://mixedreality.mozilla.org/
  description: >
    Virtual Reality for the free and open Web.
  categories:
    - Open Source
  built_by: Mozilla
  built_by_url: https://www.mozilla.org/
  featured: false
- title: Uniform Hudl Design System
  main_url: http://uniform.hudl.com/
  url: http://uniform.hudl.com/
  description: >
    A single design system to ensure every interface feels like Hudl. From the colors we use to the size of our buttons and what those buttons say, Uniform has you covered. Check the guidelines, copy the code and get to building.
  categories:
    - Design System
    - Open Source
    - Design
  built_by: Hudl
  built_by_url: https://www.hudl.com/
- title: Subtle UI
  main_url: https://subtle-ui.netlify.com/
  url: https://subtle-ui.netlify.com/
  source_url: https://github.com/ryanwiemer/subtle-ui
  description: >
    A collection of clever yet understated user interactions found on the web.
  categories:
    - Web Development
    - Open Source
    - User Experience
  built_by: Ryan Wiemer
  built_by_url: https://www.ryanwiemer.com/
  featured: false
- title: developer.bitcoin.com
  main_url: https://developer.bitcoin.com/
  url: https://developer.bitcoin.com/
  description: >
    Bitbox based bitcoin.com developer platform and resources.
  categories:
    - Finance
  featured: false
- title: Barmej
  main_url: https://app.barmej.com/
  url: https://app.barmej.com/
  description: >
    An interactive platform to learn different programming languages in Arabic for FREE
  categories:
    - Education
    - Programming
    - Learning
  built_by: Obytes
  built_by_url: https://www.obytes.com/
  featured: false
- title: Emergence
  main_url: https://emcap.com/
  url: https://emcap.com/
  description: >
    Emergence is a top enterprise cloud venture capital firm. We fund early stage ventures focusing on enterprise & SaaS applications. Emergence is one of the top VC firms in Silicon Valley.
  categories:
    - Marketing
    - Blog
  built_by: Upstatement
  built_by_url: https://www.upstatement.com/
  featured: false
- title: FPVtips
  main_url: https://fpvtips.com
  url: https://fpvtips.com
  source_url: https://github.com/jumpalottahigh/fpvtips
  description: >
    FPVtips is all about bringing racing drone pilots closer together, and getting more people into the hobby!
  categories:
    - Community
    - Education
  built_by: Georgi Yanev
  built_by_url: https://twitter.com/jumpalottahigh
  featured: false
- title: Georgi Yanev
  main_url: https://blog.georgi-yanev.com/
  url: https://blog.georgi-yanev.com/
  source_url: https://github.com/jumpalottahigh/blog.georgi-yanev.com
  description: >
    I write articles about FPV quads (building and flying), web development, smart home automation, life-long learning and other topics from my personal experience.
  categories:
    - Blog
  built_by: Georgi Yanev
  built_by_url: https://twitter.com/jumpalottahigh
  featured: false
- title: Bear Archery
  main_url: https://beararchery.com/
  url: https://beararchery.com/
  categories:
    - E-commerce
    - Sports
  built_by: Escalade Sports
  built_by_url: https://www.escaladesports.com/
  featured: false
- title: "attn:"
  main_url: https://www.attn.com/
  url: https://www.attn.com/
  categories:
    - Media
    - Entertainment
  built_by: "attn:"
  built_by_url: https://www.attn.com/
  featured: false
- title: Mirror Conf
  description: >
    Mirror Conf is a conference designed to empower designers and frontend developers who have a thirst for knowledge and want to broaden their horizons.
  main_url: https://www.mirrorconf.com/
  url: https://www.mirrorconf.com/
  categories:
    - Conference
    - Design
    - Web Development
  featured: false
- title: Startarium
  main_url: https://www.startarium.ro
  url: https://www.startarium.ro
  description: >
    Free entrepreneurship educational portal with more than 20000 users, hundreds of resources, crowdfunding, mentoring and investor pitching events facilitated.
  categories:
    - Education
    - Nonprofit
    - Entrepreneurship
  built_by: Cezar Neaga
  built_by_url: https://twitter.com/cezarneaga
  featured: false
- title: Microlink
  main_url: https://microlink.io/
  url: https://microlink.io/
  description: >
    Extract structured data from any website.
  categories:
    - Web Development
    - API
  built_by: Kiko Beats
  built_by_url: https://kikobeats.com/
  featured: false
- title: Kevin Legrand
  url: https://k-legrand.com
  main_url: https://k-legrand.com
  source_url: https://github.com/Manoz/k-legrand.com
  description: >
    Personal website and blog built with love with Gatsby v2
  categories:
    - Blog
    - Portfolio
    - Web Development
  built_by: Kevin Legrand
  built_by_url: https://k-legrand.com
  featured: false
- title: David James Portfolio
  main_url: https://dfjames.com/
  url: https://dfjames.com/
  source_url: https://github.com/daviddeejjames/dfjames-gatsby
  description: >
    Portfolio Site using GatsbyJS and headless WordPress
  categories:
    - WordPress
    - Portfolio
    - Blog
  built_by: David James
  built_by_url: https://twitter.com/daviddeejjames
- title: Hypertext Candy
  url: https://www.hypertextcandy.com/
  main_url: https://www.hypertextcandy.com/
  description: >
    Blog about web development. Laravel, Vue.js, etc.
  categories:
    - Blog
    - Web Development
  built_by: Masahiro Harada
  built_by_url: https://twitter.com/_Masahiro_H_
  featured: false
- title: Maxence Poutord's blog
  description: >
    Tech & programming blog of Maxence Poutord, Software Engineer, Serial Traveler and Public Speaker
  main_url: https://www.maxpou.fr
  url: https://www.maxpou.fr
  featured: false
  categories:
    - Blog
    - Web Development
  built_by: Maxence Poutord
  built_by_url: https://www.maxpou.fr
- title: The Noted Project
  url: https://thenotedproject.org
  main_url: https://thenotedproject.org
  source_url: https://github.com/ianbusko/the-noted-project
  description: >
    Website to showcase the ethnomusicology research for The Noted Project.
  categories:
    - Portfolio
    - Education
    - Gallery
  built_by: Ian Busko
  built_by_url: https://github.com/ianbusko
  featured: false
- title: People For Bikes
  url: https://2017.peopleforbikes.org/
  main_url: https://2017.peopleforbikes.org/
  categories:
    - Community
    - Sports
    - Gallery
    - Nonprofit
  built_by: PeopleForBikes
  built_by_url: https://peopleforbikes.org/about-us/who-we-are/staff/
  featured: false
- title: Wide Eye
  description: >
    Creative agency specializing in interactive design, web development, and digital communications.
  url: https://wideeye.co/
  main_url: https://wideeye.co/
  categories:
    - Design
    - Web Development
  built_by: Wide Eye
  built_by_url: https://wideeye.co/about-us/
  featured: false
- title: CodeSandbox
  description: >
    CodeSandbox is an online editor that helps you create web applications, from prototype to deployment.
  url: https://codesandbox.io/
  main_url: https://codesandbox.io/
  categories:
    - Web Development
  featured: false
- title: Marvel
  description: >
    The all-in-one platform powering design.
  url: https://marvelapp.com/
  main_url: https://marvelapp.com/
  categories:
    - Design
  featured: false
- title: Designcode.io
  description: >
    Learn to design and code React apps.
  url: https://designcode.io
  main_url: https://designcode.io
  categories:
    - Learning
  featured: false
- title: Happy Design
  description: >
    The Brand and Product Team Behind Happy Money
  url: https://design.happymoney.com/
  main_url: https://design.happymoney.com/
  categories:
    - Design
    - Finance
- title: Weihnachtsmarkt.ms
  description: >
    Explore the christmas market in Münster (Westf).
  url: https://weihnachtsmarkt.ms/
  main_url: https://weihnachtsmarkt.ms/
  source_url: https://github.com/codeformuenster/weihnachtsmarkt
  categories:
    - Gallery
    - Food
  built_by: Code for Münster during MSHACK18
  featured: false
- title: Code Championship
  description: >
    Competitive coding competitions for students from 3rd to 8th grade. Code is Sport.
  url: https://www.codechampionship.com
  main_url: https://www.codechampionship.com
  categories:
    - Learning
    - Education
    - Sports
  built_by: Abamath LLC
  built_by_url: https://www.abamath.com
  featured: false
- title: Wieden+Kennedy
  description: >
    Wieden+Kennedy is an independent, global creative company.
  categories:
    - Technology
    - Web Development
    - Agency
    - Marketing
  url: https://www.wk.com
  main_url: https://www.wk.com
  built_by: Wieden Kennedy
  built_by_url: https://www.wk.com/about/
  featured: false
- title: Testing JavaScript
  description: >
    This course will teach you the fundamentals of testing your JavaScript applications using eslint, Flow, Jest, and Cypress.
  url: https://testingjavascript.com/
  main_url: https://testingjavascript.com/
  categories:
    - Learning
    - Education
    - JavaScript
  built_by: Kent C. Dodds
  built_by_url: https://kentcdodds.com/
  featured: false
- title: Use Hooks
  description: >
    One new React Hook recipe every day.
  url: https://usehooks.com/
  main_url: https://usehooks.com/
  categories:
    - Learning
  built_by: Gabe Ragland
  built_by_url: https://twitter.com/gabe_ragland
  featured: false
- title: Ambassador
  url: https://www.getambassador.io
  main_url: https://www.getambassador.io
  description: >
    Open source, Kubernetes-native API Gateway for microservices built on Envoy.
  categories:
    - Open Source
    - Documentation
    - Technology
  built_by: Datawire
  built_by_url: https://www.datawire.io
  featured: false
- title: Clubhouse
  main_url: https://clubhouse.io
  url: https://clubhouse.io
  description: >
    The intuitive and powerful project management platform loved by software teams of all sizes. Built with Gatsby v2 and Prismic
  categories:
    - Technology
    - Blog
    - Productivity
    - Community
    - Design
    - Open Source
  built_by: Ueno.
  built_by_url: https://ueno.co
  featured: false
- title: Asian Art Collection
  url: http://artmuseum.princeton.edu/asian-art/
  main_url: http://artmuseum.princeton.edu/asian-art/
  description: >
    Princeton University has a branch dealing with state of art.They have showcased ore than 6,000 works of Asian art are presented alongside ongoing curatorial and scholarly research
  categories:
    - Marketing
  featured: false
- title: QHacks
  url: https://qhacks.io
  main_url: https://qhacks.io
  source_url: https://github.com/qhacks/qhacks-website
  description: >
    QHacks is Queen’s University’s annual hackathon! QHacks was founded in 2016 with a mission to advocate and incubate the tech community at Queen’s University and throughout Canada.
  categories:
    - Education
    - Technology
    - Podcast
  featured: false
- title: Tyler McGinnis
  url: https://tylermcginnis.com/
  main_url: https://tylermcginnis.com/
  description: >
    The linear, course based approach to learning web technologies.
  categories:
    - Education
    - Technology
    - Podcast
    - Web Development
  featured: false
- title: a11y with Lindsey
  url: https://www.a11ywithlindsey.com/
  main_url: https://www.a11ywithlindsey.com/
  source_url: https://github.com/lkopacz/a11y-with-lindsey
  description: >
    To help developers navigate accessibility jargon, write better code, and to empower them to make their Internet, Everyone's Internet.
  categories:
    - Education
    - Blog
    - Technology
  built_by: Lindsey Kopacz
  built_by_url: https://twitter.com/littlekope0903
  featured: false
- title: DEKEMA
  url: https://www.dekema.com/
  main_url: https://www.dekema.com/
  description: >
    Worldclass crafting: Furnace, fervor, fulfillment. Delivering highest demand for future craftsmanship. Built using Gatsby v2 and Prismic.
  categories:
    - Healthcare
    - Science
    - Technology
  built_by: Crisp Studio
  built_by_url: https://crisp.studio
  featured: false
- title: Ramón Chancay
  description: >-
    Front-end / Back-end Developer in Guayaquil Ecuador.
    Currently at Everymundo, previously at El Universo.
    I enjoy teaching and sharing what I know.
    I give professional advice to developers and companies.
    My wife and my children are everything in my life.
  main_url: https://ramonchancay.me/
  url: https://ramonchancay.me/
  source_url: https://github.com/devrchancay/personal-site
  featured: false
  categories:
    - Blog
    - Technology
    - Web Development
  built_by: Ramón Chancay
  built_by_url: https://ramonchancay.me/
- title: Acclimate Consulting
  main_url: https://www.acclimate.io/
  url: https://www.acclimate.io/
  description: >-
    Acclimate is a consulting firm that puts organizations back in control with data-driven strategies and full-stack applications.
  categories:
    - Technology
    - Consulting
  built_by: Andrew Wilson
  built_by_url: https://github.com/andwilson
  featured: false
- title: Flyright
  url: https://flyright.co/
  main_url: https://flyright.co/
  description: >-
    Flyright curates everything you need for international travel in one tidy place 💜
  categories:
    - Technology
    - App
  built_by: Ty Hopp
  built_by_url: https://github.com/tyhopp
  featured: false
- title: Vets Who Code
  url: https://vetswhocode.io/
  main_url: https://vetswhocode.io/
  description: >-
    VetsWhoCode is a non-profit organization dedicated to training military veterans & giving them the skills they need transition into tech careers.
  categories:
    - Technology
    - Nonprofit
  featured: false
- title: Patreon Blog
  url: https://blog.patreon.com/
  main_url: https://blog.patreon.com/
  description: >-
    Official blog of Patreon.com
  categories:
    - Blog
  featured: false
- title: Full Beaker
  url: https://fullbeaker.com/
  main_url: https://fullbeaker.com/
  description: >-
    Full Beaker provides independent advice online about careers and home ownership, and connect anyone who asks with companies that can help them.
  categories:
    - Consulting
  featured: false
- title: Citywide Holdup
  url: https://citywideholdup.org/
  main_url: https://citywideholdup.org/
  description: >-
    Citywide Holdup is an annual fundraising event held around early November in the city of Austin, TX hosted by the Texas Wranglers benefitting Easter Seals of Central Texas, a non-profit organization that provides exceptional services, education, outreach and advocacy so that people with disabilities can live, learn, work and play in our communities.
  categories:
    - Nonprofit
    - Event
  built_by: Cameron Rison
  built_by_url: https://github.com/killakam3084
  featured: false
- title: Dawn Labs
  url: https://dawnlabs.io
  main_url: https://dawnlabs.io
  description: >-
    Thoughtful products for inspired teams. With a holistic approach to engineering and design, we partner with startups and enterprises to build for the digital era.
  categories:
    - Technology
    - Agency
    - Web Development
  featured: false
- title: COOP by Ryder
  url: https://coop.com/
  main_url: https://coop.com/
  description: >
    COOP is a platform that connects fleet managers that have idle vehicles to businesses that are looking to rent vehicles. COOP simplifies the process and paperwork required to safely share vehicles between business owners.
  categories:
    - Marketing
  built_by: Crispin Porter Bogusky
  built_by_url: http://www.cpbgroup.com/
  featured: false
- title: Domino's Paving for Pizza
  url: https://www.pavingforpizza.com/
  main_url: https://www.pavingforpizza.com/
  description: >
    Nominate your town for a chance to have your rough drive home from Domino's fixed to pizza perfection.
  categories:
    - Marketing
  built_by: Crispin Porter Bogusky
  built_by_url: http://www.cpbgroup.com/
  featured: false
- title: Propapanda
  url: https://propapanda.eu/
  main_url: https://propapanda.eu/
  description: >
    Is a creative production house based in Tallinn, Estonia. We produce music videos, commercials, films and campaigns – from scratch to finish.
  categories:
    - Video
    - Portfolio
    - Agency
    - Media
  built_by: Henry Kehlmann
  built_by_url: https://github.com/madhenry/
  featured: false
- title: JAMstack.paris
  url: https://jamstack.paris/
  main_url: https://jamstack.paris/
  source_url: https://github.com/JAMstack-paris/jamstack.paris
  description: >
    JAMstack-focused, bi-monthly meetup in Paris
  categories:
    - Web Development
  built_by: Matthieu Auger & Nicolas Goutay
  built_by_url: https://github.com/JAMstack-paris
  featured: false
- title: DexWallet - The only Wallet you need by Dexlab
  main_url: https://www.dexwallet.io/
  url: https://www.dexwallet.io/
  source_url: https://github.com/dexlab-io/DexWallet-website
  featured: false
  description: >-
    DexWallet is a secure, multi-chain, mobile wallet with an upcoming one-click exchange for mobile.
  categories:
    - App
    - Open Source
  built_by: DexLab
  built_by_url: https://github.com/dexlab-io
- title: Kings Valley Paving
  url: https://kingsvalleypaving.com
  main_url: https://kingsvalleypaving.com
  description: >
    Kings Valley Paving is an asphalt, paving and concrete company serving the commercial, residential and industrial sectors in the Greater Toronto Area. Site designed by Stephen Bell.
  categories:
    - Marketing
  built_by: Michael Uloth
  built_by_url: https://www.michaeluloth.com
  featured: false
- title: Peter Barrett
  url: https://www.peterbarrett.ca
  main_url: https://www.peterbarrett.ca
  description: >
    Peter Barrett is a Canadian baritone from Newfoundland and Labrador who performs opera and concert repertoire in Canada, the U.S. and around the world. Site designed by Stephen Bell.
  categories:
    - Portfolio
    - Music
  built_by: Michael Uloth
  built_by_url: https://www.michaeluloth.com
  featured: false
- title: NARCAN
  main_url: https://www.narcan.com
  url: https://www.narcan.com
  description: >
    NARCAN Nasal Spray is the first and only FDA-approved nasal form of naloxone for the emergency treatment of a known or suspected opioid overdose.
  categories:
    - Healthcare
  built_by: NARCAN
  built_by_url: https://www.narcan.com
  featured: false
- title: Ritual
  main_url: https://ritual.com
  url: https://ritual.com
  description: >
    Ritual started with a simple question, what exactly is in women's multivitamins? This is the story of what happened when our founder Kat started searching for answers — the story of Ritual.
  categories:
    - Healthcare
  built_by: Ritual
  built_by_url: https://ritual.com
  featured: false
- title: Truebill
  main_url: https://www.truebill.com
  url: https://www.truebill.com
  description: >
    Truebill empowers you to take control of your money.
  categories:
    - Finance
  built_by: Truebill
  built_by_url: https://www.truebill.com
  featured: false
- title: Smartling
  main_url: https://www.smartling.com
  url: https://www.smartling.com
  description: >
    Smartling enables you to automate, manage, and professionally translate content so that you can do more with less.
  categories:
    - Marketing
  built_by: Smartling
  built_by_url: https://www.smartling.com
  featured: false
- title: Clear
  main_url: https://www.clearme.com
  url: https://www.clearme.com
  description: >
    At clear, we’re working toward a future where you are your ID, enabling you to lead an unstoppable life.
  categories:
    - Security
  built_by: Clear
  built_by_url: https://www.clearme.com
  featured: false
- title: VS Code Rocks
  main_url: https://vscode.rocks
  url: https://vscode.rocks
  source_url: https://github.com/lannonbr/vscode-rocks
  featured: false
  description: >
    VS Code Rocks is a place for weekly news on the newest features and updates to Visual Studio Code as well as trending extensions and neat tricks to continually improve your VS Code skills.
  categories:
    - Open Source
    - Blog
    - Web Development
  built_by: Benjamin Lannon
  built_by_url: https://github.com/lannonbr
- title: Particle
  main_url: https://www.particle.io
  url: https://www.particle.io
  featured: false
  description: Particle is a fully-integrated IoT platform that offers everything you need to deploy an IoT product.
  categories:
    - Marketing
- title: freeCodeCamp curriculum
  main_url: https://learn.freecodecamp.org
  url: https://learn.freecodecamp.org
  featured: false
  description: Learn to code with free online courses, programming projects, and interview preparation for developer jobs.
  categories:
    - Web Development
    - Learning
- title: Tandem
  main_url: https://www.tandem.co.uk
  url: https://www.tandem.co.uk
  description: >
    We're on a mission to free you of money misery. Our app, card and savings account are designed to help you spend less time worrying about money and more time enjoying life.
  categories:
    - Finance
    - App
  built_by: Tandem
  built_by_url: https://github.com/tandembank
  featured: false
- title: Monbanquet.fr
  main_url: https://monbanquet.fr
  url: https://monbanquet.fr
  description: >
    Give your corporate events the food and quality it deserves, thanks to the know-how of the best local artisans.
  categories:
    - E-commerce
    - Food
    - Event
  built_by: Monbanquet.fr
  built_by_url: https://github.com/monbanquet
  featured: false
- title: The Leaky Cauldron Blog
  url: https://theleakycauldronblog.com
  main_url: https://theleakycauldronblog.com
  source_url: https://github.com/v4iv/theleakycauldronblog
  description: >
    A Brew of Awesomeness with a Pinch of Magic...
  categories:
    - Blog
  built_by: Vaibhav Sharma
  built_by_url: https://github.com/v4iv
  featured: false
- title: Wild Drop Surf Camp
  main_url: https://wilddropsurfcamp.com
  url: https://wilddropsurfcamp.com
  description: >
    Welcome to Portugal's best kept secret and be amazed with our nature. Here you can explore, surf, taste the world's best gastronomy and wine, feel the North Canyon's power with the biggest waves in the world and so many other amazing things. Find us, discover yourself!
  categories:
    - Travel
  built_by: Samuel Fialho
  built_by_url: https://samuelfialho.com
  featured: false
- title: JoinUp HR chatbot
  url: https://www.joinup.io
  main_url: https://www.joinup.io
  description: Custom HR chatbot for better candidate experience
  categories:
    - App
    - Technology
  featured: false
- title: JDCastro Web Design & Development
  main_url: https://jacobdcastro.com
  url: https://jacobdcastro.com
  source_url: https://github.com/jacobdcastro/personal-site
  featured: false
  description: >
    A small business site for freelance web designer and developer Jacob D. Castro. Includes professional blog, contact forms, and soon-to-come portfolio of sites for clients. Need a new website or an extra developer to share the workload? Feel free to check out the website!
  categories:
    - Blog
    - Portfolio
    - Business
    - Freelance
  built_by: Jacob D. Castro
  built_by_url: https://twitter.com/jacobdcastro
- title: Gatsby Tutorials
  main_url: https://www.gatsbytutorials.com
  url: https://www.gatsbytutorials.com
  source_url: https://github.com/ooloth/gatsby-tutorials
  featured: false
  description: >
    Gatsby Tutorials is a community-updated list of video, audio and written tutorials to help you learn GatsbyJS.
  categories:
    - Web Development
    - Education
    - Open Source
  built_by: Michael Uloth
  built_by_url: https://www.michaeluloth.com
- title: Grooovinger
  url: https://www.grooovinger.com
  main_url: https://www.grooovinger.com
  description: >
    Martin Grubinger, a web developer from Austria
  categories:
    - Portfolio
    - Web Development
  built_by: Martin Grubinger
  built_by_url: https://www.grooovinger.com
  featured: false
- title: LXDX - the Crypto Derivatives Exchange
  main_url: https://www.lxdx.co/
  url: https://www.lxdx.co/
  description: >
    LXDX is the world's fastest crypto exchange. Our mission is to bring innovative financial products to retail crypto investors, providing access to the same speed and scalability that institutional investors already depend on us to deliver each and every day.
  categories:
    - Marketing
    - Finance
  built_by: Corey Ward
  built_by_url: http://www.coreyward.me/
  featured: false
- title: Kyle McDonald
  url: https://kylemcd.com
  main_url: https://kylemcd.com
  source_url: https://github.com/kylemcd/personal-site-react
  description: >
    Personal site + blog for Kyle McDonald
  categories:
    - Blog
  built_by: Kyle McDonald
  built_by_url: https://kylemcd.com
  featured: false
- title: VSCode Power User Course
  main_url: https://VSCode.pro
  url: https://VSCode.pro
  description: >
    After 10 years with Sublime, I switched to VSCode. Love it. Spent 1000+ hours building a premium video course to help you switch today. 200+ power user tips & tricks turn you into a VSCode.pro
  categories:
    - Education
    - Learning
    - E-commerce
    - Marketing
    - Technology
    - Web Development
  built_by: Ahmad Awais
  built_by_url: https://twitter.com/MrAhmadAwais/
  featured: false
- title: Thijs Koerselman Portfolio
  main_url: https://www.vauxlab.com
  url: https://www.vauxlab.com
  featured: false
  description: >
    Portfolio of Thijs Koerselman. A freelance software engineer, full-stack web developer and sound designer.
  categories:
    - Portfolio
    - Business
    - Freelance
    - Technology
    - Web Development
    - Music
- title: Ad Hoc Homework
  main_url: https://homework.adhoc.team
  url: https://homework.adhoc.team
  description: >
    Ad Hoc builds government digital services that are fast, efficient, and usable by everyone. Ad Hoc Homework is a collection of coding and design challenges for candidates applying to our open positions.
  categories:
    - Web Development
    - Government
    - Healthcare
    - Programming
  built_by_url: https://adhoc.team
  featured: false
- title: Birra Napoli
  main_url: http://www.birranapoli.it
  url: http://www.birranapoli.it
  built_by: Ribrain
  built_by_url: https://www.ribrainstudio.com
  featured: false
  description: >
    Birra Napoli official site
  categories:
    - Landing Page
    - Business
    - Food
- title: Satispay
  url: https://www.satispay.com
  main_url: https://www.satispay.com
  categories:
    - Business
    - Finance
    - Technology
  built_by: Satispay
  built_by_url: https://www.satispay.com
  featured: false
- title: The Movie Database - Gatsby
  url: https://tmdb.lekoarts.de
  main_url: https://tmdb.lekoarts.de
  source_url: https://github.com/LekoArts/gatsby-source-tmdb-example
  categories:
    - Open Source
    - Entertainment
    - Gallery
  featured: false
  built_by: LekoArts
  built_by_url: https://github.com/LekoArts
  description: >
    Source from The Movie Database (TMDb) API (v3) in Gatsby. This example is built with react-spring, React hooks and react-tabs and showcases the gatsby-source-tmdb plugin. It also has some client-only paths and uses gatsby-image.
- title: LANDR - Creative Tools for Musicians
  url: https://www.landr.com/
  main_url: https://www.landr.com/en/
  categories:
    - Music
    - Technology
    - Business
    - Entrepreneurship
    - Freelance
    - Marketing
    - Media
  featured: false
  built_by: LANDR
  built_by_url: https://twitter.com/landr_music
  description: >
    Marketing website built for LANDR. LANDR is a web application that provides tools for musicians to master their music (using artificial intelligence), collaborate with other musicians, and distribute their music to multiple platforms.
- title: ClinicJS
  url: https://clinicjs.org/
  main_url: https://clinicjs.org/
  categories:
    - Technology
    - Documentation
  featured: false
  built_by: NearForm
  built_by_url: https://www.nearform.com/
  description: >
    Tools to help diagnose and pinpoint Node.js performance issues.
- title: KOBIT
  main_url: https://kobit.in
  url: https://kobit.in
  description: Automated Google Analytics Report with everything you need and more
  featured: false
  categories:
    - Marketing
    - Blog
  built_by: mottox2
  built_by_url: https://mottox2.com
- title: Aleksander Hansson
  main_url: https://ahansson.com
  url: https://ahansson.com
  featured: false
  description: >
    Portfolio website for Aleksander Hansson
  categories:
    - Portfolio
    - Business
    - Freelance
    - Technology
    - Web Development
    - Consulting
  built_by: Aleksander Hansson
  built_by_url: https://www.linkedin.com/in/aleksanderhansson/
- title: Surfing Nosara
  main_url: https://www.surfingnosara.com
  url: https://www.surfingnosara.com
  description: Real estate, vacation, and surf report hub for Nosara, Costa Rica
  featured: false
  categories:
    - Business
    - Blog
    - Gallery
    - Marketing
  built_by: Desarol
  built_by_url: https://www.desarol.com
- title: Crispin Porter Bogusky
  url: https://cpbgroup.com/
  main_url: https://cpbgroup.com/
  description: >
    We solve the world’s toughest communications problems with the most quantifiably potent creative assets.
  categories:
    - Agency
    - Design
    - Marketing
  built_by: Crispin Porter Bogusky
  built_by_url: https://cpbgroup.com/
  featured: false
- title: graphene-python
  url: https://graphene-python.org
  main_url: https://graphene-python.org
  description: Graphene is a collaboratively funded project.Graphene-Python is a library for building GraphQL APIs in Python easily.
  categories:
    - Library
    - API
    - Documentation
  featured: false
- title: Engel & Völkers Ibiza Holiday Rentals
  main_url: https://www.ev-ibiza.com/
  url: https://www.ev-ibiza.com/
  featured: false
  built_by: Ventura Digitalagentur
  description: >
    Engel & Völkers, one of the most successful real estate agencies in the world, offers luxury holiday villas to rent in Ibiza.
  categories:
    - Travel
- title: Sylvain Hamann's personal website
  url: https://shamann.fr
  main_url: https://shamann.fr
  source_url: https://github.com/sylvhama/shamann-gatsby/
  description: >
    Sylvain Hamann, web developer from France
  categories:
    - Portfolio
    - Web Development
  built_by: Sylvain Hamann
  built_by_url: https://twitter.com/sylvhama
  featured: false
- title: Luca Crea's portfolio
  main_url: https://lcrea.github.io
  url: https://lcrea.github.io
  description: >
    Portfolio and personal website of Luca Crea, an Italian software engineer.
  categories:
    - Portfolio
  built_by: Luca Crea
  built_by_url: https://github.com/lcrea
  featured: false
- title: Escalade Sports
  main_url: https://www.escaladesports.com/
  url: https://www.escaladesports.com/
  categories:
    - E-commerce
    - Sports
  built_by: Escalade Sports
  built_by_url: https://www.escaladesports.com/
  featured: false
- title: Exposify
  main_url: https://www.exposify.de/
  url: https://www.exposify.de/
  description: >
    This is our German website built with Gatsby 2.0, Emotion and styled-system.
    Exposify is a proptech startup and builds technology for real estate businesses.
    We provide our customers with an elegant agent software in combination
    with beautifully designed and fast websites.
  categories:
    - Web Development
    - Real Estate
    - Agency
    - Marketing
  built_by: Exposify
  built_by_url: https://www.exposify.de/
  featured: false
- title: Steak Point
  main_url: https://www.steakpoint.at/
  url: https://www.steakpoint.at/
  description: >
    Steak Restaurant in Vienna, Austria (Wien, Österreich).
  categories:
    - Food
  built_by: Peter Kroyer
  built_by_url: https://www.peterkroyer.at/
  featured: false
- title: Takumon blog
  main_url: https://takumon.com
  url: https://takumon.com
  source_url: https://github.com/Takumon/blog
  description: Java Engineer's tech blog.
  featured: false
  categories:
    - Blog
  built_by: Takumon
  built_by_url: https://twitter.com/inouetakumon
- title: DayThirty
  main_url: https://daythirty.com
  url: https://daythirty.com
  description: DayThirty - ideas for the new year.
  featured: false
  categories:
    - Marketing
  built_by: Jack Oliver
  built_by_url: https://twitter.com/mrjackolai
- title: TheAgencyProject
  main_url: https://theagencyproject.co
  url: https://theagencyproject.co
  description: Agency model, without agency overhead.
  categories:
    - Agency
  built_by: JV-LA
  built_by_url: https://jv-la.com
- title: Karen Hou's portfolio
  main_url: https://www.karenhou.com/
  url: https://www.karenhou.com/
  categories:
    - Portfolio
  built_by: Karen H. Developer
  built_by_url: https://github.com/karenhou
  featured: false
- title: Jean Luc Ponty
  main_url: https://ponty.com
  url: https://ponty.com
  description: Official site for Jean Luc Ponty, French virtuoso violinist and jazz composer.
  featured: false
  categories:
    - Music
    - Entertainment
  built_by: Othermachines
  built_by_url: https://othermachines.com
- title: Rosewood Family Advisors
  main_url: https://www.rfallp.com/
  url: https://www.rfallp.com/
  description: Rosewood Family Advisors LLP (Palo Alto) provides a diverse range of family office services customized for ultra high net worth individuals.
  featured: false
  categories:
    - Finance
    - Business
  built_by: Othermachines
  built_by_url: https://othermachines.com
- title: Standing By Company
  main_url: https://standingby.company
  url: https://standingby.company
  description: A brand experience design company led by Scott Mackenzie and Trent Barton.
  featured: false
  categories:
    - Design
    - Web Development
  built_by: Standing By Company
  built_by_url: https://standingby.company
- title: Ashley Thouret
  main_url: https://www.ashleythouret.com
  url: https://www.ashleythouret.com
  description: Official website of Canadian soprano Ashley Thouret. Site designed by Stephen Bell.
  categories:
    - Portfolio
    - Music
  built_by: Michael Uloth
  built_by_url: https://www.michaeluloth.com
  featured: false
- title: The AZOOR Society
  main_url: https://www.azoorsociety.org
  url: https://www.azoorsociety.org
  description: The AZOOR Society is a UK-based charity committed to promoting awareness of Acute Zonal Occult Outer Retinopathy and assisting further research. Site designed by Stephen Bell.
  categories:
    - Community
    - Nonprofit
  built_by: Michael Uloth
  built_by_url: https://www.michaeluloth.com
  featured: false
- title: Gábor Fűzy pianist
  main_url: https://pianobar.hu
  url: https://pianobar.hu
  description: Gábor Fűzy pianist's official website built with Gatsby v2.
  categories:
    - Music
  built_by: Zoltán Bedi
  built_by_url: https://github.com/B3zo0
  featured: false
- title: Logicwind
  main_url: https://logicwind.com
  url: https://logicwind.com
  description: Website of Logicwind - JavaScript experts, Technology development agency & consulting.
  featured: false
  categories:
    - Portfolio
    - Agency
    - Web Development
    - Consulting
  built_by: Logicwind
  built_by_url: https://www.logicwind.com
- title: ContactBook.app
  main_url: https://contactbook.app
  url: https://contactbook.app
  description: Seamlessly share Contacts with G Suite team members
  featured: false
  categories:
    - Landing Page
    - Blog
  built_by: Logicwind
  built_by_url: https://www.logicwind.com
- title: Waterscapes
  main_url: https://waterscap.es
  url: https://waterscap.es/lake-monteynard/
  source_url: https://github.com/gaelbillon/Waterscapes-Gatsby-site
  description: Waterscap.es is a directory of bodies of water (creeks, ponds, waterfalls, lakes, etc) with information about each place such as how to get there, hike time, activities and photos and a map displayed with the Mapbox GL SJ npm package. It was developed with the goal of learning Gatsby. This website is based on the gatsby-contentful-starter and uses Contentful as CMS. It is hosted on Netlify. Hooks are setup with Bitbucket and Contentful to trigger a new build upon code or content changes. The data on Waterscap.es is a mix of original content and informations from the internets gathered and put together.
  categories:
    - Directory
    - Photography
    - Travel
  built_by: Gaël Billon
  built_by_url: https://gaelbillon.com
  featured: false
- title: Packrs
  url: https://www.packrs.co/
  main_url: https://www.packrs.co/
  description: >
    Packrs is a local delivery platform, one spot for all your daily requirements. On a single tap get everything you need at your doorstep.
  categories:
    - Marketing
    - Landing Page
    - Entrepreneurship
  built_by: Vipin Kumar Rawat
  built_by_url: https://github.com/aesthytik
  featured: false
- title: HyakuninIsshu
  main_url: https://hyakuninanki.net
  url: https://hyakuninanki.net
  source_url: https://github.com/rei-m/web_hyakuninisshu
  description: >
    HyakuninIsshu is a traditional Japanese card game.
  categories:
    - Education
    - Gallery
    - Entertainment
  built_by: Rei Matsushita
  built_by_url: https://github.com/rei-m/
  featured: false
- title: WQU Partners
  main_url: https://partners.wqu.org/
  url: https://partners.wqu.org/
  featured: false
  categories:
    - Marketing
    - Education
    - Landing Page
  built_by: Corey Ward
  built_by_url: http://www.coreyward.me/
- title: Federico Giacone
  url: https://federico.giac.one/
  main_url: https://federico.giac.one
  source_url: https://github.com/leopuleo/federico.giac.one
  description: >
    Digital portfolio for Italian Architect Federico Giacone.
  categories:
    - Portfolio
    - Gallery
  built_by: Leonardo Giacone
  built_by_url: https://github.com/leopuleo
  featured: false
- title: Station
  url: https://getstation.com/
  main_url: https://getstation.com/
  description: Station is the first smart browser for busy people. A single place for all of your web applications.
  categories:
    - Technology
    - Web Development
    - Productivity
  featured: false
- title: Vyron Vasileiadis
  url: https://fedonman.com/
  main_url: https://fedonman.com
  source_url: https://github.com/fedonman/fedonman-website
  description: Personal space of Vyron Vasileiadis aka fedonman, a Web & IoT Developer, Educator and Entrepreneur based in Athens, Greece.
  categories:
    - Portfolio
    - Technology
    - Web Development
    - Education
  built_by: Vyron Vasileiadis
  built_by_url: https://github.com/fedonman
- title: Fabien Champigny
  url: https://www.champigny.name/
  main_url: https://www.champigny.name/
  built_by_url: https://www.champigny.name/
  description: Fabien Champigny's personal blog. Entrepreneur, hacker and loves street photo.
  categories:
    - Blog
    - Gallery
    - Photography
    - Productivity
    - Entrepreneurship
  featured: false
- title: Alex Xie - Portfolio
  url: https://alexieyizhe.me/
  main_url: https://alexieyizhe.me/
  source_url: https://github.com/alexieyizhe/alexieyizhe.github.io
  description: >
    Personal website of Alex Yizhe Xie, a University of Waterloo Computer Science student and coding enthusiast.
  categories:
    - Blog
    - Portfolio
    - Web Development
  featured: false
- title: Dale Blackburn - Portfolio
  url: https://dakebl.co.uk/
  main_url: https://dakebl.co.uk/
  description: >
    Dale Blackburn's personal website and blog.
  categories:
    - Blog
    - Portfolio
    - Web Development
  featured: false
- title: Portfolio of Anthony Wiktor
  url: https://www.anthonydesigner.com/
  main_url: https://www.anthonydesigner.com/
  description: >
    Anthony Wiktor is a Webby Award-Winning Creative Director and Digital Designer twice named Hot 100 by WebDesigner Magazine. Anthony has over a decade of award-winning experience in design and has worked on projects across a diverse set of industries — from entertainment to consumer products to hospitality to technology. Anthony is a frequent lecturer at USC’s Annenberg School for Communication & Journalism and serves on the board of AIGA Los Angeles.
  categories:
    - Portfolio
    - Marketing
  built_by: Maciej Leszczyński
  built_by_url: https://twitter.com/_maciej
  featured: false
- title: Frame.io Workflow Guide
  main_url: https://workflow.frame.io
  url: https://workflow.frame.io
  description: >
    The web’s most comprehensive post-production resource, written by pro filmmakers, for pro filmmakers. Always expanding, always free.
  categories:
    - Education
  built_by: Frame.io
  built_by_url: https://frame.io
  featured: false
- title: MarcySutton.com
  main_url: https://marcysutton.com
  url: https://marcysutton.com
  description: >
    The personal website of web developer and accessibility advocate Marcy Sutton.
  categories:
    - Blog
    - Accessibility
    - Video
    - Photography
  built_by: Marcy Sutton
  built_by_url: https://marcysutton.com
  featured: true
- title: WPGraphQL Docs
  main_url: https://docs.wpgraphql.com
  url: https://docs.wpgraphql.com
  description: >
    Documentation for WPGraphQL, a free open-source WordPress plugin that provides an extendable GraphQL schema and API for any WordPress site.
  categories:
    - API
    - Documentation
    - Technology
    - Web Development
    - WordPress
  built_by: WPGraphQL
  built_by_url: https://wpgraphql.com
  featured: false
- title: Shine Lawyers
  main_url: https://www.shine.com.au
  url: https://www.shine.com.au
  description: >
    Shine Lawyers is an Australian legal services website built with Gatsby v2, Elasticsearch, Isso, and Geolocation services.
  categories:
    - Business
    - Blog
- title: Parallel Polis Kosice
  url: https://www.paralelnapoliskosice.sk/
  main_url: https://www.paralelnapoliskosice.sk/
  source_url: https://github.com/ParalelnaPolisKE/paralelnapoliskosice.sk
  description: >
    Parallel Polis is a collective of people who want to live in a more opened world. We look for possibilities and technologies (Bitcoin, the blockchain, reputation systems and decentralized technologies in general) that open new ways, make processes easier and remove unnecessary barriers. We want to create an environment that aims at education, discovering and creating better systems for everybody who is interested in freedom and independence.
  categories:
    - Blog
    - Education
    - Technology
  built_by: Roman Vesely
  built_by_url: https://romanvesely.
  featured: false
- title: Unda Solutions
  url: https://unda.com.au
  main_url: https://unda.com.au
  description: >
    A custom web application development company in Perth, WA
  categories:
    - Business
    - Freelance
    - Web Development
    - Technology
  featured: false
- title: BIGBrave
  main_url: https://bigbrave.digital
  url: https://bigbrave.digital
  description: >
    BIGBrave is a strategic design firm. We partner with our clients, big and small, to design & create human-centered brands, products, services and systems that are simple, beautiful and easy to use.
  categories:
    - Agency
    - Web Development
    - Marketing
    - Technology
    - WordPress
  built_by: Francois Brill | BIGBrave
  built_by_url: https://bigbrave.digital
  featured: false
- title: 5th Avenue Properties
  main_url: https://5thavenue.co.za
  url: https://5thavenue.co.za
  description: >
    5th Avenue Properties specializes in the leasing and sales of office space and industrial property. BIGBrave built the website in Gatsby with data from an API server (CRM) for all the property and consultant data, and WordPress for all the website content data and case studies. All forms on the website was also directly integrated into the CRM system to ensure no leads are lost. People cannot stop commenting on the speed of the site and the property search.
  categories:
    - Technology
    - WordPress
    - API
  built_by: Russel Povey and Francois Brill | BIGBrave
  built_by_url: https://bigbrave.digital
  featured: false
- title: Intsha Consulting
  main_url: https://intsha.co.za
  url: https://intsha.co.za
  description: >
    Intsha is a bespoke Human Resources consultancy firm offering expert Recruitment and Talent Management services in today's competitive marketplace. BIGBrave helped Intsha design and develop a bespoke online presense helping them stand out from the crowd.
  categories:
    - Consulting
    - Marketing
    - WordPress
  built_by: Evan Janovsky | BIGBrave
  built_by_url: https://bigbrave.digital
  featured: false
- title: MHW Law
  main_url: https://mhwlaw.ca
  url: https://mhwlaw.ca
  description: >
    MHW is a full service law firm that has offered legal representation and advice to clients locally and throughout British Columbia since 1984. BIGBrave helped MHW bring their website into the 21st century by offering the best and latest Gatsby site to help them stand our from the crowd.
  categories:
    - Law
    - Marketing
    - WordPress
  built_by: Evan Janovsky and Francois Brill | BIGBrave
  built_by_url: https://bigbrave.digital
  featured: false
- title: KegTracker
  main_url: https://www.kegtracker.co.za
  url: https://www.kegtracker.co.za
  description: >
    Keg Tracker is part of the Beverage Insights family and its sole aim is to provide you with the right data about your kegs to make better decisions. In today’s business landscape having the right information at your finger tips is crucial to the agility of your business.
  categories:
    - Food
    - Business
    - Technology
  built_by: Francois Brill | BIGBrave
  built_by_url: https://bigbrave.digital
  featured: false
- title: Mike Nichols
  url: https://www.mikenichols.me
  main_url: https://www.mikenichols.me
  description: >
    Portfolio site of Mike Nichols, a UX designer and product development lead.
  categories:
    - Portfolio
    - Technology
    - Web Development
  built_by: Mike Nichols
  featured: false
- title: Steve Haid
  url: https://www.stevehaid.com
  main_url: https://www.stevehaid.com
  description: >
    Steve Haid is a real estate agent and Professional Financial Planner (PFP) who has been helping clients achieve their investment goals since 2006. Site designed by Stephen Bell.
  categories:
    - Marketing
    - Real Estate
  built_by: Michael Uloth
  built_by_url: https://www.michaeluloth.com
- title: Incremental - Loyalty, Rewards and Incentive Programs
  main_url: https://www.incremental.com.au
  url: https://www.incremental.com.au
  description: >
    Sydney-based digital agency specialising in loyalty, rewards and incentive programs. WordPress backend; Cloudinary, YouTube and Hubspot form integration; query data displayed as animated SVG graphs; video background in the header.
  categories:
    - Agency
    - Portfolio
    - WordPress
  built_by: Incremental
  built_by_url: https://www.incremental.com.au
  featured: false
- title: Technica11y
  main_url: https://www.technica11y.org
  url: https://www.technica11y.org
  description: >
    Discussing challenges in technical accessibility.
  categories:
    - Accessibility
    - Education
    - Video
  built_by: Tenon.io
  built_by_url: https://tenon.io
  featured: false
- title: Matthew Secrist
  main_url: https://www.matthewsecrist.net
  url: https://www.matthewsecrist.net
  source_url: https://github.com/matthewsecrist/v3
  description: >
    Matthew Secrist's personal portfolio using Gatsby, Prismic and Styled-Components.
  categories:
    - Portfolio
    - Technology
    - Web Development
  built_by: Matthew Secrist
  built_by_url: https://www.matthewsecrist.net
  featured: false
- title: Node.js Dev
  main_url: https://nodejs.dev
  url: https://nodejs.dev
  source_url: https://github.com/nodejs/nodejs.dev
  description: >
    Node.js Foundation Website.
  categories:
    - Documentation
    - Web Development
  built_by: Node.js Website Redesign Working Group
  built_by_url: https://github.com/nodejs/website-redesign
  featured: false
- title: Sheffielders
  main_url: https://sheffielders.org
  url: https://sheffielders.org
  source_url: https://github.com/davemullenjnr/sheffielders
  description: >
    A collective of businesses, creatives, and projects based in Sheffield, UK.
  categories:
    - Directory
  built_by: Dave Mullen Jnr
  built_by_url: https://davemullenjnr.co.uk
  featured: false
- title: Stealth Labs
  url: https://stealthlabs.io
  main_url: https://stealthlabs.io
  description: >
    We design and develop for the web, mobile and desktop
  categories:
    - Portfolio
    - Web Development
  built_by: Edvins Antonovs
  built_by_url: https://edvins.io
  featured: false
- title: Constanzia Yurashko
  main_url: https://www.constanziayurashko.com
  url: https://www.constanziayurashko.com
  description: >
    Exclusive women's ready-to-wear fashion by designer Constanzia Yurashko.
  categories:
    - Portfolio
  built_by: Maxim Andries
  featured: false
- title: Algolia
  url: https://algolia.com
  main_url: https://algolia.com
  description: >
    Algolia helps businesses across industries quickly create relevant, scalable, and lightning fast search and discovery experiences.
  categories:
    - Web Development
    - Technology
    - Open Source
    - Featured
  built_by: Algolia
  featured: true
- title: GVD Renovations
  url: https://www.gvdrenovationsinc.com/
  main_url: https://www.gvdrenovationsinc.com/
  description: >
    GVD Renovations is a home improvement contractor with a well known reputation as a professional, quality contractor in California.
  categories:
    - Business
  built_by: David Krasniy
  built_by_url: http://dkrasniy.com
  featured: false
- title: Styled System
  url: https://styled-system.com/
  main_url: https://styled-system.com/
  source_url: https://github.com/styled-system/styled-system/tree/master/docs
  description: >
    Style props for rapid UI development.
  categories:
    - Design System
  built_by: Brent Jackson
  built_by_url: https://jxnblk.com/
- title: Timehacker
  url: https://timehacker.app
  main_url: https://timehacker.app
  description: >
    Procrastination killer, automatic time tracking app to skyrocket your productivity
  categories:
    - Productivity
    - App
    - Technology
    - Marketing
    - Landing Page
  built_by: timehackers
  featured: false
- title: Little & Big
  main_url: https://www.littleandbig.com.au/
  url: https://www.littleandbig.com.au/
  description: >
    Little & Big exists with the aim to create Websites, Apps, E-commerce stores
    that are consistently unique and thoughtfully crafted, every time.
  categories:
    - Agency
    - Design
    - Web Development
    - Portfolio
  built_by: Little & Big
  built_by_url: https://www.littleandbig.com.au/
  featured: false
- title: Cat Knows
  main_url: https://catnose99.com/
  url: https://catnose99.com/
  description: >
    Personal blog built with Gatsby v2.
  categories:
    - Blog
    - Web Development
  built_by: CatNose
  built_by_url: https://twitter.com/catnose99
  featured: false
- title: just some dev
  url: https://www.iamdeveloper.com
  main_url: https://www.iamdeveloper.com
  source_url: https://github.com/nickytonline/www.iamdeveloper.com
  description: >
    Just some software developer writing things ✏️
  categories:
    - Blog
  built_by: Nick Taylor
  built_by_url: https://www.iamdeveloper.com
  featured: false
- title: Keziah Moselle Blog
  url: https://blog.keziahmoselle.fr/
  main_url: https://blog.keziahmoselle.fr/
  source_url: https://github.com/KeziahMoselle/blog.keziahmoselle.fr
  description: >
    ✍️ A place to share my thoughts.
  categories:
    - Blog
  built_by: Keziah Moselle
  built_by_url: https://keziahmoselle.fr/
- title: xfuture's blog
  url: https://www.xfuture-blog.com/
  main_url: https://www.xfuture-blog.com/
  source_url: https://github.com/xFuture603/xfuture-blog
  description: >
    A blog about Devops, Web development, and my insights as a systems engineer.
  categories:
    - Blog
  built_by: Daniel Uhlmann
  built_by_url: https://www.xfuture-blog.com/
- title: Mayne's Blog
  main_url: https://gine.me/
  url: https://gine.me/page/1
  source_url: https://github.com/mayneyao/gine-blog
  featured: false
  categories:
    - Blog
    - Web Development
- title: Bakedbird
  url: https://bakedbird.com
  main_url: https://bakedbird.com
  description: >
    Eleftherios Psitopoulos - A frontend developer from Greece ☕
  categories:
    - Portfolio
    - Blog
  built_by: Eleftherios Psitopoulos
  built_by_url: https://bakedbird.com
- title: Benjamin Lannon
  url: https://lannonbr.com
  main_url: https://lannonbr.com
  source_url: https://github.com/lannonbr/Portfolio-gatsby
  description: >
    Personal portfolio of Benjamin Lannon
  categories:
    - Portfolio
    - Web Development
  built_by: Benjamin Lannon
  built_by_url: https://lannonbr.com
  featured: false
- title: Aravind Balla
  url: https://aravindballa.com
  main_url: https://aravindballa.com
  source_url: https://github.com/aravindballa/website2017
  description: >
    Personal portfolio of Aravind Balla
  categories:
    - Portfolio
    - Blog
    - Web Development
  built_by: Aravind Balla
  built_by_url: https://aravindballa.com
- title: Kaleb McKelvey
  url: https://kalebmckelvey.com
  main_url: https://kalebmckelvey.com
  source_url: https://github.com/avatar-kaleb/kalebmckelvey-site
  description: >
    Personal portfolio of Kaleb McKelvey!
  categories:
    - Blog
    - Portfolio
  built_by: Kaleb McKelvey
  built_by_url: https://kalebmckelvey.com
  featured: false
- title: Michal Czaplinski
  url: https://czaplinski.io
  main_url: https://czaplinski.io
  source_url: https://github.com/michalczaplinski/michalczaplinski.github.io
  description: >
    Michal Czaplinski is a full-stack developer 🚀
  categories:
    - Portfolio
    - Web Development
  built_by: Michal Czaplinski mmczaplinski@gmail.com
  built_by_url: https://czaplinski.io
  featured: false
- title: Interactive Investor (ii)
  url: https://www.ii.co.uk
  main_url: https://www.ii.co.uk
  description: >
    Hybrid (static/dynamic) Gatsby web app for ii's free research, news and analysis, discussion and product marketing site.
  categories:
    - Business
    - Finance
    - Technology
  built_by: Interactive Investor (ii)
  built_by_url: https://www.ii.co.uk
  featured: false
- title: Weingut Goeschl
  url: https://www.weingut-goeschl.at/
  main_url: https://www.weingut-goeschl.at/
  description: >
    Weingut Goeschl is a family winery located in Gols, Burgenland in Austria (Österreich)
  categories:
    - E-commerce
    - Business
  built_by: Peter Kroyer
  built_by_url: https://www.peterkroyer.at/
  featured: false
- title: Hash Tech Guru
  url: https://hashtech.guru
  main_url: https://hashtech.guru
  description: >
    Software Development Training School and Tech Blog
  categories:
    - Blog
    - Education
  built_by: Htet Wai Yan Soe
  built_by_url: https://github.com/johnreginald
- title: AquaGruppen Vattenfilter
  url: https://aquagruppen.se
  main_url: https://aquagruppen.se/
  description: >
    Water filter and water treatment products in Sweden
  categories:
    - Business
    - Technology
  built_by: Johan Eliasson
  built_by_url: https://github.com/elitan
  featured: false
- title: Josef Aidt
  url: https://josefaidt.dev
  main_url: https://josefaidt.dev
  source_url: https://github.com/josefaidt/josefaidt.github.io
  description: >
    Personal website, blog, portfolio for Josef Aidt
  categories:
    - Portfolio
    - Blog
    - Web Development
  built_by: Josef Aidt
  built_by_url: https://twitter.com/garlicbred
- title: How To egghead
  main_url: https://howtoegghead.com/
  url: https://howtoegghead.com/
  source_url: https://github.com/eggheadio/how-to-egghead
  featured: false
  built_by: egghead.io
  built_by_url: https://egghead.io
  description: >
    How to become an egghead instructor or reviewer
  categories:
    - Documentation
    - Education
- title: Sherpalo Ventures
  main_url: https://www.sherpalo.com/
  url: https://www.sherpalo.com/
  featured: false
  categories:
    - Finance
    - Business
    - Technology
  built_by: Othermachines
  built_by_url: https://othermachines.com
- title: WrapCode
  url: https://www.wrapcode.com
  main_url: https://www.wrapcode.com
  description: >
    A full stack blog on Microsoft Azure, JavaScript, DevOps, AI and Bots.
  categories:
    - Blog
    - Technology
    - Web Development
  built_by: Rahul P
  built_by_url: https://twitter.com/_rahulpp
  featured: false
- title: Kirankumar Ambati's Portfolio
  url: https://www.kirankumarambati.me
  main_url: https://www.kirankumarambati.me
  description: >
    Personal website, blog, portfolio of Kirankumar Ambati
  categories:
    - Blog
    - Portfolio
    - Web Development
  built_by: Kirankumar Ambati
  built_by_url: https://github.com/kirankumarambati
  featured: false
- title: Rou Hun Fan's portfolio
  main_url: https://flowen.me
  url: https://flowen.me
  description: >
    Portfolio of creative developer Rou Hun Fan. Built with Gatsby v2 &amp; Greensock drawSVG.
  categories:
    - Portfolio
  built_by: Rou Hun Fan Developer
  built_by_url: https://flowen.me
  featured: false
- title: chadly.net
  url: https://www.chadly.net
  main_url: https://www.chadly.net
  source_url: https://github.com/chadly/chadly.net
  description: >
    Personal tech blog by Chad Lee.
  categories:
    - Blog
    - Technology
    - Web Development
  built_by: Chad Lee
  built_by_url: https://github.com/chadly
  featured: false
- title: CivicSource
  url: https://www.civicsource.com
  main_url: https://www.civicsource.com
  description: >
    Online auction site to purchase tax-distressed properties from local taxing authorities.
  categories:
    - Real Estate
    - Government
  featured: false
- title: SpotYou
  main_url: https://spotyou.joshglazer.com
  url: https://spotyou.joshglazer.com
  source_url: https://github.com/joshglazer/spotyou
  description: >
    SpotYou allows you to watch your favorite music videos on Youtube based on your Spotify Preferences
  categories:
    - Entertainment
    - Music
  built_by: Josh Glazer
  built_by_url: https://linkedin.com/in/joshglazer/
  featured: false
- title: Hesam Kaveh's blog
  description: >
    A blog with great seo that using gatsby-source-wordpress to fetch posts from backend
  main_url: https://hesamkaveh.com/
  url: https://hesamkaveh.com/
  source_url: https://github.com/hesamkaveh/sansi
  featured: false
  categories:
    - Blog
    - WordPress
- title: Oliver Gomes Portfolio
  main_url: https://oliver-gomes.github.io/v4/
  url: https://oliver-gomes.github.io/v4/
  description: >
    As an artist and a web designer/developer, I wanted to find a way to present these two portfolios in a way that made sense.  I felt with new found power of speed, Gatsby helped keep my creativity intact with amazing response and versatility. I felt my butter smooth transition felt much better in user perspective and super happy with the power of Gatsby.
  categories:
    - Portfolio
    - Web Development
    - Blog
  built_by: Oliver Gomes
  built_by_url: https://github.com/oliver-gomes
  featured: false
- title: Patrik Szewczyk
  url: https://www.szewczyk.cz/
  main_url: https://www.szewczyk.cz/
  description: >
    Patrik Szewczyk – JavaScript, TypeScript, React, Node.js developer, Redux, Reason
  categories:
    - Portfolio
  built_by: Patrik Szewczyk
  built_by_url: https://linkedin.com/in/thepatriczek/
  featured: false
- title: Jacob Cofman's Blog
  description: >
    Personal blog / portfolio about Jacob Cofman.
  main_url: https://jcofman.de/
  url: https://jcofman.de/
  source_url: https://github.com/JCofman/jc-website
  featured: false
  categories:
    - Blog
    - Portfolio
- title: re-geo
  description: >
    re-geo is react based geo cities style component.
  main_url: https://re-geo.netlify.com/
  url: https://re-geo.netlify.com/
  source_url: https://github.com/sadnessOjisan/re-geo-lp
  categories:
    - Open Source
  built_by: sadnessOjisan
  built_by_url: https://twitter.com/sadnessOjisan
  featured: false
- title: Luis Cestou Portfolio
  description: >
    Portfolio of graphic + interactive designer Luis Cestou.
  main_url: https://luiscestou.com
  url: https://luiscestou.com
  source_url: https://github.com/lcestou/luiscestou.com
  built_by: Luis Cestou contact@luiscestou.com
  built_by_url: https://luiscestou.com
  featured: false
  categories:
    - Portfolio
    - Web Development
- title: Data Hackers
  url: https://datahackers.com.br/
  main_url: https://datahackers.com.br/
  description: >
    Official website for the biggest portuguese-speaking data science community. Makes use of several data sources such as podcasts from Anchor, messages from Slack, newsletters from MailChimp and blog posts from Medium. The unique visual design also had its hurdles and was quite fun to develop!
  categories:
    - Blog
    - Education
    - Podcast
    - Technology
  built_by: Kaordica
  built_by_url: https://kaordica.design
  featured: false
- title: TROMAQ
  url: https://www.tromaq.com/
  main_url: https://www.tromaq.com/
  description: >
    TROMAQ executes earthmoving services and rents heavy machinery for construction work. Even with the lack of good photography, their new site managed to pass a solid and trustworthy feeling to visitors during testing and they're already seeing the improvement in brand awareness, being the sole player with a modern website in their industry.
  categories:
    - Marketing
  built_by: Kaordica
  built_by_url: https://kaordica.design
  featured: false
- title: Novida Consulting
  url: https://www.novidaconsultoria.com.br
  main_url: https://www.novidaconsultoria.com.br
  description: >
    Novida’s goal was to position itself as a solid, exclusive and trustworthy brand for families looking for a safe financial future… We created a narrative and visual design that highlight their exclusivity.
  categories:
    - Marketing
  built_by: Kaordica
  built_by_url: https://kaordica.design
  featured: false
- title: We Are Clarks
  url: https://www.weareclarks.com
  main_url: https://www.weareclarks.com
  source_url: https://github.com/abeaclark/weareclarks
  description: >
    A family travel blog.
  categories:
    - Blog
    - Travel
  built_by: Abe Clark
  built_by_url: https://www.linkedin.com/in/abrahamclark/
  featured: false
- title: Guillaume Briday's Blog
  main_url: https://guillaumebriday.fr/
  url: https://guillaumebriday.fr/
  source_url: https://github.com/guillaumebriday/guillaumebriday.fr
  description: >
    My personal blog built with Gatsby and Tailwind CSS.
  categories:
    - Blog
    - Web Development
    - Technology
  built_by: Guillaume Briday
  built_by_url: https://guillaumebriday.fr/
  featured: false
- title: Jean Regisser's Portfolio
  main_url: https://jeanregisser.com/
  url: https://jeanregisser.com/
  source_url: https://github.com/jeanregisser/jeanregisser.com
  featured: false
  description: >
    Portfolio of software engineer Jean Regisser.
  categories:
    - Portfolio
    - Mobile Development
  built_by: Jean Regisser
  built_by_url: https://jeanregisser.com/
- title: Chase Ohlson
  url: https://chaseohlson.com
  main_url: https://chaseohlson.com
  description: >
    Portfolio of frontend engineer & web developer Chase Ohlson.
  categories:
    - Portfolio
    - Web Development
  built_by: Chase Ohlson
  built_by_url: https://chaseohlson.com
  featured: false
- title: Zach Schnackel
  url: https://zslabs.com
  main_url: https://zslabs.com
  source_url: https://github.com/zslabs/zslabs.com
  description: >
    Portfolio site for UI/Motion Developer, Zach Schnackel.
  categories:
    - Portfolio
    - Web Development
  built_by: Zach Schnackel
  built_by_url: https://zslabs.com
- title: Gremlin
  url: https://www.gremlin.com
  main_url: https://www.gremlin.com
  description: >
    Gremlin's Failure as a Service finds weaknesses in your system before they cause problems.
  categories:
    - Marketing
- title: Headless.page
  main_url: https://headless.page/
  url: https://headless.page/
  description: >
    Headless.page is a directory of e-commerce sites featuring headless architecture, PWA features and / or the latest JavaScript technology.
  categories:
    - Directory
    - E-commerce
  built_by: Subscribe Pro
  built_by_url: https://www.subscribepro.com/
  featured: false
- title: Ouracademy
  main_url: https://our-academy.org/
  url: https://our-academy.org/
  source_url: https://github.com/ouracademy/website
  description: >
    Ouracademy is an organization that promoves the education in software development through blog posts & videos smiley.
  categories:
    - Open Source
    - Blog
    - Education
  built_by: Ouracademy
  built_by_url: https://github.com/ouracademy
  featured: false
- title: Tenon.io
  main_url: https://tenon.io
  url: https://tenon.io
  description: >
    Tenon.io is an accessibility tooling, services and consulting company.
  categories:
    - API
    - Accessibility
    - Business
    - Consulting
    - Technology
  built_by: Tenon.io
  built_by_url: https://tenon.io
  featured: false
- title: Projectival
  url: https://www.projectival.de/
  main_url: https://www.projectival.de/
  description: >
    Freelancer Online Marketing & Web Development in Cologne, Germany
  categories:
    - Freelance
    - Marketing
    - Web Development
    - Blog
    - Consulting
    - SEO
    - Business
  built_by: Sascha Klapetz
  built_by_url: https://www.projectival.de/
  featured: false
- title: Hetzner Online Community
  main_url: https://community.hetzner.com
  url: https://community.hetzner.com
  description: >
    Hetzner Online Community provides a free collection of high-quality tutorials, which are based on free and open source software, on a variety of topics such as development, system administration, and other web technology.
  categories:
    - Web Development
    - Technology
    - Programming
    - Open Source
    - Community
  built_by: Hetzner Online GmbH
  built_by_url: https://www.hetzner.com/
  featured: false
- title: AGYNAMIX
  url: https://www.agynamix.de/
  main_url: https://www.agynamix.de/
  source_url: https://github.com/tuhlmann/agynamix.de
  description: >
    Full Stack Java, Scala, Clojure, TypeScript, React Developer in Thalheim, Germany
  categories:
    - Freelance
    - Web Development
    - Programming
    - Blog
    - Consulting
    - Portfolio
    - Business
  built_by: Torsten Uhlmann
  built_by_url: https://www.agynamix.de/
  featured: false
- title: syracuse.io
  url: https://syracuse.io
  main_url: https://syracuse.io
  source_url: https://github.com/syracuseio/syracuseio/
  description: >
    Landing page for Syracuse NY Software Development Meetup Groups
  categories:
    - Community
  built_by: Benjamin Lannon
  built_by_url: https://lannonbr.com
- title: Render Documentation
  main_url: https://render.com/docs
  url: https://render.com/docs
  description: >
    Render is the easiest place to host your sites and apps. We use Gatsby for everything on https://render.com, including our documentation. The site is deployed on Render as well! We also have a guide to deploying Gatsby apps on Render: https://render.com/docs/deploy-gatsby.
  categories:
    - Web Development
    - Programming
    - Documentation
    - Technology
  built_by: Render Developers
  built_by_url: https://render.com
  featured: false
- title: prima
  url: https://www.prima.co
  main_url: https://www.prima.co
  description: >
    Discover industry-defining wellness content and trusted organic hemp CBD products safely supporting wellness, stress, mood, skin health, and balance.
  categories:
    - Blog
    - E-commerce
    - Education
  built_by: The Couch
  built_by_url: https://thecouch.nyc
- title: Gatsby Guides
  url: https://gatsbyguides.com/
  main_url: https://gatsbyguides.com/
  description: >
    Free tutorial course about using Gatsby with a CMS.
  categories:
    - Education
    - Documentation
    - Web Development
  built_by: Osio Labs
  built_by_url: https://osiolabs.com/
  featured: false
- title: Architude
  url: https://architudedesign.com
  main_url: https://architudedesign.com
  description: >
    筑冶 Architude International Design Consultants
  categories:
    - Design
    - Landing Page
    - Gallery
  built_by: Neo Nie
  built_by_url: https://github.com/nihgwu
  featured: false
- title: Arctica
  url: https://arctica.io
  main_url: https://arctica.io
  description: >
    Arctica specialises in purpose-built web sites and progressive web applications with user optimal experiences, tailored to meet the objectives of your business.
  categories:
    - Portfolio
    - Agency
    - Design
    - Web Development
  built_by: Arctica
  built_by_url: https://arctica.io
  featured: false
- title: Shard Ventures
  url: https://shard.vc
  main_url: https://shard.vc
  description: >
    Shard is building new online companies from scratch, partnering with other like-minded founders to start and invest in technology companies.
  categories:
    - Finance
    - Technology
    - Portfolio
  built_by: Arctica
  built_by_url: https://arctica.io
  featured: false
- title: David Brookes
  url: https://davidbrookes.me
  main_url: https://davidbrookes.me
  description: >
    Specialising in crafting stylish, high performance websites and applications that get results, using the latest cutting edge web development technologies.
  categories:
    - Portfolio
    - Freelance
    - Web Development
  built_by: Arctica
  built_by_url: https://arctica.io
  featured: false
- title: Dennis Morello
  url: https://morello.dev
  main_url: https://morello.dev
  source_url: https://gitlab.com/dennismorello/dev-blog
  description: >
    morello.dev is a development and technology blog written by Dennis Morello.
  categories:
    - Blog
    - Education
    - Web Development
    - Open Source
    - Technology
  built_by: Dennis Morello
  built_by_url: https://twitter.com/dennismorello
  featured: false
- title: BaseTable
  url: https://autodesk.github.io/react-base-table/
  main_url: https://autodesk.github.io/react-base-table/
  source_url: https://github.com/Autodesk/react-base-table
  description: >
    BaseTable is a react table component to display large data set with high performance and flexibility.
  categories:
    - Web Development
    - Documentation
    - Open Source
  built_by: Neo Nie
  built_by_url: https://github.com/nihgwu
  featured: false
- title: herper.io
  url: https://herper.io/
  main_url: https://herper.io/
  description: >
    Portfolio website for Jacob Herper - a Front End Web Developer with a passion for all things digital. I have more than 10 years experience working in web development.
  categories:
    - Portfolio
    - Web Development
    - Freelance
    - Design
    - SEO
  built_by: Jacob Herper
  built_by_url: https://github.com/jakeherp
  source_url: https://github.com/jakeherp/portfolio
  featured: false
- title: Artem Sapegin Photography
  description: >
    Photography portfolio and blog of Artem Sapegin, an award-losing photographer living in Berlin, Germany. Landscapes, cityscapes and dogs.
  main_url: https://morning.photos/
  url: https://morning.photos/
  source_url: https://github.com/sapegin/morning.photos
  categories:
    - Portfolio
    - Photography
  built_by: Artem Sapegin
  built_by_url: https://github.com/sapegin
- title: Pattyrn
  main_url: https://pattyrn.com
  url: https://pattyrn.com
  description: >
    Pattyrn uses advanced machine learning AI to analyze the platform’s your teams use, making it easy to solve performance problems, reduce bottlenecks, and monitor culture health to optimize your ROI and help boost performance without causing burn out.
  categories:
    - Marketing
    - Technology
  built_by: Pattyrn
  built_by_url: https://twitter.com/Pattyrn4
  featured: false
- title: Intranet Italia Day
  main_url: https://www.intranetitaliaday.it/en
  url: https://www.intranetitaliaday.it/en
  description: >
    The Italian event dedicated to the digital workplace that focuses on planning, governance and company intranet management
  categories:
    - Event
    - Conference
  built_by: Ariadne Digital
  built_by_url: https://www.ariadnedigital.it
  featured: false
- title: Textually Stylo
  main_url: https://www.textually.net
  url: https://www.textually.net
  description: >
    Stylo Markdown writing App marketing/documentation website by Textually Inc.
  categories:
    - Marketing
    - Technology
    - Blog
    - Documentation
  built_by: Sébastien Hamel
  built_by_url: https://www.textually.net
  featured: false
- title: OneDeck
  main_url: https://www.onedeck.co
  url: https://www.onedeck.co
  description: >
    OneDeck is a simple yet powerful tool for creating and sharing your one-page investment summary in under 10 minutes.
  categories:
    - Finance
    - Technology
  built_by: William Neill
  built_by_url: https://twitter.com/williamneill
  featured: false
- title: Assortment
  main_url: https://assortment.io
  url: https://assortment.io
  description: >
    Assortment aims to provide detailed tutorials (and more) for developers of all skill levels within the Web Development Industry. Attempting to cut out the fluff and arm you with the facts.
  categories:
    - Blog
    - Web Development
  built_by: Luke Whitehouse
  built_by_url: https://twitter.com/_lukewh
  featured: false
- title: Mission42
  main_url: https://mission42.zauberware.com
  url: https://mission42.zauberware.com
  description: >
    A landing page for the mobile app Mission42. Mission42 wants to help you learn new skills.
  categories:
    - App
    - Learning
    - Education
    - Landing Page
  built_by: Philipp Siegmund, zauberware
  built_by_url: https://www.zauberware.com
- title: Altstadtdomizil Idstein
  main_url: http://www.altstadtdomizil-idstein.de/
  url: http://www.altstadtdomizil-idstein.de/
  description: >
    A landing page for a holiday apartment in Idstein, Germany.
  categories:
    - Landing Page
    - Travel
    - Real Estate
  built_by: Simon Franzen, zauberware
  built_by_url: https://www.zauberware.com
- title: Gerald Martinez Dev
  main_url: https://gmartinez.dev/
  url: https://gmartinez.dev/
  source_url: https://github.com/nephlin7/gmartinez.dev
  description: >
    Personal web site for show my skills and my works.
  categories:
    - Web Development
    - Portfolio
  built_by: Gerald Martinez
  built_by_url: https://twitter.com/GeraldM_92
  featured: false
- title: Becreatives
  main_url: https://becreatives.com
  url: https://becreatives.com
  featured: false
  description: >
    Digital software house. Enlights ideas. Think smart execute harder.
  categories:
    - Technology
    - Web Development
    - Agency
    - Marketing
  built_by: Becreatives
  built_by_url: https://becreatives.com
- title: Paul Clifton Photography
  main_url: https://paulcliftonphotography.com
  url: https://paulcliftonphotography.com
  featured: false
  description: >
    A full migration from WordPress to GatsbyJS and DatoCMS. Includes custom cropping on images as viewport changes size and also an infinity scroll that doesn't preload all of the results.
  categories:
    - Blog
    - Portfolio
    - Gallery
    - Photography
  built_by: Little Wolf Studio
  built_by_url: https://littlewolfstudio.co.uk
- title: Atte Juvonen - Blog
  url: https://www.attejuvonen.fi/
  main_url: https://www.attejuvonen.fi/
  source_url: https://github.com/baobabKoodaa/blog
  description: >
    Tech-oriented personal blog covering topics like AI, data, voting, game theory, infosec and software development.
  categories:
    - Blog
    - Data
    - JavaScript
    - Programming
    - Science
    - Security
    - Technology
    - Web Development
  featured: false
- title: Kibuk Construction
  url: https://kibukconstruction.com/
  main_url: https://kibukconstruction.com/
  description: >
    Kibuk Construction is a fully licensed and insured contractor specializing in Siding, Decks, Windows & Doors!
  categories:
    - Business
  built_by: David Krasniy
  built_by_url: http://dkrasniy.com
- title: RedCarpetUp
  main_url: https://www.redcarpetup.com
  url: https://www.redcarpetup.com/
  description: >
    RedCarpetUp's home page for a predominantly mobile-only customer base in India with major constraints on bandwidth availability
  categories:
    - Finance
  built_by: RedCarpet Dev Team
  built_by_url: https://www.redcarpetup.com
  featured: false
- title: talita traveler
  url: https://talitatraveler.com/
  main_url: https://talitatraveler.com/
  source_url: https://github.com/afuh/talitatraveler
  description: >
    Talita Traveler's personal blog.
  categories:
    - Blog
  built_by: Axel Fuhrmann
  built_by_url: https://axelfuhrmann.com/
  featured: false
- title: Pastelería el Progreso
  url: https://pasteleriaelprogreso.com/
  main_url: https://pasteleriaelprogreso.com/
  source_url: https://github.com/afuh/elprogreso
  description: >
    Famous bakery in Buenos Aires.
  categories:
    - Food
    - Gallery
  built_by: Axel Fuhrmann
  built_by_url: https://axelfuhrmann.com/
  featured: false
- title: Maitrik's Portfolio
  url: https://www.maitrikpatel.com/
  main_url: https://www.maitrikpatel.com/
  source_url: https://github.com/maitrikjpatel/portfolio
  description: >
    Portfolio of a Front-End Developer / UX Designer who designs and develops pixel perfect user interface, experiences and web applications.
  categories:
    - Portfolio
    - Blog
    - Design
    - Web Development
  built_by: Maitrik Patel
  built_by_url: https://www.maitrikpatel.com/
  featured: false
- title: PicPick
  url: https://picpick.app/
  main_url: https://picpick.app/
  description: >
    All-in-one Graphic Design Tool, Screen Capture Software, Image Editor, Color Picker, Pixel Ruler and More
  categories:
    - Productivity
    - App
    - Technology
  built_by: NGWIN
  built_by_url: https://picpick.app/
  featured: false
- title: Ste O'Neill
  main_url: https://www.steoneill.dev
  url: https://www.steoneill.dev
  description: >
    MVP of a portfolio site for a full stack UK based developer.
  categories:
    - Blog
    - Portfolio
  built_by: Ste O'Neill
  built_by_url: https://steoneill.dev
  featured: false
- title: Filipe Santos Correa's Portfolio
  description: >
    Filipe's Personal About Me / Portfolio.
  main_url: https://filipesantoscorrea.com/
  url: https://filipesantoscorrea.com/
  source_url: https://github.com/Safi1012/filipesantoscorrea.com
  featured: false
  categories:
    - Portfolio
- title: Progressive Massachusetts Legislator Scorecard
  main_url: https://scorecard.progressivemass.com
  url: https://scorecard.progressivemass.com
  featured: false
  source_url: https://github.com/progressivemass/legislator-scorecard
  description: >
    Learn about MA state legislators' voting records through a progressive lens
  categories:
    - Government
    - Education
  built_by: Alex Holachek
  built_by_url: https://alex.holachek.com/
- title: Jeff Wolff – Portfolio
  main_url: https://www.jeffwolff.net
  url: https://www.jeffwolff.net
  featured: false
  description: >
    A guy from San Diego who makes websites.
  categories:
    - Blog
    - Portfolio
    - Web Development
- title: Jp Valery – Portfolio
  main_url: https://jpvalery.photo
  url: https://jpvalery.photo
  featured: false
  description: >
    Self-taught photographer documenting spaces and people
  categories:
    - Portfolio
    - Photography
- title: Prevue
  main_url: https://www.prevue.io
  url: https://www.prevue.io
  featured: false
  description: >
    All in One Prototyping Tool For Vue Developers
  categories:
    - Open Source
    - Web Development
- title: Gold Medal Flour
  main_url: https://www.goldmedalflour.com
  url: https://www.goldmedalflour.com
  description: >
    Gold Medal Four is a brand of flour products owned by General Mills. The new site was built using Gatsby v2 with data sources from WordPress and an internal recipe API, and features multifaceted recipe filtering and a modified version of Gatsby Image to support art direction images.
  categories:
    - Food
  built_by: General Mills Branded Sites Dev Team
  built_by_url: https://www.generalmills.com
  featured: false
- title: Fifth Gait Technologies
  main_url: https://5thgait.com
  url: https://5thgait.com
  featured: false
  description: >
    Fifth Gait is a small business in the defense and space industry that is run and owned by physicists and engineers that have worked together for decades. The site was built using Gatsby V2.
  categories:
    - Government
    - Science
    - Technology
  built_by: Jonathan Z. Fisher
  built_by_url: https://jonzfisher.com
- title: Sal's Pals
  main_url: https://www.sals-pals.net
  url: https://www.sals-pals.net
  featured: false
  description: >
    Sal's Pals is a professional dog walking and pet sitting service based in Westfield, NJ. New site built with gatsby v2.
  categories:
    - Business
- title: Zuyet Awarmatrip
  main_url: https://www.zuyetawarmatrip.com
  url: https://www.zuyetawarmatrip.com
  featured: false
  description: >
    Zuyet Awarmatrip is a subsidiary identity within the personal ecosystem of Zuyet Awarmatik, focusing on travel and photography.
  categories:
    - Travel
    - Photography
  built_by: Zuyet Awarmatik
- title: manuvel.be
  url: https://www.manuvel.be
  main_url: https://www.manuvel.be
  source_url: https://github.com/riencoertjens/manuvelsite
  description: >
    Cycling themed café coming this april in Sint Niklaas, Belgium. One page with funky css-grid and gatsby-image trickery!
  categories:
    - Food
  built_by: WEBhart
  built_by_url: https://www.web-hart.com
  featured: false
- title: WEBhart
  url: https://www.web-hart.com
  main_url: https://www.web-hart.com
  description: >
    Hi, I'm Rien (pronounced Reen) from Belgium but based in Girona, Spain. I'm an autodidact, committed to learning until the end of time.
  categories:
    - Portfolio
    - Design
    - Web Development
    - Freelance
  built_by: WEBhart
  built_by_url: https://www.web-hart.com
  featured: false
- title: nicdougall.com
  url: https://nicdougall.netlify.com/
  main_url: https://nicdougall.netlify.com/
  source_url: https://github.com/riencoertjens/nicdougall.com
  description: >
    Athlete website with Netlify CMS for blog content.
  categories:
    - Blog
  built_by: WEBhart
  built_by_url: https://www.web-hart.com
  featured: false
- title: Lebuin D'Haese
  url: https://www.lebuindhaese.be/
  main_url: https://www.lebuindhaese.be/
  description: >
    Artist portfolio website. Powered by a super simple Netlify CMS to easily add blog posts or new art pieces.
  categories:
    - Portfolio
    - Blog
  built_by: WEBhart
  built_by_url: https://www.web-hart.com
  featured: false
- title: Iefke Molenstra
  url: https://www.iefke.be/
  main_url: https://www.iefke.be/
  description: >
    Artist portfolio website. Powered by a super simple Netlify CMS to easily add blog posts or new art pieces.
  categories:
    - Portfolio
    - Blog
  built_by: WEBhart
  built_by_url: https://www.web-hart.com
  featured: false
- title: The Broomwagon
  url: https://www.thebroomwagongirona.com/
  main_url: https://www.thebroomwagongirona.com/
  description: >
    foodtruck style coffee by pro cyclist Robert Gesink. The site has a webshop with merchandise and coffee beans.
  categories:
    - E-commerce
  built_by: WEBhart
  built_by_url: https://www.web-hart.com
- title: Pella Windows and Doors
  main_url: https://www.pella.com
  url: https://www.pella.com
  featured: false
  description: >
    The Pella Corporation is a privately held window and door manufacturing
  categories:
    - Business
- title: tinney.dev
  url: https://tinney.dev
  main_url: https://tinney.dev
  source_url: https://github.com/cdtinney/tinney.dev
  description: >
    Personal portfolio/blog of Colin Tinney
  categories:
    - Blog
    - Portfolio
    - Open Source
  built_by: Colin Tinney
  built_by_url: https://tinney.dev
  featured: false
- title: Monkeywrench Books
  main_url: https://monkeywrenchbooks.org
  url: https://monkeywrenchbooks.org
  description: >
    Monkeywrench Books is an all-volunteer, collectively-run bookstore and event space in Austin, TX
  categories:
    - Business
    - Community
    - Education
  built_by: Monkeywrench Books
  built_by_url: https://monkeywrenchbooks.org
- title: DeepMay.io
  main_url: https://deepmay.io
  url: https://deepmay.io
  description: >
    DeepMay is an experimental new tech bootcamp in the mountains of North Carolina.
  categories:
    - Event
    - Community
    - Technology
    - Marketing
  built_by: DeepMay
  built_by_url: https://twitter.com/deepmay_io
  featured: false
- title: Liferay.Design
  main_url: https://liferay.design
  url: https://liferay.design
  source_url: https://github.com/liferay-design/liferay.design
  description: >
    Liferay.Design is home to some of the freshest open-source designers who love to share articles and other resources for the Design Community.
  categories:
    - Blog
    - Community
    - Design
    - Marketing
    - Open Source
    - Technology
    - User Experience
  built_by: Liferay Designers
  built_by_url: https://twitter.com/liferaydesign
  featured: false
- title: Front End Remote Jobs
  main_url: https://frontendremotejobs.com
  url: https://frontendremotejobs.com
  source_url: https://github.com/benjamingrobertson/remotefrontend
  description: >
    Front End Remote Jobs features fully remote jobs for front end developers.
  categories:
    - WordPress
    - Web Development
  built_by: Ben Robertson
  built_by_url: https://benrobertson.io
  featured: false
- title: Penrose Grand Del Mar
  main_url: https://penroseatthegrand.com
  url: https://penroseatthegrand.com
  description: >
    Penrose Grand Del Mar is a luxury housing project coming soon.
  categories:
    - Real Estate
    - Design
  built_by: Chase Ohlson
  built_by_url: https://chaseohlson.com
- title: JustGraphQL
  url: https://www.justgraphql.com/
  main_url: https://www.justgraphql.com/
  source_url: https://github.com/Novvum/justgraphql
  description: >
    JustGraphQL helps developers quickly search and filter through GraphQL resources, tools, and articles.
  categories:
    - Open Source
    - Web Development
    - Technology
  built_by: Novvum
  built_by_url: https://www.novvum.io/
  featured: false
- title: Peter Macinkovic Personal Blog
  url: https://peter.macinkovic.id.au/
  main_url: https://peter.macinkovic.id.au/
  source_url: https://github.com/inkovic/peter-macinkovic-static-site
  description: >
    Personal Website and Blog of e-commerce SEO Specialist and Digital Marketer Peter Macinkovic.
  categories:
    - SEO
    - Marketing
    - Blog
  featured: false
- title: NH Hydraulikzylinder
  main_url: https://nh-hydraulikzylinder.com
  url: https://nh-hydraulikzylinder.com
  description: >
    High quality & high performance hydraulic cylinders manufactured in Austria based on the clients requirements
  categories:
    - Business
  built_by: MangoART
  built_by_url: https://www.mangoart.at
  featured: false
- title: Frauennetzwerk Linz-Land
  main_url: https://frauennetzwerk-linzland.net
  url: https://frauennetzwerk-linzland.net
  description: >
    Homepage for the local women's association providing support to people in need offline and online (Livechat integration)
  categories:
    - Nonprofit
  built_by: MangoART
  built_by_url: https://www.mangoart.at
  featured: false
- title: Mein Traktor
  main_url: http://www.mein-traktor.at/
  url: http://www.mein-traktor.at/
  description: >
    Homepage of a the main importer of SAME and Lamborghini Tractors in Austria with customer support area
  categories:
    - Business
    - App
  built_by: MangoART
  built_by_url: https://www.mangoart.at
  featured: false
- title: Lamborghini Traktoren
  main_url: https://lamborghini-traktor.at
  url: https://lamborghini-traktor.at
  description: >
    Lamborghini Tractors - Landing page for the brand in Austria
  categories:
    - Business
  built_by: MangoART
  built_by_url: https://www.mangoart.at
  featured: false
- title: Holly Lodge Community Centre - Highgate, London
  main_url: https://www.hlcchl.org/
  url: https://www.hlcchl.org/
  source_url: https://github.com/eugelogic/hlcchl-gatsby
  description: >
    The Holly Lodge Community Centre - Highgate, London has a shiny new website built with Gatsby v2 that makes important contributions towards a faster, more secure and environmentally friendly web for everyone.
  categories:
    - Community
    - Event
    - Nonprofit
  built_by: Eugene Molari Developer
  built_by_url: https://twitter.com/EugeneMolari
  featured: false
- title: blackcater's blog
  url: https://www.blackcater.win
  main_url: https://www.blackcater.win
  source_url: https://github.com/blackcater/blog
  description: >
    Blog like Medium, for person and team.
  categories:
    - Blog
    - Web Development
  built_by: blackcater
  built_by_url: https://github.com/blackcater
  featured: false
- title: Kenneth Kwakye-Gyamfi Portfolio Site
  url: https://www.kwakye-gyamfi.com
  main_url: https://www.kwakye-gyamfi.com
  source_url: https://www.github.com/cross19xx/cross-site
  description: >
    Personal portfolio site for Kenneth Kwakye-Gyamfi, a mobile and web full stack applications developer currently based in Accra, Ghana.
  categories:
    - SEO
    - Web Development
    - Open Source
    - Portfolio
  featured: false
- title: Gareth Weaver
  url: https://www.garethweaver.com/
  main_url: https://www.garethweaver.com/
  source_url: https://github.com/garethweaver/public-site-react
  description: >
    A personal portfolio of a London based frontend developer built with Gatsby 2, Redux and Sass
  categories:
    - Portfolio
    - Web Development
  built_by: Gareth Weaver
  built_by_url: https://twitter.com/garethdweaver
  featured: false
- title: Mailjet
  url: https://dev.mailjet.com/
  main_url: https://dev.mailjet.com/
  description: >
    Mailjet is an easy-to-use all-in-one e-mail platform.
  categories:
    - API
    - Documentation
  featured: false
- title: Peintagone
  url: https://www.peintagone.be/
  main_url: https://www.peintagone.be/
  description: >
    Peintagone is a superior quality paint brand with Belgian tones.
  categories:
    - Portfolio
    - Gallery
  built_by: Sebastien Crepin
  built_by_url: https://github.com/opeah
  featured: false
- title: Let's Do Dish!
  url: https://letsdodish.com
  main_url: https://letsdodish.com
  description: >
    A new recipe site for people who enjoy cooking great food in their home kitchen. Find some great meal ideas! Let's do dish!
  categories:
    - Blog
    - Food
  built_by: Connerra
  featured: false
- title: AWS Amplify Community
  url: https://amplify.aws/community/
  main_url: https://amplify.aws/community/
  source_url: https://github.com/aws-amplify/community
  description: >
    Amplify Community is a hub for developers building fullstack serverless applications with Amplify to easily access content (such as events, blog posts, videos, sample projects, and tutorials) created by other members of the Amplify community.
  categories:
    - Blog
    - Directory
    - Education
    - Technology
  built_by: Nikhil Swaminathan
  built_by_url: https://github.com/swaminator
  featured: false
- title: Cal State Monterey Bay
  url: https://csumb.edu
  main_url: https://csumb.edu
  source_url: https://github.com/csumb/csumb-gatsby
  description: >
    A website for the entire campus of California State University, Monterey Bay.
  categories:
    - Education
    - Government
  built_by: CSUMB Web Team
  built_by_url: https://csumb.edu/web/team
  featured: false
- title: BestPricingPages.com
  url: https://bestpricingpages.com
  main_url: https://bestpricingpages.com
  source_url: https://github.com/jpvalery/pricingpages/
  description: >
    A repository of the best pricing pages by the best companies. Built in less than a week.
    Inspired by RGE and since pricingpages.xyz no longer exists, I felt such a resource was missing and could be helpful to many people.
  categories:
    - Business
    - Community
    - Entrepreneurship
    - Open Source
    - Technology
  built_by: Jp Valery
  built_by_url: https://jpvalery.me
  featured: false
- title: Lendo Austria
  url: https://lendo.at
  main_url: https://lendo.at
  description: >
    A Comparison site for best private loan offer from banks in Austria.
  categories:
    - Business
    - Finance
  built_by: Lendo developers
  featured: false
- title: Visual Cloud FX
  url: https://visualcloudfx.com
  main_url: https://visualcloudfx.com
  source_url: https://github.com/jjcav84/visualcloudfx
  description: >
    Basic static site built with MDBootstrap, React, and Gatsby
  categories:
    - Consulting
    - Portfolio
  built_by: Jacob Cavazos
  built_by_url: https://jacobcavazos.com
- title: Matthew Miller (Me4502)
  url: https://matthewmiller.dev
  main_url: https://matthewmiller.dev
  description: >
    The personal site, blog and portfolio of Matthew Miller (Me4502)
  categories:
    - Blog
    - Programming
    - Technology
    - Portfolio
  built_by: Matthew Miller
  featured: false
- title: Årets Kontor
  url: https://aretskontor.newst.se
  main_url: https://aretskontor.newst.se
  description: >
    A swedish competition for "office of the year" in sweden with a focus on design. Built with MDBootstrap and Gatsby.
  categories:
    - Real Estate
    - Marketing
  built_by: Victor Björklund
  built_by_url: https://victorbjorklund.com
  featured: false
- title: Kyma
  url: https://kyma-project.io
  main_url: https://kyma-project.io
  source_url: https://github.com/kyma-project/website
  description: >
    This website holds overview, blog and documentation for Kyma open source project that is a Kubernates based application extensibility framework.
  categories:
    - Documentation
    - Blog
    - Technology
    - Open Source
  built_by: Kyma developers
  built_by_url: https://twitter.com/kymaproject
  featured: false
- title: Verso
  main_url: https://verso.digital
  url: https://verso.digital
  description: >
    Verso is a creative technology studio based in Singapore. Site built with Gatsby and Netlify.
  categories:
    - Agency
    - Consulting
    - Design
    - Technology
  built_by: Verso
  built_by_url: https://verso.digital
  featured: false
- title: Camilo Holguin
  url: https://camiloholguin.me
  main_url: https://camiloholguin.me
  source_url: https://github.com/camiloholguin/gatsby-portfolio
  description: >
    Portfolio site using GatsbyJS and WordPress REST API.
  categories:
    - WordPress
    - Portfolio
    - Web Development
  built_by: Camilo Holguin
  built_by_url: https://camiloholguin.me
  featured: false
- title: Bennett Hardwick
  url: https://bennetthardwick.com
  main_url: https://bennetthardwick.com
  description: >
    The personal website and blog of Bennett Hardwick, an Australian software developer and human being.
  categories:
    - Blog
    - Programming
    - Technology
  source_url: https://github.com/bennetthardwick/website
  built_by: Bennett Hardwick
  built_by_url: https://bennetthardwick.com
  featured: false
- title: Kodingnesia
  url: https://kodingnesia.com/
  main_url: https://kodingnesia.com/
  description: >
    Kodingnesia is a place for learning programming & linux in Bahasa Indonesia.
  categories:
    - Blog
    - Programming
    - Technology
  built_by: Frisko Mayufid
  built_by_url: https://frisko.space
- title: ERS HCL Open Source Portal
  url: https://ers-hcl.github.io/
  main_url: https://ers-hcl.github.io/
  description: >
    Official site for ERS-HCL GitHub organizational site. This is a hybrid app with static and dynamic content, providing a details of the open source projects, initiatives, innovation ideas within ERS-HCL. It pulls data from various data sources including GitHub APIs, MDX based blog posts, excel files. It also hosts an ideas app that is based on Firebase.
  categories:
    - Open Source
    - Blog
    - Technology
    - Web Development
    - Community
    - Documentation
  source_url: https://github.com/ERS-HCL/gatsby-ershcl-app
  built_by: Tarun Kumar Sukhu
  built_by_url: https://github.com/tsukhu
- title: Sandbox
  url: https://www.sandboxneu.com/
  main_url: https://www.sandboxneu.com/
  source_url: https://github.com/sandboxneu/sandboxneu.com
  description: >
    Official website of Sandbox, a Northeastern University student group that builds software for researchers.
  categories:
    - Marketing
  built_by: Sandbox at Northeastern
  built_by_url: https://github.com/sandboxneu/
  featured: false
- title: Accessible App
  main_url: https://accessible-app.com
  url: https://accessible-app.com
  source_url: https://github.com/accessible-app/accessible-app_com
  description: >
    Learn how to build inclusive web applications and Single Page Apps in modern JavaScript frameworks. This project collects strategies, links, patterns and plugins for React, Vue and Angular.
  categories:
    - Accessibility
    - Web Development
    - JavaScript
  built_by: Marcus Herrmann
  built_by_url: https://marcus.io
  featured: false
- title: PygmalionPolymorph
  url: https://pygmalionpolymorph.com
  main_url: https://pygmalionpolymorph.com
  source_url: https://github.com/PygmalionPolymorph/portfolio
  description: >
    Portfolio of artist, musician and developer PygmalionPolymorph.
  categories:
    - Portfolio
    - Gallery
    - Music
    - Photography
    - Web Development
  built_by: PygmalionPolymorph
  built_by_url: https://pygmalionpolymorph.com
  featured: false
- title: Gonzalo Nuñez Photographer
  main_url: https://www.gonzalonunez.com
  url: https://www.gonzalonunez.com
  description: >
    Website for Cancun based destination wedding photographer Gonzalo Nuñez. Site built with GatsbyJS, WordPress API and Netlify.
  categories:
    - Photography
    - Portfolio
    - WordPress
  built_by: Miguel Mayo
  built_by_url: https://www.miguelmayo.com
  featured: false
- title: Element 84
  main_url: https://www.element84.com
  url: https://www.element84.com
  description: >
    Element 84 is software engineering and design firm that helps companies and government agencies solve problems using remote sensing, life sciences, and transportation data in the cloud.
  categories:
    - Agency
    - Blog
    - Business
    - Consulting
    - Data
    - Design
    - Government
    - Portfolio
    - Programming
    - Science
    - Technology
    - User Experience
    - Web Development
- title: Raconteur Agency
  main_url: https://www.raconteur.net/agency
  url: https://www.raconteur.net/agency
  description: >
    Raconteur Agency is a London-based content marketing agency for B2B brands. We have rebuilt their site with Gatsby v2 using their existing WordPress backend as the data source. By switching from WordPress to GatsbyJS we have achieved a 200%+ improvement in page load times and went from a Lighthouse performance score of 49 to 100.
  categories:
    - Agency
    - Marketing
    - WordPress
  built_by: Jacob Herper
  built_by_url: https://herper.io
  featured: false
- title: Purple11
  main_url: https://purple11.com/
  url: https://purple11.com/
  description: >
    Purple11 is a site for photography and photo retouching tips and tricks.
  categories:
    - Blog
    - Photography
  built_by: Sébastien Noël
  built_by_url: https://blkfuel.com/
  featured: false
- title: PerfReviews
  main_url: https://perf.reviews/
  url: https://perf.reviews/
  source_url: https://github.com/PerfReviews/PerfReviews
  description: >
    The best content about web performance in spanish language.
  categories:
    - Web Development
  built_by: Joan León & José M. Pérez
  built_by_url: https://perf.reviews/nosotros/
  featured: false
- title: Un Backend - Blog
  main_url: https://www.unbackend.pro/
  url: https://www.unbackend.pro/
  description: >
    The personal website and blog of Camilo Ramírez, a backend developer :).
  categories:
    - Blog
    - Programming
    - Technology
  source_url: https://github.com/camilortte/camilortte.github.com
  built_by: Camilo Ramírez
  built_by_url: https://www.unbackend.pro/about
  featured: false
- title: Hitesh Vaghasiya
  main_url: https://hiteshvaghasiya.com/
  url: https://hiteshvaghasiya.com/
  description: >
    This is Hitesh Vaghasiya's blog. This blog is help you an E-Commerce like Magento, Shopify, and BigCommerce.
  categories:
    - Blog
    - Programming
    - Technology
    - Web Development
  built_by: Hitesh Vaghasiya
  built_by_url: https://hiteshvaghasiya.com/
  featured: false
- title: Aditus
  main_url: https://www.aditus.io
  url: https://www.aditus.io
  description: >
    Aditus is the accessibility tool for your team. We help teams build accessible websites and products.
  categories:
    - Accessibility
    - Education
  built_by: Aditus
  built_by_url: https://www.aditus.io
  featured: false
- title: Ultra Config
  main_url: https://ultraconfig.com.au/
  url: https://ultraconfig.com.au/ultra-config-generator/
  description: >
    Ultra Config Generator is a software application for Network Engineers to efficiently manage their network infrastructure.
  categories:
    - Blog
    - Technology
  built_by: Ultra Config
  built_by_url: https://ultraconfig.com.au/
  featured: false
- title: Malice
  main_url: https://malice.fr/
  url: https://malice.fr/
  description: >
    Malice is a cyber-training  platform for learning, validating and improving security related skills through simulated scenarios and challenges.
  categories:
    - Security
    - Technology
  built_by: Sysdream
  built_by_url: https://sysdream.com/
  featured: false
- title: Nash
  main_url: https://nash.io/
  url: https://nash.io/
  description: >
    Nash is a decentralized platform for trading, payment and other financial services. Our goal is to bring distributed finance to everyone by making blockchain technology fast and easy to use. We employ an off-chain engine to match trades rapidly, but never take control of customers’ assets. Our intuitive interface offers easy access to a range of trading, payment and investment functions.
  categories:
    - Portfolio
    - Security
    - Technology
  built_by: Andrej Gajdos
  built_by_url: https://andrejgajdos.com/
  featured: false
- title: Axel Fuhrmann
  url: https://axelfuhrmann.com
  main_url: https://axelfuhrmann.com
  source_url: https://github.com/afuh/axelfuhrmann.com
  description: >
    Personal portfolio.
  categories:
    - Portfolio
    - Freelance
    - Web Development
  featured: false
- title: Alaina Viau
  url: https://www.alainaviau.com
  main_url: https://www.alainaviau.com
  description: >
    Official website of Canadian opera director, creator, and producer Alaina Viau. Site designed by Stephen Bell.
  categories:
    - Portfolio
    - Music
  built_by: Michael Uloth
  built_by_url: https://www.michaeluloth.com
- title: Alison Moritz
  url: https://www.alisonmoritz.com
  main_url: https://www.alisonmoritz.com
  description: >
    Official website of American stage director Alison Moritz. Site designed by Stephen Bell.
  categories:
    - Portfolio
    - Music
  built_by: Michael Uloth
  built_by_url: https://www.michaeluloth.com
- title: Luke Secomb Digital
  url: https://lukesecomb.digital
  main_url: https://lukesecomb.digital
  source_url: https://github.com/lukethacoder/luke-secomb-simple
  description: >
    A simple portfolio site built using TypeScript, Markdown and React Spring.
  categories:
    - Portfolio
    - Web Development
  built_by: Luke Secomb
  built_by_url: https://lukesecomb.digital
  featured: false
- title: We are Brew
  url: https://www.wearebrew.co.uk
  main_url: https://www.wearebrew.co.uk
  description: >
    Official website for Brew, a Birmingham based Digital Marketing Agency.
  categories:
    - Portfolio
    - Web Development
    - Agency
    - Marketing
  built_by: Brew Digital
  built_by_url: https://www.wearebrew.co.uk
- title: Global City Data
  main_url: https://globalcitydata.com
  url: https://globalcitydata.com
  source_url: https://github.com/globalcitydata/globalcitydata
  description: >
    Global City Data is an open, easily browsable platform to showcase peer-reviewed urban datasets and models created by different research groups.
  categories:
    - Education
    - Open Source
  built_by: Rafi Barash
  built_by_url: https://rafibarash.com
  featured: false
- title: Submittable
  url: https://www.submittable.com
  main_url: https://www.submittable.com
  description: >
    Submissions made simple. Submittalbe is a cloud-based submissions manager that lets you accept, review, and make decisions on any kind of digital content.
  categories:
    - Technology
    - Marketing
  built_by: Genevieve Crow
  built_by_url: https://github.com/g-crow
- title: Appmantle
  main_url: https://appmantle.com
  url: https://appmantle.com
  description: >
    Appmantle is a new way of creating apps. A complete modern app that you build yourself quickly & easily, without programming knowledge.
  categories:
    - App
    - Marketing
    - Landing Page
    - Mobile Development
    - Technology
  built_by: Appmantle
  built_by_url: https://appmantle.com
  featured: false
- title: Acto
  main_url: https://www.acto.dk/
  url: https://www.acto.dk/
  description: >
    Tomorrows solutions - today. Acto is an innovative software engineering company, providing your business with high-quality, scalable and maintainable software solutions, to make your business shine.
  categories:
    - Agency
    - Technology
    - Web Development
    - Mobile Development
  built_by: Acto
  built_by_url: https://www.acto.dk/
- title: Gatsby GitHub Stats
  url: https://gatsby-github-stats.netlify.com
  main_url: https://gatsby-github-stats.netlify.com
  source_url: https://github.com/lannonbr/gatsby-github-stats/
  description: >
    Statistics Dashboard for Gatsby GitHub repository
  categories:
    - Data
  built_by: Benjamin Lannon
  built_by_url: https://lannonbr.com
  featured: false
- title: Graphic Intuitions
  url: https://www.graphicintuitions.com/
  main_url: https://www.graphicintuitions.com/
  description: >
    Digital marketing agency located in Morris, Manitoba.
  categories:
    - Agency
    - Web Development
    - Marketing
  featured: false
- title: Smooper
  url: https://www.smooper.com/
  main_url: https://www.smooper.com/
  description: >
    We connect you with digital marketing experts for 1 on 1 consultation sessions
  categories:
    - Marketing
    - Directory
  featured: false
- title: Lesley Barber
  url: https://www.lesleybarber.com/
  main_url: https://www.lesleybarber.com/
  description: >
    Official website of Canadian film composer Lesley Barber.
  categories:
    - Portfolio
    - Music
  built_by: Michael Uloth
  built_by_url: https://www.michaeluloth.com
- title: Timeline of Terror
  main_url: https://timelineofterror.org/
  url: https://timelineofterror.org/
  source_url: https://github.com/Symbitic/timeline-of-terror
  description: >
    Complete guide to the events of September 11, 2001.
  categories:
    - Directory
    - Government
  built_by: Alex Shaw
  built_by_url: https://github.com/Symbitic/
  featured: false
- title: Pill Club
  url: https://thepillclub.com
  main_url: https://thepillclub.com
  description: >
    Zero Copay With Insurance + Free Shipping + Bonus Gifts + Online Delivery – Birth Control Delivery and Prescription
  categories:
    - Marketing
    - Healthcare
  built_by: Pill Club
  built_by_url: https://thepillclub.com
- title: myweekinjs
  url: https://www.myweekinjs.com/
  main_url: https://www.myweekinjs.com/
  source_url: https://github.com/myweekinjs/public-website
  description: >
    Challenge to create and/or learn something new in JavaScript each week.
  categories:
    - Blog
  built_by: Adriaan Janse van Rensburg
  built_by_url: https://github.com/HurricaneInteractive/
  featured: false
- title: The Edit Suite
  main_url: https://www.theeditsuite.com.au/
  url: https://www.theeditsuite.com.au/
  source_url: https://thriveweb.com.au/portfolio/the-edit-suite/
  description: >-
    The Edit Suite is an award winning video production and photography company based out of our Mermaid Beach studio on the Gold Coast of Australia but we also have the ability to work mobile from any location.
  categories:
    - Photography
    - Marketing
  built_by: Thrive Team - Gold Coast
  built_by_url: https://thriveweb.com.au/
  featured: false
- title: CarineRoitfeld
  main_url: https://www.carineroitfeld.com/
  url: https://www.carineroitfeld.com/
  description: >
    Online shop for Carine Roitfeld parfume
  categories:
    - E-commerce
  built_by: Ask Phill
  built_by_url: https://askphill.com
- title: EngineHub.org
  url: https://enginehub.org
  main_url: https://enginehub.org
  source_url: https://github.com/EngineHub/enginehub-website
  description: >
    The landing pages for EngineHub, the organisation behind WorldEdit, WorldGuard, CraftBook, and more
  categories:
    - Landing Page
    - Technology
    - Open Source
  built_by: Matthew Miller
  built_by_url: https://matthewmiller.dev
- title: Goulburn Physiotherapy
  url: https://www.goulburnphysiotherapy.com.au/
  main_url: https://www.goulburnphysiotherapy.com.au/
  description: >
    Goulburn Physiotherapy is a leader in injury prevention, individual and community health, and workplace health solutions across Central Victoria.
  categories:
    - Blog
    - Healthcare
  built_by: KiwiSprout
  built_by_url: https://kiwisprout.nz/
  featured: false
- title: TomTom Traffic Index
  main_url: https://www.tomtom.com/en_gb/traffic-index/
  url: https://www.tomtom.com/en_gb/traffic-index/
  description: >
    The TomTom Traffic Index provides drivers, city planners, auto manufacturers and policy makers with unbiased statistics and information about congestion levels in 403 cities across 56 countries on 6 continents.
  categories:
    - Travel
    - Data
  built_by: TomTom
  built_by_url: https://tomtom.com
  featured: false
- title: PrintAWorld | A 3D Printing and Fabrication Company
  main_url: https://prtwd.com/
  url: https://prtwd.com/
  description: >
    PrintAWorld is a NYC based fabrication and manufacturing company that specializes in 3D printing, 3D scanning, CAD Design,
    laser cutting, and rapid prototyping. We help artists, agencies and engineers turn their ideas into its physical form.
  categories:
    - Business
  featured: false
- title: Glug-Infinite
  main_url: https://gluginfinite.github.io
  url: https://gluginfinite.github.io
  source_url: https://github.com/crstnmac/glug
  description: >
    This is a website built with Gatsby v2 that is deployed on GitHub using GitHub Pages and Netlify.
  categories:
    - Web Development
    - Blog
    - Portfolio
    - Agency
  built_by: Criston Macarenhas
  built_by_url: https://github.com/crstnmac
  featured: false
- title: The State of CSS Survey
  main_url: https://stateofcss.com/
  url: https://stateofcss.com/
  source_url: https://github.com/StateOfJS/state-of-css-2019
  description: >
    Annual CSS survey, brother of The State of JS Survey.
  categories:
    - Web Development
  built_by: Sacha Greif & Contribs
  built_by_url: https://github.com/StateOfJS
  featured: false
- title: Bytom Blockchain
  url: https://bytom.io/
  main_url: https://bytom.io/
  source_url: https://github.com/bytomlabs/bytom.io
  description: >
    Embrace the New Era of Bytom Blockchain
  categories:
    - Finance
    - Open Source
    - Technology
  built_by: Bytom Foundation
  built_by_url: https://bytom.io/
  featured: false
- title: Oerol Festival
  url: https://www.oerol.nl/nl/
  main_url: https://www.oerol.nl/en/
  description: >
    Oerol is a cultural festival on the island of Terschelling in the Netherlands that is held annually in June.
    The ten-day festival is focused on live, public theatre as well as music and visual arts.
  categories:
    - Event
    - Entertainment
  built_by: Oberon
  built_by_url: https://oberon.nl/
  featured: false
- title: Libra
  main_url: https://libra.org/
  url: https://libra.org/
  description: Libra's mission is to enable a simple global currency and financial infrastructure that empowers billions of people.
  featured: false
  categories:
    - Open Source
    - Technology
    - Finance
- title: Riffy Blog
  main_url: https://blog.rayriffy.com/
  url: https://blog.rayriffy.com/
  source_url: https://github.com/rayriffy/rayriffy-blog
  description: >
    Riffy Blog is async based beautiful highly maintainable site built by using Gatsby v2 with SEO optimized.
  categories:
    - Web Development
    - Blog
    - Open Source
    - Technology
    - Music
    - SEO
  built_by: Phumrapee Limpianchop
  built_by_url: https://rayriffy.com/
  featured: false
- title: The Coffee Collective
  url: https://coffeecollective.dk
  main_url: https://coffeecollective.dk
  description: >
    The Coffee Collective website is a JAM-stack based, multilingual, multi currency website/shop selling coffee, related products and subscriptions.
  categories:
    - E-commerce
    - Food
  built_by: Remotely (Anders Hallundbæk)
  built_by_url: https://remotely.dk
  featured: false
- title: Leadership Development International
  url: https://ldi.global
  main_url: https://ldi.global
  description: >
    A DatoCMS-backed site for an education and training company based in the US, China and the UAE.
  categories:
    - Education
    - Nonprofit
  built_by: Grant Holle
  built_by_url: https://grantholle.com
  featured: false
- title: Canvas 1839
  main_url: https://www.canvas1839.com/
  url: https://www.canvas1839.com/
  description: >-
    Online store for Canvas 1839 products, including pharmacological-grade CBD oil and relief cream.
  categories:
    - E-commerce
    - Marketing
  built_by: Corey Ward
  built_by_url: http://www.coreyward.me/
- title: Sparkle Stories
  main_url: https://app.sparklestories.com/
  url: https://app.sparklestories.com/
  description: >-
    Sparkle Stories is a streaming audio platform for children with over 1,200 original audio stories.
  categories:
    - App
    - Education
  built_by: Corey Ward
  built_by_url: http://www.coreyward.me/
- title: nehalist.io
  main_url: https://nehalist.io
  url: https://nehalist.io
  description: >
    nehalist.io is a blog about software development, technology and all that kind of geeky stuff.
  categories:
    - Blog
    - Web Development
    - Open Source
  built_by: Kevin Hirczy
  built_by_url: https://nehalist.io
  featured: false
- title: March and Ash
  main_url: https://marchandash.com/
  url: https://marchandash.com/
  description: >-
    March and Ash is a customer-focused, licensed cannabis dispensary located in Mission Valley.
  categories:
    - E-commerce
    - Business
    - Blog
  built_by: Blueyellow
  built_by_url: https://blueyellow.io/
  featured: false
- title: T Two Industries
  description: >
    T Two Industries is a manufacturing company specializing in building custom truck decks, truck bodies, and trailers.
  main_url: https://www.ttwo.ca
  url: https://www.ttwo.ca
  categories:
    - Business
  built_by: https://www.t2.ca
  built_by_url: https://www.t2.ca
  featured: false
- title: Cali's Finest Landscaping
  url: https://www.calisfinestlandscaping.com/
  main_url: https://www.calisfinestlandscaping.com/
  description: >
    A team of hard-working, quality-obsessed landscaping professionals looking to take dreams and transform them into reality.
  categories:
    - Business
  built_by: David Krasniy
  built_by_url: http://dkrasniy.com
  featured: false
- title: Vazco
  url: https://www.vazco.eu
  main_url: https://www.vazco.eu
  description: >
    Vazco works for clients from all around the world in future-proof technologies and help them build better products.
  categories:
    - Agency
    - Web Development
    - Blog
    - Business
    - Technology
  built_by: Vazco
  built_by_url: https://www.vazco.eu
  featured: false
- title: Major League Eating
  main_url: https://majorleagueeating.com
  url: https://majorleagueeating.com
  description: >
    Major League Eating is the professional competitive eating organization that runs the Nathan’s Famous Coney Island Hot Dog eating contest on July 4th, among other eating events.
  categories:
    - Entertainment
    - Sports
  built_by: Carmen Cincotti
  built_by_url: https://github.com/ccincotti3
  featured: false
- title: APIs You Won't Hate
  url: https://apisyouwonthate.com/blog
  main_url: https://apisyouwonthate.com
  source_url: https://github.com/apisyouwonthate/apisyouwonthate.com
  description: >
    API development is a topic very close to our hearts. APIs You Won't Hate is a team and community dedicated to learning, writing, sharing ideas and bettering understanding of API practices. Together we can eradicate APIs we hate.
  categories:
    - Blog
    - Education
    - E-commerce
    - API
    - Community
    - Learning
    - Open Source
    - Technology
    - Web Development
  built_by: Mike Bifulco
  built_by_url: https://github.com/mbifulco
  featured: false
- title: Sankarsan Kampa
  main_url: https://traction.one
  url: https://traction.one
  description: Full time programmer, part time gamer, exploring the details of programmable systems and how to stretch their capabilities.
  featured: false
  categories:
    - Portfolio
    - Freelance
- title: AwesomeDocs
  main_url: https://awesomedocs.traction.one/
  url: https://awesomedocs.traction.one/install
  source_url: https://github.com/AwesomeDocs/website
  description: An awesome documentation website generator!
  featured: false
  categories:
    - Open Source
    - Web Development
    - Technology
    - Documentation
  built_by: Sankarsan Kampa
  built_by_url: https://traction.one
- title: Prism Programming Language
  main_url: https://prism.traction.one/
  url: https://prism.traction.one/
  source_url: https://github.com/PrismLang/website
  description: Interpreted, high-level, programming language.
  featured: false
  categories:
    - Programming
    - Open Source
    - Technology
    - Documentation
  built_by: Sankarsan Kampa
  built_by_url: https://traction.one
- title: Arnondora
  main_url: https://arnondora.in.th/
  url: https://arnondora.in.th/
  source_url: https://github.com/arnondora/arnondoraBlog
  description: Arnondora is a personal blog by Arnon Puitrakul
  categories:
    - Blog
    - Programming
    - Technology
  built_by: Arnon Puitrakul
  built_by_url: https://arnondora.in.th/
  featured: false
- title: KingsDesign
  url: https://www.kingsdesign.com.au/
  main_url: https://www.kingsdesign.com.au/
  description: KingsDesign is a Hobart based web design and development company. KingsDesign creates, designs, measures and improves web based solutions for businesses and organisations across Australia.
  categories:
    - Agency
    - Technology
    - Portfolio
    - Consulting
    - User Experience
  built_by: KingsDesign
  built_by_url: https://www.kingsdesign.com.au
- title: EasyFloh | Easy Flows for all
  url: https://www.easyfloh.com
  main_url: https://www.easyfloh.com
  description: >
    EasyFloh is for creating simple flows for your organisation. An organisation
    can design own flows with own stages.
  categories:
    - Business
    - Landing Page
  built_by: Vikram Aroskar
  built_by_url: https://medium.com/@vikramaroskar
  featured: false
- title: Home Alarm Report
  url: https://homealarmreport.com/
  main_url: https://homealarmreport.com/
  description: >
    Home Alarm Report is dedicated to helping consumers make informed decisions
    about home security solutions. The site was easily migrated from a legacy WordPress
    installation and the dev team chose Gatsby for its site speed and SEO capabilities.
  categories:
    - Blog
    - Business
    - SEO
    - Technology
  built_by: Centerfield Media
  built_by_url: https://www.centerfield.com
- title: Just | FX for treasurers
  url: https://www.gojust.com
  main_url: https://www.gojust.com
  description: >
    Just provides a single centralized view of FX for corporate treasurers. See interbank market prices, and access transaction cost analysis.
  categories:
    - Finance
    - Technology
  built_by: Bejamas
  built_by_url: https://bejamas.io/
  featured: false
- title: Bureau for Good | Nonprofit branding, web and print communications
  url: https://www.bureauforgood.com
  main_url: https://www.bureauforgood.com
  description: >
    Bureau for Good helps nonprofits explain why they matter across digital & print media. Bureau for Good crafts purpose-driven identities, websites & print materials for changemakers.
  categories:
    - Nonprofit
    - Agency
    - Design
  built_by: Bejamas
  built_by_url: https://bejamas.io/
  featured: false
- title: Atelier Cartier Blumen
  url: https://www.ateliercartier.ch
  main_url: https://www.ateliercartier.ch
  description: >
    Im schönen Kreis 6 in Zürich kreiert Nicole Cartier Blumenkompositionen anhand Charaktereigenschaften oder Geschichten zur Person an. Für wen ist Dein Blumenstrauss gedacht? Einzigartige Floristik Blumensträusse, Blumenabos, Events, Shootings. Site designed by https://www.stolfo.co
  categories:
    - E-commerce
    - Design
  built_by: Bejamas
  built_by_url: https://bejamas.io/
  featured: false
- title: Veronym – Cloud Security Service Provider
  url: https://www.veronym.com
  main_url: https://www.veronym.com
  description: >
    Veronym is securing your digital transformation. A comprehensive Internet security solution for business. Stay safe no matter how, where and when you connect.
  categories:
    - Security
    - Technology
    - Business
  built_by: Bejamas
  built_by_url: https://bejamas.io/
  featured: false
- title: Devahoy
  url: https://devahoy.com/
  main_url: https://devahoy.com/
  description: >
    Devahoy is a personal blog written in Thai about software development.
  categories:
    - Blog
    - Programming
  built_by: Chai Phonbopit
  built_by_url: https://github.com/phonbopit
  featured: false
- title: Venus Lover
  url: https://venuslover.com
  main_url: https://venuslover.com
  description: >
    Venus Lover is a mobile app for iOS and Android so you can read your daily horoscope and have your natal chart, including the interpretation of the ascendant, planets, houses and aspects.
  categories:
    - App
    - Consulting
    - Education
    - Landing Page
- title: Write/Speak/Code
  url: https://www.writespeakcode.com/
  main_url: https://www.writespeakcode.com/
  description: >
    Write/Speak/Code is a non-profit on a mission to promote the visibility and leadership of technologists with marginalized genders through peer-led professional development.
  categories:
    - Community
    - Nonprofit
    - Open Source
    - Conference
  built_by: Nicola B.
  built_by_url: https://www.linkedin.com/in/nicola-b/
  featured: false
- title: Daniel Spajic
  url: https://danieljs.tech/
  main_url: https://danieljs.tech/
  description: >
    Passionate front-end developer with a deep, yet diverse skillset.
  categories:
    - Portfolio
    - Programming
    - Freelance
  built_by: Daniel Spajic
  featured: false
- title: Cosmotory
  url: https://cosmotory.netlify.com/
  main_url: https://cosmotory.netlify.com/
  description: >
    This is the educational blog containing various courses,learning materials from various authors from all over the world.
  categories:
    - Blog
    - Community
    - Nonprofit
    - Open Source
    - Education
  built_by: Hanishraj B Rao.
  built_by_url: https://hanishrao.netlify.com/
  featured: false
- title: Armorblox | Security Powered by Understanding
  url: https://www.armorblox.com
  main_url: https://www.armorblox.com
  description: >
    Armorblox is a venture-backed stealth cybersecurity startup, on a mission to build a game-changing enterprise security platform.
  categories:
    - Security
    - Technology
    - Business
  built_by: Bejamas
  built_by_url: https://bejamas.io
  featured: false
- title: Mojo
  url: https://www.mojo.is
  main_url: https://www.mojo.is/
  description: >
    We help companies create beautiful digital experiences
  categories:
    - Agency
    - Technology
    - Consulting
    - User Experience
    - Web Development
  featured: false
- title: Marcel Hauri
  url: https://marcelhauri.ch/
  main_url: https://marcelhauri.ch/
  description: >
    Marcel Hauri is an award-winning Magento developer and e-commerce specialist.
  categories:
    - Portfolio
    - Blog
    - Programming
    - Community
    - Open Source
    - E-commerce
  built_by: Marcel Hauri
  built_by_url: https://marcelhauri.ch
  featured: false
- title: Projektmanagementblog
  url: https://www.projektmanagementblog.de
  main_url: https://www.projektmanagementblog.de/
  source_url: https://github.com/StephanWeinhold/pmblog
  description: >
    Thoughts about modern project management. Built with Gatsby and Tachyons, based on Advanced Starter.
  categories:
    - Blog
  built_by: Stephan Weinhold
  built_by_url: https://stephanweinhold.com/
  featured: false
- title: Anthony Boyd Graphics
  url: https://www.anthonyboyd.graphics/
  main_url: https://www.anthonyboyd.graphics/
  description: >
    Free Graphic Design Resources by Anthony Boyd
  categories:
    - Portfolio
  built_by: Anthony Boyd
  built_by_url: https://www.anthonyboyd.com/
  featured: false
- title: Relocation Hero
  url: https://relocationhero.com
  main_url: https://relocationhero.com
  description: >
    Blog with FAQs related to Germany relocation. Built with Gatsby.
  categories:
    - Blog
    - Consulting
    - Community
  featured: false
- title: Zoe Rodriguez
  url: https://zoerodrgz.com
  main_url: https://zoerodrgz.com
  description: >
    Portfolio for Los Angeles-based designer Zoe Rodriguez. Built with Gatsby.
  categories:
    - Portfolio
    - Design
  built_by: Chase Ohlson
  built_by_url: https://chaseohlson.com
  featured: false
- title: TriActive USA
  url: https://triactiveusa.com
  main_url: https://triactiveusa.com
  description: >
    Website and blog for TriActive USA. Built with Gatsby.
  categories:
    - Landing Page
    - Business
  built_by: Chase Ohlson
  built_by_url: https://chaseohlson.com
- title: LaunchDarkly
  url: https://launchdarkly.com/
  main_url: https://launchdarkly.com/
  description: >
    LaunchDarkly is the feature management platform that software teams use to build better software, faster.
  categories:
    - Technology
    - Marketing
  built_by: LaunchDarkly
  built_by_url: https://launchdarkly.com/
  featured: false
- title: Arpit Goyal
  url: https://arpitgoyal.com
  main_url: https://arpitgoyal.com
  source_url: https://github.com/92arpitgoyal/ag-blog
  description: >
    Blog and portfolio website of a Front-end Developer turned Product Manager.
  categories:
    - Blog
    - Portfolio
    - Technology
    - User Experience
  built_by: Arpit Goyal
  built_by_url: https://twitter.com/_arpitgoyal
  featured: false
- title: Portfolio of Cole Townsend
  url: https://twnsnd.co
  main_url: https://twnsnd.co
  description: Portfolio of Cole Townsend, Product Designer
  categories:
    - Portfolio
    - User Experience
    - Web Development
    - Design
  built_by: Cole Townsend
  built_by_url: https://twitter.com/twnsndco
- title: Jana Desomer
  url: https://www.janadesomer.be/
  main_url: https://www.janadesomer.be/
  description: >
    I'm Jana, a digital product designer with coding skills, based in Belgium
  categories:
    - Portfolio
  built_by: Jana Desomer Designer/Developer
  built_by_url: https://www.janadesomer.be/
  featured: false
- title: Carbon8 Regenerative Agriculture
  url: https://www.carbon8.org.au/
  main_url: https://www.carbon8.org.au/
  description: >
    Carbon8 is a Not for Profit charity that supports Aussie farmers to transition to regenerative agriculture practices and rebuild the carbon (organic matter) in their soil from 1% to 8%.
  categories:
    - Nonprofit
    - E-commerce
  built_by: Little & Big
  built_by_url: https://www.littleandbig.com.au/
  featured: false
- title: Reactgo blog
  url: https://reactgo.com/
  main_url: https://reactgo.com/
  description: >
    It provides tutorials & articles about modern open source web technologies such as react,vuejs and gatsby.
  categories:
    - Blog
    - Education
    - Programming
    - Web Development
  built_by: Sai gowtham
  built_by_url: https://twitter.com/saigowthamr
  featured: false
- title: City Springs
  url: https://citysprings.com/
  main_url: https://citysprings.com/
  description: >
    Sandy Springs is a city built on creative thinking and determination. They captured a bold vision for a unified platform to bring together new and existing information systems. To get there, the Sandy Springs communications team partnered with Mediacurrent on a new Drupal 8 decoupled platform architecture with a Gatsbyjs front end to power both the City Springs website and its digital signage network. Now, the Sandy Springs team can create content once and publish it everywhere.
  categories:
    - Community
    - Government
  built_by: Mediacurrent
  built_by_url: https://www.mediacurrent.com
  featured: false
- title: Behalf
  url: https://www.behalf.no/
  main_url: https://www.behalf.no/
  description: >
    Behalf is Norwegian based digital design agency.
  categories:
    - Agency
    - Portfolio
    - Business
    - Consulting
    - Design
    - Design System
    - Marketing
    - Web Development
    - User Experience
  built_by: Behalf
  built_by_url: https://www.behalf.no/
  featured: false
- title: Saxenhammer & Co.
  url: https://saxenhammer-co.com/
  main_url: https://saxenhammer-co.com/
  description: >
    Saxenhammer & Co. is a leading boutique investment bank in Continental Europe. The firm’s strong track record is comprised of the execution of 200 successful transactions across all major industries.
  categories:
    - Consulting
    - Finance
    - Business
  built_by: Axel Fuhrmann
  built_by_url: https://axelfuhrmann.com/
  featured: false
- title: UltronEle
  url: http://ultronele.com
  main_url: https://runbytech.github.io/ueofcweb/
  source_url: https://github.com/runbytech/ueofcweb
  description: >
    UltronEle is a light, fast, simple yet interesting serverless e-learning CMS based on GatsbyJS. It aims to provide a easy-use product for tutors, teachers, instructors from all kinks of fields with near-zero efforts to setup their own authoring tool and content publish website.
  categories:
    - Education
    - Consulting
    - Landing Page
    - Web Development
    - Open Source
    - Learning
  built_by: RunbyTech
  built_by_url: http://runbytech.co
  featured: false
- title: Nick Selvaggio
  url: https://nickgs.com/
  main_url: https://nickgs.com/
  description: >
    The personal website of Nick Selvaggio. Long Island based web developer, teacher, and technologist.
  categories:
    - Consulting
    - Programming
    - Web Development
  featured: false
- title: Free & Open Source Gatsby Themes by LekoArts
  main_url: https://themes.lekoarts.de
  url: https://themes.lekoarts.de
  source_url: https://github.com/LekoArts/gatsby-themes/tree/master/www
  built_by: LekoArts
  built_by_url: https://github.com/LekoArts
  description: >-
    Get high-quality and customizable Gatsby themes to quickly bootstrap your website! Choose from many professionally created and impressive designs with a wide variety of features and customization options. Use Gatsby Themes to take your project to the next level and let you and your customers take advantage of the many benefits Gatsby has to offer.
  categories:
    - Open Source
    - Directory
    - Marketing
    - Landing Page
  featured: false
- title: Lars Roettig
  url: https://larsroettig.dev/
  main_url: https://larsroettig.dev/
  description: >
    Lars Roettig is a Magento Maintainer and e-commerce specialist. On his Blog, he writes Software Architecture and Magento Development.
  categories:
    - Portfolio
    - Blog
    - Programming
    - Community
    - Open Source
    - E-commerce
  built_by: Lars Roettig
  built_by_url: https://larsroettig.dev/
  featured: false
- title: Cade Kynaston
  url: https://cade.codes
  main_url: https://cade.codes
  source_url: https://github.com/cadekynaston/gatsby-portfolio
  description: >
    Cade Kynaston's Portfolio
  categories:
    - Portfolio
  built_by: Cade Kynaston
  built_by_url: https://github.com/cadekynaston
  featured: false
- title: Growable Meetups
  url: https://www.growable.io/
  main_url: https://www.growable.io/
  description: >
    Growable - Events to Accelerate your career in Tech. Made with <3 with Gatsby, React & Netlify by Talent Point in London.
  categories:
    - Event
    - Technology
    - Education
    - Community
    - Conference
  built_by: Talent Point
  built_by_url: https://github.com/talent-point/
  featured: false
- title: Fantastic Metropolis
  main_url: https://fantasticmetropolis.com
  url: https://fantasticmetropolis.com
  description: >
    Fantastic Metropolis ran between 2001 and 2006, highlighting the potential of literary science fiction and fantasy.
  categories:
    - Entertainment
  built_by: Luis Rodrigues
  built_by_url: https://goblindegook.com
  featured: false
- title: Simon Koelewijn
  main_url: https://simonkoelewijn.nl
  url: https://simonkoelewijn.nl
  description: >
    Personal blog of Simon Koelewijn, where he blogs about UX, analytics and web development (in Dutch). Made awesome and fast by using Gatsby 2.x (naturally) and gratefully using Netlify and Netlify CMS.
  categories:
    - Freelance
    - Blog
    - Web Development
    - User Experience
  built_by: Simon Koelewijn
  built_by_url: https://simonkoelewijn.nl
  featured: false
- title: Frankly Steve
  url: https://www.franklysteve.com/
  main_url: https://www.franklysteve.com/
  description: >
    Wedding photography with all the hugs, tears, kisses, smiles, laughter, banter, kids up trees, friends in hedges.
  categories:
    - Photography
    - Portfolio
  built_by: Little & Big
  built_by_url: https://www.littleandbig.com.au/
  featured: false
- title: Eventos orellana
  description: >-
    We are a company dedicated to providing personalized and professional advice
    for the elaboration and coordination of social and business events.
  main_url: https://eventosorellana.com/
  url: https://eventosorellana.com/
  featured: false
  categories:
    - Gallery
  built_by: Ramón Chancay
  built_by_url: https://ramonchancay.me/
- title: DIA Supermercados
  main_url: https://dia.com.br
  url: https://dia.com.br
  description: >-
    Brazilian retailer subsidiary, with more than 1,100 stores in Brazil, focusing on low prices and exclusive DIA Products.
  categories:
    - Business
  built_by: CloudDog
  built_by_url: https://clouddog.com.br
  featured: false
- title: AntdSite
  main_url: https://antdsite.yvescoding.org
  url: https://antdsite.yvescoding.org
  description: >-
    A static docs generator based on Ant Design and GatsbyJs.
  categories:
    - Documentation
  built_by: Yves Wang
  built_by_url: https://antdsite.yvescoding.org
- title: AntV
  main_url: https://antv.vision
  url: https://antv.vision
  description: >-
    AntV is a new generation of data visualization technique from Ant Financial
  categories:
    - Documentation
  built_by: afc163
  built_by_url: https://github.com/afc163
- title: ReactStudy Blog
  url: https://elated-lewin-51cf0d.netlify.com
  main_url: https://elated-lewin-51cf0d.netlify.com
  description: >
    Belong to your own blog by gatsby
  categories:
    - Blog
  built_by: 97thjingba
  built_by_url: https://github.com/97thjingba
  featured: false
- title: George
  main_url: https://kind-mestorf-5a2bc0.netlify.com
  url: https://kind-mestorf-5a2bc0.netlify.com
  description: >
    shiny new web built with Gatsby
  categories:
    - Blog
    - Portfolio
    - Gallery
    - Landing Page
    - Design
    - Web Development
    - Open Source
    - Science
  built_by: George Davituri
  featured: false

- title: CEO amp
  main_url: https://www.ceoamp.com
  url: https://www.ceoamp.com
  description: >
    CEO amp is an executive training programme to amplify a CEO's voice in the media. This site was built with Gatsby v2, Styled-Components, TypeScript and React Spring.
  categories:
    - Consulting
    - Entrepreneurship
    - Marketing
    - Landing Page
  built_by: Jacob Herper
  built_by_url: https://herper.io
  featured: false
- title: QuantumBlack
  main_url: https://www.quantumblack.com/
  url: https://www.quantumblack.com/
  description: >
    We help companies use data to make distinctive, sustainable and significant improvements to their performance.
  categories:
    - Technology
    - Consulting
    - Data
    - Design
  built_by: Richard Westenra
  built_by_url: https://www.richardwestenra.com/
  featured: false
- title: Coffeeshop Creative
  url: https://www.coffeeshopcreative.ca
  main_url: https://www.coffeeshopcreative.ca
  description: >
    Marketing site for a Toronto web design and videography studio.
  categories:
    - Marketing
    - Agency
    - Design
    - Video
    - Web Development
  built_by: Michael Uloth
  built_by_url: https://www.michaeluloth.com
  featured: false
- title: Daily Hacker News
  url: https://dailyhn.com
  main_url: https://dailyhn.com
  description: >
    Daily Hacker News presents the top five stories from Hacker News daily.
  categories:
    - Entertainment
    - Design
    - Web Development
    - Technology
    - Science
  built_by: Joeri Smits
  built_by_url: https://joeri.dev
  featured: false
- title: Grüne Dresden
  main_url: https://ltw19dresden.de
  url: https://ltw19dresden.de
  description: >
    This site was built for the Green Party in Germany (Bündnis 90/Die Grünen) for their local election in Dresden, Saxony. The site was built with Gatsby v2 and Styled-Components.
  categories:
    - Government
    - Nonprofit
  built_by: Jacob Herper
  built_by_url: https://herper.io
- title: Mill3 Studio
  main_url: https://mill3.studio/en/
  url: https://mill3.studio/en/
  description: >
    Our agency specializes in the analysis, strategy and development of digital products.
  categories:
    - Agency
    - Portfolio
  built_by: Mill3
  built_by_url: https://mill3.studio/en/
  featured: false
- title: Zellement
  main_url: https://www.zellement.com
  url: https://www.zellement.com
  description: >
    Online portfolio of Dan Farrow from Nottingham, UK.
  categories:
    - Portfolio
  built_by: Zellement
  built_by_url: https://www.zellement.com
  featured: false
- title: Fullstack HQ
  url: https://fullstackhq.com/
  main_url: https://fullstackhq.com/
  description: >
    Get immediate access to a battle-tested team of designers and developers on a pay-as-you-go monthly subscription.
  categories:
    - Agency
    - Consulting
    - Freelance
    - Marketing
    - Portfolio
    - Web Development
    - App
    - Business
    - Design
    - JavaScript
    - Technology
    - User Experience
    - Web Development
    - E-commerce
    - WordPress
  built_by: Fullstack HQ
  built_by_url: https://fullstackhq.com/
  featured: false
- title: Cantas
  main_url: https://www.cantas.co.jp
  url: https://www.cantas.co.jp
  description: >
    Cantas is digital marketing company in Japan.
  categories:
    - Business
    - Agency
  built_by: Cantas
  built_by_url: https://www.cantas.co.jp
  featured: false
- title: Sheringham Shantymen
  main_url: https://www.shantymen.com/
  url: https://www.shantymen.com/
  description: >
    The Sheringham Shantymen are a sea shanty singing group that raise money for the RNLI in the UK.
  categories:
    - Music
    - Community
    - Entertainment
    - Nonprofit
  built_by: Zellement
  built_by_url: https://www.zellement.com/
  featured: false
- title: WP Spark
  main_url: https://wpspark.io/
  url: https://wpspark.io/
  description: >
    Create blazing fast website with WordPress and our Gatsby themes.
  categories:
    - Agency
    - Community
    - Blog
    - WordPress
  built_by: wpspark
  built_by_url: https://wpspark.io/
- title: Ronald Langeveld
  description: >
    Ronald Langeveld's blog and Web Development portfolio website.
  main_url: https://www.ronaldlangeveld.com
  url: https://www.ronaldlangeveld.com
  categories:
    - Blog
    - Web Development
    - Freelance
    - Portfolio
    - Consulting
  featured: false
- title: Golfonaut
  description: >
    Golfonaut - Golf application for Apple Watch
  main_url: https://golfonaut.io
  url: https://golfonaut.io
  categories:
    - App
    - Sports
  featured: false
- title: Anton Sten - UX Lead/Design
  url: https://www.antonsten.com
  main_url: https://www.antonsten.com
  description: Anton Sten leads UX for design-driven companies.
  categories:
    - User Experience
    - Blog
    - Freelance
    - Portfolio
    - Consulting
    - Agency
    - Design
  featured: false
- title: Rashmi AP - Front-end Developer
  main_url: http://rashmiap.me
  url: http://rashmiap.me
  featured: false
  description: >
    Rashmi AP's Personal Portfolio Website
  source_url: https://github.com/rashmiap/personal-website-react
  categories:
    - Portfolio
    - Open Source
  built_by: Rashmi AP
  built_by_url: http://rashmiap.me
- title: OpenSourceRepos - Blogs for open source repositories
  main_url: https://opensourcerepos.com
  url: https://opensourcerepos.com
  featured: false
  description: >
    Open Source Repos is a blog site for explaining the architecture, code-walkthrough and key takeways for the GitHub repository. Out main aim to is to help more developers contribute to open source projects.
  source_url: https://github.com/opensourcerepos/blogs
  categories:
    - Open Source
    - Design
    - Design System
    - Blog
  built_by: OpenSourceRepos Team
  built_by_url: https://opensourcerepos.com
- title: Sheelah Brennan - Front-End/UX Engineer
  main_url: https://sheelahb.com
  url: https://sheelahb.com
  featured: false
  description: >
    Sheelah Brennan's web development blog
  categories:
    - Blog
    - Web Development
    - Design
    - Freelance
    - Portfolio
  built_by: Sheelah Brennan
- title: Delinx.Digital - Web and Mobile Development Agency based in Sofia, Bulgaria
  main_url: https://delinx.digital
  url: https://delinx.digital/solutions
  description: >
    Delinx.digital is a software development oriented digital agency based in Sofia, Bulgaria. We develop bespoke software solutions using  WordPress, WooCommerce, Shopify, e-commerce, React.js, Node.js, PHP, Laravel and many other technologies.
  categories:
    - Agency
    - Web Development
    - Design
    - E-commerce
    - WordPress
  featured: false
- title: Cameron Nuckols - Articles, Book Notes, and More
  main_url: https://nucks.co
  url: https://nucks.co
  description: >
    This site hosts all of Cameron Nuckols's writing on entrepreneurship, startups, money, fitness, self-education, and self-improvement.
  categories:
    - Blog
    - Entrepreneurship
    - Business
    - Productivity
    - Technology
    - Marketing
  featured: false
- title: Hayato KAJIYAMA - Portfolio
  main_url: https://hyakt.dev
  url: https://hyakt.dev
  source_url: https://github.com/hyakt/hyakt.github.io
  featured: false
  categories:
    - Portfolio
- title: Skirtcraft - Unisex Skirts with Large Pockets
  main_url: https://skirtcraft.com
  url: https://skirtcraft.com/products
  source_url: https://github.com/jqrn/skirtcraft-web
  description: >
    Skirtcraft sells unisex skirts with large pockets, made in the USA. Site built with TypeScript and styled-components, with Tumblr-sourced blog posts.
  categories:
    - E-commerce
    - Blog
  built_by: Joe Quarion
  built_by_url: https://github.com/jqrn
  featured: false
- title: Vermarc Sport
  main_url: https://www.vermarcsport.com/
  url: https://www.vermarcsport.com/
  description: >
    Vermarc Sport offers a wide range of cycle clothing, cycling jerseys, bib shorts, rain gear and accessories, as well for the summer, the mid-season (autumn / spring) and the winter.
  categories:
    - E-commerce
  built_by: BrikL
  built_by_url: https://github.com/Brikl
- title: Cole Ruche
  main_url: https://coleruche.com
  url: https://coleruche.com
  source_url: https://github.com/kingingcole/myblog
  description: >
    The personal website and blog for Emeruche "Cole" Ikenna, front-end web developer from Nigeria.
  categories:
    - Blog
    - Portfolio
  built_by: Emeruche "Cole" Ikenna
  built_by_url: https://twitter.com/cole_ruche
  featured: false
- title: Abhith Rajan - Coder, Blogger, Biker, Full Stack Developer
  main_url: https://www.abhith.net/
  url: https://www.abhith.net/
  source_url: https://github.com/Abhith/abhith.net
  description: >
    abhith.net is a portfolio website of Abhith Rajan, a full stack developer. Sharing blog posts, recommended videos, developer stories and services with the world through this site.
  categories:
    - Portfolio
    - Blog
    - Programming
    - Open Source
    - Technology
  built_by: Abhith Rajan
  built_by_url: https://github.com/Abhith
  featured: false
- title: Mr & Mrs Wilkinson
  url: https://thewilkinsons.netlify.com/
  main_url: https://thewilkinsons.netlify.com/
  source_url: https://github.com/davemullenjnr/the-wilkinsons
  description: >
    A one-page wedding photography showcase using Gatsby Image and featuring a lovely hero and intro section.
  categories:
    - Photography
  built_by: Dave Mullen Jnr
  built_by_url: https://davemullenjnr.co.uk
  featured: false
- title: Gopesh Gopinath - Full Stack JavaScript Developer
  url: https://www.gopeshgopinath.com
  main_url: https://www.gopeshgopinath.com
  source_url: https://github.com/GopeshMedayil/gopeshgopinath.com
  description: >
    Gopesh Gopinath's Personal Portfolio Website
  categories:
    - Portfolio
    - Open Source
  built_by: Gopesh Gopinath
  built_by_url: https://www.gopeshgopinath.com
  featured: false
- title: Misael Taveras - FrontEnd Developer
  url: https://taverasmisael.com
  main_url: https://taverasmisael.com
  source_url: https://github.com/taverasmisael/taverasmisael
  description: >
    Personal site and blogging about learning FrontEnd web development in spanish.
  categories:
    - Portfolio
    - Open Source
    - Blog
    - JavaScript
    - Web Development
  built_by: Misael Taveras
  built_by_url: https://taverasmisael.com
  featured: false
- title: Le Reacteur
  url: https://www.lereacteur.io/
  main_url: https://www.lereacteur.io/
  description: >
    Le Reacteur is the first coding bootcamp dedicated to web and mobile apps development (iOS/Android). We offer intensive sessions to train students in a short time (10 weeks). Our goal is to pass on to our students in less than 3 months what they would have learned in 2 years. To achieve this ambitious challenge, our training is based on learning JavaScript (Node.js, Express, ReactJS, React Native).
  categories:
    - JavaScript
    - Learning
    - Mobile Development
    - Web Development
  built_by: Farid Safi
  built_by_url: https://twitter.com/FaridSafi
  featured: false
- title: Cinch
  url: https://www.cinch.co.uk
  main_url: https://www.cinch.co.uk
  description: >
    Cinch is a hub for car supermarkets and dealers to show off their stock. The site only lists second-hand cars that are seven years old or younger, with less than 70,000 miles on the clock.
  categories:
    - Entrepreneurship
    - Business
  built_by: Somo
  built_by_url: https://www.somoglobal.com
  featured: false
- title: Recetas El Universo
  description: >-
    Recipes and videos with the best of Ecuadorian cuisine.
    Collectable recipes from Diario El Universo.
  main_url: https://recetas-eu.netlify.com/
  url: https://recetas-eu.netlify.com/
  featured: false
  categories:
    - Blog
    - WordPress
    - Food
  built_by: Ramón Chancay
  built_by_url: https://ramonchancay.me/
- title: Third and Grove
  url: https://www.thirdandgrove.com
  main_url: https://www.thirdandgrove.com
  source_url: https://github.com/thirdandgrove/tagd8_gatsby
  description: >
    A digital agency slaying the mundane one pixel at a time.
  categories:
    - Agency
    - Marketing
    - Open Source
    - Technology
  built_by: Third and Grove
  built_by_url: https://www.thirdandgrove.com
  featured: false
- title: Le Bikini
  url: https://lebikini.com
  main_url: https://lebikini.com
  description: >
    New website for Toulouse's most iconic concert hall.
  categories:
    - Music
  built_by: Antoine Rousseau
  built_by_url: https://antoine.rousseau.im
  featured: false
- title: Jimmy Truong's Portfolio
  url: https://jimmytruong.ca
  main_url: https://jimmytruong.ca
  description: >
    This porfolio is a complication of all projects done during my time at BCIT D3 (Digital Design and Development) program and after graduation.
  categories:
    - Portfolio
    - Web Development
  built_by: Jimmy Truong
  built_by_url: https://jimmytruong.ca
  featured: false
- title: Quick Stop Nicaragua
  main_url: https://quickstopnicaragua.com
  url: https://quickstopnicaragua.com
  description: >
    Convenience Store Website
  categories:
    - Food
  built_by: Gerald Martinez
  built_by_url: https://twitter.com/GeraldM_92
  featured: false
- title: XIEL
  main_url: https://xiel.dev
  url: https://xiel.dev
  source_url: https://github.com/xiel/xiel
  description: >
    I'm a freelance front-end developer from Berlin who creates digital experiences that everyone likes to use.
  categories:
    - Portfolio
    - Blog
  built_by: Felix Leupold
  built_by_url: https://twitter.com/xiel
  featured: false
- title: Nicaragua Best Guides
  main_url: https://www.nicaraguasbestguides.com
  url: https://www.nicaraguasbestguides.com
  description: >
    Full-Service Tour Operator and Destination Management Company (DMC)
  categories:
    - Agency
    - Travel
  built_by: Gerald Martinez
  built_by_url: https://twitter.com/GeraldM_92
  featured: false
- title: Thoughts and Stuff
  main_url: http://thoughtsandstuff.com
  url: http://thoughtsandstuff.com
  source_url: https://github.com/robmarshall/gatsby-tns
  description: >
    A simple easy to read blog. Minimalistic, focusing on content over branding. Includes RSS feed.
  categories:
    - Accessibility
    - Blog
    - WordPress
  built_by: Robert Marshall
  built_by_url: https://robertmarshall.dev
  featured: false
- title: Tracli
  url: https://tracli.rootvan.com/
  main_url: https://tracli.rootvan.com/
  source_url: https://github.com/ridvankaradag/tracli-landing
  description: >
    A command line app that tracks your time
  categories:
    - Productivity
    - Technology
    - Landing Page
  built_by: Ridvan Karadag
  built_by_url: http://www.rootvan.com
  featured: false
- title: spon.io
  url: https://www.spon.io
  main_url: https://www.spon.io
  source_url: https://github.com/magicspon/spon.io
  description: >
    Portfolio for frontend web developer, based in Bristol UK
  categories:
    - Portfolio
  built_by: Dave Stockley
  built_by_url: https://www.spon.io
  featured: false
- title: BBS
  url: https://big-boss-studio.com
  main_url: https://big-boss-studio.com
  description: >
    For 11 years, we help great brands in their digital transformation, offering all our expertise for their needs. Technical consulting, UX, design, technical integration and maintenance.
  categories:
    - Agency
    - JavaScript
    - Web Development
  built_by: BBS
  built_by_url: https://big-boss-studio.com
  featured: false
- title: Appes - Meant to evolve
  main_url: https://appes.co
  url: https://appes.co
  description: >
    Appes is all about apps and evolution. We help companies to build mobile and
    web products.
  categories:
    - Agency
    - Mobile Development
    - Web Development
    - Technology
  built_by: Appes
  built_by_url: https://appes.co
  featured: false
- title: Intern
  url: https://intern.imedadel.me
  main_url: https://intern.imedadel.me
  description: >
    Intern is a job board for getting internships in tech, design, marketing, and more. It's built entirely with Gatsby.
  categories:
    - Directory
    - Technology
  built_by: Imed Adel
  built_by_url: https://imedadel.me
  featured: false
- title: Global Citizen Foundation
  main_url: https://www.globalcitizenfoundation.org
  url: https://www.globalcitizenfoundation.org
  description: >
    In the digital economy, we are Global Citizens and the currency is Personal Data
  categories:
    - Nonprofit
  built_by: The Delta Studio
  built_by_url: https://www.thedelta.io
  featured: false
- title: GatsbyFinds
  main_url: https://gatsbyfinds.netlify.com
  url: https://gatsbyfinds.netlify.com
  description: >
    GatsbyFinds is a website built ontop of Gatsby v2 by providing developers with a showcase of all the latest projects made with the beloved GatsbyJS.
  categories:
    - Portfolio
    - Gallery
  built_by: Bvlktech
  built_by_url: https://twitter.com/bvlktech
  featured: false
- title: AFEX Commodities Exchange
  main_url: https://afexnigeria.com
  url: https://afexnigeria.com
  description: >
    AFEX Nigeria strives to transform Nigerian agriculture by creating more bargaining power to smallholder farmers, access to information, and secure storage.
  categories:
    - Blog
    - Business
    - Finance
    - Food
    - WordPress
  built_by: Mayowa Falade
  built_by_url: http://mayowafalade.com
  featured: false
- title: VIA Data
  main_url: https://viadata.io
  url: https://viadata.io
  description: >
    The future of data management
  categories:
    - Data
  built_by: The Delta Studio
  built_by_url: https://www.thedelta.io
  featured: false
- title: Front End Day Event Website
  main_url: https://frontend-day.com/
  url: https://frontend-day.com/
  description: >
    Performant landing page for a front end workshops recurring event / conference.
  categories:
    - Event
    - Conference
    - Web Development
    - Technology
  built_by: Pagepro
  built_by_url: https://pagepro.co
  featured: false
- title: Mutual
  main_url: https://www.madebymutual.com
  url: https://www.madebymutual.com
  description: >
    Mutual is a web design and development agency. Our new website is powered by Gatsby and Craft CMS.
  categories:
    - Blog
    - Portfolio
    - Agency
    - Design
    - Web Development
  built_by: Mutual
  built_by_url: https://twitter.com/madebymutual
  featured: false
- title: Surge 3
  main_url: https://surge3.com
  url: https://surge3.com/
  description: >
    We’re Surge 3 - a premier web development agency. Our company centers around the principles of quality, speed, and service! We are founded using the latest in web technologies and are dedicated to using those exact tools to help our customers achieve their goals.
  categories:
    - Portfolio
    - Blog
    - Agency
    - Web Development
    - Marketing
  built_by: Dillon Browne
  built_by_url: https://dillonbrowne.com
- title: Adaltas
  main_url: https://www.adaltas.com
  url: https://www.adaltas.com
  description: >
    Adaltas is a team of consultants with a focus on Open Source, Big Data and Cloud Computing based in France, Canada and Morocco.
  categories:
    - Consulting
    - Data
    - Design System
    - Programming
    - Learning
  built_by: Adaltas
  built_by_url: https://www.adaltas.com
- title: Themis Attorneys
  main_url: https://themis-attorneys.com
  url: https://themis-attorneys.com
  description: >
    Themis Attorneys is Chennai based lawyers. Their new complete website is made using Gatsby.
  categories:
    - Agency
    - Consulting
    - Portfolio
    - Law
  built_by: Merbin J Anselm
  built_by_url: https://anselm.in
- title: Runlet
  main_url: https://runlet.app
  url: https://runlet.app
  source_url: https://github.com/runletapp/runlet
  description: >
    Runlet is a cloud-based job manager that offers device synchronization and reliable message delivery in a network of connected devices even after connectivity issues. Available for ARM, Linux, Mac and Windows.
  categories:
    - App
    - Landing Page
    - Productivity
    - Technology
  built_by: Vandré Leal
  built_by_url: https://vandreleal.github.io
  featured: false
- title: tiaan.dev
  main_url: https://tiaan.dev
  url: https://tiaan.dev
  featured: false
  categories:
    - Blog
    - Portfolio
    - Web Development
- title: Praveen Bisht
  main_url: https://www.prvnbist.com/
  url: https://www.prvnbist.com/
  source_url: https://github.com/prvnbist/portfolio
  categories:
    - Portfolio
    - Blog
  built_by: Praveen Bisht
  built_by_url: https://www.prvnbist.com/
  featured: false
- title: Jeff Mills The Outer Limits x NTS Radio
  url: https://www.nts.live/projects/jeff-mills-the-outer-limits/
  main_url: https://www.nts.live/projects/jeff-mills-the-outer-limits/
  source_url: https://github.com/ntslive/the-outer-limits
  description: >
    NTS Radio created a minisite for Jeff Mills' 6 part radio series The Outer Limits, including original music production and imagery curated from the NASA online image archive.
  categories:
    - Music
    - Gallery
    - Science
    - Entertainment
  built_by: NTS Radio
  built_by_url: https://www.nts.live
  featured: false
- title: BALAJIRAO676
  main_url: https://thebalajiraoecommerce.netlify.com/
  url: https://thebalajiraoecommerce.netlify.com/
  featured: false
  categories:
    - Blog
    - E-commerce
    - Web Development
- title: Mentimeter
  url: https://www.mentimeter.com/
  main_url: https://www.mentimeter.com/
  categories:
    - Business
  featured: false
- title: HYFN
  url: https://hyfn.com/
  main_url: https://hyfn.com/
  categories:
    - Business
  featured: false
- title: Mozilla India
  main_url: https://mozillaindia.org/
  url: https://mozillaindia.org/
  categories:
    - Open Source
  featured: false
- title: Primer Labs
  main_url: https://www.primerlabs.io
  url: https://www.primerlabs.io
  featured: false
  categories:
    - Education
    - Learning
- title: AJ on Purr-fect Solutions
  url: https://ajonp.com
  main_url: https://ajonp.com
  description: >
    A Community of developers, creating resources for all to use!
  categories:
    - Education
    - Learning
    - Programming
    - Web Development
    - API
    - Blog
    - SEO
  built_by: AJonP
  built_by_url: http://ajonp.com/authors/alex-patterson
- title: blog.kwst.site
  main_url: https://blog.kwst.site
  url: https://blog.kwst.site
  description: A blog of frontend engineer working in Fukuoka
  source_url: https://github.com/SatoshiKawabata/blog
  featured: false
  categories:
    - Blog
    - Technology
    - Web Development
    - JavaScript
- title: Run Leeds
  main_url: http://www.runleeds.co.uk
  url: http://www.runleeds.co.uk
  description: >
    Community running site based in Leeds,UK. Aiming to support those going through a life crisis.
  categories:
    - Accessibility
    - Blog
    - Community
    - Nonprofit
    - Sports
    - WordPress
  built_by: Robert Marshall
  built_by_url: https://www.robertmarshall.dev
- title: Arvind Kumar
  main_url: https://arvind.io
  url: https://arvind.io
  source_url: https://github.com/EnKrypt/arvind.io
  built_by: Arvind Kumar
  built_by_url: https://arvind.io/
  description: >
    A blog about writing code, making music and studying the skies.
  featured: false
  categories:
    - Blog
    - Music
    - Technology
- title: GlobalMoney
  url: https://global24.ua
  main_url: https://global24.ua
  description: >
    Provide payment solution for SMB, eWallet GlobalMoney
  categories:
    - Business
    - Finance
    - Technology
  built_by: NodeArt
  built_by_url: https://NodeArt.io
- title: Women's and Girls' Emergency Centre
  url: https://www.wagec.org.au/
  main_url: https://www.wagec.org.au/
  description: >
    Specialist homelessness service for women and families escaping domestic violence. Based in Redfern, Sydney, Australia.
  categories:
    - Nonprofit
    - Community
    - E-commerce
  built_by: Little & Big
  built_by_url: https://www.littleandbig.com.au/
  featured: false
- title: Guus van de Wal | Drupal Front-end specialist
  url: https://guusvandewal.nl
  main_url: https://guusvandewal.nl
  description: >
    Decoupled portfolio site for guusvandewal.nl, a Drupal and ReactJS front-end developer and designer.
  categories:
    - Open Source
    - Web Development
    - Design
    - Blog
    - Freelance
  built_by: Guus van de Wal
  featured: false
- title: Pixelize Web Design Gold Coast | Web Design and SEO
  url: https://www.pixelize.com.au/
  main_url: https://www.pixelize.com.au/
  description: >
    Pixelize is a tight knit group of professional web developers, graphic designers, and content creators that work together to create high performing, blazing fast, beautiful websites with a strong focus on SEO.
  categories:
    - Agency
    - Web Development
    - Marketing
    - SEO
    - Design
    - Portfolio
    - Blog
  built_by: Pixelize
  built_by_url: https://www.pixelize.com.au
  featured: false
- title: VS Code GitHub Stats
  url: https://vscode-github-stats.netlify.com
  main_url: https://vscode-github-stats.netlify.com
  source_url: https://github.com/lannonbr/vscode-github-stats/
  description: >
    Statistics Dashboard for VS Code GitHub repository
  categories:
    - Data
  built_by: Benjamin Lannon
  built_by_url: https://lannonbr.com
  featured: false
- title: MetaProjection
  main_url: https://www.metaprojection.ca
  url: https://www.metaprojection.ca
  source_url: https://github.com/rosslh/metaprojection
  description: >
    MetaProjection is a website that aggregates multiple Canadian federal electoral projections in order to provide an overview of how the election is playing out, both federally and by district.
  categories:
    - Government
    - Data
    - Open Source
  built_by: Ross Hill
  built_by_url: https://rosshill.ca
  featured: false
- title: Tamarisc VC
  url: https://www.tamarisc.vc
  main_url: https://www.tamarisc.vc
  description: >
    Tamarisc invests in and helps build companies that improve the human habitat through innovating at the intersection of real estate, health, and technology.
  categories:
    - Business
    - Technology
  built_by: Peter Hironaka
  built_by_url: https://peterhironaka.com
  featured: false
- title: Up Your A11y
  url: https://www.upyoura11y.com/
  main_url: https://www.upyoura11y.com/
  source_url: https://www.upyoura11y.com/
  description: >
    A web accessibility toolkit with a React focus, Up Your A11y is a resource for front-end developers to find useful information on how to make your sites more accessible. The topics covered have a React bias, but the principles in each apply to all web development, so please don't be put off if you don't work with React specifically!
  categories:
    - Accessibility
    - Blog
    - Programming
    - JavaScript
    - User Experience
    - Web Development
  built_by: Suzanne Aitchison
  built_by_url: https://twitter.com/s_aitchison
  featured: false
- title: Roman Kravets
  description: >
    Portfolio of Roman Kravets. Web Developer, HTML & CSS Coder.
  main_url: https://romkravets.netlify.com/
  url: https://romkravets.netlify.com/
  categories:
    - Portfolio
    - Open Source
    - Web Development
    - Blog
  built_by: Roman Kravets
  built_by_url: https://github.com/romkravets/dev-page
  featured: false
- title: Phil Tietjen Portfolio
  url: https://www.philtietjen.dev/
  main_url: https://www.philtietjen.dev/
  source_url: https://github.com/Phizzard/phil-portfolio
  description: >
    Portfolio of Phil Tietjen using Gatsby, TailwindCSS, and Emotion/styled
  categories:
    - Portfolio
    - Open Source
    - Web Development
  built_by: Phil Tietjen
  built_by_url: https://github.com/Phizzard
  featured: false
- title: Gatsby Bomb
  description: >
    A fan made version of the website Giantbomb, fully static and powered by Gatsby JS and the GiantBomb API.
  main_url: https://gatsbybomb.netlify.com
  url: https://gatsbybomb.netlify.com
  categories:
    - App
    - Entertainment
    - Media
    - Video
  built_by: Phil Tietjen
  built_by_url: https://github.com/Phizzard
  featured: false
- title: Divyanshu Maithani
  main_url: https://divyanshu013.dev
  url: https://divyanshu013.dev
  source_url: https://github.com/divyanshu013/blog
  description: >
    Personal blog of Divyanshu Maithani. Life, music, code and things in between...
  categories:
    - Blog
    - JavaScript
    - Open Source
    - Music
    - Programming
    - Technology
    - Web Development
  built_by: Divyanshu Maithani
  built_by_url: https://twitter.com/divyanshu013
- title: TFE Energy
  main_url: https://www.tfe.energy
  url: https://www.tfe.energy
  source_url: https://gitlab.com/marcfehrmedia/2019-07-03-tfe-energy
  description: >
    TFE Energy believes in the future. Their new website is programmed with Gatsby, Scrollmagic, Contentful, Cloudify.
  categories:
    - Technology
    - Consulting
    - Video
    - Business
  built_by: Marc Fehr
  built_by_url: https://www.marcfehr.ch
- title: AtomBuild
  url: https://atombuild.github.io/
  main_url: https://atombuild.github.io/
  source_url: https://github.com/AtomBuild/atombuild.github.io
  description: >
    Landing page for the AtomBuild project, offering a curation of Atom packages associated with the project.
  categories:
    - Directory
    - Landing Page
    - Open Source
    - Programming
    - Technology
  built_by: Kepler Sticka-Jones
  built_by_url: https://keplersj.com/
  featured: false
- title: Josh Pensky
  main_url: https://joshpensky.com
  url: https://joshpensky.com
  description: >
    Josh Pensky is an interactive developer based in Boston. He designs and builds refreshing web experiences, packed to the punch with delightful interactions.
  categories:
    - Portfolio
    - Web Development
    - Design
    - SEO
  built_by: Josh Pensky
  built_by_url: https://github.com/joshpensky
  featured: false
- title: AtomLinter
  url: https://atomlinter.github.io/
  main_url: https://atomlinter.github.io/
  source_url: https://github.com/AtomLinter/atomlinter.github.io
  description: >
    Landing page for the AtomLinter project, offering a curation of Atom packages associated with the project.
  categories:
    - Directory
    - Landing Page
    - Open Source
    - Programming
    - Technology
  built_by: Kepler Sticka-Jones
  built_by_url: https://keplersj.com/
  featured: false
- title: Dashbouquet
  url: https://dashbouquet.com/
  main_url: https://dashbouquet.com/
  categories:
    - Agency
    - Blog
    - Business
    - Mobile Development
    - Portfolio
    - Web Development
  built_by: Dashbouquet team
  featured: false
- title: rathes.me
  url: https://rathes.me/
  main_url: https://rathes.me/
  source_url: https://github.com/rathesDot/rathes.me
  description: >
    The Portfolio Website of Rathes Sachchithananthan
  categories:
    - Blog
    - Portfolio
    - Web Development
  built_by: Rathes Sachchithananthan
  built_by_url: https://rathes.me/
- title: viviGuides - Your travel guides
  url: https://vivitravels.com/en/guides/
  main_url: https://vivitravels.com/en/guides/
  description: >
    viviGuides is viviTravels' blog: here you will find travel tips, useful information about the cities and the best guides for your next vacation.
  categories:
    - Travel
    - Blog
  built_by: Kframe Interactive SA
  built_by_url: https://kframeinteractive.com/
  featured: false
- title: KNC Blog
  main_url: https://nagakonada.com
  url: https://nagakonada.com/
  description: >
    Nagakonada is my blogging and portfolio site where I list my projects, experience, capabilities and the blog mostly talks about technical and personal writings.
  categories:
    - Blog
    - Web Development
    - Portfolio
  built_by: Konada, Naga Chaitanya
  built_by_url: https://github.com/ChaituKNag
  featured: false
- title: Vishal Nakum
  url: https://nakum.tech/
  main_url: https://nakum.tech/
  source_url: https://github.com/vishalnakum011/contentful
  description: >
    Portfolio of Vishal Nakum. Made with Gatsby, Contentful. Deployed on Netlify.
  categories:
    - Portfolio
    - Blog
  built_by: Amol Tangade
  built_by_url: https://amoltangade.me/
- title: Sagar Hani Portfolio
  url: http://sagarhani.in/
  main_url: http://sagarhani.in/
  source_url: https://github.com/sagarhani
  description: >
    Sagar Hani is a Software Developer & an Open Source Enthusiast. He blogs about JavaScript, Open Source and his Life experiences.
  categories:
    - Portfolio
    - Blog
    - Web Development
    - Open Source
    - Technology
    - Programming
    - JavaScript
  built_by: Sagar Hani
  built_by_url: http://sagarhani.in/about
- title: Arturo Alviar's Portfolio
  main_url: https://arturoalviar.com
  url: https://arturoalviar.com
  source_url: https://github.com/arturoalviar/portfolio
  categories:
    - Portfolio
    - Open Source
    - Web Development
  built_by: Arturo Alviar
  built_by_url: https://github.com/arturoalviar
  featured: false
- title: Pearly
  url: https://www.pearlyplan.com
  main_url: https://www.pearlyplan.com
  description: >
    Dental Membership Growth Platform
  categories:
    - Technology
    - Healthcare
    - App
  built_by: Sean Emmer and Jeff Cole
- title: MarceloNM
  url: https://marcelonm.com
  main_url: https://marcelonm.com
  description: >
    Personal landing page and blog for MarceloNM, a frontend developer based in Brazil.
  categories:
    - Blog
    - JavaScript
    - Landing Page
    - Programming
    - Web Development
  built_by: Marcelo Nascimento Menezes
  built_by_url: https://github.com/mrcelo
  featured: false
- title: Open Source Galaxy
  main_url: https://www.opensourcegalaxy.com
  url: https://www.opensourcegalaxy.com
  description: >
    Explore the Open Source Galaxy and help other earthlings by contributing to open source.
  categories:
    - Open Source
    - Programming
    - Web Development
  built_by: Justin Juno
  built_by_url: https://www.justinjuno.dev
  featured: false
- title: enBonnet Blog
  url: https://enbonnet.me/
  main_url: https://enbonnet.me/
  source_url: https://github.com/enbonnet
  description: >
    Hola, este es mi sitio personal, estare escribiendo sobre JavaScript, Frontend y Tecnologia que utilice en mi dia a dia.
  categories:
    - Portfolio
    - Blog
    - Web Development
    - Technology
    - Programming
    - JavaScript
  built_by: Ender Bonnet
  built_by_url: https://enbonnet.me/
- title: Edenspiekermann
  url: https://www.edenspiekermann.com/eu/
  main_url: https://www.edenspiekermann.com/eu/
  description: >
    Hello. We are Edenspiekermann, an independent global creative agency.
  categories:
    - Featured
    - Agency
    - Design
    - Portfolio
  featured: true
- title: IBM Design
  url: https://www.ibm.com/design/
  main_url: https://www.ibm.com/design/
  description: >
    At IBM, our design philosophy is to help guide people so they can do their best work. Our human-centered design practices help us deliver on that goal.
  categories:
    - Featured
    - Design
    - Technology
    - Web Development
  built_by: IBM
  featured: true
- title: We Do Plugins
  url: https://wedoplugins.com
  main_url: https://wedoplugins.com
  description: >
    Free & premium WordPress plugins development studio from Wroclaw, Poland.
  categories:
    - Portfolio
    - Agency
    - Open Source
    - Web Development
  built_by: We Do Plugins
  built_by_url: https://wedoplugins.com
- title: Mevish Aslam, business coach
  url: https://mevishaslam.com/
  main_url: https://mevishaslam.com/
  description: >
    Mevish Aslam helps women build a life they love and coaches women to launch and grow businesses.
  categories:
    - Business
    - Consulting
    - Entrepreneurship
    - Freelance
    - Marketing
    - Portfolio
  built_by: Rou Hun Fan
  built_by_url: https://flowen.me
  featured: false
- title: Principles of wealth
  url: https://principlesofwealth.net
  main_url: https://principlesofwealth.net
  source_url: https://github.com/flowen/principlesofwealth
  description: >
    Principles of wealth. How to get rich without being lucky, a summary of Naval Ravikant's tweets and podcast.`
  categories:
    - Business
    - Consulting
    - Education
    - Entrepreneurship
    - Finance
    - Learning
    - Marketing
    - Media
    - Nonprofit
    - Productivity
    - Science
  built_by: Rou Hun Fan
  built_by_url: https://flowen.me
  featured: false
- title: Problem studio
  url: https://problem.studio
  main_url: https://problem.studio
  description: >
    Problem Studio creates unique and fun web experiences. Our enemy is "boring" if ya know what we mean: overused WordPress templates, the top 10 shopify templates, copy of a copy of a copy of a copy. We love to support design and marketing agencies and help realize their creations into a digital product. `
  categories:
    - Agency
    - Business
    - Consulting
    - Design
    - Education
    - Entrepreneurship
    - Freelance
    - Landing Page
    - Marketing
    - Media
    - Portfolio
    - Productivity
    - Web Development
  built_by: Rou Hun Fan & Sander Visser
  built_by_url: https://flowen.me
- title: North X South
  main_url: https://northxsouth.co
  url: https://northxsouth.co
  description: >
    We work with small businesses and non-profits to develop their brands, build an online identity, create stellar designs, and give a voice to their causes.
  categories:
    - Agency
    - Consulting
    - Business
    - Design
    - Web Development
  built_by: North X South
  built_by_url: https://northxsouth.co
- title: Plenty of Fish
  main_url: https://www.pof.com/
  url: https://pof.com
  description: >
    Plenty of Fish is one of the world's largest dating platforms.
  categories:
    - Community
  featured: true
- title: Bitcoin
  main_url: https://www.bitcoin.com/
  url: https://bitcoin.com
  description: >
    One of the largest crypto-currency platforms in the world.
  categories:
    - Technology
    - Finance
  featured: true
- title: Frame.io
  main_url: https://www.frame.io/
  url: https://frame.io
  description: >
    Frame.io is a cloud-based video collaboration platform that allows its users to easily work on media projects together
  categories:
    - Technology
    - Entertainment
    - Media
  featured: true
- title: Sainsbury’s Homepage
  main_url: https://www.sainsburys.co.uk/
  url: https://www.sainsburys.co.uk
  description: >
    Sainsbury’s is an almost 150 year old supermarket chain in the United Kingdom.
  categories:
    - E-commerce
    - Food
  featured: true
- title: Haxzie, Portfolio and Blog
  url: https://haxzie.com/
  main_url: https://haxzie.com/
  source_url: https://github.com/haxzie/haxzie.com
  description: >
    Haxzie.com is the portfolio and personal blog of Musthaq Ahamad, UX Engineer and Visual Designer
  categories:
    - Blog
    - Portfolio
  built_by: Musthaq Ahamad
  built_by_url: https://haxzie.com
  featured: false
- title: Robin Wieruch's Blog
  url: https://www.robinwieruch.de/
  main_url: https://www.robinwieruch.de/
  categories:
    - Blog
    - Education
  featured: false
- title: Roger Ramos Development Journal
  url: https://rogerramos.me/
  main_url: https://rogerramos.me/
  source_url: https://github.com/rogerramosme/rogerramos.me/
  description: >
    Personal development journal made with Netlify CMS
  categories:
    - Blog
  built_by: Roger Ramos
  built_by_url: https://rogerramos.me/
  featured: false
- title: Global Adviser Alpha
  main_url: https://globaladviseralpha.com
  url: https://globaladviseralpha.com
  description: >
    Lead by David Haintz, Global Adviser Alpha transforms advice business into world class firms.
  categories:
    - Business
    - Blog
    - Finance
  built_by: Handsome Creative
  built_by_url: https://www.hellohandsome.com.au
  featured: false
- title: Alcamine
  url: https://alcamine.com/
  main_url: https://alcamine.com/
  description: >
    Never apply to another job online and receive tons of tech jobs in your inbox everyday — all while keeping your information private.
  categories:
    - Blog
    - Technology
  built_by: Caldera Digital
  built_by_url: https://www.calderadigital.com/
  featured: false
- title: Caldera Digital
  url: https://www.calderadigital.com/
  main_url: https://www.calderadigital.com/
  source_url: https://github.com/caldera-digital/platform
  description: >
    Caldera is a product and application development agency that uses innovative technology to bring your vision, brand, and identity to life through user centered design.
  categories:
    - Blog
    - User Experience
    - Consulting
  built_by: Caldera Digital
  built_by_url: https://www.calderadigital.com/
  featured: false
- title: Keycodes
  url: https://www.keycodes.dev
  main_url: https://www.keycodes.dev
  source_url: https://github.com/justinjunodev/keycodes.dev
  description: >
    A developer resource for getting keyboard key codes.
  categories:
    - Programming
    - Productivity
    - Open Source
    - Web Development
  built_by: Justin Juno
  built_by_url: https://www.justinjuno.dev
  featured: false
- title: Utah Pumpkins
  url: https://www.utahpumpkins.com/
  main_url: https://www.utahpumpkins.com/
  source_url: https://github.com/cadekynaston/utah-pumpkins
  description: >
    An awesome pumpkin gallery built using Gatsby and Contentful.
  categories:
    - Gallery
    - Blog
    - Photography
  built_by: Cade Kynaston
  built_by_url: https://cade.codes
- title: diff001a's blog
  main_url: https://diff001a.netlify.com/
  url: https://diff001a.netlify.com/
  description: >
    This is diff001a's blog which contains blogs related to programming.
  categories:
    - Blog
  built_by: diff001a
- title: Rockwong Blog
  main_url: http://rockwong.com/blog/
  url: http://rockwong.com/blog/
  description: >
    Rockwong is a technical blog containing content related to various web technologies.
  categories:
    - Technology
    - Education
    - Blog
- title: RegexGuide
  main_url: https://regex.guide
  url: https://regex.guide/playground
  source_url: https://github.com/pacdiv/regex.guide
  description: >
    The easiest way to learn regular expressions! The RegexGuide is a playground helping developers to discover regular expressions. Trying it is adopting regular expressions!
  categories:
    - App
    - Education
    - JavaScript
    - Nonprofit
    - Open Source
    - Programming
    - Technology
    - Web Development
  built_by: Loïc J.
  built_by_url: https://growthnotes.dev
- title: re:store
  url: https://www.visitrestore.com
  main_url: https://www.visitrestore.com
  description: >
    This is your chance to discover, connect, and shop beyond your feed and get to know the who, how, and why behind your favorite products.
  categories:
    - Marketing
  built_by: The Couch
  built_by_url: https://thecouch.nyc
  featured: false
- title: MyPrograming Steps
  main_url: https://mysteps.netlify.com/
  url: https://mysteps.netlify.com/
  description: >
    FrontEnd Tutorial Information
  featured: false
  categories:
    - Blog
    - Portfolio
  source_url: https://github.com/IoT-Arduino/Gatsby-MySteps
  built_by: Maruo
  built_by_url: https://twitter.com/DengenT
- title: Brent Runs Marathons
  main_url: https://www.brentrunsmarathons.com/
  url: https://www.brentrunsmarathons.com/
  description: >
    Brent Runs Marathons is about the training and race experience for the Comrades Ultra Marathon
  categories:
    - Blog
  built_by: Brent Ingram
  built_by_url: https://www.brentjingram.com/
  featured: false
- title: Pedro LaTorre
  main_url: https://www.pedrolatorre.com/
  url: https://www.pedrolatorre.com/
  source_url: https://github.com/bingr001/pedro-latorre-site
  description: >
    A really awesome website built for the motivational speaker Pedro LaTorre
  categories:
    - Blog
  built_by: Brent Ingram
  built_by_url: https://www.brentjingram.com/
  featured: false
- title: Veryben
  main_url: https://veryben.com/
  url: https://veryben.com/
  description: >
    be water my friend
  categories:
    - Blog
  built_by: anikijiang
  built_by_url: https://twitter.com/anikijiang
  featured: false
- title: kentarom's portfolio
  main_url: https://kentarom.com/
  url: https://kentarom.com/
  source_url: https://github.com/kentaro-m/portfolio-gatsby
  description: >
    The portfolio of kentarom, frontend developer. This site shows recent activities about him.
  categories:
    - Portfolio
    - Technology
    - Web Development
  built_by: kentarom
  built_by_url: https://twitter.com/_kentaro_m
  featured: false
- title: MotionThat
  main_url: https://motionthat.com.au
  url: https://motionthat.com.au
  description: >
    MotionThat was created to fill a void in Tabletop Product shooting, whereby the need for consistency, repetition and flexibility was required to eliminate the many variables and inaccuracies that slow the filming process down.
  categories:
    - Entertainment
    - Food
    - Media
    - Gallery
  built_by: Handsome Creative
  built_by_url: https://www.hellohandsome.com.au
  featured: false
- title: TEN ALPHAS
  main_url: https://tenalphas.com.au
  url: https://tenalphas.com.au
  description: >
    TEN ALPHAS is a content production company based in Sydney and Wollongong, telling stories through moving image and beautiful design.
  categories:
    - Media
    - Entertainment
    - Video
  built_by: Handsome Creative
  built_by_url: https://www.hellohandsome.com.au
  featured: false
- title: SalesGP
  main_url: https://salesgp.io
  url: https://salesgp.io
  description: >
    SalesGP is a specialist Sales and Operations partner offering expert skill-sets and decades of experience to companies entering the Australia, NZ (ANZ) and South East Asian (SEA) markets.
  categories:
    - Business
    - Marketing
    - Consulting
  built_by: Handsome Creative
  built_by_url: https://www.hellohandsome.com.au
  featured: false
- title: Source Separation Systems
  main_url: https://sourceseparationsystems.com.au
  url: https://sourceseparationsystems.com.au
  description: >
    Innovative waste diversion products, designed to connect Australians to a more sustainable world.
  categories:
    - Business
  built_by: Handsome Creative
  built_by_url: https://www.hellohandsome.com.au
- title: Fuzzy String Matching
  main_url: https://fuzzy-string-matching.netlify.com
  url: https://fuzzy-string-matching.netlify.com
  source_url: https://github.com/jdemieville/fuzzyStringMatching
  description: >
    This site is built to assess the performance of various approximate string matching algorithms aka fuzzy string searching.
  categories:
    - JavaScript
    - Learning
    - Programming
  built_by: Jennifer Demieville
  built_by_url: https://demieville-codes.herokuapp.com/portfolio
  featured: false
- title: Open Techiz
  main_url: https://www.opentechiz.com/
  url: https://www.opentechiz.com/
  featured: false
  description: >
    An agile software development company in Vietnam, providing wide range service from e-commerce development, mobile development, automation testing and cloud deployment with kubernets
  categories:
    - Web Development
    - Mobile Development
    - Technology
  built_by: Open Techiz
  built_by_url: https://www.opentechiz.com/
- title: Leave Me Alone
  url: https://leavemealone.app
  main_url: https://leavemealone.app
  description: >
    Leave Me Alone helps you unsubscribe from unwanted emails easily. It's built with Gatsby v2.
  categories:
    - Landing Page
    - Productivity
  built_by: James Ivings
  built_by_url: https://squarecat.io
  featured: false
- title: Oberion
  main_url: https://oberion.io
  url: https://oberion.io
  description: >
    Oberion analyzes your gaming library and gives you personal recommendations based on what you play
  categories:
    - Entertainment
    - Media
  built_by: Thomas Uta
  built_by_url: https://twitter.com/ThomasJanUta
  featured: false
- title: Yoseph.tech
  main_url: https://www.yoseph.tech
  url: https://www.yoseph.tech/compilers
  source_url: https://github.com/radding/yoseph.tech_gatsby
  description: >
    Yoseph.tech is a personal blog centered around technology and software engineering
  categories:
    - Technology
    - Web Development
    - Open Source
  built_by: Yoseph Radding
  built_by_url: https://github.com/radding
  featured: false
- title: Really Fast Sites
  url: https://reallyfastsites.com
  main_url: https://reallyfastsites.com
  description: >
    Really Fast Sites showcases websites that have a speed score of 85 or higher on Google's Page Speed Insights for both mobile and desktop, along with some of the platforms and technologies those sites use.
  categories:
    - Web Development
    - Programming
  built_by: Peter Brady
  built_by_url: https://www.peterbrady.co.uk
  featured: false
- title: Mieke Frouws
  url: https://www.miekefrouws.nl
  main_url: https://www.miekefrouws.nl
  description: >
    Mieke Frouws is a freelance primary and secondary school theatre teacher based in the Netherlands.
  categories:
    - Freelance
    - Education
  built_by: Laurens Kling
  built_by_url: https://www.goedideemedia.nl
  featured: false
- title: Paul de Vries
  url: https://pauldevries1972.nl
  main_url: https://pauldevries1972.nl
  description: >
    Paul de Vries is founder of #DCDW and Spokesperson for Marktplaats Automotive (eBay) - Making the online automotive better!
  categories:
    - Blog
    - Business
    - Consulting
  built_by: Laurens Kling
  built_by_url: https://www.goedideemedia.nl
  featured: false
- title: The Fabulous Lifestyles 不藏私旅行煮藝
  url: https://thefabulouslifestyles.com/
  main_url: https://thefabulouslifestyles.com/
  description: >
    The Fabulous Lifestyles features content about travel and food. It offers practical travel advice that covers trip planning, logistics, and reviews on destination, resort & hotel...etc. Besides travelling, there are step-by-step homemade gourmet recipes that will appeal to everyone's taste buds.
  categories:
    - Blog
    - Food
    - Travel
  built_by: Kevin C Chen
  built_by_url: https://www.linkedin.com/in/kevincychen/
- title: Salexa - Estetica Venezolana
  url: https://peluqueriavenezolana.cl/
  main_url: https://peluqueriavenezolana.cl/
  source_url: https://github.com/enbonnet/salexa-front
  description: >
    Venezuelan beauty and hairdressing salon in Chile
  categories:
    - Marketing
    - Business
  built_by: Ender Bonnet
  built_by_url: https://enbonnet.me/
- title: Akshay Thakur's Portfolio
  main_url: https://akshaythakur.me
  url: https://akshaythakur.me
  categories:
    - Portfolio
    - Web Development
  built_by: Akshay Thakur
  built_by_url: https://akshaythakur.me
- title: Binaria
  description: >
    Digital product connecting technics & creativity.
  main_url: https://binaria.com/en/
  url: https://binaria.com/en/
  categories:
    - Web Development
    - Agency
    - Technology
    - App
    - Consulting
    - User Experience
  built_by: Binaria
  built_by_url: https://binaria.com/
- title: Quema Labs
  url: https://quemalabs.com/
  main_url: https://quemalabs.com/
  description: >
    WordPress themes for these modern times
  categories:
    - Blog
    - Web Development
    - WordPress
    - Portfolio
  built_by: Nico Andrade
  built_by_url: https://nicoandrade.com/
- title: Century 21 Financial
  url: https://century21financial.co.nz/
  main_url: https://century21financial.co.nz/
  description: Website for Century 21's mortgage broker and insurance broker business in New Zealand.
  categories:
    - Real Estate
    - Finance
    - Business
  built_by: Shannon Smith
  built_by_url: https://www.powerboard.co.nz/clients
  featured: false
- title: Base Backpackers
  url: https://www.stayatbase.com/
  main_url: https://www.stayatbase.com/
  description: Base Backpackers is one of Australasia's biggest youth adventure tourism brands. They are super stoked to have one of the fastest websites in the tourism industry.
  categories:
    - Travel
    - Business
  built_by: Shannon Smith
  built_by_url: https://www.powerboard.co.nz/clients
  featured: false
- title: Wealthsimple
  url: https://www.wealthsimple.com/
  main_url: https://www.wealthsimple.com/en-us/
  description: >
    The simple way to grow your money like the world's most sophisticated investors. Zero-maintenance portfolios, expert advisors and low fees.
  categories:
    - App
    - Business
    - Finance
  featured: false
- title: To Be Created
  description: >
    tbc is a London based styling agency that champions a modernised minimal aesthetic for both personal clients and brands.
  main_url: https://to-be-created.com
  url: https://to-be-created.com
  categories:
    - Web Development
    - Agency
    - Portfolio
    - Freelance
  built_by: Sam Goddard
  built_by_url: https://samgoddard.dev/
- title: Kosmos Platform
  main_url: https://kosmosplatform.com
  url: https://kosmosplatform.com
  description: >
    Explore the Kosmos - A new world is here, where every clinician now has the ability to improve cardiothoracic and abdominal assessment, in just a few minutes.
  categories:
    - Marketing
    - Science
    - Video
    - Landing Page
    - Healthcare
    - Technology
  built_by: Bryce Benson via Turnstyle Studio
  built_by_url: https://github.com/brycebenson
- title: B-Engaged
  url: https://b-engaged.se/
  main_url: https://b-engaged.se/
  description: >
    B-Engaged gives a clear picture of the organization and helps you implement the measures that makes difference for the employees. The results of our employee surveys are easily transformed into concrete improvement measures using AI technology.
  categories:
    - Business
    - Human Resources
  featured: false
- title: Rollbar
  url: https://rollbar.com/
  main_url: https://rollbar.com/
  description: >
    Rollbar automates error monitoring and triaging, so developers can fix errors that matter within minutes, and build software quickly and painlessly.
  categories:
    - Programming
    - Web Development
  featured: false
- title: EQX
  url: https://digitalexperience.equinox.com/
  main_url: https://digitalexperience.equinox.com/
  description: >
    The Equinox app, personalized to unlock your full potential.
  categories:
    - Sports
    - App
  featured: false
- title: WagWalking
  url: https://wagwalking.com/
  main_url: https://wagwalking.com/
  description: >
    Paws on the move
  categories:
    - App
  featured: false
- title: FirstBorn
  url: https://www.firstborn.com/
  main_url: https://www.firstborn.com/
  description: >
    We shape modern brands for a connected future.
  categories:
    - Agency
    - Design
- title: Pix4D
  url: https://www.pix4d.com
  main_url: https://www.pix4d.com
  description: >
    A unique suite of photogrammetry software for drone mapping. Capture images with our app, process on desktop or cloud and create maps and 3D models.
  categories:
    - Business
    - Productivity
    - Technology
  featured: false
- title: Bakken & Bæck
  url: https://bakkenbaeck.com
  main_url: https://bakkenbaeck.com
  description: >
    We’re Bakken & Bæck, a digital studio based in Oslo, Bonn and Amsterdam. Ambitious companies call us when they need an experienced team that can transform interesting ideas into powerful products.
  categories:
    - Agency
    - Design
    - Technology
  featured: false
- title: Figma Config
  url: https://config.figma.com/
  main_url: https://config.figma.com/
  description: A one-day conference where Figma users come together to learn from each other.
  categories:
    - Conference
    - Design
    - Event
    - Community
    - Learning
  built_by: Corey Ward
  built_by_url: http://www.coreyward.me/
  featured: false
- title: Anurag Hazra's Portfolio
  url: https://anuraghazra.github.io/
  main_url: https://anuraghazra.github.io/
  source_url: https://github.com/anuraghazra/anuraghazra.github.io
  description: >
    Anurag Hazra's portfolio & personal blog, Creative FrontEnd web developer from india.
  categories:
    - Portfolio
    - Blog
    - Open Source
    - JavaScript
  built_by: Anurag Hazra
  built_by_url: https://github.com/anuraghazra
- title: VeganWorks
  url: https://veganworks.com/
  main_url: https://veganworks.com/
  description: We make delicious vegan snack boxes.
  categories:
    - Food
- title: codesundar
  url: https://codesundar.com
  main_url: https://codesundar.com
  description: >
    Learn PhoneGap, Ionic, Flutter
  categories:
    - Education
    - Technology
    - Web Development
    - Blog
  built_by: codesundar
  built_by_url: https://codesundar.com
  featured: false
- title: Nordic Microfinance Initiative
  url: https://www.nmimicro.no/
  main_url: https://www.nmimicro.no/
  description: Nordic Microfinance Initiative's (NMI) vision is to contribute to the empowerment of poor people in developing countries and to the creation of jobs and wealth on a sustainable basis.
  featured: false
  categories:
    - Finance
    - Business
  built_by: Othermachines
  built_by_url: https://othermachines.com
- title: Subscribe Pro Documentation
  url: https://docs.subscribepro.com/
  main_url: https://docs.subscribepro.com/
  description: >
    Subscribe Pro is a subscription commerce solution that enables brands to quickly add subscription commerce models such as box, subscribe-and-save, autoship and similar to their existing e-commerce websites.
  categories:
    - Documentation
    - E-commerce
    - API
    - Technology
    - Web Development
  built_by: Subscribe Pro
  built_by_url: https://www.subscribepro.com/
- title: Software.com
  main_url: https://www.software.com
  url: https://www.software.com
  description: Our data platform helps developers learn from their data, increase productivity, and code smarter.
  categories:
    - Data
    - Productivity
    - Programming
  built_by: Brett Stevens, Joshua Cheng, Geoff Stevens
  built_by_url: https://github.com/swdotcom/
  featured: false
- title: WTL Studio Website Builder
  main_url: https://wtlstudio.com/
  url: https://wtlstudio.com/
  description: >
    Cloud-based, SEO focused website builder - helping local businesses and startups reach audiences faster.
  featured: false
  categories:
    - E-commerce
    - SEO
    - Business
- title: ToolsDB
  main_url: https://toolsdb.dev
  url: https://toolsdb.dev
  description: List of tools for better software development.
  featured: false
  categories:
    - Technology
    - Web Development
    - Programming
    - Productivity
- title: Eastman Strings
  url: https://www.eastmanstrings.com
  main_url: https://www.eastmanstrings.com
  description: >
    Site was built using GatsbyJS, Cosmic CMS, and Netlify.
  categories:
    - Business
    - Music
  built_by: Tekhaus
  built_by_url: https://www.tekha.us
  featured: false
- title: Lesley Lai
  main_url: https://lesleylai.info
  url: https://lesleylai.info
  source_url: https://github.com/LesleyLai/blog
  description: >
    lesleylai.info is the personal website of Lesley Lai, where he talks mainly about C++ and Computer Graphics.
  categories:
    - Blog
    - Open Source
    - Portfolio
    - Programming
    - Technology
  built_by: Lesley Lai
  built_by_url: https://github.com/LesleyLai
  featured: false
- title: Whipstitch Webwork
  url: https://www.whipstitchwebwork.com
  main_url: https://www.whipstitchwebwork.com
  description: >
    Websites for smart people.
  categories:
    - Agency
    - Web Development
  built_by: Matthew Russell
  featured: false
- title: Vandré Leal
  main_url: https://vandreleal.github.io
  url: https://vandreleal.github.io
  source_url: https://github.com/vandreleal/vandreleal.github.io
  description: >
    Portfolio of Vandré Leal.
  categories:
    - Portfolio
    - Web Development
  built_by: Vandré Leal
  built_by_url: https://vandreleal.github.io
  featured: false
- title: Tarokenlog
  url: https://taroken.dev/
  main_url: https://taroken.dev/
  description: >
    Blog and Gallery
  categories:
    - Blog
    - Portfolio
    - Web Development
    - Photography
  built_by: Kentaro Koga
  built_by_url: https://twitter.com/kentaro_koga
  featured: false
- title: OwlyPixel Blog
  main_url: https://owlypixel.com
  url: https://owlypixel.com
  description: >
    Notes and tutorials on coding, web development, design and other stuff.
  categories:
    - Web Development
    - Blog
    - Education
  built_by: Owlypixel
  built_by_url: https://twitter.com/owlypixel
  featured: false
- title: talkoverflow
  main_url: https://talkoverflow.com
  url: https://talkoverflow.com
  description: Blog on software engineering built with Gatsby themes and theme-ui
  categories:
    - Blog
    - Web Development
    - Technology
  built_by: Patryk Jeziorowski
  built_by_url: https://twitter.com/pjeziorowski
- title: HISTORYTalks
  main_url: https://www.history-talks.com/
  url: https://www.history-talks.com/
  description: Built using Gatsby, JSS and Contentful
  categories:
    - Conference
    - Media
  built_by: A+E Networks
  built_by_url: https://www.aenetworks.com/
- title: HISTORYCon
  main_url: https://www.historycon.com/
  url: https://www.historycon.com/
  description: Built using Gatsby, JSS and Contentful
  categories:
    - Conference
    - Media
  built_by: A+E Networks
  built_by_url: https://www.aenetworks.com/
- title: Kölliker Immobilien
  url: https://koelliker-immobilien.ch/
  main_url: https://koelliker-immobilien.ch/
  description: >
    Built using Gatsby, Netlify and Contentful
  categories:
    - Real Estate
    - Marketing
  built_by: Matthias Gemperli
  built_by_url: https://matthiasgemperli.ch
- title: Lessmess Agency website
  url: https://lessmess.agency/
  main_url: https://lessmess.agency/
  description: >
    Website of Lessmess Agency
  categories:
    - Agency
    - Web Development
  built_by: Ilya Lesik
  built_by_url: https://github.com/ilyalesik
- title: Ezekiel Ekunola Portfolio
  main_url: http://ezekielekunola.com/
  url: http://ezekielekunola.com/
  description: Built using Gatsby, Styled-Components
  categories:
    - Web Development
    - Portfolio
  built_by: Ezekiel Ekunola
  built_by_url: https://github.com/easybuoy/
  featured: false
- title: Gearbox Development
  main_url: https://gearboxbuilt.com
  url: https://gearboxbuilt.com/?no-load-in
  description: >
    Gearbox is a performance website development & optimization company based out of Canada. Built using Gatsby/WordPress.
  categories:
    - Agency
    - Web Development
    - WordPress
    - Portfolio
    - Programming
    - Technology
    - Business
  built_by: Gearbox Development
  built_by_url: https://gearboxbuilt.com
  featured: false
- title: UXWorks
  main_url: https://uxworks.org
  url: https://uxworks.org
  description: Built with Gatsby, Netlify and Markdown
  categories:
    - Web Development
    - Blog
  built_by: Amrish Kushwaha
  built_by_url: https://github.com/isamrish
  featured: false
- title: Jarod Peachey
  main_url: https://jarodpeachey.netlify.com
  url: https://jarodpeachey.netlify.com
  source_url: https://github.com/jarodpeachey/portfolio
  description: >
    Jarod Peachey is a front-end developer focused on building modern and fast websites for everyone.
  categories:
    - Blog
    - JavaScript
    - Mobile Development
    - Portfolio
  built_by: Jarod Peachey
  built_by_url: https://github.com/jarodpeachey
  featured: false
- title: Thomas Maximini
  main_url: https://www.thomasmaximini.com/
  url: https://www.thomasmaximini.com/
  source_url: https://github.com/tmaximini/maxi.io
  description: >
    Thomas Maximini is a full stack web developer from Germany
  categories:
    - Blog
    - JavaScript
    - Photography
    - Portfolio
    - Web Development
  built_by: Thomas Maximini
  built_by_url: https://github.com/tmaximini
  featured: false
- title: Aretha Iskandar
  main_url: https://arethaiskandar.com/
  url: https://arethaiskandar.com/
  source_url: https://github.com/tmaximini/arethaiskandar.com
  description: >
    Aretha Iskandar is a Jazz and Soul Singer / Songwriter from Paris
  categories:
    - Music
  built_by: Thomas Maximini
  built_by_url: https://github.com/tmaximini
  featured: false
- title: Harshil Shah
  url: https://harshil.net
  main_url: https://harshil.net
  description: >
    Harshil Shah is an iOS engineer from Mumbai, India
  categories:
    - Blog
    - Mobile Development
  built_by: Harshil Shah
  built_by_url: https://twitter.com/_HarshilShah
  featured: false
- title: Code Examples
  url: https://codeexamples.dev/
  main_url: https://codeexamples.dev/
  description: >
    Examples about various programming languages like JavaScript, Python, Rust, Angular, React, Vue.js etc.
  categories:
    - Blog
    - Education
    - Programming
    - Web Development
  built_by: Sai gowtham
  built_by_url: https://twitter.com/saigowthamr
  featured: false
- title: Samir Mujanovic
  main_url: https://www.samirmujanovic.com/
  url: https://www.samirmujanovic.com/
  description: >
    I'm a Frontend Developer with 3 years of experience. I describe myself as a developer who loves coding, open-source and web platform.
  categories:
    - Portfolio
    - Web Development
    - Design
  built_by: Samir Mujanovic
  built_by_url: https://github.com/sameerrM
- title: Yearlyglot - Fluent Every Year
  url: https://www.yearlyglot.com/blog
  main_url: https://www.yearlyglot.com
  description: >
    A popular blog on languages, second language acquisition and polyglottery.
  categories:
    - Blog
    - Education
    - Learning
    - Travel
  built_by: Donovan Nagel
  built_by_url: https://www.donovannagel.com
  featured: false
- title: 8fit.com
  url: https://8fit.com/
  main_url: https://8fit.com/
  description: >
    Get personalized workouts, custom meal plans, and nutrition guidance, right in the palm of your hand. Prioritize progress over perfection with the 8fit app!
  categories:
    - App
    - Food
    - Sports
  featured: false
- title: Dispel - Remote Access for Industrial Control Systems
  url: https://dispel.io
  main_url: https://dispel.io
  description: >
    Dispel provides secure, moving target defense networks through which your teams can remotely access industrial control systems in seconds, replacing static-defense products that take 5 to 15 minutes to work through.
  categories:
    - Business
    - Technology
    - Security
  built_by: Anton Aberg
  built_by_url: https://github.com/aaaberg
  featured: false
- title: Geothermal Heat Pump DIY Project
  url: https://diyheatpump.net/
  main_url: https://diyheatpump.net/
  description: Personal project by Yuriy Logvin that demonstrates how you can switch to heating with electricity at a minimal cost. The goal here is to show that everyone can build a geothermal heat pump and start saving money.
  categories:
    - Blog
    - Education
    - Technology
  built_by: Yuriy Logvin
  built_by_url: https://powerwatcher.net
- title: Catalyst Network - Cryptocurrency
  url: https://www.cryptocatalyst.net/
  main_url: https://www.cryptocatalyst.net/
  source_url: https://github.com/n8tb1t/gatsby-starter-cryptocurrency
  description: >
    An All-in-One solution for Modern Transactions.
  categories:
    - Business
    - Technology
  built_by: n8tb1t
  built_by_url: https://github.com/n8tb1t/
  featured: false
- title: SaoBear's-Blog
  main_url: https://saobear.xyz/
  url: https://saobear.xyz/
  source_url: https://github.com/PiccoloYu/SaoBear-is-Blog
  featured: false
  categories:
    - Blog
    - Web Development
- title: Rumaan Khalander - Portfolio
  url: https://www.rumaan.me/
  main_url: https://www.rumaan.me/
  description: >
    Rumaan Khalander is a Full-Stack Dev from Bengaluru who loves to develop for mobile and web.
  categories:
    - Portfolio
  built_by: rumaan
  built_by_url: https://github.com/rumaan/
  featured: false
- title: DigiGov
  main_url: https://digigov.grnet.gr/
  url: https://digigov.grnet.gr/
  description: >
    DigiGov is an initiative for the Digital Transformation of the Greek Public Sector
  categories:
    - Government
  built_by: GRNET
  built_by_url: https://grnet.gr/
  featured: false
- title: Zeek Interactive
  main_url: https://zeek.com
  url: https://zeek.com
  description: >
    Business site for Zeek Interactive. Using WordPress as a data store via the WPGraphQL plugin.
  categories:
    - Blog
    - Web Development
    - Mobile Development
    - WordPress
    - Agency
    - Business
  built_by: Zeek Interactive
  built_by_url: https://zeek.com
  featured: false
- title: Bare Advertising & Communications
  url: https://bare.ca/
  main_url: https://bare.ca/
  description: >
    Bare is a full-service branding and production agency in Vancouver BC with deep experience in digital/traditional communications and strategy. We specialize in building headless WordPress sites with Gatsby.
  categories:
    - WordPress
    - Agency
    - Business
  built_by: Bare Advertising & Communications
  built_by_url: https://www.bare.ca/
  featured: false
- title: The Decking Superstore
  url: https://www.thedeckingsuperstore.com/
  main_url: https://www.thedeckingsuperstore.com/
  description: >
    One of Northern California's largest outdoor decking and siding providers.
  categories:
    - WordPress
    - Business
  built_by: Bare Advertising & Communications
  built_by_url: https://www.bare.ca/
  featured: false
- title: Precision Cedar Products
  url: https://www.precisioncedar.com/
  main_url: https://www.precisioncedar.com/
  description: >
    Western Red Cedar Distributor in Vancouver Canada.
  categories:
    - WordPress
    - Business
  built_by: Bare Advertising & Communications
  built_by_url: https://www.bare.ca/
  featured: false
- title: Circle Restoration
  url: https://www.circlerestoration.com/
  main_url: https://www.circlerestoration.com/
  description: >
    Restoration Services Provider in Vancouver Canada.
  categories:
    - WordPress
    - Business
  built_by: Bare Advertising & Communications
  built_by_url: https://www.bare.ca/
  featured: false
- title: ALS Rally
  url: https://www.alsrally.com/
  main_url: https://www.alsrally.com/
  description: >
    Non profit fundraiser for ALS Research.
  categories:
    - WordPress
    - Nonprofit
    - Event
  built_by: Bare Advertising & Communications
  built_by_url: https://www.bare.ca/
  featured: false
- title: Vancouver Welsh Men's Choir
  url: https://vancouverchoir.ca/
  main_url: https://vancouverchoir.ca/
  description: >
    Vancouver Welsh Men's Choir website for upcoming shows, ticket purchases and online merchandise.
  categories:
    - WordPress
    - Entertainment
    - Event
    - E-commerce
  built_by: Bare Advertising & Communications
  built_by_url: https://www.bare.ca/
  featured: false
- title: Paul Scanlon - Blog
  main_url: https://paulie.dev/
  url: https://paulie.dev/
  source_url: https://github.com/PaulieScanlon/paulie-dev-2019
  description: >
    I'm a React UI developer / UX Engineer. React, GatsbyJs, JavaScript, TypeScript/Flow, StyledComponents, Storybook, TDD (Jest/Enzyme) and a tiny bit of Node.js.
  categories:
    - Blog
    - Web Development
  built_by: Paul Scanlon
  built_by_url: http://www.pauliescanlon.io
  featured: false
- title: EF Design
  main_url: https://ef.design
  url: https://ef.design
  description: >
    Home of everything creative, digital and brand at EF.
  featured: false
  categories:
    - Marketing
    - Design
  built_by: João Matos (Global Creative Studio - Education First)
- title: Codica
  main_url: https://www.codica.com/
  url: https://www.codica.com/
  description: >
    We help startups and established brands with JAMStack, Progressive Web Apps and Marketplaces development.
  categories:
    - Agency
    - Web Development
  built_by: Codica
  built_by_url: https://www.codica.com/
- title: Bhavani Ravi's Portfolio
  url: https://bhavaniravi.com
  main_url: https://bhavaniravi.com
  description: >
    Showcase of Bhavani Ravi's skillset and blogs
  categories:
    - Blog
    - Portfolio
  built_by: Bhavani Ravi
  built_by_url: https://twitter.com/geeky_bhavani
- title: Kotoriyama
  main_url: https://kotoriyama.com/
  url: https://kotoriyama.com/
  description: >
    Japanese Indie Game Creator.
  featured: false
  categories:
    - App
    - Entertainment
    - Mobile Development
  built_by: Motoyoshi Shiine (Kotoriyama)
- title: PWA Shields
  url: https://www.pwa-shields.com
  main_url: https://www.pwa-shields.com
  source_url: https://github.com/richardtaylordawson/pwa-shields
  description: >
    Personalize your app's README with custom, fun, PWA shields in SVG
  categories:
    - Documentation
    - App
    - API
  built_by: Richard Taylor Dawson
  built_by_url: https://richardtaylordawson.com
- title: Zatsuzen
  url: https://zatsuzen.com
  main_url: https://zatsuzen.com
  description: >
    Web developer's portfolio
  categories:
    - Portfolio
  built_by: Akane
  built_by_url: https://twitter.com/akanewz
  featured: false
- title: Reeemoter
  description: >-
    Join thousands of developers from everywhere and access to job
    offers from hundreds of companies worldwide right
    at your inbox for free.
  main_url: https://reeemoter.com/
  url: https://reeemoter.com/
  featured: false
  categories:
    - Technology
    - Web Development
  built_by: Ramón Chancay
  built_by_url: https://ramonchancay.me/
- title: Ananya Neogi
  main_url: https://ananyaneogi.com
  url: https://ananyaneogi.com
  description: >
    Showcases Ananya's work as a frontend developer and comprises of a collection of written articles on web development, programming and, user experience.
  categories:
    - Portfolio
    - Blog
  built_by: Ananya Neogi
  built_by_url: https://ananyaneogi.com
- title: webman.pro
  main_url: https://webman.pro/
  url: https://webman.pro/
  description: >
    webman.pro is an awesome portfolio and technical blog where
    professional Front End engineer Dmytro Chumak shares his thoughts
    and experience to inspire other developers.
  featured: false
  categories:
    - Blog
    - Web Development
    - JavaScript
  built_by: Dmytro Chumak
  built_by_url: https://github.com/wwwebman
- title: borderless
  url: https://junhobaik.github.io
  main_url: https://junhobaik.github.io
  source_url: https://github.com/junhobaik/junhobaik.github.io/tree/develop
  description: >
    Junho Baik's Development Blog
  categories:
    - Blog
    - Web Development
  built_by: Junho Baik
  built_by_url: https://github.com/junhobaik
  featured: false
- title: React Resume Generator
  main_url: https://nimahkh.github.io/nima_habibkhoda
  url: https://nimahkh.github.io/nima_habibkhoda
  source_url: https://github.com/nimahkh/resume_generator
  description: >
    The resume generator is a project to create your own resume web page easily with Gatsby.
  categories:
    - Portfolio
  built_by: Nima Habibkhoda
  featured: false
- title: Thomas Wang's Blog
  main_url: https://www.thomaswang.io
  url: https://www.thomaswang.io
  description: >-
    Technical blog by Thomas Wang
  built_by: Thomas Wang
  built_by_url: https://github.com/thomaswang
  featured: false
  categories:
    - Blog
    - Web Development
- title: The Rebigulator
  main_url: https://www.rebigulator.org/
  source_url: https://github.com/Me4502/Rebigulator/
  url: https://rebigulator.org/
  description: A quote-based via game powered by Frinkiac
  built_by: Matthew Miller
  built_by_url: https://matthewmiller.dev/
  featured: false
  categories:
    - Open Source
    - Entertainment
    - App
- title: madewithlove
  main_url: https://madewithlove.com
  url: https://madewithlove.com
  description: >-
    We build digital products and create the teams around them. We can help with software engineering, product management, managing technical teams, audits and technical consulting.
  built_by: madewithlove
  built_by_url: https://madewithlove.com
  featured: false
  categories:
    - Web Development
    - Blog
    - Agency
    - Business
- title: Sprucehill
  url: https://sprucehill.ca/
  main_url: https://sprucehill.ca/
  description: >
    Sprucehill is a North Vancouver based custom home builder and renovator.
  categories:
    - WordPress
    - Business
  built_by: Bare Advertising & Communications
  built_by_url: https://www.bare.ca/
  featured: false
- title: Nathaniel Ryan Mathew
  url: https://nathanielmathew.me
  main_url: https://nathanielmathew.me
  source_url: https://github.com/nathanielmathew/MyPortfolio
  description: >
    A personal online Portfolio built using GatsbyJS, that showcases Achievements, Projects and Additional information.
  categories:
    - Portfolio
    - Open Source
    - Blog
  built_by: Nathaniel Ryan Mathew
  built_by_url: https://github.com/nathanielmathew
  featured: false
- title: Kanazawa.js Community Page
  main_url: https://kanazawajs.now.sh/
  url: https://kanazawajs.now.sh/
  source_url: https://github.com/kanazawa-js/community-page
  description: >
    Kanazawa.js is a local community for the JSer around Kanazawa to share knowledge about JavaScript.
  categories:
    - Community
    - Programming
    - Web Development
  built_by: Kanazawa.js
  built_by_url: https://twitter.com/knzw_js
  featured: false
- title: monica*dev
  url: https://www.aboutmonica.com/
  main_url: https://www.aboutmonica.com/
  description: >
    Personal site for Monica Powell, a software engineer who is passionate about making open-source more accessible and building community, online & offline.
  categories:
    - Web Development
    - Blog
    - Programming
    - Portfolio
  built_by: Monica Powell
  built_by_url: https://www.aboutmonica.com/
  featured: false
- title: Shivam Sinha
  url: https://www.helloshivam.com/
  main_url: https://www.helloshivam.com/
  description: >
    Portfolio of Shivam Sinha, Graphic Designer and Creative Coder based in New York.
  categories:
    - Portfolio
  built_by: Shivam Sinha
  built_by_url: https://www.helloshivam.com/
  featured: false
- title: Brianna Sharpe - Writer
  main_url: https://www.briannasharpe.com/
  url: https://www.briannasharpe.com/
  source_url: https://github.com/ehowey/briannasharpe
  description: >
    Brianna Sharpe is an Alberta, Canada based freelance writer and journalist focused on health, LGBTQ2S+, parenting, and the environment.
  categories:
    - Portfolio
    - Media
  built_by: Eric Howey
  built_by_url: https://www.erichowey.dev/
  featured: false
- title: Eric Howey Web Development
  main_url: https://www.erichowey.dev/
  url: https://www.erichowey.dev/
  source_url: https://github.com/ehowey/erichoweydev
  description: >
    Personal website and blog for Eric Howey. I am a freelance web developer based in Alberta, Canada specializing in Gatsby, React, WordPress and Theme-UI.
  categories:
    - Portfolio
    - Web Development
    - Freelance
    - Blog
  built_by: Eric Howey
  built_by_url: https://www.erichowey.dev/
- title: Solfej Chord Search
  url: https://www.solfej.io/chords
  main_url: https://www.solfej.io/chords
  description: >
    Solfej Chord Search helps you master every chord imaginable. It shows you notes, intervals, guitar and piano fingerings for 1000s of chords.
  categories:
    - Education
    - Music
  built_by: Shayan Javadi
  built_by_url: https://www.instagram.com/shawnjavadi/
- title: a+ Saúde
  url: https://www.amaissaude.com.br/sp/
  main_url: https://www.amaissaude.com.br/sp/
  description: >
    An even better experience in using health services.
  categories:
    - Healthcare
    - Marketing
    - Blog
  built_by: Grupo Fleury
  built_by_url: http://www.grupofleury.com.br/
  featured: false
- title: Mallikarjun Katakol Photography
  main_url: https://mallik.in
  url: https://mallik.in
  built_by: Arvind Kumar
  built_by_url: https://arvind.io/
  description: >
    Mallikarjun Katakol is an Advertising, Architecture, Editorial, Fashion and Lifestyle Photographer based in Bangalore, India.
    Shoots Corporate & Business headshots, Portfolios for Models and Actors, Documents Projects for Architects, Fashion & Interior Designers
  featured: false
  categories:
    - Gallery
    - Photography
    - Portfolio
- title: gatsby-animate-blog
  url: https://gatsby-animate-blog.luffyzh.now.sh/
  main_url: https://gatsby-animate-blog.luffyzh.now.sh/home
  source_url: https://github.com/luffyZh/gatsby-animate-blog
  description: >
    A simple && cool blog site starter kit by Gatsby.
  categories:
    - Blog
    - Open Source
    - Web Development
  built_by: luffyZh
  built_by_url: https://github.com/luffyZh
  featured: false
- title: LBI Financial
  main_url: https://lbifinancial.com/
  url: https://lbifinancial.com/
  description: >
    We help individuals and businesses with life insurance, disability, long-term care and annuities.
  categories:
    - Business
    - Consulting
    - Finance
  built_by: Pagepro
  built_by_url: https://pagepro.co
  featured: false
- title: GIS-Netzwerk
  url: https://www.gis-netzwerk.com/
  main_url: https://www.gis-netzwerk.com/
  description: >
    Multilingual (i18n) Blog with different URLs for categories, tags and posts depending on the language.
  categories:
    - Blog
    - Data
    - Technology
  built_by: Max Dietrich
  built_by_url: https://www.gis-netzwerk.com/
  featured: false
- title: Krishna Gopinath
  main_url: https://krishnagopinath.me
  url: https://krishnagopinath.me
  source_url: https://github.com/krishnagopinath/website
  description: >
    Website of Krishna Gopinath, software engineer and budding teacher.
  categories:
    - Portfolio
  built_by: Krishna Gopinath
  built_by_url: https://twitter.com/krishwader
  featured: false
- title: Curology
  main_url: https://curology.com
  url: https://curology.com
  description: >
    Curology's mission is to make effective skincare accessible to everyone. We provide customized prescription skincare for our acne and anti-aging patients.
  categories:
    - Healthcare
    - Community
    - Landing Page
  built_by: Curology
  built_by_url: https://curology.com
- title: labelmake.jp
  main_url: https://labelmake.jp/
  url: https://labelmake.jp/
  description: >
    Web Application of Variable Data Printing and Blog.
  categories:
    - App
    - Data
    - Blog
  built_by: hand-dot
  built_by_url: https://twitter.com/hand_dot
  featured: false
- title: Personal website of Maarten Afink
  main_url: https://www.maarten.im/
  url: https://www.maarten.im/
  source_url: https://github.com/maartenafink/personal-website
  description: >
    Personal website of Maarten Afink, digital product designer.
  categories:
    - Portfolio
    - Open Source
    - Blog
    - Music
    - Design
- title: Adam Bowen
  main_url: https://adamcbowen.com/
  url: https://adamcbowen.com/
  source_url: https://github.com/bowenac/my-website
  description: >
    Personal website for Adam Bowen. I am a freelance web developer based in Tacoma, WA specializing in WordPress, Craft CMS, plus a lot more and recently fell in love with Gatsby.
  categories:
    - Portfolio
    - Web Development
    - Freelance
  built_by: Adam Bowen
  built_by_url: https://adamcbowen.com
  featured: false
- title: tqCoders
  main_url: https://tqcoders.com
  url: https://tqcoders.com
  description: >
    tqCoders is a software development company that focuses on the development of the most advanced websites and mobile apps. We use the most advanced technologies to make websites blazing fast, SEO-friendly and responsive for each screen resolution.
  categories:
    - Web Development
    - Mobile Development
    - SEO
    - Design
    - Programming
    - Technology
    - Business
  built_by: tqCoders
  built_by_url: https://tqcoders.com
  featured: false
- title: ErudiCAT
  main_url: https://www.erudicat.com
  url: https://www.erudicat.com
  description: >
    ErudiCAT is an educational platform created to help PMP certification candidates to prepare for the exam. There are 1k+ sample questions and PMP Exam Simulator. Upon completion, there are statistics and performance chart available. Performance reports are saved in users' accounts and may be used later to review questions. The PMP Exam Simulator has a unique feature of Time Acceleration. It makes the Mock Exam even tougher and makes training even more advanced.
  categories:
    - Education
    - Web Development
    - Learning
  built_by: tqCoders
  built_by_url: https://tqcoders.com
  featured: false
- title: Qri.io Website and Docs
  main_url: https://qri.io
  url: https://qri.io/docs
  source_url: https://github.com/qri-io/website
  description: >
    Website and Documentation for Qri, an open source version control system for datasets
  categories:
    - Open Source
    - Community
    - Data
    - Technology
  built_by: Qri, Inc.
  built_by_url: https://qri.io
  featured: false
- title: Jellypepper
  main_url: https://jellypepper.com/
  url: https://jellypepper.com/
  description: >
    Award-winning creative studio for disrupters. We design and build beautiful brands, apps, websites and videos for startups and tech companies.
  categories:
    - Portfolio
    - Agency
  built_by: Jellypepper
  built_by_url: https://jellypepper.com/
- title: Miyamado Jinja
  main_url: https://www.miyamadojinja.com
  url: https://www.miyamadojinja.com
  source_url: https://github.com/mnishiguchi/miyamadojinja
  description: >
    Miyamado Jinja is a Japanese Shinto Shrine in Yokkaichi, Mie, Japan.
  categories:
    - Nonprofit
    - Travel
  built_by: mnishiguchi
  built_by_url: https://mnishiguchi.com
  featured: false
- title: Hear This Idea
  main_url: https://hearthisidea.com
  url: https://hearthisidea.com/episodes/victoria
  source_url: https://github.com/finmoorhouse/podcast
  description: >
    A podcast showcasing new thinking from top academics.
  categories:
    - Podcast
    - Open Source
  built_by: Fin Moorhouse
  built_by_url: https://finmoorhouse.com
  featured: false
- title: Calisthenics Skills
  main_url: https://www.calisthenicsskills.com
  url: https://www.calisthenicsskills.com
  description: >
    A beautiful fitness progress tracker built on Gatsby.
  categories:
    - Sports
  built_by: Andrico Karoulla
  built_by_url: https://andri.co
  featured: false
- title: AutoloadIT
  main_url: https://autoloadit.com/
  url: https://autoloadit.com/
  description: >
    The world's leading Enterprise Automotive imaging solution
  categories:
    - Business
    - Landing Page
  built_by: Pagepro
  built_by_url: https://pagepro.co
  featured: false
- title: Tools of Golf
  main_url: https://toolsof.golf
  url: https://toolsof.golf/titleist-915-d2-driver
  description: >
    Tools of Golf is a community dedicated to golf nerds and gear heads.
  categories:
    - Sports
    - Data
    - Documentation
  built_by: Peter Hironaka
  built_by_url: https://peterhironaka.com
  featured: false
- title: sung.codes
  main_url: https://sung.codes/
  source_url: https://github.com/dance2die/sung.codes
  url: https://sung.codes/
  description: >
    Blog by Sung M. Kim (a.k.a. dance2die)
  categories:
    - Blog
    - Landing Page
  built_by: Sung M. Kim
  built_by_url: https://github.com/dance2die
  featured: false
- title: Choose Tap
  main_url: https://www.choosetap.com.au/
  url: https://www.choosetap.com.au/
  featured: false
  description: >
    Choose Tap aims to improve the health and wellbeing of communities and the environment by promoting tap water as the best choice of hydration for all Australians.
  built_by: Hardhat
  built_by_url: https://www.hardhat.com.au
  categories:
    - Nonprofit
    - Community
- title: Akash Rajpurohit
  main_url: https://akashwho.codes/
  url: https://akashwho.codes/
  description: >
    Personal portfolio website of Akash Rajpurohit made using Gatsby v2, where I  write short blogs related to software development and share my experiences.
  categories:
    - Portfolio
    - Blog
  built_by: Akash Rajpurohit
  built_by_url: https://github.com/AkashRajpurohit
  featured: false
- title: See Kids Dream
  url: https://seekidsdream.org/
  main_url: https://seekidsdream.org/
  description: >
    A not-for-profit organization dedicated to empower youth with the skills, motivation and confidence.
  categories:
    - Nonprofit
    - Education
    - Learning
  built_by: CapTech Consulting
  built_by_url: https://www.captechconsulting.com/
  featured: false
- title: Locale Central
  url: https://localecentral.io/
  main_url: https://localecentral.io/
  description: >
    Locale Central is a web & mobile data collection app that makes it easy to record accurate data out on the field.
  categories:
    - Technology
  built_by: KiwiSprout
  built_by_url: https://kiwisprout.nz/
  featured: false
- title: Cathy O'Shea
  url: https://cathyoshea.co.nz/
  main_url: https://cathyoshea.co.nz/
  categories:
    - Portfolio
    - Real Estate
  built_by: KiwiSprout
  built_by_url: https://kiwisprout.nz/
  featured: false
- title: DG Recruit
  url: https://dgrecruit.com
  main_url: https://dgrecruit.com
  description: >
    DG Recruit is a NYC recruitment agency
  categories:
    - Agency
    - WordPress
  built_by: Waverly Lab
  built_by_url: https://waverlylab.com
  featured: false
- title: Smile
  url: https://reasontosmile.com
  main_url: https://reasontosmile.com
  description: >
    Smile is an online store for buying CBD products that keep you balanced and happy
  categories:
    - E-commerce
    - WordPress
  built_by: Waverly Lab
  built_by_url: https://waverlylab.com
- title: Bold Oak Design
  url: https://boldoak.design/
  main_url: https://boldoak.design/
  description: >
    A Milwaukee-based web design and development studio.
  categories:
    - Blog
    - Business
    - Freelance
    - Portfolio
    - Programming
    - Technology
    - Web Development
  featured: false
- title: Lydia Rose Eiche
  url: https://lydiaroseeiche.com/
  main_url: https://lydiaroseeiche.com/
  description: >
    Lydia Rose Eiche is a soprano, opera singer, and actress based in Milwaukee.
  categories:
    - Music
    - Portfolio
  built_by: Bold Oak Design
  built_by_url: https://boldoak.design/
  featured: false
- title: Chris Otto
  url: https://chrisotto.dev/
  main_url: https://chrisotto.dev/
  source_url: https://github.com/chrisotto6/chrisottodev
  description: >
    Blog, portfolio and website for Chris Otto.
  categories:
    - Blog
    - JavaScript
    - Landing Page
    - Portfolio
    - Programming
    - Technology
    - Web Development
  built_by: Chris Otto
  built_by_url: https://github.com/chrisotto6
  featured: false
- title: Roboto Studio
  url: https://roboto.studio
  main_url: https://roboto.studio
  description: >
    Faster than a speeding bullet Website Development based in sunny old Nottingham
  categories:
    - Agency
    - Blog
    - Business
    - Design
    - Featured
    - Freelance
    - Web Development
  featured: true
- title: Viraj Chavan | Full Stack Software Engineer
  url: http://virajc.tech
  main_url: http://virajc.tech
  source_url: https://github.com/virajvchavan/portfolio
  description: >
    Portfolio and blog of a full stack software engineer from India
  categories:
    - Portfolio
    - Blog
    - Web Development
  built_by: Viraj V Chavan
  built_by_url: https://twitter.com/VirajVChavan
  featured: false
- title: Nexweave
  url: https://www.nexweave.com
  main_url: https://www.nexweave.com
  description: >
    Nexweave is a SaaS platform built by a team of experienced product, design & technology professionals in India. Nexweave allows brands to create personalized & interactive video experiences at scale. We would love for our site to be featured at the gatsby showcase since we have long been appreciating the flexibility and speed of the sites we have created using the same.
  categories:
    - Video
    - API
    - User Experience
    - Marketing
    - Design
    - Data
    - Technology
    - Media
    - Consulting
  built_by: Kashaf S
  built_by_url: https://www.linkedin.com/in/kashaf-shaikh-925117178
  featured: false
- title: Daniel Balloch
  url: https://danielballoch.com
  main_url: https://danielballoch.com
  source_url: https://github.com/danielballoch/danielballoch
  description: >
    Hey, I'm Daniel and this is my portfolio site. Made with Gatsby, React, GraphQL, Styled Emotion & Netlify. Install & local host instructions: 1. git clone https://github.com/danielballoch/danielballoch.git 2. npm install. 3. gatsby develop. Keep in mind I'm still learning myself, so these may not be best practises. If anyone's curious as to how something works flick me a message or if you have advice for me I'd love to hear it, otherwise happy coding!
  categories:
    - Portfolio
    - Business
    - Design
    - Freelance
    - Web Development
  built_by: Daniel Balloch
  built_by_url: https://danielballoch.com
- title: The Rift Metz
  url: http://theriftmetz.com/
  main_url: http://theriftmetz.com/
  description: >
    The Rift is a gaming bar based in Metz (France).
  categories:
    - Landing Page
    - Entertainment
    - Design
    - Blog
    - Food
  built_by: Hugo Torzuoli
  built_by_url: https://github.com/HZooly
  featured: false
- title: Built with Workers
  url: https://workers.cloudflare.com/built-with/
  main_url: https://workers.cloudflare.com/built-with/
  description: >
    Showcasing websites & projects built with Cloudflare Workers
  categories:
    - Portfolio
    - JavaScript
    - Web Development
  built_by: Workers who work at Cloudflare
  built_by_url: https://github.com/cloudflare/built-with-workers/graphs/contributors
- title: WebAnaya Solutions
  url: https://www.webanaya.com
  main_url: https://www.webanaya.com
  description: >
    Full Stack Web Solutions Provider.
  categories:
    - Agency
    - Web Development
    - API
    - Blog
  built_by: Durgesh Gupta
  built_by_url: https://durgeshgupta.com
  featured: false
- title: Artem Sapegin’s Blog
  description: >
    Blog of a Berlin based coffee first frontend engineer who works at Omio, makes photos and hangs out with his dogs.
  main_url: https://blog.sapegin.me/
  url: https://blog.sapegin.me/
  source_url: https://github.com/sapegin/blog.sapegin.me
  categories:
    - Blog
    - Open Source
    - Web Development
    - JavaScript
    - Programming
    - Technology
  built_by: Artem Sapegin
  built_by_url: https://github.com/sapegin
- title: adam.ai
  url: https://adam.ai/
  main_url: https://adam.ai/
  description: >
    Are you ready to make your meetings more productive? Our intelligent meeting management tool can help!
  categories:
    - Business
    - Landing Page
    - Productivity
    - Technology
  built_by: Hazem Osama
  built_by_url: https://github.com/hazem3500
  featured: false
- title: Indra Kusuma Profile Page
  url: https://indrakusuma.web.id/me/
  main_url: https://indrakusuma.web.id/me/
  description: >
    Hi! I'm Indra Kusuma. I am an optimistic and type of person of learn by doing who have an interest in Software Engineering, specifically about Web Development.
  categories:
    - Landing Page
    - Blog
  built_by: Indra Kusuma
  built_by_url: https://github.com/idindrakusuma/me
  featured: false
- title: Lukas Horak
  main_url: https://lukashorak.com
  url: https://lukashorak.com
  description: >
    Lukas Horak's personal website. Full stack JavaScript Developer, working in React on front end and Node.js on back end.
  categories:
    - Blog
    - Portfolio
    - Web Development
  built_by: Lukas Horak
  built_by_url: https://github.com/lhorak
  featured: false
- title: Alexandra Thomas
  main_url: https://alexandracthomas.com/
  url: https://alexandracthomas.com/
  description: >
    A portfolio site for Alexandra Thomas, a front-end developer with creative super powers based in Charlotte, NC.
  categories:
    - Portfolio
    - Blog
    - Web Development
  featured: false
- title: Storto Productions
  main_url: https://www.storto-productions.com/
  url: https://www.storto-productions.com/about/
  featured: false
  description: >
    A portfolio site for a video production company based out of Phoenix, AZ.
  categories:
    - Video
    - Blog
    - Portfolio
    - Business
  built_by: Alexandra Thomas
  built_by_url: https://alexandracthomas.com/
- title: Zatsuzen Blog
  url: https://blog.zatsuzen.com
  main_url: https://blog.zatsuzen.com
  description: >
    Web developer's tech blog
  categories:
    - Blog
  built_by: Akane
  built_by_url: https://twitter.com/akanewz
- title: Matthew Mesa
  url: https://matthewmesa.com
  main_url: https://matthewmesa.com
  description: >
    Portfolio website for freelance digital specialist Matthew Mesa.
  categories:
    - Portfolio
  built_by: Matthew Mesa
  built_by_url: https://matthewmesa.com
- title: Taskade
  main_url: https://taskade.com
  url: https://taskade.com
  description: >
    Taskade is the unified workspace for distributed teams. Collaborate and organize in real-time to get things done, faster and smarter.
  categories:
    - App
    - Business
    - Productivity
  built_by: Taskade
  built_by_url: https://github.com/taskade
  featured: false
- title: PWD
  url: https://pwd.com.au
  main_url: https://pwd.com.au
  description: >
    PWD is a full service web marketing, design, and development agency in Perth, Western Australia.
  categories:
    - Blog
    - Portfolio
    - WordPress
    - Business
  built_by: Alex Moon
  built_by_url: https://moonmeister.net
  featured: false
- title: ramonak.io
  url: https://ramonak.io/
  main_url: https://ramonak.io/
  source_url: https://github.com/KaterinaLupacheva/ramonak.io
  description: >
    Tech blog and portfolio site of a full stack web developer Katsiaryna (Kate) Lupachova
  categories:
    - Blog
    - Portfolio
  built_by: Katsiaryna Lupachova
  built_by_url: https://ramonak.io/
  featured: false
- title: React JS Developer
  main_url: https://reacter.dev/
  url: https://reacter.dev/
  featured: false
  categories:
    - App
    - Web Development
    - Web Development
    - Agency
  built_by: App Design
  built_by_url: https://appdesign.dev/
- title: Guillermo Gómez-Peña
  url: https://www.guillermogomezpena.com/
  main_url: https://www.guillermogomezpena.com/
  description: >
    Personal website for the work of Guillermo Gómez-Peña: performance artist, writer, activist, radical pedagogue and artistic director of the performance troupe La Pocha Nostra. Recipient of the MacArthur Fellow, USA Artists Fellow, and a winner of the Bessie, Guggenheim, and American Book awards.
  categories:
    - Portfolio
    - Gallery
  built_by: Aveling Ray
  built_by_url: https://avelingray.com/
  featured: false
- title: Clinka
  url: https://www.clinka.com.au/
  main_url: https://www.clinka.com.au/
  description: >
    B2B website for an Australian manufacturer of environmentally friendly construction materials.
  categories:
    - Business
  built_by: Aveling Ray
  built_by_url: https://avelingray.com/
- title: Chris Vogt's Blog
  main_url: https://www.chrisvogt.me
  url: https://www.chrisvogt.me
  source_url: https://github.com/chrisvogt/gatsby-theme-private-sphere
  description: >-
    Personal blog of Chris Vogt, a software developer in San Francisco. Showcases
    my latest activity on Instagram, Goodreads, and Spotify using original widgets.
  categories:
    - Blog
    - Open Source
    - Photography
    - Portfolio
  built_by: Chris Vogt
  built_by_url: https://github.com/chrisvogt
- title: Trolley Travel
  main_url: http://trolleytravel.org/
  url: http://trolleytravel.org/
  description: >
    Travel blog website to give tips and informations for many destinations, built with Novella theme
  categories:
    - Blog
    - Travel
  built_by: Pierre Beard
  built_by_url: https://github.com/PBRT
  featured: false
- title: Playlist Detective
  main_url: https://www.playlistdetective.com/
  url: https://www.playlistdetective.com/
  source_url: https://github.com/bobylito/playlistFinder
  description: >
    Playlist Detective is an attempt to ease music discovery with playlists. Back in the days, people were sharing mixtapes - some songs we knew and others we didn't, therefore expanding our musical horizons.

    Playlists are the same, and playlist detective lets you search for songs or artists you like in order to stumble on your new favorite songs.

    It uses Algolia for the search.
  categories:
    - Media
    - Music
  built_by: Alexandre Valsamou-Stanislawski
  built_by_url: https://www.noima.xyz
- title: ProjectManager.tools
  main_url: https://projectmanager.tools/
  url: https://projectmanager.tools/
  featured: false
  categories:
    - App
    - Web Development
    - Design
    - Agency
  built_by: App Design
  built_by_url: https://appdesign.dev/
- title: 1902 Software
  url: https://1902software.com/
  main_url: https://1902software.com/
  description: >
    We are an IT company that specializes in e-commerce and website development on different platforms such as Magento, WordPress, and Umbraco. We are also known for custom software development, web design and mobile app solutions for iOS and Android.
  categories:
    - E-commerce
    - Web Development
    - Programming
    - Mobile Development
    - WordPress
    - Design
    - Business
    - Agency
  built_by: 1902 Software Development Corporation
  built_by_url: https://1902software.com/
  featured: false
- title: Codeful
  url: https://www.codeful.fi/
  main_url: https://www.codeful.fi/
  categories:
    - Agency
    - Consulting
  featured: false
- title: Noima
  url: https://www.noima.xyz
  main_url: https://www.noima.xyz
  categories:
    - Agency
    - Consulting
    - Blog
  featured: false
  built_by: Alexandre Valsamou-Stanislawski
  built_by_url: https://www.noima.xyz
- title: Talent Point
  url: https://talentpoint.co
  main_url: https://talentpoint.co
  description: >
    Talent Point provide the tools that companies need to scale quickly and effectively, bridging the gap between employer brand, HR, and hiring to build teams from within.
  categories:
    - Business
    - Technology
    - Blog
    - Consulting
    - Human Resources
  built_by: Talent Point
  built_by_url: https://talentpoint.co
  featured: false
- title: Marathon Oil
  main_url: https://www.marathonoil.com/
  url: https://www.marathonoil.com/
  featured: false
  categories:
    - Business
    - Marketing
  built_by: Corey Ward
  built_by_url: http://www.coreyward.me/
- title: Gene
  url: https://www.geneglobal.com/work
  main_url: https://www.geneglobal.com
  description: >
    We’re an experience design agency, focused on the future of health
  categories:
    - Agency
    - Technology
    - Healthcare
    - Consulting
    - User Experience
  featured: false
- title: medignition – healthcare innovations
  url: https://medignition.com/
  main_url: https://medignition.com/
  description: >
    medignition builds digital innovations in healthcare.
  categories:
    - Healthcare
    - Education
    - Technology
    - Design
    - Business
    - Portfolio
    - Entrepreneurship
    - Agency
  built_by: medignition
  built_by_url: https://medignition.com/
- title: Dynobase
  url: https://dynobase.dev/
  main_url: https://dynobase.dev/
  description: >
    Professional GUI Client for DynamoDB.
  categories:
    - Data
    - Programming
    - Web Development
  built_by: Rafal Wilinski
  built_by_url: https://rwilinski.me/
  featured: false
- title: Vaktija.eu
  url: https://vaktija.eu
  main_url: https://vaktija.eu
  description: >
    Vaktija.eu gives information about prayer times in germany. (Built with GatsbyJS. Fast in every way that matters.)
  categories:
    - App
    - Community
    - Nonprofit
    - SEO
    - Web Development
  built_by: Rašid Redžić
  built_by_url: https://rasidre.com/
  featured: false
- title: Creative code daily
  main_url: https://www.bobylito.dev/
  url: https://www.bobylito.dev/
  source_url: https://github.com/bobylito/sketches
  description: >
    Creative code daily (CCD) is a personal project for which I build a new animation made out of code every day.
  categories:
    - Blog
    - Programming
    - Gallery
    - Portfolio
  built_by: Alexandre Valsamou-Stanislawski
  built_by_url: https://www.noima.xyz
- title: Messi vs Ronaldo
  description: >
    The biggest debate in football - but who is the best, Messi or Ronaldo? This website provides all the goals and stats to help you reach your own conclusion.
  main_url: https://www.messivsronaldo.app/
  url: https://www.messivsronaldo.app/
  categories:
    - Sports
    - Data
    - App
  built_by: Stephen Greig
  built_by_url: http://ste.digital/
- title: Em Em Recipes
  url: https://ememrecipes.com
  main_url: https://ememrecipes.com
  description: >
    Finally, a recipe website that gets straight to the point.
  categories:
    - Blog
    - Food
  built_by: Matthew Mesa
  built_by_url: https://matthewmesa.com
- title: Yuuniworks Portfolio / Blog
  main_url: https://www.yuuniworks.com/
  url: https://www.yuuniworks.com/
  source_url: https://github.com/junkboy0315/gatsby-portfolio-blog
  featured: false
  categories:
    - Portfolio
    - Web Development
    - Blog
- title: Jun Chen Portfolio
  url: https://www.junchenjun.me
  main_url: https://www.junchenjun.me
  source_url: https://github.com/junchenjun/junchenjun.me
  description: >
    Get to know Jun.
  categories:
    - Portfolio
    - Blog
    - Web Development
  built_by: Jun Chen
  built_by_url: https://www.junchenjun.me
- title: Xavier Mirabelli-Montan
  url: https://xavie.mirmon.co.uk
  main_url: https://xavie.mirmon.co.uk
  source_url: https://github.com/xaviemirmon/xavier-developer-site
  description: >
    The developer portfolio and blog for Xavier Mirabelli-Montan.  Built using TinaCMS Grande hosted on Gatsby Cloud.
  categories:
    - Blog
    - Portfolio
    - Programming
  featured: false
- title: MPG Calculator
  url: https://www.mpg-calculator.co.uk
  main_url: https://www.mpg-calculator.co.uk
  description: >
    A website which allows you to calculate the MPG of your vehicle.
  categories:
    - SEO
    - Accessibility
    - Blog
  built_by: PJ
  built_by_url: https://pjsachdev.me
- title: Softblues
  main_url: https://softblues.io
  url: https://softblues.io
  description: >
    We optimize your project costs and deliver outstanding results by applying relevant technology. Plus, we create our own effective products for businesses and developers all over the world.
  categories:
    - WordPress
    - Portfolio
    - Agency
  built_by: Softblues
  built_by_url: https://softblues.io
- title: Clipchamp
  main_url: https://clipchamp.com/
  url: https://clipchamp.com/en/
  description: >
    Clipchamp is an online video editor, compressor, and converter. The Clipchamp website and blog are powered by Gatsby, Contentful, and Smartling.
  categories:
    - App
    - Blog
    - Landing Page
    - Marketing
    - Video
  featured: false
- title: Mob HQ
  main_url: https://hq.yt-mob.com/
  url: https://hq.yt-mob.com/
  description: >
    Mob HQ is the Headquarters for the World Cup winning Downhill Mountain Bike Race Team, and also a full-time Ride Center for YT bikes.
  categories:
    - Sports
    - Travel
  built_by: Built by Rebels Ltd.
  built_by_url: https://builtbyrebels.com/
  featured: false
- title: OCIUS
  url: https://www.ocius.com.au/
  main_url: https://www.ocius.com.au/
  source_url: https://github.com/ocius/website
  description: >
    Ocius Technology Ltd (formerly Solar Sailor Holdings Ltd) is an Australian public unlisted company with Research and Development facilities at the University of NSW.
  categories:
    - Business
    - Technology
    - Science
  built_by: Sergey Monin
  built_by_url: https://build-in-saratov.com/
- title: Kosmos & Kaos
  main_url: https://www.kosmosogkaos.is/
  url: https://www.kosmosogkaos.is/
  description: >
    A carefully designed user experience is good business.
  categories:
    - Design
    - Consulting
    - Agency
    - Web Development
    - JavaScript
  built_by: Kosmos & Kaos
  built_by_url: https://www.kosmosogkaos.is/
  featured: false
- title: Design Portfolio of Richard Bruskowski
  main_url: https://bruskowski.design/
  url: https://bruskowski.design/
  description: >
    My freelance design portfolio: Visual design, digital products, interactive prototypes, design systems, brand design. Uses MDX, Styled Components, Framer Motion. Started with Gatsby Starter Emilia by LekoArts.
  categories:
    - Design
    - Portfolio
    - User Experience
    - Freelance
    - Photography
  built_by: Richard Bruskowski
  built_by_url: https://github.com/richardbruskowski
- title: Kelvin DeCosta's Website
  url: https://kelvindecosta.com
  main_url: https://kelvindecosta.com
  categories:
    - Blog
    - Portfolio
  built_by: Kelvin DeCosta
  built_by_url: https://github.com/kelvindecosta
  featured: false
- title: Coronavirus (COVID-19) Tracker
  url: https://coronavirus.traction.one/
  main_url: https://coronavirus.traction.one/
  description: >
    This application shows the near real-time status based on data from JHU CSSE.
  categories:
    - Data
    - Directory
  built_by: Sankarsan Kampa
  built_by_url: https://traction.one
  featured: false
- title: Coronavirus COVID-19 Statistics Worldwide
  url: https://maxmaxinechen.github.io/COVID19-Worldwide-Stats/
  main_url: https://maxmaxinechen.github.io/COVID19-Worldwide-Stats/
  source_url: https://github.com/maxMaxineChen/COVID19-Worldwide-Stats
  description: >
    A Coronavirus COVID-19 global data statistics application built by Gatsby + Material UI + Recharts
  categories:
    - Data
    - Open Source
  built_by: Maxine Chen
  built_by_url: https://github.com/maxMaxineChen
  featured: false
- title: Folding@Home Stats
  url: https://folding.traction.one/team?id=246252
  main_url: https://folding.traction.one
  description: >
    Folding@Home Stats Report for Teams.
  categories:
    - Data
    - Science
    - Directory
  built_by: Sankarsan Kampa
  built_by_url: https://traction.one
  featured: false
- title: COVID-19 Tracking and Projections
  url: https://flattenthecurve.co.nz/
  main_url: https://flattenthecurve.co.nz/
  source_url: https://github.com/carlaiau/flatten-the-curve
  description: >
    Allowing non technical users to compare their country with other situations around the world. We present configurable cumulative graph curves. We compare your countries current status with other countries who have already been at your level and show you where they’ve ended up. Data via JHU. Further functionality added daily.
  categories:
    - Data
    - Open Source
  built_by: Carl Aiau
  built_by_url: https://github.com/carlaiau
  featured: false
- title: Takeout Tracker
  main_url: https://www.takeouttracker.com/
  url: https://www.takeouttracker.com/
  featured: false
  categories:
    - Data
    - Open Source
    - Food
    - Directory
    - Nonprofit
  built_by: Corey Ward
  built_by_url: http://www.coreyward.me/
- title: Illustration Hunt
  main_url: https://illustrationhunt.com/
  url: https://illustrationhunt.com/
  featured: false
  categories:
    - Data
    - Design
    - Entertainment
    - Productivity
    - User Experience
    - Programming
    - Gallery
    - Human Resources
    - Library
  built_by: Gilbish Kosma
  built_by_url: https://www.gil20.me/
- title: Monolit
  url: https://monolit.hr
  main_url: https://monolit.hr
  description: >
    Standard business website with sliders and contact form.
  categories:
    - Business
  built_by: Devnet
  built_by_url: https://devnet.hr
  featured: false
- title: Andrew Zeller
  main_url: https://zeller.io
  source_url: https://github.com/ajzeller/zellerio_gatsby
  url: https://zeller.io
  featured: false
  categories:
    - Portfolio
    - Blog
    - Web Development
  built_by: Andrew Zeller
  built_by_url: https://zeller.io
- title: Crushing WFH
  url: https://crushingwfh.com/
  main_url: https://crushingwfh.com/
  source_url: https://github.com/tiagofsanchez/wfh-tools
  description: >
    A directory of tools to help anyone to work from home in a productive manner
  categories:
    - Directory
    - Open Source
  built_by: Tiago Sanchez
  built_by_url: https://www.tiagofsanchez.com/
  featured: false
- title: Martin Container
  main_url: https://www.container.com/
  url: https://www.container.com/
  featured: false
  categories:
    - Business
  built_by: Vincit California
  built_by_url: https://www.vincit.com/
- title: Urban Armor Gear
  main_url: https://www.urbanarmorgear.com/
  url: https://www.urbanarmorgear.com/
  featured: false
  categories:
    - E-commerce
  built_by: Vincit California
  built_by_url: https://www.vincit.com/
- title: Jason Zheng's Portfolio
  main_url: https://jasonzy.com
  url: https://jasonzy.com
  source_url: https://github.com/bilafish/portfolio-site
  description: >
    Hey there, I'm Jason! I'm a front-end web developer from the sunny island
    of Singapore. This is my first Gatsby site developed using Gatsby and
    Netlify CMS. Feel free to get in touch if you're interested to collaborate
    or engage me on any projects. If you just want to say hello, that's cool
    too.
  featured: false
  categories:
    - Portfolio
    - Web Development
  built_by: Jason Zheng
  built_by_url: https://github.com/bilafish
- title: Fluiditype
  url: https://www.fluiditype.com/
  main_url: https://www.fluiditype.com/
  description: >
    Fluditype is small CSS library focusing on pure typographic fluidity. Recommend to be used for blogs, portfolios, documentation & and simplistic text websites.
  categories:
    - Open Source
    - Design
  built_by: Boris Kirov
  built_by_url: https://www.boriskirov.com
  featured: false
- title: Bonsaiilabs
  main_url: https://bonsaiilabs.com/
  url: https://bonsaiilabs.com/
  description: >
    We are a team of two, creating software for startups and enabling learners with our visualize, break, and solve approach.
  featured: false
  categories:
    - Education
    - Consulting
  built_by: Bonsaiilabs Team
  built_by_url: https://bonsaiilabs.com/team
- title: Tyson
  main_url: https://www.tyson.com
  url: https://www.tyson.com
  featured: false
  categories:
    - Food
    - Marketing
  built_by: Tyson Foods, Inc.
- title: Hillshire Farm
  main_url: https://www.hillshirefarm.com
  url: https://www.hillshirefarm.com
  featured: false
  categories:
    - Food
    - Marketing
  built_by: Tyson Foods, Inc.
- title: Hillshire Snacking
  main_url: https://www.hillshiresnacking.com
  url: https://www.hillshiresnacking.com
  featured: false
  categories:
    - Food
    - Marketing
  built_by: Tyson Foods, Inc.
- title: Jimmy Dean
  main_url: https://www.jimmydean.com
  url: https://www.jimmydean.com
  featured: false
  categories:
    - Food
    - Marketing
  built_by: Tyson Foods, Inc.
- title: Aidells
  main_url: https://www.aidells.com
  url: https://www.aidells.com
  featured: false
  categories:
    - Food
    - Marketing
  built_by: Tyson Foods, Inc.
- title: State Fair
  main_url: https://www.corndogs.com
  url: https://www.corndogs.com
  featured: false
  categories:
    - Food
    - Marketing
  built_by: Tyson Foods, Inc.
- title: Nudges
  main_url: https://www.nudgesdogtreats.com
  url: https://www.nudgesdogtreats.com
  featured: false
  categories:
    - Food
    - Marketing
  built_by: Tyson Foods, Inc.
- title: Tyson Ingredient Solutions
  main_url: https://www.tysoningredientsolutions.com
  url: https://www.tysoningredientsolutions.com
  featured: false
  categories:
    - Food
    - Marketing
  built_by: Tyson Foods, Inc.
- title: Wright Brand
  main_url: https://www.wrightbrand.com
  url: https://www.wrightbrand.com
  featured: false
  categories:
    - Food
    - Marketing
  built_by: Tyson Foods, Inc.
- title: TSUKUTTEMITA LAB
  main_url: https://create.kayac.com/
  url: https://create.kayac.com/
  description: KAYAC private works
  featured: false
  categories:
    - Portfolio
    - Technology
    - Entertainment
  built_by: KAYAC inc.
- title: Brad Garropy
  url: https://bradgarropy.com
  main_url: https://bradgarropy.com
  source_url: https://github.com/bradgarropy/bradgarropy.com
  categories:
    - Blog
    - Education
    - Entertainment
    - JavaScript
    - Open Source
    - Portfolio
    - Programming
    - SEO
    - Technology
    - Web Development
  built_by: Brad Garropy
  built_by_url: https://twitter.com/bradgarropy
- title: mrkaluzny
  main_url: https://mrkaluzny.com
  url: https://mrkaluzny.com
  description: >
    Web designer and web developer specializing in providing services for SME sector.
  featured: false
  categories:
    - Web Development
    - Programming
    - Business
    - Portfolio
    - Freelance
  built_by: Wojciech Kaluzny
- title: The COVID Tracking Project
  url: https://covidtracking.com/
  main_url: https://covidtracking.com/
  source_url: https://github.com/COVID19Tracking/website
  description: >
    The COVID Tracking Project collects and publishes the most complete testing data available for US states and territories.
  categories:
    - Media
    - Healthcare
  built_by: The COVID Tracking Project Web Team
  built_by_url: https://github.com/COVID19Tracking/website/graphs/contributors
- title: The Gauntlet Coverage of COVID-19 in Canada
  url: https://covid19.thegauntlet.ca
  main_url: https://covid19.thegauntlet.ca
  description: >
    Tracking The Spread of Coronavirus in Canada
  categories:
    - Media
    - Education
  built_by: Masoud Karimi
  built_by_url: https://github.com/masoudkarimif
- title: Zestard Technologies
  main_url: https://www.zestard.com
  url: https://www.zestard.com
  description: >
    Zestard Technologies is an eCommerce Specialist company focusing on Magento & Shopify as a core expertise.
  categories:
    - Web Development
    - WordPress
    - Technology
    - Agency
    - E-commerce
  built_by: Zestard Technologies
  built_by_url: https://www.zestard.com
- title: Kostas Vrouvas
  main_url: https://kosvrouvas.com
  url: https://kosvrouvas.com
  featured: false
  categories:
    - Blog
    - Portfolio
  built_by: Kostas Vrouvas
- title: Hanare Cafe in Toshijima, Toba, Japan
  main_url: https://hanarecafe.com
  url: https://hanarecafe.com
  source_url: https://github.com/mnishiguchi/hanarecafe-gatsby
  description: >
    A website for a cafe/bakery located in Toshijima, a beautiful sightseeing spot just a 20-minutes ferry ride from downtown Toba, Japan.
  categories:
    - Food
    - Travel
  built_by: Masatoshi Nishiguchi
  built_by_url: https://mnishiguchi.com
  featured: false
- title: WhileNext
  url: https://whilenext.com
  main_url: https://whilenext.com
  description: >
    A Blog on Software Development
  categories:
    - Blog
    - Learning
    - Programming
    - Web Development
  built_by: Masoud Karimi
  built_by_url: https://github.com/masoudkarimif
- title: Jamify.me
  description: >
    We build websites & PWAs with JAMstack. Delivering faster, more secure web.
  main_url: https://jamify.me
  url: https://jamify.me
  categories:
    - Agency
    - Web Development
  featured: false
- title: Shrey Sachdeva
  url: https://www.shreysachdeva.tech/
  main_url: https://www.shreysachdeva.tech/
  source_url: https://github.com/shrey-sachdeva2000/Shrey-Sachdeva
  description: >
    Personal website for Shrey Sachdeva. An abstract thinker who writes code and designs pixel-perfect user-interfaces with industry experience.
  categories:
    - Portfolio
    - Web Development
  built_by: Shrey Sachdeva
  built_by_url: https://www.shreysachdeva.tech/
- title: The Cares Family
  main_url: https://thecaresfamily.org.uk/home
  url: https://thecaresfamily.org.uk/home
  description: >
    The Cares Family helps people find connection and community in a disconnected age. They relaunched their website in Gatsby during the COVID-19 outbreak of 2020 to help connect neighbours.
  categories:
    - Nonprofit
    - Blog
    - Community
  built_by: Mutual
  built_by_url: https://www.madebymutual.com
- title: "Due to COVID-19: Documenting the Signs of the Pandemic"
  url: https://duetocovid19.com
  main_url: https://duetocovid19.com
  description: >
    A project to document all the signs that have gone up on the storefronts of our cities in response to the coronavirus pandemic.
  categories:
    - Photography
    - Community
  built_by: Andrew Louis
  built_by_url: https://hyfen.net
  featured: false
- title: "Besoegsvenner - Visiting Friends for the Elderly"
  main_url: https://www.xn--besgsvenner-igb.dk
  url: https://www.xn--besgsvenner-igb.dk/ruths-historie
  description: >
    50.000 elderly people in Denmark feel lonely. This project seeks to inform people to become visitor friends ("Besøgsven" in Danish) to help fight loneliness and bring new friendships in to the world.
  categories:
    - Marketing
    - Nonprofit
    - Landing Page
  built_by: Hello Great Works
  built_by_url: https://hellogreatworks.com
- title: Interficie Internet Services
  main_url: https://www.interficie.com
  url: https://www.interficie.com/our-work/
  description: >
    Located in Barcelona, we develop innovative websites, ecommerce solutions and software platforms for global brands, startups and organizations.
  categories:
    - E-commerce
    - Web Development
    - Consulting
    - JavaScript
    - Agency
    - Business
  built_by: Interficie Internet Services
  built_by_url: https://github.com/InterficieIS
- title: SofaScore Corporate
  url: https://corporate.sofascore.com
  main_url: https://corporate.sofascore.com
  description: >
    SofaScore is a leading provider of advanced sports insights and content with global coverage of 20+ sports.
  categories:
    - App
    - Data
    - Sports
    - Technology
  built_by: SofaScore
  built_by_url: https://www.sofascore.com
- title: "#compraaospequenos: buy local during Covid-19"
  url: https://compraaospequenos.pt/
  main_url: https://compraaospequenos.pt/
  source_url: https://github.com/marzeelabs/compraaospequenos
  description: >
    Helping local stores survive and thrive during the Covid-19 crisis (Portugal).
  categories:
    - Community
    - Food
    - Data
    - Directory
  built_by: Marzee Labs
  built_by_url: https://marzeelabs.org
  featured: false
- title: Inventia
  main_url: https://inventia.life/
  url: https://inventia.life/
  description: >
    We have developed unique digital bioprinting technology and unleashed it in a complete platform designed to make complex 3D cell biology simple.
  categories:
    - Business
    - Science
  built_by: Jellypepper
  built_by_url: https://jellypepper.com/
- title: Futrli
  main_url: https://www.futrli.com/
  url: https://www.futrli.com/
  description: >
    Keep and find more cash. Grow your business. Futrli is your artificial intelligence small business accountant.
  categories:
    - Business
    - Finance
  built_by: Jellypepper
  built_by_url: https://jellypepper.com/
- title: Hasura
  url: https://hasura.io
  main_url: https://hasura.io
  description: >
    Hasura is an open source engine that connects to your databases & microservices and auto-generates a production-ready GraphQL backend.
  categories:
    - API
    - Web Development
    - Technology
    - Open Source
  featured: false
- title: Jimdo.com
  description: >
    Jimdo is an international tech company and one of the world's leading providers of online services for small and medium businesses (SMBs). The company empowers entrepreneurs to create their own website or store without coding and to digitize their business ideas.
  main_url: https://www.jimdo.com/
  url: https://www.jimdo.com/
  categories:
    - Marketing
    - Technology
    - E-commerce
    - Web Development
    - Business
  built_by: Jimdo GmbH
- title: Resume on the Web
  main_url: https://amruthpillai.com
  url: https://amruthpillai.com
  source_url: https://github.com/AmruthPillai/ResumeOnTheWeb-Gatsby
  description: >
    Everyone needs their own little spot on the interwebs, and this is mine. Welcome to my resume, on the web!
  categories:
    - Blog
    - Design
    - Freelance
    - Gallery
    - JavaScript
    - Landing Page
    - Mobile Development
    - Open Source
    - Photography
    - Portfolio
    - Technology
    - Web Development
  built_by: Amruth Pillai
  built_by_url: https://amruthpillai.com
  featured: false
- title: Landmarks.ro
  main_url: https://landmarks.ro/
  url: https://landmarks.ro/
  description: >
    Lead generation technology for real estate developers
  categories:
    - Real Estate
    - Marketing
    - Technology
    - Web Development
    - Landing Page
  built_by: Horia Miron
  built_by_url: https://github.com/ancashoria
  featured: false
- title: GeneOS
  url: https://geneos.me/
  main_url: https://geneos.me/
  description: >
    GeneOS is a privacy-preserving data monetization protocol for genetic, activity, and medical data.
  categories:
    - Landing Page
    - Business
  built_by: GeneOS Team
- title: COVID KPI
  url: https://covidkpi.com/
  main_url: https://covidkpi.com/
  description: >
    COVID KPI aggregates COVID-19 data from numerous official sources then displays the Key Performance Indicators.
  categories:
    - Data
    - Media
    - Healthcare
  built_by: Albert Chen
  built_by_url: https://github.com/mralbertchen
- title: Most Recommended Books
  url: http://mostrecommendedbooks.com/
  main_url: http://mostrecommendedbooks.com/
  description: >
    Discover credibly powerful books recommendations by billionaires, icons, and world-class performers.
  categories:
    - Blog
    - Entrepreneurship
    - Books
- title: theAnubhav.com
  main_url: https://theanubhav.com/
  url: https://theanubhav.com/
  categories:
    - Web Development
    - Blog
    - Portfolio
  built_by: Anubhav Srivastava
  built_by_url: https://theanubhav.com
- title: WatchKeeper
  url: https://www.watchkeeperintl.com
  main_url: https://www.watchkeeperintl.com
  description: >
    WatchKeeper helps organisations to manage global security risks such as natural disasters, extreme weather and violent incidents.
  categories:
    - Data
    - Business
    - Technology
    - Consulting
    - Security
  built_by: WatchKeeper Engineering
  built_by_url: https://twitter.com/watchkeeper
  featured: false
- title: Sztuka Programowania
  built_by: Piotr Fedorczyk
  built_by_url: https://piotrf.pl
  categories:
    - Event
    - Learning
    - Web Development
  description: >
    Landing page of a series of web development workshops held in Gdańsk, Poland.
  featured: false
  main_url: https://sztuka-programowania.pl/
  url: https://sztuka-programowania.pl/
- title: Rivers Casino
  built_by: WILDLIFE.LA
  built_by_url: https://www.wildlife.la
  categories:
    - Entertainment
    - Food
    - Blog
    - Travel
  description: >
    Rivers Casino offers the very best in casinos, hotels, restaurants, concerts, and entertainment. Visit us in Des Plaines, IL, Philadelphia, PA, Pittsburgh, PA and Schenectady, NY.
  featured: false
  main_url: https://www.riverscasino.com/desplaines/
  url: https://www.riverscasino.com/desplaines/
- title: Mishal Shah
  built_by: Mishal Shah
  built_by_url: https://mishal23.github.io
  categories:
    - Blog
    - Portfolio
    - Open Source
    - Web Development
  description: >
    Hey, I'm Mishal Shah, a passionate developer with interests in Networks, Databases and Web Security. This website is my personal portfolio and blog with the Fresh theme. I love reading engineering articles, contributing to open-source and interacting with communities. Feel free to get in touch if you have an interesting project that you want to collaborate on.
  featured: false
  main_url: https://mishal23.github.io/
  url: https://mishal23.github.io/
- title: Resistbot
  url: https://resist.bot
  main_url: https://resist.bot
  description: >
    A chatbot that helps you contact your representatives, and be an informed citizen.
  categories:
    - Blog
    - Government
    - Nonprofit
- title: SVG to PNG
  url: https://www.svgtopng.me/
  main_url: https://www.svgtopng.me/
  description: >
    Online SVG to PNG batch converter. Upload and convert your SVG files to PNG with the desired size and background color for free, fast and secure.
  categories:
    - App
    - Technology
    - Productivity
    - Design
    - Web Development
  built_by: Illia Achour
  built_by_url: https://github.com/dummyco
- title: St. Jude Cloud
  url: https://www.stjude.cloud
  main_url: https://www.stjude.cloud
  description: >
    Pediatric cancer data sharing ecosystem by St. Jude Children's Research Hospital.
  categories:
    - Science
    - Technology
    - Nonprofit
    - Data
    - Healthcare
  featured: false
- title: Philip Domingo
  url: https://www.prtdomingo.com
  main_url: https://www.prtdomingo.com
  description: >
    Personal website built on top of GatsbyJS, Ghost, and Azure.
  categories:
    - Technology
    - Blog
  featured: false
<<<<<<< HEAD
- title: Vinicius Dias
  built_by: Vinicius Dias
  built_by_url: https://viniciusdias.works/
  categories:
    - Blog
    - Portfolio
    - Open Source
    - Web Development
  description: >
    Hi, I'm Vinicius Dias, a Front-End developer with focus on performance and UX. This is my personal portfolio developed with Gatsby. I'm always learning different things and I consider myself a very curious guy. I feel that it keeps me motivated and creative to solve problems.
  featured: false
  main_url: https://viniciusdias.works/
  url: https://viniciusdias.works/
=======
- title: Cognifide Tech
  url: https://tech.cognifide.com/
  main_url: https://tech.cognifide.com/
  description: >
    Technology HUB that provides useful and specialized technical knowledge created for fellow engineers by engineers from Cognifide.
  categories:
    - Blog
    - Programming
    - Technology
  built_by: Cognifide
  built_by_url: https://www.cognifide.com/
- title: Chandraveena by S Balachander
  url: https://www.chandraveena.com
  main_url: https://www.chandraveena.com
  description: >
    Chandraveena is a contemporary Indian string instrument designed from the traditional Saraswati Veena.
    S Balachander, an Indian classical musician, is the creator and performing artist of Chandraveena.
    Chandraveena has been designed to support a systematic and contemplative exploration of Indian Ragas.
    It is endowed with a deep sustain and a rich sound allowing the artist to create elaborate musical phrases
    and subtle intonations. Visit the website to listen and learn more!
  categories:
    - Music
    - Portfolio
    - Blog
  built_by: Sadharani Music Works
  built_by_url: https://www.sadharani.com
  featured: false
- title: Zona Digital
  url: https://zonadigital.pt
  main_url: https://zonadigital.pt
  description: >
    We work with startups and small businesses building effective strategies through digital platforms. Based in Porto, Portugal.
  categories:
    - Web Development
    - Programming
    - Technology
    - Design
    - Business
  built_by: Zona Digital
  built_by_url: https://zonadigital.pt
  featured: false
- title: Ofri Lifshitz Design
  url: https://www.ofrilifshitz.com
  main_url: https://www.ofrilifshitz.com
  categories:
    - Portfolio
    - Design
  built_by: Raz Lifshitz
  built_by_url: https://www.linkedin.com/in/raz-lifshitz
  featured: false
>>>>>>> 70bbdd5d
<|MERGE_RESOLUTION|>--- conflicted
+++ resolved
@@ -10535,7 +10535,6 @@
     - Technology
     - Blog
   featured: false
-<<<<<<< HEAD
 - title: Vinicius Dias
   built_by: Vinicius Dias
   built_by_url: https://viniciusdias.works/
@@ -10549,7 +10548,6 @@
   featured: false
   main_url: https://viniciusdias.works/
   url: https://viniciusdias.works/
-=======
 - title: Cognifide Tech
   url: https://tech.cognifide.com/
   main_url: https://tech.cognifide.com/
@@ -10599,5 +10597,4 @@
     - Design
   built_by: Raz Lifshitz
   built_by_url: https://www.linkedin.com/in/raz-lifshitz
-  featured: false
->>>>>>> 70bbdd5d
+  featured: false