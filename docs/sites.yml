--- conflicted
+++ resolved
@@ -7846,7 +7846,6 @@
   built_by: Arturo Alviar
   built_by_url: "https://github.com/arturoalviar"
   featured: false
-<<<<<<< HEAD
 - title: Open Source Galaxy
   main_url: https://www.opensourcegalaxy.com
   url: https://www.opensourcegalaxy.com
@@ -7859,7 +7858,6 @@
   built_by: Justin Juno
   built_by_url: https://www.justinjuno.dev
   featured: false
-=======
 - title: enBonnet Blog
   url: https://enbonnet.me/
   main_url: https://enbonnet.me/
@@ -7897,5 +7895,4 @@
     - Technology
     - Web Development
   built_by: IBM
-  featured: true
->>>>>>> 21e52743
+  featured: true