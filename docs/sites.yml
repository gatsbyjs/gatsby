- title: MobileUI
  main_url: https://mobileui.dev
  url: https://mobileui.dev
  description: >
    A java-based framework for cross-platform app development with Java and Kotlin.
  categories:
    - Mobile Development
    - Technology
    - Programming
    - Landing Page
    - Blog
    - WordPress
    - E-commerce
  built_by: NeverNull GmbH
  built_by_url: https://nevernull.io
  featured: false
- title: ReactJS
  main_url: https://reactjs.org/
  url: https://reactjs.org/
  source_url: https://github.com/reactjs/reactjs.org
  featured: true
  categories:
    - Web Development
    - Featured
    - Documentation
- title: Spotify.Design
  main_url: https://spotify.design/
  url: https://spotify.design/
  description: >
    Spotify Design's team site! Read their blog and meet Spotify designers.
  featured: true
  categories:
    - Featured
    - Music
    - Blog
- title: Flamingo
  main_url: https://www.shopflamingo.com/
  url: https://www.shopflamingo.com/
  description: >
    Online shop for women's body care and hair removal products.
  categories:
    - E-commerce
    - Featured
  featured: true
- title: IDEO
  url: https://www.ideo.com
  main_url: https://www.ideo.com/
  description: >
    A Global design company committed to creating positive impact.
  categories:
    - Agency
    - Technology
    - Featured
    - Consulting
    - User Experience
  featured: true
- title: Airbnb Engineering & Data Science
  description: >
    Creative engineers and data scientists building a world where you can belong
    anywhere
  main_url: https://airbnb.io/
  url: https://airbnb.io/
  categories:
    - Blog
    - Gallery
    - Featured
  featured: true
- title: Impossible Foods
  main_url: https://impossiblefoods.com/
  url: https://impossiblefoods.com/
  categories:
    - Food
    - Featured
  featured: true
- title: Braun
  description: >
    Braun offers high performance hair removal and hair care products, including dryers, straighteners, shavers, and more.
  main_url: https://ca.braun.com/en-ca
  url: https://ca.braun.com/en-ca
  categories:
    - E-commerce
    - Featured
  featured: true
- title: NYC Pride 2019 | WorldPride NYC | Stonewall50
  main_url: https://2019-worldpride-stonewall50.nycpride.org/
  url: https://2019-worldpride-stonewall50.nycpride.org/
  featured: true
  description: >-
    Join us in 2019 for NYC Pride, as we welcome WorldPride and mark the 50th
    Anniversary of the Stonewall Uprising and a half-century of LGBTQ+
    liberation.
  categories:
    - Education
    - Marketing
    - Nonprofit
    - Featured
  built_by: Canvas United
  built_by_url: https://www.canvasunited.com/
- title: The State of European Tech
  main_url: https://2017.stateofeuropeantech.com/
  url: https://2017.stateofeuropeantech.com/
  featured: true
  categories:
    - Technology
    - Featured
  built_by: Studio Lovelock
  built_by_url: http://www.studiolovelock.com/
- title: Hopper
  main_url: https://www.hopper.com/
  url: https://www.hopper.com/
  built_by: Narative
  built_by_url: https://www.narative.co/
  featured: true
  categories:
    - Technology
    - App
    - Featured
- title: Theodora Warre
  main_url: https://theodorawarre.eu
  url: https://theodorawarre.eu
  description: >-
    E-commerce site for jewellery designer Theodora Warre, built using Gatsby +
    + Prismic + Matter.js
  categories:
    - E-commerce
    - Marketing
  built_by: Pierre Nel
  built_by_url: https://pierre.io
  featured: false
- title: Life Without Barriers | Foster Care
  main_url: https://www.lwb.org.au/foster-care
  url: https://www.lwb.org.au/foster-care
  featured: true
  description: >-
    We are urgently seeking foster carers all across Australia. Can you open
    your heart and your home to a child in need? There are different types of
    foster care that can suit you. We offer training and 24/7 support.
  categories:
    - Nonprofit
    - Education
    - Documentation
    - Marketing
    - Featured
  built_by: LWB Digital Team
  built_by_url: https://twitter.com/LWBAustralia
- title: Figma
  main_url: https://www.figma.com/
  url: https://www.figma.com/
  featured: true
  categories:
    - Marketing
    - Design
    - Featured
  built_by: Corey Ward
  built_by_url: http://www.coreyward.me/
- title: Bejamas - JAM Experts for hire
  main_url: https://bejamas.io/
  url: https://bejamas.io/
  featured: true
  description: >-
    We help agencies and companies with JAMStack tools. This includes web
    development using Static Site Generators, Headless CMS, CI / CD and CDN
    setup.
  categories:
    - Technology
    - Web Development
    - Agency
    - Marketing
    - Featured
  built_by: Bejamas
  built_by_url: https://bejamas.io/
- title: The State of JavaScript
  description: >
    Data from over 20,000 developers, asking them questions on topics ranging
    from frontend frameworks and state management, to build tools and testing
    libraries.
  main_url: https://stateofjs.com/
  url: https://stateofjs.com/
  source_url: https://github.com/StateOfJS/StateOfJS
  categories:
    - Data
    - JavaScript
    - Featured
  built_by: StateOfJS
  built_by_url: https://github.com/StateOfJS/StateOfJS/graphs/contributors
  featured: true
- title: DesignSystems.com
  main_url: https://www.designsystems.com/
  url: https://www.designsystems.com/
  description: |
    A resource for learning, creating and evangelizing design systems.
  categories:
    - Design
    - Blog
    - Technology
    - Featured
  built_by: Corey Ward
  built_by_url: http://www.coreyward.me/
  featured: true
- title: Snap Kit
  main_url: https://kit.snapchat.com/
  url: https://kit.snapchat.com/
  description: >
    Snap Kit lets developers integrate some of Snapchat’s best features across
    platforms.
  categories:
    - Technology
    - Documentation
    - Featured
  featured: true
- title: SendGrid
  main_url: https://sendgrid.com/docs/
  url: https://sendgrid.com/docs/
  description: >
    SendGrid delivers your transactional and marketing emails through the
    world's largest cloud-based email delivery platform.
  categories:
    - API
    - Technology
    - Documentation
    - Featured
  featured: true
- title: Kirsten Noelle
  main_url: https://www.kirstennoelle.com/
  url: https://www.kirstennoelle.com/
  featured: true
  description: >
    Digital portfolio for San Francisco Bay Area photographer Kirsten Noelle Wiemer.
  categories:
    - Photography
    - Portfolio
    - Featured
  built_by: Ryan Wiemer
  built_by_url: https://www.ryanwiemer.com/
- title: Cajun Bowfishing
  main_url: https://cajunbowfishing.com/
  url: https://cajunbowfishing.com/
  featured: false
  categories:
    - E-commerce
    - Sports
  built_by: Escalade Sports
  built_by_url: https://www.escaladesports.com/
- title: GraphCMS
  main_url: https://graphcms.com/
  url: https://graphcms.com/
  featured: false
  categories:
    - Marketing
    - Technology
- title: Ghost Documentation
  main_url: https://docs.ghost.org/
  url: https://docs.ghost.org/
  source_url: https://github.com/tryghost/docs
  featured: false
  description: >-
    Ghost is an open source, professional publishing platform built on a modern Node.js technology stack — designed for teams who need power, flexibility and performance.
  categories:
    - Technology
    - Documentation
    - Open Source
  built_by: Ghost Foundation
  built_by_url: https://ghost.org/
- title: Nike - Just Do It
  main_url: https://justdoit.nike.com/
  url: https://justdoit.nike.com/
  featured: true
  categories:
    - E-commerce
    - Featured
- title: AirBnB Cereal
  main_url: https://airbnb.design/cereal
  url: https://airbnb.design/cereal
  featured: false
  categories:
    - Marketing
    - Design
- title: Cardiogram
  main_url: https://cardiogr.am/
  url: https://cardiogr.am/
  featured: false
  categories:
    - Marketing
    - Technology
- title: Matthias Jordan Portfolio
  main_url: https://iammatthias.com/
  url: https://iammatthias.com/
  source_url: https://github.com/iammatthias/.com
  description: >-
    Photography portfolio of content creator and digital marketer Matthias Jordan
  built_by: Matthias Jordan
  built_by_url: https://github.com/iammatthias
  featured: false
  categories:
    - Photography
    - Portfolio
    - Blog
    - Gallery
- title: Investment Calculator
  main_url: https://investmentcalculator.io/
  url: https://investmentcalculator.io/
  featured: false
  categories:
    - Education
    - Finance
- title: CSS Grid Playground by MozillaDev
  main_url: https://mozilladevelopers.github.io/playground/
  url: https://mozilladevelopers.github.io/playground/
  source_url: https://github.com/MozillaDevelopers/playground
  featured: false
  categories:
    - Education
    - Web Development
- title: Piotr Fedorczyk Portfolio
  built_by: Piotr Fedorczyk
  built_by_url: https://piotrf.pl
  categories:
    - Portfolio
    - Web Development
  description: >-
    Portfolio of Piotr Fedorczyk, a digital product designer and full-stack developer specializing in shaping, designing and building news and tools for news.
  featured: false
  main_url: https://piotrf.pl/
  url: https://piotrf.pl/
- title: unrealcpp
  main_url: https://unrealcpp.com/
  url: https://unrealcpp.com/
  source_url: https://github.com/Harrison1/unrealcpp-com
  featured: false
  categories:
    - Blog
    - Web Development
- title: Andy Slezak
  main_url: https://www.aslezak.com/
  url: https://www.aslezak.com/
  source_url: https://github.com/amslezak
  featured: false
  categories:
    - Web Development
    - Portfolio
- title: Deliveroo.Design
  main_url: https://www.deliveroo.design/
  url: https://www.deliveroo.design/
  featured: false
  categories:
    - Food
    - Marketing
- title: Dona Rita
  main_url: https://www.donarita.co.uk/
  url: https://www.donarita.co.uk/
  source_url: https://github.com/peduarte/dona-rita-website
  featured: false
  categories:
    - Food
    - Marketing
- title: Fröhlich ∧ Frei
  main_url: https://www.froehlichundfrei.de/
  url: https://www.froehlichundfrei.de/
  featured: false
  categories:
    - Web Development
    - Blog
    - Open Source
- title: How to GraphQL
  main_url: https://www.howtographql.com/
  url: https://www.howtographql.com/
  source_url: https://github.com/howtographql/howtographql
  featured: false
  categories:
    - Documentation
    - Web Development
    - Open Source
- title: OnCallogy
  main_url: https://www.oncallogy.com/
  url: https://www.oncallogy.com/
  featured: false
  categories:
    - Marketing
    - Healthcare
- title: Ryan Wiemer's Portfolio
  main_url: https://www.ryanwiemer.com/
  url: https://www.ryanwiemer.com/knw-photography/
  source_url: https://github.com/ryanwiemer/rw
  featured: false
  description: >
    Digital portfolio for Oakland, CA based account manager Ryan Wiemer.
  categories:
    - Portfolio
    - Web Development
    - Design
  built_by: Ryan Wiemer
  built_by_url: https://www.ryanwiemer.com/
- title: Ventura Digitalagentur Köln
  main_url: https://www.ventura-digital.de/
  url: https://www.ventura-digital.de/
  featured: false
  built_by: Ventura Digitalagentur
  categories:
    - Agency
    - Marketing
    - Featured
- title: Azer Koçulu
  main_url: https://kodfabrik.com/
  url: https://kodfabrik.com/photography/
  featured: false
  categories:
    - Portfolio
    - Photography
    - Web Development
- title: Damir.io
  main_url: http://damir.io/
  url: http://damir.io/
  source_url: https://github.com/dvzrd/gatsby-sfiction
  featured: false
  categories:
    - Blog
- title: Digital Psychology
  main_url: http://digitalpsychology.io/
  url: http://digitalpsychology.io/
  source_url: https://github.com/danistefanovic/digitalpsychology.io
  featured: false
  categories:
    - Education
    - Library
- title: Théâtres Parisiens
  main_url: http://theatres-parisiens.fr/
  url: http://theatres-parisiens.fr/
  source_url: https://github.com/phacks/theatres-parisiens
  featured: false
  categories:
    - Education
    - Entertainment
- title: A4 纸网
  main_url: http://www.a4z.cn/
  url: http://www.a4z.cn/price
  source_url: https://github.com/hiooyUI/hiooyui.github.io
  featured: false
  categories:
    - E-commerce
- title: Steve Meredith's Portfolio
  main_url: http://www.stevemeredith.com/
  url: http://www.stevemeredith.com/
  featured: false
  categories:
    - Portfolio
- title: API Platform
  main_url: https://api-platform.com/
  url: https://api-platform.com/
  source_url: https://github.com/api-platform/website
  featured: false
  categories:
    - Documentation
    - Web Development
    - Open Source
    - Library
- title: The Audacious Project
  main_url: https://audaciousproject.org/
  url: https://audaciousproject.org/
  featured: false
  categories:
    - Nonprofit
- title: Dustin Schau's Blog
  main_url: https://blog.dustinschau.com/
  url: https://blog.dustinschau.com/
  source_url: https://github.com/dschau/blog
  featured: false
  categories:
    - Blog
    - Web Development
- title: iContract Blog
  main_url: https://blog.icontract.co.uk/
  url: http://blog.icontract.co.uk/
  featured: false
  categories:
    - Blog
- title: BRIIM
  main_url: https://bri.im/
  url: https://bri.im/
  featured: false
  description: >-
    BRIIM is a movement to enable JavaScript enthusiasts and web developers in
    machine learning. Learn about artificial intelligence and data science, two
    fields which are governed by machine learning, in JavaScript. Take it right
    to your browser with WebGL.
  categories:
    - Education
    - Web Development
    - Technology
- title: Calpa's Blog
  main_url: https://calpa.me/
  url: https://calpa.me/
  source_url: https://github.com/calpa/blog
  featured: false
  categories:
    - Blog
    - Web Development
- title: Code Bushi
  main_url: https://codebushi.com/
  url: https://codebushi.com/
  featured: false
  description: >-
    Web development resources, trends, & techniques to elevate your coding
    journey.
  categories:
    - Web Development
    - Open Source
    - Blog
  built_by: Hunter Chang
  built_by_url: https://hunterchang.com/
- title: Daniel Hollcraft
  main_url: https://danielhollcraft.com/
  url: https://danielhollcraft.com/
  source_url: https://github.com/danielbh/danielhollcraft.com
  featured: false
  categories:
    - Web Development
    - Blog
    - Portfolio
- title: Darren Britton's Portfolio
  main_url: https://darrenbritton.com/
  url: https://darrenbritton.com/
  source_url: https://github.com/darrenbritton/darrenbritton.github.io
  featured: false
  categories:
    - Web Development
    - Portfolio
- title: Dave Lindberg Marketing & Design
  url: https://davelindberg.com/
  main_url: https://davelindberg.com/
  source_url: https://github.com/Dave-Lindberg/dl-gatsby
  featured: false
  description: >-
    My work revolves around solving problems for people in business, using
    integrated design and marketing strategies to improve sales, increase brand
    engagement, generate leads and achieve goals.
  categories:
    - Design
    - Marketing
    - Portfolio
- title: Dalbinaco's Website
  main_url: https://dlbn.co/en/
  url: https://dlbn.co/en/
  source_url: https://github.com/dalbinaco/dlbn.co
  featured: false
  categories:
    - Portfolio
    - Web Development
- title: mParticle's Documentation
  main_url: https://docs.mparticle.com/
  url: https://docs.mparticle.com/
  featured: false
  categories:
    - Web Development
    - Documentation
- title: Doopoll
  main_url: https://doopoll.co/
  url: https://doopoll.co/
  featured: false
  categories:
    - Marketing
    - Technology
- title: ERC dEX
  main_url: https://ercdex.com/
  url: https://ercdex.com/aqueduct
  featured: false
  categories:
    - Marketing
- title: CalState House Manager
  description: >
    Home service membership that offers proactive and on-demand maintenance for
    homeowners
  main_url: https://housemanager.calstate.aaa.com/
  url: https://housemanager.calstate.aaa.com/
  categories:
    - Marketing
- title: Hapticmedia
  main_url: https://hapticmedia.fr/en/
  url: https://hapticmedia.fr/en/
  featured: false
  categories:
    - Agency
- title: heml.io
  main_url: https://heml.io/
  url: https://heml.io/
  source_url: https://github.com/SparkPost/heml.io
  featured: false
  categories:
    - Documentation
    - Web Development
    - Open Source
- title: Juliette Pretot's Portfolio
  main_url: https://juliette.sh/
  url: https://juliette.sh/
  featured: false
  categories:
    - Web Development
    - Portfolio
    - Blog
- title: Kris Hedstrom's Portfolio
  main_url: https://k-create.com/
  url: https://k-create.com/portfolio/
  source_url: https://github.com/kristofferh/kristoffer
  featured: false
  description: >-
    Hey. I’m Kris. I’m an interactive designer / developer. I grew up in Umeå,
    in northern Sweden, but I now live in Brooklyn, NY. I am currently enjoying
    a hybrid Art Director + Lead Product Engineer role at a small startup called
    Nomad Health. Before that, I was a Product (Engineering) Manager at Tumblr.
    Before that, I worked at agencies. Before that, I was a baby. I like to
    design things, and then I like to build those things. I occasionally take on
    freelance projects. Feel free to get in touch if you have an interesting
    project that you want to collaborate on. Or if you just want to say hello,
    that’s cool too.
  categories:
    - Portfolio
  built_by: Kris Hedstrom
  built_by_url: https://k-create.com/
- title: knpw.rs
  main_url: https://knpw.rs/
  url: https://knpw.rs/
  source_url: https://github.com/knpwrs/knpw.rs
  featured: false
  categories:
    - Blog
    - Web Development
- title: Kostas Bariotis' Blog
  main_url: https://kostasbariotis.com/
  url: https://kostasbariotis.com/
  source_url: https://github.com/kbariotis/kostasbariotis.com
  featured: false
  categories:
    - Blog
    - Portfolio
    - Web Development
- title: LaserTime Clinic
  main_url: https://lasertime.ru/
  url: https://lasertime.ru/
  source_url: https://github.com/oleglegun/lasertime
  featured: false
  categories:
    - Marketing
- title: Jason Lengstorf
  main_url: https://lengstorf.com
  url: https://lengstorf.com
  source_url: https://github.com/jlengstorf/lengstorf.com
  featured: false
  categories:
    - Blog
  built_by: Jason Lengstorf
  built_by_url: https://github.com/jlengstorf
- title: Mannequin.io
  main_url: https://mannequin.io/
  url: https://mannequin.io/
  source_url: https://github.com/LastCallMedia/Mannequin/tree/master/site
  featured: false
  categories:
    - Open Source
    - Web Development
    - Documentation
- title: Fabric
  main_url: https://meetfabric.com/
  url: https://meetfabric.com/
  featured: false
  categories:
    - Marketing
- title: Nexit
  main_url: https://nexit.sk/
  url: https://nexit.sk/references
  featured: false
  categories:
    - Web Development
- title: Open FDA
  description: >
    Provides APIs and raw download access to a number of high-value, high
    priority and scalable structured datasets, including adverse events, drug
    product labeling, and recall enforcement reports.
  main_url: https://open.fda.gov/
  url: https://open.fda.gov/
  source_url: https://github.com/FDA/open.fda.gov
  featured: false
  categories:
    - Government
    - Open Source
    - Web Development
    - API
    - Data
- title: NYC Planning Labs (New York City Department of City Planning)
  main_url: https://planninglabs.nyc/
  url: https://planninglabs.nyc/about/
  source_url: https://github.com/NYCPlanning/
  featured: false
  description: >-
    We work with New York City's Urban Planners to deliver impactful, modern
    technology tools.
  categories:
    - Open Source
    - Government
- title: Preston Richey Portfolio / Blog
  main_url: https://prestonrichey.com/
  url: https://prestonrichey.com/
  source_url: https://github.com/prichey/prestonrichey.com
  featured: false
  categories:
    - Web Development
    - Portfolio
    - Blog
- title: Landing page of Put.io
  main_url: https://put.io/
  url: https://put.io/
  featured: false
  categories:
    - E-commerce
    - Technology
- title: The Rick and Morty API
  main_url: https://rickandmortyapi.com/
  url: https://rickandmortyapi.com/
  built_by: Axel Fuhrmann
  built_by_url: https://axelfuhrmann.com/
  featured: false
  categories:
    - Web Development
    - Entertainment
    - Documentation
    - Open Source
    - API
- title: Santa Compañía Creativa
  main_url: https://santacc.es/
  url: https://santacc.es/
  source_url: https://github.com/DesarrolloWebSantaCC/santacc-web
  featured: false
  categories:
    - Agency
- title: Sean Coker's Blog
  main_url: https://sean.is/
  url: https://sean.is/
  featured: false
  categories:
    - Blog
    - Portfolio
    - Web Development
- title: Several Levels
  main_url: https://severallevels.io/
  url: https://severallevels.io/
  source_url: https://github.com/Harrison1/several-levels
  featured: false
  categories:
    - Agency
    - Web Development
- title: Simply
  main_url: https://simply.co.za/
  url: https://simply.co.za/
  featured: false
  categories:
    - Marketing
- title: Storybook
  main_url: https://storybook.js.org/
  url: https://storybook.js.org/
  source_url: https://github.com/storybooks/storybook
  featured: false
  categories:
    - Web Development
    - Open Source
- title: Vibert Thio's Portfolio
  main_url: https://vibertthio.com/portfolio/
  url: https://vibertthio.com/portfolio/projects/
  source_url: https://github.com/vibertthio/portfolio
  featured: false
  categories:
    - Portfolio
    - Web Development
- title: VisitGemer
  main_url: https://visitgemer.sk/
  url: https://visitgemer.sk/
  featured: false
  categories:
    - Marketing
- title: Bricolage.io
  main_url: https://www.bricolage.io/
  url: https://www.bricolage.io/
  source_url: https://github.com/KyleAMathews/blog
  featured: false
  categories:
    - Blog
- title: Charles Pinnix Website
  main_url: https://www.charlespinnix.com/
  url: https://www.charlespinnix.com/
  featured: false
  description: >-
    I’m a senior frontend engineer with 8 years of experience building websites
    and web applications. I’m interested in leading creative, multidisciplinary
    engineering teams. I’m a creative technologist, merging photography, art,
    and design into engineering and visa versa. I take a pragmatic,
    product-oriented approach to development, allowing me to see the big picture
    and ensuring quality products are completed on time. I have a passion for
    modern frontend JavaScript frameworks such as React and Vue, and I have
    substantial experience on the backend with an interest in Node and
    container based deployment with Docker and AWS.
  categories:
    - Portfolio
    - Web Development
- title: Charlie Harrington's Blog
  main_url: https://www.charlieharrington.com/
  url: https://www.charlieharrington.com/
  source_url: https://github.com/whatrocks/blog
  featured: false
  categories:
    - Blog
    - Web Development
    - Music
- title: Gabriel Adorf's Portfolio
  main_url: https://www.gabrieladorf.com/
  url: https://www.gabrieladorf.com/
  source_url: https://github.com/gabdorf/gabriel-adorf-portfolio
  featured: false
  categories:
    - Portfolio
    - Web Development
- title: greglobinski.com
  main_url: https://www.greglobinski.com/
  url: https://www.greglobinski.com/
  source_url: https://github.com/greglobinski/www.greglobinski.com
  featured: false
  categories:
    - Portfolio
    - Web Development
- title: I am Putra
  main_url: https://www.iamputra.com/
  url: https://www.iamputra.com/
  featured: false
  categories:
    - Portfolio
    - Web Development
    - Blog
- title: In Sowerby Bridge
  main_url: https://www.insowerbybridge.co.uk/
  url: https://www.insowerbybridge.co.uk/
  featured: false
  categories:
    - Marketing
    - Government
- title: JavaScript Stuff
  main_url: https://www.javascriptstuff.com/
  url: https://www.javascriptstuff.com/
  featured: false
  categories:
    - Education
    - Web Development
    - Library
- title: Ledgy
  main_url: https://www.ledgy.com/
  url: https://github.com/morloy/ledgy.com
  featured: false
  categories:
    - Marketing
    - Finance
- title: Alec Lomas's Portfolio / Blog
  main_url: https://www.lowmess.com/
  url: https://www.lowmess.com/
  source_url: https://github.com/lowmess/lowmess
  featured: false
  categories:
    - Web Development
    - Blog
    - Portfolio
- title: Michele Mazzucco's Portfolio
  main_url: https://www.michelemazzucco.it/
  url: https://www.michelemazzucco.it/
  source_url: https://github.com/michelemazzucco/michelemazzucco.it
  featured: false
  categories:
    - Portfolio
- title: Orbit FM Podcasts
  main_url: https://www.orbit.fm/
  url: https://www.orbit.fm/
  source_url: https://github.com/agarrharr/orbit.fm
  featured: false
  categories:
    - Podcast
- title: Prosecco Springs
  main_url: https://www.proseccosprings.com/
  url: https://www.proseccosprings.com/
  featured: false
  categories:
    - Food
    - Blog
    - Marketing
- title: Verious
  main_url: https://www.verious.io/
  url: https://www.verious.io/
  source_url: https://github.com/cpinnix/verious
  featured: false
  categories:
    - Web Development
- title: Yisela
  main_url: https://www.yisela.com/
  url: https://www.yisela.com/tetris-against-trauma-gaming-as-therapy/
  featured: false
  categories:
    - Blog
- title: YouFoundRon.com
  main_url: https://www.youfoundron.com/
  url: https://www.youfoundron.com/
  source_url: https://github.com/rongierlach/yfr-dot-com
  featured: false
  categories:
    - Portfolio
    - Web Development
    - Blog
- title: Ease
  main_url: https://www.ease.com/
  url: https://www.ease.com/
  featured: false
  categories:
    - Marketing
    - Healthcare
- title: Policygenius
  main_url: https://www.policygenius.com/
  url: https://www.policygenius.com/
  featured: false
  categories:
    - Marketing
    - Healthcare
- title: Moteefe
  main_url: https://www.moteefe.com/
  url: https://www.moteefe.com/
  featured: false
  categories:
    - Marketing
    - Agency
    - Technology
- title: Athelas
  main_url: http://www.athelas.com/
  url: http://www.athelas.com/
  featured: false
  categories:
    - Marketing
    - Healthcare
- title: Pathwright
  main_url: http://www.pathwright.com/
  url: http://www.pathwright.com/
  featured: false
  categories:
    - Marketing
    - Education
- title: Lucid
  main_url: https://www.golucid.co/
  url: https://www.golucid.co/
  featured: false
  categories:
    - Marketing
    - Technology
- title: Bench
  main_url: http://www.bench.co/
  url: http://www.bench.co/
  featured: false
  categories:
    - Marketing
- title: Gin Lane
  main_url: http://www.ginlane.com/
  url: https://www.ginlane.com/
  featured: false
  categories:
    - Web Development
    - Agency
- title: Marmelab
  main_url: https://marmelab.com/en/
  url: https://marmelab.com/en/
  featured: false
  categories:
    - Web Development
    - Agency
- title: Dovetail
  main_url: https://dovetailapp.com/
  url: https://dovetailapp.com/
  featured: false
  categories:
    - Marketing
    - Technology
- title: The Bastion Bot
  main_url: https://bastionbot.org/
  url: https://bastionbot.org/
  description: Give awesome perks to your Discord server!
  featured: false
  categories:
    - Open Source
    - Technology
    - Documentation
    - Community
  built_by: Sankarsan Kampa
  built_by_url: https://traction.one
- title: Smakosh
  main_url: https://smakosh.com/
  url: https://smakosh.com/
  source_url: https://github.com/smakosh/smakosh.com
  featured: false
  categories:
    - Portfolio
    - Web Development
- title: WebGazer
  main_url: https://www.webgazer.io/
  url: https://www.webgazer.io/
  featured: false
  categories:
    - Marketing
    - Web Development
    - Technology
- title: Joe Seifi's Blog
  main_url: http://seifi.org/
  url: http://seifi.org/
  featured: false
  categories:
    - Portfolio
    - Web Development
    - Blog
- title: LekoArts — Graphic Designer & Front-End Developer
  main_url: https://www.lekoarts.de
  url: https://www.lekoarts.de
  source_url: https://github.com/LekoArts/portfolio
  featured: false
  built_by: LekoArts
  built_by_url: https://github.com/LekoArts
  description: >-
    Hi, I'm Lennart — a self-taught and passionate graphic/web designer &
    frontend developer based in Darmstadt, Germany. I love it to realize complex
    projects in a creative manner and face new challenges. Since 6 years I do
    graphic design, my love for frontend development came up 3 years ago. I
    enjoy acquiring new skills and cementing this knowledge by writing blogposts
    and creating tutorials.
  categories:
    - Portfolio
    - Blog
    - Design
    - Web Development
    - Freelance
    - Open Source
- title: 杨二小的博客
  main_url: https://blog.yangerxiao.com/
  url: https://blog.yangerxiao.com/
  source_url: https://github.com/zerosoul/blog.yangerxiao.com
  featured: false
  categories:
    - Blog
    - Portfolio
- title: MOTTO x MOTTO
  main_url: https://mottox2.com
  url: https://mottox2.com
  source_url: https://github.com/mottox2/website
  description: Web developer / UI Designer in Tokyo Japan.
  featured: false
  categories:
    - Blog
    - Portfolio
  built_by: mottox2
  built_by_url: https://mottox2.com
- title: Pride of the Meadows
  main_url: https://www.prideofthemeadows.com/
  url: https://www.prideofthemeadows.com/
  featured: false
  categories:
    - E-commerce
    - Food
    - Blog
  built_by: Caldera Digital
  built_by_url: https://www.calderadigital.com/
- title: Michael Uloth
  main_url: https://www.michaeluloth.com
  url: https://www.michaeluloth.com
  featured: false
  description: Michael Uloth is a web developer, opera singer, and the creator of Up and Running Tutorials.
  categories:
    - Portfolio
    - Web Development
    - Music
  built_by: Michael Uloth
  built_by_url: https://www.michaeluloth.com
- title: Spacetime
  main_url: https://www.heyspacetime.com/
  url: https://www.heyspacetime.com/
  featured: false
  description: >-
    Spacetime is a Dallas-based digital experience agency specializing in web,
    app, startup, and digital experience creation.
  categories:
    - Marketing
    - Portfolio
    - Agency
  built_by: Spacetime
  built_by_url: https://www.heyspacetime.com/
- title: Eric Jinks
  main_url: https://ericjinks.com/
  url: https://ericjinks.com/
  featured: false
  description: Software engineer / web developer from the Gold Coast, Australia.
  categories:
    - Portfolio
    - Blog
    - Web Development
    - Technology
  built_by: Eric Jinks
  built_by_url: https://ericjinks.com/
- title: GaiAma - We are wildlife
  main_url: https://www.gaiama.org/
  url: https://www.gaiama.org/
  featured: false
  description: >-
    We founded the GaiAma conservation organization to protect wildlife in Perú
    and to create an example of a permaculture neighborhood, living
    symbiotically with the forest - because reforestation is just the beginning
  categories:
    - Nonprofit
    - Marketing
    - Blog
  source_url: https://github.com/GaiAma/gaiama.org
  built_by: GaiAma
  built_by_url: https://www.gaiama.org/
- title: Healthcare Logic
  main_url: https://www.healthcarelogic.com/
  url: https://www.healthcarelogic.com/
  featured: false
  description: >-
    Revolutionary technology that empowers clinical and managerial leaders to
    collaborate with clarity.
  categories:
    - Marketing
    - Healthcare
    - Technology
  built_by: Thrive
  built_by_url: https://thriveweb.com.au/
- title: Papergov
  main_url: https://papergov.com/
  url: https://papergov.com/
  featured: false
  description: Manage all your government services in a single place
  categories:
    - Directory
    - Government
    - Technology
  source_url: https://github.com/WeOpenly/localgov.fyi
  built_by: Openly Technologies
  built_by_url: https://papergov.com/about/
- title: Kata.ai Documentation
  main_url: https://docs.kata.ai/
  url: https://docs.kata.ai/
  source_url: https://github.com/kata-ai/kata-platform-docs
  featured: false
  description: >-
    Documentation website for the Kata Platform, an all-in-one platform for
    building chatbots using AI technologies.
  categories:
    - Documentation
    - Technology
- title: goalgetters
  main_url: https://goalgetters.space/
  url: https://goalgetters.space/
  featured: false
  description: >-
    goalgetters is a source of inspiration for people who want to change their
    career. We offer articles, success stories and expert interviews on how to
    find a new passion and how to implement change.
  categories:
    - Blog
    - Education
  built_by: Stephanie Langers (content), Adrian Wenke (development)
  built_by_url: https://twitter.com/AdrianWenke
- title: StatusHub - Easy to use Hosted Status Page Service
  main_url: https://statushub.com/
  url: https://statushub.com/
  featured: false
  description: >-
    Set up your very own service status page in minutes with StatusHub. Allow
    customers to subscribe to be updated automatically.
  categories:
    - Technology
    - Marketing
  built_by: Bejamas
  built_by_url: https://bejamas.io/
- title: Mambu
  main_url: https://www.mambu.com/
  url: https://www.mambu.com/
  featured: false
  description: >-
    Mambu is the cloud platform for banking and lending businesses that
    puts customer relationships first.
  categories:
    - Technology
    - Finance
  built_by: Bejamas
  built_by_url: https://bejamas.io/
- title: Avenues
  main_url: https://www.avenues.org
  url: https://www.avenues.org
  featured: false
  description: >-
    One school with many campuses, providing transformative,
    world-focused learning experiences to students around the globe
  categories:
    - Education
  built_by: Bejamas
  built_by_url: https://bejamas.io/
- title: Multicoin Capital
  main_url: https://multicoin.capital
  url: https://multicoin.capital
  featured: false
  description: >-
    Multicoin Capital is a thesis-driven investment firm that
    invests in cryptocurrencies, tokens, and blockchain
    companies reshaping trillion-dollar markets.
  categories:
    - Technology
    - Finance
  built_by: Bejamas
  built_by_url: https://bejamas.io/
- title: Argent
  main_url: https://www.argent.xyz/
  url: https://www.argent.xyz/
  featured: false
  description: Argent is the simplest and safest Ethereum wallet for DeFi.
  categories:
    - Technology
    - Finance
  built_by: Bejamas
  built_by_url: https://bejamas.io/
- title: Meet Flo
  main_url: https://meetflo.com/
  url: https://meetflo.com/
  featured: false
  description: >-
    The Flo by Moen Smart Water Shutoff is a comprehensive
    water monitoringand shut-off system with leak detection
    and proactive leak prevention technologies.
  categories:
    - E-commerce
  built_by: Bejamas
  built_by_url: https://bejamas.io/
- title: Matthias Kretschmann Portfolio
  main_url: https://matthiaskretschmann.com/
  url: https://matthiaskretschmann.com/
  source_url: https://github.com/kremalicious/portfolio
  featured: false
  description: Portfolio of designer & developer Matthias Kretschmann.
  categories:
    - Portfolio
    - Web Development
  built_by: Matthias Kretschmann
  built_by_url: https://matthiaskretschmann.com/
- title: Iron Cove Solutions
  main_url: https://ironcovesolutions.com/
  url: https://ironcovesolutions.com/
  description: >-
    Iron Cove Solutions is a cloud based consulting firm. We help companies
    deliver a return on cloud usage by applying best practices
  categories:
    - Technology
    - Web Development
  built_by: Iron Cove Solutions
  built_by_url: https://ironcovesolutions.com/
  featured: false
- title: Moetez Chaabene Portfolio / Blog
  main_url: https://moetez.me/
  url: https://moetez.me/
  source_url: https://github.com/moetezch/moetez.me
  featured: false
  description: Portfolio of Moetez Chaabene
  categories:
    - Portfolio
    - Web Development
    - Blog
  built_by: Moetez Chaabene
  built_by_url: https://twitter.com/moetezch
- title: Nikita
  description: >-
    Automation of system deployments in Node.js for applications and
    infrastructures.
  main_url: https://nikita.js.org/
  url: https://nikita.js.org/
  source_url: https://github.com/adaltas/node-nikita
  categories:
    - Documentation
    - Open Source
    - Technology
  built_by: Adaltas
  built_by_url: https://www.adaltas.com
  featured: false
- title: Gourav Sood Blog & Portfolio
  main_url: https://www.gouravsood.com/
  url: https://www.gouravsood.com/
  featured: false
  categories:
    - Blog
    - Portfolio
  built_by: Gourav Sood
  built_by_url: https://www.gouravsood.com/
- title: Jonas Tebbe Portfolio
  description: |
    Hey, I’m Jonas and I create digital products.
  main_url: https://jonastebbe.com
  url: https://jonastebbe.com
  categories:
    - Portfolio
  built_by: Jonas Tebbe
  built_by_url: https://twitter.com/jonastebbe
  featured: false
- title: Parker Sarsfield
  description: |
    I'm Parker, a software engineer.
  main_url: https://sarsfield.io
  url: https://sarsfield.io
  categories:
    - Blog
    - Portfolio
  built_by: Parker Sarsfield
  built_by_url: https://sarsfield.io
- title: Frontend web development with Greg
  description: |
    JavaScript, GatsbyJS, ReactJS, CSS in JS... Let's learn some stuff together.
  main_url: https://dev.greglobinski.com
  url: https://dev.greglobinski.com
  categories:
    - Blog
    - Web Development
  built_by: Greg Lobinski
  built_by_url: https://github.com/greglobinski
- title: Insomnia
  description: |
    Desktop HTTP and GraphQL client for developers
  main_url: https://insomnia.rest/
  url: https://insomnia.rest/
  categories:
    - Blog
  built_by: Gregory Schier
  built_by_url: https://schier.co
  featured: false
- title: Timeline Theme Portfolio
  description: |
    I'm Aman Mittal, a software developer.
  main_url: https://amanhimself.dev/
  url: https://amanhimself.dev/
  categories:
    - Web Development
    - Portfolio
  built_by: Aman Mittal
  built_by_url: https://amanhimself.dev/
- title: janosh.dev
  description: >
    Janosh Riebesell's blog. Writes about physics, machine learning, sustainability
    and web development. Site is fully responsive and has fluid typography. Built with
    MDX (for interactive content), styled-components (for design), KaTeX (for math),
    gatsby-remark-vscode (for syntax highlighting), Disqus (for reader comments),
    Algolia (for search), react-spring (for animations).
  main_url: https://janosh.dev
  url: https://janosh.dev
  source_url: https://github.com/janosh/blog
  categories:
    - Portfolio
    - Blog
    - Science
    - Photography
    - Travel
  built_by: Janosh Riebesell
  built_by_url: https://janosh.dev
  featured: false
- title: Ocean artUp
  description: >
    Science outreach site built using styled-components and Contentful. Ocean artUp
    is a research project funded by an Advanced Grant of the European Research
    Council (ERC) to explore the possible benefits of artificial upwelling, i.e.
    pumping nutrient-rich deep water to the ocean’s sunlit surface layer. Potential
    benefits include increased bioactivity and CO2 sequestration.
  main_url: https://ocean-artup.eu
  url: https://ocean-artup.eu
  source_url: https://github.com/janosh/ocean-artup
  categories:
    - Science
    - Education
    - Blog
  built_by: Janosh Riebesell
  built_by_url: https://janosh.dev
  featured: false
- title: Studenten bilden Schüler
  description: >
    Studenten bilden Schüler e.V. is a German student-run nonprofit initiative that aims to
    contribute to more equal educational opportunities by providing free tutoring to refugees
    and children from underprivileged families. The site is built with styled-components,
    Contentful, CSS grid, fluid typography, Algolia search.
  main_url: https://studenten-bilden-schueler.de
  url: https://studenten-bilden-schueler.de
  source_url: https://github.com/StudentenBildenSchueler/homepage
  categories:
    - Education
    - Nonprofit
    - Blog
  built_by: Janosh Riebesell
  built_by_url: https://janosh.dev
  featured: false
- title: Ryan Fitzgerald
  description: |
    Personal portfolio and blog for Ryan Fitzgerald
  main_url: https://ryanfitzgerald.ca/
  url: https://ryanfitzgerald.ca/
  categories:
    - Web Development
    - Portfolio
  built_by: Ryan Fitzgerald
  built_by_url: https://github.com/RyanFitzgerald
  featured: false
- title: Kaizen
  description: |
    Content Marketing, PR & SEO Agency in London
  main_url: https://www.kaizen.co.uk/
  url: https://www.kaizen.co.uk/
  categories:
    - Agency
    - Blog
    - Design
    - Web Development
    - SEO
  built_by: Bogdan Stanciu
  built_by_url: https://github.com/b0gd4n
  featured: false
- title: HackerOne Platform Documentation
  description: |
    HackerOne's Product Documentation Center!
  url: https://docs.hackerone.com/
  main_url: https://docs.hackerone.com/
  categories:
    - Documentation
    - Security
  featured: false
- title: Mux Video
  description: |
    API to video hosting and streaming
  main_url: https://mux.com/
  url: https://mux.com/
  categories:
    - Video
    - API
  featured: false
- title: Swapcard
  description: >
    The easiest way for event organizers to instantly connect people, build a
    community of attendees and exhibitors, and increase revenue over time
  main_url: https://www.swapcard.com/
  url: https://www.swapcard.com/
  categories:
    - Event
    - Community
    - Marketing
  built_by: Swapcard
  built_by_url: https://www.swapcard.com/
  featured: false
- title: Kalix
  description: >
    Kalix is perfect for healthcare professionals starting out in private
    practice, to those with an established clinic.
  main_url: https://www.kalixhealth.com/
  url: https://www.kalixhealth.com/
  categories:
    - Healthcare
  featured: false
- title: Bad Credit Loans
  description: |
    Get the funds you need, from $250-$5,000
  main_url: https://www.creditloan.com/
  url: https://www.creditloan.com/
  categories:
    - Finance
  featured: false
- title: Financial Center
  description: >
    Member-owned, not-for-profit, co-operative whose members receive financial
    benefits in the form of lower loan rates, higher savings rates, and lower
    fees than banks.
  main_url: https://fcfcu.com/
  url: https://fcfcu.com/
  categories:
    - Finance
    - Nonprofit
    - Business
    - Education
  built_by: https://fcfcu.com/
  built_by_url: https://fcfcu.com/
  featured: false
- title: Office of Institutional Research and Assessment
  description: |
    Good Data, Good Decisions
  main_url: http://oira.ua.edu/
  url: http://oira.ua.edu/
  categories:
    - Data
  featured: false
- title: The Telegraph Premium
  description: |
    Exclusive stories from award-winning journalists
  main_url: https://premium.telegraph.co.uk/
  url: https://premium.telegraph.co.uk/
  categories:
    - Media
  featured: false
- title: html2canvas
  description: |
    Screenshots with JavaScript
  main_url: http://html2canvas.hertzen.com/
  url: http://html2canvas.hertzen.com/
  source_url: https://github.com/niklasvh/html2canvas/tree/master/www
  categories:
    - JavaScript
    - Documentation
  built_by: Niklas von Hertzen
  built_by_url: http://hertzen.com/
  featured: false
- title: Half Electronics
  description: |
    Personal website
  main_url: https://www.halfelectronic.com/
  url: https://www.halfelectronic.com/
  categories:
    - Blog
  built_by: Fernando Poumian
  built_by_url: https://github.com/fpoumian/halfelectronic.com
  featured: false
- title: Frithir Software Development
  main_url: https://frithir.com/
  url: https://frithir.com/
  featured: false
  description: I DRINK COFFEE, WRITE CODE AND IMPROVE MY DEVELOPMENT SKILLS EVERY DAY.
  categories:
    - Design
    - Web Development
  built_by: Frithir
  built_by_url: https://Frithir.com/
- title: Unow
  main_url: https://www.unow.fr/
  url: https://www.unow.fr/
  categories:
    - Education
    - Marketing
  featured: false
- title: Peter Hironaka
  description: |
    Freelance Web Developer based in Los Angeles.
  main_url: https://peterhironaka.com/
  url: https://peterhironaka.com/
  categories:
    - Portfolio
    - Web Development
  built_by: Peter Hironaka
  built_by_url: https://github.com/PHironaka
  featured: false
- title: Michael McQuade
  description: |
    Personal website and blog for Michael McQuade
  main_url: https://giraffesyo.io
  url: https://giraffesyo.io
  categories:
    - Blog
  built_by: Michael McQuade
  built_by_url: https://github.com/giraffesyo
  featured: false
- title: Haacht Brewery
  description: |
    Corporate website for Haacht Brewery. Designed and Developed by Gafas.
  main_url: https://haacht.com/en/
  url: https://haacht.com
  categories:
    - Marketing
  built_by: Gafas
  built_by_url: https://gafas.be
  featured: false
- title: StoutLabs
  description: |
    Portfolio of Daniel Stout, freelance developer in East Tennessee.
  main_url: https://www.stoutlabs.com/
  url: https://www.stoutlabs.com/
  categories:
    - Web Development
    - Portfolio
  built_by: Daniel Stout
  built_by_url: https://github.com/stoutlabs
  featured: false
- title: Chicago Ticket Outcomes By Neighborhood
  description: |
    ProPublica data visualization of traffic ticket court outcomes
  categories:
    - Media
    - Nonprofit
  url: >-
    https://projects.propublica.org/graphics/il/il-city-sticker-tickets-maps/ticket-status/?initialWidth=782
  main_url: >-
    https://projects.propublica.org/graphics/il/il-city-sticker-tickets-maps/ticket-status/?initialWidth=782
  built_by: David Eads
  built_by_url: https://github.com/eads
  featured: false
- title: Chicago South Side Traffic Ticketing rates
  description: |
    ProPublica data visualization of traffic ticket rates by community
  main_url: >-
    https://projects.propublica.org/graphics/il/il-city-sticker-tickets-maps/ticket-rate/?initialWidth=782
  url: >-
    https://projects.propublica.org/graphics/il/il-city-sticker-tickets-maps/ticket-rate/?initialWidth=782
  categories:
    - Media
    - Nonprofit
  built_by: David Eads
  built_by_url: https://github.com/eads
  featured: false
- title: Otsimo
  description: >
    Otsimo is a special education application for children with autism, down
    syndrome and other developmental disabilities.
  main_url: https://otsimo.com/en/
  url: https://otsimo.com/en/
  categories:
    - Blog
    - Education
  featured: false
- title: Matt Bagni Portfolio 2018
  description: >
    Mostly the result of playing with Gatsby and learning about react and
    graphql. Using the screenshot plugin to showcase the work done for my
    company in the last 2 years, and a good amount of other experiments.
  main_url: https://mattbag.github.io
  url: https://mattbag.github.io
  categories:
    - Portfolio
  featured: false
- title: Lisa Ye's Blog
  description: |
    Simple blog/portofolio for a fashion designer. Gatsby_v2 + Netlify cms
  main_url: https://lisaye.netlify.app/
  url: https://lisaye.netlify.app/
  categories:
    - Blog
    - Portfolio
  featured: false
- title: Artem Sapegin
  description: >
    Little homepage of Artem Sapegin, a frontend developer, passionate
    photographer, coffee drinker and crazy dogs’ owner.
  main_url: https://sapegin.me/
  url: https://sapegin.me/
  categories:
    - Portfolio
    - Open Source
    - Web Development
  built_by: Artem Sapegin
  built_by_url: https://github.com/sapegin
  featured: false
- title: SparkPost Developers
  main_url: https://developers.sparkpost.com/
  url: https://developers.sparkpost.com/
  source_url: https://github.com/SparkPost/developers.sparkpost.com
  categories:
    - Documentation
    - API
  featured: false
- title: Malik Browne Portfolio 2018
  description: >
    The portfolio blog of Malik Browne, a full-stack engineer, foodie, and avid
    blogger/YouTuber.
  main_url: https://www.malikbrowne.com/about
  url: https://www.malikbrowne.com
  categories:
    - Blog
    - Portfolio
  built_by: Malik Browne
  built_by_url: https://twitter.com/milkstarz
  featured: false
- title: Novatics
  description: |
    Digital products that inspire and make a difference
  main_url: https://www.novatics.com.br
  url: https://www.novatics.com.br
  categories:
    - Portfolio
    - Technology
    - Web Development
  built_by: Novatics
  built_by_url: https://github.com/Novatics
  featured: false
- title: Max McKinney
  description: >
    I’m a developer and designer with a focus in web technologies. I build cars
    on the side.
  main_url: https://maxmckinney.com/
  url: https://maxmckinney.com/
  categories:
    - Portfolio
    - Web Development
    - Design
  built_by: Max McKinney
  featured: false
- title: Stickyard
  description: |
    Make your React component sticky the easy way
  main_url: https://nihgwu.github.io/stickyard/
  url: https://nihgwu.github.io/stickyard/
  source_url: https://github.com/nihgwu/stickyard/tree/master/website
  categories:
    - Web Development
  built_by: Neo Nie
  featured: false
- title: Agata Milik
  description: |
    Website of a Polish psychologist/psychotherapist based in Gdańsk, Poland.
  main_url: https://agatamilik.pl
  url: https://agatamilik.pl
  categories:
    - Marketing
    - Healthcare
  built_by: Piotr Fedorczyk
  built_by_url: https://piotrf.pl
  featured: false
- title: WebPurple
  main_url: https://www.webpurple.net/
  url: https://www.webpurple.net/
  source_url: https://github.com/WebPurple/site
  description: >-
    Site of local (Russia, Ryazan) frontend community. Main purpose is to show
    info about meetups and keep blog.
  categories:
    - Nonprofit
    - Web Development
    - Community
    - Blog
    - Open Source
  built_by: Nikita Kirsanov
  built_by_url: https://twitter.com/kitos_kirsanov
  featured: false
- title: Papertrail.io
  description: |
    Inspection Management for the 21st Century
  main_url: https://www.papertrail.io/
  url: https://www.papertrail.io/
  categories:
    - Marketing
    - Technology
  built_by: Papertrail.io
  built_by_url: https://www.papertrail.io
  featured: false
- title: Matt Ferderer
  main_url: https://mattferderer.com
  url: https://mattferderer.com
  source_url: https://github.com/mattferderer/gatsbyblog
  description: >
    A blog built with Gatsby that discusses web related tech
    such as JavaScript, .NET, Blazor & security.
  categories:
    - Blog
    - Web Development
  built_by: Matt Ferderer
  built_by_url: https://twitter.com/mattferderer
  featured: false
- title: Sahyadri Open Source Community
  main_url: https://sosc.org.in
  url: https://sosc.org.in
  source_url: https://github.com/haxzie/sosc-website
  description: >
    Official website of Sahyadri Open Source Community for community blog, event
    details and members info.
  categories:
    - Blog
    - Community
    - Open Source
  built_by: Musthaq Ahamad
  built_by_url: https://github.com/haxzie
  featured: false
- title: Tech Confessions
  main_url: https://confessions.tech
  url: https://confessions.tech
  source_url: https://github.com/JonathanSpeek/tech-confessions
  description: A guilt-free place for us to confess our tech sins \U0001F64F\n
  categories:
    - Community
    - Open Source
  built_by: Jonathan Speek
  built_by_url: https://speek.design
  featured: false
- title: Thibault Maekelbergh
  main_url: https://thibmaek.com
  url: https://thibmaek.com
  source_url: https://github.com/thibmaek/thibmaek.github.io
  description: |
    A nice blog about development, Raspberry Pi, plants and probably records.
  categories:
    - Blog
    - Open Source
  built_by: Thibault Maekelbergh
  built_by_url: https://twitter.com/thibmaek
  featured: false
- title: LearnReact.design
  main_url: https://learnreact.design
  url: https://learnreact.design
  description: >
    React Essentials For Designers: A React course tailored for product
    designers, ux designers, ui designers.
  categories:
    - Blog
  built_by: Linton Ye
  built_by_url: https://twitter.com/lintonye
- title: Mega House Creative
  main_url: https://www.megahousecreative.com/
  url: https://www.megahousecreative.com/
  description: >
    Mega House Creative is a digital agency that provides unique goal-oriented
    web marketing solutions.
  categories:
    - Marketing
    - Agency
  built_by: Daniel Robinson
  featured: false
- title: Tobie Marier Robitaille - csc
  main_url: https://tobiemarierrobitaille.com/
  url: https://tobiemarierrobitaille.com/en/
  description: |
    Portfolio site for director of photography Tobie Marier Robitaille
  categories:
    - Portfolio
    - Gallery
  built_by: Mill3 Studio
  built_by_url: https://mill3.studio/en/
  featured: false
- title: Mahipat's Portfolio
  main_url: https://mojaave.com/
  url: https://mojaave.com
  source_url: https://github.com/mhjadav/mojaave
  description: >
    mojaave.com is Mahipat's portfolio, I have developed it using Gatsby v2 and
    Bootstrap, To get in touch with people looking for full-stack developer.
  categories:
    - Portfolio
    - Web Development
  built_by: Mahipat Jadav
  built_by_url: https://mojaave.com/
  featured: false
- title: Mintfort
  main_url: https://mintfort.com/
  url: https://mintfort.com/
  source_url: https://github.com/MintFort/mintfort.com
  description: >
    Mintfort, the first crypto-friendly bank account. Store and manage assets on
    the blockchain.
  categories:
    - Technology
    - Finance
  built_by: Axel Fuhrmann
  built_by_url: https://axelfuhrmann.com/
  featured: false
- title: React Native Explorer
  main_url: https://react-native-explorer.firebaseapp.com
  url: https://react-native-explorer.firebaseapp.com
  description: |
    Explorer React Native packages and examples effortlessly.
  categories:
    - Education
  featured: false
- title: 500Tech
  main_url: https://500tech.com/
  url: https://500tech.com/
  featured: false
  categories:
    - Web Development
    - Agency
    - Open Source
- title: eworld
  main_url: https://eworld.herokuapp.com/
  url: https://eworld.herokuapp.com/
  featured: false
  categories:
    - E-commerce
    - Technology
- title: It's a Date
  description: >
    It's a Date is a dating app that actually involves dating.
  main_url: https://www.itsadate.app/
  url: https://www.itsadate.app/
  featured: false
  categories:
    - App
    - Blog
- title: Node.js HBase
  description: >
    Asynchronous HBase client for NodeJs using REST.
  main_url: https://hbase.js.org/
  url: https://hbase.js.org/
  source_url: https://github.com/adaltas/node-hbase
  categories:
    - Documentation
    - Open Source
    - Technology
  built_by: David Worms
  built_by_url: http://www.adaltas.com
  featured: false
- title: Peter Kroyer - Web Design / Web Development
  main_url: https://www.peterkroyer.at/en/
  url: https://www.peterkroyer.at/en/
  description: >
    Freelance web designer / web developer based in Vienna, Austria (Wien, Österreich).
  categories:
    - Agency
    - Web Development
    - Design
    - Portfolio
    - Freelance
  built_by: Peter Kroyer
  built_by_url: https://www.peterkroyer.at/
  featured: false
- title: Geddski
  main_url: https://gedd.ski
  url: https://gedd.ski
  description: >
    frontend mastery blog - level up your UI game.
  categories:
    - Web Development
    - Education
    - Productivity
    - User Experience
  built_by: Dave Geddes
  built_by_url: https://twitter.com/geddski
  featured: false
- title: Rung
  main_url: https://rung.com.br/
  url: https://rung.com.br/
  description: >
    Rung alerts you about the exceptionalities of your personal and professional life.
  categories:
    - API
    - Technology
    - Travel
  featured: false
- title: Mokkapps
  main_url: https://www.mokkapps.de/
  url: https://www.mokkapps.de/
  source_url: https://github.com/mokkapps/website
  description: >
    Portfolio website from Michael Hoffmann. Passionate software developer with focus on web-based technologies.
  categories:
    - Blog
    - Portfolio
    - Web Development
    - Mobile Development
  featured: false
- title: Premier Octet
  main_url: https://www.premieroctet.com/
  url: https://www.premieroctet.com/
  description: >
    Premier Octet is a React-based agency
  categories:
    - Agency
    - Web Development
    - Mobile Development
  featured: false
- title: Thorium
  main_url: https://www.thoriumsim.com/
  url: https://www.thoriumsim.com/
  source_url: https://github.com/thorium-sim/thoriumsim.com
  description: >
    Thorium - Open-source Starship Simulator Controls for Live Action Role Play
  built_by: Alex Anderson
  built_by_url: https://twitter.com/ralex1993
  categories:
    - Blog
    - Portfolio
    - Documentation
    - Marketing
    - Education
    - Entertainment
    - Open Source
    - Web Development
  featured: false
- title: Cameron Maske
  main_url: https://www.cameronmaske.com/
  url: https://www.cameronmaske.com/courses/introduction-to-pytest/
  source_url: https://github.com/cameronmaske/cameronmaske.com-v2
  description: >
    The homepage of Cameron Maske, a freelance full-stack developer, who is currently working on a free pytest video course
  categories:
    - Education
    - Video
    - Portfolio
    - Freelance
  featured: false
- title: Mike's Remote List
  main_url: https://www.mikesremotelist.com
  url: https://www.mikesremotelist.com
  description: >
    A list of remote jobs, updated throughout the day. Built on Gatsby v1 and powered by Contentful, Google Sheets, string and sticky tape.
  categories:
    - Marketing
  featured: false
- title: Madvoid
  main_url: https://madvoid.com/
  url: https://madvoid.com/screenshot/
  featured: false
  description: >
    Madvoid is a team of expert developers dedicated to creating simple, clear, usable and blazing fast web and mobile apps.
    We are coders that help companies and agencies to create social & interactive experiences.
    This includes full-stack development using React, WebGL, Static Site Generators, Ruby On Rails, Phoenix, GraphQL, Chatbots, CI / CD, Docker and more!
  categories:
    - Portfolio
    - Technology
    - Web Development
    - Agency
    - Marketing
  built_by: Jean-Paul Bonnetouche
  built_by_url: https://twitter.com/_jpb
- title: MOMNOTEBOOK.COM
  description: >
    Sharing knowledge and experiences that make childhood and motherhood rich, vibrant and healthy.
  main_url: https://momnotebook.com/
  url: https://momnotebook.com/
  featured: false
  built_by: Aleksander Hansson
  built_by_url: https://www.linkedin.com/in/aleksanderhansson/
  categories:
    - Blog
- title: Pirate Studios
  description: >
    Reinventing music studios with 24/7 self service rehearsal, DJ & production rooms available around the world.
  main_url: https://www.piratestudios.co
  url: https://www.piratestudios.co
  featured: false
  built_by: The Pirate Studios team
  built_by_url: https://github.com/piratestudios/
  categories:
    - Music
- title: Aurora EOS
  main_url: https://www.auroraeos.com/
  url: https://www.auroraeos.com/
  featured: false
  categories:
    - Finance
    - Marketing
    - Blog
  built_by: Corey Ward
  built_by_url: http://www.coreyward.me/
- title: MadeComfy
  main_url: https://madecomfy.com.au/
  url: https://madecomfy.com.au/
  description: >
    Short term rental management startup, using Contentful + Gatsby + CircleCI
  featured: false
  categories:
    - Travel
  built_by: Lucas Vilela
  built_by_url: https://madecomfy.com.au/
- title: Tiger Facility Services
  description: >
    Tiger Facility Services combines facility management expertise with state of the art software to offer a sustainable and customer oriented cleaning and facility service.
  main_url: https://www.tigerfacilityservices.com/de-en/
  url: https://www.tigerfacilityservices.com/de-en/
  featured: false
  categories:
    - Marketing
- title: Luciano Mammino's blog
  description: >
    Tech & programming blog of Luciano Mammino a.k.a. "loige", Full-Stack Web Developer and International Speaker
  main_url: https://loige.co
  url: https://loige.co
  featured: false
  categories:
    - Blog
    - Web Development
  built_by: Luciano Mammino
  built_by_url: https://loige.co
- title: Wire • Secure collaboration platform
  description: >
    Corporate website of Wire, an open source, end-to-end encrypted collaboration platform
  main_url: https://wire.com
  url: https://wire.com
  featured: false
  categories:
    - Open Source
    - Productivity
    - Technology
    - Blog
    - App
  built_by: Wire team
  built_by_url: https://github.com/orgs/wireapp/people
- title: J. Patrick Raftery
  main_url: https://www.jpatrickraftery.com
  url: https://www.jpatrickraftery.com
  description: J. Patrick Raftery is an opera singer and voice teacher based in Vancouver, BC.
  categories:
    - Portfolio
    - Music
  built_by: Michael Uloth
  built_by_url: https://www.michaeluloth.com
  featured: false
- title: Aria Umezawa
  main_url: https://www.ariaumezawa.com
  url: https://www.ariaumezawa.com
  description: Aria Umezawa is a director, producer, and writer currently based in San Francisco. Site designed by Stephen Bell.
  categories:
    - Portfolio
    - Music
    - Entertainment
  built_by: Michael Uloth
  built_by_url: https://www.michaeluloth.com
  featured: false
- title: Pomegranate Opera
  main_url: https://pomegranateopera.netlify.app
  url: https://pomegranateopera.netlify.app
  description: Pomegranate Opera is a lesbian opera written by Amanda Hale & Kye Marshall. Site designed by Stephen Bell.
  categories:
    - Gallery
    - Music
  built_by: Michael Uloth
  built_by_url: https://www.michaeluloth.com
  featured: false
- title: Daniel Cabena
  main_url: https://www.danielcabena.com
  url: https://www.danielcabena.com
  description: Daniel Cabena is a Canadian countertenor highly regarded in both Canada and Europe for prize-winning performances ranging from baroque to contemporary repertoire. Site designed by Stephen Bell.
  categories:
    - Portfolio
    - Music
  built_by: Michael Uloth
  built_by_url: https://www.michaeluloth.com
  featured: false
- title: Artist.Center
  main_url: https://artistcenter.netlify.app
  url: https://artistcenter.netlify.app
  description: The marketing page for Artist.Center, a soon-to-launch platform designed to connect opera singers to opera companies. Site designed by Stephen Bell.
  categories:
    - Music
  built_by: Michael Uloth
  built_by_url: https://www.michaeluloth.com
  featured: false
- title: DG Volo & Company
  main_url: https://www.dgvolo.com
  url: https://www.dgvolo.com
  description: DG Volo & Company is a Toronto-based investment consultancy. Site designed by Stephen Bell.
  categories:
    - Finance
  built_by: Michael Uloth
  built_by_url: https://www.michaeluloth.com
  featured: false
- title: Shawna Lucey
  main_url: https://www.shawnalucey.com
  url: https://www.shawnalucey.com
  description: Shawna Lucey is an American theater and opera director based in New York City. Site designed by Stephen Bell.
  categories:
    - Portfolio
    - Music
    - Entertainment
  built_by: Michael Uloth
  built_by_url: https://www.michaeluloth.com
  featured: false
- title: Leyan Lo
  main_url: https://www.leyanlo.com
  url: https://www.leyanlo.com
  description: >
    Leyan Lo’s personal website
  categories:
    - Portfolio
  built_by: Leyan Lo
  built_by_url: https://www.leyanlo.com
  featured: false
- title: Hawaii National Bank
  url: https://hawaiinational.bank
  main_url: https://hawaiinational.bank
  description: Hawaii National Bank's highly personalized service has helped loyal customers & locally owned businesses achieve their financial dreams for over 50 years.
  categories:
    - Finance
  built_by: Wall-to-Wall Studios
  built_by_url: https://walltowall.com
  featured: false
- title: Coletiv
  url: https://coletiv.com
  main_url: https://coletiv.com
  description: Coletiv teams up with companies of all sizes to design, develop & launch digital products for iOS, Android & the Web.
  categories:
    - Technology
    - Agency
    - Web Development
  built_by: Coletiv
  built_by_url: https://coletiv.com
  featured: false
- title: Gold Edge Training
  url: https://www.goldedgetraining.co.uk
  main_url: https://www.goldedgetraining.co.uk
  description: >
    AAT approved online distance learning accountancy training provider. Branded landing page / mini brochure promoting competitor differentiators, student testimonials, offers, service benefits and features. Designed to both inform potential students and encourage visits to company e-commerce site or direct company contact.
  categories:
    - Education
    - Learning
    - Landing Page
    - Business
    - Finance
  built_by: Leo Furze-Waddock
  built_by_url: https://www.linkedin.com/in/lfurzewaddock
- title: Gatsby Manor
  description: >
    We build themes for gatsby. We have themes for all projects including personal,
    portfolio, e-commerce, landing pages and more. We also run an in-house
    web dev and design studio. If you cannot find what you want, we can build it for you!
    Email us at gatsbymanor@gmail.com with questions.
  main_url: https://www.gatsbymanor.com
  url: https://www.gatsbymanor.com
  source_url: https://github.com/gatsbymanor
  categories:
    - Web Development
    - Agency
    - Technology
    - Freelance
  built_by: Steven Natera
  built_by_url: https://stevennatera.com
- title: Ema Suriano's Portfolio
  main_url: https://emasuriano.com/
  url: https://emasuriano.com/
  description: >
    Ema Suriano's portfolio to display information about him, his projects and what he's writing about.
  categories:
    - Portfolio
    - Technology
    - Web Development
  built_by: Ema Suriano
  built_by_url: https://emasuriano.com/
  featured: false
- title: Luan Orlandi
  main_url: https://luanorlandi.github.io
  url: https://luanorlandi.github.io
  source_url: https://github.com/luanorlandi/luanorlandi.github.io
  description: >
    Luan Orlandi's personal website. Brazilian web developer, enthusiast in React and Gatsby.
  categories:
    - Blog
    - Portfolio
    - Web Development
  built_by: Luan Orlandi
  built_by_url: https://github.com/luanorlandi
- title: Mobius Labs
  main_url: https://mobius.ml
  url: https://mobius.ml
  description: >
    Mobius Labs landing page, a Start-up working on Computer Vision
  categories:
    - Landing Page
    - Marketing
    - Technology
  built_by: sktt
  built_by_url: https://github.com/sktt
- title: EZAgrar
  main_url: https://www.ezagrar.at/en/
  url: https://www.ezagrar.at/en/
  description: >
    EZAgrar.at is the homepage of the biggest agricultural machinery dealership in Austria. In total 8 pages will be built for this client reusing a lot of components between them.
  categories:
    - E-commerce
    - Marketing
  built_by: MangoART
  built_by_url: https://www.mangoart.at
  featured: false
- title: OAsome blog
  main_url: https://oasome.blog/
  url: https://oasome.blog/
  source_url: https://github.com/oorestisime/oasome
  description: >
    Paris-based Cypriot adventurers. A and O. Lovers of life and travel. Want to get a glimpse of the OAsome world?
  categories:
    - Blog
    - Photography
    - Travel
  built_by: Orestis Ioannou
  featured: false
- title: Brittany Chiang
  main_url: https://brittanychiang.com/
  url: https://brittanychiang.com/
  source_url: https://github.com/bchiang7/v4
  description: >
    Personal website and portfolio of Brittany Chiang built with Gatsby v2
  categories:
    - Portfolio
  built_by: Brittany Chiang
  built_by_url: https://github.com/bchiang7
  featured: false
- title: Fitekran
  description: >
    One of the most visited Turkish blogs about health, sports and healthy lifestyle, that has been rebuilt with Gatsby v2 using WordPress.
  main_url: https://www.fitekran.com
  url: https://www.fitekran.com
  categories:
    - Science
    - Healthcare
    - Blog
  built_by: Burak Tokak
  built_by_url: https://www.buraktokak.com
- title: Serverless
  main_url: https://serverless.com
  url: https://serverless.com
  description: >
    Serverless.com – Build web, mobile and IoT applications with serverless architectures using AWS Lambda, Azure Functions, Google CloudFunctions & more!
  categories:
    - Technology
    - Web Development
  built_by: Codebrahma
  built_by_url: https://codebrahma.com
  featured: false
- title: Dive Bell
  main_url: https://divebell.band/
  url: https://divebell.band/
  description: >
    Simple site for a band to list shows dates and videos (499 on lighthouse)
  categories:
    - Music
  built_by: Matt Bagni
  built_by_url: https://mattbag.github.io
  featured: false
- title: Mayer Media Co.
  main_url: https://mayermediaco.com/
  url: https://mayermediaco.com/
  description: >
    Freelance Web Development and Digital Marketing
  categories:
    - Web Development
    - Marketing
    - Blog
  source_url: https://github.com/MayerMediaCo/MayerMediaCo2.0
  built_by: Danny Mayer
  built_by_url: https://twitter.com/mayermediaco
  featured: false
- title: Jan Czizikow Portfolio
  main_url: https://www.janczizikow.com/
  url: https://www.janczizikow.com/
  source_url: https://github.com/janczizikow/janczizikow-portfolio
  description: >
    Simple personal portfolio site built with Gatsby
  categories:
    - Portfolio
    - Freelance
    - Web Development
  built_by: Jan Czizikow
  built_by_url: https://github.com/janczizikow
- title: Carbon Design Systems
  main_url: http://www.carbondesignsystem.com/
  url: http://www.carbondesignsystem.com/
  description: >
    The Carbon Design System is integrating the new IBM Design Ethos and Language. It represents a completely fresh approach to the design of all things at IBM.
  categories:
    - Design System
    - Documentation
  built_by: IBM
  built_by_url: https://www.ibm.com/
  featured: false
- title: Mozilla Mixed Reality
  main_url: https://mixedreality.mozilla.org/
  url: https://mixedreality.mozilla.org/
  description: >
    Virtual Reality for the free and open Web.
  categories:
    - Open Source
  built_by: Mozilla
  built_by_url: https://www.mozilla.org/
  featured: false
- title: Uniform Hudl Design System
  main_url: http://uniform.hudl.com/
  url: http://uniform.hudl.com/
  description: >
    A single design system to ensure every interface feels like Hudl. From the colors we use to the size of our buttons and what those buttons say, Uniform has you covered. Check the guidelines, copy the code and get to building.
  categories:
    - Design System
    - Open Source
    - Design
  built_by: Hudl
  built_by_url: https://www.hudl.com/
- title: Subtle UI
  main_url: https://subtle-ui.netlify.app/
  url: https://subtle-ui.netlify.app/
  source_url: https://github.com/ryanwiemer/subtle-ui
  description: >
    A collection of clever yet understated user interactions found on the web.
  categories:
    - Web Development
    - Open Source
    - User Experience
  built_by: Ryan Wiemer
  built_by_url: https://www.ryanwiemer.com/
  featured: false
- title: developer.bitcoin.com
  main_url: https://developer.bitcoin.com/
  url: https://developer.bitcoin.com/
  description: >
    Bitbox based bitcoin.com developer platform and resources.
  categories:
    - Finance
  featured: false
- title: Barmej
  main_url: https://app.barmej.com/
  url: https://app.barmej.com/
  description: >
    An interactive platform to learn different programming languages in Arabic for FREE
  categories:
    - Education
    - Programming
    - Learning
  built_by: Obytes
  built_by_url: https://www.obytes.com/
  featured: false
- title: Emergence
  main_url: https://emcap.com/
  url: https://emcap.com/
  description: >
    Emergence is a top enterprise cloud venture capital firm. We fund early stage ventures focusing on enterprise & SaaS applications. Emergence is one of the top VC firms in Silicon Valley.
  categories:
    - Marketing
    - Blog
  built_by: Upstatement
  built_by_url: https://www.upstatement.com/
  featured: false
- title: FPVtips
  main_url: https://fpvtips.com
  url: https://fpvtips.com
  source_url: https://github.com/jumpalottahigh/fpvtips
  description: >
    FPVtips is all about bringing racing drone pilots closer together, and getting more people into the hobby!
  categories:
    - Community
    - Education
  built_by: Georgi Yanev
  built_by_url: https://twitter.com/jumpalottahigh
  featured: false
- title: Georgi Yanev
  main_url: https://blog.georgi-yanev.com/
  url: https://blog.georgi-yanev.com/
  source_url: https://github.com/jumpalottahigh/blog.georgi-yanev.com
  description: >
    I write articles about FPV quads (building and flying), web development, smart home automation, life-long learning and other topics from my personal experience.
  categories:
    - Blog
  built_by: Georgi Yanev
  built_by_url: https://twitter.com/jumpalottahigh
  featured: false
- title: Bear Archery
  main_url: https://beararchery.com/
  url: https://beararchery.com/
  categories:
    - E-commerce
    - Sports
  built_by: Escalade Sports
  built_by_url: https://www.escaladesports.com/
  featured: false
- title: "attn:"
  main_url: https://www.attn.com/
  url: https://www.attn.com/
  categories:
    - Media
    - Entertainment
  built_by: "attn:"
  built_by_url: https://www.attn.com/
  featured: false
- title: Mirror Conf
  description: >
    Mirror Conf is a conference designed to empower designers and frontend developers who have a thirst for knowledge and want to broaden their horizons.
  main_url: https://www.mirrorconf.com/
  url: https://www.mirrorconf.com/
  categories:
    - Conference
    - Design
    - Web Development
  featured: false
- title: Startarium
  main_url: https://www.startarium.ro
  url: https://www.startarium.ro
  description: >
    Free entrepreneurship educational portal with more than 20000 users, hundreds of resources, crowdfunding, mentoring and investor pitching events facilitated.
  categories:
    - Education
    - Nonprofit
    - Entrepreneurship
  built_by: Cezar Neaga
  built_by_url: https://twitter.com/cezarneaga
  featured: false
- title: Microlink
  main_url: https://microlink.io/
  url: https://microlink.io/
  description: >
    Extract structured data from any website.
  categories:
    - Web Development
    - API
  built_by: Kiko Beats
  built_by_url: https://kikobeats.com/
  featured: false
- title: Kevin Legrand
  url: https://k-legrand.com
  main_url: https://k-legrand.com
  source_url: https://github.com/Manoz/k-legrand.com
  description: >
    Personal website and blog built with love with Gatsby v2
  categories:
    - Blog
    - Portfolio
    - Web Development
  built_by: Kevin Legrand
  built_by_url: https://k-legrand.com
  featured: false
- title: David James Portfolio
  main_url: https://dfjames.com/
  url: https://dfjames.com/
  source_url: https://github.com/daviddeejjames/dfjames-gatsby
  description: >
    Portfolio Site using GatsbyJS and headless WordPress
  categories:
    - WordPress
    - Portfolio
    - Blog
  built_by: David James
  built_by_url: https://twitter.com/daviddeejjames
- title: Hypertext Candy
  url: https://www.hypertextcandy.com/
  main_url: https://www.hypertextcandy.com/
  description: >
    Blog about web development. Laravel, Vue.js, etc.
  categories:
    - Blog
    - Web Development
  built_by: Masahiro Harada
  built_by_url: https://twitter.com/_Masahiro_H_
  featured: false
- title: Maxence Poutord's blog
  description: >
    Tech & programming blog of Maxence Poutord, Software Engineer, Serial Traveler and Public Speaker
  main_url: https://www.maxpou.fr
  url: https://www.maxpou.fr
  featured: false
  categories:
    - Blog
    - Web Development
  built_by: Maxence Poutord
  built_by_url: https://www.maxpou.fr
- title: The Noted Project
  url: https://thenotedproject.org
  main_url: https://thenotedproject.org
  source_url: https://github.com/ianbusko/the-noted-project
  description: >
    Website to showcase the ethnomusicology research for The Noted Project.
  categories:
    - Portfolio
    - Education
    - Gallery
  built_by: Ian Busko
  built_by_url: https://github.com/ianbusko
  featured: false
- title: People For Bikes
  url: https://2017.peopleforbikes.org/
  main_url: https://2017.peopleforbikes.org/
  categories:
    - Community
    - Sports
    - Gallery
    - Nonprofit
  built_by: PeopleForBikes
  built_by_url: https://peopleforbikes.org/about-us/who-we-are/staff/
  featured: false
- title: Wide Eye
  description: >
    Creative agency specializing in interactive design, web development, and digital communications.
  url: https://wideeye.co/
  main_url: https://wideeye.co/
  categories:
    - Design
    - Web Development
  built_by: Wide Eye
  built_by_url: https://wideeye.co/about-us/
  featured: false
- title: CodeSandbox
  description: >
    CodeSandbox is an online editor that helps you create web applications, from prototype to deployment.
  url: https://codesandbox.io/
  main_url: https://codesandbox.io/
  categories:
    - Web Development
  featured: false
- title: Marvel
  description: >
    The all-in-one platform powering design.
  url: https://marvelapp.com/
  main_url: https://marvelapp.com/
  categories:
    - Design
  featured: false
- title: Designcode.io
  description: >
    Learn to design and code React apps.
  url: https://designcode.io
  main_url: https://designcode.io
  categories:
    - Learning
  featured: false
- title: Happy Design
  description: >
    The Brand and Product Team Behind Happy Money
  url: https://design.happymoney.com/
  main_url: https://design.happymoney.com/
  categories:
    - Design
    - Finance
- title: Weihnachtsmarkt.ms
  description: >
    Explore the christmas market in Münster (Westf).
  url: https://weihnachtsmarkt.ms/
  main_url: https://weihnachtsmarkt.ms/
  source_url: https://github.com/codeformuenster/weihnachtsmarkt
  categories:
    - Gallery
    - Food
  built_by: Code for Münster during MSHACK18
  featured: false
- title: Code Championship
  description: >
    Competitive coding competitions for students from 3rd to 8th grade. Code is Sport.
  url: https://www.codechampionship.com
  main_url: https://www.codechampionship.com
  categories:
    - Learning
    - Education
    - Sports
  built_by: Abamath LLC
  built_by_url: https://www.abamath.com
  featured: false
- title: Wieden+Kennedy
  description: >
    Wieden+Kennedy is an independent, global creative company.
  categories:
    - Technology
    - Web Development
    - Agency
    - Marketing
  url: https://www.wk.com
  main_url: https://www.wk.com
  built_by: Wieden Kennedy
  built_by_url: https://www.wk.com/about/
  featured: false
- title: Testing JavaScript
  description: >
    This course will teach you the fundamentals of testing your JavaScript applications using eslint, Flow, Jest, and Cypress.
  url: https://testingjavascript.com/
  main_url: https://testingjavascript.com/
  categories:
    - Learning
    - Education
    - JavaScript
  built_by: Kent C. Dodds
  built_by_url: https://kentcdodds.com/
  featured: false
- title: Use Hooks
  description: >
    One new React Hook recipe every day.
  url: https://usehooks.com/
  main_url: https://usehooks.com/
  categories:
    - Learning
  built_by: Gabe Ragland
  built_by_url: https://twitter.com/gabe_ragland
  featured: false
- title: Ambassador
  url: https://www.getambassador.io
  main_url: https://www.getambassador.io
  description: >
    Open source, Kubernetes-native API Gateway for microservices built on Envoy.
  categories:
    - Open Source
    - Documentation
    - Technology
  built_by: Datawire
  built_by_url: https://www.datawire.io
  featured: false
- title: Clubhouse
  main_url: https://clubhouse.io
  url: https://clubhouse.io
  description: >
    The intuitive and powerful project management platform loved by software teams of all sizes. Built with Gatsby v2 and Prismic
  categories:
    - Technology
    - Blog
    - Productivity
    - Community
    - Design
    - Open Source
  built_by: Ueno.
  built_by_url: https://ueno.co
  featured: false
- title: Asian Art Collection
  url: http://artmuseum.princeton.edu/asian-art/
  main_url: http://artmuseum.princeton.edu/asian-art/
  description: >
    Princeton University has a branch dealing with state of art.They have showcased ore than 6,000 works of Asian art are presented alongside ongoing curatorial and scholarly research
  categories:
    - Marketing
  featured: false
- title: QHacks
  url: https://qhacks.io
  main_url: https://qhacks.io
  source_url: https://github.com/qhacks/qhacks-website
  description: >
    QHacks is Queen’s University’s annual hackathon! QHacks was founded in 2016 with a mission to advocate and incubate the tech community at Queen’s University and throughout Canada.
  categories:
    - Education
    - Technology
    - Podcast
  featured: false
- title: Tyler McGinnis
  url: https://tylermcginnis.com/
  main_url: https://tylermcginnis.com/
  description: >
    The linear, course based approach to learning web technologies.
  categories:
    - Education
    - Technology
    - Podcast
    - Web Development
  featured: false
- title: a11y with Lindsey
  url: https://www.a11ywithlindsey.com/
  main_url: https://www.a11ywithlindsey.com/
  source_url: https://github.com/lkopacz/a11y-with-lindsey
  description: >
    To help developers navigate accessibility jargon, write better code, and to empower them to make their Internet, Everyone's Internet.
  categories:
    - Education
    - Blog
    - Technology
  built_by: Lindsey Kopacz
  built_by_url: https://twitter.com/littlekope0903
  featured: false
- title: DEKEMA
  url: https://www.dekema.com/
  main_url: https://www.dekema.com/
  description: >
    Worldclass crafting: Furnace, fervor, fulfillment. Delivering highest demand for future craftsmanship. Built using Gatsby v2 and Prismic.
  categories:
    - Healthcare
    - Science
    - Technology
  built_by: Crisp Studio
  built_by_url: https://crisp.studio
  featured: false
- title: Ramón Chancay
  description: >-
    Front-end / Back-end Developer in Guayaquil Ecuador.
    Currently at Everymundo, previously at El Universo.
    I enjoy teaching and sharing what I know.
    I give professional advice to developers and companies.
    My wife and my children are everything in my life.
  main_url: https://ramonchancay.me/
  url: https://ramonchancay.me/
  source_url: https://github.com/devrchancay/personal-site
  featured: false
  categories:
    - Blog
    - Technology
    - Web Development
  built_by: Ramón Chancay
  built_by_url: https://ramonchancay.me/
- title: Acclimate Consulting
  main_url: https://www.acclimate.io/
  url: https://www.acclimate.io/
  description: >-
    Acclimate is a consulting firm that puts organizations back in control with data-driven strategies and full-stack applications.
  categories:
    - Technology
    - Consulting
  built_by: Andrew Wilson
  built_by_url: https://github.com/andwilson
  featured: false
- title: Flyright
  url: https://flyright.co/
  main_url: https://flyright.co/
  description: >-
    Flyright curates everything you need for international travel in one tidy place 💜
  categories:
    - Technology
    - App
  built_by: Ty Hopp
  built_by_url: https://github.com/tyhopp
  featured: false
- title: Vets Who Code
  url: https://vetswhocode.io/
  main_url: https://vetswhocode.io/
  description: >-
    VetsWhoCode is a non-profit organization dedicated to training military veterans & giving them the skills they need transition into tech careers.
  categories:
    - Technology
    - Nonprofit
  featured: false
- title: Patreon Blog
  url: https://blog.patreon.com/
  main_url: https://blog.patreon.com/
  description: >-
    Official blog of Patreon.com
  categories:
    - Blog
  featured: false
- title: Full Beaker
  url: https://fullbeaker.com/
  main_url: https://fullbeaker.com/
  description: >-
    Full Beaker provides independent advice online about careers and home ownership, and connect anyone who asks with companies that can help them.
  categories:
    - Consulting
  featured: false
- title: Citywide Holdup
  url: https://citywideholdup.org/
  main_url: https://citywideholdup.org/
  description: >-
    Citywide Holdup is an annual fundraising event held around early November in the city of Austin, TX hosted by the Texas Wranglers benefitting Easter Seals of Central Texas, a non-profit organization that provides exceptional services, education, outreach and advocacy so that people with disabilities can live, learn, work and play in our communities.
  categories:
    - Nonprofit
    - Event
  built_by: Cameron Rison
  built_by_url: https://github.com/killakam3084
  featured: false
- title: Dawn Labs
  url: https://dawnlabs.io
  main_url: https://dawnlabs.io
  description: >-
    Thoughtful products for inspired teams. With a holistic approach to engineering and design, we partner with startups and enterprises to build for the digital era.
  categories:
    - Technology
    - Agency
    - Web Development
  featured: false
- title: COOP by Ryder
  url: https://coop.com/
  main_url: https://coop.com/
  description: >
    COOP is a platform that connects fleet managers that have idle vehicles to businesses that are looking to rent vehicles. COOP simplifies the process and paperwork required to safely share vehicles between business owners.
  categories:
    - Marketing
  built_by: Crispin Porter Bogusky
  built_by_url: http://www.cpbgroup.com/
  featured: false
- title: Propapanda
  url: https://propapanda.eu/
  main_url: https://propapanda.eu/
  description: >
    Is a creative production house based in Tallinn, Estonia. We produce music videos, commercials, films and campaigns – from scratch to finish.
  categories:
    - Video
    - Portfolio
    - Agency
    - Media
  built_by: Henry Kehlmann
  built_by_url: https://github.com/madhenry/
  featured: false
- title: JAMstack.paris
  url: https://jamstack.paris/
  main_url: https://jamstack.paris/
  source_url: https://github.com/JAMstack-paris/jamstack.paris
  description: >
    JAMstack-focused, bi-monthly meetup in Paris
  categories:
    - Web Development
  built_by: Matthieu Auger & Nicolas Goutay
  built_by_url: https://github.com/JAMstack-paris
  featured: false
- title: DexWallet - The only Wallet you need by Dexlab
  main_url: https://www.dexwallet.io/
  url: https://www.dexwallet.io/
  source_url: https://github.com/dexlab-io/DexWallet-website
  featured: false
  description: >-
    DexWallet is a secure, multi-chain, mobile wallet with an upcoming one-click exchange for mobile.
  categories:
    - App
    - Open Source
  built_by: DexLab
  built_by_url: https://github.com/dexlab-io
- title: Kings Valley Paving
  url: https://kingsvalleypaving.com
  main_url: https://kingsvalleypaving.com
  description: >
    Kings Valley Paving is an asphalt, paving and concrete company serving the commercial, residential and industrial sectors in the Greater Toronto Area. Site designed by Stephen Bell.
  categories:
    - Marketing
  built_by: Michael Uloth
  built_by_url: https://www.michaeluloth.com
  featured: false
- title: Peter Barrett
  url: https://www.peterbarrett.ca
  main_url: https://www.peterbarrett.ca
  description: >
    Peter Barrett is a Canadian baritone from Newfoundland and Labrador who performs opera and concert repertoire in Canada, the U.S. and around the world. Site designed by Stephen Bell.
  categories:
    - Portfolio
    - Music
  built_by: Michael Uloth
  built_by_url: https://www.michaeluloth.com
  featured: false
- title: NARCAN
  main_url: https://www.narcan.com
  url: https://www.narcan.com
  description: >
    NARCAN Nasal Spray is the first and only FDA-approved nasal form of naloxone for the emergency treatment of a known or suspected opioid overdose.
  categories:
    - Healthcare
  built_by: NARCAN
  built_by_url: https://www.narcan.com
  featured: false
- title: Ritual
  main_url: https://ritual.com
  url: https://ritual.com
  description: >
    Ritual started with a simple question, what exactly is in women's multivitamins? This is the story of what happened when our founder Kat started searching for answers — the story of Ritual.
  categories:
    - Healthcare
  built_by: Ritual
  built_by_url: https://ritual.com
  featured: false
- title: Truebill
  main_url: https://www.truebill.com
  url: https://www.truebill.com
  description: >
    Truebill empowers you to take control of your money.
  categories:
    - Finance
  built_by: Truebill
  built_by_url: https://www.truebill.com
  featured: false
- title: Smartling
  main_url: https://www.smartling.com
  url: https://www.smartling.com
  description: >
    Smartling enables you to automate, manage, and professionally translate content so that you can do more with less.
  categories:
    - Marketing
  built_by: Smartling
  built_by_url: https://www.smartling.com
  featured: false
- title: Clear
  main_url: https://www.clearme.com
  url: https://www.clearme.com
  description: >
    At clear, we’re working toward a future where you are your ID, enabling you to lead an unstoppable life.
  categories:
    - Security
  built_by: Clear
  built_by_url: https://www.clearme.com
  featured: false
- title: VS Code Rocks
  main_url: https://vscode.rocks
  url: https://vscode.rocks
  source_url: https://github.com/lannonbr/vscode-rocks
  featured: false
  description: >
    VS Code Rocks is a place for weekly news on the newest features and updates to Visual Studio Code as well as trending extensions and neat tricks to continually improve your VS Code skills.
  categories:
    - Open Source
    - Blog
    - Web Development
  built_by: Benjamin Lannon
  built_by_url: https://github.com/lannonbr
- title: Particle
  main_url: https://www.particle.io
  url: https://www.particle.io
  featured: false
  description: Particle is a fully-integrated IoT platform that offers everything you need to deploy an IoT product.
  categories:
    - Marketing
- title: freeCodeCamp curriculum
  main_url: https://learn.freecodecamp.org
  url: https://learn.freecodecamp.org
  featured: false
  description: Learn to code with free online courses, programming projects, and interview preparation for developer jobs.
  categories:
    - Web Development
    - Learning
- title: Tandem
  main_url: https://www.tandem.co.uk
  url: https://www.tandem.co.uk
  description: >
    We're on a mission to free you of money misery. Our app, card and savings account are designed to help you spend less time worrying about money and more time enjoying life.
  categories:
    - Finance
    - App
  built_by: Tandem
  built_by_url: https://github.com/tandembank
  featured: false
- title: Monbanquet.fr
  main_url: https://monbanquet.fr
  url: https://monbanquet.fr
  description: >
    Give your corporate events the food and quality it deserves, thanks to the know-how of the best local artisans.
  categories:
    - E-commerce
    - Food
    - Event
  built_by: Monbanquet.fr
  built_by_url: https://github.com/monbanquet
  featured: false
- title: The Leaky Cauldron Blog
  url: https://theleakycauldronblog.com
  main_url: https://theleakycauldronblog.com
  source_url: https://github.com/v4iv/theleakycauldronblog
  description: >
    A Brew of Awesomeness with a Pinch of Magic...
  categories:
    - Blog
  built_by: Vaibhav Sharma
  built_by_url: https://github.com/v4iv
  featured: false
- title: Wild Drop Surf Camp
  main_url: https://wilddropsurfcamp.com
  url: https://wilddropsurfcamp.com
  description: >
    Welcome to Portugal's best kept secret and be amazed with our nature. Here you can explore, surf, taste the world's best gastronomy and wine, feel the North Canyon's power with the biggest waves in the world and so many other amazing things. Find us, discover yourself!
  categories:
    - Travel
  built_by: Samuel Fialho
  built_by_url: https://samuelfialho.com
  featured: false
- title: JoinUp HR chatbot
  url: https://www.joinup.io
  main_url: https://www.joinup.io
  description: Custom HR chatbot for better candidate experience
  categories:
    - App
    - Technology
  featured: false
- title: JDCastro Web Design & Development
  main_url: https://jacobdcastro.com
  url: https://jacobdcastro.com
  source_url: https://github.com/jacobdcastro/personal-site
  featured: false
  description: >
    A small business site for freelance web designer and developer Jacob D. Castro. Includes professional blog, contact forms, and soon-to-come portfolio of sites for clients. Need a new website or an extra developer to share the workload? Feel free to check out the website!
  categories:
    - Blog
    - Portfolio
    - Business
    - Freelance
  built_by: Jacob D. Castro
  built_by_url: https://twitter.com/jacobdcastro
- title: Gatsby Tutorials
  main_url: https://www.gatsbytutorials.com
  url: https://www.gatsbytutorials.com
  source_url: https://github.com/ooloth/gatsby-tutorials
  featured: false
  description: >
    Gatsby Tutorials is a community-updated list of video, audio and written tutorials to help you learn GatsbyJS.
  categories:
    - Web Development
    - Education
    - Open Source
  built_by: Michael Uloth
  built_by_url: https://www.michaeluloth.com
- title: Grooovinger
  url: https://www.grooovinger.com
  main_url: https://www.grooovinger.com
  description: >
    Martin Grubinger, a web developer from Austria
  categories:
    - Portfolio
    - Web Development
  built_by: Martin Grubinger
  built_by_url: https://www.grooovinger.com
  featured: false
- title: LXDX - the Crypto Derivatives Exchange
  main_url: https://www.lxdx.co/
  url: https://www.lxdx.co/
  description: >
    LXDX is the world's fastest crypto exchange. Our mission is to bring innovative financial products to retail crypto investors, providing access to the same speed and scalability that institutional investors already depend on us to deliver each and every day.
  categories:
    - Marketing
    - Finance
  built_by: Corey Ward
  built_by_url: http://www.coreyward.me/
  featured: false
- title: Kyle McDonald
  url: https://kylemcd.com
  main_url: https://kylemcd.com
  source_url: https://github.com/kylemcd/personal-site-react
  description: >
    Personal site + blog for Kyle McDonald
  categories:
    - Blog
  built_by: Kyle McDonald
  built_by_url: https://kylemcd.com
  featured: false
- title: VSCode Power User Course
  main_url: https://VSCode.pro
  url: https://VSCode.pro
  description: >
    After 10 years with Sublime, I switched to VSCode. Love it. Spent 1000+ hours building a premium video course to help you switch today. 200+ power user tips & tricks turn you into a VSCode.pro
  categories:
    - Education
    - Learning
    - E-commerce
    - Marketing
    - Technology
    - Web Development
  built_by: Ahmad Awais
  built_by_url: https://twitter.com/MrAhmadAwais/
  featured: false
- title: Thijs Koerselman Portfolio
  main_url: https://www.vauxlab.com
  url: https://www.vauxlab.com
  featured: false
  description: >
    Portfolio of Thijs Koerselman. A freelance software engineer, full-stack web developer and sound designer.
  categories:
    - Portfolio
    - Business
    - Freelance
    - Technology
    - Web Development
    - Music
- title: Ad Hoc Homework
  main_url: https://homework.adhoc.team
  url: https://homework.adhoc.team
  description: >
    Ad Hoc builds government digital services that are fast, efficient, and usable by everyone. Ad Hoc Homework is a collection of coding and design challenges for candidates applying to our open positions.
  categories:
    - Web Development
    - Government
    - Healthcare
    - Programming
  built_by_url: https://adhoc.team
  featured: false
- title: Birra Napoli
  main_url: http://www.birranapoli.it
  url: http://www.birranapoli.it
  built_by: Ribrain
  built_by_url: https://www.ribrainstudio.com
  featured: false
  description: >
    Birra Napoli official site
  categories:
    - Landing Page
    - Business
    - Food
- title: Satispay
  url: https://www.satispay.com
  main_url: https://www.satispay.com
  categories:
    - Business
    - Finance
    - Technology
  built_by: Satispay
  built_by_url: https://www.satispay.com
  featured: false
- title: The Movie Database - Gatsby
  url: https://tmdb.lekoarts.de
  main_url: https://tmdb.lekoarts.de
  source_url: https://github.com/LekoArts/gatsby-source-tmdb-example
  categories:
    - Open Source
    - Entertainment
    - Gallery
  featured: false
  built_by: LekoArts
  built_by_url: https://github.com/LekoArts
  description: >
    Source from The Movie Database (TMDb) API (v3) in Gatsby. This example is built with react-spring, React hooks and react-tabs and showcases the gatsby-source-tmdb plugin. It also has some client-only paths and uses gatsby-image.
- title: LANDR - Creative Tools for Musicians
  url: https://www.landr.com/
  main_url: https://www.landr.com/en/
  categories:
    - Music
    - Technology
    - Business
    - Entrepreneurship
    - Freelance
    - Marketing
    - Media
  featured: false
  built_by: LANDR
  built_by_url: https://twitter.com/landr_music
  description: >
    Marketing website built for LANDR. LANDR is a web application that provides tools for musicians to master their music (using artificial intelligence), collaborate with other musicians, and distribute their music to multiple platforms.
- title: ClinicJS
  url: https://clinicjs.org/
  main_url: https://clinicjs.org/
  categories:
    - Technology
    - Documentation
  featured: false
  built_by: NearForm
  built_by_url: https://www.nearform.com/
  description: >
    Tools to help diagnose and pinpoint Node.js performance issues.
- title: KOBIT
  main_url: https://kobit.in
  url: https://kobit.in
  description: Automated Google Analytics Report with everything you need and more
  featured: false
  categories:
    - Marketing
    - Blog
  built_by: mottox2
  built_by_url: https://mottox2.com
- title: Aleksander Hansson
  main_url: https://ahansson.com
  url: https://ahansson.com
  featured: false
  description: >
    Portfolio website for Aleksander Hansson
  categories:
    - Portfolio
    - Business
    - Freelance
    - Technology
    - Web Development
    - Consulting
  built_by: Aleksander Hansson
  built_by_url: https://www.linkedin.com/in/aleksanderhansson/
- title: Surfing Nosara
  main_url: https://www.surfingnosara.com
  url: https://www.surfingnosara.com
  description: Real estate, vacation, and surf report hub for Nosara, Costa Rica
  featured: false
  categories:
    - Business
    - Blog
    - Gallery
    - Marketing
  built_by: Desarol
  built_by_url: https://www.desarol.com
- title: Crispin Porter Bogusky
  url: https://cpbgroup.com/
  main_url: https://cpbgroup.com/
  description: >
    We solve the world’s toughest communications problems with the most quantifiably potent creative assets.
  categories:
    - Agency
    - Design
    - Marketing
  built_by: Crispin Porter Bogusky
  built_by_url: https://cpbgroup.com/
  featured: false
- title: graphene-python
  url: https://graphene-python.org
  main_url: https://graphene-python.org
  description: Graphene is a collaboratively funded project.Graphene-Python is a library for building GraphQL APIs in Python easily.
  categories:
    - Library
    - API
    - Documentation
  featured: false
- title: Engel & Völkers Ibiza Holiday Rentals
  main_url: https://www.ev-ibiza.com/
  url: https://www.ev-ibiza.com/
  featured: false
  built_by: Ventura Digitalagentur
  description: >
    Engel & Völkers, one of the most successful real estate agencies in the world, offers luxury holiday villas to rent in Ibiza.
  categories:
    - Travel
- title: Sylvain Hamann's personal website
  url: https://shamann.fr
  main_url: https://shamann.fr
  source_url: https://github.com/sylvhama/shamann-gatsby/
  description: >
    Sylvain Hamann, web developer from France
  categories:
    - Portfolio
    - Web Development
  built_by: Sylvain Hamann
  built_by_url: https://twitter.com/sylvhama
  featured: false
- title: Luca Crea's portfolio
  main_url: https://lcrea.github.io
  url: https://lcrea.github.io
  description: >
    Portfolio and personal website of Luca Crea, an Italian software engineer.
  categories:
    - Portfolio
  built_by: Luca Crea
  built_by_url: https://github.com/lcrea
  featured: false
- title: Escalade Sports
  main_url: https://www.escaladesports.com/
  url: https://www.escaladesports.com/
  categories:
    - E-commerce
    - Sports
  built_by: Escalade Sports
  built_by_url: https://www.escaladesports.com/
  featured: false
- title: Exposify
  main_url: https://www.exposify.de/
  url: https://www.exposify.de/
  description: >
    This is our German website built with Gatsby 2.0, Emotion and styled-system.
    Exposify is a proptech startup and builds technology for real estate businesses.
    We provide our customers with an elegant agent software in combination
    with beautifully designed and fast websites.
  categories:
    - Web Development
    - Real Estate
    - Agency
    - Marketing
  built_by: Exposify
  built_by_url: https://www.exposify.de/
  featured: false
- title: Steak Point
  main_url: https://www.steakpoint.at/
  url: https://www.steakpoint.at/
  description: >
    Steak Restaurant in Vienna, Austria (Wien, Österreich).
  categories:
    - Food
  built_by: Peter Kroyer
  built_by_url: https://www.peterkroyer.at/
  featured: false
- title: Takumon blog
  main_url: https://takumon.com
  url: https://takumon.com
  source_url: https://github.com/Takumon/blog
  description: Java Engineer's tech blog.
  featured: false
  categories:
    - Blog
  built_by: Takumon
  built_by_url: https://twitter.com/inouetakumon
- title: DayThirty
  main_url: https://daythirty.com
  url: https://daythirty.com
  description: DayThirty - ideas for the new year.
  featured: false
  categories:
    - Marketing
  built_by: Jack Oliver
  built_by_url: https://twitter.com/mrjackolai
- title: TheAgencyProject
  main_url: https://theagencyproject.co
  url: https://theagencyproject.co
  description: Agency model, without agency overhead.
  categories:
    - Agency
  built_by: JV-LA
  built_by_url: https://jv-la.com
- title: Karen Hou's portfolio
  main_url: https://www.karenhou.com/
  url: https://www.karenhou.com/
  categories:
    - Portfolio
  built_by: Karen H. Developer
  built_by_url: https://github.com/karenhou
  featured: false
- title: Jean Luc Ponty
  main_url: https://ponty.com
  url: https://ponty.com
  description: Official site for Jean Luc Ponty, French virtuoso violinist and jazz composer.
  featured: false
  categories:
    - Music
    - Entertainment
  built_by: Othermachines
  built_by_url: https://othermachines.com
- title: Rosewood Family Advisors
  main_url: https://www.rfallp.com/
  url: https://www.rfallp.com/
  description: Rosewood Family Advisors LLP (Palo Alto) provides a diverse range of family office services customized for ultra high net worth individuals.
  featured: false
  categories:
    - Finance
    - Business
  built_by: Othermachines
  built_by_url: https://othermachines.com
- title: Standing By Company
  main_url: https://standingby.company
  url: https://standingby.company
  description: A brand experience design company led by Scott Mackenzie and Trent Barton.
  featured: false
  categories:
    - Design
    - Web Development
  built_by: Standing By Company
  built_by_url: https://standingby.company
- title: Ashley Thouret
  main_url: https://www.ashleythouret.com
  url: https://www.ashleythouret.com
  description: Official website of Canadian soprano Ashley Thouret. Site designed by Stephen Bell.
  categories:
    - Portfolio
    - Music
  built_by: Michael Uloth
  built_by_url: https://www.michaeluloth.com
  featured: false
- title: The AZOOR Society
  main_url: https://www.azoorsociety.org
  url: https://www.azoorsociety.org
  description: The AZOOR Society is a UK-based charity committed to promoting awareness of Acute Zonal Occult Outer Retinopathy and assisting further research. Site designed by Stephen Bell.
  categories:
    - Community
    - Nonprofit
  built_by: Michael Uloth
  built_by_url: https://www.michaeluloth.com
  featured: false
- title: Gábor Fűzy pianist
  main_url: https://pianobar.hu
  url: https://pianobar.hu
  description: Gábor Fűzy pianist's official website built with Gatsby v2.
  categories:
    - Music
  built_by: Zoltán Bedi
  built_by_url: https://github.com/B3zo0
  featured: false
- title: Logicwind
  main_url: https://logicwind.com
  url: https://logicwind.com
  description: Website of Logicwind - JavaScript experts, Technology development agency & consulting.
  featured: false
  categories:
    - Portfolio
    - Agency
    - Web Development
    - Consulting
  built_by: Logicwind
  built_by_url: https://www.logicwind.com
- title: ContactBook.app
  main_url: https://contactbook.app
  url: https://contactbook.app
  description: Seamlessly share Contacts with G Suite team members
  featured: false
  categories:
    - Landing Page
    - Blog
  built_by: Logicwind
  built_by_url: https://www.logicwind.com
- title: Waterscapes
  main_url: https://waterscap.es
  url: https://waterscap.es/lake-monteynard/
  source_url: https://github.com/gaelbillon/Waterscapes-Gatsby-site
  description: Waterscap.es is a directory of bodies of water (creeks, ponds, waterfalls, lakes, etc) with information about each place such as how to get there, hike time, activities and photos and a map displayed with the Mapbox GL SJ npm package. It was developed with the goal of learning Gatsby. This website is based on the gatsby-contentful-starter and uses Contentful as CMS. It is hosted on Netlify. Hooks are setup with Bitbucket and Contentful to trigger a new build upon code or content changes. The data on Waterscap.es is a mix of original content and informations from the internets gathered and put together.
  categories:
    - Directory
    - Photography
    - Travel
  built_by: Gaël Billon
  built_by_url: https://gaelbillon.com
  featured: false
- title: Packrs
  url: https://www.packrs.co/
  main_url: https://www.packrs.co/
  description: >
    Packrs is a local delivery platform, one spot for all your daily requirements. On a single tap get everything you need at your doorstep.
  categories:
    - Marketing
    - Landing Page
    - Entrepreneurship
  built_by: Vipin Kumar Rawat
  built_by_url: https://github.com/aesthytik
  featured: false
- title: HyakuninIsshu
  main_url: https://hyakuninanki.net
  url: https://hyakuninanki.net
  source_url: https://github.com/rei-m/web_hyakuninisshu
  description: >
    HyakuninIsshu is a traditional Japanese card game.
  categories:
    - Education
    - Gallery
    - Entertainment
  built_by: Rei Matsushita
  built_by_url: https://github.com/rei-m/
  featured: false
- title: WQU Partners
  main_url: https://partners.wqu.org/
  url: https://partners.wqu.org/
  featured: false
  categories:
    - Marketing
    - Education
    - Landing Page
  built_by: Corey Ward
  built_by_url: http://www.coreyward.me/
- title: Federico Giacone
  url: https://federico.giac.one/
  main_url: https://federico.giac.one
  source_url: https://github.com/leopuleo/federico.giac.one
  description: >
    Digital portfolio for Italian Architect Federico Giacone.
  categories:
    - Portfolio
    - Gallery
  built_by: Leonardo Giacone
  built_by_url: https://github.com/leopuleo
  featured: false
- title: Station
  url: https://getstation.com/
  main_url: https://getstation.com/
  description: Station is the first smart browser for busy people. A single place for all of your web applications.
  categories:
    - Technology
    - Web Development
    - Productivity
  featured: false
- title: Vyron Vasileiadis
  url: https://fedonman.com/
  main_url: https://fedonman.com
  source_url: https://github.com/fedonman/fedonman-website
  description: Personal space of Vyron Vasileiadis aka fedonman, a Web & IoT Developer, Educator and Entrepreneur based in Athens, Greece.
  categories:
    - Portfolio
    - Technology
    - Web Development
    - Education
  built_by: Vyron Vasileiadis
  built_by_url: https://github.com/fedonman
- title: Fabien Champigny
  url: https://www.champigny.name/
  main_url: https://www.champigny.name/
  built_by_url: https://www.champigny.name/
  description: Fabien Champigny's personal blog. Entrepreneur, hacker and loves street photo.
  categories:
    - Blog
    - Gallery
    - Photography
    - Productivity
    - Entrepreneurship
  featured: false
- title: Alex Xie - Portfolio
  url: https://alexieyizhe.me/
  main_url: https://alexieyizhe.me/
  source_url: https://github.com/alexieyizhe/alexieyizhe.github.io
  description: >
    Personal website of Alex Yizhe Xie, a University of Waterloo Computer Science student and coding enthusiast.
  categories:
    - Blog
    - Portfolio
    - Web Development
  featured: false
- title: Dale Blackburn - Portfolio
  url: https://dakebl.co.uk/
  main_url: https://dakebl.co.uk/
  description: >
    Dale Blackburn's personal website and blog.
  categories:
    - Blog
    - Portfolio
    - Web Development
  featured: false
- title: Portfolio of Anthony Wiktor
  url: https://www.anthonydesigner.com/
  main_url: https://www.anthonydesigner.com/
  description: >
    Anthony Wiktor is a Webby Award-Winning Creative Director and Digital Designer twice named Hot 100 by WebDesigner Magazine. Anthony has over a decade of award-winning experience in design and has worked on projects across a diverse set of industries — from entertainment to consumer products to hospitality to technology. Anthony is a frequent lecturer at USC’s Annenberg School for Communication & Journalism and serves on the board of AIGA Los Angeles.
  categories:
    - Portfolio
    - Marketing
  built_by: Maciej Leszczyński
  built_by_url: https://twitter.com/_maciej
  featured: false
- title: Frame.io Workflow Guide
  main_url: https://workflow.frame.io
  url: https://workflow.frame.io
  description: >
    The web’s most comprehensive post-production resource, written by pro filmmakers, for pro filmmakers. Always expanding, always free.
  categories:
    - Education
  built_by: Frame.io
  built_by_url: https://frame.io
  featured: false
- title: MarcySutton.com
  main_url: https://marcysutton.com
  url: https://marcysutton.com
  description: >
    The personal website of web developer and accessibility advocate Marcy Sutton.
  categories:
    - Blog
    - Accessibility
    - Video
    - Photography
  built_by: Marcy Sutton
  built_by_url: https://marcysutton.com
  featured: true
- title: WPGraphQL Docs
  main_url: https://docs.wpgraphql.com
  url: https://docs.wpgraphql.com
  description: >
    Documentation for WPGraphQL, a free open-source WordPress plugin that provides an extendable GraphQL schema and API for any WordPress site.
  categories:
    - API
    - Documentation
    - Technology
    - Web Development
    - WordPress
  built_by: WPGraphQL
  built_by_url: https://wpgraphql.com
  featured: false
- title: Shine Lawyers
  main_url: https://www.shine.com.au
  url: https://www.shine.com.au
  description: >
    Shine Lawyers is an Australian legal services website built with Gatsby v2, Elasticsearch, Isso, and Geolocation services.
  categories:
    - Business
    - Blog
- title: Parallel Polis Kosice
  url: https://www.paralelnapoliskosice.sk/
  main_url: https://www.paralelnapoliskosice.sk/
  source_url: https://github.com/ParalelnaPolisKE/paralelnapoliskosice.sk
  description: >
    Parallel Polis is a collective of people who want to live in a more opened world. We look for possibilities and technologies (Bitcoin, the blockchain, reputation systems and decentralized technologies in general) that open new ways, make processes easier and remove unnecessary barriers. We want to create an environment that aims at education, discovering and creating better systems for everybody who is interested in freedom and independence.
  categories:
    - Blog
    - Education
    - Technology
  built_by: Roman Vesely
  built_by_url: https://romanvesely.
  featured: false
- title: Unda Solutions
  url: https://unda.com.au
  main_url: https://unda.com.au
  description: >
    A custom web application development company in Perth, WA
  categories:
    - Business
    - Freelance
    - Web Development
    - Technology
  featured: false
- title: BIGBrave
  main_url: https://bigbrave.digital
  url: https://bigbrave.digital
  description: >
    BIGBrave is a strategic design firm. We partner with our clients, big and small, to design & create human-centered brands, products, services and systems that are simple, beautiful and easy to use.
  categories:
    - Agency
    - Web Development
    - Marketing
    - Technology
    - WordPress
  built_by: Francois Brill | BIGBrave
  built_by_url: https://bigbrave.digital
  featured: false
- title: 5th Avenue Properties
  main_url: https://5thavenue.co.za
  url: https://5thavenue.co.za
  description: >
    5th Avenue Properties specializes in the leasing and sales of office space and industrial property. BIGBrave built the website in Gatsby with data from an API server (CRM) for all the property and consultant data, and WordPress for all the website content data and case studies. All forms on the website was also directly integrated into the CRM system to ensure no leads are lost. People cannot stop commenting on the speed of the site and the property search.
  categories:
    - Technology
    - WordPress
    - API
  built_by: Russel Povey and Francois Brill | BIGBrave
  built_by_url: https://bigbrave.digital
  featured: false
- title: Intsha Consulting
  main_url: https://intsha.co.za
  url: https://intsha.co.za
  description: >
    Intsha is a bespoke Human Resources consultancy firm offering expert Recruitment and Talent Management services in today's competitive marketplace. BIGBrave helped Intsha design and develop a bespoke online presense helping them stand out from the crowd.
  categories:
    - Consulting
    - Marketing
    - WordPress
  built_by: Evan Janovsky | BIGBrave
  built_by_url: https://bigbrave.digital
  featured: false
- title: MHW Law
  main_url: https://mhwlaw.ca
  url: https://mhwlaw.ca
  description: >
    MHW is a full service law firm that has offered legal representation and advice to clients locally and throughout British Columbia since 1984. BIGBrave helped MHW bring their website into the 21st century by offering the best and latest Gatsby site to help them stand our from the crowd.
  categories:
    - Law
    - Marketing
    - WordPress
  built_by: Evan Janovsky and Francois Brill | BIGBrave
  built_by_url: https://bigbrave.digital
  featured: false
- title: KegTracker
  main_url: https://www.kegtracker.co.za
  url: https://www.kegtracker.co.za
  description: >
    Keg Tracker is part of the Beverage Insights family and its sole aim is to provide you with the right data about your kegs to make better decisions. In today’s business landscape having the right information at your finger tips is crucial to the agility of your business.
  categories:
    - Food
    - Business
    - Technology
  built_by: Francois Brill | BIGBrave
  built_by_url: https://bigbrave.digital
  featured: false
- title: Mike Nichols
  url: https://www.mikenichols.me
  main_url: https://www.mikenichols.me
  description: >
    Portfolio site of Mike Nichols, a UX designer and product development lead.
  categories:
    - Portfolio
    - Technology
    - Web Development
  built_by: Mike Nichols
  featured: false
- title: Steve Haid
  url: https://www.stevehaid.com
  main_url: https://www.stevehaid.com
  description: >
    Steve Haid is a real estate agent and Professional Financial Planner (PFP) who has been helping clients achieve their investment goals since 2006. Site designed by Stephen Bell.
  categories:
    - Marketing
    - Real Estate
  built_by: Michael Uloth
  built_by_url: https://www.michaeluloth.com
- title: Incremental - Loyalty, Rewards and Incentive Programs
  main_url: https://www.incremental.com.au
  url: https://www.incremental.com.au
  description: >
    Sydney-based digital agency specialising in loyalty, rewards and incentive programs. WordPress backend; Cloudinary, YouTube and Hubspot form integration; query data displayed as animated SVG graphs; video background in the header.
  categories:
    - Agency
    - Portfolio
    - WordPress
  built_by: Incremental
  built_by_url: https://www.incremental.com.au
  featured: false
- title: Technica11y
  main_url: https://www.technica11y.org
  url: https://www.technica11y.org
  description: >
    Discussing challenges in technical accessibility.
  categories:
    - Accessibility
    - Education
    - Video
  built_by: Tenon.io
  built_by_url: https://tenon.io
  featured: false
- title: Matthew Secrist
  main_url: https://www.matthewsecrist.net
  url: https://www.matthewsecrist.net
  source_url: https://github.com/matthewsecrist/v3
  description: >
    Matthew Secrist's personal portfolio using Gatsby, Prismic and Styled-Components.
  categories:
    - Portfolio
    - Technology
    - Web Development
  built_by: Matthew Secrist
  built_by_url: https://www.matthewsecrist.net
  featured: false
- title: Node.js Dev
  main_url: https://nodejs.dev
  url: https://nodejs.dev
  source_url: https://github.com/nodejs/nodejs.dev
  description: >
    Node.js Foundation Website.
  categories:
    - Documentation
    - Web Development
  built_by: Node.js Website Redesign Working Group
  built_by_url: https://github.com/nodejs/website-redesign
  featured: false
- title: Sheffielders
  main_url: https://sheffielders.org
  url: https://sheffielders.org
  source_url: https://github.com/davemullenjnr/sheffielders
  description: >
    A collective of businesses, creatives, and projects based in Sheffield, UK.
  categories:
    - Directory
  built_by: Dave Mullen Jnr
  built_by_url: https://davemullenjnr.co.uk
  featured: false
- title: Stealth Labs
  url: https://stealthlabs.io
  main_url: https://stealthlabs.io
  description: >
    We design and develop for the web, mobile and desktop
  categories:
    - Portfolio
    - Web Development
  built_by: Edvins Antonovs
  built_by_url: https://edvins.io
  featured: false
- title: Constanzia Yurashko
  main_url: https://www.constanziayurashko.com
  url: https://www.constanziayurashko.com
  description: >
    Exclusive women's ready-to-wear fashion by designer Constanzia Yurashko.
  categories:
    - Portfolio
  built_by: Maxim Andries
  featured: false
- title: Algolia
  url: https://algolia.com
  main_url: https://algolia.com
  description: >
    Algolia helps businesses across industries quickly create relevant, scalable, and lightning fast search and discovery experiences.
  categories:
    - Web Development
    - Technology
    - Open Source
    - Featured
  built_by: Algolia
  featured: true
- title: GVD Renovations
  url: https://www.gvdrenovationsinc.com/
  main_url: https://www.gvdrenovationsinc.com/
  description: >
    GVD Renovations is a home improvement contractor with a well known reputation as a professional, quality contractor in California.
  categories:
    - Business
  built_by: David Krasniy
  built_by_url: http://dkrasniy.com
  featured: false
- title: Styled System
  url: https://styled-system.com/
  main_url: https://styled-system.com/
  source_url: https://github.com/styled-system/styled-system/tree/master/docs
  description: >
    Style props for rapid UI development.
  categories:
    - Design System
  built_by: Brent Jackson
  built_by_url: https://jxnblk.com/
- title: Timehacker
  url: https://timehacker.app
  main_url: https://timehacker.app
  description: >
    Procrastination killer, automatic time tracking app to skyrocket your productivity
  categories:
    - Productivity
    - App
    - Technology
    - Marketing
    - Landing Page
  built_by: timehackers
  featured: false
- title: Little & Big
  main_url: https://www.littleandbig.com.au/
  url: https://www.littleandbig.com.au/
  description: >
    Little & Big exists with the aim to create Websites, Apps, E-commerce stores
    that are consistently unique and thoughtfully crafted, every time.
  categories:
    - Agency
    - Design
    - Web Development
    - Portfolio
  built_by: Little & Big
  built_by_url: https://www.littleandbig.com.au/
  featured: false
- title: Cat Knows
  main_url: https://catnose99.com/
  url: https://catnose99.com/
  description: >
    Personal blog built with Gatsby v2.
  categories:
    - Blog
    - Web Development
  built_by: CatNose
  built_by_url: https://twitter.com/catnose99
  featured: false
- title: just some dev
  url: https://www.iamdeveloper.com
  main_url: https://www.iamdeveloper.com
  source_url: https://github.com/nickytonline/www.iamdeveloper.com
  description: >
    Just some software developer writing things ✏️
  categories:
    - Blog
  built_by: Nick Taylor
  built_by_url: https://www.iamdeveloper.com
  featured: false
- title: Keziah Moselle Blog
  url: https://blog.keziahmoselle.fr/
  main_url: https://blog.keziahmoselle.fr/
  source_url: https://github.com/KeziahMoselle/blog.keziahmoselle.fr
  description: >
    ✍️ A place to share my thoughts.
  categories:
    - Blog
  built_by: Keziah Moselle
  built_by_url: https://keziahmoselle.fr/
- title: xfuture's blog
  url: https://www.xfuture-blog.com/
  main_url: https://www.xfuture-blog.com/
  source_url: https://github.com/xFuture603/xfuture-blog
  description: >
    A blog about Devops, Web development, and my insights as a systems engineer.
  categories:
    - Blog
  built_by: Daniel Uhlmann
  built_by_url: https://www.xfuture-blog.com/
- title: Mayne's Blog
  main_url: https://gine.me/
  url: https://gine.me/page/1
  source_url: https://github.com/mayneyao/gine-blog
  featured: false
  categories:
    - Blog
    - Web Development
- title: Bakedbird
  url: https://bakedbird.com
  main_url: https://bakedbird.com
  description: >
    Eleftherios Psitopoulos - A frontend developer from Greece ☕
  categories:
    - Portfolio
    - Blog
  built_by: Eleftherios Psitopoulos
  built_by_url: https://bakedbird.com
- title: Aravind Balla
  url: https://aravindballa.com
  main_url: https://aravindballa.com
  source_url: https://github.com/aravindballa/website2017
  description: >
    Personal portfolio of Aravind Balla
  categories:
    - Portfolio
    - Blog
    - Web Development
  built_by: Aravind Balla
  built_by_url: https://aravindballa.com
- title: Kaleb McKelvey
  url: https://kalebmckelvey.com
  main_url: https://kalebmckelvey.com
  source_url: https://github.com/avatar-kaleb/kalebmckelvey-site
  description: >
    Personal portfolio of Kaleb McKelvey!
  categories:
    - Blog
    - Portfolio
  built_by: Kaleb McKelvey
  built_by_url: https://kalebmckelvey.com
  featured: false
- title: Michal Czaplinski
  url: https://czaplinski.io
  main_url: https://czaplinski.io
  source_url: https://github.com/michalczaplinski/michalczaplinski.github.io
  description: >
    Michal Czaplinski is a full-stack developer 🚀
  categories:
    - Portfolio
    - Web Development
  built_by: Michal Czaplinski mmczaplinski@gmail.com
  built_by_url: https://czaplinski.io
  featured: false
- title: Interactive Investor (ii)
  url: https://www.ii.co.uk
  main_url: https://www.ii.co.uk
  description: >
    Hybrid (static/dynamic) Gatsby web app for ii's free research, news and analysis, discussion and product marketing site.
  categories:
    - Business
    - Finance
    - Technology
  built_by: Interactive Investor (ii)
  built_by_url: https://www.ii.co.uk
  featured: false
- title: Weingut Goeschl
  url: https://www.weingut-goeschl.at/
  main_url: https://www.weingut-goeschl.at/
  description: >
    Weingut Goeschl is a family winery located in Gols, Burgenland in Austria (Österreich)
  categories:
    - E-commerce
    - Business
  built_by: Peter Kroyer
  built_by_url: https://www.peterkroyer.at/
  featured: false
- title: Hash Tech Guru
  url: https://hashtech.guru
  main_url: https://hashtech.guru
  description: >
    Software Development Training School and Tech Blog
  categories:
    - Blog
    - Education
  built_by: Htet Wai Yan Soe
  built_by_url: https://github.com/johnreginald
- title: AquaGruppen Vattenfilter
  url: https://aquagruppen.se
  main_url: https://aquagruppen.se/
  description: >
    Water filter and water treatment products in Sweden
  categories:
    - Business
    - Technology
  built_by: Johan Eliasson
  built_by_url: https://github.com/elitan
  featured: false
- title: Josef Aidt
  url: https://josefaidt.dev
  main_url: https://josefaidt.dev
  source_url: https://github.com/josefaidt/josefaidt.github.io
  description: >
    Personal website, blog, portfolio for Josef Aidt
  categories:
    - Portfolio
    - Blog
    - Web Development
  built_by: Josef Aidt
  built_by_url: https://twitter.com/garlicbred
- title: How To egghead
  main_url: https://howtoegghead.com/
  url: https://howtoegghead.com/
  source_url: https://github.com/eggheadio/how-to-egghead
  featured: false
  built_by: egghead.io
  built_by_url: https://egghead.io
  description: >
    How to become an egghead instructor or reviewer
  categories:
    - Documentation
    - Education
- title: Sherpalo Ventures
  main_url: https://www.sherpalo.com/
  url: https://www.sherpalo.com/
  featured: false
  categories:
    - Finance
    - Business
    - Technology
  built_by: Othermachines
  built_by_url: https://othermachines.com
- title: WrapCode
  url: https://www.wrapcode.com
  main_url: https://www.wrapcode.com
  description: >
    A full stack blog on Microsoft Azure, JavaScript, DevOps, AI and Bots.
  categories:
    - Blog
    - Technology
    - Web Development
  built_by: Rahul P
  built_by_url: https://twitter.com/_rahulpp
  featured: false
- title: Kirankumar Ambati's Portfolio
  url: https://www.kirankumarambati.me
  main_url: https://www.kirankumarambati.me
  description: >
    Personal website, blog, portfolio of Kirankumar Ambati
  categories:
    - Blog
    - Portfolio
    - Web Development
  built_by: Kirankumar Ambati
  built_by_url: https://github.com/kirankumarambati
  featured: false
- title: Rou Hun Fan's portfolio
  main_url: https://flowen.me
  url: https://flowen.me
  description: >
    Portfolio of creative developer Rou Hun Fan. Built with Gatsby v2 &amp; Greensock drawSVG.
  categories:
    - Portfolio
  built_by: Rou Hun Fan Developer
  built_by_url: https://flowen.me
  featured: false
- title: chadly.net
  url: https://www.chadly.net
  main_url: https://www.chadly.net
  source_url: https://github.com/chadly/chadly.net
  description: >
    Personal tech blog by Chad Lee.
  categories:
    - Blog
    - Technology
    - Web Development
  built_by: Chad Lee
  built_by_url: https://github.com/chadly
  featured: false
- title: CivicSource
  url: https://www.civicsource.com
  main_url: https://www.civicsource.com
  description: >
    Online auction site to purchase tax-distressed properties from local taxing authorities.
  categories:
    - Real Estate
    - Government
  featured: false
- title: SpotYou
  main_url: https://spotyou.joshglazer.com
  url: https://spotyou.joshglazer.com
  source_url: https://github.com/joshglazer/spotyou
  description: >
    SpotYou allows you to watch your favorite music videos on Youtube based on your Spotify Preferences
  categories:
    - Entertainment
    - Music
  built_by: Josh Glazer
  built_by_url: https://linkedin.com/in/joshglazer/
  featured: false
- title: Hesam Kaveh's blog
  description: >
    A blog with great seo that using gatsby-source-wordpress to fetch posts from backend
  main_url: https://hesamkaveh.com/
  url: https://hesamkaveh.com/
  source_url: https://github.com/hesamkaveh/sansi
  featured: false
  categories:
    - Blog
    - WordPress
- title: Oliver Gomes Portfolio
  main_url: https://oliver-gomes.github.io/v4/
  url: https://oliver-gomes.github.io/v4/
  description: >
    As an artist and a web designer/developer, I wanted to find a way to present these two portfolios in a way that made sense.  I felt with new found power of speed, Gatsby helped keep my creativity intact with amazing response and versatility. I felt my butter smooth transition felt much better in user perspective and super happy with the power of Gatsby.
  categories:
    - Portfolio
    - Web Development
    - Blog
  built_by: Oliver Gomes
  built_by_url: https://github.com/oliver-gomes
  featured: false
- title: Patrik Szewczyk
  url: https://www.szewczyk.cz/
  main_url: https://www.szewczyk.cz/
  description: >
    Patrik Szewczyk – JavaScript, TypeScript, React, Node.js developer, Redux, Reason
  categories:
    - Portfolio
  built_by: Patrik Szewczyk
  built_by_url: https://linkedin.com/in/thepatriczek/
  featured: false
- title: Jacob Cofman's Blog
  description: >
    Personal blog / portfolio about Jacob Cofman.
  main_url: https://jcofman.de/
  url: https://jcofman.de/
  source_url: https://github.com/JCofman/jc-website
  featured: false
  categories:
    - Blog
    - Portfolio
- title: re-geo
  description: >
    re-geo is react based geo cities style component.
  main_url: https://re-geo.netlify.app/
  url: https://re-geo.netlify.app/
  source_url: https://github.com/sadnessOjisan/re-geo-lp
  categories:
    - Open Source
  built_by: sadnessOjisan
  built_by_url: https://twitter.com/sadnessOjisan
  featured: false
- title: Luis Cestou Portfolio
  description: >
    Portfolio of graphic + interactive designer Luis Cestou.
  main_url: https://luiscestou.com
  url: https://luiscestou.com
  source_url: https://github.com/lcestou/luiscestou.com
  built_by: Luis Cestou contact@luiscestou.com
  built_by_url: https://luiscestou.com
  featured: false
  categories:
    - Portfolio
    - Web Development
- title: Data Hackers
  url: https://datahackers.com.br/
  main_url: https://datahackers.com.br/
  description: >
    Official website for the biggest portuguese-speaking data science community. Makes use of several data sources such as podcasts from Anchor, messages from Slack, newsletters from MailChimp and blog posts from Medium. The unique visual design also had its hurdles and was quite fun to develop!
  categories:
    - Blog
    - Education
    - Podcast
    - Technology
  built_by: Kaordica
  built_by_url: https://kaordica.design
  featured: false
- title: TROMAQ
  url: https://www.tromaq.com/
  main_url: https://www.tromaq.com/
  description: >
    TROMAQ executes earthmoving services and rents heavy machinery for construction work. Even with the lack of good photography, their new site managed to pass a solid and trustworthy feeling to visitors during testing and they're already seeing the improvement in brand awareness, being the sole player with a modern website in their industry.
  categories:
    - Marketing
  built_by: Kaordica
  built_by_url: https://kaordica.design
  featured: false
- title: Novida Consulting
  url: https://www.novidaconsultoria.com.br
  main_url: https://www.novidaconsultoria.com.br
  description: >
    Novida’s goal was to position itself as a solid, exclusive and trustworthy brand for families looking for a safe financial future… We created a narrative and visual design that highlight their exclusivity.
  categories:
    - Marketing
  built_by: Kaordica
  built_by_url: https://kaordica.design
  featured: false
- title: We Are Clarks
  url: https://www.weareclarks.com
  main_url: https://www.weareclarks.com
  source_url: https://github.com/abeaclark/weareclarks
  description: >
    A family travel blog.
  categories:
    - Blog
    - Travel
  built_by: Abe Clark
  built_by_url: https://www.linkedin.com/in/abrahamclark/
  featured: false
- title: Guillaume Briday's Blog
  main_url: https://guillaumebriday.fr/
  url: https://guillaumebriday.fr/
  source_url: https://github.com/guillaumebriday/guillaumebriday.fr
  description: >
    My personal blog built with Gatsby and Tailwind CSS.
  categories:
    - Blog
    - Web Development
    - Technology
  built_by: Guillaume Briday
  built_by_url: https://guillaumebriday.fr/
  featured: false
- title: Jean Regisser's Portfolio
  main_url: https://jeanregisser.com/
  url: https://jeanregisser.com/
  source_url: https://github.com/jeanregisser/jeanregisser.com
  featured: false
  description: >
    Portfolio of software engineer Jean Regisser.
  categories:
    - Portfolio
    - Mobile Development
  built_by: Jean Regisser
  built_by_url: https://jeanregisser.com/
- title: Chase Ohlson
  url: https://chaseohlson.com
  main_url: https://chaseohlson.com
  description: >
    Portfolio of frontend engineer & web developer Chase Ohlson.
  categories:
    - Portfolio
    - Web Development
  built_by: Chase Ohlson
  built_by_url: https://chaseohlson.com
  featured: false
- title: Zach Schnackel
  url: https://zslabs.com
  main_url: https://zslabs.com
  source_url: https://github.com/zslabs/zslabs.com
  description: >
    Portfolio site for UI/Motion Developer, Zach Schnackel.
  categories:
    - Portfolio
    - Web Development
  built_by: Zach Schnackel
  built_by_url: https://zslabs.com
- title: Gremlin
  url: https://www.gremlin.com
  main_url: https://www.gremlin.com
  description: >
    Gremlin's Failure as a Service finds weaknesses in your system before they cause problems.
  categories:
    - Marketing
- title: Headless.page
  main_url: https://headless.page/
  url: https://headless.page/
  description: >
    Headless.page is a directory of e-commerce sites featuring headless architecture, PWA features and / or the latest JavaScript technology.
  categories:
    - Directory
    - E-commerce
  built_by: Subscribe Pro
  built_by_url: https://www.subscribepro.com/
  featured: false
- title: Ouracademy
  main_url: https://our-academy.org/
  url: https://our-academy.org/
  source_url: https://github.com/ouracademy/website
  description: >
    Ouracademy is an organization that promoves the education in software development through blog posts & videos smiley.
  categories:
    - Open Source
    - Blog
    - Education
  built_by: Ouracademy
  built_by_url: https://github.com/ouracademy
  featured: false
- title: Tenon.io
  main_url: https://tenon.io
  url: https://tenon.io
  description: >
    Tenon.io is an accessibility tooling, services and consulting company.
  categories:
    - API
    - Accessibility
    - Business
    - Consulting
    - Technology
  built_by: Tenon.io
  built_by_url: https://tenon.io
  featured: false
- title: Projectival
  url: https://www.projectival.de/
  main_url: https://www.projectival.de/
  description: >
    Freelancer Online Marketing & Web Development in Cologne, Germany
  categories:
    - Freelance
    - Marketing
    - Web Development
    - Blog
    - Consulting
    - SEO
    - Business
  built_by: Sascha Klapetz
  built_by_url: https://www.projectival.de/
  featured: false
- title: Hetzner Online Community
  main_url: https://community.hetzner.com
  url: https://community.hetzner.com
  description: >
    Hetzner Online Community provides a free collection of high-quality tutorials, which are based on free and open source software, on a variety of topics such as development, system administration, and other web technology.
  categories:
    - Web Development
    - Technology
    - Programming
    - Open Source
    - Community
  built_by: Hetzner Online GmbH
  built_by_url: https://www.hetzner.com/
  featured: false
- title: AGYNAMIX
  url: https://www.agynamix.de/
  main_url: https://www.agynamix.de/
  source_url: https://github.com/tuhlmann/agynamix.de
  description: >
    Full Stack Java, Scala, Clojure, TypeScript, React Developer in Thalheim, Germany
  categories:
    - Freelance
    - Web Development
    - Programming
    - Blog
    - Consulting
    - Portfolio
    - Business
  built_by: Torsten Uhlmann
  built_by_url: https://www.agynamix.de/
  featured: false
- title: syracuse.io
  url: https://syracuse.io
  main_url: https://syracuse.io
  source_url: https://github.com/syracuseio/syracuseio/
  description: >
    Landing page for Syracuse NY Software Development Meetup Groups
  categories:
    - Community
  built_by: Benjamin Lannon
  built_by_url: https://lannonbr.com
- title: Render Documentation
  main_url: https://render.com/docs
  url: https://render.com/docs
  description: >
    Render is the easiest place to host your sites and apps. We use Gatsby for everything on https://render.com, including our documentation. The site is deployed on Render as well! We also have a guide to deploying Gatsby apps on Render: https://render.com/docs/deploy-gatsby.
  categories:
    - Web Development
    - Programming
    - Documentation
    - Technology
  built_by: Render Developers
  built_by_url: https://render.com
  featured: false
- title: prima
  url: https://www.prima.co
  main_url: https://www.prima.co
  description: >
    Discover industry-defining wellness content and trusted organic hemp CBD products safely supporting wellness, stress, mood, skin health, and balance.
  categories:
    - Blog
    - E-commerce
    - Education
  built_by: The Couch
  built_by_url: https://thecouch.nyc
- title: Gatsby Guides
  url: https://gatsbyguides.com/
  main_url: https://gatsbyguides.com/
  description: >
    Free tutorial course about using Gatsby with a CMS.
  categories:
    - Education
    - Documentation
    - Web Development
  built_by: Osio Labs
  built_by_url: https://osiolabs.com/
  featured: false
- title: Architude
  url: https://architudedesign.com
  main_url: https://architudedesign.com
  description: >
    筑冶 Architude International Design Consultants
  categories:
    - Design
    - Landing Page
    - Gallery
  built_by: Neo Nie
  built_by_url: https://github.com/nihgwu
  featured: false
- title: Arctica
  url: https://arctica.io
  main_url: https://arctica.io
  description: >
    Arctica specialises in purpose-built websites and progressive web applications with user optimal experiences, tailored to meet the objectives of your business.
  categories:
    - Portfolio
    - Agency
    - Design
    - Web Development
  built_by: Arctica
  built_by_url: https://arctica.io
  featured: false
- title: David Brookes
  url: https://davidbrookes.me
  main_url: https://davidbrookes.me
  description: >
    Specialising in crafting stylish, high performance websites and applications that get results, using the latest cutting edge web development technologies.
  categories:
    - Portfolio
    - Freelance
    - Web Development
  built_by: Arctica
  built_by_url: https://arctica.io
  featured: false
- title: Dennis Morello
  url: https://morello.dev
  main_url: https://morello.dev
  source_url: https://gitlab.com/dennismorello/dev-blog
  description: >
    morello.dev is a development and technology blog written by Dennis Morello.
  categories:
    - Blog
    - Education
    - Web Development
    - Open Source
    - Technology
  built_by: Dennis Morello
  built_by_url: https://twitter.com/dennismorello
  featured: false
- title: BaseTable
  url: https://autodesk.github.io/react-base-table/
  main_url: https://autodesk.github.io/react-base-table/
  source_url: https://github.com/Autodesk/react-base-table
  description: >
    BaseTable is a react table component to display large data set with high performance and flexibility.
  categories:
    - Web Development
    - Documentation
    - Open Source
  built_by: Neo Nie
  built_by_url: https://github.com/nihgwu
  featured: false
- title: herper.io
  url: https://herper.io/
  main_url: https://herper.io/
  description: >
    Portfolio website for Jacob Herper - a Front End Web Developer with a passion for all things digital. I have more than 10 years experience working in web development.
  categories:
    - Portfolio
    - Web Development
    - Freelance
    - Design
    - SEO
  built_by: Jacob Herper
  built_by_url: https://github.com/jakeherp
  source_url: https://github.com/jakeherp/portfolio
  featured: false
- title: Artem Sapegin Photography
  description: >
    Photography portfolio and blog of Artem Sapegin, an award-losing photographer living in Berlin, Germany. Landscapes, cityscapes and dogs.
  main_url: https://morning.photos/
  url: https://morning.photos/
  source_url: https://github.com/sapegin/morning.photos
  categories:
    - Portfolio
    - Photography
  built_by: Artem Sapegin
  built_by_url: https://github.com/sapegin
- title: Pattyrn
  main_url: https://pattyrn.com
  url: https://pattyrn.com
  description: >
    Pattyrn uses advanced machine learning AI to analyze the platform’s your teams use, making it easy to solve performance problems, reduce bottlenecks, and monitor culture health to optimize your ROI and help boost performance without causing burn out.
  categories:
    - Marketing
    - Technology
  built_by: Pattyrn
  built_by_url: https://twitter.com/Pattyrn4
  featured: false
- title: Intranet Italia Day
  main_url: https://www.intranetitaliaday.it/en
  url: https://www.intranetitaliaday.it/en
  description: >
    The Italian event dedicated to the digital workplace that focuses on planning, governance and company intranet management
  categories:
    - Event
    - Conference
  built_by: Ariadne Digital
  built_by_url: https://www.ariadnedigital.it
  featured: false
- title: Textually Stylo
  main_url: https://www.textually.net
  url: https://www.textually.net
  description: >
    Stylo Markdown writing App marketing/documentation website by Textually Inc.
  categories:
    - Marketing
    - Technology
    - Blog
    - Documentation
  built_by: Sébastien Hamel
  built_by_url: https://www.textually.net
  featured: false
- title: OneDeck
  main_url: https://www.onedeck.co
  url: https://www.onedeck.co
  description: >
    OneDeck is a simple yet powerful tool for creating and sharing your one-page investment summary in under 10 minutes.
  categories:
    - Finance
    - Technology
  built_by: William Neill
  built_by_url: https://twitter.com/williamneill
  featured: false
- title: Assortment
  main_url: https://assortment.io
  url: https://assortment.io
  description: >
    Assortment aims to provide detailed tutorials (and more) for developers of all skill levels within the Web Development Industry. Attempting to cut out the fluff and arm you with the facts.
  categories:
    - Blog
    - Web Development
  built_by: Luke Whitehouse
  built_by_url: https://twitter.com/_lukewh
  featured: false
- title: Mission42
  main_url: https://mission42.zauberware.com
  url: https://mission42.zauberware.com
  description: >
    A landing page for the mobile app Mission42. Mission42 wants to help you learn new skills.
  categories:
    - App
    - Learning
    - Education
    - Landing Page
  built_by: Philipp Siegmund, zauberware
  built_by_url: https://www.zauberware.com
- title: Altstadtdomizil Idstein
  main_url: http://www.altstadtdomizil-idstein.de/
  url: http://www.altstadtdomizil-idstein.de/
  description: >
    A landing page for a holiday apartment in Idstein, Germany.
  categories:
    - Landing Page
    - Travel
    - Real Estate
  built_by: Simon Franzen, zauberware
  built_by_url: https://www.zauberware.com
- title: Gerald Martinez Dev
  main_url: https://gmartinez.dev/
  url: https://gmartinez.dev/
  source_url: https://github.com/nephlin7/gmartinez.dev
  description: >
    Personal website for show my skills and my works.
  categories:
    - Web Development
    - Portfolio
  built_by: Gerald Martinez
  built_by_url: https://twitter.com/GeraldM_92
  featured: false
- title: Becreatives
  main_url: https://becreatives.com
  url: https://becreatives.com
  featured: false
  description: >
    Digital software house. Enlights ideas. Think smart execute harder.
  categories:
    - Technology
    - Web Development
    - Agency
    - Marketing
  built_by: Becreatives
  built_by_url: https://becreatives.com
- title: Paul Clifton Photography
  main_url: https://paulcliftonphotography.com
  url: https://paulcliftonphotography.com
  featured: false
  description: >
    A full migration from WordPress to GatsbyJS and DatoCMS. Includes custom cropping on images as viewport changes size and also an infinity scroll that doesn't preload all of the results.
  categories:
    - Blog
    - Portfolio
    - Gallery
    - Photography
  built_by: Little Wolf Studio
  built_by_url: https://littlewolfstudio.co.uk
- title: Atte Juvonen - Blog
  url: https://www.attejuvonen.fi/
  main_url: https://www.attejuvonen.fi/
  source_url: https://github.com/baobabKoodaa/blog
  description: >
    Tech-oriented personal blog covering topics like AI, data, voting, game theory, infosec and software development.
  categories:
    - Blog
    - Data
    - JavaScript
    - Programming
    - Science
    - Security
    - Technology
    - Web Development
  featured: false
- title: Kibuk Construction
  url: https://kibukconstruction.com/
  main_url: https://kibukconstruction.com/
  description: >
    Kibuk Construction is a fully licensed and insured contractor specializing in Siding, Decks, Windows & Doors!
  categories:
    - Business
  built_by: David Krasniy
  built_by_url: http://dkrasniy.com
- title: RedCarpetUp
  main_url: https://www.redcarpetup.com
  url: https://www.redcarpetup.com/
  description: >
    RedCarpetUp's home page for a predominantly mobile-only customer base in India with major constraints on bandwidth availability
  categories:
    - Finance
  built_by: RedCarpet Dev Team
  built_by_url: https://www.redcarpetup.com
  featured: false
- title: talita traveler
  url: https://talitatraveler.com/
  main_url: https://talitatraveler.com/
  source_url: https://github.com/afuh/talitatraveler
  description: >
    Talita Traveler's personal blog.
  categories:
    - Blog
  built_by: Axel Fuhrmann
  built_by_url: https://axelfuhrmann.com/
  featured: false
- title: Pastelería el Progreso
  url: https://pasteleriaelprogreso.com/
  main_url: https://pasteleriaelprogreso.com/
  source_url: https://github.com/afuh/elprogreso
  description: >
    Famous bakery in Buenos Aires.
  categories:
    - Food
    - Gallery
  built_by: Axel Fuhrmann
  built_by_url: https://axelfuhrmann.com/
  featured: false
- title: Maitrik's Portfolio
  url: https://www.maitrikpatel.com/
  main_url: https://www.maitrikpatel.com/
  source_url: https://github.com/maitrikjpatel/portfolio
  description: >
    Portfolio of a Front-End Developer / UX Designer who designs and develops pixel perfect user interface, experiences and web applications.
  categories:
    - Portfolio
    - Blog
    - Design
    - Web Development
  built_by: Maitrik Patel
  built_by_url: https://www.maitrikpatel.com/
  featured: false
- title: PicPick
  url: https://picpick.app/
  main_url: https://picpick.app/
  description: >
    All-in-one Graphic Design Tool, Screen Capture Software, Image Editor, Color Picker, Pixel Ruler and More
  categories:
    - Productivity
    - App
    - Technology
  built_by: NGWIN
  built_by_url: https://picpick.app/
  featured: false
- title: Ste O'Neill
  main_url: https://www.steoneill.dev
  url: https://www.steoneill.dev
  description: >
    MVP of a portfolio site for a full stack UK based developer.
  categories:
    - Blog
    - Portfolio
  built_by: Ste O'Neill
  built_by_url: https://steoneill.dev
  featured: false
- title: Filipe Santos Correa's Portfolio
  description: >
    Filipe's Personal About Me / Portfolio.
  main_url: https://filipesantoscorrea.com/
  url: https://filipesantoscorrea.com/
  source_url: https://github.com/Safi1012/filipesantoscorrea.com
  featured: false
  categories:
    - Portfolio
- title: Progressive Massachusetts Legislator Scorecard
  main_url: https://scorecard.progressivemass.com
  url: https://scorecard.progressivemass.com
  featured: false
  source_url: https://github.com/progressivemass/legislator-scorecard
  description: >
    Learn about MA state legislators' voting records through a progressive lens
  categories:
    - Government
    - Education
  built_by: Alex Holachek
  built_by_url: https://alex.holachek.com/
- title: Jeff Wolff – Portfolio
  main_url: https://www.jeffwolff.net
  url: https://www.jeffwolff.net
  featured: false
  description: >
    A guy from San Diego who makes websites.
  categories:
    - Blog
    - Portfolio
    - Web Development
- title: Jp Valery – Portfolio
  main_url: https://jpvalery.photo
  url: https://jpvalery.photo
  featured: false
  description: >
    Self-taught photographer documenting spaces and people
  categories:
    - Portfolio
    - Photography
- title: Prevue
  main_url: https://www.prevue.io
  url: https://www.prevue.io
  featured: false
  description: >
    All in One Prototyping Tool For Vue Developers
  categories:
    - Open Source
    - Web Development
- title: Gold Medal Flour
  main_url: https://www.goldmedalflour.com
  url: https://www.goldmedalflour.com
  description: >
    Gold Medal Four is a brand of flour products owned by General Mills. The new site was built using Gatsby v2 with data sources from WordPress and an internal recipe API, and features multifaceted recipe filtering and a modified version of Gatsby Image to support art direction images.
  categories:
    - Food
  built_by: General Mills Branded Sites Dev Team
  built_by_url: https://www.generalmills.com
  featured: false
- title: Fifth Gait Technologies
  main_url: https://5thgait.com
  url: https://5thgait.com
  featured: false
  description: >
    Fifth Gait is a small business in the defense and space industry that is run and owned by physicists and engineers that have worked together for decades. The site was built using Gatsby V2.
  categories:
    - Government
    - Science
    - Technology
  built_by: Jonathan Z. Fisher
  built_by_url: https://jonzfisher.com
- title: Sal's Pals
  main_url: https://www.sals-pals.net
  url: https://www.sals-pals.net
  featured: false
  description: >
    Sal's Pals is a professional dog walking and pet sitting service based in Westfield, NJ. New site built with gatsby v2.
  categories:
    - Business
- title: Zuyet Awarmatrip
  main_url: https://www.zuyetawarmatrip.com
  url: https://www.zuyetawarmatrip.com
  featured: false
  description: >
    Zuyet Awarmatrip is a subsidiary identity within the personal ecosystem of Zuyet Awarmatik, focusing on travel and photography.
  categories:
    - Travel
    - Photography
  built_by: Zuyet Awarmatik
- title: manuvel.be
  url: https://www.manuvel.be
  main_url: https://www.manuvel.be
  source_url: https://github.com/riencoertjens/manuvelsite
  description: >
    Cycling themed café coming this april in Sint Niklaas, Belgium. One page with funky css-grid and gatsby-image trickery!
  categories:
    - Food
  built_by: WEBhart
  built_by_url: https://www.web-hart.com
  featured: false
- title: WEBhart
  url: https://www.web-hart.com
  main_url: https://www.web-hart.com
  description: >
    Hi, I'm Rien (pronounced Reen) from Belgium but based in Girona, Spain. I'm an autodidact, committed to learning until the end of time.
  categories:
    - Portfolio
    - Design
    - Web Development
    - Freelance
  built_by: WEBhart
  built_by_url: https://www.web-hart.com
  featured: false
- title: nicdougall.com
  url: https://nicdougall.netlify.app/
  main_url: https://nicdougall.netlify.app/
  source_url: https://github.com/riencoertjens/nicdougall.com
  description: >
    Athlete website with Netlify CMS for blog content.
  categories:
    - Blog
  built_by: WEBhart
  built_by_url: https://www.web-hart.com
  featured: false
- title: Lebuin D'Haese
  url: https://www.lebuindhaese.be/
  main_url: https://www.lebuindhaese.be/
  description: >
    Artist portfolio website. Powered by a super simple Netlify CMS to easily add blog posts or new art pieces.
  categories:
    - Portfolio
    - Blog
  built_by: WEBhart
  built_by_url: https://www.web-hart.com
  featured: false
- title: Iefke Molenstra
  url: https://www.iefke.be/
  main_url: https://www.iefke.be/
  description: >
    Artist portfolio website. Powered by a super simple Netlify CMS to easily add blog posts or new art pieces.
  categories:
    - Portfolio
    - Blog
  built_by: WEBhart
  built_by_url: https://www.web-hart.com
  featured: false
- title: The Broomwagon
  url: https://www.thebroomwagongirona.com/
  main_url: https://www.thebroomwagongirona.com/
  description: >
    foodtruck style coffee by pro cyclist Robert Gesink. The site has a webshop with merchandise and coffee beans.
  categories:
    - E-commerce
  built_by: WEBhart
  built_by_url: https://www.web-hart.com
- title: Pella Windows and Doors
  main_url: https://www.pella.com
  url: https://www.pella.com
  featured: false
  description: >
    The Pella Corporation is a privately held window and door manufacturing
  categories:
    - Business
- title: tinney.dev
  url: https://tinney.dev
  main_url: https://tinney.dev
  source_url: https://github.com/cdtinney/tinney.dev
  description: >
    Personal portfolio/blog of Colin Tinney
  categories:
    - Blog
    - Portfolio
    - Open Source
  built_by: Colin Tinney
  built_by_url: https://tinney.dev
  featured: false
- title: Monkeywrench Books
  main_url: https://monkeywrenchbooks.org
  url: https://monkeywrenchbooks.org
  description: >
    Monkeywrench Books is an all-volunteer, collectively-run bookstore and event space in Austin, TX
  categories:
    - Business
    - Community
    - Education
  built_by: Monkeywrench Books
  built_by_url: https://monkeywrenchbooks.org
- title: DeepMay.io
  main_url: https://deepmay.io
  url: https://deepmay.io
  description: >
    DeepMay is an experimental new tech bootcamp in the mountains of North Carolina.
  categories:
    - Event
    - Community
    - Technology
    - Marketing
  built_by: DeepMay
  built_by_url: https://twitter.com/deepmay_io
  featured: false
- title: Liferay.Design
  main_url: https://liferay.design
  url: https://liferay.design
  source_url: https://github.com/liferay-design/liferay.design
  description: >
    Liferay.Design is home to some of the freshest open-source designers who love to share articles and other resources for the Design Community.
  categories:
    - Blog
    - Community
    - Design
    - Marketing
    - Open Source
    - Technology
    - User Experience
  built_by: Liferay Designers
  built_by_url: https://twitter.com/liferaydesign
  featured: false
- title: Front End Remote Jobs
  main_url: https://frontendremotejobs.com
  url: https://frontendremotejobs.com
  source_url: https://github.com/benjamingrobertson/remotefrontend
  description: >
    Front End Remote Jobs features fully remote jobs for front end developers.
  categories:
    - WordPress
    - Web Development
  built_by: Ben Robertson
  built_by_url: https://benrobertson.io
  featured: false
- title: Penrose Grand Del Mar
  main_url: https://penroseatthegrand.com
  url: https://penroseatthegrand.com
  description: >
    Penrose Grand Del Mar is a luxury housing project coming soon.
  categories:
    - Real Estate
    - Design
  built_by: Chase Ohlson
  built_by_url: https://chaseohlson.com
- title: JustGraphQL
  url: https://www.justgraphql.com/
  main_url: https://www.justgraphql.com/
  source_url: https://github.com/Novvum/justgraphql
  description: >
    JustGraphQL helps developers quickly search and filter through GraphQL resources, tools, and articles.
  categories:
    - Open Source
    - Web Development
    - Technology
  built_by: Novvum
  built_by_url: https://www.novvum.io/
  featured: false
- title: Peter Macinkovic Personal Blog
  url: https://peter.macinkovic.id.au/
  main_url: https://peter.macinkovic.id.au/
  source_url: https://github.com/inkovic/peter-macinkovic-static-site
  description: >
    Personal Website and Blog of e-commerce SEO Specialist and Digital Marketer Peter Macinkovic.
  categories:
    - SEO
    - Marketing
    - Blog
  featured: false
- title: NH Hydraulikzylinder
  main_url: https://nh-hydraulikzylinder.com
  url: https://nh-hydraulikzylinder.com
  description: >
    High quality & high performance hydraulic cylinders manufactured in Austria based on the clients requirements
  categories:
    - Business
  built_by: MangoART
  built_by_url: https://www.mangoart.at
  featured: false
- title: Frauennetzwerk Linz-Land
  main_url: https://frauennetzwerk-linzland.net
  url: https://frauennetzwerk-linzland.net
  description: >
    Homepage for the local women's association providing support to people in need offline and online (Livechat integration)
  categories:
    - Nonprofit
  built_by: MangoART
  built_by_url: https://www.mangoart.at
  featured: false
- title: Mein Traktor
  main_url: http://www.mein-traktor.at/
  url: http://www.mein-traktor.at/
  description: >
    Homepage of a the main importer of SAME and Lamborghini Tractors in Austria with customer support area
  categories:
    - Business
    - App
  built_by: MangoART
  built_by_url: https://www.mangoart.at
  featured: false
- title: Lamborghini Traktoren
  main_url: https://lamborghini-traktor.at
  url: https://lamborghini-traktor.at
  description: >
    Lamborghini Tractors - Landing page for the brand in Austria
  categories:
    - Business
  built_by: MangoART
  built_by_url: https://www.mangoart.at
  featured: false
- title: Holly Lodge Community Centre - Highgate, London
  main_url: https://www.hlcchl.org/
  url: https://www.hlcchl.org/
  source_url: https://github.com/eugelogic/hlcchl-gatsby
  description: >
    The Holly Lodge Community Centre - Highgate, London has a shiny new website built with Gatsby v2 that makes important contributions towards a faster, more secure and environmentally friendly web for everyone.
  categories:
    - Community
    - Event
    - Nonprofit
  built_by: Eugene Molari Developer
  built_by_url: https://twitter.com/EugeneMolari
  featured: false
- title: blackcater's blog
  url: https://www.blackcater.win
  main_url: https://www.blackcater.win
  source_url: https://github.com/blackcater/blog
  description: >
    Blog like Medium, for person and team.
  categories:
    - Blog
    - Web Development
  built_by: blackcater
  built_by_url: https://github.com/blackcater
  featured: false
- title: Kenneth Kwakye-Gyamfi Portfolio Site
  url: https://www.kwakye-gyamfi.com
  main_url: https://www.kwakye-gyamfi.com
  source_url: https://www.github.com/cross19xx/cross-site
  description: >
    Personal portfolio site for Kenneth Kwakye-Gyamfi, a mobile and web full stack applications developer currently based in Accra, Ghana.
  categories:
    - SEO
    - Web Development
    - Open Source
    - Portfolio
  featured: false
- title: Gareth Weaver
  url: https://www.garethweaver.com/
  main_url: https://www.garethweaver.com/
  source_url: https://github.com/garethweaver/public-site-react
  description: >
    A personal portfolio of a London based frontend developer built with Gatsby 2, Redux and Sass
  categories:
    - Portfolio
    - Web Development
  built_by: Gareth Weaver
  built_by_url: https://twitter.com/garethdweaver
  featured: false
- title: Mailjet
  url: https://dev.mailjet.com/
  main_url: https://dev.mailjet.com/
  description: >
    Mailjet is an easy-to-use all-in-one e-mail platform.
  categories:
    - API
    - Documentation
  featured: false
- title: Peintagone
  url: https://www.peintagone.be/
  main_url: https://www.peintagone.be/
  description: >
    Peintagone is a superior quality paint brand with Belgian tones.
  categories:
    - Portfolio
    - Gallery
  built_by: Sebastien Crepin
  built_by_url: https://github.com/opeah
  featured: false
- title: Let's Do Dish!
  url: https://letsdodish.com
  main_url: https://letsdodish.com
  description: >
    A new recipe site for people who enjoy cooking great food in their home kitchen. Find some great meal ideas! Let's do dish!
  categories:
    - Blog
    - Food
  built_by: Connerra
  featured: false
- title: AWS Amplify Community
  url: https://amplify.aws/community/
  main_url: https://amplify.aws/community/
  source_url: https://github.com/aws-amplify/community
  description: >
    Amplify Community is a hub for developers building fullstack serverless applications with Amplify to easily access content (such as events, blog posts, videos, sample projects, and tutorials) created by other members of the Amplify community.
  categories:
    - Blog
    - Directory
    - Education
    - Technology
  built_by: Nikhil Swaminathan
  built_by_url: https://github.com/swaminator
  featured: false
- title: Cal State Monterey Bay
  url: https://csumb.edu
  main_url: https://csumb.edu
  source_url: https://github.com/csumb/csumb-gatsby
  description: >
    A website for the entire campus of California State University, Monterey Bay.
  categories:
    - Education
    - Government
  built_by: CSUMB Web Team
  built_by_url: https://csumb.edu/web/team
  featured: false
- title: BestPricingPages.com
  url: https://bestpricingpages.com
  main_url: https://bestpricingpages.com
  source_url: https://github.com/jpvalery/pricingpages/
  description: >
    A repository of the best pricing pages by the best companies. Built in less than a week.
    Inspired by RGE and since pricingpages.xyz no longer exists, I felt such a resource was missing and could be helpful to many people.
  categories:
    - Business
    - Community
    - Entrepreneurship
    - Open Source
    - Technology
  built_by: Jp Valery
  built_by_url: https://jpvalery.me
  featured: false
- title: Lendo Austria
  url: https://lendo.at
  main_url: https://lendo.at
  description: >
    A Comparison site for best private loan offer from banks in Austria.
  categories:
    - Business
    - Finance
  built_by: Lendo developers
  featured: false
- title: Visual Cloud FX
  url: https://visualcloudfx.com
  main_url: https://visualcloudfx.com
  source_url: https://github.com/jjcav84/visualcloudfx
  description: >
    Basic static site built with MDBootstrap, React, and Gatsby
  categories:
    - Consulting
    - Portfolio
  built_by: Jacob Cavazos
  built_by_url: https://jacobcavazos.com
- title: Matthew Miller (Me4502)
  url: https://matthewmiller.dev
  main_url: https://matthewmiller.dev
  description: >
    The personal site, blog and portfolio of Matthew Miller (Me4502)
  categories:
    - Blog
    - Programming
    - Technology
    - Portfolio
  built_by: Matthew Miller
  featured: false
- title: Årets Kontor
  url: https://aretskontor.newst.se
  main_url: https://aretskontor.newst.se
  description: >
    A swedish competition for "office of the year" in sweden with a focus on design. Built with MDBootstrap and Gatsby.
  categories:
    - Real Estate
    - Marketing
  built_by: Victor Björklund
  built_by_url: https://victorbjorklund.com
  featured: false
- title: Kyma
  url: https://kyma-project.io
  main_url: https://kyma-project.io
  source_url: https://github.com/kyma-project/website
  description: >
    This website holds overview, blog and documentation for Kyma open source project that is a Kubernates based application extensibility framework.
  categories:
    - Documentation
    - Blog
    - Technology
    - Open Source
  built_by: Kyma developers
  built_by_url: https://twitter.com/kymaproject
  featured: false
- title: Verso
  main_url: https://verso.digital
  url: https://verso.digital
  description: >
    Verso is a creative technology studio based in Singapore. Site built with Gatsby and Netlify.
  categories:
    - Agency
    - Consulting
    - Design
    - Technology
  built_by: Verso
  built_by_url: https://verso.digital
  featured: false
- title: Camilo Holguin
  url: https://camiloholguin.me
  main_url: https://camiloholguin.me
  source_url: https://github.com/camiloholguin/gatsby-portfolio
  description: >
    Portfolio site using GatsbyJS and WordPress REST API.
  categories:
    - WordPress
    - Portfolio
    - Web Development
  built_by: Camilo Holguin
  built_by_url: https://camiloholguin.me
  featured: false
- title: Kodingnesia
  url: https://kodingnesia.com/
  main_url: https://kodingnesia.com/
  description: >
    Kodingnesia is a place for learning programming & linux in Bahasa Indonesia.
  categories:
    - Blog
    - Programming
    - Technology
  built_by: Frisko Mayufid
  built_by_url: https://frisko.space
- title: ERS HCL Open Source Portal
  url: https://ers-hcl.github.io/
  main_url: https://ers-hcl.github.io/
  description: >
    Official site for ERS-HCL GitHub organizational site. This is a hybrid app with static and dynamic content, providing a details of the open source projects, initiatives, innovation ideas within ERS-HCL. It pulls data from various data sources including GitHub APIs, MDX based blog posts, excel files. It also hosts an ideas app that is based on Firebase.
  categories:
    - Open Source
    - Blog
    - Technology
    - Web Development
    - Community
    - Documentation
  source_url: https://github.com/ERS-HCL/gatsby-ershcl-app
  built_by: Tarun Kumar Sukhu
  built_by_url: https://github.com/tsukhu
- title: Ben Shi
  url: https://hbish.com/
  main_url: https://hbish.com/
  source_url: https://github.com/hbish/hbish.com
  description: >
    A personal website of Ben Shi, a technologist from Sydney, Australia.
  categories:
    - Blog
    - Programming
    - Technology
  built_by: Ben Shi
  built_by_url: https://hbish.com/
  featured: false
- title: Sandbox
  url: https://www.sandboxneu.com/
  main_url: https://www.sandboxneu.com/
  source_url: https://github.com/sandboxneu/sandboxneu.com
  description: >
    Official website of Sandbox, a Northeastern University student group that builds software for researchers.
  categories:
    - Marketing
  built_by: Sandbox at Northeastern
  built_by_url: https://github.com/sandboxneu/
  featured: false
- title: Accessible App
  main_url: https://accessible-app.com
  url: https://accessible-app.com
  source_url: https://github.com/accessible-app/accessible-app_com
  description: >
    Learn how to build inclusive web applications and Single Page Apps in modern JavaScript frameworks. This project collects strategies, links, patterns and plugins for React, Vue and Angular.
  categories:
    - Accessibility
    - Web Development
    - JavaScript
  built_by: Marcus Herrmann
  built_by_url: https://marcus.io
  featured: false
- title: PygmalionPolymorph
  url: https://pygmalionpolymorph.com
  main_url: https://pygmalionpolymorph.com
  source_url: https://github.com/PygmalionPolymorph/portfolio
  description: >
    Portfolio of artist, musician and developer PygmalionPolymorph.
  categories:
    - Portfolio
    - Gallery
    - Music
    - Photography
    - Web Development
  built_by: PygmalionPolymorph
  built_by_url: https://pygmalionpolymorph.com
  featured: false
- title: Gonzalo Nuñez Photographer
  main_url: https://www.gonzalonunez.com
  url: https://www.gonzalonunez.com
  description: >
    Website for Cancun based destination wedding photographer Gonzalo Nuñez. Site built with GatsbyJS, WordPress API and Netlify.
  categories:
    - Photography
    - Portfolio
    - WordPress
  built_by: Miguel Mayo
  built_by_url: https://www.miguelmayo.com
  featured: false
- title: Element 84
  main_url: https://www.element84.com
  url: https://www.element84.com
  description: >
    Element 84 is software engineering and design firm that helps companies and government agencies solve problems using remote sensing, life sciences, and transportation data in the cloud.
  categories:
    - Agency
    - Blog
    - Business
    - Consulting
    - Data
    - Design
    - Government
    - Portfolio
    - Programming
    - Science
    - Technology
    - User Experience
    - Web Development
- title: Raconteur Agency
  main_url: https://www.raconteur.net/agency
  url: https://www.raconteur.net/agency
  description: >
    Raconteur Agency is a London-based content marketing agency for B2B brands. We have rebuilt their site with Gatsby v2 using their existing WordPress backend as the data source. By switching from WordPress to GatsbyJS we have achieved a 200%+ improvement in page load times and went from a Lighthouse performance score of 49 to 100.
  categories:
    - Agency
    - Marketing
    - WordPress
  built_by: Jacob Herper
  built_by_url: https://herper.io
  featured: false
- title: Purple11
  main_url: https://purple11.com/
  url: https://purple11.com/
  description: >
    Purple11 is a site for photography and photo retouching tips and tricks.
  categories:
    - Blog
    - Photography
  built_by: Sébastien Noël
  built_by_url: https://blkfuel.com/
  featured: false
- title: PerfReviews
  main_url: https://perf.reviews/
  url: https://perf.reviews/
  source_url: https://github.com/PerfReviews/PerfReviews
  description: >
    The best content about web performance in spanish language.
  categories:
    - Web Development
  built_by: Joan León & José M. Pérez
  built_by_url: https://perf.reviews/nosotros/
  featured: false
- title: Un Backend - Blog
  main_url: https://www.unbackend.pro/
  url: https://www.unbackend.pro/
  description: >
    The personal website and blog of Camilo Ramírez, a backend developer :).
  categories:
    - Blog
    - Programming
    - Technology
  source_url: https://github.com/camilortte/camilortte.github.com
  built_by: Camilo Ramírez
  built_by_url: https://www.unbackend.pro/about
  featured: false
- title: Hitesh Vaghasiya
  main_url: https://hiteshvaghasiya.com/
  url: https://hiteshvaghasiya.com/
  description: >
    This is Hitesh Vaghasiya's blog. This blog is help you an E-Commerce like Magento, Shopify, and BigCommerce.
  categories:
    - Blog
    - Programming
    - Technology
    - Web Development
  built_by: Hitesh Vaghasiya
  built_by_url: https://hiteshvaghasiya.com/
  featured: false
- title: Aditus
  main_url: https://www.aditus.io
  url: https://www.aditus.io
  description: >
    Aditus is the accessibility tool for your team. We help teams build accessible websites and products.
  categories:
    - Accessibility
    - Education
  built_by: Aditus
  built_by_url: https://www.aditus.io
  featured: false
- title: Ultra Config
  main_url: https://ultraconfig.com.au/
  url: https://ultraconfig.com.au/ultra-config-generator/
  description: >
    Ultra Config Generator is a software application for Network Engineers to efficiently manage their network infrastructure.
  categories:
    - Blog
    - Technology
  built_by: Ultra Config
  built_by_url: https://ultraconfig.com.au/
  featured: false
- title: Malice
  main_url: https://malice.fr/
  url: https://malice.fr/
  description: >
    Malice is a cyber-training  platform for learning, validating and improving security related skills through simulated scenarios and challenges.
  categories:
    - Security
    - Technology
  built_by: Sysdream
  built_by_url: https://sysdream.com/
  featured: false
- title: Nash
  main_url: https://nash.io/
  url: https://nash.io/
  description: >
    Nash is a decentralized platform for trading, payment and other financial services. Our goal is to bring distributed finance to everyone by making blockchain technology fast and easy to use. We employ an off-chain engine to match trades rapidly, but never take control of customers’ assets. Our intuitive interface offers easy access to a range of trading, payment and investment functions.
  categories:
    - Portfolio
    - Security
    - Technology
  built_by: Andrej Gajdos
  built_by_url: https://andrejgajdos.com/
  featured: false
- title: Axel Fuhrmann
  url: https://axelfuhrmann.com
  main_url: https://axelfuhrmann.com
  source_url: https://github.com/afuh/axelfuhrmann.com
  description: >
    Personal portfolio.
  categories:
    - Portfolio
    - Freelance
    - Web Development
  featured: false
- title: Alaina Viau
  url: https://www.alainaviau.com
  main_url: https://www.alainaviau.com
  description: >
    Official website of Canadian opera director, creator, and producer Alaina Viau. Site designed by Stephen Bell.
  categories:
    - Portfolio
    - Music
  built_by: Michael Uloth
  built_by_url: https://www.michaeluloth.com
- title: Alison Moritz
  url: https://www.alisonmoritz.com
  main_url: https://www.alisonmoritz.com
  description: >
    Official website of American stage director Alison Moritz. Site designed by Stephen Bell.
  categories:
    - Portfolio
    - Music
  built_by: Michael Uloth
  built_by_url: https://www.michaeluloth.com
- title: Luke Secomb Digital
  url: https://lukesecomb.digital
  main_url: https://lukesecomb.digital
  source_url: https://github.com/lukethacoder/luke-secomb-simple
  description: >
    A simple portfolio site built using TypeScript, Markdown and React Spring.
  categories:
    - Portfolio
    - Web Development
  built_by: Luke Secomb
  built_by_url: https://lukesecomb.digital
  featured: false
- title: We are Brew
  url: https://www.wearebrew.co.uk
  main_url: https://www.wearebrew.co.uk
  description: >
    Official website for Brew, a Birmingham based Digital Marketing Agency.
  categories:
    - Portfolio
    - Web Development
    - Agency
    - Marketing
  built_by: Brew Digital
  built_by_url: https://www.wearebrew.co.uk
- title: Global City Data
  main_url: https://globalcitydata.com
  url: https://globalcitydata.com
  source_url: https://github.com/globalcitydata/globalcitydata
  description: >
    Global City Data is an open, easily browsable platform to showcase peer-reviewed urban datasets and models created by different research groups.
  categories:
    - Education
    - Open Source
  built_by: Rafi Barash
  built_by_url: https://rafibarash.com
  featured: false
- title: Submittable
  url: https://www.submittable.com
  main_url: https://www.submittable.com
  description: >
    Submissions made simple. Submittalbe is a cloud-based submissions manager that lets you accept, review, and make decisions on any kind of digital content.
  categories:
    - Technology
    - Marketing
  built_by: Genevieve Crow
  built_by_url: https://github.com/g-crow
- title: Appmantle
  main_url: https://appmantle.com
  url: https://appmantle.com
  description: >
    Appmantle is a new way of creating apps. A complete modern app that you build yourself quickly & easily, without programming knowledge.
  categories:
    - App
    - Marketing
    - Landing Page
    - Mobile Development
    - Technology
  built_by: Appmantle
  built_by_url: https://appmantle.com
  featured: false
- title: Acto
  main_url: https://www.acto.dk/
  url: https://www.acto.dk/
  description: >
    Tomorrows solutions - today. Acto is an innovative software engineering company, providing your business with high-quality, scalable and maintainable software solutions, to make your business shine.
  categories:
    - Agency
    - Technology
    - Web Development
    - Mobile Development
  built_by: Acto
  built_by_url: https://www.acto.dk/
- title: Gatsby GitHub Stats
  url: https://gatsby-github-stats.netlify.app
  main_url: https://gatsby-github-stats.netlify.app
  source_url: https://github.com/lannonbr/gatsby-github-stats/
  description: >
    Statistics Dashboard for Gatsby GitHub repository
  categories:
    - Data
  built_by: Benjamin Lannon
  built_by_url: https://lannonbr.com
  featured: false
- title: Graphic Intuitions
  url: https://www.graphicintuitions.com/
  main_url: https://www.graphicintuitions.com/
  description: >
    Digital marketing agency located in Morris, Manitoba.
  categories:
    - Agency
    - Web Development
    - Marketing
  featured: false
- title: Smooper
  url: https://www.smooper.com/
  main_url: https://www.smooper.com/
  description: >
    We connect you with digital marketing experts for 1 on 1 consultation sessions
  categories:
    - Marketing
    - Directory
  featured: false
- title: Lesley Barber
  url: https://www.lesleybarber.com/
  main_url: https://www.lesleybarber.com/
  description: >
    Official website of Canadian film composer Lesley Barber.
  categories:
    - Portfolio
    - Music
  built_by: Michael Uloth
  built_by_url: https://www.michaeluloth.com
- title: Timeline of Terror
  main_url: https://timelineofterror.org/
  url: https://timelineofterror.org/
  source_url: https://github.com/Symbitic/timeline-of-terror
  description: >
    Complete guide to the events of September 11, 2001.
  categories:
    - Directory
    - Government
  built_by: Alex Shaw
  built_by_url: https://github.com/Symbitic/
  featured: false
- title: Pill Club
  url: https://thepillclub.com
  main_url: https://thepillclub.com
  description: >
    Zero Copay With Insurance + Free Shipping + Bonus Gifts + Online Delivery – Birth Control Delivery and Prescription
  categories:
    - Marketing
    - Healthcare
  built_by: Pill Club
  built_by_url: https://thepillclub.com
- title: myweekinjs
  url: https://www.myweekinjs.com/
  main_url: https://www.myweekinjs.com/
  source_url: https://github.com/myweekinjs/public-website
  description: >
    Challenge to create and/or learn something new in JavaScript each week.
  categories:
    - Blog
  built_by: Adriaan Janse van Rensburg
  built_by_url: https://github.com/HurricaneInteractive/
  featured: false
- title: The Edit Suite
  main_url: https://www.theeditsuite.com.au/
  url: https://www.theeditsuite.com.au/
  source_url: https://thriveweb.com.au/portfolio/the-edit-suite/
  description: >-
    The Edit Suite is an award winning video production and photography company based out of our Mermaid Beach studio on the Gold Coast of Australia but we also have the ability to work mobile from any location.
  categories:
    - Photography
    - Marketing
  built_by: Thrive Team - Gold Coast
  built_by_url: https://thriveweb.com.au/
  featured: false
- title: CarineRoitfeld
  main_url: https://www.carineroitfeld.com/
  url: https://www.carineroitfeld.com/
  description: >
    Online shop for Carine Roitfeld parfume
  categories:
    - E-commerce
  built_by: Ask Phill
  built_by_url: https://askphill.com
- title: EngineHub.org
  url: https://enginehub.org
  main_url: https://enginehub.org
  source_url: https://github.com/EngineHub/enginehub-website
  description: >
    The landing pages for EngineHub, the organisation behind WorldEdit, WorldGuard, CraftBook, and more
  categories:
    - Landing Page
    - Technology
    - Open Source
  built_by: Matthew Miller
  built_by_url: https://matthewmiller.dev
- title: Goulburn Physiotherapy
  url: https://www.goulburnphysiotherapy.com.au/
  main_url: https://www.goulburnphysiotherapy.com.au/
  description: >
    Goulburn Physiotherapy is a leader in injury prevention, individual and community health, and workplace health solutions across Central Victoria.
  categories:
    - Blog
    - Healthcare
  built_by: KiwiSprout
  built_by_url: https://kiwisprout.nz/
  featured: false
- title: TomTom Traffic Index
  main_url: https://www.tomtom.com/en_gb/traffic-index/
  url: https://www.tomtom.com/en_gb/traffic-index/
  description: >
    The TomTom Traffic Index provides drivers, city planners, auto manufacturers and policy makers with unbiased statistics and information about congestion levels in 403 cities across 56 countries on 6 continents.
  categories:
    - Travel
    - Data
  built_by: TomTom
  built_by_url: https://tomtom.com
  featured: false
- title: PrintAWorld | A 3D Printing and Fabrication Company
  main_url: https://prtwd.com/
  url: https://prtwd.com/
  description: >
    PrintAWorld is a NYC based fabrication and manufacturing company that specializes in 3D printing, 3D scanning, CAD Design,
    laser cutting, and rapid prototyping. We help artists, agencies and engineers turn their ideas into its physical form.
  categories:
    - Business
  featured: false
- title: Glug-Infinite
  main_url: https://gluginfinite.github.io
  url: https://gluginfinite.github.io
  source_url: https://github.com/crstnmac/glug
  description: >
    This is a website built with Gatsby v2 that is deployed on GitHub using GitHub Pages and Netlify.
  categories:
    - Web Development
    - Blog
    - Portfolio
    - Agency
  built_by: Criston Macarenhas
  built_by_url: https://github.com/crstnmac
  featured: false
- title: The State of CSS Survey
  main_url: https://stateofcss.com/
  url: https://stateofcss.com/
  source_url: https://github.com/StateOfJS/state-of-css-2019
  description: >
    Annual CSS survey, brother of The State of JS Survey.
  categories:
    - Web Development
  built_by: Sacha Greif & Contribs
  built_by_url: https://github.com/StateOfJS
  featured: false
- title: Bytom Blockchain
  url: https://bytom.io/
  main_url: https://bytom.io/
  source_url: https://github.com/bytomlabs/bytom.io
  description: >
    Embrace the New Era of Bytom Blockchain
  categories:
    - Finance
    - Open Source
    - Technology
  built_by: Bytom Foundation
  built_by_url: https://bytom.io/
  featured: false
- title: Oerol Festival
  url: https://www.oerol.nl/nl/
  main_url: https://www.oerol.nl/en/
  description: >
    Oerol is a cultural festival on the island of Terschelling in the Netherlands that is held annually in June.
    The ten-day festival is focused on live, public theatre as well as music and visual arts.
  categories:
    - Event
    - Entertainment
  built_by: Oberon
  built_by_url: https://oberon.nl/
  featured: false
- title: Libra
  main_url: https://libra.org/
  url: https://libra.org/
  description: Libra's mission is to enable a simple global currency and financial infrastructure that empowers billions of people.
  featured: false
  categories:
    - Open Source
    - Technology
    - Finance
- title: Riffy Blog
  main_url: https://blog.rayriffy.com/
  url: https://blog.rayriffy.com/
  source_url: https://github.com/rayriffy/rayriffy-blog
  description: >
    Riffy Blog is async based beautiful highly maintainable site built by using Gatsby v2 with SEO optimized.
  categories:
    - Web Development
    - Blog
    - Open Source
    - Technology
    - Music
    - SEO
  built_by: Phumrapee Limpianchop
  built_by_url: https://rayriffy.com/
  featured: false
- title: The Coffee Collective
  url: https://coffeecollective.dk
  main_url: https://coffeecollective.dk
  description: >
    The Coffee Collective website is a JAM-stack based, multilingual, multi currency website/shop selling coffee, related products and subscriptions.
  categories:
    - E-commerce
    - Food
  built_by: Remotely (Anders Hallundbæk)
  built_by_url: https://remotely.dk
  featured: false
- title: Leadership Development International
  url: https://ldi.global
  main_url: https://ldi.global
  description: >
    A DatoCMS-backed site for an education and training company based in the US, China and the UAE.
  categories:
    - Education
    - Nonprofit
  built_by: Grant Holle
  built_by_url: https://grantholle.com
  featured: false
- title: Canvas 1839
  main_url: https://www.canvas1839.com/
  url: https://www.canvas1839.com/
  description: >-
    Online store for Canvas 1839 products, including pharmacological-grade CBD oil and relief cream.
  categories:
    - E-commerce
    - Marketing
  built_by: Corey Ward
  built_by_url: http://www.coreyward.me/
- title: Sparkle Stories
  main_url: https://app.sparklestories.com/
  url: https://app.sparklestories.com/
  description: >-
    Sparkle Stories is a streaming audio platform for children with over 1,200 original audio stories.
  categories:
    - App
    - Education
  built_by: Corey Ward
  built_by_url: http://www.coreyward.me/
- title: nehalist.io
  main_url: https://nehalist.io
  url: https://nehalist.io
  description: >
    nehalist.io is a blog about software development, technology and all that kind of geeky stuff.
  categories:
    - Blog
    - Web Development
    - Open Source
  built_by: Kevin Hirczy
  built_by_url: https://nehalist.io
  featured: false
- title: March and Ash
  main_url: https://marchandash.com/
  url: https://marchandash.com/
  description: >-
    March and Ash is a customer-focused, licensed cannabis dispensary located in Mission Valley.
  categories:
    - E-commerce
    - Business
    - Blog
  built_by: Blueyellow
  built_by_url: https://blueyellow.io/
  featured: false
- title: T Two Industries
  description: >
    T Two Industries is a manufacturing company specializing in building custom truck decks, truck bodies, and trailers.
  main_url: https://www.ttwo.ca
  url: https://www.ttwo.ca
  categories:
    - Business
  built_by: https://www.t2.ca
  built_by_url: https://www.t2.ca
  featured: false
- title: Cali's Finest Landscaping
  url: https://www.calisfinestlandscaping.com/
  main_url: https://www.calisfinestlandscaping.com/
  description: >
    A team of hard-working, quality-obsessed landscaping professionals looking to take dreams and transform them into reality.
  categories:
    - Business
  built_by: David Krasniy
  built_by_url: http://dkrasniy.com
  featured: false
- title: Vazco
  url: https://www.vazco.eu
  main_url: https://www.vazco.eu
  description: >
    Vazco works for clients from all around the world in future-proof technologies and help them build better products.
  categories:
    - Agency
    - Web Development
    - Blog
    - Business
    - Technology
  built_by: Vazco
  built_by_url: https://www.vazco.eu
  featured: false
- title: Major League Eating
  main_url: https://majorleagueeating.com
  url: https://majorleagueeating.com
  description: >
    Major League Eating is the professional competitive eating organization that runs the Nathan’s Famous Coney Island Hot Dog eating contest on July 4th, among other eating events.
  categories:
    - Entertainment
    - Sports
  built_by: Carmen Cincotti
  built_by_url: https://github.com/ccincotti3
  featured: false
- title: APIs You Won't Hate
  url: https://apisyouwonthate.com/blog
  main_url: https://apisyouwonthate.com
  source_url: https://github.com/apisyouwonthate/apisyouwonthate.com
  description: >
    API development is a topic very close to our hearts. APIs You Won't Hate is a team and community dedicated to learning, writing, sharing ideas and bettering understanding of API practices. Together we can eradicate APIs we hate.
  categories:
    - Blog
    - Education
    - E-commerce
    - API
    - Community
    - Learning
    - Open Source
    - Technology
    - Web Development
  built_by: Mike Bifulco
  built_by_url: https://github.com/mbifulco
  featured: false
- title: Sankarsan Kampa
  main_url: https://traction.one
  url: https://traction.one
  description: Full time programmer, part time gamer, exploring the details of programmable systems and how to stretch their capabilities.
  featured: false
  categories:
    - Portfolio
    - Freelance
- title: AwesomeDocs
  main_url: https://awesomedocs.traction.one/
  url: https://awesomedocs.traction.one/install
  source_url: https://github.com/AwesomeDocs/website
  description: An awesome documentation website generator!
  featured: false
  categories:
    - Open Source
    - Web Development
    - Technology
    - Documentation
  built_by: Sankarsan Kampa
  built_by_url: https://traction.one
- title: Prism Programming Language
  main_url: https://prism.traction.one/
  url: https://prism.traction.one/
  source_url: https://github.com/PrismLang/website
  description: Interpreted, high-level, programming language.
  featured: false
  categories:
    - Programming
    - Open Source
    - Technology
    - Documentation
  built_by: Sankarsan Kampa
  built_by_url: https://traction.one
- title: KingsDesign
  url: https://www.kingsdesign.com.au/
  main_url: https://www.kingsdesign.com.au/
  description: KingsDesign is a Hobart based web design and development company. KingsDesign creates, designs, measures and improves web based solutions for businesses and organisations across Australia.
  categories:
    - Agency
    - Technology
    - Portfolio
    - Consulting
    - User Experience
  built_by: KingsDesign
  built_by_url: https://www.kingsdesign.com.au
- title: EasyFloh | Easy Flows for all
  url: https://www.easyfloh.com
  main_url: https://www.easyfloh.com
  description: >
    EasyFloh is for creating simple flows for your organisation. An organisation
    can design own flows with own stages.
  categories:
    - Business
    - Landing Page
  built_by: Vikram Aroskar
  built_by_url: https://medium.com/@vikramaroskar
  featured: false
- title: Home Alarm Report
  url: https://homealarmreport.com/
  main_url: https://homealarmreport.com/
  description: >
    Home Alarm Report is dedicated to helping consumers make informed decisions
    about home security solutions. The site was easily migrated from a legacy WordPress
    installation and the dev team chose Gatsby for its site speed and SEO capabilities.
  categories:
    - Blog
    - Business
    - SEO
    - Technology
  built_by: Centerfield Media
  built_by_url: https://www.centerfield.com
- title: Just | FX for treasurers
  url: https://www.gojust.com
  main_url: https://www.gojust.com
  description: >
    Just provides a single centralized view of FX for corporate treasurers. See interbank market prices, and access transaction cost analysis.
  categories:
    - Finance
    - Technology
  built_by: Bejamas
  built_by_url: https://bejamas.io/
  featured: false
- title: Bureau for Good | Nonprofit branding, web and print communications
  url: https://www.bureauforgood.com
  main_url: https://www.bureauforgood.com
  description: >
    Bureau for Good helps nonprofits explain why they matter across digital & print media. Bureau for Good crafts purpose-driven identities, websites & print materials for changemakers.
  categories:
    - Nonprofit
    - Agency
    - Design
  built_by: Bejamas
  built_by_url: https://bejamas.io/
  featured: false
- title: Atelier Cartier Blumen
  url: https://www.ateliercartier.ch
  main_url: https://www.ateliercartier.ch
  description: >
    Im schönen Kreis 6 in Zürich kreiert Nicole Cartier Blumenkompositionen anhand Charaktereigenschaften oder Geschichten zur Person an. Für wen ist Dein Blumenstrauss gedacht? Einzigartige Floristik Blumensträusse, Blumenabos, Events, Shootings. Site designed by https://www.stolfo.co
  categories:
    - E-commerce
    - Design
  built_by: Bejamas
  built_by_url: https://bejamas.io/
  featured: false
- title: Veronym – Cloud Security Service Provider
  url: https://www.veronym.com
  main_url: https://www.veronym.com
  description: >
    Veronym is securing your digital transformation. A comprehensive Internet security solution for business. Stay safe no matter how, where and when you connect.
  categories:
    - Security
    - Technology
    - Business
  built_by: Bejamas
  built_by_url: https://bejamas.io/
  featured: false
- title: Devahoy
  url: https://devahoy.com/
  main_url: https://devahoy.com/
  description: >
    Devahoy is a personal blog written in Thai about software development.
  categories:
    - Blog
    - Programming
  built_by: Chai Phonbopit
  built_by_url: https://github.com/phonbopit
  featured: false
- title: Venus Lover
  url: https://venuslover.com
  main_url: https://venuslover.com
  description: >
    Venus Lover is a mobile app for iOS and Android so you can read your daily horoscope and have your natal chart, including the interpretation of the ascendant, planets, houses and aspects.
  categories:
    - App
    - Consulting
    - Education
    - Landing Page
- title: Write/Speak/Code
  url: https://www.writespeakcode.com/
  main_url: https://www.writespeakcode.com/
  description: >
    Write/Speak/Code is a non-profit on a mission to promote the visibility and leadership of technologists with marginalized genders through peer-led professional development.
  categories:
    - Community
    - Nonprofit
    - Open Source
    - Conference
  built_by: Nicola B.
  built_by_url: https://www.linkedin.com/in/nicola-b/
  featured: false
- title: Daniel Spajic
  url: https://danieljs.tech/
  main_url: https://danieljs.tech/
  description: >
    Passionate front-end developer with a deep, yet diverse skillset.
  categories:
    - Portfolio
    - Programming
    - Freelance
  built_by: Daniel Spajic
  featured: false
- title: Cosmotory
  url: https://cosmotory.netlify.app/
  main_url: https://cosmotory.netlify.app/
  description: >
    This is the educational blog containing various courses,learning materials from various authors from all over the world.
  categories:
    - Blog
    - Community
    - Nonprofit
    - Open Source
    - Education
  built_by: Hanishraj B Rao.
  built_by_url: https://hanishrao.netlify.app/
  featured: false
- title: Armorblox | Security Powered by Understanding
  url: https://www.armorblox.com
  main_url: https://www.armorblox.com
  description: >
    Armorblox is a venture-backed stealth cybersecurity startup, on a mission to build a game-changing enterprise security platform.
  categories:
    - Security
    - Technology
    - Business
  built_by: Bejamas
  built_by_url: https://bejamas.io
  featured: false
- title: Mojo
  url: https://www.mojo.is
  main_url: https://www.mojo.is/
  description: >
    We help companies create beautiful digital experiences
  categories:
    - Agency
    - Technology
    - Consulting
    - User Experience
    - Web Development
  featured: false
- title: Marcel Hauri
  url: https://marcelhauri.ch/
  main_url: https://marcelhauri.ch/
  description: >
    Marcel Hauri is an award-winning Magento developer and e-commerce specialist.
  categories:
    - Portfolio
    - Blog
    - Programming
    - Community
    - Open Source
    - E-commerce
  built_by: Marcel Hauri
  built_by_url: https://marcelhauri.ch
  featured: false
- title: Projektmanagementblog
  url: https://www.projektmanagementblog.de
  main_url: https://www.projektmanagementblog.de/
  source_url: https://github.com/StephanWeinhold/pmblog
  description: >
    Thoughts about modern project management. Built with Gatsby and Tachyons, based on Advanced Starter.
  categories:
    - Blog
  built_by: Stephan Weinhold
  built_by_url: https://stephanweinhold.com/
  featured: false
- title: Anthony Boyd Graphics
  url: https://www.anthonyboyd.graphics/
  main_url: https://www.anthonyboyd.graphics/
  description: >
    Free Graphic Design Resources by Anthony Boyd
  categories:
    - Portfolio
  built_by: Anthony Boyd
  built_by_url: https://www.anthonyboyd.com/
  featured: false
- title: Relocation Hero
  url: https://relocationhero.com
  main_url: https://relocationhero.com
  description: >
    Blog with FAQs related to Germany relocation. Built with Gatsby.
  categories:
    - Blog
    - Consulting
    - Community
  featured: false
- title: Zoe Rodriguez
  url: https://zoerodrgz.com
  main_url: https://zoerodrgz.com
  description: >
    Portfolio for Los Angeles-based designer Zoe Rodriguez. Built with Gatsby.
  categories:
    - Portfolio
    - Design
  built_by: Chase Ohlson
  built_by_url: https://chaseohlson.com
  featured: false
- title: TriActive USA
  url: https://triactiveusa.com
  main_url: https://triactiveusa.com
  description: >
    Website and blog for TriActive USA. Built with Gatsby.
  categories:
    - Landing Page
    - Business
  built_by: Chase Ohlson
  built_by_url: https://chaseohlson.com
- title: LaunchDarkly
  url: https://launchdarkly.com/
  main_url: https://launchdarkly.com/
  description: >
    LaunchDarkly is the feature management platform that software teams use to build better software, faster.
  categories:
    - Technology
    - Marketing
  built_by: LaunchDarkly
  built_by_url: https://launchdarkly.com/
  featured: false
- title: Arpit Goyal
  url: https://arpitgoyal.com
  main_url: https://arpitgoyal.com
  source_url: https://github.com/92arpitgoyal/ag-blog
  description: >
    Blog and portfolio website of a Front-end Developer turned Product Manager.
  categories:
    - Blog
    - Portfolio
    - Technology
    - User Experience
  built_by: Arpit Goyal
  built_by_url: https://twitter.com/_arpitgoyal
  featured: false
- title: Portfolio of Cole Townsend
  url: https://twnsnd.co
  main_url: https://twnsnd.co
  description: Portfolio of Cole Townsend, Product Designer
  categories:
    - Portfolio
    - User Experience
    - Web Development
    - Design
  built_by: Cole Townsend
  built_by_url: https://twitter.com/twnsndco
- title: Jana Desomer
  url: https://www.janadesomer.be/
  main_url: https://www.janadesomer.be/
  description: >
    I'm Jana, a digital product designer with coding skills, based in Belgium
  categories:
    - Portfolio
  built_by: Jana Desomer Designer/Developer
  built_by_url: https://www.janadesomer.be/
  featured: false
- title: Carbon8 Regenerative Agriculture
  url: https://www.carbon8.org.au/
  main_url: https://www.carbon8.org.au/
  description: >
    Carbon8 is a Not for Profit charity that supports Aussie farmers to transition to regenerative agriculture practices and rebuild the carbon (organic matter) in their soil from 1% to 8%.
  categories:
    - Nonprofit
    - E-commerce
  built_by: Little & Big
  built_by_url: https://www.littleandbig.com.au/
  featured: false
- title: Reactgo blog
  url: https://reactgo.com/
  main_url: https://reactgo.com/
  description: >
    It provides tutorials & articles about modern open source web technologies such as react,vuejs and gatsby.
  categories:
    - Blog
    - Education
    - Programming
    - Web Development
  built_by: Sai gowtham
  built_by_url: https://twitter.com/saigowthamr
  featured: false
- title: City Springs
  url: https://citysprings.com/
  main_url: https://citysprings.com/
  description: >
    Sandy Springs is a city built on creative thinking and determination. They captured a bold vision for a unified platform to bring together new and existing information systems. To get there, the Sandy Springs communications team partnered with Mediacurrent on a new Drupal 8 decoupled platform architecture with a Gatsbyjs front end to power both the City Springs website and its digital signage network. Now, the Sandy Springs team can create content once and publish it everywhere.
  categories:
    - Community
    - Government
  built_by: Mediacurrent
  built_by_url: https://www.mediacurrent.com
  featured: false
- title: Behalf
  url: https://www.behalf.no/
  main_url: https://www.behalf.no/
  description: >
    Behalf is Norwegian based digital design agency.
  categories:
    - Agency
    - Portfolio
    - Business
    - Consulting
    - Design
    - Design System
    - Marketing
    - Web Development
    - User Experience
  built_by: Behalf
  built_by_url: https://www.behalf.no/
  featured: false
- title: Saxenhammer & Co.
  url: https://saxenhammer-co.com/
  main_url: https://saxenhammer-co.com/
  description: >
    Saxenhammer & Co. is a leading boutique investment bank in Continental Europe. The firm’s strong track record is comprised of the execution of 200 successful transactions across all major industries.
  categories:
    - Consulting
    - Finance
    - Business
  built_by: Axel Fuhrmann
  built_by_url: https://axelfuhrmann.com/
  featured: false
- title: UltronEle
  url: http://ultronele.com
  main_url: https://runbytech.github.io/ueofcweb/
  source_url: https://github.com/runbytech/ueofcweb
  description: >
    UltronEle is a light, fast, simple yet interesting serverless e-learning CMS based on GatsbyJS. It aims to provide a easy-use product for tutors, teachers, instructors from all kinks of fields with near-zero efforts to setup their own authoring tool and content publish website.
  categories:
    - Education
    - Consulting
    - Landing Page
    - Web Development
    - Open Source
    - Learning
  built_by: RunbyTech
  built_by_url: http://runbytech.co
  featured: false
- title: Nick Selvaggio
  url: https://nickgs.com/
  main_url: https://nickgs.com/
  description: >
    The personal website of Nick Selvaggio. Long Island based web developer, teacher, and technologist.
  categories:
    - Consulting
    - Programming
    - Web Development
  featured: false
- title: Free & Open Source Gatsby Themes by LekoArts
  main_url: https://themes.lekoarts.de
  url: https://themes.lekoarts.de
  source_url: https://github.com/LekoArts/gatsby-themes/tree/master/www
  built_by: LekoArts
  built_by_url: https://github.com/LekoArts
  description: >-
    Get high-quality and customizable Gatsby themes to quickly bootstrap your website! Choose from many professionally created and impressive designs with a wide variety of features and customization options. Use Gatsby Themes to take your project to the next level and let you and your customers take advantage of the many benefits Gatsby has to offer.
  categories:
    - Open Source
    - Directory
    - Marketing
    - Landing Page
  featured: false
- title: Lars Roettig
  url: https://larsroettig.dev/
  main_url: https://larsroettig.dev/
  description: >
    Lars Roettig is a Magento Maintainer and e-commerce specialist. On his Blog, he writes Software Architecture and Magento Development.
  categories:
    - Portfolio
    - Blog
    - Programming
    - Community
    - Open Source
    - E-commerce
  built_by: Lars Roettig
  built_by_url: https://larsroettig.dev/
  featured: false
- title: Cade Kynaston
  url: https://cade.codes
  main_url: https://cade.codes
  source_url: https://github.com/cadekynaston/gatsby-portfolio
  description: >
    Cade Kynaston's Portfolio
  categories:
    - Portfolio
  built_by: Cade Kynaston
  built_by_url: https://github.com/cadekynaston
  featured: false
- title: Growable Meetups
  url: https://www.growable.io/
  main_url: https://www.growable.io/
  description: >
    Growable - Events to Accelerate your career in Tech. Made with <3 with Gatsby, React & Netlify by Talent Point in London.
  categories:
    - Event
    - Technology
    - Education
    - Community
    - Conference
  built_by: Talent Point
  built_by_url: https://github.com/talent-point/
  featured: false
- title: Fantastic Metropolis
  main_url: https://fantasticmetropolis.com
  url: https://fantasticmetropolis.com
  description: >
    Fantastic Metropolis ran between 2001 and 2006, highlighting the potential of literary science fiction and fantasy.
  categories:
    - Entertainment
  built_by: Luis Rodrigues
  built_by_url: https://goblindegook.com
  featured: false
- title: Simon Koelewijn
  main_url: https://simonkoelewijn.nl
  url: https://simonkoelewijn.nl
  description: >
    Personal blog of Simon Koelewijn, where he blogs about UX, analytics and web development (in Dutch). Made awesome and fast by using Gatsby 2.x (naturally) and gratefully using Netlify and Netlify CMS.
  categories:
    - Freelance
    - Blog
    - Web Development
    - User Experience
  built_by: Simon Koelewijn
  built_by_url: https://simonkoelewijn.nl
  featured: false
- title: Frankly Steve
  url: https://www.franklysteve.com/
  main_url: https://www.franklysteve.com/
  description: >
    Wedding photography with all the hugs, tears, kisses, smiles, laughter, banter, kids up trees, friends in hedges.
  categories:
    - Photography
    - Portfolio
  built_by: Little & Big
  built_by_url: https://www.littleandbig.com.au/
  featured: false
- title: Eventos orellana
  description: >-
    We are a company dedicated to providing personalized and professional advice
    for the elaboration and coordination of social and business events.
  main_url: https://eventosorellana.com/
  url: https://eventosorellana.com/
  featured: false
  categories:
    - Gallery
  built_by: Ramón Chancay
  built_by_url: https://ramonchancay.me/
- title: DIA Supermercados
  main_url: https://dia.com.br
  url: https://dia.com.br
  description: >-
    Brazilian retailer subsidiary, with more than 1,100 stores in Brazil, focusing on low prices and exclusive DIA Products.
  categories:
    - Business
  built_by: CloudDog
  built_by_url: https://clouddog.com.br
  featured: false
- title: AntdSite
  main_url: https://antdsite.yvescoding.org
  url: https://antdsite.yvescoding.org
  description: >-
    A static docs generator based on Ant Design and GatsbyJs.
  categories:
    - Documentation
  built_by: Yves Wang
  built_by_url: https://antdsite.yvescoding.org
- title: AntV
  main_url: https://antv.vision
  url: https://antv.vision
  description: >-
    AntV is a new generation of data visualization technique from Ant Financial
  categories:
    - Documentation
  built_by: afc163
  built_by_url: https://github.com/afc163
- title: ReactStudy Blog
  url: https://elated-lewin-51cf0d.netlify.app
  main_url: https://elated-lewin-51cf0d.netlify.app
  description: >
    Belong to your own blog by gatsby
  categories:
    - Blog
  built_by: 97thjingba
  built_by_url: https://github.com/97thjingba
  featured: false
- title: George
  main_url: https://kind-mestorf-5a2bc0.netlify.app
  url: https://kind-mestorf-5a2bc0.netlify.app
  description: >
    shiny new web built with Gatsby
  categories:
    - Blog
    - Portfolio
    - Gallery
    - Landing Page
    - Design
    - Web Development
    - Open Source
    - Science
  built_by: George Davituri
  featured: false

- title: CEO amp
  main_url: https://www.ceoamp.com
  url: https://www.ceoamp.com
  description: >
    CEO amp is an executive training programme to amplify a CEO's voice in the media. This site was built with Gatsby v2, Styled-Components, TypeScript and React Spring.
  categories:
    - Consulting
    - Entrepreneurship
    - Marketing
    - Landing Page
  built_by: Jacob Herper
  built_by_url: https://herper.io
  featured: false
- title: QuantumBlack
  main_url: https://www.quantumblack.com/
  url: https://www.quantumblack.com/
  description: >
    We help companies use data to make distinctive, sustainable and significant improvements to their performance.
  categories:
    - Technology
    - Consulting
    - Data
    - Design
  built_by: Richard Westenra
  built_by_url: https://www.richardwestenra.com/
  featured: false
- title: Coffeeshop Creative
  url: https://www.coffeeshopcreative.ca
  main_url: https://www.coffeeshopcreative.ca
  description: >
    Marketing site for a Toronto web design and videography studio.
  categories:
    - Marketing
    - Agency
    - Design
    - Video
    - Web Development
  built_by: Michael Uloth
  built_by_url: https://www.michaeluloth.com
  featured: false
- title: Daily Hacker News
  url: https://dailyhn.com
  main_url: https://dailyhn.com
  description: >
    Daily Hacker News presents the top five stories from Hacker News daily.
  categories:
    - Entertainment
    - Design
    - Web Development
    - Technology
    - Science
  built_by: Joeri Smits
  built_by_url: https://joeri.dev
  featured: false
- title: Grüne Dresden
  main_url: https://ltw19dresden.de
  url: https://ltw19dresden.de
  description: >
    This site was built for the Green Party in Germany (Bündnis 90/Die Grünen) for their local election in Dresden, Saxony. The site was built with Gatsby v2 and Styled-Components.
  categories:
    - Government
    - Nonprofit
  built_by: Jacob Herper
  built_by_url: https://herper.io
- title: Mill3 Studio
  main_url: https://mill3.studio/en/
  url: https://mill3.studio/en/
  description: >
    Our agency specializes in the analysis, strategy and development of digital products.
  categories:
    - Agency
    - Portfolio
  built_by: Mill3
  built_by_url: https://mill3.studio/en/
  featured: false
- title: Zellement
  main_url: https://www.zellement.com
  url: https://www.zellement.com
  description: >
    Online portfolio of Dan Farrow from Nottingham, UK.
  categories:
    - Portfolio
  built_by: Zellement
  built_by_url: https://www.zellement.com
  featured: false
- title: Fullstack HQ
  url: https://fullstackhq.com/
  main_url: https://fullstackhq.com/
  description: >
    Get immediate access to a battle-tested team of designers and developers on a pay-as-you-go monthly subscription.
  categories:
    - Agency
    - Consulting
    - Freelance
    - Marketing
    - Portfolio
    - Web Development
    - App
    - Business
    - Design
    - JavaScript
    - Technology
    - User Experience
    - Web Development
    - E-commerce
    - WordPress
  built_by: Fullstack HQ
  built_by_url: https://fullstackhq.com/
  featured: false
- title: Cantas
  main_url: https://www.cantas.co.jp
  url: https://www.cantas.co.jp
  description: >
    Cantas is digital marketing company in Japan.
  categories:
    - Business
    - Agency
  built_by: Cantas
  built_by_url: https://www.cantas.co.jp
  featured: false
- title: Sheringham Shantymen
  main_url: https://www.shantymen.com/
  url: https://www.shantymen.com/
  description: >
    The Sheringham Shantymen are a sea shanty singing group that raise money for the RNLI in the UK.
  categories:
    - Music
    - Community
    - Entertainment
    - Nonprofit
  built_by: Zellement
  built_by_url: https://www.zellement.com/
  featured: false
- title: WP Spark
  main_url: https://wpspark.io/
  url: https://wpspark.io/
  description: >
    Create blazing fast website with WordPress and our Gatsby themes.
  categories:
    - Agency
    - Community
    - Blog
    - WordPress
  built_by: wpspark
  built_by_url: https://wpspark.io/
- title: Ronald Langeveld
  description: >
    Ronald Langeveld's blog and Web Development portfolio website.
  main_url: https://www.ronaldlangeveld.com
  url: https://www.ronaldlangeveld.com
  categories:
    - Blog
    - Web Development
    - Freelance
    - Portfolio
    - Consulting
  featured: false
- title: Golfonaut
  description: >
    Golfonaut - Golf application for Apple Watch
  main_url: https://golfonaut.io
  url: https://golfonaut.io
  categories:
    - App
    - Sports
  featured: false
- title: Anton Sten - UX Lead/Design
  url: https://www.antonsten.com
  main_url: https://www.antonsten.com
  description: Anton Sten leads UX for design-driven companies.
  categories:
    - User Experience
    - Blog
    - Freelance
    - Portfolio
    - Consulting
    - Agency
    - Design
  featured: false
- title: Rashmi AP - Front-end Developer
  main_url: http://rashmiap.me
  url: http://rashmiap.me
  featured: false
  description: >
    Rashmi AP's Personal Portfolio Website
  source_url: https://github.com/rashmiap/personal-website-react
  categories:
    - Portfolio
    - Open Source
  built_by: Rashmi AP
  built_by_url: http://rashmiap.me
- title: OpenSourceRepos - Blogs for open source repositories
  main_url: https://opensourcerepos.com
  url: https://opensourcerepos.com
  featured: false
  description: >
    Open Source Repos is a blog site for explaining the architecture, code-walkthrough and key takeways for the GitHub repository. Out main aim to is to help more developers contribute to open source projects.
  source_url: https://github.com/opensourcerepos/blogs
  categories:
    - Open Source
    - Design
    - Design System
    - Blog
  built_by: OpenSourceRepos Team
  built_by_url: https://opensourcerepos.com
- title: Sheelah Brennan - Front-End/UX Engineer
  main_url: https://sheelahb.com
  url: https://sheelahb.com
  featured: false
  description: >
    Sheelah Brennan's web development blog
  categories:
    - Blog
    - Web Development
    - Design
    - Freelance
    - Portfolio
  built_by: Sheelah Brennan
- title: Delinx.Digital - Web and Mobile Development Agency based in Sofia, Bulgaria
  main_url: https://delinx.digital
  url: https://delinx.digital/solutions
  description: >
    Delinx.digital is a software development oriented digital agency based in Sofia, Bulgaria. We develop bespoke software solutions using  WordPress, WooCommerce, Shopify, e-commerce, React.js, Node.js, PHP, Laravel and many other technologies.
  categories:
    - Agency
    - Web Development
    - Design
    - E-commerce
    - WordPress
  featured: false
- title: Cameron Nuckols - Articles, Book Notes, and More
  main_url: https://nucks.co
  url: https://nucks.co
  description: >
    This site hosts all of Cameron Nuckols's writing on entrepreneurship, startups, money, fitness, self-education, and self-improvement.
  categories:
    - Blog
    - Entrepreneurship
    - Business
    - Productivity
    - Technology
    - Marketing
  featured: false
- title: Hayato KAJIYAMA - Portfolio
  main_url: https://hyakt.dev
  url: https://hyakt.dev
  source_url: https://github.com/hyakt/hyakt.github.io
  featured: false
  categories:
    - Portfolio
- title: Skirtcraft - Unisex Skirts with Large Pockets
  main_url: https://skirtcraft.com
  url: https://skirtcraft.com/products
  source_url: https://github.com/jqrn/skirtcraft-web
  description: >
    Skirtcraft sells unisex skirts with large pockets, made in the USA. Site built with TypeScript and styled-components, with Tumblr-sourced blog posts.
  categories:
    - E-commerce
    - Blog
  built_by: Joe Quarion
  built_by_url: https://github.com/jqrn
  featured: false
- title: Vermarc Sport
  main_url: https://www.vermarcsport.com/
  url: https://www.vermarcsport.com/
  description: >
    Vermarc Sport offers a wide range of cycle clothing, cycling jerseys, bib shorts, rain gear and accessories, as well for the summer, the mid-season (autumn / spring) and the winter.
  categories:
    - E-commerce
  built_by: BrikL
  built_by_url: https://github.com/Brikl
- title: Cole Ruche
  main_url: https://coleruche.com
  url: https://coleruche.com
  source_url: https://github.com/kingingcole/myblog
  description: >
    The personal website and blog for Emeruche "Cole" Ikenna, front-end web developer from Nigeria.
  categories:
    - Blog
    - Portfolio
  built_by: Emeruche "Cole" Ikenna
  built_by_url: https://twitter.com/cole_ruche
  featured: false
- title: Abhith Rajan - Coder, Blogger, Biker, Full Stack Developer
  main_url: https://www.abhith.net/
  url: https://www.abhith.net/
  source_url: https://github.com/Abhith/abhith.net
  description: >
    abhith.net is a portfolio website of Abhith Rajan, a full stack developer. Sharing blog posts, recommended videos, developer stories and services with the world through this site.
  categories:
    - Portfolio
    - Blog
    - Programming
    - Open Source
    - Technology
  built_by: Abhith Rajan
  built_by_url: https://github.com/Abhith
  featured: false
- title: Mr & Mrs Wilkinson
  url: https://thewilkinsons.netlify.app/
  main_url: https://thewilkinsons.netlify.app/
  source_url: https://github.com/davemullenjnr/the-wilkinsons
  description: >
    A one-page wedding photography showcase using Gatsby Image and featuring a lovely hero and intro section.
  categories:
    - Photography
  built_by: Dave Mullen Jnr
  built_by_url: https://davemullenjnr.co.uk
  featured: false
- title: Gopesh Gopinath - Full Stack JavaScript Developer
  url: https://www.gopeshgopinath.com
  main_url: https://www.gopeshgopinath.com
  source_url: https://github.com/GopeshMedayil/gopeshgopinath.com
  description: >
    Gopesh Gopinath's Personal Portfolio Website
  categories:
    - Portfolio
    - Open Source
  built_by: Gopesh Gopinath
  built_by_url: https://www.gopeshgopinath.com
  featured: false
- title: Misael Taveras - FrontEnd Developer
  url: https://taverasmisael.com
  main_url: https://taverasmisael.com
  source_url: https://github.com/taverasmisael/taverasmisael
  description: >
    Personal site and blogging about learning FrontEnd web development in spanish.
  categories:
    - Portfolio
    - Open Source
    - Blog
    - JavaScript
    - Web Development
  built_by: Misael Taveras
  built_by_url: https://taverasmisael.com
  featured: false
- title: Le Reacteur
  url: https://www.lereacteur.io/
  main_url: https://www.lereacteur.io/
  description: >
    Le Reacteur is the first coding bootcamp dedicated to web and mobile apps development (iOS/Android). We offer intensive sessions to train students in a short time (10 weeks). Our goal is to pass on to our students in less than 3 months what they would have learned in 2 years. To achieve this ambitious challenge, our training is based on learning JavaScript (Node.js, Express, ReactJS, React Native).
  categories:
    - JavaScript
    - Learning
    - Mobile Development
    - Web Development
  built_by: Farid Safi
  built_by_url: https://twitter.com/FaridSafi
  featured: false
- title: Cinch
  url: https://www.cinch.co.uk
  main_url: https://www.cinch.co.uk
  description: >
    Cinch is a hub for car supermarkets and dealers to show off their stock. The site only lists second-hand cars that are seven years old or younger, with less than 70,000 miles on the clock.
  categories:
    - Entrepreneurship
    - Business
  built_by: Somo
  built_by_url: https://www.somoglobal.com
  featured: false
- title: Recetas El Universo
  description: >-
    Recipes and videos with the best of Ecuadorian cuisine.
    Collectable recipes from Diario El Universo.
  main_url: https://recetas-eu.now.sh/
  url: https://recetas-eu.now.sh/
  featured: false
  categories:
    - Blog
    - WordPress
    - Food
  built_by: Ramón Chancay
  built_by_url: https://ramonchancay.me/
- title: Third and Grove
  url: https://www.thirdandgrove.com
  main_url: https://www.thirdandgrove.com
  source_url: https://github.com/thirdandgrove/tagd8_gatsby
  description: >
    A digital agency slaying the mundane one pixel at a time.
  categories:
    - Agency
    - Marketing
    - Open Source
    - Technology
  built_by: Third and Grove
  built_by_url: https://www.thirdandgrove.com
  featured: false
- title: Le Bikini
  url: https://lebikini.com
  main_url: https://lebikini.com
  description: >
    New website for Toulouse's most iconic concert hall.
  categories:
    - Music
  built_by: Antoine Rousseau
  built_by_url: https://antoine.rousseau.im
  featured: false
- title: Jimmy Truong's Portfolio
  url: https://jimmytruong.ca
  main_url: https://jimmytruong.ca
  description: >
    This porfolio is a complication of all projects done during my time at BCIT D3 (Digital Design and Development) program and after graduation.
  categories:
    - Portfolio
    - Web Development
  built_by: Jimmy Truong
  built_by_url: https://jimmytruong.ca
  featured: false
- title: Quick Stop Nicaragua
  main_url: https://quickstopnicaragua.com
  url: https://quickstopnicaragua.com
  description: >
    Convenience Store Website
  categories:
    - Food
  built_by: Gerald Martinez
  built_by_url: https://twitter.com/GeraldM_92
  featured: false
- title: XIEL
  main_url: https://xiel.dev
  url: https://xiel.dev
  source_url: https://github.com/xiel/xiel
  description: >
    I'm a freelance front-end developer from Berlin who creates digital experiences that everyone likes to use.
  categories:
    - Portfolio
    - Blog
  built_by: Felix Leupold
  built_by_url: https://twitter.com/xiel
  featured: false
- title: Nicaragua Best Guides
  main_url: https://www.nicaraguasbestguides.com
  url: https://www.nicaraguasbestguides.com
  description: >
    Full-Service Tour Operator and Destination Management Company (DMC)
  categories:
    - Agency
    - Travel
  built_by: Gerald Martinez
  built_by_url: https://twitter.com/GeraldM_92
  featured: false
- title: Thoughts and Stuff
  main_url: http://thoughtsandstuff.com
  url: http://thoughtsandstuff.com
  source_url: https://github.com/robmarshall/gatsby-tns
  description: >
    A simple easy to read blog. Minimalistic, focusing on content over branding. Includes RSS feed.
  categories:
    - Accessibility
    - Blog
    - WordPress
  built_by: Robert Marshall
  built_by_url: https://robertmarshall.dev
  featured: false
- title: Tracli
  url: https://tracli.rootvan.com/
  main_url: https://tracli.rootvan.com/
  source_url: https://github.com/ridvankaradag/tracli-landing
  description: >
    A command line app that tracks your time
  categories:
    - Productivity
    - Technology
    - Landing Page
  built_by: Ridvan Karadag
  built_by_url: http://www.rootvan.com
  featured: false
- title: spon.io
  url: https://www.spon.io
  main_url: https://www.spon.io
  source_url: https://github.com/magicspon/spon.io
  description: >
    Portfolio for frontend web developer, based in Bristol UK
  categories:
    - Portfolio
  built_by: Dave Stockley
  built_by_url: https://www.spon.io
  featured: false
- title: BBS
  url: https://big-boss-studio.com
  main_url: https://big-boss-studio.com
  description: >
    For 11 years, we help great brands in their digital transformation, offering all our expertise for their needs. Technical consulting, UX, design, technical integration and maintenance.
  categories:
    - Agency
    - JavaScript
    - Web Development
  built_by: BBS
  built_by_url: https://big-boss-studio.com
  featured: false
- title: Appes - Meant to evolve
  main_url: https://appes.co
  url: https://appes.co
  description: >
    Appes is all about apps and evolution. We help companies to build mobile and
    web products.
  categories:
    - Agency
    - Mobile Development
    - Web Development
    - Technology
  built_by: Appes
  built_by_url: https://appes.co
  featured: false
- title: Intern
  url: https://intern.imedadel.me
  main_url: https://intern.imedadel.me
  description: >
    Intern is a job board for getting internships in tech, design, marketing, and more. It's built entirely with Gatsby.
  categories:
    - Directory
    - Technology
  built_by: Imed Adel
  built_by_url: https://imedadel.me
  featured: false
- title: Global Citizen Foundation
  main_url: https://www.globalcitizenfoundation.org
  url: https://www.globalcitizenfoundation.org
  description: >
    In the digital economy, we are Global Citizens and the currency is Personal Data
  categories:
    - Nonprofit
  built_by: The Delta Studio
  built_by_url: https://www.thedelta.io
  featured: false
- title: GatsbyFinds
  main_url: https://gatsbyfinds.netlify.app
  url: https://gatsbyfinds.netlify.app
  description: >
    GatsbyFinds is a website built ontop of Gatsby v2 by providing developers with a showcase of all the latest projects made with the beloved GatsbyJS.
  categories:
    - Portfolio
    - Gallery
  built_by: Bvlktech
  built_by_url: https://twitter.com/bvlktech
  featured: false
- title: AFEX Commodities Exchange
  main_url: https://afexnigeria.com
  url: https://afexnigeria.com
  description: >
    AFEX Nigeria strives to transform Nigerian agriculture by creating more bargaining power to smallholder farmers, access to information, and secure storage.
  categories:
    - Blog
    - Business
    - Finance
    - Food
    - WordPress
  built_by: Mayowa Falade
  built_by_url: http://mayowafalade.com
  featured: false
- title: VIA Data
  main_url: https://viadata.io
  url: https://viadata.io
  description: >
    The future of data management
  categories:
    - Data
  built_by: The Delta Studio
  built_by_url: https://www.thedelta.io
  featured: false
- title: Front End Day Event Website
  main_url: https://frontend-day.com/
  url: https://frontend-day.com/
  description: >
    Performant landing page for a front end workshops recurring event / conference.
  categories:
    - Event
    - Conference
    - Web Development
    - Technology
  built_by: Pagepro
  built_by_url: https://pagepro.co
  featured: false
- title: Mutual
  main_url: https://www.madebymutual.com
  url: https://www.madebymutual.com
  description: >
    Mutual is a web design and development agency. Our new website is powered by Gatsby and Craft CMS.
  categories:
    - Blog
    - Portfolio
    - Agency
    - Design
    - Web Development
  built_by: Mutual
  built_by_url: https://twitter.com/madebymutual
  featured: false
- title: Surge 3
  main_url: https://surge3.com
  url: https://surge3.com/
  description: >
    We’re Surge 3 - a premier web development agency. Our company centers around the principles of quality, speed, and service! We are founded using the latest in web technologies and are dedicated to using those exact tools to help our customers achieve their goals.
  categories:
    - Portfolio
    - Blog
    - Agency
    - Web Development
    - Marketing
  built_by: Dillon Browne
  built_by_url: https://dillonbrowne.com
- title: Adaltas
  main_url: https://www.adaltas.com
  url: https://www.adaltas.com
  description: >
    Adaltas is a team of consultants with a focus on Open Source, Big Data and Cloud Computing based in France, Canada and Morocco.
  categories:
    - Consulting
    - Data
    - Design System
    - Programming
    - Learning
  built_by: Adaltas
  built_by_url: https://www.adaltas.com
- title: Themis Attorneys
  main_url: https://themis-attorneys.com
  url: https://themis-attorneys.com
  description: >
    Themis Attorneys is Chennai based lawyers. Their new complete website is made using Gatsby.
  categories:
    - Agency
    - Consulting
    - Portfolio
    - Law
  built_by: Merbin J Anselm
  built_by_url: https://anselm.in
- title: Runlet
  main_url: https://runlet.app
  url: https://runlet.app
  source_url: https://github.com/runletapp/runlet
  description: >
    Runlet is a cloud-based job manager that offers device synchronization and reliable message delivery in a network of connected devices even after connectivity issues. Available for ARM, Linux, Mac and Windows.
  categories:
    - App
    - Landing Page
    - Productivity
    - Technology
  built_by: Vandré Leal
  built_by_url: https://vandreleal.github.io
  featured: false
- title: tiaan.dev
  main_url: https://tiaan.dev
  url: https://tiaan.dev
  featured: false
  categories:
    - Blog
    - Portfolio
    - Web Development
- title: Praveen Bisht
  main_url: https://www.prvnbist.com/
  url: https://www.prvnbist.com/
  source_url: https://github.com/prvnbist/portfolio
  categories:
    - Portfolio
    - Blog
  built_by: Praveen Bisht
  built_by_url: https://www.prvnbist.com/
  featured: false
- title: Jeff Mills The Outer Limits x NTS Radio
  url: https://www.nts.live/projects/jeff-mills-the-outer-limits/
  main_url: https://www.nts.live/projects/jeff-mills-the-outer-limits/
  source_url: https://github.com/ntslive/the-outer-limits
  description: >
    NTS Radio created a minisite for Jeff Mills' 6 part radio series The Outer Limits, including original music production and imagery curated from the NASA online image archive.
  categories:
    - Music
    - Gallery
    - Science
    - Entertainment
  built_by: NTS Radio
  built_by_url: https://www.nts.live
  featured: false
- title: BALAJIRAO676
  main_url: https://thebalajiraoecommerce.netlify.app/
  url: https://thebalajiraoecommerce.netlify.app/
  featured: false
  categories:
    - Blog
    - E-commerce
    - Web Development
- title: Mentimeter
  url: https://www.mentimeter.com/
  main_url: https://www.mentimeter.com/
  categories:
    - Business
  featured: false
- title: HYFN
  url: https://hyfn.com/
  main_url: https://hyfn.com/
  categories:
    - Business
  featured: false
- title: Mozilla India
  main_url: https://mozillaindia.org/
  url: https://mozillaindia.org/
  categories:
    - Open Source
  featured: false
- title: Primer Labs
  main_url: https://www.primerlabs.io
  url: https://www.primerlabs.io
  featured: false
  categories:
    - Education
    - Learning
- title: AJ on Purr-fect Solutions
  url: https://ajonp.com
  main_url: https://ajonp.com
  description: >
    A Community of developers, creating resources for all to use!
  categories:
    - Education
    - Learning
    - Programming
    - Web Development
    - API
    - Blog
    - SEO
  built_by: AJonP
  built_by_url: http://ajonp.com/authors/alex-patterson
- title: blog.kwst.site
  main_url: https://blog.kwst.site
  url: https://blog.kwst.site
  description: A blog of frontend engineer working in Fukuoka
  source_url: https://github.com/SatoshiKawabata/blog
  featured: false
  categories:
    - Blog
    - Technology
    - Web Development
    - JavaScript
- title: Run Leeds
  main_url: http://www.runleeds.co.uk
  url: http://www.runleeds.co.uk
  description: >
    Community running site based in Leeds,UK. Aiming to support those going through a life crisis.
  categories:
    - Accessibility
    - Blog
    - Community
    - Nonprofit
    - Sports
    - WordPress
  built_by: Robert Marshall
  built_by_url: https://www.robertmarshall.dev
- title: Arvind Kumar
  main_url: https://arvind.io
  url: https://arvind.io
  source_url: https://github.com/EnKrypt/arvind.io
  built_by: Arvind Kumar
  built_by_url: https://arvind.io/
  description: >
    A blog about writing code, making music and studying the skies.
  featured: false
  categories:
    - Blog
    - Music
    - Technology
- title: GlobalMoney
  url: https://global24.ua
  main_url: https://global24.ua
  description: >
    Provide payment solution for SMB, eWallet GlobalMoney
  categories:
    - Business
    - Finance
    - Technology
  built_by: NodeArt
  built_by_url: https://NodeArt.io
- title: Women's and Girls' Emergency Centre
  url: https://www.wagec.org.au/
  main_url: https://www.wagec.org.au/
  description: >
    Specialist homelessness service for women and families escaping domestic violence. Based in Redfern, Sydney, Australia.
  categories:
    - Nonprofit
    - Community
    - E-commerce
  built_by: Little & Big
  built_by_url: https://www.littleandbig.com.au/
  featured: false
- title: Guus van de Wal | Drupal Front-end specialist
  url: https://guusvandewal.nl
  main_url: https://guusvandewal.nl
  description: >
    Decoupled portfolio site for guusvandewal.nl, a Drupal and ReactJS front-end developer and designer.
  categories:
    - Open Source
    - Web Development
    - Design
    - Blog
    - Freelance
  built_by: Guus van de Wal
  featured: false
- title: Pixelize Web Design Gold Coast | Web Design and SEO
  url: https://www.pixelize.com.au/
  main_url: https://www.pixelize.com.au/
  description: >
    Pixelize is a tight knit group of professional web developers, graphic designers, and content creators that work together to create high performing, blazing fast, beautiful websites with a strong focus on SEO.
  categories:
    - Agency
    - Web Development
    - Marketing
    - SEO
    - Design
    - Portfolio
    - Blog
  built_by: Pixelize
  built_by_url: https://www.pixelize.com.au
  featured: false
- title: VS Code GitHub Stats
  url: https://vscode-github-stats.netlify.app
  main_url: https://vscode-github-stats.netlify.app
  source_url: https://github.com/lannonbr/vscode-github-stats/
  description: >
    Statistics Dashboard for VS Code GitHub repository
  categories:
    - Data
  built_by: Benjamin Lannon
  built_by_url: https://lannonbr.com
  featured: false
- title: MetaProjection
  main_url: https://www.metaprojection.ca
  url: https://www.metaprojection.ca
  source_url: https://github.com/rosslh/metaprojection
  description: >
    MetaProjection is a website that aggregates multiple Canadian federal electoral projections in order to provide an overview of how the election is playing out, both federally and by district.
  categories:
    - Government
    - Data
    - Open Source
  built_by: Ross Hill
  built_by_url: https://rosshill.ca
  featured: false
- title: Tamarisc VC
  url: https://www.tamarisc.vc
  main_url: https://www.tamarisc.vc
  description: >
    Tamarisc invests in and helps build companies that improve the human habitat through innovating at the intersection of real estate, health, and technology.
  categories:
    - Business
    - Technology
  built_by: Peter Hironaka
  built_by_url: https://peterhironaka.com
  featured: false
- title: Up Your A11y
  url: https://www.upyoura11y.com/
  main_url: https://www.upyoura11y.com/
  source_url: https://www.upyoura11y.com/
  description: >
    A web accessibility toolkit with a React focus, Up Your A11y is a resource for front-end developers to find useful information on how to make your sites more accessible. The topics covered have a React bias, but the principles in each apply to all web development, so please don't be put off if you don't work with React specifically!
  categories:
    - Accessibility
    - Blog
    - Programming
    - JavaScript
    - User Experience
    - Web Development
  built_by: Suzanne Aitchison
  built_by_url: https://twitter.com/s_aitchison
  featured: false
- title: Roman Kravets
  description: >
    Portfolio of Roman Kravets. Web Developer, HTML & CSS Coder.
  main_url: https://romkravets.netlify.app/
  url: https://romkravets.netlify.app/
  categories:
    - Portfolio
    - Open Source
    - Web Development
    - Blog
  built_by: Roman Kravets
  built_by_url: https://github.com/romkravets/dev-page
  featured: false
- title: Phil Tietjen Portfolio
  url: https://www.philtietjen.dev/
  main_url: https://www.philtietjen.dev/
  source_url: https://github.com/Phizzard/phil-portfolio
  description: >
    Portfolio of Phil Tietjen using Gatsby, Tailwind CSS, and Emotion/styled
  categories:
    - Portfolio
    - Open Source
    - Web Development
  built_by: Phil Tietjen
  built_by_url: https://github.com/Phizzard
  featured: false
- title: Gatsby Bomb
  description: >
    A fan made version of the website Giantbomb, fully static and powered by Gatsby JS and the GiantBomb API.
  main_url: https://gatsbybomb.netlify.app
  url: https://gatsbybomb.netlify.app
  categories:
    - App
    - Entertainment
    - Media
    - Video
  built_by: Phil Tietjen
  built_by_url: https://github.com/Phizzard
  featured: false
- title: Divyanshu Maithani
  main_url: https://divyanshu013.dev
  url: https://divyanshu013.dev
  source_url: https://github.com/divyanshu013/blog
  description: >
    Personal blog of Divyanshu Maithani. Life, music, code and things in between...
  categories:
    - Blog
    - JavaScript
    - Open Source
    - Music
    - Programming
    - Technology
    - Web Development
  built_by: Divyanshu Maithani
  built_by_url: https://twitter.com/divyanshu013
- title: TFE Energy
  main_url: https://www.tfe.energy
  url: https://www.tfe.energy
  source_url: https://gitlab.com/marcfehrmedia/2019-07-03-tfe-energy
  description: >
    TFE Energy believes in the future. Their new website is programmed with Gatsby, Scrollmagic, Contentful, Cloudify.
  categories:
    - Technology
    - Consulting
    - Video
    - Business
  built_by: Marc Fehr
  built_by_url: https://www.marcfehr.ch
- title: AtomBuild
  url: https://atombuild.github.io/
  main_url: https://atombuild.github.io/
  source_url: https://github.com/AtomBuild/atombuild.github.io
  description: >
    Landing page for the AtomBuild project, offering a curation of Atom packages associated with the project.
  categories:
    - Directory
    - Landing Page
    - Open Source
    - Programming
    - Technology
  built_by: Kepler Sticka-Jones
  built_by_url: https://keplersj.com/
  featured: false
- title: Josh Pensky
  main_url: https://joshpensky.com
  url: https://joshpensky.com
  description: >
    Josh Pensky is an interactive developer based in Boston. He designs and builds refreshing web experiences, packed to the punch with delightful interactions.
  categories:
    - Portfolio
    - Web Development
    - Design
    - SEO
  built_by: Josh Pensky
  built_by_url: https://github.com/joshpensky
  featured: false
- title: AtomLinter
  url: https://atomlinter.github.io/
  main_url: https://atomlinter.github.io/
  source_url: https://github.com/AtomLinter/atomlinter.github.io
  description: >
    Landing page for the AtomLinter project, offering a curation of Atom packages associated with the project.
  categories:
    - Directory
    - Landing Page
    - Open Source
    - Programming
    - Technology
  built_by: Kepler Sticka-Jones
  built_by_url: https://keplersj.com/
  featured: false
- title: Dashbouquet
  url: https://dashbouquet.com/
  main_url: https://dashbouquet.com/
  categories:
    - Agency
    - Blog
    - Business
    - Mobile Development
    - Portfolio
    - Web Development
  built_by: Dashbouquet team
  featured: false
- title: rathes.me
  url: https://rathes.me/
  main_url: https://rathes.me/
  source_url: https://github.com/rathesDot/rathes.me
  description: >
    The Portfolio Website of Rathes Sachchithananthan
  categories:
    - Blog
    - Portfolio
    - Web Development
  built_by: Rathes Sachchithananthan
  built_by_url: https://rathes.me/
- title: viviGuides - Your travel guides
  url: https://vivitravels.com/en/guides/
  main_url: https://vivitravels.com/en/guides/
  description: >
    viviGuides is viviTravels' blog: here you will find travel tips, useful information about the cities and the best guides for your next vacation.
  categories:
    - Travel
    - Blog
  built_by: Kframe Interactive SA
  built_by_url: https://kframeinteractive.com/
  featured: false
- title: KNC Blog
  main_url: https://nagakonada.com
  url: https://nagakonada.com/
  description: >
    Nagakonada is my blogging and portfolio site where I list my projects, experience, capabilities and the blog mostly talks about technical and personal writings.
  categories:
    - Blog
    - Web Development
    - Portfolio
  built_by: Konada, Naga Chaitanya
  built_by_url: https://github.com/ChaituKNag
  featured: false
- title: Vishal Nakum
  url: https://nakum.tech/
  main_url: https://nakum.tech/
  source_url: https://github.com/vishalnakum011/contentful
  description: >
    Portfolio of Vishal Nakum. Made with Gatsby, Contentful. Deployed on Netlify.
  categories:
    - Portfolio
    - Blog
  built_by: Amol Tangade
  built_by_url: https://amoltangade.me/
- title: Sagar Hani Portfolio
  url: http://sagarhani.in/
  main_url: http://sagarhani.in/
  source_url: https://github.com/sagarhani
  description: >
    Sagar Hani is a Software Developer & an Open Source Enthusiast. He blogs about JavaScript, Open Source and his Life experiences.
  categories:
    - Portfolio
    - Blog
    - Web Development
    - Open Source
    - Technology
    - Programming
    - JavaScript
  built_by: Sagar Hani
  built_by_url: http://sagarhani.in/about
- title: Arturo Alviar's Portfolio
  main_url: https://arturoalviar.com
  url: https://arturoalviar.com
  source_url: https://github.com/arturoalviar/portfolio
  categories:
    - Portfolio
    - Open Source
    - Web Development
  built_by: Arturo Alviar
  built_by_url: https://github.com/arturoalviar
  featured: false
- title: Pearly
  url: https://www.pearlyplan.com
  main_url: https://www.pearlyplan.com
  description: >
    Dental Membership Growth Platform
  categories:
    - Technology
    - Healthcare
    - App
  built_by: Sean Emmer and Jeff Cole
- title: MarceloNM
  url: https://marcelonm.com
  main_url: https://marcelonm.com
  description: >
    Personal landing page and blog for MarceloNM, a frontend developer based in Brazil.
  categories:
    - Blog
    - JavaScript
    - Landing Page
    - Programming
    - Web Development
  built_by: Marcelo Nascimento Menezes
  built_by_url: https://github.com/mrcelo
  featured: false
- title: Open Source Galaxy
  main_url: https://www.opensourcegalaxy.com
  url: https://www.opensourcegalaxy.com
  description: >
    Explore the Open Source Galaxy and help other earthlings by contributing to open source.
  categories:
    - Open Source
    - Programming
    - Web Development
  built_by: Justin Juno
  built_by_url: https://www.justinjuno.dev
  featured: false
- title: enBonnet Blog
  url: https://enbonnet.me/
  main_url: https://enbonnet.me/
  source_url: https://github.com/enbonnet
  description: >
    Hola, este es mi sitio personal, estare escribiendo sobre JavaScript, Frontend y Tecnologia que utilice en mi dia a dia.
  categories:
    - Portfolio
    - Blog
    - Web Development
    - Technology
    - Programming
    - JavaScript
  built_by: Ender Bonnet
  built_by_url: https://enbonnet.me/
- title: Edenspiekermann
  url: https://www.edenspiekermann.com/eu/
  main_url: https://www.edenspiekermann.com/eu/
  description: >
    Hello. We are Edenspiekermann, an independent global creative agency.
  categories:
    - Featured
    - Agency
    - Design
    - Portfolio
  featured: true
- title: IBM Design
  url: https://www.ibm.com/design/
  main_url: https://www.ibm.com/design/
  description: >
    At IBM, our design philosophy is to help guide people so they can do their best work. Our human-centered design practices help us deliver on that goal.
  categories:
    - Featured
    - Design
    - Technology
    - Web Development
  built_by: IBM
  featured: true
- title: We Do Plugins
  url: https://wedoplugins.com
  main_url: https://wedoplugins.com
  description: >
    Free & premium WordPress plugins development studio from Wroclaw, Poland.
  categories:
    - Portfolio
    - Agency
    - Open Source
    - Web Development
  built_by: We Do Plugins
  built_by_url: https://wedoplugins.com
- title: Mevish Aslam, business coach
  url: https://mevishaslam.com/
  main_url: https://mevishaslam.com/
  description: >
    Mevish Aslam helps women build a life they love and coaches women to launch and grow businesses.
  categories:
    - Business
    - Consulting
    - Entrepreneurship
    - Freelance
    - Marketing
    - Portfolio
  built_by: Rou Hun Fan
  built_by_url: https://flowen.me
  featured: false
- title: Principles of wealth
  url: https://principlesofwealth.net
  main_url: https://principlesofwealth.net
  source_url: https://github.com/flowen/principlesofwealth
  description: >
    Principles of wealth. How to get rich without being lucky, a summary of Naval Ravikant's tweets and podcast.`
  categories:
    - Business
    - Consulting
    - Education
    - Entrepreneurship
    - Finance
    - Learning
    - Marketing
    - Media
    - Nonprofit
    - Productivity
    - Science
  built_by: Rou Hun Fan
  built_by_url: https://flowen.me
  featured: false
- title: Problem studio
  url: https://problem.studio
  main_url: https://problem.studio
  description: >
    Problem Studio creates unique and fun web experiences. Our enemy is "boring" if ya know what we mean: overused WordPress templates, the top 10 shopify templates, copy of a copy of a copy of a copy. We love to support design and marketing agencies and help realize their creations into a digital product. `
  categories:
    - Agency
    - Business
    - Consulting
    - Design
    - Education
    - Entrepreneurship
    - Freelance
    - Landing Page
    - Marketing
    - Media
    - Portfolio
    - Productivity
    - Web Development
  built_by: Rou Hun Fan & Sander Visser
  built_by_url: https://flowen.me
- title: North X South
  main_url: https://northxsouth.co
  url: https://northxsouth.co
  description: >
    We work with small businesses and non-profits to develop their brands, build an online identity, create stellar designs, and give a voice to their causes.
  categories:
    - Agency
    - Consulting
    - Business
    - Design
    - Web Development
  built_by: North X South
  built_by_url: https://northxsouth.co
- title: Plenty of Fish
  main_url: https://www.pof.com/
  url: https://pof.com
  description: >
    Plenty of Fish is one of the world's largest dating platforms.
  categories:
    - Community
  featured: true
- title: Bitcoin
  main_url: https://www.bitcoin.com/
  url: https://bitcoin.com
  description: >
    One of the largest crypto-currency platforms in the world.
  categories:
    - Technology
    - Finance
  featured: true
- title: Frame.io
  main_url: https://www.frame.io/
  url: https://frame.io
  description: >
    Frame.io is a cloud-based video collaboration platform that allows its users to easily work on media projects together
  categories:
    - Technology
    - Entertainment
    - Media
  featured: true
- title: Sainsbury’s Homepage
  main_url: https://www.sainsburys.co.uk/
  url: https://www.sainsburys.co.uk
  description: >
    Sainsbury’s is an almost 150 year old supermarket chain in the United Kingdom.
  categories:
    - E-commerce
    - Food
  featured: true
- title: Haxzie, Portfolio and Blog
  url: https://haxzie.com/
  main_url: https://haxzie.com/
  source_url: https://github.com/haxzie/haxzie.com
  description: >
    Haxzie.com is the portfolio and personal blog of Musthaq Ahamad, UX Engineer and Visual Designer
  categories:
    - Blog
    - Portfolio
  built_by: Musthaq Ahamad
  built_by_url: https://haxzie.com
  featured: false
- title: Robin Wieruch's Blog
  url: https://www.robinwieruch.de/
  main_url: https://www.robinwieruch.de/
  categories:
    - Blog
    - Education
  featured: false
- title: Roger Ramos Development Journal
  url: https://rogerramos.me/
  main_url: https://rogerramos.me/
  source_url: https://github.com/rogerramosme/rogerramos.me/
  description: >
    Personal development journal made with Netlify CMS
  categories:
    - Blog
  built_by: Roger Ramos
  built_by_url: https://rogerramos.me/
  featured: false
- title: Global Adviser Alpha
  main_url: https://globaladviseralpha.com
  url: https://globaladviseralpha.com
  description: >
    Lead by David Haintz, Global Adviser Alpha transforms advice business into world class firms.
  categories:
    - Business
    - Blog
    - Finance
  built_by: Handsome Creative
  built_by_url: https://www.hellohandsome.com.au
  featured: false
- title: Alcamine
  url: https://alcamine.com/
  main_url: https://alcamine.com/
  description: >
    Never apply to another job online and receive tons of tech jobs in your inbox everyday — all while keeping your information private.
  categories:
    - Blog
    - Technology
  built_by: Caldera Digital
  built_by_url: https://www.calderadigital.com/
  featured: false
- title: Caldera Digital
  url: https://www.calderadigital.com/
  main_url: https://www.calderadigital.com/
  source_url: https://github.com/caldera-digital/platform
  description: >
    Caldera is a product and application development agency that uses innovative technology to bring your vision, brand, and identity to life through user centered design.
  categories:
    - Blog
    - User Experience
    - Consulting
  built_by: Caldera Digital
  built_by_url: https://www.calderadigital.com/
  featured: false
- title: Keycodes
  url: https://www.keycodes.dev
  main_url: https://www.keycodes.dev
  source_url: https://github.com/justinjunodev/keycodes.dev
  description: >
    A developer resource for getting keyboard key codes.
  categories:
    - Programming
    - Productivity
    - Open Source
    - Web Development
  built_by: Justin Juno
  built_by_url: https://www.justinjuno.dev
  featured: false
- title: Utah Pumpkins
  url: https://www.utahpumpkins.com/
  main_url: https://www.utahpumpkins.com/
  source_url: https://github.com/cadekynaston/utah-pumpkins
  description: >
    An awesome pumpkin gallery built using Gatsby and Contentful.
  categories:
    - Gallery
    - Blog
    - Photography
  built_by: Cade Kynaston
  built_by_url: https://cade.codes
- title: diff001a's blog
  main_url: https://diff001a.netlify.app/
  url: https://diff001a.netlify.app/
  description: >
    This is diff001a's blog which contains blogs related to programming.
  categories:
    - Blog
  built_by: diff001a
- title: Rockwong Blog
  main_url: http://rockwong.com/blog/
  url: http://rockwong.com/blog/
  description: >
    Rockwong is a technical blog containing content related to various web technologies.
  categories:
    - Technology
    - Education
    - Blog
- title: RegexGuide
  main_url: https://regex.guide
  url: https://regex.guide/playground
  source_url: https://github.com/pacdiv/regex.guide
  description: >
    The easiest way to learn regular expressions! The RegexGuide is a playground helping developers to discover regular expressions. Trying it is adopting regular expressions!
  categories:
    - App
    - Education
    - JavaScript
    - Nonprofit
    - Open Source
    - Programming
    - Technology
    - Web Development
  built_by: Loïc J.
  built_by_url: https://growthnotes.dev
- title: re:store
  url: https://www.visitrestore.com
  main_url: https://www.visitrestore.com
  description: >
    This is your chance to discover, connect, and shop beyond your feed and get to know the who, how, and why behind your favorite products.
  categories:
    - Marketing
  built_by: The Couch
  built_by_url: https://thecouch.nyc
  featured: false
- title: MyPrograming Steps
  main_url: https://mysteps.netlify.app/
  url: https://mysteps.netlify.app/
  description: >
    FrontEnd Tutorial Information
  featured: false
  categories:
    - Blog
    - Portfolio
  source_url: https://github.com/IoT-Arduino/Gatsby-MySteps
  built_by: Maruo
  built_by_url: https://twitter.com/DengenT
- title: Brent Runs Marathons
  main_url: https://www.brentrunsmarathons.com/
  url: https://www.brentrunsmarathons.com/
  description: >
    Brent Runs Marathons is about the training and race experience for the Comrades Ultra Marathon
  categories:
    - Blog
  built_by: Brent Ingram
  built_by_url: https://www.brentjingram.com/
  featured: false
- title: Pedro LaTorre
  main_url: https://www.pedrolatorre.com/
  url: https://www.pedrolatorre.com/
  source_url: https://github.com/bingr001/pedro-latorre-site
  description: >
    A really awesome website built for the motivational speaker Pedro LaTorre
  categories:
    - Blog
  built_by: Brent Ingram
  built_by_url: https://www.brentjingram.com/
  featured: false
- title: Veryben
  main_url: https://veryben.com/
  url: https://veryben.com/
  description: >
    be water my friend
  categories:
    - Blog
  built_by: anikijiang
  built_by_url: https://twitter.com/anikijiang
  featured: false
- title: kentarom's portfolio
  main_url: https://kentarom.com/
  url: https://kentarom.com/
  source_url: https://github.com/kentaro-m/portfolio-gatsby
  description: >
    The portfolio of kentarom, frontend developer. This site shows recent activities about him.
  categories:
    - Portfolio
    - Technology
    - Web Development
  built_by: kentarom
  built_by_url: https://twitter.com/_kentaro_m
  featured: false
- title: MotionThat
  main_url: https://motionthat.com.au
  url: https://motionthat.com.au
  description: >
    MotionThat was created to fill a void in Tabletop Product shooting, whereby the need for consistency, repetition and flexibility was required to eliminate the many variables and inaccuracies that slow the filming process down.
  categories:
    - Entertainment
    - Food
    - Media
    - Gallery
  built_by: Handsome Creative
  built_by_url: https://www.hellohandsome.com.au
  featured: false
- title: TEN ALPHAS
  main_url: https://tenalphas.com.au
  url: https://tenalphas.com.au
  description: >
    TEN ALPHAS is a content production company based in Sydney and Wollongong, telling stories through moving image and beautiful design.
  categories:
    - Media
    - Entertainment
    - Video
  built_by: Handsome Creative
  built_by_url: https://www.hellohandsome.com.au
  featured: false
- title: SalesGP
  main_url: https://salesgp.io
  url: https://salesgp.io
  description: >
    SalesGP is a specialist Sales and Operations partner offering expert skill-sets and decades of experience to companies entering the Australia, NZ (ANZ) and South East Asian (SEA) markets.
  categories:
    - Business
    - Marketing
    - Consulting
  built_by: Handsome Creative
  built_by_url: https://www.hellohandsome.com.au
  featured: false
- title: Source Separation Systems
  main_url: https://sourceseparationsystems.com.au
  url: https://sourceseparationsystems.com.au
  description: >
    Innovative waste diversion products, designed to connect Australians to a more sustainable world.
  categories:
    - Business
  built_by: Handsome Creative
  built_by_url: https://www.hellohandsome.com.au
- title: Fuzzy String Matching
  main_url: https://fuzzy-string-matching.netlify.app
  url: https://fuzzy-string-matching.netlify.app
  source_url: https://github.com/jdemieville/fuzzyStringMatching
  description: >
    This site is built to assess the performance of various approximate string matching algorithms aka fuzzy string searching.
  categories:
    - JavaScript
    - Learning
    - Programming
  built_by: Jennifer Demieville
  built_by_url: https://demieville-codes.herokuapp.com/portfolio
  featured: false
- title: Open Techiz
  main_url: https://www.opentechiz.com/
  url: https://www.opentechiz.com/
  featured: false
  description: >
    An agile software development company in Vietnam, providing wide range service from e-commerce development, mobile development, automation testing and cloud deployment with kubernets
  categories:
    - Web Development
    - Mobile Development
    - Technology
  built_by: Open Techiz
  built_by_url: https://www.opentechiz.com/
- title: Leave Me Alone
  url: https://leavemealone.app
  main_url: https://leavemealone.app
  description: >
    Leave Me Alone helps you unsubscribe from unwanted emails easily. It's built with Gatsby v2.
  categories:
    - Landing Page
    - Productivity
  built_by: James Ivings
  built_by_url: https://squarecat.io
  featured: false
- title: Oberion
  main_url: https://oberion.io
  url: https://oberion.io
  description: >
    Oberion analyzes your gaming library and gives you personal recommendations based on what you play
  categories:
    - Entertainment
    - Media
  built_by: Thomas Uta
  built_by_url: https://twitter.com/ThomasJanUta
  featured: false
- title: Yoseph.tech
  main_url: https://www.yoseph.tech
  url: https://www.yoseph.tech/compilers
  source_url: https://github.com/radding/yoseph.tech_gatsby
  description: >
    Yoseph.tech is a personal blog centered around technology and software engineering
  categories:
    - Technology
    - Web Development
    - Open Source
  built_by: Yoseph Radding
  built_by_url: https://github.com/radding
  featured: false
- title: Really Fast Sites
  url: https://reallyfastsites.com
  main_url: https://reallyfastsites.com
  description: >
    Really Fast Sites showcases websites that have a speed score of 85 or higher on Google's Page Speed Insights for both mobile and desktop, along with some of the platforms and technologies those sites use.
  categories:
    - Web Development
    - Programming
  built_by: Peter Brady
  built_by_url: https://www.peterbrady.co.uk
  featured: false
- title: Mieke Frouws
  url: https://www.miekefrouws.nl
  main_url: https://www.miekefrouws.nl
  description: >
    Mieke Frouws is a freelance primary and secondary school theatre teacher based in the Netherlands.
  categories:
    - Freelance
    - Education
  built_by: Laurens Kling
  built_by_url: https://www.goedideemedia.nl
  featured: false
- title: Paul de Vries
  url: https://pauldevries1972.nl
  main_url: https://pauldevries1972.nl
  description: >
    Paul de Vries is founder of #DCDW and Spokesperson for Marktplaats Automotive (eBay) - Making the online automotive better!
  categories:
    - Blog
    - Business
    - Consulting
  built_by: Laurens Kling
  built_by_url: https://www.goedideemedia.nl
  featured: false
- title: The Fabulous Lifestyles 不藏私旅行煮藝
  url: https://thefabulouslifestyles.com/
  main_url: https://thefabulouslifestyles.com/
  description: >
    The Fabulous Lifestyles features content about travel and food. It offers practical travel advice that covers trip planning, logistics, and reviews on destination, resort & hotel...etc. Besides travelling, there are step-by-step homemade gourmet recipes that will appeal to everyone's taste buds.
  categories:
    - Blog
    - Food
    - Travel
  built_by: Kevin C Chen
  built_by_url: https://www.linkedin.com/in/kevincychen/
- title: Salexa - Estetica Venezolana
  url: https://peluqueriavenezolana.cl/
  main_url: https://peluqueriavenezolana.cl/
  source_url: https://github.com/enbonnet/salexa-front
  description: >
    Venezuelan beauty and hairdressing salon in Chile
  categories:
    - Marketing
    - Business
  built_by: Ender Bonnet
  built_by_url: https://enbonnet.me/
- title: Akshay Thakur's Portfolio
  main_url: https://akshaythakur.me
  url: https://akshaythakur.me
  categories:
    - Portfolio
    - Web Development
  built_by: Akshay Thakur
  built_by_url: https://akshaythakur.me
- title: Binaria
  description: >
    Digital product connecting technics & creativity.
  main_url: https://binaria.com/en/
  url: https://binaria.com/en/
  categories:
    - Web Development
    - Agency
    - Technology
    - App
    - Consulting
    - User Experience
  built_by: Binaria
  built_by_url: https://binaria.com/
- title: Quema Labs
  url: https://quemalabs.com/
  main_url: https://quemalabs.com/
  description: >
    WordPress themes for these modern times
  categories:
    - Blog
    - Web Development
    - WordPress
    - Portfolio
  built_by: Nico Andrade
  built_by_url: https://nicoandrade.com/
- title: Century 21 Financial
  url: https://century21financial.co.nz/
  main_url: https://century21financial.co.nz/
  description: Website for Century 21's mortgage broker and insurance broker business in New Zealand.
  categories:
    - Real Estate
    - Finance
    - Business
  built_by: Shannon Smith
  built_by_url: https://www.powerboard.co.nz/clients
  featured: false
- title: Base Backpackers
  url: https://www.stayatbase.com/
  main_url: https://www.stayatbase.com/
  description: Base Backpackers is one of Australasia's biggest youth adventure tourism brands. They are super stoked to have one of the fastest websites in the tourism industry.
  categories:
    - Travel
    - Business
  built_by: Shannon Smith
  built_by_url: https://www.powerboard.co.nz/clients
  featured: false
- title: Wealthsimple
  url: https://www.wealthsimple.com/
  main_url: https://www.wealthsimple.com/en-us/
  description: >
    The simple way to grow your money like the world's most sophisticated investors. Zero-maintenance portfolios, expert advisors and low fees.
  categories:
    - App
    - Business
    - Finance
  featured: false
- title: To Be Created
  description: >
    tbc is a London based styling agency that champions a modernised minimal aesthetic for both personal clients and brands.
  main_url: https://to-be-created.com
  url: https://to-be-created.com
  categories:
    - Web Development
    - Agency
    - Portfolio
    - Freelance
  built_by: Sam Goddard
  built_by_url: https://samgoddard.dev/
- title: Kosmos Platform
  main_url: https://kosmosplatform.com
  url: https://kosmosplatform.com
  description: >
    Explore the Kosmos - A new world is here, where every clinician now has the ability to improve cardiothoracic and abdominal assessment, in just a few minutes.
  categories:
    - Marketing
    - Science
    - Video
    - Landing Page
    - Healthcare
    - Technology
  built_by: Bryce Benson via Turnstyle Studio
  built_by_url: https://github.com/brycebenson
- title: B-Engaged
  url: https://b-engaged.se/
  main_url: https://b-engaged.se/
  description: >
    B-Engaged gives a clear picture of the organization and helps you implement the measures that makes difference for the employees. The results of our employee surveys are easily transformed into concrete improvement measures using AI technology.
  categories:
    - Business
    - Human Resources
  featured: false
- title: Rollbar
  url: https://rollbar.com/
  main_url: https://rollbar.com/
  description: >
    Rollbar automates error monitoring and triaging, so developers can fix errors that matter within minutes, and build software quickly and painlessly.
  categories:
    - Programming
    - Web Development
  featured: false
- title: EQX
  url: https://digitalexperience.equinox.com/
  main_url: https://digitalexperience.equinox.com/
  description: >
    The Equinox app, personalized to unlock your full potential.
  categories:
    - Sports
    - App
  featured: false
- title: WagWalking
  url: https://wagwalking.com/
  main_url: https://wagwalking.com/
  description: >
    Paws on the move
  categories:
    - App
  featured: false
- title: FirstBorn
  url: https://www.firstborn.com/
  main_url: https://www.firstborn.com/
  description: >
    We shape modern brands for a connected future.
  categories:
    - Agency
    - Design
- title: Pix4D
  url: https://www.pix4d.com
  main_url: https://www.pix4d.com
  description: >
    A unique suite of photogrammetry software for drone mapping. Capture images with our app, process on desktop or cloud and create maps and 3D models.
  categories:
    - Business
    - Productivity
    - Technology
  featured: false
- title: Bakken & Bæck
  url: https://bakkenbaeck.com
  main_url: https://bakkenbaeck.com
  description: >
    We’re Bakken & Bæck, a digital studio based in Oslo, Bonn and Amsterdam. Ambitious companies call us when they need an experienced team that can transform interesting ideas into powerful products.
  categories:
    - Agency
    - Design
    - Technology
  featured: false
- title: Figma Config
  url: https://config.figma.com/
  main_url: https://config.figma.com/
  description: A one-day conference where Figma users come together to learn from each other.
  categories:
    - Conference
    - Design
    - Event
    - Community
    - Learning
  built_by: Corey Ward
  built_by_url: http://www.coreyward.me/
  featured: false
- title: Anurag Hazra's Portfolio
  url: https://anuraghazra.github.io/
  main_url: https://anuraghazra.github.io/
  source_url: https://github.com/anuraghazra/anuraghazra.github.io
  description: >
    Anurag Hazra's portfolio & personal blog, Creative FrontEnd web developer from india.
  categories:
    - Portfolio
    - Blog
    - Open Source
    - JavaScript
  built_by: Anurag Hazra
  built_by_url: https://github.com/anuraghazra
- title: VeganWorks
  url: https://veganworks.com/
  main_url: https://veganworks.com/
  description: We make delicious vegan snack boxes.
  categories:
    - Food
- title: codesundar
  url: https://codesundar.com
  main_url: https://codesundar.com
  description: >
    Learn PhoneGap, Ionic, Flutter
  categories:
    - Education
    - Technology
    - Web Development
    - Blog
  built_by: codesundar
  built_by_url: https://codesundar.com
  featured: false
- title: Nordic Microfinance Initiative
  url: https://www.nmimicro.no/
  main_url: https://www.nmimicro.no/
  description: Nordic Microfinance Initiative's (NMI) vision is to contribute to the empowerment of poor people in developing countries and to the creation of jobs and wealth on a sustainable basis.
  featured: false
  categories:
    - Finance
    - Business
  built_by: Othermachines
  built_by_url: https://othermachines.com
- title: Subscribe Pro Documentation
  url: https://docs.subscribepro.com/
  main_url: https://docs.subscribepro.com/
  description: >
    Subscribe Pro is a subscription commerce solution that enables brands to quickly add subscription commerce models such as box, subscribe-and-save, autoship and similar to their existing e-commerce websites.
  categories:
    - Documentation
    - E-commerce
    - API
    - Technology
    - Web Development
  built_by: Subscribe Pro
  built_by_url: https://www.subscribepro.com/
- title: Software.com
  main_url: https://www.software.com
  url: https://www.software.com
  description: Our data platform helps developers learn from their data, increase productivity, and code smarter.
  categories:
    - Data
    - Productivity
    - Programming
  built_by: Brett Stevens, Joshua Cheng, Geoff Stevens
  built_by_url: https://github.com/swdotcom/
  featured: false
- title: WTL Studio Website Builder
  main_url: https://wtlstudio.com/
  url: https://wtlstudio.com/
  description: >
    Cloud-based, SEO focused website builder - helping local businesses and startups reach audiences faster.
  featured: false
  categories:
    - E-commerce
    - SEO
    - Business
- title: ToolsDB
  main_url: https://toolsdb.dev
  url: https://toolsdb.dev
  description: List of tools for better software development.
  featured: false
  categories:
    - Technology
    - Web Development
    - Programming
    - Productivity
- title: Eastman Strings
  url: https://www.eastmanstrings.com
  main_url: https://www.eastmanstrings.com
  description: >
    Site was built using GatsbyJS, Cosmic CMS, and Netlify.
  categories:
    - Business
    - Music
  built_by: Tekhaus
  built_by_url: https://www.tekha.us
  featured: false
- title: Lesley Lai
  main_url: https://lesleylai.info
  url: https://lesleylai.info
  source_url: https://github.com/LesleyLai/blog
  description: >
    lesleylai.info is the personal website of Lesley Lai, where he talks mainly about C++ and Computer Graphics.
  categories:
    - Blog
    - Open Source
    - Portfolio
    - Programming
    - Technology
  built_by: Lesley Lai
  built_by_url: https://github.com/LesleyLai
  featured: false
- title: Whipstitch Webwork
  url: https://www.whipstitchwebwork.com
  main_url: https://www.whipstitchwebwork.com
  description: >
    Websites for smart people.
  categories:
    - Agency
    - Web Development
  built_by: Matthew Russell
  featured: false
- title: Vandré Leal
  main_url: https://vandreleal.github.io
  url: https://vandreleal.github.io
  source_url: https://github.com/vandreleal/vandreleal.github.io
  description: >
    Portfolio of Vandré Leal.
  categories:
    - Portfolio
    - Web Development
  built_by: Vandré Leal
  built_by_url: https://vandreleal.github.io
  featured: false
- title: Tarokenlog
  url: https://taroken.dev/
  main_url: https://taroken.dev/
  description: >
    Blog and Gallery
  categories:
    - Blog
    - Portfolio
    - Web Development
    - Photography
  built_by: Kentaro Koga
  built_by_url: https://twitter.com/kentaro_koga
  featured: false
- title: OwlyPixel Blog
  main_url: https://owlypixel.com
  url: https://owlypixel.com
  description: >
    Notes and tutorials on coding, web development, design and other stuff.
  categories:
    - Web Development
    - Blog
    - Education
  built_by: Owlypixel
  built_by_url: https://twitter.com/owlypixel
  featured: false
- title: talkoverflow
  main_url: https://talkoverflow.com
  url: https://talkoverflow.com
  description: Blog on software engineering built with Gatsby themes and theme-ui
  categories:
    - Blog
    - Web Development
    - Technology
  built_by: Patryk Jeziorowski
  built_by_url: https://twitter.com/pjeziorowski
- title: HISTORYTalks
  main_url: https://www.history-talks.com/
  url: https://www.history-talks.com/
  description: Built using Gatsby, JSS and Contentful
  categories:
    - Conference
    - Media
  built_by: A+E Networks
  built_by_url: https://www.aenetworks.com/
- title: HISTORYCon
  main_url: https://www.historycon.com/
  url: https://www.historycon.com/
  description: Built using Gatsby, JSS and Contentful
  categories:
    - Conference
    - Media
  built_by: A+E Networks
  built_by_url: https://www.aenetworks.com/
- title: Kölliker Immobilien
  url: https://koelliker-immobilien.ch/
  main_url: https://koelliker-immobilien.ch/
  description: >
    Built using Gatsby, Netlify and Contentful
  categories:
    - Real Estate
    - Marketing
  built_by: Matthias Gemperli
  built_by_url: https://matthiasgemperli.ch
- title: Lessmess Agency website
  url: https://lessmess.agency/
  main_url: https://lessmess.agency/
  description: >
    Website of Lessmess Agency
  categories:
    - Agency
    - Web Development
  built_by: Ilya Lesik
  built_by_url: https://github.com/ilyalesik
- title: Ezekiel Ekunola Portfolio
  main_url: http://ezekielekunola.com/
  url: http://ezekielekunola.com/
  description: Built using Gatsby, Styled-Components
  categories:
    - Web Development
    - Portfolio
  built_by: Ezekiel Ekunola
  built_by_url: https://github.com/easybuoy/
  featured: false
- title: Gearbox Development
  main_url: https://gearboxbuilt.com
  url: https://gearboxbuilt.com/?no-load-in
  description: >
    Gearbox is a performance website development & optimization company based out of Canada. Built using Gatsby/WordPress.
  categories:
    - Agency
    - Web Development
    - WordPress
    - Portfolio
    - Programming
    - Technology
    - Business
  built_by: Gearbox Development
  built_by_url: https://gearboxbuilt.com
  featured: false
- title: UXWorks
  main_url: https://uxworks.org
  url: https://uxworks.org
  description: Built with Gatsby, Netlify and Markdown
  categories:
    - Web Development
    - Blog
  built_by: Amrish Kushwaha
  built_by_url: https://github.com/isamrish
  featured: false
- title: Jarod Peachey
  main_url: https://jarodpeachey.netlify.app
  url: https://jarodpeachey.netlify.app
  source_url: https://github.com/jarodpeachey/portfolio
  description: >
    Jarod Peachey is a front-end developer focused on building modern and fast websites for everyone.
  categories:
    - Blog
    - JavaScript
    - Mobile Development
    - Portfolio
  built_by: Jarod Peachey
  built_by_url: https://github.com/jarodpeachey
  featured: false
- title: Thomas Maximini
  main_url: https://www.thomasmaximini.com/
  url: https://www.thomasmaximini.com/
  source_url: https://github.com/tmaximini/maxi.io
  description: >
    Thomas Maximini is a full stack web developer from Germany
  categories:
    - Blog
    - JavaScript
    - Photography
    - Portfolio
    - Web Development
  built_by: Thomas Maximini
  built_by_url: https://github.com/tmaximini
  featured: false
- title: Aretha Iskandar
  main_url: https://arethaiskandar.com/
  url: https://arethaiskandar.com/
  source_url: https://github.com/tmaximini/arethaiskandar.com
  description: >
    Aretha Iskandar is a Jazz and Soul Singer / Songwriter from Paris
  categories:
    - Music
  built_by: Thomas Maximini
  built_by_url: https://github.com/tmaximini
  featured: false
- title: Harshil Shah
  url: https://harshil.net
  main_url: https://harshil.net
  description: >
    Harshil Shah is an iOS engineer from Mumbai, India
  categories:
    - Blog
    - Mobile Development
  built_by: Harshil Shah
  built_by_url: https://twitter.com/_HarshilShah
  featured: false
- title: Code Examples
  url: https://codeexamples.dev/
  main_url: https://codeexamples.dev/
  description: >
    Examples about various programming languages like JavaScript, Python, Rust, Angular, React, Vue.js etc.
  categories:
    - Blog
    - Education
    - Programming
    - Web Development
  built_by: Sai gowtham
  built_by_url: https://twitter.com/saigowthamr
  featured: false
- title: Samir Mujanovic
  main_url: https://www.samirmujanovic.com/
  url: https://www.samirmujanovic.com/
  description: >
    I'm a Frontend Developer with 3 years of experience. I describe myself as a developer who loves coding, open-source and web platform.
  categories:
    - Portfolio
    - Web Development
    - Design
  built_by: Samir Mujanovic
  built_by_url: https://github.com/sameerrM
- title: Yearlyglot - Fluent Every Year
  url: https://www.yearlyglot.com/blog
  main_url: https://www.yearlyglot.com
  description: >
    A popular blog on languages, second language acquisition and polyglottery.
  categories:
    - Blog
    - Education
    - Learning
    - Travel
  built_by: Donovan Nagel
  built_by_url: https://www.donovannagel.com
  featured: false
- title: 8fit.com
  url: https://8fit.com/
  main_url: https://8fit.com/
  description: >
    Get personalized workouts, custom meal plans, and nutrition guidance, right in the palm of your hand. Prioritize progress over perfection with the 8fit app!
  categories:
    - App
    - Food
    - Sports
  featured: false
- title: Dispel - Remote Access for Industrial Control Systems
  url: https://dispel.io
  main_url: https://dispel.io
  description: >
    Dispel provides secure, moving target defense networks through which your teams can remotely access industrial control systems in seconds, replacing static-defense products that take 5 to 15 minutes to work through.
  categories:
    - Business
    - Technology
    - Security
  built_by: Anton Aberg
  built_by_url: https://github.com/aaaberg
  featured: false
- title: Geothermal Heat Pump DIY Project
  url: https://diyheatpump.net/
  main_url: https://diyheatpump.net/
  description: Personal project by Yuriy Logvin that demonstrates how you can switch to heating with electricity at a minimal cost. The goal here is to show that everyone can build a geothermal heat pump and start saving money.
  categories:
    - Blog
    - Education
    - Technology
  built_by: Yuriy Logvin
  built_by_url: https://powerwatcher.net
- title: Catalyst Network - Cryptocurrency
  url: https://www.cryptocatalyst.net/
  main_url: https://www.cryptocatalyst.net/
  source_url: https://github.com/n8tb1t/gatsby-starter-cryptocurrency
  description: >
    An All-in-One solution for Modern Transactions.
  categories:
    - Business
    - Technology
  built_by: n8tb1t
  built_by_url: https://github.com/n8tb1t/
  featured: false
- title: SaoBear's-Blog
  main_url: https://saobear.xyz/
  url: https://saobear.xyz/
  source_url: https://github.com/PiccoloYu/SaoBear-is-Blog
  featured: false
  categories:
    - Blog
    - Web Development
- title: Rumaan Khalander - Portfolio
  url: https://rumaan.tech/
  main_url: https://rumaan.tech/
  description: >
    Rumaan Khalander is a Full-Stack Dev from Bengaluru who loves to develop for mobile and web.
  categories:
    - Portfolio
  built_by: rumaan
  built_by_url: https://github.com/rumaan/
  featured: false
- title: DigiGov
  main_url: https://digigov.grnet.gr/
  url: https://digigov.grnet.gr/
  description: >
    DigiGov is an initiative for the Digital Transformation of the Greek Public Sector
  categories:
    - Government
  built_by: GRNET
  built_by_url: https://grnet.gr/
  featured: false
- title: Zeek Interactive
  main_url: https://zeek.com
  url: https://zeek.com
  description: >
    Business site for Zeek Interactive. Using WordPress as a data store via the WPGraphQL plugin.
  categories:
    - Blog
    - Web Development
    - Mobile Development
    - WordPress
    - Agency
    - Business
  built_by: Zeek Interactive
  built_by_url: https://zeek.com
  featured: false
- title: Bare Advertising & Communications
  url: https://bare.ca/
  main_url: https://bare.ca/
  description: >
    Bare is a full-service branding and production agency in Vancouver BC with deep experience in digital/traditional communications and strategy. We specialize in building headless WordPress sites with Gatsby.
  categories:
    - WordPress
    - Agency
    - Business
  built_by: Bare Advertising & Communications
  built_by_url: https://www.bare.ca/
  featured: false
- title: The Decking Superstore
  url: https://www.thedeckingsuperstore.com/
  main_url: https://www.thedeckingsuperstore.com/
  description: >
    One of Northern California's largest outdoor decking and siding providers.
  categories:
    - WordPress
    - Business
  built_by: Bare Advertising & Communications
  built_by_url: https://www.bare.ca/
  featured: false
- title: Precision Cedar Products
  url: https://www.precisioncedar.com/
  main_url: https://www.precisioncedar.com/
  description: >
    Western Red Cedar Distributor in Vancouver Canada.
  categories:
    - WordPress
    - Business
  built_by: Bare Advertising & Communications
  built_by_url: https://www.bare.ca/
  featured: false
- title: Circle Restoration
  url: https://www.circlerestoration.com/
  main_url: https://www.circlerestoration.com/
  description: >
    Restoration Services Provider in Vancouver Canada.
  categories:
    - WordPress
    - Business
  built_by: Bare Advertising & Communications
  built_by_url: https://www.bare.ca/
  featured: false
- title: ALS Rally
  url: https://www.alsrally.com/
  main_url: https://www.alsrally.com/
  description: >
    Non profit fundraiser for ALS Research.
  categories:
    - WordPress
    - Nonprofit
    - Event
  built_by: Bare Advertising & Communications
  built_by_url: https://www.bare.ca/
  featured: false
- title: Vancouver Welsh Men's Choir
  url: https://vancouverchoir.ca/
  main_url: https://vancouverchoir.ca/
  description: >
    Vancouver Welsh Men's Choir website for upcoming shows, ticket purchases and online merchandise.
  categories:
    - WordPress
    - Entertainment
    - Event
    - E-commerce
  built_by: Bare Advertising & Communications
  built_by_url: https://www.bare.ca/
  featured: false
- title: Paul Scanlon - Blog
  main_url: https://paulie.dev/
  url: https://paulie.dev/
  source_url: https://github.com/PaulieScanlon/paulie-dev-2019
  description: >
    I'm a React UI developer / UX Engineer. React, GatsbyJs, JavaScript, TypeScript/Flow, StyledComponents, Storybook, TDD (Jest/Enzyme) and a tiny bit of Node.js.
  categories:
    - Blog
    - Web Development
  built_by: Paul Scanlon
  built_by_url: http://www.pauliescanlon.io
  featured: false
- title: EF Design
  main_url: https://ef.design
  url: https://ef.design
  description: >
    Home of everything creative, digital and brand at EF.
  featured: false
  categories:
    - Marketing
    - Design
  built_by: João Matos (Global Creative Studio - Education First)
- title: Codica
  main_url: https://www.codica.com/
  url: https://www.codica.com/
  description: >
    We help startups and established brands with JAMStack, Progressive Web Apps and Marketplaces development.
  categories:
    - Agency
    - Web Development
  built_by: Codica
  built_by_url: https://www.codica.com/
- title: Bhavani Ravi's Portfolio
  url: https://bhavaniravi.com
  main_url: https://bhavaniravi.com
  description: >
    Showcase of Bhavani Ravi's skillset and blogs
  categories:
    - Blog
    - Portfolio
  built_by: Bhavani Ravi
  built_by_url: https://twitter.com/geeky_bhavani
- title: Kotoriyama
  main_url: https://kotoriyama.com/
  url: https://kotoriyama.com/
  description: >
    Japanese Indie Game Creator.
  featured: false
  categories:
    - App
    - Entertainment
    - Mobile Development
  built_by: Motoyoshi Shiine (Kotoriyama)
- title: PWA Shields
  url: https://www.pwa-shields.com
  main_url: https://www.pwa-shields.com
  source_url: https://github.com/richardtaylordawson/pwa-shields
  description: >
    Personalize your app's README with custom, fun, PWA shields in SVG
  categories:
    - Documentation
    - App
    - API
  built_by: Richard Taylor Dawson
  built_by_url: https://richardtaylordawson.com
- title: Zatsuzen
  url: https://zatsuzen.com
  main_url: https://zatsuzen.com
  description: >
    Web developer's portfolio
  categories:
    - Portfolio
  built_by: Akane
  built_by_url: https://twitter.com/akanewz
  featured: false
- title: Reeemoter
  description: >-
    Join thousands of developers from everywhere and access to job
    offers from hundreds of companies worldwide right
    at your inbox for free.
  main_url: https://reeemoter.com/
  url: https://reeemoter.com/
  featured: false
  categories:
    - Technology
    - Web Development
  built_by: Ramón Chancay
  built_by_url: https://ramonchancay.me/
- title: Ananya Neogi
  main_url: https://ananyaneogi.com
  url: https://ananyaneogi.com
  description: >
    Showcases Ananya's work as a frontend developer and comprises of a collection of written articles on web development, programming and, user experience.
  categories:
    - Portfolio
    - Blog
  built_by: Ananya Neogi
  built_by_url: https://ananyaneogi.com
- title: webman.pro
  main_url: https://webman.pro/
  url: https://webman.pro/
  description: >
    webman.pro is an awesome portfolio and technical blog where
    professional Front End engineer Dmytro Chumak shares his thoughts
    and experience to inspire other developers.
  featured: false
  categories:
    - Blog
    - Web Development
    - JavaScript
  built_by: Dmytro Chumak
  built_by_url: https://github.com/wwwebman
- title: borderless
  url: https://junhobaik.github.io
  main_url: https://junhobaik.github.io
  source_url: https://github.com/junhobaik/junhobaik.github.io/tree/develop
  description: >
    Junho Baik's Development Blog
  categories:
    - Blog
    - Web Development
  built_by: Junho Baik
  built_by_url: https://github.com/junhobaik
  featured: false
- title: React Resume Generator
  main_url: https://nimahkh.github.io/nima_habibkhoda
  url: https://nimahkh.github.io/nima_habibkhoda
  source_url: https://github.com/nimahkh/resume_generator
  description: >
    The resume generator is a project to create your own resume web page easily with Gatsby.
  categories:
    - Portfolio
  built_by: Nima Habibkhoda
  featured: false
- title: Thomas Wang's Blog
  main_url: https://www.thomaswang.io
  url: https://www.thomaswang.io
  description: >-
    Technical blog by Thomas Wang
  built_by: Thomas Wang
  built_by_url: https://github.com/thomaswang
  featured: false
  categories:
    - Blog
    - Web Development
- title: The Rebigulator
  main_url: https://www.rebigulator.org/
  source_url: https://github.com/Me4502/Rebigulator/
  url: https://rebigulator.org/
  description: A quote-based via game powered by Frinkiac
  built_by: Matthew Miller
  built_by_url: https://matthewmiller.dev/
  featured: false
  categories:
    - Open Source
    - Entertainment
    - App
- title: madewithlove
  main_url: https://madewithlove.com
  url: https://madewithlove.com
  description: >-
    We build digital products and create the teams around them. We can help with software engineering, product management, managing technical teams, audits and technical consulting.
  built_by: madewithlove
  built_by_url: https://madewithlove.com
  featured: false
  categories:
    - Web Development
    - Blog
    - Agency
    - Business
- title: Sprucehill
  url: https://sprucehill.ca/
  main_url: https://sprucehill.ca/
  description: >
    Sprucehill is a North Vancouver based custom home builder and renovator.
  categories:
    - WordPress
    - Business
  built_by: Bare Advertising & Communications
  built_by_url: https://www.bare.ca/
  featured: false
- title: Nathaniel Ryan Mathew
  url: https://nathanielmathew.me
  main_url: https://nathanielmathew.me
  source_url: https://github.com/nathanielmathew/MyPortfolio
  description: >
    A personal online Portfolio built using GatsbyJS, that showcases Achievements, Projects and Additional information.
  categories:
    - Portfolio
    - Open Source
    - Blog
  built_by: Nathaniel Ryan Mathew
  built_by_url: https://github.com/nathanielmathew
  featured: false
- title: Kanazawa.js Community Page
  main_url: https://kanazawajs.now.sh/
  url: https://kanazawajs.now.sh/
  source_url: https://github.com/kanazawa-js/community-page
  description: >
    Kanazawa.js is a local community for the JSer around Kanazawa to share knowledge about JavaScript.
  categories:
    - Community
    - Programming
    - Web Development
  built_by: Kanazawa.js
  built_by_url: https://twitter.com/knzw_js
  featured: false
- title: monica*dev
  url: https://www.aboutmonica.com/
  main_url: https://www.aboutmonica.com/
  description: >
    Personal site for Monica Powell, a software engineer who is passionate about making open-source more accessible and building community, online & offline.
  categories:
    - Web Development
    - Blog
    - Programming
    - Portfolio
  built_by: Monica Powell
  built_by_url: https://www.aboutmonica.com/
  featured: false
- title: Shivam Sinha
  url: https://www.helloshivam.com/
  main_url: https://www.helloshivam.com/
  description: >
    Portfolio of Shivam Sinha, Graphic Designer and Creative Coder based in New York.
  categories:
    - Portfolio
  built_by: Shivam Sinha
  built_by_url: https://www.helloshivam.com/
  featured: false
- title: Brianna Sharpe - Writer
  main_url: https://www.briannasharpe.com/
  url: https://www.briannasharpe.com/
  source_url: https://github.com/ehowey/briannasharpe
  description: >
    Brianna Sharpe is an Alberta, Canada based freelance writer and journalist focused on health, LGBTQ2S+, parenting, and the environment.
  categories:
    - Portfolio
    - Media
  built_by: Eric Howey
  built_by_url: https://www.erichowey.dev/
  featured: false
- title: Eric Howey Web Development
  main_url: https://www.erichowey.dev/
  url: https://www.erichowey.dev/
  source_url: https://github.com/ehowey/erichoweydev
  description: >
    Personal website and blog for Eric Howey. I am a freelance web developer based in Alberta, Canada specializing in Gatsby, React, WordPress and Theme-UI.
  categories:
    - Portfolio
    - Web Development
    - Freelance
    - Blog
  built_by: Eric Howey
  built_by_url: https://www.erichowey.dev/
- title: Solfej Chord Search
  url: https://www.solfej.io/chords
  main_url: https://www.solfej.io/chords
  description: >
    Solfej Chord Search helps you master every chord imaginable. It shows you notes, intervals, guitar and piano fingerings for 1000s of chords.
  categories:
    - Education
    - Music
  built_by: Shayan Javadi
  built_by_url: https://www.instagram.com/shawnjavadi/
- title: a+ Saúde
  url: https://www.amaissaude.com.br/sp/
  main_url: https://www.amaissaude.com.br/sp/
  description: >
    An even better experience in using health services.
  categories:
    - Healthcare
    - Marketing
    - Blog
  built_by: Grupo Fleury
  built_by_url: http://www.grupofleury.com.br/
  featured: false
- title: Mallikarjun Katakol Photography
  main_url: https://mallik.in
  url: https://mallik.in
  built_by: Arvind Kumar
  built_by_url: https://arvind.io/
  description: >
    Mallikarjun Katakol is an Advertising, Architecture, Editorial, Fashion and Lifestyle Photographer based in Bangalore, India.
    Shoots Corporate & Business headshots, Portfolios for Models and Actors, Documents Projects for Architects, Fashion & Interior Designers
  featured: false
  categories:
    - Gallery
    - Photography
    - Portfolio
- title: gatsby-animate-blog
  url: https://gatsby-animate-blog.luffyzh.now.sh/
  main_url: https://gatsby-animate-blog.luffyzh.now.sh/home
  source_url: https://github.com/luffyZh/gatsby-animate-blog
  description: >
    A simple && cool blog site starter kit by Gatsby.
  categories:
    - Blog
    - Open Source
    - Web Development
  built_by: luffyZh
  built_by_url: https://github.com/luffyZh
  featured: false
- title: LBI Financial
  main_url: https://lbifinancial.com/
  url: https://lbifinancial.com/
  description: >
    We help individuals and businesses with life insurance, disability, long-term care and annuities.
  categories:
    - Business
    - Consulting
    - Finance
  built_by: Pagepro
  built_by_url: https://pagepro.co
  featured: false
- title: GIS-Netzwerk
  url: https://www.gis-netzwerk.com/
  main_url: https://www.gis-netzwerk.com/
  description: >
    Multilingual (i18n) Blog with different URLs for categories, tags and posts depending on the language.
  categories:
    - Blog
    - Data
    - Technology
  built_by: Max Dietrich
  built_by_url: https://www.gis-netzwerk.com/
  featured: false
- title: Krishna Gopinath
  main_url: https://krishnagopinath.me
  url: https://krishnagopinath.me
  source_url: https://github.com/krishnagopinath/website
  description: >
    Website of Krishna Gopinath, software engineer and budding teacher.
  categories:
    - Portfolio
  built_by: Krishna Gopinath
  built_by_url: https://twitter.com/krishwader
  featured: false
- title: Curology
  main_url: https://curology.com
  url: https://curology.com
  description: >
    Curology's mission is to make effective skincare accessible to everyone. We provide customized prescription skincare for our acne and anti-aging patients.
  categories:
    - Healthcare
    - Community
    - Landing Page
  built_by: Curology
  built_by_url: https://curology.com
- title: labelmake.jp
  main_url: https://labelmake.jp/
  url: https://labelmake.jp/
  description: >
    Web Application of Variable Data Printing and Blog.
  categories:
    - App
    - Data
    - Blog
  built_by: hand-dot
  built_by_url: https://twitter.com/hand_dot
  featured: false
- title: Personal website of Maarten Afink
  main_url: https://www.maarten.im/
  url: https://www.maarten.im/
  source_url: https://github.com/maartenafink/personal-website
  description: >
    Personal website of Maarten Afink, digital product designer.
  categories:
    - Portfolio
    - Open Source
    - Blog
    - Music
    - Design
- title: Adam Bowen
  main_url: https://adamcbowen.com/
  url: https://adamcbowen.com/
  source_url: https://github.com/bowenac/my-website
  description: >
    Personal website for Adam Bowen. I am a freelance web developer based in Tacoma, WA specializing in WordPress, Craft CMS, plus a lot more and recently fell in love with Gatsby.
  categories:
    - Portfolio
    - Web Development
    - Freelance
  built_by: Adam Bowen
  built_by_url: https://adamcbowen.com
  featured: false
- title: tqCoders
  main_url: https://tqcoders.com
  url: https://tqcoders.com
  description: >
    tqCoders is a software development company that focuses on the development of the most advanced websites and mobile apps. We use the most advanced technologies to make websites blazing fast, SEO-friendly and responsive for each screen resolution.
  categories:
    - Web Development
    - Mobile Development
    - SEO
    - Design
    - Programming
    - Technology
    - Business
  built_by: tqCoders
  built_by_url: https://tqcoders.com
  featured: false
- title: ErudiCAT
  main_url: https://www.erudicat.com
  url: https://www.erudicat.com
  description: >
    ErudiCAT is an educational platform created to help PMP certification candidates to prepare for the exam. There are 1k+ sample questions and PMP Exam Simulator. Upon completion, there are statistics and performance chart available. Performance reports are saved in users' accounts and may be used later to review questions. The PMP Exam Simulator has a unique feature of Time Acceleration. It makes the Mock Exam even tougher and makes training even more advanced.
  categories:
    - Education
    - Web Development
    - Learning
  built_by: tqCoders
  built_by_url: https://tqcoders.com
  featured: false
- title: Qri.io Website and Docs
  main_url: https://qri.io
  url: https://qri.io/docs
  source_url: https://github.com/qri-io/website
  description: >
    Website and Documentation for Qri, an open source version control system for datasets
  categories:
    - Open Source
    - Community
    - Data
    - Technology
  built_by: Qri, Inc.
  built_by_url: https://qri.io
  featured: false
- title: Jellypepper
  main_url: https://jellypepper.com/
  url: https://jellypepper.com/
  description: >
    Award-winning creative studio for disrupters. We design and build beautiful brands, apps, websites and videos for startups and tech companies.
  categories:
    - Portfolio
    - Agency
  built_by: Jellypepper
  built_by_url: https://jellypepper.com/
- title: Miyamado Jinja
  main_url: https://www.miyamadojinja.com
  url: https://www.miyamadojinja.com
  source_url: https://github.com/mnishiguchi/miyamadojinja
  description: >
    Miyamado Jinja is a Japanese Shinto Shrine in Yokkaichi, Mie, Japan.
  categories:
    - Nonprofit
    - Travel
  built_by: mnishiguchi
  built_by_url: https://mnishiguchi.com
  featured: false
- title: Hear This Idea
  main_url: https://hearthisidea.com
  url: https://hearthisidea.com/episodes/victoria
  source_url: https://github.com/finmoorhouse/podcast
  description: >
    A podcast showcasing new thinking from top academics.
  categories:
    - Podcast
    - Open Source
  built_by: Fin Moorhouse
  built_by_url: https://finmoorhouse.com
  featured: false
- title: Calisthenics Skills
  main_url: https://www.calisthenicsskills.com
  url: https://www.calisthenicsskills.com
  description: >
    A beautiful fitness progress tracker built on Gatsby.
  categories:
    - Sports
  built_by: Andrico Karoulla
  built_by_url: https://andri.co
  featured: false
- title: AutoloadIT
  main_url: https://autoloadit.com/
  url: https://autoloadit.com/
  description: >
    The world's leading Enterprise Automotive imaging solution
  categories:
    - Business
    - Landing Page
  built_by: Pagepro
  built_by_url: https://pagepro.co
  featured: false
- title: Tools of Golf
  main_url: https://thetoolsofgolf.com/
  url: https://thetoolsofgolf.com//titleist-915-d2-driver
  description: >
    Tools of Golf is a community dedicated to golf nerds and gear heads.
  categories:
    - Sports
    - Data
    - Documentation
  built_by: Peter Hironaka
  built_by_url: https://peterhironaka.com
  featured: false
- title: sung.codes
  main_url: https://sung.codes/
  source_url: https://github.com/dance2die/sung.codes
  url: https://sung.codes/
  description: >
    Blog by Sung M. Kim (a.k.a. dance2die)
  categories:
    - Blog
    - Landing Page
  built_by: Sung M. Kim
  built_by_url: https://github.com/dance2die
  featured: false
- title: Choose Tap
  main_url: https://www.choosetap.com.au/
  url: https://www.choosetap.com.au/
  featured: false
  description: >
    Choose Tap aims to improve the health and wellbeing of communities and the environment by promoting tap water as the best choice of hydration for all Australians.
  built_by: Hardhat
  built_by_url: https://www.hardhat.com.au
  categories:
    - Nonprofit
    - Community
- title: Akash Rajpurohit
  main_url: https://akashwho.codes/
  url: https://akashwho.codes/
  description: >
    Personal portfolio website of Akash Rajpurohit made using Gatsby v2, where I  write short blogs related to software development and share my experiences.
  categories:
    - Portfolio
    - Blog
  built_by: Akash Rajpurohit
  built_by_url: https://github.com/AkashRajpurohit
  featured: false
- title: See Kids Dream
  url: https://seekidsdream.org/
  main_url: https://seekidsdream.org/
  description: >
    A not-for-profit organization dedicated to empower youth with the skills, motivation and confidence.
  categories:
    - Nonprofit
    - Education
    - Learning
  built_by: CapTech Consulting
  built_by_url: https://www.captechconsulting.com/
  featured: false
- title: Locale Central
  url: https://localecentral.io/
  main_url: https://localecentral.io/
  description: >
    Locale Central is a web & mobile data collection app that makes it easy to record accurate data out on the field.
  categories:
    - Technology
  built_by: KiwiSprout
  built_by_url: https://kiwisprout.nz/
  featured: false
- title: Cathy O'Shea
  url: https://cathyoshea.co.nz/
  main_url: https://cathyoshea.co.nz/
  categories:
    - Portfolio
    - Real Estate
  built_by: KiwiSprout
  built_by_url: https://kiwisprout.nz/
  featured: false
- title: DG Recruit
  url: https://dgrecruit.com
  main_url: https://dgrecruit.com
  description: >
    DG Recruit is a NYC recruitment agency
  categories:
    - Agency
    - WordPress
  built_by: Waverly Lab
  built_by_url: https://waverlylab.com
  featured: false
- title: Smile
  url: https://reasontosmile.com
  main_url: https://reasontosmile.com
  description: >
    Smile is an online store for buying CBD products that keep you balanced and happy
  categories:
    - E-commerce
    - WordPress
  built_by: Waverly Lab
  built_by_url: https://waverlylab.com
- title: Bold Oak Design
  url: https://boldoak.design/
  main_url: https://boldoak.design/
  description: >
    A Milwaukee-based web design and development studio.
  categories:
    - Blog
    - Business
    - Freelance
    - Portfolio
    - Programming
    - Technology
    - Web Development
  featured: false
- title: Lydia Rose Eiche
  url: https://lydiaroseeiche.com/
  main_url: https://lydiaroseeiche.com/
  description: >
    Lydia Rose Eiche is a soprano, opera singer, and actress based in Milwaukee.
  categories:
    - Music
    - Portfolio
  built_by: Bold Oak Design
  built_by_url: https://boldoak.design/
  featured: false
- title: Chris Otto
  url: https://chrisotto.dev/
  main_url: https://chrisotto.dev/
  source_url: https://github.com/chrisotto6/chrisottodev
  description: >
    Blog, portfolio and website for Chris Otto.
  categories:
    - Blog
    - JavaScript
    - Landing Page
    - Portfolio
    - Programming
    - Technology
    - Web Development
  built_by: Chris Otto
  built_by_url: https://github.com/chrisotto6
  featured: false
- title: Roboto Studio
  url: https://roboto.studio
  main_url: https://roboto.studio
  description: >
    Faster than a speeding bullet Website Development based in sunny old Nottingham
  categories:
    - Agency
    - Blog
    - Business
    - Design
    - Featured
    - Freelance
    - Web Development
  featured: true
- title: Viraj Chavan | Full Stack Software Engineer
  url: http://virajc.tech
  main_url: http://virajc.tech
  source_url: https://github.com/virajvchavan/portfolio
  description: >
    Portfolio and blog of a full stack software engineer from India
  categories:
    - Portfolio
    - Blog
    - Web Development
  built_by: Viraj V Chavan
  built_by_url: https://twitter.com/VirajVChavan
  featured: false
- title: Nexweave
  url: https://www.nexweave.com
  main_url: https://www.nexweave.com
  description: >
    Nexweave is a SaaS platform built by a team of experienced product, design & technology professionals in India. Nexweave allows brands to create personalized & interactive video experiences at scale. We would love for our site to be featured at the gatsby showcase since we have long been appreciating the flexibility and speed of the sites we have created using the same.
  categories:
    - Video
    - API
    - User Experience
    - Marketing
    - Design
    - Data
    - Technology
    - Media
    - Consulting
  built_by: Kashaf S
  built_by_url: https://www.linkedin.com/in/kashaf-shaikh-925117178
  featured: false
- title: Daniel Balloch
  url: https://danielballoch.com
  main_url: https://danielballoch.com
  source_url: https://github.com/danielballoch/danielballoch
  description: >
    Hey, I'm Daniel and this is my portfolio site. Made with Gatsby, React, GraphQL, Styled Emotion & Netlify. Install & local host instructions: 1. git clone https://github.com/danielballoch/danielballoch.git 2. npm install. 3. gatsby develop. Keep in mind I'm still learning myself, so these may not be best practises. If anyone's curious as to how something works flick me a message or if you have advice for me I'd love to hear it, otherwise happy coding!
  categories:
    - Portfolio
    - Business
    - Design
    - Freelance
    - Web Development
  built_by: Daniel Balloch
  built_by_url: https://danielballoch.com
- title: The Rift Metz
  url: http://theriftmetz.com/
  main_url: http://theriftmetz.com/
  description: >
    The Rift is a gaming bar based in Metz (France).
  categories:
    - Landing Page
    - Entertainment
    - Design
    - Blog
    - Food
  built_by: Hugo Torzuoli
  built_by_url: https://github.com/HZooly
  featured: false
- title: Built with Workers
  url: https://workers.cloudflare.com/built-with/
  main_url: https://workers.cloudflare.com/built-with/
  description: >
    Showcasing websites & projects built with Cloudflare Workers
  categories:
    - Portfolio
    - JavaScript
    - Web Development
  built_by: Workers who work at Cloudflare
  built_by_url: https://github.com/cloudflare/built-with-workers/graphs/contributors
- title: WebAnaya Solutions
  url: https://www.webanaya.com
  main_url: https://www.webanaya.com
  description: >
    Full Stack Web Solutions Provider.
  categories:
    - Agency
    - Web Development
    - API
    - Blog
  built_by: Durgesh Gupta
  built_by_url: https://durgeshgupta.com
  featured: false
- title: Artem Sapegin’s Blog
  description: >
    Blog of a Berlin based coffee first frontend engineer who works at Omio, makes photos and hangs out with his dogs.
  main_url: https://blog.sapegin.me/
  url: https://blog.sapegin.me/
  source_url: https://github.com/sapegin/blog.sapegin.me
  categories:
    - Blog
    - Open Source
    - Web Development
    - JavaScript
    - Programming
    - Technology
  built_by: Artem Sapegin
  built_by_url: https://github.com/sapegin
- title: adam.ai
  url: https://adam.ai/
  main_url: https://adam.ai/
  description: >
    Are you ready to make your meetings more productive? Our intelligent meeting management tool can help!
  categories:
    - Business
    - Landing Page
    - Productivity
    - Technology
  built_by: Hazem Osama
  built_by_url: https://github.com/hazem3500
  featured: false
- title: Indra Kusuma Profile Page
  url: https://indrakusuma.web.id/me/
  main_url: https://indrakusuma.web.id/me/
  description: >
    Hi! I'm Indra Kusuma. I am an optimistic and type of person of learn by doing who have an interest in Software Engineering, specifically about Web Development.
  categories:
    - Landing Page
    - Blog
  built_by: Indra Kusuma
  built_by_url: https://github.com/idindrakusuma/me
  featured: false
- title: Lukas Horak
  main_url: https://lukashorak.com
  url: https://lukashorak.com
  description: >
    Lukas Horak's personal website. Full stack JavaScript Developer, working in React on front end and Node.js on back end.
  categories:
    - Blog
    - Portfolio
    - Web Development
  built_by: Lukas Horak
  built_by_url: https://github.com/lhorak
  featured: false
- title: Alexandra Thomas
  main_url: https://alexandracthomas.com/
  url: https://alexandracthomas.com/
  description: >
    A portfolio site for Alexandra Thomas, a front-end developer with creative super powers based in Charlotte, NC.
  categories:
    - Portfolio
    - Blog
    - Web Development
  featured: false
- title: Storto Productions
  main_url: https://www.storto-productions.com/
  url: https://www.storto-productions.com/about/
  featured: false
  description: >
    A portfolio site for a video production company based out of Phoenix, AZ.
  categories:
    - Video
    - Blog
    - Portfolio
    - Business
  built_by: Alexandra Thomas
  built_by_url: https://alexandracthomas.com/
- title: Zatsuzen Blog
  url: https://blog.zatsuzen.com
  main_url: https://blog.zatsuzen.com
  description: >
    Web developer's tech blog
  categories:
    - Blog
  built_by: Akane
  built_by_url: https://twitter.com/akanewz
- title: Matthew Mesa
  url: https://matthewmesa.com
  main_url: https://matthewmesa.com
  description: >
    Portfolio website for freelance digital specialist Matthew Mesa.
  categories:
    - Portfolio
  built_by: Matthew Mesa
  built_by_url: https://matthewmesa.com
- title: Taskade
  main_url: https://taskade.com
  url: https://taskade.com
  description: >
    Taskade is the unified workspace for distributed teams. Collaborate and organize in real-time to get things done, faster and smarter.
  categories:
    - App
    - Business
    - Productivity
  built_by: Taskade
  built_by_url: https://github.com/taskade
  featured: false
- title: PWD
  url: https://pwd.com.au
  main_url: https://pwd.com.au
  description: >
    PWD is a full service web marketing, design, and development agency in Perth, Western Australia.
  categories:
    - Blog
    - Portfolio
    - WordPress
    - Business
  built_by: Alex Moon
  built_by_url: https://moonmeister.net
  featured: false
- title: ramonak.io
  url: https://ramonak.io/
  main_url: https://ramonak.io/
  source_url: https://github.com/KaterinaLupacheva/ramonak.io
  description: >
    Tech blog and portfolio site of a full stack web developer Katsiaryna (Kate) Lupachova
  categories:
    - Blog
    - Portfolio
  built_by: Katsiaryna Lupachova
  built_by_url: https://ramonak.io/
  featured: false
- title: React JS Developer
  main_url: https://reacter.dev/
  url: https://reacter.dev/
  featured: false
  categories:
    - App
    - Web Development
    - Web Development
    - Agency
  built_by: App Design
  built_by_url: https://appdesign.dev/
- title: Guillermo Gómez-Peña
  url: https://www.guillermogomezpena.com/
  main_url: https://www.guillermogomezpena.com/
  description: >
    Personal website for the work of Guillermo Gómez-Peña: performance artist, writer, activist, radical pedagogue and artistic director of the performance troupe La Pocha Nostra. Recipient of the MacArthur Fellow, USA Artists Fellow, and a winner of the Bessie, Guggenheim, and American Book awards.
  categories:
    - Portfolio
    - Gallery
  built_by: Aveling Ray
  built_by_url: https://avelingray.com/
  featured: false
- title: Clinka
  url: https://www.clinka.com.au/
  main_url: https://www.clinka.com.au/
  description: >
    B2B website for an Australian manufacturer of environmentally friendly construction materials.
  categories:
    - Business
  built_by: Aveling Ray
  built_by_url: https://avelingray.com/
- title: Chris Vogt's Blog
  main_url: https://www.chrisvogt.me
  url: https://www.chrisvogt.me
  source_url: https://github.com/chrisvogt/gatsby-theme-private-sphere
  description: >-
    Personal blog of Chris Vogt, a software developer in San Francisco. Showcases
    my latest activity on Instagram, Goodreads, and Spotify using original widgets.
  categories:
    - Blog
    - Open Source
    - Photography
    - Portfolio
  built_by: Chris Vogt
  built_by_url: https://github.com/chrisvogt
- title: Trolley Travel
  main_url: http://trolleytravel.org/
  url: http://trolleytravel.org/
  description: >
    Travel blog website to give tips and informations for many destinations, built with Novella theme
  categories:
    - Blog
    - Travel
  built_by: Pierre Beard
  built_by_url: https://github.com/PBRT
  featured: false
- title: Playlist Detective
  main_url: https://www.playlistdetective.com/
  url: https://www.playlistdetective.com/
  source_url: https://github.com/bobylito/playlistFinder
  description: >
    Playlist Detective is an attempt to ease music discovery with playlists. Back in the days, people were sharing mixtapes - some songs we knew and others we didn't, therefore expanding our musical horizons.

    Playlists are the same, and playlist detective lets you search for songs or artists you like in order to stumble on your new favorite songs.

    It uses Algolia for the search.
  categories:
    - Media
    - Music
  built_by: Alexandre Valsamou-Stanislawski
  built_by_url: https://www.noima.xyz
- title: ProjectManager.tools
  main_url: https://projectmanager.tools/
  url: https://projectmanager.tools/
  featured: false
  categories:
    - App
    - Web Development
    - Design
    - Agency
  built_by: App Design
  built_by_url: https://appdesign.dev/
- title: 1902 Software
  url: https://1902software.com/
  main_url: https://1902software.com/
  description: >
    We are an IT company that specializes in e-commerce and website development on different platforms such as Magento, WordPress, and Umbraco. We are also known for custom software development, web design and mobile app solutions for iOS and Android.
  categories:
    - E-commerce
    - Web Development
    - Programming
    - Mobile Development
    - WordPress
    - Design
    - Business
    - Agency
  built_by: 1902 Software Development Corporation
  built_by_url: https://1902software.com/
  featured: false
- title: Codeful
  url: https://www.codeful.fi/
  main_url: https://www.codeful.fi/
  categories:
    - Agency
    - Consulting
  featured: false
- title: Noima
  url: https://www.noima.xyz
  main_url: https://www.noima.xyz
  categories:
    - Agency
    - Consulting
    - Blog
  featured: false
  built_by: Alexandre Valsamou-Stanislawski
  built_by_url: https://www.noima.xyz
- title: Talent Point
  url: https://talentpoint.co
  main_url: https://talentpoint.co
  description: >
    Talent Point provide the tools that companies need to scale quickly and effectively, bridging the gap between employer brand, HR, and hiring to build teams from within.
  categories:
    - Business
    - Technology
    - Blog
    - Consulting
    - Human Resources
  built_by: Talent Point
  built_by_url: https://talentpoint.co
  featured: false
- title: Marathon Oil
  main_url: https://www.marathonoil.com/
  url: https://www.marathonoil.com/
  featured: false
  categories:
    - Business
    - Marketing
  built_by: Corey Ward
  built_by_url: http://www.coreyward.me/
- title: Gene
  url: https://www.geneglobal.com/work
  main_url: https://www.geneglobal.com
  description: >
    We’re an experience design agency, focused on the future of health
  categories:
    - Agency
    - Technology
    - Healthcare
    - Consulting
    - User Experience
  featured: false
- title: medignition – healthcare innovations
  url: https://medignition.com/
  main_url: https://medignition.com/
  description: >
    medignition builds digital innovations in healthcare.
  categories:
    - Healthcare
    - Education
    - Technology
    - Design
    - Business
    - Portfolio
    - Entrepreneurship
    - Agency
  built_by: medignition
  built_by_url: https://medignition.com/
- title: Dynobase
  url: https://dynobase.dev/
  main_url: https://dynobase.dev/
  description: >
    Professional GUI Client for DynamoDB.
  categories:
    - Data
    - Programming
    - Web Development
  built_by: Rafal Wilinski
  built_by_url: https://rwilinski.me/
  featured: false
- title: Vaktija.eu
  url: https://vaktija.eu
  main_url: https://vaktija.eu
  description: >
    Vaktija.eu gives information about prayer times in germany. (Built with GatsbyJS. Fast in every way that matters.)
  categories:
    - App
    - Community
    - Nonprofit
    - SEO
    - Web Development
  built_by: Rašid Redžić
  built_by_url: https://rasidre.com/
  featured: false
- title: Creative code daily
  main_url: https://www.bobylito.dev/
  url: https://www.bobylito.dev/
  source_url: https://github.com/bobylito/sketches
  description: >
    Creative code daily (CCD) is a personal project for which I build a new animation made out of code every day.
  categories:
    - Blog
    - Programming
    - Gallery
    - Portfolio
  built_by: Alexandre Valsamou-Stanislawski
  built_by_url: https://www.noima.xyz
- title: Messi vs Ronaldo
  description: >
    The biggest debate in football - but who is the best, Messi or Ronaldo? This website provides all the goals and stats to help you reach your own conclusion.
  main_url: https://www.messivsronaldo.app/
  url: https://www.messivsronaldo.app/
  categories:
    - Sports
    - Data
    - App
  built_by: Stephen Greig
  built_by_url: http://ste.digital/
- title: Em Em Recipes
  url: https://ememrecipes.com
  main_url: https://ememrecipes.com
  description: >
    Finally, a recipe website that gets straight to the point.
  categories:
    - Blog
    - Food
  built_by: Matthew Mesa
  built_by_url: https://matthewmesa.com
- title: Yuuniworks Portfolio / Blog
  main_url: https://www.yuuniworks.com/
  url: https://www.yuuniworks.com/
  source_url: https://github.com/junkboy0315/gatsby-portfolio-blog
  featured: false
  categories:
    - Portfolio
    - Web Development
    - Blog
- title: Jun Chen Portfolio
  url: https://www.junchenjun.me
  main_url: https://www.junchenjun.me
  source_url: https://github.com/junchenjun/junchenjun.me
  description: >
    Get to know Jun.
  categories:
    - Portfolio
    - Blog
    - Web Development
  built_by: Jun Chen
  built_by_url: https://www.junchenjun.me
- title: Xavier Mirabelli-Montan
  url: https://xavie.mirmon.co.uk
  main_url: https://xavie.mirmon.co.uk
  source_url: https://github.com/xaviemirmon/xavier-developer-site
  description: >
    The developer portfolio and blog for Xavier Mirabelli-Montan.  Built using TinaCMS Grande hosted on Gatsby Cloud.
  categories:
    - Blog
    - Portfolio
    - Programming
  featured: false
- title: MPG Calculator
  url: https://www.mpg-calculator.co.uk
  main_url: https://www.mpg-calculator.co.uk
  description: >
    A website which allows you to calculate the MPG of your vehicle.
  categories:
    - SEO
    - Accessibility
    - Blog
  built_by: PJ
  built_by_url: https://pjsachdev.me
- title: Softblues
  main_url: https://softblues.io
  url: https://softblues.io
  description: >
    We optimize your project costs and deliver outstanding results by applying relevant technology. Plus, we create our own effective products for businesses and developers all over the world.
  categories:
    - WordPress
    - Portfolio
    - Agency
  built_by: Softblues
  built_by_url: https://softblues.io
- title: Clipchamp
  main_url: https://clipchamp.com/
  url: https://clipchamp.com/en/
  description: >
    Clipchamp is an online video editor, compressor, and converter. The Clipchamp website and blog are powered by Gatsby, Contentful, and Smartling.
  categories:
    - App
    - Blog
    - Landing Page
    - Marketing
    - Video
  featured: false
- title: Mob HQ
  main_url: https://hq.yt-mob.com/
  url: https://hq.yt-mob.com/
  description: >
    Mob HQ is the Headquarters for the World Cup winning Downhill Mountain Bike Race Team, and also a full-time Ride Center for YT bikes.
  categories:
    - Sports
    - Travel
  built_by: Built by Rebels Ltd.
  built_by_url: https://builtbyrebels.com/
  featured: false
- title: OCIUS
  url: https://www.ocius.com.au/
  main_url: https://www.ocius.com.au/
  source_url: https://github.com/ocius/website
  description: >
    Ocius Technology Ltd (formerly Solar Sailor Holdings Ltd) is an Australian public unlisted company with Research and Development facilities at the University of NSW.
  categories:
    - Business
    - Technology
    - Science
  built_by: Sergey Monin
  built_by_url: https://build-in-saratov.com/
- title: Kosmos & Kaos
  main_url: https://www.kosmosogkaos.is/
  url: https://www.kosmosogkaos.is/
  description: >
    A carefully designed user experience is good business.
  categories:
    - Design
    - Consulting
    - Agency
    - Web Development
    - JavaScript
  built_by: Kosmos & Kaos
  built_by_url: https://www.kosmosogkaos.is/
  featured: false
- title: Design Portfolio of Richard Bruskowski
  main_url: https://bruskowski.design/
  url: https://bruskowski.design/
  description: >
    My freelance design portfolio: Visual design, digital products, interactive prototypes, design systems, brand design. Uses MDX, Styled Components, Framer Motion. Started with Gatsby Starter Emilia by LekoArts.
  categories:
    - Design
    - Portfolio
    - User Experience
    - Freelance
    - Photography
  built_by: Richard Bruskowski
  built_by_url: https://github.com/richardbruskowski
- title: Kelvin DeCosta's Website
  url: https://kelvindecosta.com
  main_url: https://kelvindecosta.com
  categories:
    - Blog
    - Portfolio
  built_by: Kelvin DeCosta
  built_by_url: https://github.com/kelvindecosta
  featured: false
- title: Coronavirus (COVID-19) Tracker
  url: https://coronavirus.traction.one/
  main_url: https://coronavirus.traction.one/
  description: >
    This application shows the near real-time status based on data from JHU CSSE.
  categories:
    - Data
    - Directory
  built_by: Sankarsan Kampa
  built_by_url: https://traction.one
  featured: false
- title: Coronavirus COVID-19 Statistics Worldwide
  url: https://maxmaxinechen.github.io/COVID19-Worldwide-Stats/
  main_url: https://maxmaxinechen.github.io/COVID19-Worldwide-Stats/
  source_url: https://github.com/maxMaxineChen/COVID19-Worldwide-Stats
  description: >
    A Coronavirus COVID-19 global data statistics application built by Gatsby + Material UI + Recharts
  categories:
    - Data
    - Open Source
  built_by: Maxine Chen
  built_by_url: https://github.com/maxMaxineChen
  featured: false
- title: Folding@Home Stats
  url: https://folding.traction.one/team?id=246252
  main_url: https://folding.traction.one
  description: >
    Folding@Home Stats Report for Teams.
  categories:
    - Data
    - Science
    - Directory
  built_by: Sankarsan Kampa
  built_by_url: https://traction.one
  featured: false
- title: COVID-19 Tracking and Projections
  url: https://flattenthecurve.co.nz/
  main_url: https://flattenthecurve.co.nz/
  source_url: https://github.com/carlaiau/flatten-the-curve
  description: >
    Allowing non technical users to compare their country with other situations around the world. We present configurable cumulative graph curves. We compare your countries current status with other countries who have already been at your level and show you where they’ve ended up. Data via JHU. Further functionality added daily.
  categories:
    - Data
    - Open Source
  built_by: Carl Aiau
  built_by_url: https://github.com/carlaiau
  featured: false
- title: Takeout Tracker
  main_url: https://www.takeouttracker.com/
  url: https://www.takeouttracker.com/
  featured: false
  categories:
    - Data
    - Open Source
    - Food
    - Directory
    - Nonprofit
  built_by: Corey Ward
  built_by_url: http://www.coreyward.me/
- title: Illustration Hunt
  main_url: https://illustrationhunt.com/
  url: https://illustrationhunt.com/
  featured: false
  categories:
    - Data
    - Design
    - Entertainment
    - Productivity
    - User Experience
    - Programming
    - Gallery
    - Human Resources
    - Library
  built_by: Gilbish Kosma
  built_by_url: https://www.gil20.me/
- title: Monolit
  url: https://monolit.hr
  main_url: https://monolit.hr
  description: >
    Standard business website with sliders and contact form.
  categories:
    - Business
  built_by: Devnet
  built_by_url: https://devnet.hr
  featured: false
- title: Andrew Zeller
  main_url: https://zeller.io
  source_url: https://github.com/ajzeller/zellerio_gatsby
  url: https://zeller.io
  featured: false
  categories:
    - Portfolio
    - Blog
    - Web Development
  built_by: Andrew Zeller
  built_by_url: https://zeller.io
- title: Crushing WFH
  url: https://crushingwfh.com/
  main_url: https://crushingwfh.com/
  source_url: https://github.com/tiagofsanchez/wfh-tools
  description: >
    A directory of tools to help anyone to work from home in a productive manner
  categories:
    - Directory
    - Open Source
  built_by: Tiago Sanchez
  built_by_url: https://www.tiagofsanchez.com/
  featured: false
- title: Martin Container
  main_url: https://www.container.com/
  url: https://www.container.com/
  featured: false
  categories:
    - Business
  built_by: Vincit California
  built_by_url: https://www.vincit.com/
- title: Urban Armor Gear
  main_url: https://www.urbanarmorgear.com/
  url: https://www.urbanarmorgear.com/
  featured: false
  categories:
    - E-commerce
  built_by: Vincit California
  built_by_url: https://www.vincit.com/
- title: Jason Zheng's Portfolio
  main_url: https://jasonzy.com
  url: https://jasonzy.com
  source_url: https://github.com/bilafish/portfolio-site
  description: >
    Hey there, I'm Jason! I'm a front-end web developer from the sunny island
    of Singapore. This is my first Gatsby site developed using Gatsby and
    Netlify CMS. Feel free to get in touch if you're interested to collaborate
    or engage me on any projects. If you just want to say hello, that's cool
    too.
  featured: false
  categories:
    - Portfolio
    - Web Development
  built_by: Jason Zheng
  built_by_url: https://github.com/bilafish
- title: Fluiditype
  url: https://www.fluiditype.com/
  main_url: https://www.fluiditype.com/
  description: >
    Fluditype is small CSS library focusing on pure typographic fluidity. Recommend to be used for blogs, portfolios, documentation & and simplistic text websites.
  categories:
    - Open Source
    - Design
  built_by: Boris Kirov
  built_by_url: https://www.boriskirov.com
  featured: false
- title: Bonsaiilabs
  main_url: https://bonsaiilabs.com/
  url: https://bonsaiilabs.com/
  description: >
    We are a team of two, creating software for startups and enabling learners with our visualize, break, and solve approach.
  featured: false
  categories:
    - Education
    - Consulting
  built_by: Bonsaiilabs Team
  built_by_url: https://bonsaiilabs.com/team
- title: Tyson
  main_url: https://www.tyson.com
  url: https://www.tyson.com
  featured: false
  categories:
    - Food
    - Marketing
  built_by: Tyson Foods, Inc.
- title: Hillshire Farm
  main_url: https://www.hillshirefarm.com
  url: https://www.hillshirefarm.com
  featured: false
  categories:
    - Food
    - Marketing
  built_by: Tyson Foods, Inc.
- title: Hillshire Snacking
  main_url: https://www.hillshiresnacking.com
  url: https://www.hillshiresnacking.com
  featured: false
  categories:
    - Food
    - Marketing
  built_by: Tyson Foods, Inc.
- title: Jimmy Dean
  main_url: https://www.jimmydean.com
  url: https://www.jimmydean.com
  featured: false
  categories:
    - Food
    - Marketing
  built_by: Tyson Foods, Inc.
- title: Aidells
  main_url: https://www.aidells.com
  url: https://www.aidells.com
  featured: false
  categories:
    - Food
    - Marketing
  built_by: Tyson Foods, Inc.
- title: State Fair
  main_url: https://www.corndogs.com
  url: https://www.corndogs.com
  featured: false
  categories:
    - Food
    - Marketing
  built_by: Tyson Foods, Inc.
- title: Nudges
  main_url: https://www.nudgesdogtreats.com
  url: https://www.nudgesdogtreats.com
  featured: false
  categories:
    - Food
    - Marketing
  built_by: Tyson Foods, Inc.
- title: Tyson Ingredient Solutions
  main_url: https://www.tysoningredientsolutions.com
  url: https://www.tysoningredientsolutions.com
  featured: false
  categories:
    - Food
    - Marketing
  built_by: Tyson Foods, Inc.
- title: Wright Brand
  main_url: https://www.wrightbrand.com
  url: https://www.wrightbrand.com
  featured: false
  categories:
    - Food
    - Marketing
  built_by: Tyson Foods, Inc.
- title: TSUKUTTEMITA LAB
  main_url: https://create.kayac.com/
  url: https://create.kayac.com/
  description: KAYAC private works
  featured: false
  categories:
    - Portfolio
    - Technology
    - Entertainment
  built_by: KAYAC inc.
- title: Brad Garropy
  url: https://bradgarropy.com
  main_url: https://bradgarropy.com
  source_url: https://github.com/bradgarropy/bradgarropy.com
  categories:
    - Blog
    - Education
    - Entertainment
    - JavaScript
    - Open Source
    - Portfolio
    - Programming
    - SEO
    - Technology
    - Web Development
  built_by: Brad Garropy
  built_by_url: https://twitter.com/bradgarropy
- title: mrkaluzny
  main_url: https://mrkaluzny.com
  url: https://mrkaluzny.com
  description: >
    Web designer and web developer specializing in providing services for SME sector.
  featured: false
  categories:
    - Web Development
    - Programming
    - Business
    - Portfolio
    - Freelance
  built_by: Wojciech Kaluzny
- title: The COVID Tracking Project
  url: https://covidtracking.com/
  main_url: https://covidtracking.com/
  source_url: https://github.com/COVID19Tracking/website
  description: >
    The COVID Tracking Project collects and publishes the most complete testing data available for US states and territories.
  categories:
    - Media
    - Healthcare
  built_by: The COVID Tracking Project Web Team
  built_by_url: https://github.com/COVID19Tracking/website/graphs/contributors
- title: The Gauntlet Coverage of COVID-19 in Canada
  url: https://covid19.thegauntlet.ca
  main_url: https://covid19.thegauntlet.ca
  description: >
    Tracking The Spread of Coronavirus in Canada
  categories:
    - Media
    - Education
  built_by: Masoud Karimi
  built_by_url: https://github.com/masoudkarimif
- title: Zestard Technologies
  main_url: https://www.zestard.com
  url: https://www.zestard.com
  description: >
    Zestard Technologies is an eCommerce Specialist company focusing on Magento & Shopify as a core expertise.
  categories:
    - Web Development
    - WordPress
    - Technology
    - Agency
    - E-commerce
  built_by: Zestard Technologies
  built_by_url: https://www.zestard.com
- title: Kostas Vrouvas
  main_url: https://kosvrouvas.com
  url: https://kosvrouvas.com
  featured: false
  categories:
    - Blog
    - Portfolio
  built_by: Kostas Vrouvas
- title: Hanare Cafe in Toshijima, Toba, Japan
  main_url: https://hanarecafe.com
  url: https://hanarecafe.com
  source_url: https://github.com/mnishiguchi/hanarecafe-gatsby
  description: >
    A website for a cafe/bakery located in Toshijima, a beautiful sightseeing spot just a 20-minutes ferry ride from downtown Toba, Japan.
  categories:
    - Food
    - Travel
  built_by: Masatoshi Nishiguchi
  built_by_url: https://mnishiguchi.com
  featured: false
- title: WhileNext
  url: https://whilenext.com
  main_url: https://whilenext.com
  description: >
    A Blog on Software Development
  categories:
    - Blog
    - Learning
    - Programming
    - Web Development
  built_by: Masoud Karimi
  built_by_url: https://github.com/masoudkarimif
- title: Jamify.me
  description: >
    We build websites & PWAs with JAMstack. Delivering faster, more secure web.
  main_url: https://jamify.me
  url: https://jamify.me
  categories:
    - Agency
    - Web Development
  featured: false
- title: Shrey Sachdeva
  url: https://www.shreysachdeva.tech/
  main_url: https://www.shreysachdeva.tech/
  source_url: https://github.com/shrey-sachdeva2000/Shrey-Sachdeva
  description: >
    Personal website for Shrey Sachdeva. An abstract thinker who writes code and designs pixel-perfect user-interfaces with industry experience.
  categories:
    - Portfolio
    - Web Development
  built_by: Shrey Sachdeva
  built_by_url: https://www.shreysachdeva.tech/
- title: The Cares Family
  main_url: https://thecaresfamily.org.uk/home
  url: https://thecaresfamily.org.uk/home
  description: >
    The Cares Family helps people find connection and community in a disconnected age. They relaunched their website in Gatsby during the COVID-19 outbreak of 2020 to help connect neighbours.
  categories:
    - Nonprofit
    - Blog
    - Community
  built_by: Mutual
  built_by_url: https://www.madebymutual.com
- title: "Due to COVID-19: Documenting the Signs of the Pandemic"
  url: https://duetocovid19.com
  main_url: https://duetocovid19.com
  description: >
    A project to document all the signs that have gone up on the storefronts of our cities in response to the coronavirus pandemic.
  categories:
    - Photography
    - Community
  built_by: Andrew Louis
  built_by_url: https://hyfen.net
  featured: false
- title: "Besoegsvenner - Visiting Friends for the Elderly"
  main_url: https://www.xn--besgsvenner-igb.dk
  url: https://www.xn--besgsvenner-igb.dk/ruths-historie
  description: >
    50.000 elderly people in Denmark feel lonely. This project seeks to inform people to become visitor friends ("Besøgsven" in Danish) to help fight loneliness and bring new friendships in to the world.
  categories:
    - Marketing
    - Nonprofit
    - Landing Page
  built_by: Hello Great Works
  built_by_url: https://hellogreatworks.com
- title: Interficie Internet Services
  main_url: https://www.interficie.com
  url: https://www.interficie.com/our-work/
  description: >
    Located in Barcelona, we develop innovative websites, ecommerce solutions and software platforms for global brands, startups and organizations.
  categories:
    - E-commerce
    - Web Development
    - Consulting
    - JavaScript
    - Agency
    - Business
  built_by: Interficie Internet Services
  built_by_url: https://github.com/InterficieIS
- title: SofaScore Corporate
  url: https://corporate.sofascore.com
  main_url: https://corporate.sofascore.com
  description: >
    SofaScore is a leading provider of advanced sports insights and content with global coverage of 20+ sports.
  categories:
    - App
    - Data
    - Sports
    - Technology
  built_by: SofaScore
  built_by_url: https://www.sofascore.com
- title: "#compraaospequenos: buy local during Covid-19"
  url: https://compraaospequenos.pt/
  main_url: https://compraaospequenos.pt/
  source_url: https://github.com/marzeelabs/compraaospequenos
  description: >
    Helping local stores survive and thrive during the Covid-19 crisis (Portugal).
  categories:
    - Community
    - Food
    - Data
    - Directory
  built_by: Marzee Labs
  built_by_url: https://marzeelabs.org
  featured: false
- title: Inventia
  main_url: https://inventia.life/
  url: https://inventia.life/
  description: >
    We have developed unique digital bioprinting technology and unleashed it in a complete platform designed to make complex 3D cell biology simple.
  categories:
    - Business
    - Science
  built_by: Jellypepper
  built_by_url: https://jellypepper.com/
- title: Hasura
  url: https://hasura.io
  main_url: https://hasura.io
  description: >
    Hasura is an open source engine that connects to your databases & microservices and auto-generates a production-ready GraphQL backend.
  categories:
    - API
    - Web Development
    - Technology
    - Open Source
  featured: false
- title: Jimdo.com
  description: >
    Jimdo is an international tech company and one of the world's leading providers of online services for small and medium businesses (SMBs). The company empowers entrepreneurs to create their own website or store without coding and to digitize their business ideas.
  main_url: https://www.jimdo.com/
  url: https://www.jimdo.com/
  categories:
    - Marketing
    - Technology
    - E-commerce
    - Web Development
    - Business
  built_by: Jimdo GmbH
- title: Resume on the Web
  main_url: https://amruthpillai.com
  url: https://amruthpillai.com
  source_url: https://github.com/AmruthPillai/ResumeOnTheWeb-Gatsby
  description: >
    Everyone needs their own little spot on the interwebs, and this is mine. Welcome to my resume, on the web!
  categories:
    - Blog
    - Design
    - Freelance
    - Gallery
    - JavaScript
    - Landing Page
    - Mobile Development
    - Open Source
    - Photography
    - Portfolio
    - Technology
    - Web Development
  built_by: Amruth Pillai
  built_by_url: https://amruthpillai.com
  featured: false
- title: Landmarks.ro
  main_url: https://landmarks.ro/
  url: https://landmarks.ro/
  description: >
    Lead generation technology for real estate developers
  categories:
    - Real Estate
    - Marketing
    - Technology
    - Web Development
    - Landing Page
  built_by: Horia Miron
  built_by_url: https://github.com/ancashoria
  featured: false
- title: GeneOS
  url: https://geneos.me/
  main_url: https://geneos.me/
  description: >
    GeneOS is a privacy-preserving data monetization protocol for genetic, activity, and medical data.
  categories:
    - Landing Page
    - Business
  built_by: GeneOS Team
- title: COVID KPI
  url: https://covidkpi.com/
  main_url: https://covidkpi.com/
  description: >
    COVID KPI aggregates COVID-19 data from numerous official sources then displays the Key Performance Indicators.
  categories:
    - Data
    - Media
    - Healthcare
  built_by: Albert Chen
  built_by_url: https://github.com/mralbertchen
- title: Most Recommended Books
  url: http://mostrecommendedbooks.com/
  main_url: http://mostrecommendedbooks.com/
  description: >
    Discover credibly powerful books recommendations by billionaires, icons, and world-class performers.
  categories:
    - Blog
    - Entrepreneurship
    - Books
- title: theAnubhav.com
  main_url: https://theanubhav.com/
  url: https://theanubhav.com/
  categories:
    - Web Development
    - Blog
    - Portfolio
  built_by: Anubhav Srivastava
  built_by_url: https://theanubhav.com
- title: WatchKeeper
  url: https://www.watchkeeperintl.com
  main_url: https://www.watchkeeperintl.com
  description: >
    WatchKeeper helps organisations to manage global security risks such as natural disasters, extreme weather and violent incidents.
  categories:
    - Data
    - Business
    - Technology
    - Consulting
    - Security
  built_by: WatchKeeper Engineering
  built_by_url: https://twitter.com/watchkeeper
  featured: false
- title: Sztuka Programowania
  built_by: Piotr Fedorczyk
  built_by_url: https://piotrf.pl
  categories:
    - Event
    - Learning
    - Web Development
  description: >
    Landing page of a series of web development workshops held in Gdańsk, Poland.
  featured: false
  main_url: https://sztuka-programowania.pl/
  url: https://sztuka-programowania.pl/
- title: Rivers Casino
  built_by: WILDLIFE.LA
  built_by_url: https://www.wildlife.la
  categories:
    - Entertainment
    - Food
    - Blog
    - Travel
  description: >
    Rivers Casino offers the very best in casinos, hotels, restaurants, concerts, and entertainment. Visit us in Des Plaines, IL, Philadelphia, PA, Pittsburgh, PA and Schenectady, NY.
  featured: false
  main_url: https://www.riverscasino.com/desplaines/
  url: https://www.riverscasino.com/desplaines/
- title: Mishal Shah
  built_by: Mishal Shah
  built_by_url: https://mishal23.github.io
  categories:
    - Blog
    - Portfolio
    - Open Source
    - Web Development
  description: >
    Hey, I'm Mishal Shah, a passionate developer with interests in Networks, Databases and Web Security. This website is my personal portfolio and blog with the Fresh theme. I love reading engineering articles, contributing to open-source and interacting with communities. Feel free to get in touch if you have an interesting project that you want to collaborate on.
  featured: false
  main_url: https://mishal23.github.io/
  url: https://mishal23.github.io/
- title: Chris Nager
  main_url: https://chrisnager.com
  url: https://chrisnager.com
  source_url: https://github.com/chrisnager/chrisnager-dot-com
  description: >
    Developer and designer in Brooklyn, NY passionate about performance, accessibility, and systematic design.
  categories:
    - Accessibility
    - Blog
    - Design
    - Portfolio
    - User Experience
    - Web Development
  built_by: Chris Nager
  built_by_url: https://twitter.com/chrisnager
- title: Resistbot
  url: https://resist.bot
  main_url: https://resist.bot
  description: >
    A chatbot that helps you contact your representatives, and be an informed citizen.
  categories:
    - Blog
    - Government
    - Nonprofit
- title: SVG to PNG
  url: https://www.svgtopng.me/
  main_url: https://www.svgtopng.me/
  description: >
    Online SVG to PNG batch converter. Upload and convert your SVG files to PNG with the desired size and background color for free, fast and secure.
  categories:
    - App
    - Technology
    - Productivity
    - Design
    - Web Development
  built_by: Illia Achour
  built_by_url: https://github.com/dummyco
- title: St. Jude Cloud
  url: https://www.stjude.cloud
  main_url: https://www.stjude.cloud
  description: >
    Pediatric cancer data sharing ecosystem by St. Jude Children's Research Hospital.
  categories:
    - Science
    - Technology
    - Nonprofit
    - Data
    - Healthcare
  featured: false
- title: Philip Domingo
  url: https://www.prtdomingo.com
  main_url: https://www.prtdomingo.com
  description: >
    Personal website built on top of GatsbyJS, Ghost, and Azure.
  categories:
    - Technology
    - Blog
  featured: false
- title: Vinicius Dias
  built_by: Vinicius Dias
  built_by_url: https://viniciusdias.works/
  categories:
    - Blog
    - Portfolio
    - Open Source
    - Web Development
  description: >
    Hi, I'm Vinicius Dias, a Front-End developer with focus on performance and UX. This is my personal portfolio developed with Gatsby. I'm always learning different things and I consider myself a very curious guy. I feel that it keeps me motivated and creative to solve problems.
  featured: false
  main_url: https://viniciusdias.works/
  url: https://viniciusdias.works/
- title: Cognifide Tech
  url: https://tech.cognifide.com/
  main_url: https://tech.cognifide.com/
  description: >
    Technology HUB that provides useful and specialized technical knowledge created for fellow engineers by engineers from Cognifide.
  categories:
    - Blog
    - Programming
    - Technology
  built_by: Cognifide
  built_by_url: https://www.cognifide.com/
- title: Chandraveena by S Balachander
  url: https://www.chandraveena.com
  main_url: https://www.chandraveena.com
  description: >
    Chandraveena is a contemporary Indian string instrument designed from the traditional Saraswati Veena.
    S Balachander, an Indian classical musician, is the creator and performing artist of Chandraveena.
    Chandraveena has been designed to support a systematic and contemplative exploration of Indian Ragas.
    It is endowed with a deep sustain and a rich sound allowing the artist to create elaborate musical phrases
    and subtle intonations. Visit the website to listen and learn more!
  categories:
    - Music
    - Portfolio
    - Blog
  built_by: Sadharani Music Works
  built_by_url: https://www.sadharani.com
  featured: false
- title: Anong Network
  main_url: https://anong.network
  url: https://anong.network
  description: >
    An app used to quickly identify a network provider in Philippines
  categories:
    - App
    - Directory
  built_by: Jan Harold Diaz
  built_by_url: https://janharold.com
  featured: false
- title: PayMongo
  main_url: https://paymongo.com
  url: https://paymongo.com
  description: >
    The official website of PayMongo Philippines
  categories:
    - Marketing
    - Finance
  built_by: PayMongo
  built_by_url: https://paymongo.com
- title: Zona Digital
  url: https://zonadigital.pt
  main_url: https://zonadigital.pt
  description: >
    We work with startups and small businesses building effective strategies through digital platforms. Based in Porto, Portugal.
  categories:
    - Web Development
    - Programming
    - Technology
    - Design
    - Business
  built_by: Zona Digital
  built_by_url: https://zonadigital.pt
  featured: false
- title: Ofri Lifshitz Design
  url: https://www.ofrilifshitz.com
  main_url: https://www.ofrilifshitz.com
  categories:
    - Portfolio
    - Design
  built_by: Raz Lifshitz
  built_by_url: https://www.linkedin.com/in/raz-lifshitz
- title: Runly
  url: https://www.runly.io/
  main_url: https://www.runly.io/
  description: >
    The easiest way to run background jobs with .NET Core. It's more than background jobs —
    it's an all-in-one platform to create great user experiences.
  categories:
    - API
    - App
    - Landing Page
    - Technology
    - Programming
  built_by: Chad Lee
  built_by_url: https://github.com/chadly
  featured: false
- title: Ajith's blog
  url: https://ajith.blog
  main_url: https://ajith.blog
  source_url: https://github.com/ajithrnayak/ajith_blog
  description: >
    I build apps and sometimes write about the observations and frustrations at work here.
  categories:
    - Blog
    - Mobile Development
    - Open Source
    - Programming
    - Technology
  built_by: Ajith R Nayak
  built_by_url: https://ajith.xyz
- title: I Love You Infinity
  url: https://iloveyouinfinity.com
  main_url: https://iloveyouinfinity.com
  description: >
    An infinite sound experiment to help raise awareness about autism and love.
  categories:
    - Nonprofit
    - Healthcare
  built_by: Good Praxis
  built_by_url: https://goodpraxis.coop
  featured: false
- title: KAIGO in JAPAN
  main_url: https://kaigo-in-japan.jp
  url: https://kaigo-in-japan.jp
  description: >
    KAIGO in JAPAN is a website for those who are planning to work in the care work field in Japan. We built a multilingual site on Gatsby. One of them is a special language called Easy-Japanese with various ruby tags.
  categories:
    - Healthcare
    - Nonprofit
    - Web Development
    - Programming
  built_by: hgw
  built_by_url: https://shunyahagiwara.com/
- title: Dondoko Susumu Website
  url: https://xn--28jma5da5l6e.com/en/
  main_url: https://xn--28jma5da5l6e.com/en/
  source_url: https://github.com/dondoko-susumu/website-v2
  description: >
    The Website of Dondoko Susumu, a Japanese cartoonist. His cartoons have been posted. It is internationalized into 12 languages.
  categories:
    - Blog
    - Entertainment
    - Gallery
    - Landing Page
  built_by: Dondoko Susumu
  built_by_url: https://xn--28jma5da5l6e.com/en/
- title: Raymond Ware
  url: https://www.raymondware.com
  main_url: https://www.raymondware.com
  description: >
    Seattle web developer portfolio site.
  categories:
    - Portfolio
    - Design
    - Freelance
    - Web Development
  built_by: Raymond Ware
  built_by_url: https://github.com/raymondware
  featured: false
- title: Formula One Gym
  url: https://www.formulaonegym.co.uk/
  main_url: https://www.formulaonegym.co.uk/
  source_url: https://github.com/Zellement/formula1gym
  description: A UK based fitness gym in the heart of Nottingham, built with Gatsby v2
  categories:
    - Sports
  built_by: Dan Farrow
  built_by_url: https://github.com/Zellement
  featured: false
- title: Blog - Thanawat Gulati
  main_url: https://testing.thanawatgulati.com
  url: https://testing.thanawatgulati.com
  source_url: https://github.com/thanawatgulati/thanawatgulati-blog
  description: >
    Thanawat Gulati - Blog , Work experience portfolio and more.
  categories:
    - Blog
  built_by: Thanawat Gulati
  built_by_url: https://twitter.com/mjamesvevo
  featured: false
- title: Effico Ltd
  main_url: https://www.effico.ltd
  url: https://www.effico.ltd
  source_url: https://github.com/Zellement/effico
  description: >
    Commercial and domestic electrical contractors.
  categories:
    - Business
  built_by: Dan Farrow
  built_by_url: https://www.zellement.com
  featured: false
- title: Sheringham Flooring
  main_url: https://www.sheringhamflooring.com
  url: https://www.sheringhamflooring.com
  source_url: https://github.com/Zellement/sheringham-flooring-2019
  description: >
    Sheringham Flooring - commercial and domestic flooring solutions
  categories:
    - Business
  built_by: Dan Farrow
  built_by_url: https://www.zellement.com
  featured: false
- title: Que Jamear
  description: >-
    A directory with a map of food delivery services
    to be used during the health emergency caused by covid 19.
  main_url: https://quejamear.com/encebollados
  url: https://quejamear.com/encebollados
  featured: false
  categories:
    - Food
  built_by: Ramón Chancay
  built_by_url: https://ramonchancay.me/
- title: Vim Training
  description: >
    Bite sized video tutorials for Vim
  main_url: https://vimtraining.com
  url: https://vimtraining.com
  featured: false
  categories:
    - Education
    - Programming
  built_by: Nishant Dania
  built_by_url: https://nishantdania.com
- title: CodeTisans
  url: https://codetisans.com
  main_url: https://codetisans.com
  description: >-
    Website of an agency specialized in creating Laravel and Vue apps
  categories:
    - Agency
  built_by: Przemysław Przyłucki
  built_by_url: https://twitter.com/przylucki_p
  featured: false
- title: Mox Bank
  main_url: https://mox.com/
  url: https://mox.com/
  description: >
    Mox is the new virtual bank backed by Standard Chartered in partnership with HKT, PCCW and Trip.com; created to deliver a new banking experience in Hong Kong.
  categories:
    - Business
    - Design
    - Technology
    - Finance
    - User Experience
  built_by: Mox Bank
  built_by_url: https://mox.com/
- title: Pittica
  url: https://pittica.com
  main_url: https://pittica.com
  source_url: https://github.com/pittica/site
  description: >
    Digital agency site.
  categories:
    - Design
    - Web Development
    - Agency
  built_by: Lucio Benini
  built_by_url: https://pittica.com
  featured: false
- title: MyHumus
  url: https://myhumus.com
  main_url: https://myhumus.com
  source_url: https://github.com/my-humus/site
  description: >
    Digital agency site.
  categories:
    - Blog
    - Food
  built_by: Lucio Benini
  built_by_url: https://pittica.com
- title: Wanaboat.fr
  main_url: https://www.wanaboat.fr
  url: https://www.wanaboat.fr
  description: >
    This a boating classifieds website. It presents dinghys, catamarans and anything that floats or goes on the water and is for sale in France and Europe.
  categories:
    - Directory
  built_by: Olivier L. Developer
  built_by_url: https://www.olivierlivet.net/
- title: maxemitchell.com
  url: https://www.maxemitchell.com/
  main_url: https://www.maxemitchell.com/
  source_url: https://github.com/maxemitchell/portfolio
  description: >
    This is a personal portfolio website to highlight my photography, videography, coding projects, and work/education experience.
  categories:
    - Portfolio
    - Gallery
    - Portfolio
    - Open Source
    - Design
  built_by: Max Mitchell
  built_by_url: https://github.com/maxemitchell
- title: Nick Offerman
  url: https://nickofferman.co/
  main_url: https://nickofferman.co/
  description: >
    The official website of Nick Offerman: Actor, Author, Humorist, & Woodworker.
  categories:
    - E-commerce
    - Entertainment
    - Video
  built_by: Aveling Ray
  built_by_url: https://avelingray.com/
- title: Rudra Narayan
  url: https://rudra.dev
  main_url: https://rudra.dev
  source_url: https://github.com/mrprofessor/rudra.dev
  description: >
    Rudra Narayan | Thoughts, obsessions and rants
  categories:
    - Blog
    - Portfolio
    - SEO
    - Programming
    - Landing Page
    - Technology
  built_by: Rudra Narayan
  built_by_url: https://github.com/mrprofessor
  featured: false
- title: Stackrole
  main_url: https://stackrole.com
  url: https://stackrole.com
  description: >
    We help Startups and Individuals launch their blazing fast JAMstack website with GatsbyJS and Netlify CMS, Deployed on Netlify
  categories:
    - Agency
    - Blog
    - User Experience
    - Web Development
    - Portfolio
    - JavaScript
  built_by: Stackrole
  built_by_url: https://stackrole.com
  featured: false
- title: Aparna Joshi
  url: https://aparnajoshi.netlify.app/
  main_url: https://aparnajoshi.netlify.app/
  description: >
    Hi, I`m a Software Engineer working in Citrix, Bangalore. I spend my free time learning stuff that interests me. I write articles that educates me.
  categories:
    - Blog
    - Science
    - Technology
    - Programming
  built_by: Aparna Joshi
  built_by_url: https://github.com/AparnaJoshi007/explained/
  featured: false
- title: CodeWithLinda
  url: https://www.codewithlinda.com/
  main_url: https://www.codewithlinda.com/
  source_url: https://github.com/Linda-Ikechukwu/Personal-Site
  description: >
    CodeWithLinda is the personal portfolio and blog site of Linda Ikechukwu, a Frontend developer based in Lagos, Nigeria.
  categories:
    - Portfolio
    - Blog
    - Technology
    - Programming
    - Web Development
  built_by: Linda Ikechukwu
  built_by_url: https://twitter.com/_MsLinda
  featured: false
- title: Headless WordPress Blog and Portfolio by Simon Halimonov
  url: https://simonhalimonov.com/
  main_url: https://simonhalimonov.com/
  description: >
    An open source portfolio about UI/UX design and development. This is my personal website that I use to promote my work. It uses TypeScript and a headless WordPress CMS. Supports i18n and Gutenberg. I open source this site to help everyone make a nice WordPress site faster.
  categories:
    - Blog
    - Portfolio
    - Programming
    - Open Source
    - Design
    - Freelance
    - Web Development
    - WordPress
  built_by: Simon Halimonov
  built_by_url: https://simonhalimonov.com/
  featured: false
- title: Clarke Harris
  url: https://www.clarkeharris.com/
  main_url: https://www.clarkeharris.com/
  description: >
    Brooklyn based designer portfolio. Uses pretty advance animations. Content is pulled from the contentful.
  categories:
    - Portfolio
    - Design
    - Freelance
    - Web Development
  built_by: Daniel Husar
  built_by_url: https://www.danielhusar.sk/
  featured: false
- title: Daniel Husar
  url: https://www.danielhusar.sk/
  main_url: https://www.danielhusar.sk/
  source_url: https://github.com/danielhusar/danielhusar.sk
  description: >
    An open source portfolio and blog.
  categories:
    - Blog
    - Portfolio
    - JavaScript
    - Open Source
  built_by: Daniel Husar
  built_by_url: https://www.danielhusar.sk/
  featured: false
- title: SANDALBOYZ
  main_url: https://sandalboyz.com
  url: https://sandalboyz.com
  description: >
    The official website of SANDALBOYZ – home to coziness and comfort. Built in conjunction with https://planetary.co/.
  categories:
    - Retail
    - E-commerce
    - Blog
  built_by: SANDALBOYZ
  built_by_url: https://sandalboyz.com
  featured: false
- title: Tim Phillips
  url: https://www.tim-phillips.com/
  main_url: https://www.tim-phillips.com/
  source_url: https://github.com/timphillips/tim-phillips.com
  description: >
    Personal website for Tim Phillips, a software engineer and web developer.
  categories:
    - Open Source
    - Portfolio
    - Web Development
  featured: false
- title: Nagarjun Palavalli
  main_url: https://nagarjun.co/
  url: https://nagarjun.co/
  description: >
    My personal website built with Gatsby. I am a full-stack web developer and designer based in Bangalore, India.
  categories:
    - Portfolio
    - Blog
  built_by: Nagarjun Palavalli
  built_by_url: https://twitter.com/palavalli
  featured: false
- title: Diogo Rodrigues
  url: https://www.diogorodrigues.dev/
  main_url: https://www.diogorodrigues.dev/
  description: >
    As a front-end developer with UI/UX design skills, I create digital experiences through design & code.
  categories:
    - Freelance
    - Portfolio
    - Blog
    - Mobile Development
    - Web Development
    - User Experience
  built_by: Diogo Rodrigues
  built_by_url: https://www.diogorodrigues.dev/
- title: Jamstack Storefront
  main_url: https://jamstackstorefront.com/
  url: https://jamstackstorefront.com/
  categories:
    - E-commerce
    - Agency
  built_by: Peter Hironaka
  built_by_url: https://peterhironaka.com
  featured: false
- title: Support Black Business
  main_url: https://support-black.business
  url: https://support-black.business
  categories:
    - Directory
  built_by: Peter Hironaka
  built_by_url: https://peterhironaka.com
  featured: false
- title: Nyxo
  url: https://www.nyxo.app
  main_url: https://www.nyxo.app
  description: >
    Nyxo is the best aid for improving your sleep quality. We combine leading sleep research techniques with your sleep tracker’s data to provide you with personalized and actionable coaching, to improve your sleep.
  categories:
    - Healthcare
    - Blog
    - Science
    - Technology
    - Data
    - Mobile Development
  built_by: Kayla Gordon
  built_by_url: https://www.kayla-gordon.com/
  featured: false
- title: Earner
  url: https://www.earner.ai/
  main_url: https://www.earner.ai/
  source_url: https://github.com/Earner-ai/earner-website
  description: >
    Earner is here to keep you informed of services you are entitled to from the Finnish government to entrepreneurship. We are here to help you succeed.
  categories:
    - Blog
    - Open Source
    - Education
    - Technology
    - Community
    - Data
    - Entrepreneurship
    - Human Resources
  built_by: Kayla Gordon
  built_by_url: https://www.kayla-gordon.com/
  featured: false
- title: Amamos Vivir Cada Día
  main_url: https://www.amvi.org.mx/
  url: https://www.amvi.org.mx/
  description: >
    AMVI, Amamos Vivir Cada Día A.C. is a Mexican non-profit organisation helping children with degenerative illnesses by fulfilling their dreams and helping their families financially, but also with personal support. During the Covid-19 crisis, their donations have plummeted since they did not have a website, so I decided to help by building this site for them using Gatsby, TypeScript and Styled-Components, proudly hosted on Netlify who helped the cause with a free pro plan.
  featured: false
  categories:
    - Nonprofit
    - Healthcare
  built_by: Jacob Herper
  built_by_url: https://herper.io/
- title: Digital4Better
  url: https://digital4better.com
  main_url: https://digital4better.com
  description: >
    Digital4Better is an agency promoting a sustainable digital future.
  categories:
    - Accessibility
    - Agency
    - Blog
    - Consulting
    - Design
    - E-commerce
    - Mobile Development
    - Open Source
    - Programming
    - Technology
    - User Experience
    - Web Development
  built_by: Digital4Better
  built_by_url: https://digital4better.com
  featured: false
- title: With Pulp
  url: https://withpulp.com
  main_url: https://withpulp.com
  description: >
    With Pulp's agency website and blog. Meet our team, see our work and read our latest insights on design and development.
  categories:
    - Agency
    - Marketing
    - Web Development
    - Portfolio
    - Blog
  featured: false
- title: DUDOS
  main_url: https://dudos.co.uk
  url: https://dudos.co.uk
  description: >
    UK based web design agency building premium bespoke websites with light-speed performance and rock-solid security
  categories:
    - Agency
    - Web Development
    - Design
    - SEO
    - Portfolio
    - Blog
    - JavaScript
    - Mobile Development
    - Marketing
    - Photography
    - User Experience
  built_by: Mark A Hext
  built_by_url: https://dudos.co.uk/about
  featured: false
- title: Impuls-e
  main_url: https://impuls-e.works/
  url: https://impuls-e.works/
  description: >
    Digital Agency focused on helping our clients build their online digital presence. Located in Santa Catarina, Brazil
  categories:
    - Web Development
    - E-commerce
    - Mobile Development
    - Landing Page
    - Blog
    - Programming
    - Agency
  built_by: Impuls-e
  built_by_url: https://www.instagram.com/impulse.works/
  featured: false
- title: Honeycomb Creative
  main_url: https://www.honeycombcreative.com/
  url: https://www.honeycombcreative.com/
  description: >
    Honeycomb Creative has been producing websites and other print and electronic communications material since 1991. Website built with Gatsby v2 and headless WordPress.
  categories:
    - Agency
    - Web Development
    - Design
    - SEO
    - Portfolio
    - Marketing
    - Blog
    - WordPress
  built_by: Honeycomb Creative
  built_by_url: https://www.honeycombcreative.com/
- title: Personal Website of Suganthan Mohanadasan
  main_url: https://suganthan.com/
  url: https://suganthan.com/
  description: >
    Suganthan is a digital marketing consultant who works with medium and large businesses. This Gatsby site uses Contentful as the CMS and Tailwind CSS for the styling. It also uses i18n plugins to provide a site for Suganthan's Norwegian visitors.
  categories:
    - Blog
    - Business
    - Consulting
    - Entrepreneurship
    - Portfolio
    - SEO
  built_by: Shane Jones
  built_by_url: https://shanejones.co.uk/
- title: Bold.org
  url: https://bold.org/
  main_url: https://bold.org/
  description: >
    Fighting Student Debt. Create or apply to exclusive scholarships, fellowships, and grants, in minutes.
  categories:
    - Education
  built_by: Bold.org
  featured: false
- title: The Story of Dovetail and Afterpay
  url: https://dovetailstudios.com/the-story-of-dovetail-and-afterpay
  main_url: https://dovetailstudios.com/the-story-of-dovetail-and-afterpay
  description: An interactive story sharing how Dovetail helped Afterpay build the fastest growing consumer tech platform in Australian history.
  categories:
    - Agency
    - Design
    - Entrepreneurship
    - Mobile Development
    - Web Development
  built_by: Dovetail
  built_by_url: https://dovetailstudios.com
  featured: false
- title: Daily Texas Country
  url: https://dailytexascountry.com
  main_url: https://dailytexascountry.com
  source_url: https://github.com/bradgarropy/dailytexascountry.com
  description: >
    She tries to tell me that Oklahoma's better, but I ain't got time for that.
  categories:
    - Blog
    - Community
    - E-commerce
    - Entertainment
    - Marketing
    - Media
    - Music
    - Podcast
    - SEO
    - Video
  built_by: Brad Garropy
  built_by_url: https://bradgarropy.com
- title: Petite & Minimal
  url: https://www.petiteandminimal.com/
  main_url: https://www.petiteandminimal.com/
  description: >-
    Eco-friendly lifestyle website. Green, sustainable, minimal. Covering food,
    style, travel, living and featuring several eco-friendly directories.
  categories:
    - Blog
    - Food
    - Travel
    - Photography
    - Directory
  built_by: Annie Taylor Chen
  built_by_url: https://www.annietaylorchen.com/
  featured: false
- title: Petite & Minimal Concept Store DEMO
  url: https://petiteandminimalstore.netlify.app/
  main_url: https://petiteandminimalstore.netlify.app/
  source_url: https://github.com/AnnieTaylorCHEN/PetiteandMinimalStore
  description: >-
    A JAMstack e-commerce solution built with Gatsby, Contentful and
    CommerceLayer.
  categories:
    - E-commerce
  built_by: Annie Taylor Chen
  built_by_url: https://www.annietaylorchen.com/
- title: Tatjana Volbeke Portfolio
  url: https://tatjanavolbeke.com/
  main_url: https://tatjanavolbeke.com/
  categories:
    - Design
    - Portfolio
    - User Experience
- title: Inbound Latino
  url: https://inboundlatino.com/
  main_url: https://inboundlatino.com/
  source_url: https://github.com/JoseSoteloCohen/inboundlatino
  description: >-
    A portfolio website built with Gatsby, featuring websites and WordPress plugins.
  categories:
    - Portfolio
    - Web Development
  built_by: José Sotelo
  built_by_url: https://inboundlatino.com/
- title: ReqView
  url: https://www.reqview.com
  main_url: https://www.reqview.com
  description: >
    Requirements management tool for development of software and systems products
  categories:
    - App
    - Business
    - Data
    - Documentation
    - Productivity
    - Technology
  built_by: Eccam
  built_by_url: https://www.eccam.com
- title: Hippocampus's Garden
  url: https://hippocampus-garden.com/
  main_url: https://hippocampus-garden.com/
  source_url: https://github.com/shionhonda/hippocampus-garden
  description: >-
    A blog by Shion Honda. Posts on what I learn about machine learning, statistics, and programming.
  categories:
    - Blog
    - Science
    - Technology
  built_by: Shion Honda
  built_by_url: https://twitter.com/shion_honda
  featured: false
- title: mindkit
  url: https://mindkit.fr
  main_url: https://mindkit.fr
  description: >
    A collection of wellness links to help with mind and body. Built with Gatsby, Theme UI, Airtable and Netlify.
  categories:
    - Directory
    - Healthcare
  built_by: Joseph Race
  built_by_url: https://josephrace.co.uk
- title: Travel Diary - Your Digital Travelogue
  main_url: https://ontraveldiary.com
  url: https://ontraveldiary.com
  description: >
    An open to all digital platform for avid travelers to share their trips and photos with the world.
  categories:
    - Blog
    - Travel
    - Community
  built_by: Draftbox
  built_by_url: https://draftbox.co
  featured: false
- title: Ellington Hammond
  main_url: https://ellington-hammond.com
  url: https://ellington-hammond.com
  description: >
    Ellington Hammond is a photographer and film director based in the United States.
  categories:
    - Portfolio
    - E-commerce
  built_by: Peter Hironaka
  built_by_url: https://peterhironaka.com
- title: Laputan ERP
  main_url: https://erp.laputan.com.au
  url: https://erp.laputan.com.au
  description: >
    Customizable Enterprise Resource Planning (ERP) System helps companies save time and money across departments (Accounting, Finance, Human Resources, Marketing, Sales & IT) in order to improve productivity and competitiveness.
  categories:
    - Technology
    - Productivity
    - Human Resources
    - Finance
    - Marketing
  built_by: Laputan Software
  built_by_url: https://laputan.com.au
- title: LeanyLabs
  main_url: https://leanylabs.com/
  url: https://leanylabs.com/mvp-development/
  description: >
    Web Development Agency. We help startups to build successful web applications.
  categories:
    - Agency
    - Web Development
    - Programming
    - JavaScript
    - Consulting
    - Blog
  built_by: LeanyLabs
  built_by_url: https://leanylabs.com/
- title: Require Podcast
  main_url: https://require.podcast.gq
  url: https://require.podcast.gq
  source_url: https://github.com/requirepodcast/website
  description: >
    Website for Require Podcast - a Polish podcast about webdevelopment. Simple landing page + episode archive with player and episode notes generated from markdown files
  categories:
    - Entertainment
    - Landing Page
    - Podcast
    - Programming
    - Web Development
  built_by: Adam Siekierski and Artur Dudek
  built_by_url: https://siekierski.ml
- title: Lidabox
  description: >-
    Website for the sale of medical supplies and biosafety supplies.
  main_url: https://lidabox.com/
  url: https://lidabox.com/
  featured: false
  categories:
    - E-commerce
    - Marketing
  built_by: Ramón Chancay
  built_by_url: https://ramonchancay.me/
- title: Real Estate Shows
  main_url: https://realestateshows.com/
  url: https://realestateshows.com/
  description: >
    Marketing site for Real Estate Shows, a web app for making real estate video slide shows. Using WordPress as a data store for the blog via the WPGraphQL plugin.
  categories:
    - Real Estate
    - Blog
    - WordPress
    - SEO
    - Video
  built_by: Zeek Interactive
  built_by_url: https://zeek.com/
- title: Fidisys Playbook
  main_url: https://playbook.fidisys.com/
  url: https://playbook.fidisys.com/
  description: >
    Fidisys playbook is the process we follow in Fidisys to build awesome products. It shows engineering, hiring and operation process.
  categories:
    - Technology
    - Productivity
    - Human Resources
  built_by: Fidisys Technologies
  built_by_url: https://www.fidisys.com/
- title: Gabriel Giordano Portfolio
  main_url: https://gabrielgiordano.com
  url: https://gabrielgiordano.com
  source_url: https://github.com/gabrielgiordan/gabrielgiordano.com
  description: >
    Personal website for Gabriel Giordano, a Senior Software Engineer and also an open-source contributor.
  categories:
    - Open Source
    - Portfolio
    - Web Development
    - SEO
    - Technology
    - Programming
    - Freelance
  built_by: Gabriel Giordano
  built_by_url: https://gabrielgiordano.com
  featured: false
- title: Raleigh Bikes
  url: https://www.raleigh.co.uk/gb/en/
  main_url: https://raleigh.co.uk/
  description: >
    Chances are that you rode a Raleigh when you were younger - and maybe you still do now. Raleigh is one of the oldest bicycle companies in the world. Website build with Algolia, Shopware & Storyblok.
  categories:
    - E-commerce
    - Sports
  built_by: Oberon (for Accell Group)
  built_by_url: https://oberon.nl
- title: Nitro Sign
  main_url: https://www.nitrosign.com
  url: https://www.nitrosign.com
  description: >
    Nitro Sign is a free to use Electronic Signature solution that helps businesses & individuals work smarter, faster, and more securely—without the need for paper or pen.
  categories:
    - Technology
    - Productivity
    - Business
  built_by: Nitro Software Inc
  built_by_url: https://www.nitrosign.com
- title: Neon Law
  main_url: https://www.neonlaw.com
  source_url: https://github.com/neonlaw/interface
  url: https://www.neonlaw.com
  description: >
    Neon Law is a general-practice law firm that uses software to improve access to justice.
  categories:
    - Consulting
    - Data
    - Open Source
  built_by: Neon Law
  built_by_url: https://twitter.com/neonlaw

- title: Developer Ecosystem
  main_url: https://www.developerecosystem.com/
  url: https://www.developerecosystem.com/
  description: >
    Theories, talks, and tools for building or being part of a Developer Ecosystem. Learn how Platform Economies are built and scaled.
  categories:
    - Blog
    - Design
    - Entrepreneurship
  built_by: Hugh Durkin
  built_by_url: https://twitter.com/hughdurkin
- title: Jose D. Santos IV
  main_url: https://ivjose.com
  url: https://ivjose.com
  source_url: https://github.com/ivjose/portfolio
  description: >
    I’m a freelance Frontend Developer specializing in React and in building a web interface with better user experiences.
  categories:
    - Freelance
    - Portfolio
    - Web Development
  built_by: Jose D. Santos IV
  built_by_url: https://ivjose.com
  featured: false
- title: Jeff Jadulco
  main_url: https://jeffjadulco.com
  url: https://jeffjadulco.com
  description: >
    Personal website for Jeff Jadulco, an experienced game developer with deep interest in modern web development.
  categories:
    - Blog
    - Portfolio
    - Web Development
  built_by: Jeff Jadulco
  built_by_url: https://jeffjadulco.com
  featured: false
<<<<<<< HEAD
- title: Château de Morey 🏰
  main_url: https://chateaudemorey.fr
  url: https://chateaudemorey.fr/en/
  description: >
    Website of Château de Morey. Built on the ruins of a Templar convent 🏰
  categories:
    - Travel
    - Blog
  built_by: Julien Karst
  built_by_url: https://julienkarst.com
=======
- title: Chien Tai Co.
  main_url: https://www.chientai.com.tw
  url: https://www.chientai.com.tw
  description: >
    Chien Tai Co. is an electronic, motor material and magnet wire retailer in Taiwan.
  categories:
    - Retail
    - Business
    - Agency
  built_by: Chen-Tai Hou
  built_by_url: https://ctxhou.com/
- title: Glee
  main_url: https://glee.traction.one/
  url: https://glee.traction.one/
  description: Whether you're a startup, a developer, an artist, a creator, or just a handful of friends building a great product or creating interesting content, Glee makes it easy to collect, track and manage feedback from your users.
  featured: false
  categories:
    - App
    - Technology
    - Productivity
  built_by: Sankarsan Kampa
  built_by_url: https://traction.one
- title: Paths.io
  url: https://paths.io/
  main_url: https://paths.io/
  description: >
    Paths enables a new type of career discovery, in addition to being a better way to find work.
  categories:
    - Data
    - Technology
    - Landing Page
  built_by: HiringSolved
  built_by_url: https://hiringsolved.com/home/
  featured: false
- title: John Kavanagh Portfolio
  url: https://johnkavanagh.co.uk/
  main_url: https://johnkavanagh.co.uk/
  description: >
    Website and portfolio of John Kavanagh: a freelance front-end web developer in Brighton, UK.
  categories:
    - Portfolio
    - Technology
    - Web Development
  built_by: John Kavanagh
  built_by_url: https://johnkavanagh.co.uk/
  featured: false
- title: MongoDB Developer Hub
  url: https://developer.mongodb.com
  main_url: https://developer.mongodb.com
  description: >
    The MongoDB Developer Hub serves as the central location for all MongoDB developer content, programs, and resources.
  categories:
    - Blog
    - Data
    - Education
    - Learning
    - Programming
    - Technology
    - Web Development
  built_by: MongoDB
  featured: false
- title: Leanier.com
  url: https://leanier.com
  main_url: https://leanier.com
  description: >
    Enterprise SaaS Management for Modern IT
  categories:
    - Data
    - Technology
    - Business
  built_by: leaniercode
>>>>>>> 5e5b4136
  featured: false<|MERGE_RESOLUTION|>--- conflicted
+++ resolved
@@ -11435,7 +11435,6 @@
   built_by: Jeff Jadulco
   built_by_url: https://jeffjadulco.com
   featured: false
-<<<<<<< HEAD
 - title: Château de Morey 🏰
   main_url: https://chateaudemorey.fr
   url: https://chateaudemorey.fr/en/
@@ -11446,7 +11445,6 @@
     - Blog
   built_by: Julien Karst
   built_by_url: https://julienkarst.com
-=======
 - title: Chien Tai Co.
   main_url: https://www.chientai.com.tw
   url: https://www.chientai.com.tw
@@ -11518,5 +11516,4 @@
     - Technology
     - Business
   built_by: leaniercode
->>>>>>> 5e5b4136
   featured: false