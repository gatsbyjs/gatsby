- title: ReactJS
  main_url: https://reactjs.org/
  url: https://reactjs.org/
  source_url: https://github.com/reactjs/reactjs.org
  featured: true
  categories:
    - Web Development
    - Featured
    - Documentation
- title: Flamingo
  main_url: https://www.shopflamingo.com/
  url: https://www.shopflamingo.com/
  description: >
    Online shop for women's body care and hair removal products.
  categories:
    - E-commerce
    - Featured
  featured: true
- title: IDEO
  url: https://www.ideo.com
  main_url: https://www.ideo.com/
  description: >
    A Global design company committed to creating positive impact.
  categories:
    - Agency
    - Technology
    - Featured
    - Consulting
    - User Experience
  featured: true
- title: Airbnb Engineering & Data Science
  description: >
    Creative engineers and data scientists building a world where you can belong
    anywhere
  main_url: https://airbnb.io/
  url: https://airbnb.io/
  categories:
    - Blog
    - Gallery
    - Featured
  featured: true
- title: Impossible Foods
  main_url: https://impossiblefoods.com/
  url: https://impossiblefoods.com/
  categories:
    - Food
    - Featured
  featured: true
- title: Braun
  description: >
    Braun offers high performance hair removal and hair care products, including dryers, straighteners, shavers, and more.
  main_url: https://ca.braun.com/en-ca
  url: https://ca.braun.com/en-ca
  categories:
    - E-commerce
    - Featured
  featured: true
- title: NYC Pride 2019 | WorldPride NYC | Stonewall50
  main_url: https://2019-worldpride-stonewall50.nycpride.org/
  url: https://2019-worldpride-stonewall50.nycpride.org/
  featured: true
  description: >-
    Join us in 2019 for NYC Pride, as we welcome WorldPride and mark the 50th
    Anniversary of the Stonewall Uprising and a half-century of LGBTQ+
    liberation.
  categories:
    - Education
    - Marketing
    - Nonprofit
    - Featured
  built_by: Canvas United
  built_by_url: https://www.canvasunited.com/
- title: The State of European Tech
  main_url: https://2017.stateofeuropeantech.com/
  url: https://2017.stateofeuropeantech.com/
  featured: true
  categories:
    - Technology
    - Featured
  built_by: Studio Lovelock
  built_by_url: http://www.studiolovelock.com/
- title: Hopper
  main_url: https://www.hopper.com/
  url: https://www.hopper.com/
  built_by: Narative
  built_by_url: https://www.narative.co/
  featured: true
  categories:
    - Technology
    - App
    - Featured
- title: Theodora Warre
  main_url: https://theodorawarre.eu
  url: https://theodorawarre.eu
  description: >-
    E-commerce site for jewellery designer Theodora Warre, built using Gatsby + Shopify + Prismic + Matter.js
  categories:
    - E-commerce
    - Marketing
  built_by: Pierre Nel
  built_by_url: https://pierre.io
  featured: false
- title: Life Without Barriers | Foster Care
  main_url: https://www.lwb.org.au/foster-care
  url: https://www.lwb.org.au/foster-care
  featured: true
  description: >-
    We are urgently seeking foster carers all across Australia. Can you open
    your heart and your home to a child in need? There are different types of
    foster care that can suit you. We offer training and 24/7 support.
  categories:
    - Nonprofit
    - Education
    - Documentation
    - Marketing
    - Featured
  built_by: LWB Digital Team
  built_by_url: https://twitter.com/LWBAustralia
- title: Figma
  main_url: https://www.figma.com/
  url: https://www.figma.com/
  featured: true
  categories:
    - Marketing
    - Design
    - Featured
  built_by: Corey Ward
  built_by_url: http://www.coreyward.me/
- title: Bejamas - JAM Experts for hire
  main_url: https://bejamas.io/
  url: https://bejamas.io/
  featured: true
  description: >-
    We help agencies and companies with JAMStack tools. This includes web
    development using Static Site Generators, Headless CMS, CI / CD and CDN
    setup.
  categories:
    - Technology
    - Web Development
    - Agency
    - Marketing
    - Featured
  built_by: Bejamas
  built_by_url: https://bejamas.io/
- title: The State of JavaScript
  description: >
    Data from over 20,000 developers, asking them questions on topics ranging
    from frontend frameworks and state management, to build tools and testing
    libraries.
  main_url: https://stateofjs.com/
  url: https://stateofjs.com/
  source_url: https://github.com/StateOfJS/StateOfJS
  categories:
    - Data
    - JavaScript
    - Featured
  built_by: StateOfJS
  built_by_url: https://github.com/StateOfJS/StateOfJS/graphs/contributors
  featured: true
- title: DesignSystems.com
  main_url: https://www.designsystems.com/
  url: https://www.designsystems.com/
  description: |
    A resource for learning, creating and evangelizing design systems.
  categories:
    - Design
    - Blog
    - Technology
    - Featured
  built_by: Corey Ward
  built_by_url: http://www.coreyward.me/
  featured: true
- title: Snap Kit
  main_url: https://kit.snapchat.com/
  url: https://kit.snapchat.com/
  description: >
    Snap Kit lets developers integrate some of Snapchat’s best features across
    platforms.
  categories:
    - Technology
    - Documentation
    - Featured
  featured: true
- title: SendGrid
  main_url: https://sendgrid.com/docs/
  url: https://sendgrid.com/docs/
  description: >
    SendGrid delivers your transactional and marketing emails through the
    world's largest cloud-based email delivery platform.
  categories:
    - API
    - Technology
    - Documentation
    - Featured
  featured: true
- title: Kirsten Noelle
  main_url: https://www.kirstennoelle.com/
  url: https://www.kirstennoelle.com/
  featured: true
  description: >
    Digital portfolio for San Francisco Bay Area photographer Kirsten Noelle Wiemer.
  categories:
    - Photography
    - Portfolio
    - Featured
  built_by: Ryan Wiemer
  built_by_url: https://www.ryanwiemer.com/
- title: Cajun Bowfishing
  main_url: https://cajunbowfishing.com/
  url: https://cajunbowfishing.com/
  featured: false
  categories:
    - E-commerce
    - Sports
  built_by: Escalade Sports
  built_by_url: https://www.escaladesports.com/
- title: NEON
  main_url: http://neonrated.com/
  url: http://neonrated.com/
  featured: false
  categories:
    - Gallery
- title: GraphCMS
  main_url: https://graphcms.com/
  url: https://graphcms.com/
  featured: false
  categories:
    - Marketing
    - Technology
- title: Ghost Documentation
  main_url: https://docs.ghost.org/
  url: https://docs.ghost.org/
  source_url: https://github.com/tryghost/docs
  featured: false
  description: >-
    Ghost is an open source, professional publishing platform built on a modern Node.js technology stack — designed for teams who need power, flexibility and performance.
  categories:
    - Technology
    - Documentation
    - Open Source
  built_by: Ghost Foundation
  built_by_url: https://ghost.org/
- title: Nike - Just Do It
  main_url: https://justdoit.nike.com/
  url: https://justdoit.nike.com/
  featured: true
  categories:
    - E-commerce
    - Featured
- title: AirBnB Cereal
  main_url: https://airbnb.design/cereal
  url: https://airbnb.design/cereal
  featured: false
  categories:
    - Marketing
    - Design
- title: Cardiogram
  main_url: https://cardiogr.am/
  url: https://cardiogr.am/
  featured: false
  categories:
    - Marketing
    - Technology
- title: Matthias Jordan Portfolio
  main_url: https://iammatthias.com/
  url: https://iammatthias.com/
  source_url: https://github.com/iammatthias/.com
  description: >-
    Photography portfolio of content creator and digital marketer Matthias Jordan
  built_by: Matthias Jordan
  built_by_url: https://github.com/iammatthias
  featured: false
  categories:
    - Photography
    - Portfolio
    - Blog
    - Gallery
- title: Investment Calculator
  main_url: https://investmentcalculator.io/
  url: https://investmentcalculator.io/
  featured: false
  categories:
    - Education
    - Finance
- title: CSS Grid Playground by MozillaDev
  main_url: https://mozilladevelopers.github.io/playground/
  url: https://mozilladevelopers.github.io/playground/
  source_url: https://github.com/MozillaDevelopers/playground
  featured: false
  categories:
    - Education
    - Web Development
- title: Piotr Fedorczyk Portfolio
  built_by: Piotr Fedorczyk
  built_by_url: https://piotrf.pl
  categories:
    - Portfolio
    - Web Development
  description: >-
    Portfolio of Piotr Fedorczyk, a digital product designer and full-stack developer specializing in shaping, designing and building news and tools for news.
  featured: false
  main_url: https://piotrf.pl/
  url: https://piotrf.pl/
- title: unrealcpp
  main_url: https://unrealcpp.com/
  url: https://unrealcpp.com/
  source_url: https://github.com/Harrison1/unrealcpp-com
  featured: false
  categories:
    - Blog
    - Web Development
- title: Andy Slezak
  main_url: https://www.aslezak.com/
  url: https://www.aslezak.com/
  source_url: https://github.com/amslezak
  featured: false
  categories:
    - Web Development
    - Portfolio
- title: Deliveroo.Design
  main_url: https://www.deliveroo.design/
  url: https://www.deliveroo.design/
  featured: false
  categories:
    - Food
    - Marketing
- title: Dona Rita
  main_url: https://www.donarita.co.uk/
  url: https://www.donarita.co.uk/
  source_url: https://github.com/peduarte/dona-rita-website
  featured: false
  categories:
    - Food
    - Marketing
- title: Fröhlich ∧ Frei
  main_url: https://www.froehlichundfrei.de/
  url: https://www.froehlichundfrei.de/
  featured: false
  categories:
    - Web Development
    - Blog
    - Open Source
- title: How to GraphQL
  main_url: https://www.howtographql.com/
  url: https://www.howtographql.com/
  source_url: https://github.com/howtographql/howtographql
  featured: false
  categories:
    - Documentation
    - Web Development
    - Open Source
- title: OnCallogy
  main_url: https://www.oncallogy.com/
  url: https://www.oncallogy.com/
  featured: false
  categories:
    - Marketing
    - Healthcare
- title: Ryan Wiemer's Portfolio
  main_url: https://www.ryanwiemer.com/
  url: https://www.ryanwiemer.com/knw-photography/
  source_url: https://github.com/ryanwiemer/rw
  featured: false
  description: >
    Digital portfolio for Oakland, CA based account manager Ryan Wiemer.
  categories:
    - Portfolio
    - Web Development
    - Design
  built_by: Ryan Wiemer
  built_by_url: https://www.ryanwiemer.com/
- title: Ventura Digitalagentur Köln
  main_url: https://www.ventura-digital.de/
  url: https://www.ventura-digital.de/
  featured: false
  built_by: Ventura Digitalagentur
  categories:
    - Agency
    - Marketing
    - Featured
- title: Azer Koçulu
  main_url: https://kodfabrik.com/
  url: https://kodfabrik.com/photography/
  featured: false
  categories:
    - Portfolio
    - Photography
    - Web Development
- title: Damir.io
  main_url: http://damir.io/
  url: http://damir.io/
  source_url: https://github.com/dvzrd/gatsby-sfiction
  featured: false
  categories:
    - Blog
- title: Digital Psychology
  main_url: http://digitalpsychology.io/
  url: http://digitalpsychology.io/
  source_url: https://github.com/danistefanovic/digitalpsychology.io
  featured: false
  categories:
    - Education
    - Library
- title: Théâtres Parisiens
  main_url: http://theatres-parisiens.fr/
  url: http://theatres-parisiens.fr/
  source_url: https://github.com/phacks/theatres-parisiens
  featured: false
  categories:
    - Education
    - Entertainment
- title: A4 纸网
  main_url: http://www.a4z.cn/
  url: http://www.a4z.cn/price
  source_url: https://github.com/hiooyUI/hiooyui.github.io
  featured: false
  categories:
    - E-commerce
- title: Steve Meredith's Portfolio
  main_url: http://www.stevemeredith.com/
  url: http://www.stevemeredith.com/
  featured: false
  categories:
    - Portfolio
- title: API Platform
  main_url: https://api-platform.com/
  url: https://api-platform.com/
  source_url: https://github.com/api-platform/website
  featured: false
  categories:
    - Documentation
    - Web Development
    - Open Source
    - Library
- title: The Audacious Project
  main_url: https://audaciousproject.org/
  url: https://audaciousproject.org/
  featured: false
  categories:
    - Nonprofit
- title: Dustin Schau's Blog
  main_url: https://blog.dustinschau.com/
  url: https://blog.dustinschau.com/
  source_url: https://github.com/dschau/blog
  featured: false
  categories:
    - Blog
    - Web Development
- title: iContract Blog
  main_url: https://blog.icontract.co.uk/
  url: http://blog.icontract.co.uk/
  featured: false
  categories:
    - Blog
- title: BRIIM
  main_url: https://bri.im/
  url: https://bri.im/
  featured: false
  description: >-
    BRIIM is a movement to enable JavaScript enthusiasts and web developers in
    machine learning. Learn about artificial intelligence and data science, two
    fields which are governed by machine learning, in JavaScript. Take it right
    to your browser with WebGL.
  categories:
    - Education
    - Web Development
    - Technology
- title: Calpa's Blog
  main_url: https://calpa.me/
  url: https://calpa.me/
  source_url: https://github.com/calpa/blog
  featured: false
  categories:
    - Blog
    - Web Development
- title: Code Bushi
  main_url: https://codebushi.com/
  url: https://codebushi.com/
  featured: false
  description: >-
    Web development resources, trends, & techniques to elevate your coding
    journey.
  categories:
    - Web Development
    - Open Source
    - Blog
  built_by: Hunter Chang
  built_by_url: https://hunterchang.com/
- title: Daniel Hollcraft
  main_url: https://danielhollcraft.com/
  url: https://danielhollcraft.com/
  source_url: https://github.com/danielbh/danielhollcraft.com
  featured: false
  categories:
    - Web Development
    - Blog
    - Portfolio
- title: Darren Britton's Portfolio
  main_url: https://darrenbritton.com/
  url: https://darrenbritton.com/
  source_url: https://github.com/darrenbritton/darrenbritton.github.io
  featured: false
  categories:
    - Web Development
    - Portfolio
- title: Dave Lindberg Marketing & Design
  url: https://davelindberg.com/
  main_url: https://davelindberg.com/
  source_url: https://github.com/Dave-Lindberg/dl-gatsby
  featured: false
  description: >-
    My work revolves around solving problems for people in business, using
    integrated design and marketing strategies to improve sales, increase brand
    engagement, generate leads and achieve goals.
  categories:
    - Design
    - Marketing
    - Portfolio
- title: Dalbinaco's Website
  main_url: https://dlbn.co/en/
  url: https://dlbn.co/en/
  source_url: https://github.com/dalbinaco/dlbn.co
  featured: false
  categories:
    - Portfolio
    - Web Development
- title: mParticle's Documentation
  main_url: https://docs.mparticle.com/
  url: https://docs.mparticle.com/
  featured: false
  categories:
    - Web Development
    - Documentation
- title: Doopoll
  main_url: https://doopoll.co/
  url: https://doopoll.co/
  featured: false
  categories:
    - Marketing
    - Technology
- title: ERC dEX
  main_url: https://ercdex.com/
  url: https://ercdex.com/aqueduct
  featured: false
  categories:
    - Marketing
- title: CalState House Manager
  description: >
    Home service membership that offers proactive and on-demand maintenance for
    homeowners
  main_url: https://housemanager.calstate.aaa.com/
  url: https://housemanager.calstate.aaa.com/
  categories:
    - Marketing
- title: The freeCodeCamp Guide
  main_url: https://guide.freecodecamp.org/
  url: https://guide.freecodecamp.org/
  source_url: https://github.com/freeCodeCamp/guide
  featured: false
  categories:
    - Web Development
    - Documentation
- title: Hapticmedia
  main_url: https://hapticmedia.fr/en/
  url: https://hapticmedia.fr/en/
  featured: false
  categories:
    - Agency
- title: heml.io
  main_url: https://heml.io/
  url: https://heml.io/
  source_url: https://github.com/SparkPost/heml.io
  featured: false
  categories:
    - Documentation
    - Web Development
    - Open Source
- title: Juliette Pretot's Portfolio
  main_url: https://juliette.sh/
  url: https://juliette.sh/
  featured: false
  categories:
    - Web Development
    - Portfolio
    - Blog
- title: Kris Hedstrom's Portfolio
  main_url: https://k-create.com/
  url: https://k-create.com/portfolio/
  source_url: https://github.com/kristofferh/kristoffer
  featured: false
  description: >-
    Hey. I’m Kris. I’m an interactive designer / developer. I grew up in Umeå,
    in northern Sweden, but I now live in Brooklyn, NY. I am currently enjoying
    a hybrid Art Director + Lead Product Engineer role at a small startup called
    Nomad Health. Before that, I was a Product (Engineering) Manager at Tumblr.
    Before that, I worked at agencies. Before that, I was a baby. I like to
    design things, and then I like to build those things. I occasionally take on
    freelance projects. Feel free to get in touch if you have an interesting
    project that you want to collaborate on. Or if you just want to say hello,
    that’s cool too.
  categories:
    - Portfolio
  built_by: Kris Hedstrom
  built_by_url: https://k-create.com/
- title: knpw.rs
  main_url: https://knpw.rs/
  url: https://knpw.rs/
  source_url: https://github.com/knpwrs/knpw.rs
  featured: false
  categories:
    - Blog
    - Web Development
- title: Kostas Bariotis' Blog
  main_url: https://kostasbariotis.com/
  url: https://kostasbariotis.com/
  source_url: https://github.com/kbariotis/kostasbariotis.com
  featured: false
  categories:
    - Blog
    - Portfolio
    - Web Development
- title: LaserTime Clinic
  main_url: https://lasertime.ru/
  url: https://lasertime.ru/
  source_url: https://github.com/oleglegun/lasertime
  featured: false
  categories:
    - Marketing
- title: Jason Lengstorf
  main_url: https://lengstorf.com
  url: https://lengstorf.com
  source_url: https://github.com/jlengstorf/lengstorf.com
  featured: false
  categories:
    - Blog
  built_by: Jason Lengstorf
  built_by_url: https://github.com/jlengstorf
- title: Mannequin.io
  main_url: https://mannequin.io/
  url: https://mannequin.io/
  source_url: https://github.com/LastCallMedia/Mannequin/tree/master/site
  featured: false
  categories:
    - Open Source
    - Web Development
    - Documentation
- title: Fabric
  main_url: https://meetfabric.com/
  url: https://meetfabric.com/
  featured: false
  categories:
    - Marketing
- title: Nexit
  main_url: https://nexit.sk/
  url: https://nexit.sk/references
  featured: false
  categories:
    - Web Development
- title: Open FDA
  description: >
    Provides APIs and raw download access to a number of high-value, high
    priority and scalable structured datasets, including adverse events, drug
    product labeling, and recall enforcement reports.
  main_url: https://open.fda.gov/
  url: https://open.fda.gov/
  source_url: https://github.com/FDA/open.fda.gov
  featured: false
  categories:
    - Government
    - Open Source
    - Web Development
    - API
    - Data
- title: NYC Planning Labs (New York City Department of City Planning)
  main_url: https://planninglabs.nyc/
  url: https://planninglabs.nyc/about/
  source_url: https://github.com/NYCPlanning/
  featured: false
  description: >-
    We work with New York City's Urban Planners to deliver impactful, modern
    technology tools.
  categories:
    - Open Source
    - Government
- title: Preston Richey Portfolio / Blog
  main_url: https://prestonrichey.com/
  url: https://prestonrichey.com/
  source_url: https://github.com/prichey/prestonrichey.com
  featured: false
  categories:
    - Web Development
    - Portfolio
    - Blog
- title: Landing page of Put.io
  main_url: https://put.io/
  url: https://put.io/
  featured: false
  categories:
    - E-commerce
    - Technology
- title: The Rick and Morty API
  main_url: https://rickandmortyapi.com/
  url: https://rickandmortyapi.com/
  built_by: Axel Fuhrmann
  built_by_url: https://axelfuhrmann.com/
  featured: false
  categories:
    - Web Development
    - Entertainment
    - Documentation
    - Open Source
    - API
- title: Santa Compañía Creativa
  main_url: https://santacc.es/
  url: https://santacc.es/
  source_url: https://github.com/DesarrolloWebSantaCC/santacc-web
  featured: false
  categories:
    - Agency
- title: Sean Coker's Blog
  main_url: https://sean.is/
  url: https://sean.is/
  featured: false
  categories:
    - Blog
    - Portfolio
    - Web Development
- title: Several Levels
  main_url: https://severallevels.io/
  url: https://severallevels.io/
  source_url: https://github.com/Harrison1/several-levels
  featured: false
  categories:
    - Agency
    - Web Development
- title: Simply
  main_url: https://simply.co.za/
  url: https://simply.co.za/
  featured: false
  categories:
    - Marketing
- title: Storybook
  main_url: https://storybook.js.org/
  url: https://storybook.js.org/
  source_url: https://github.com/storybooks/storybook
  featured: false
  categories:
    - Web Development
    - Open Source
- title: Vibert Thio's Portfolio
  main_url: https://vibertthio.com/portfolio/
  url: https://vibertthio.com/portfolio/projects/
  source_url: https://github.com/vibertthio/portfolio
  featured: false
  categories:
    - Portfolio
    - Web Development
- title: VisitGemer
  main_url: https://visitgemer.sk/
  url: https://visitgemer.sk/
  featured: false
  categories:
    - Marketing
- title: Bricolage.io
  main_url: https://www.bricolage.io/
  url: https://www.bricolage.io/
  source_url: https://github.com/KyleAMathews/blog
  featured: false
  categories:
    - Blog
- title: Charles Pinnix Website
  main_url: https://www.charlespinnix.com/
  url: https://www.charlespinnix.com/
  featured: false
  description: >-
    I’m a senior frontend engineer with 8 years of experience building websites
    and web applications. I’m interested in leading creative, multidisciplinary
    engineering teams. I’m a creative technologist, merging photography, art,
    and design into engineering and visa versa. I take a pragmatic,
    product-oriented approach to development, allowing me to see the big picture
    and ensuring quality products are completed on time. I have a passion for
    modern frontend JavaScript frameworks such as React and Vue, and I have
    substantial experience on the backend with an interest in Node and
    container based deployment with Docker and AWS.
  categories:
    - Portfolio
    - Web Development
- title: Charlie Harrington's Blog
  main_url: https://www.charlieharrington.com/
  url: https://www.charlieharrington.com/
  source_url: https://github.com/whatrocks/blog
  featured: false
  categories:
    - Blog
    - Web Development
    - Music
- title: Gabriel Adorf's Portfolio
  main_url: https://www.gabrieladorf.com/
  url: https://www.gabrieladorf.com/
  source_url: https://github.com/gabdorf/gabriel-adorf-portfolio
  featured: false
  categories:
    - Portfolio
    - Web Development
- title: greglobinski.com
  main_url: https://www.greglobinski.com/
  url: https://www.greglobinski.com/
  source_url: https://github.com/greglobinski/www.greglobinski.com
  featured: false
  categories:
    - Portfolio
    - Web Development
- title: I am Putra
  main_url: https://www.iamputra.com/
  url: https://www.iamputra.com/
  featured: false
  categories:
    - Portfolio
    - Web Development
    - Blog
- title: In Sowerby Bridge
  main_url: https://www.insowerbybridge.co.uk/
  url: https://www.insowerbybridge.co.uk/
  featured: false
  categories:
    - Marketing
    - Government
- title: JavaScript Stuff
  main_url: https://www.javascriptstuff.com/
  url: https://www.javascriptstuff.com/
  featured: false
  categories:
    - Education
    - Web Development
    - Library
- title: Ledgy
  main_url: https://www.ledgy.com/
  url: https://github.com/morloy/ledgy.com
  featured: false
  categories:
    - Marketing
    - Finance
- title: Alec Lomas's Portfolio / Blog
  main_url: https://www.lowmess.com/
  url: https://www.lowmess.com/
  source_url: https://github.com/lowmess/lowmess
  featured: false
  categories:
    - Web Development
    - Blog
    - Portfolio
- title: Michele Mazzucco's Portfolio
  main_url: https://www.michelemazzucco.it/
  url: https://www.michelemazzucco.it/
  source_url: https://github.com/michelemazzucco/michelemazzucco.it
  featured: false
  categories:
    - Portfolio
- title: Orbit FM Podcasts
  main_url: https://www.orbit.fm/
  url: https://www.orbit.fm/
  source_url: https://github.com/agarrharr/orbit.fm
  featured: false
  categories:
    - Podcast
- title: Prosecco Springs
  main_url: https://www.proseccosprings.com/
  url: https://www.proseccosprings.com/
  featured: false
  categories:
    - Food
    - Blog
    - Marketing
- title: Verious
  main_url: https://www.verious.io/
  url: https://www.verious.io/
  source_url: https://github.com/cpinnix/verious
  featured: false
  categories:
    - Web Development
- title: Yisela
  main_url: https://www.yisela.com/
  url: https://www.yisela.com/tetris-against-trauma-gaming-as-therapy/
  featured: false
  categories:
    - Blog
- title: YouFoundRon.com
  main_url: https://www.youfoundron.com/
  url: https://www.youfoundron.com/
  source_url: https://github.com/rongierlach/yfr-dot-com
  featured: false
  categories:
    - Portfolio
    - Web Development
    - Blog
- title: Ease
  main_url: https://www.ease.com/
  url: https://www.ease.com/
  featured: false
  categories:
    - Marketing
    - Healthcare
- title: Policygenius
  main_url: https://www.policygenius.com/
  url: https://www.policygenius.com/
  featured: false
  categories:
    - Marketing
    - Healthcare
- title: Moteefe
  main_url: https://www.moteefe.com/
  url: https://www.moteefe.com/
  featured: false
  categories:
    - Marketing
    - Agency
    - Technology
- title: Athelas
  main_url: http://www.athelas.com/
  url: http://www.athelas.com/
  featured: false
  categories:
    - Marketing
    - Healthcare
- title: Pathwright
  main_url: http://www.pathwright.com/
  url: http://www.pathwright.com/
  featured: false
  categories:
    - Marketing
    - Education
- title: Lucid
  main_url: https://www.golucid.co/
  url: https://www.golucid.co/
  featured: false
  categories:
    - Marketing
    - Technology
- title: Bench
  main_url: http://www.bench.co/
  url: http://www.bench.co/
  featured: false
  categories:
    - Marketing
- title: Gin Lane
  main_url: http://www.ginlane.com/
  url: https://www.ginlane.com/
  featured: false
  categories:
    - Web Development
    - Agency
- title: Marmelab
  main_url: https://marmelab.com/en/
  url: https://marmelab.com/en/
  featured: false
  categories:
    - Web Development
    - Agency
- title: Dovetail
  main_url: https://dovetailapp.com/
  url: https://dovetailapp.com/
  featured: false
  categories:
    - Marketing
    - Technology
- title: The Bastion Bot
  main_url: https://bastionbot.org/
  url: https://bastionbot.org/
  description: Give awesome perks to your Discord server!
  featured: false
  categories:
    - Open Source
    - Technology
    - Documentation
    - Community
  built_by: Sankarsan Kampa
  built_by_url: https://traction.one
- title: Smakosh
  main_url: https://smakosh.com/
  url: https://smakosh.com/
  source_url: https://github.com/smakosh/smakosh.com
  featured: false
  categories:
    - Portfolio
    - Web Development
- title: WebGazer
  main_url: https://www.webgazer.io/
  url: https://www.webgazer.io/
  featured: false
  categories:
    - Marketing
    - Web Development
    - Technology
- title: Joe Seifi's Blog
  main_url: http://seifi.org/
  url: http://seifi.org/
  featured: false
  categories:
    - Portfolio
    - Web Development
    - Blog
- title: LekoArts — Graphic Designer & Front-End Developer
  main_url: https://www.lekoarts.de
  url: https://www.lekoarts.de
  source_url: https://github.com/LekoArts/portfolio
  featured: false
  built_by: LekoArts
  built_by_url: https://github.com/LekoArts
  description: >-
    Hi, I'm Lennart — a self-taught and passionate graphic/web designer &
    frontend developer based in Darmstadt, Germany. I love it to realize complex
    projects in a creative manner and face new challenges. Since 6 years I do
    graphic design, my love for frontend development came up 3 years ago. I
    enjoy acquiring new skills and cementing this knowledge by writing blogposts
    and creating tutorials.
  categories:
    - Portfolio
    - Blog
    - Design
    - Web Development
    - Freelance
    - Open Source
- title: 杨二小的博客
  main_url: https://blog.yangerxiao.com/
  url: https://blog.yangerxiao.com/
  source_url: https://github.com/zerosoul/blog.yangerxiao.com
  featured: false
  categories:
    - Blog
    - Portfolio
- title: MOTTO x MOTTO
  main_url: https://mottox2.com
  url: https://mottox2.com
  source_url: https://github.com/mottox2/website
  description: Web developer / UI Designer in Tokyo Japan.
  featured: false
  categories:
    - Blog
    - Portfolio
  built_by: mottox2
  built_by_url: https://mottox2.com
- title: Pride of the Meadows
  main_url: https://www.prideofthemeadows.com/
  url: https://www.prideofthemeadows.com/
  featured: false
  categories:
    - E-commerce
    - Food
    - Blog
  built_by: Caldera Digital
  built_by_url: https://www.calderadigital.com/
- title: Michael Uloth
  main_url: https://www.michaeluloth.com
  url: https://www.michaeluloth.com
  featured: false
  description: Michael Uloth is a web developer, opera singer, and the creator of Up and Running Tutorials.
  categories:
    - Portfolio
    - Web Development
    - Music
  built_by: Michael Uloth
  built_by_url: https://www.michaeluloth.com
- title: Spacetime
  main_url: https://www.heyspacetime.com/
  url: https://www.heyspacetime.com/
  featured: false
  description: >-
    Spacetime is a Dallas-based digital experience agency specializing in web,
    app, startup, and digital experience creation.
  categories:
    - Marketing
    - Portfolio
    - Agency
  built_by: Spacetime
  built_by_url: https://www.heyspacetime.com/
- title: Eric Jinks
  main_url: https://ericjinks.com/
  url: https://ericjinks.com/
  featured: false
  description: Software engineer / web developer from the Gold Coast, Australia.
  categories:
    - Portfolio
    - Blog
    - Web Development
    - Technology
  built_by: Eric Jinks
  built_by_url: https://ericjinks.com/
- title: GaiAma - We are wildlife
  main_url: https://www.gaiama.org/
  url: https://www.gaiama.org/
  featured: false
  description: >-
    We founded the GaiAma conservation organization to protect wildlife in Perú
    and to create an example of a permaculture neighborhood, living
    symbiotically with the forest - because reforestation is just the beginning
  categories:
    - Nonprofit
    - Marketing
    - Blog
  source_url: https://github.com/GaiAma/gaiama.org
  built_by: GaiAma
  built_by_url: https://www.gaiama.org/
- title: Healthcare Logic
  main_url: https://www.healthcarelogic.com/
  url: https://www.healthcarelogic.com/
  featured: false
  description: >-
    Revolutionary technology that empowers clinical and managerial leaders to
    collaborate with clarity.
  categories:
    - Marketing
    - Healthcare
    - Technology
  built_by: Thrive
  built_by_url: https://thriveweb.com.au/
- title: Papergov
  main_url: https://papergov.com/
  url: https://papergov.com/
  featured: false
  description: Manage all your government services in a single place
  categories:
    - Directory
    - Government
    - Technology
  source_url: https://github.com/WeOpenly/localgov.fyi
  built_by: Openly Technologies
  built_by_url: https://papergov.com/about/
- title: Kata.ai Documentation
  main_url: https://docs.kata.ai/
  url: https://docs.kata.ai/
  source_url: https://github.com/kata-ai/kata-platform-docs
  featured: false
  description: >-
    Documentation website for the Kata Platform, an all-in-one platform for
    building chatbots using AI technologies.
  categories:
    - Documentation
    - Technology
- title: goalgetters
  main_url: https://goalgetters.space/
  url: https://goalgetters.space/
  featured: false
  description: >-
    goalgetters is a source of inspiration for people who want to change their
    career. We offer articles, success stories and expert interviews on how to
    find a new passion and how to implement change.
  categories:
    - Blog
    - Education
  built_by: Stephanie Langers (content), Adrian Wenke (development)
  built_by_url: https://twitter.com/AdrianWenke
- title: StatusHub - Easy to use Hosted Status Page Service
  main_url: https://statushub.com/
  url: https://statushub.com/
  featured: false
  description: >-
    Set up your very own service status page in minutes with StatusHub. Allow
    customers to subscribe to be updated automatically.
  categories:
    - Technology
    - Marketing
  built_by: Bejamas
  built_by_url: https://bejamas.io/
- title: Mambu
  main_url: https://www.mambu.com/
  url: https://www.mambu.com/
  featured: false
  description: >-
    Mambu is the cloud platform for banking and lending businesses that
    puts customer relationships first.
  categories:
    - Technology
    - Finance
  built_by: Bejamas
  built_by_url: https://bejamas.io/
- title: Avenues
  main_url: https://www.avenues.org
  url: https://www.avenues.org
  featured: false
  description: >-
    One school with many campuses, providing transformative,
    world-focused learning experiences to students around the globe
  categories:
    - Education
  built_by: Bejamas
  built_by_url: https://bejamas.io/
- title: Multicoin Capital
  main_url: https://multicoin.capital
  url: https://multicoin.capital
  featured: false
  description: >-
    Multicoin Capital is a thesis-driven investment firm that
    invests in cryptocurrencies, tokens, and blockchain
    companies reshaping trillion-dollar markets.
  categories:
    - Technology
    - Finance
  built_by: Bejamas
  built_by_url: https://bejamas.io/
- title: Argent
  main_url: https://www.argent.xyz/
  url: https://www.argent.xyz/
  featured: false
  description: Argent is the simplest and safest Ethereum wallet for DeFi.
  categories:
    - Technology
    - Finance
  built_by: Bejamas
  built_by_url: https://bejamas.io/
- title: Meet Flo
  main_url: https://meetflo.com/
  url: https://meetflo.com/
  featured: false
  description: >-
    The Flo by Moen Smart Water Shutoff is a comprehensive
    water monitoringand shut-off system with leak detection
    and proactive leak prevention technologies.
  categories:
    - E-commerce
  built_by: Bejamas
  built_by_url: https://bejamas.io/
- title: Matthias Kretschmann Portfolio
  main_url: https://matthiaskretschmann.com/
  url: https://matthiaskretschmann.com/
  source_url: https://github.com/kremalicious/portfolio
  featured: false
  description: Portfolio of designer & developer Matthias Kretschmann.
  categories:
    - Portfolio
    - Web Development
  built_by: Matthias Kretschmann
  built_by_url: https://matthiaskretschmann.com/
- title: Iron Cove Solutions
  main_url: https://ironcovesolutions.com/
  url: https://ironcovesolutions.com/
  description: >-
    Iron Cove Solutions is a cloud based consulting firm. We help companies
    deliver a return on cloud usage by applying best practices
  categories:
    - Technology
    - Web Development
  built_by: Iron Cove Solutions
  built_by_url: https://ironcovesolutions.com/
  featured: false
- title: Moetez Chaabene Portfolio / Blog
  main_url: https://moetez.me/
  url: https://moetez.me/
  source_url: https://github.com/moetezch/moetez.me
  featured: false
  description: Portfolio of Moetez Chaabene
  categories:
    - Portfolio
    - Web Development
    - Blog
  built_by: Moetez Chaabene
  built_by_url: https://twitter.com/moetezch
- title: Nikita
  description: >-
    Automation of system deployments in Node.js for applications and
    infrastructures.
  main_url: https://nikita.js.org/
  url: https://nikita.js.org/
  source_url: https://github.com/adaltas/node-nikita
  categories:
    - Documentation
    - Open Source
    - Technology
  built_by: Adaltas
  built_by_url: https://www.adaltas.com
  featured: false
- title: Gourav Sood Blog & Portfolio
  main_url: https://www.gouravsood.com/
  url: https://www.gouravsood.com/
  featured: false
  categories:
    - Blog
    - Portfolio
  built_by: Gourav Sood
  built_by_url: https://www.gouravsood.com/
- title: Jonas Tebbe Portfolio
  description: |
    Hey, I’m Jonas and I create digital products.
  main_url: https://jonastebbe.com
  url: https://jonastebbe.com
  categories:
    - Portfolio
  built_by: Jonas Tebbe
  built_by_url: https://twitter.com/jonastebbe
  featured: false
- title: Parker Sarsfield Portfolio
  description: |
    I'm Parker, a software engineer and sneakerhead.
  main_url: https://parkersarsfield.com
  url: https://parkersarsfield.com
  categories:
    - Blog
    - Portfolio
  built_by: Parker Sarsfield
  built_by_url: https://parkersarsfield.com
- title: Frontend web development with Greg
  description: |
    JavaScript, GatsbyJS, ReactJS, CSS in JS... Let's learn some stuff together.
  main_url: https://dev.greglobinski.com
  url: https://dev.greglobinski.com
  categories:
    - Blog
    - Web Development
  built_by: Greg Lobinski
  built_by_url: https://github.com/greglobinski
- title: Insomnia
  description: |
    Desktop HTTP and GraphQL client for developers
  main_url: https://insomnia.rest/
  url: https://insomnia.rest/
  categories:
    - Blog
  built_by: Gregory Schier
  built_by_url: https://schier.co
  featured: false
- title: Timeline Theme Portfolio
  description: |
    I'm Aman Mittal, a software developer.
  main_url: https://amanhimself.dev/
  url: https://amanhimself.dev/
  categories:
    - Web Development
    - Portfolio
  built_by: Aman Mittal
  built_by_url: https://amanhimself.dev/
- title: Ocean artUp
  description: >
    Science outreach site built using styled-components and Contentful. It
    presents the research project "Ocean artUp" funded by an Advanced Grant of
    the European Research Council to explore the possible benefits of artificial
    uplift of nutrient-rich deep water to the ocean’s sunlit surface layer.
  main_url: https://ocean-artup.eu
  url: https://ocean-artup.eu
  source_url: https://github.com/janosh/ocean-artup
  categories:
    - Science
    - Education
    - Blog
  built_by: Janosh Riebesell
  built_by_url: https://janosh.io
  featured: false
- title: Ryan Fitzgerald
  description: |
    Personal portfolio and blog for Ryan Fitzgerald
  main_url: https://ryanfitzgerald.ca/
  url: https://ryanfitzgerald.ca/
  categories:
    - Web Development
    - Portfolio
  built_by: Ryan Fitzgerald
  built_by_url: https://github.com/RyanFitzgerald
  featured: false
- title: Kaizen
  description: |
    Content Marketing, PR & SEO Agency in London
  main_url: https://www.kaizen.co.uk/
  url: https://www.kaizen.co.uk/
  categories:
    - Agency
    - Blog
    - Design
    - Web Development
    - SEO
  built_by: Bogdan Stanciu
  built_by_url: https://github.com/b0gd4n
  featured: false
- title: HackerOne Platform Documentation
  description: |
    HackerOne's Product Documentation Center!
  url: https://docs.hackerone.com/
  main_url: https://docs.hackerone.com/
  categories:
    - Documentation
    - Security
  featured: false
- title: Mux Video
  description: |
    API to video hosting and streaming
  main_url: https://mux.com/
  url: https://mux.com/
  categories:
    - Video
    - API
  featured: false
- title: Swapcard
  description: >
    The easiest way for event organizers to instantly connect people, build a
    community of attendees and exhibitors, and increase revenue over time
  main_url: https://www.swapcard.com/
  url: https://www.swapcard.com/
  categories:
    - Event
    - Community
    - Marketing
  built_by: Swapcard
  built_by_url: https://www.swapcard.com/
  featured: false
- title: Kalix
  description: >
    Kalix is perfect for healthcare professionals starting out in private
    practice, to those with an established clinic.
  main_url: https://www.kalixhealth.com/
  url: https://www.kalixhealth.com/
  categories:
    - Healthcare
  featured: false
- title: Bad Credit Loans
  description: |
    Get the funds you need, from $250-$5,000
  main_url: https://www.creditloan.com/
  url: https://www.creditloan.com/
  categories:
    - Finance
  featured: false
- title: Financial Center
  description: >
    Member-owned, not-for-profit, co-operative whose members receive financial
    benefits in the form of lower loan rates, higher savings rates, and lower
    fees than banks.
  main_url: https://fcfcu.com/
  url: https://fcfcu.com/
  categories:
    - Finance
    - Nonprofit
    - Business
    - Education
  built_by: https://fcfcu.com/
  built_by_url: https://fcfcu.com/
  featured: false
- title: Office of Institutional Research and Assessment
  description: |
    Good Data, Good Decisions
  main_url: http://oira.ua.edu/
  url: http://oira.ua.edu/
  categories:
    - Data
  featured: false
- title: The Telegraph Premium
  description: |
    Exclusive stories from award-winning journalists
  main_url: https://premium.telegraph.co.uk/
  url: https://premium.telegraph.co.uk/
  categories:
    - Media
  featured: false
- title: html2canvas
  description: |
    Screenshots with JavaScript
  main_url: http://html2canvas.hertzen.com/
  url: http://html2canvas.hertzen.com/
  source_url: https://github.com/niklasvh/html2canvas/tree/master/www
  categories:
    - JavaScript
    - Documentation
  built_by: Niklas von Hertzen
  built_by_url: http://hertzen.com/
  featured: false
- title: Half Electronics
  description: |
    Personal website
  main_url: https://www.halfelectronic.com/
  url: https://www.halfelectronic.com/
  categories:
    - Blog
  built_by: Fernando Poumian
  built_by_url: https://github.com/fpoumian/halfelectronic.com
  featured: false
- title: Frithir Software Development
  main_url: https://frithir.com/
  url: https://frithir.com/
  featured: false
  description: I DRINK COFFEE, WRITE CODE AND IMPROVE MY DEVELOPMENT SKILLS EVERY DAY.
  categories:
    - Design
    - Web Development
  built_by: Frithir
  built_by_url: https://Frithir.com/
- title: Unow
  main_url: https://www.unow.fr/
  url: https://www.unow.fr/
  categories:
    - Education
    - Marketing
  featured: false
- title: Peter Hironaka
  description: |
    Freelance Web Developer based in Los Angeles.
  main_url: https://peterhironaka.com/
  url: https://peterhironaka.com/
  categories:
    - Portfolio
    - Web Development
  built_by: Peter Hironaka
  built_by_url: https://github.com/PHironaka
  featured: false
- title: Michael McQuade
  description: |
    Personal website and blog for Michael McQuade
  main_url: https://giraffesyo.io
  url: https://giraffesyo.io
  categories:
    - Blog
  built_by: Michael McQuade
  built_by_url: https://github.com/giraffesyo
  featured: false
- title: Haacht Brewery
  description: |
    Corporate website for Haacht Brewery. Designed and Developed by Gafas.
  main_url: https://haacht.com/en/
  url: https://haacht.com
  categories:
    - Marketing
  built_by: Gafas
  built_by_url: https://gafas.be
  featured: false
- title: StoutLabs
  description: |
    Portfolio of Daniel Stout, freelance developer in East Tennessee.
  main_url: https://www.stoutlabs.com/
  url: https://www.stoutlabs.com/
  categories:
    - Web Development
    - Portfolio
  built_by: Daniel Stout
  built_by_url: https://github.com/stoutlabs
  featured: false
- title: Chicago Ticket Outcomes By Neighborhood
  description: |
    ProPublica data visualization of traffic ticket court outcomes
  categories:
    - Media
    - Nonprofit
  url: >-
    https://projects.propublica.org/graphics/il/il-city-sticker-tickets-maps/ticket-status/?initialWidth=782
  main_url: >-
    https://projects.propublica.org/graphics/il/il-city-sticker-tickets-maps/ticket-status/?initialWidth=782
  built_by: David Eads
  built_by_url: https://github.com/eads
  featured: false
- title: Chicago South Side Traffic Ticketing rates
  description: |
    ProPublica data visualization of traffic ticket rates by community
  main_url: >-
    https://projects.propublica.org/graphics/il/il-city-sticker-tickets-maps/ticket-rate/?initialWidth=782
  url: >-
    https://projects.propublica.org/graphics/il/il-city-sticker-tickets-maps/ticket-rate/?initialWidth=782
  categories:
    - Media
    - Nonprofit
  built_by: David Eads
  built_by_url: https://github.com/eads
  featured: false
- title: Otsimo
  description: >
    Otsimo is a special education application for children with autism, down
    syndrome and other developmental disabilities.
  main_url: https://otsimo.com/en/
  url: https://otsimo.com/en/
  categories:
    - Blog
    - Education
  featured: false
- title: Matt Bagni Portfolio 2018
  description: >
    Mostly the result of playing with Gatsby and learning about react and
    graphql. Using the screenshot plugin to showcase the work done for my
    company in the last 2 years, and a good amount of other experiments.
  main_url: https://mattbag.github.io
  url: https://mattbag.github.io
  categories:
    - Portfolio
  featured: false
- title: Lisa Ye's Blog
  description: |
    Simple blog/portofolio for a fashion designer. Gatsby_v2 + Netlify cms
  main_url: https://lisaye.netlify.com/
  url: https://lisaye.netlify.com/
  categories:
    - Blog
    - Portfolio
  featured: false
- title: Artem Sapegin
  description: >
    Little homepage of Artem Sapegin, a frontend developer, passionate
    photographer, coffee drinker and crazy dogs’ owner.
  main_url: https://sapegin.me/
  url: https://sapegin.me/
  categories:
    - Portfolio
    - Open Source
    - Web Development
  built_by: Artem Sapegin
  built_by_url: https://github.com/sapegin
  featured: false
- title: SparkPost Developers
  main_url: https://developers.sparkpost.com/
  url: https://developers.sparkpost.com/
  source_url: https://github.com/SparkPost/developers.sparkpost.com
  categories:
    - Documentation
    - API
  featured: false
- title: Malik Browne Portfolio 2018
  description: >
    The portfolio blog of Malik Browne, a full-stack engineer, foodie, and avid
    blogger/YouTuber.
  main_url: https://www.malikbrowne.com/about
  url: https://www.malikbrowne.com
  categories:
    - Blog
    - Portfolio
  built_by: Malik Browne
  built_by_url: https://twitter.com/milkstarz
  featured: false
- title: Novatics
  description: |
    Digital products that inspire and make a difference
  main_url: https://www.novatics.com.br
  url: https://www.novatics.com.br
  categories:
    - Portfolio
    - Technology
    - Web Development
  built_by: Novatics
  built_by_url: https://github.com/Novatics
  featured: false
- title: Max McKinney
  description: >
    I’m a developer and designer with a focus in web technologies. I build cars
    on the side.
  main_url: https://maxmckinney.com/
  url: https://maxmckinney.com/
  categories:
    - Portfolio
    - Web Development
    - Design
  built_by: Max McKinney
  featured: false
- title: Stickyard
  description: |
    Make your React component sticky the easy way
  main_url: https://nihgwu.github.io/stickyard/
  url: https://nihgwu.github.io/stickyard/
  source_url: https://github.com/nihgwu/stickyard/tree/master/website
  categories:
    - Web Development
  built_by: Neo Nie
  featured: false
- title: Agata Milik
  description: |
    Website of a Polish psychologist/psychotherapist based in Gdańsk, Poland.
  main_url: https://agatamilik.pl
  url: https://agatamilik.pl
  categories:
    - Marketing
    - Healthcare
  built_by: Piotr Fedorczyk
  built_by_url: https://piotrf.pl
  featured: false
- title: WebPurple
  main_url: https://www.webpurple.net/
  url: https://www.webpurple.net/
  source_url: https://github.com/WebPurple/site
  description: >-
    Site of local (Russia, Ryazan) frontend community. Main purpose is to show
    info about meetups and keep blog.
  categories:
    - Nonprofit
    - Web Development
    - Community
    - Blog
    - Open Source
  built_by: Nikita Kirsanov
  built_by_url: https://twitter.com/kitos_kirsanov
  featured: false
- title: Papertrail.io
  description: |
    Inspection Management for the 21st Century
  main_url: https://www.papertrail.io/
  url: https://www.papertrail.io/
  categories:
    - Marketing
    - Technology
  built_by: Papertrail.io
  built_by_url: https://www.papertrail.io
  featured: false
- title: Matt Ferderer
  main_url: https://mattferderer.com
  url: https://mattferderer.com
  source_url: https://github.com/mattferderer/gatsbyblog
  description: >
    A blog built with Gatsby that discusses web related tech
    such as JavaScript, .NET, Blazor & security.
  categories:
    - Blog
    - Web Development
  built_by: Matt Ferderer
  built_by_url: https://twitter.com/mattferderer
  featured: false
- title: Sahyadri Open Source Community
  main_url: https://sosc.org.in
  url: https://sosc.org.in
  source_url: https://github.com/haxzie/sosc-website
  description: >
    Official website of Sahyadri Open Source Community for community blog, event
    details and members info.
  categories:
    - Blog
    - Community
    - Open Source
  built_by: Musthaq Ahamad
  built_by_url: https://github.com/haxzie
  featured: false
- title: Tech Confessions
  main_url: https://confessions.tech
  url: https://confessions.tech
  source_url: https://github.com/JonathanSpeek/tech-confessions
  description: A guilt-free place for us to confess our tech sins \U0001F64F\n
  categories:
    - Community
    - Open Source
  built_by: Jonathan Speek
  built_by_url: https://speek.design
  featured: false
- title: Thibault Maekelbergh
  main_url: https://thibmaek.com
  url: https://thibmaek.com
  source_url: https://github.com/thibmaek/thibmaek.github.io
  description: |
    A nice blog about development, Raspberry Pi, plants and probably records.
  categories:
    - Blog
    - Open Source
  built_by: Thibault Maekelbergh
  built_by_url: https://twitter.com/thibmaek
  featured: false
- title: LearnReact.design
  main_url: https://learnreact.design
  url: https://learnreact.design
  description: >
    React Essentials For Designers: A React course tailored for product
    designers, ux designers, ui designers.
  categories:
    - Blog
  built_by: Linton Ye
  built_by_url: https://twitter.com/lintonye
- title: Mega House Creative
  main_url: https://www.megahousecreative.com/
  url: https://www.megahousecreative.com/
  description: >
    Mega House Creative is a digital agency that provides unique goal-oriented
    web marketing solutions.
  categories:
    - Marketing
    - Agency
  built_by: Daniel Robinson
  featured: false
- title: Tobie Marier Robitaille - csc
  main_url: https://tobiemarierrobitaille.com/
  url: https://tobiemarierrobitaille.com/en/
  description: |
    Portfolio site for director of photography Tobie Marier Robitaille
  categories:
    - Portfolio
    - Gallery
  built_by: Mill3 Studio
  built_by_url: https://mill3.studio/en/
  featured: false
- title: Mahipat's Portfolio
  main_url: https://mojaave.com/
  url: https://mojaave.com
  source_url: https://github.com/mhjadav/mojaave
  description: >
    mojaave.com is Mahipat's portfolio, I have developed it using Gatsby v2 and
    Bootstrap, To get in touch with people looking for full-stack developer.
  categories:
    - Portfolio
    - Web Development
  built_by: Mahipat Jadav
  built_by_url: https://mojaave.com/
  featured: false
- title: Mintfort
  main_url: https://mintfort.com/
  url: https://mintfort.com/
  source_url: https://github.com/MintFort/mintfort.com
  description: >
    Mintfort, the first crypto-friendly bank account. Store and manage assets on
    the blockchain.
  categories:
    - Technology
    - Finance
  built_by: Axel Fuhrmann
  built_by_url: https://axelfuhrmann.com/
  featured: false
- title: React Native Explorer
  main_url: https://react-native-explorer.firebaseapp.com
  url: https://react-native-explorer.firebaseapp.com
  description: |
    Explorer React Native packages and examples effortlessly.
  categories:
    - Education
  featured: false
- title: 500Tech
  main_url: https://500tech.com/
  url: https://500tech.com/
  featured: false
  categories:
    - Web Development
    - Agency
    - Open Source
- title: eworld
  main_url: https://eworld.herokuapp.com/
  url: https://eworld.herokuapp.com/
  featured: false
  categories:
    - E-commerce
    - Technology
- title: It's a Date
  description: >
    It's a Date is a dating app that actually involves dating.
  main_url: https://www.itsadate.app/
  url: https://www.itsadate.app/
  featured: false
  categories:
    - App
    - Blog
- title: Node.js HBase
  description: >
    Asynchronous HBase client for NodeJs using REST.
  main_url: https://hbase.js.org/
  url: https://hbase.js.org/
  source_url: https://github.com/adaltas/node-hbase
  categories:
    - Documentation
    - Open Source
    - Technology
  built_by: David Worms
  built_by_url: http://www.adaltas.com
  featured: false
- title: Peter Kroyer - Web Design / Web Development
  main_url: https://www.peterkroyer.at/en/
  url: https://www.peterkroyer.at/en/
  description: >
    Freelance web designer / web developer based in Vienna, Austria (Wien, Österreich).
  categories:
    - Agency
    - Web Development
    - Design
    - Portfolio
    - Freelance
  built_by: Peter Kroyer
  built_by_url: https://www.peterkroyer.at/
  featured: false
- title: Geddski
  main_url: https://gedd.ski
  url: https://gedd.ski
  description: >
    frontend mastery blog - level up your UI game.
  categories:
    - Web Development
    - Education
    - Productivity
    - User Experience
  built_by: Dave Geddes
  built_by_url: https://twitter.com/geddski
  featured: false
- title: Rung
  main_url: https://rung.com.br/
  url: https://rung.com.br/
  description: >
    Rung alerts you about the exceptionalities of your personal and professional life.
  categories:
    - API
    - Technology
    - Travel
  featured: false
- title: Mokkapps
  main_url: https://www.mokkapps.de/
  url: https://www.mokkapps.de/
  source_url: https://github.com/mokkapps/website
  description: >
    Portfolio website from Michael Hoffmann. Passionate software developer with focus on web-based technologies.
  categories:
    - Blog
    - Portfolio
    - Web Development
    - Mobile Development
  featured: false
- title: Premier Octet
  main_url: https://www.premieroctet.com/
  url: https://www.premieroctet.com/
  description: >
    Premier Octet is a React-based agency
  categories:
    - Agency
    - Web Development
    - Mobile Development
  featured: false
- title: Thorium
  main_url: https://www.thoriumsim.com/
  url: https://www.thoriumsim.com/
  source_url: https://github.com/thorium-sim/thoriumsim.com
  description: >
    Thorium - Open-source Starship Simulator Controls for Live Action Role Play
  built_by: Alex Anderson
  built_by_url: https://twitter.com/ralex1993
  categories:
    - Blog
    - Portfolio
    - Documentation
    - Marketing
    - Education
    - Entertainment
    - Open Source
    - Web Development
  featured: false
- title: Cameron Maske
  main_url: https://www.cameronmaske.com/
  url: https://www.cameronmaske.com/courses/introduction-to-pytest/
  source_url: https://github.com/cameronmaske/cameronmaske.com-v2
  description: >
    The homepage of Cameron Maske, a freelance full-stack developer, who is currently working on a free pytest video course
  categories:
    - Education
    - Video
    - Portfolio
    - Freelance
  featured: false
- title: Studenten bilden Schüler
  description: >
    Studenten bilden Schüler e.V. is a German student-run nonprofit initiative that aims to
    contribute to more equal educational opportunities by providing free tutoring to refugees
    and children from underprivileged families. The site is built on Gatsby v2, styled-components
    and Contentful. It supports Google Analytics, fluid typography and Algolia search.
  main_url: https://studenten-bilden-schueler.de
  url: https://studenten-bilden-schueler.de
  source_url: https://github.com/StudentenBildenSchueler/homepage
  categories:
    - Education
    - Nonprofit
    - Blog
  built_by: Janosh Riebesell
  built_by_url: https://janosh.io
  featured: false
- title: Mike's Remote List
  main_url: https://www.mikesremotelist.com
  url: https://www.mikesremotelist.com
  description: >
    A list of remote jobs, updated throughout the day. Built on Gatsby v1 and powered by Contentful, Google Sheets, string and sticky tape.
  categories:
    - Marketing
  featured: false
- title: Madvoid
  main_url: https://madvoid.com/
  url: https://madvoid.com/screenshot/
  featured: false
  description: >
    Madvoid is a team of expert developers dedicated to creating simple, clear, usable and blazing fast web and mobile apps.
    We are coders that help companies and agencies to create social & interactive experiences.
    This includes full-stack development using React, WebGL, Static Site Generators, Ruby On Rails, Phoenix, GraphQL, Chatbots, CI / CD, Docker and more!
  categories:
    - Portfolio
    - Technology
    - Web Development
    - Agency
    - Marketing
  built_by: Jean-Paul Bonnetouche
  built_by_url: https://twitter.com/_jpb
- title: MOMNOTEBOOK.COM
  description: >
    Sharing knowledge and experiences that make childhood and motherhood rich, vibrant and healthy.
  main_url: https://momnotebook.com/
  url: https://momnotebook.com/
  featured: false
  built_by: Aleksander Hansson
  built_by_url: https://www.linkedin.com/in/aleksanderhansson/
  categories:
    - Blog
- title: Pirate Studios
  description: >
    Reinventing music studios with 24/7 self service rehearsal, DJ & production rooms available around the world.
  main_url: https://www.piratestudios.co
  url: https://www.piratestudios.co
  featured: false
  built_by: The Pirate Studios team
  built_by_url: https://github.com/piratestudios/
  categories:
    - Music
- title: Aurora EOS
  main_url: https://www.auroraeos.com/
  url: https://www.auroraeos.com/
  featured: false
  categories:
    - Finance
    - Marketing
    - Blog
  built_by: Corey Ward
  built_by_url: http://www.coreyward.me/
- title: MadeComfy
  main_url: https://madecomfy.com.au/
  url: https://madecomfy.com.au/
  description: >
    Short term rental management startup, using Contentful + Gatsby + CircleCI
  featured: false
  categories:
    - Travel
  built_by: Lucas Vilela
  built_by_url: https://madecomfy.com.au/
- title: Tiger Facility Services
  description: >
    Tiger Facility Services combines facility management expertise with state of the art software to offer a sustainable and customer oriented cleaning and facility service.
  main_url: https://www.tigerfacilityservices.com/de-en/
  url: https://www.tigerfacilityservices.com/de-en/
  featured: false
  categories:
    - Marketing
- title: Luciano Mammino's blog
  description: >
    Tech & programming blog of Luciano Mammino a.k.a. "loige", Full-Stack Web Developer and International Speaker
  main_url: https://loige.co
  url: https://loige.co
  featured: false
  categories:
    - Blog
    - Web Development
  built_by: Luciano Mammino
  built_by_url: https://loige.co
- title: Wire • Secure collaboration platform
  description: >
    Corporate website of Wire, an open source, end-to-end encrypted collaboration platform
  main_url: https://wire.com
  url: https://wire.com
  featured: false
  categories:
    - Open Source
    - Productivity
    - Technology
    - Blog
    - App
  built_by: Wire team
  built_by_url: https://github.com/orgs/wireapp/people
- title: J. Patrick Raftery
  main_url: https://www.jpatrickraftery.com
  url: https://www.jpatrickraftery.com
  description: J. Patrick Raftery is an opera singer and voice teacher based in Vancouver, BC.
  categories:
    - Portfolio
    - Music
  built_by: Michael Uloth
  built_by_url: https://www.michaeluloth.com
  featured: false
- title: Aria Umezawa
  main_url: https://www.ariaumezawa.com
  url: https://www.ariaumezawa.com
  description: Aria Umezawa is a director, producer, and writer currently based in San Francisco. Site designed by Stephen Bell.
  categories:
    - Portfolio
    - Music
    - Entertainment
  built_by: Michael Uloth
  built_by_url: https://www.michaeluloth.com
  featured: false
- title: Pomegranate Opera
  main_url: https://pomegranateopera.netlify.com
  url: https://pomegranateopera.netlify.com
  description: Pomegranate Opera is a lesbian opera written by Amanda Hale & Kye Marshall. Site designed by Stephen Bell.
  categories:
    - Gallery
    - Music
  built_by: Michael Uloth
  built_by_url: https://www.michaeluloth.com
  featured: false
- title: Daniel Cabena
  main_url: https://www.danielcabena.com
  url: https://www.danielcabena.com
  description: Daniel Cabena is a Canadian countertenor highly regarded in both Canada and Europe for prize-winning performances ranging from baroque to contemporary repertoire. Site designed by Stephen Bell.
  categories:
    - Portfolio
    - Music
  built_by: Michael Uloth
  built_by_url: https://www.michaeluloth.com
  featured: false
- title: Artist.Center
  main_url: https://artistcenter.netlify.com
  url: https://artistcenter.netlify.com
  description: The marketing page for Artist.Center, a soon-to-launch platform designed to connect opera singers to opera companies. Site designed by Stephen Bell.
  categories:
    - Music
  built_by: Michael Uloth
  built_by_url: https://www.michaeluloth.com
  featured: false
- title: DG Volo & Company
  main_url: https://www.dgvolo.com
  url: https://www.dgvolo.com
  description: DG Volo & Company is a Toronto-based investment consultancy. Site designed by Stephen Bell.
  categories:
    - Finance
  built_by: Michael Uloth
  built_by_url: https://www.michaeluloth.com
  featured: false
- title: Shawna Lucey
  main_url: https://www.shawnalucey.com
  url: https://www.shawnalucey.com
  description: Shawna Lucey is an American theater and opera director based in New York City. Site designed by Stephen Bell.
  categories:
    - Portfolio
    - Music
    - Entertainment
  built_by: Michael Uloth
  built_by_url: https://www.michaeluloth.com
  featured: false
- title: Leyan Lo
  main_url: https://www.leyanlo.com
  url: https://www.leyanlo.com
  description: >
    Leyan Lo’s personal website
  categories:
    - Portfolio
  built_by: Leyan Lo
  built_by_url: https://www.leyanlo.com
  featured: false
- title: Hawaii National Bank
  url: https://hawaiinational.bank
  main_url: https://hawaiinational.bank
  description: Hawaii National Bank's highly personalized service has helped loyal customers & locally owned businesses achieve their financial dreams for over 50 years.
  categories:
    - Finance
  built_by: Wall-to-Wall Studios
  built_by_url: https://walltowall.com
  featured: false
- title: Coletiv
  url: https://coletiv.com
  main_url: https://coletiv.com
  description: Coletiv teams up with companies of all sizes to design, develop & launch digital products for iOS, Android & the Web.
  categories:
    - Technology
    - Agency
    - Web Development
  built_by: Coletiv
  built_by_url: https://coletiv.com
  featured: false
- title: janosh.io
  description: >
    Personal blog and portfolio of Janosh Riebesell. The site is built with Gatsby v2 and designed
    entirely with styled-components v4. Much of the layout was achieved with CSS grid. It supports
    Google Analytics, fluid typography and Algolia search.
  main_url: https://janosh.io
  url: https://janosh.io
  source_url: https://github.com/janosh/janosh.io
  categories:
    - Portfolio
    - Blog
    - Science
    - Photography
    - Travel
  built_by: Janosh Riebesell
  built_by_url: https://janosh.io
  featured: false
- title: Gold Edge Training
  url: https://www.goldedgetraining.co.uk
  main_url: https://www.goldedgetraining.co.uk
  description: >
    AAT approved online distance learning accountancy training provider. Branded landing page / mini brochure promoting competitor differentiators, student testimonials, offers, service benefits and features. Designed to both inform potential students and encourage visits to company e-commerce site or direct company contact.
  categories:
    - Education
    - Learning
    - Landing Page
    - Business
    - Finance
  built_by: Leo Furze-Waddock
  built_by_url: https://www.linkedin.com/in/lfurzewaddock
- title: Gatsby Manor
  description: >
    We build themes for gatsby. We have themes for all projects including personal,
    portfolio, e-commerce, landing pages and more. We also run an in-house
    web dev and design studio. If you cannot find what you want, we can build it for you!
    Email us at gatsbymanor@gmail.com with questions.
  main_url: https://www.gatsbymanor.com
  url: https://www.gatsbymanor.com
  source_url: https://github.com/gatsbymanor
  categories:
    - Web Development
    - Agency
    - Technology
    - Freelance
  built_by: Steven Natera
  built_by_url: https://stevennatera.com
- title: Ema Suriano's Portfolio
  main_url: https://emasuriano.com/
  url: https://emasuriano.com/
  description: >
    Ema Suriano's portfolio to display information about him, his projects and what he's writing about.
  categories:
    - Portfolio
    - Technology
    - Web Development
  built_by: Ema Suriano
  built_by_url: https://emasuriano.com/
  featured: false
- title: Luan Orlandi
  main_url: https://luanorlandi.github.io
  url: https://luanorlandi.github.io
  source_url: https://github.com/luanorlandi/luanorlandi.github.io
  description: >
    Luan Orlandi's personal website. Brazilian web developer, enthusiast in React and Gatsby.
  categories:
    - Blog
    - Portfolio
    - Web Development
  built_by: Luan Orlandi
  built_by_url: https://github.com/luanorlandi
- title: Mobius Labs
  main_url: https://mobius.ml
  url: https://mobius.ml
  description: >
    Mobius Labs landing page, a Start-up working on Computer Vision
  categories:
    - Landing Page
    - Marketing
    - Technology
  built_by: sktt
  built_by_url: https://github.com/sktt
- title: EZAgrar
  main_url: https://www.ezagrar.at/en/
  url: https://www.ezagrar.at/en/
  description: >
    EZAgrar.at is the homepage of the biggest agricultural machinery dealership in Austria. In total 8 pages will be built for this client reusing a lot of components between them.
  categories:
    - E-commerce
    - Marketing
  built_by: MangoART
  built_by_url: https://www.mangoart.at
  featured: false
- title: OAsome blog
  main_url: https://oasome.blog/
  url: https://oasome.blog/
  source_url: https://github.com/oorestisime/oasome
  description: >
    Paris-based Cypriot adventurers. A and O. Lovers of life and travel. Want to get a glimpse of the OAsome world?
  categories:
    - Blog
    - Photography
    - Travel
  built_by: Orestis Ioannou
  featured: false
- title: Brittany Chiang
  main_url: https://brittanychiang.com/
  url: https://brittanychiang.com/
  source_url: https://github.com/bchiang7/v4
  description: >
    Personal website and portfolio of Brittany Chiang built with Gatsby v2
  categories:
    - Portfolio
  built_by: Brittany Chiang
  built_by_url: https://github.com/bchiang7
  featured: false
- title: Fitekran
  description: >
    One of the most visited Turkish blogs about health, sports and healthy lifestyle, that has been rebuilt with Gatsby v2 using WordPress.
  main_url: https://www.fitekran.com
  url: https://www.fitekran.com
  categories:
    - Science
    - Healthcare
    - Blog
  built_by: Burak Tokak
  built_by_url: https://www.buraktokak.com
- title: Serverless
  main_url: https://serverless.com
  url: https://serverless.com
  description: >
    Serverless.com – Build web, mobile and IoT applications with serverless architectures using AWS Lambda, Azure Functions, Google CloudFunctions & more!
  categories:
    - Technology
    - Web Development
  built_by: Codebrahma
  built_by_url: https://codebrahma.com
  featured: false
- title: Dive Bell
  main_url: https://divebell.band/
  url: https://divebell.band/
  description: >
    Simple site for a band to list shows dates and videos (499 on lighthouse)
  categories:
    - Music
  built_by: Matt Bagni
  built_by_url: https://mattbag.github.io
  featured: false
- title: Mayer Media Co.
  main_url: https://mayermediaco.com/
  url: https://mayermediaco.com/
  description: >
    Freelance Web Development and Digital Marketing
  categories:
    - Web Development
    - Marketing
    - Blog
  source_url: https://github.com/MayerMediaCo/MayerMediaCo2.0
  built_by: Danny Mayer
  built_by_url: https://twitter.com/mayermediaco
  featured: false
- title: Jan Czizikow Portfolio
  main_url: https://www.janczizikow.com/
  url: https://www.janczizikow.com/
  source_url: https://github.com/janczizikow/janczizikow-portfolio
  description: >
    Simple personal portfolio site built with Gatsby
  categories:
    - Portfolio
    - Freelance
    - Web Development
  built_by: Jan Czizikow
  built_by_url: https://github.com/janczizikow
- title: Carbon Design Systems
  main_url: http://www.carbondesignsystem.com/
  url: http://www.carbondesignsystem.com/
  description: >
    The Carbon Design System is integrating the new IBM Design Ethos and Language. It represents a completely fresh approach to the design of all things at IBM.
  categories:
    - Design System
    - Documentation
  built_by: IBM
  built_by_url: https://www.ibm.com/
  featured: false
- title: Mozilla Mixed Reality
  main_url: https://mixedreality.mozilla.org/
  url: https://mixedreality.mozilla.org/
  description: >
    Virtual Reality for the free and open Web.
  categories:
    - Open Source
  built_by: Mozilla
  built_by_url: https://www.mozilla.org/
  featured: false
- title: Uniform Hudl Design System
  main_url: http://uniform.hudl.com/
  url: http://uniform.hudl.com/
  description: >
    A single design system to ensure every interface feels like Hudl. From the colors we use to the size of our buttons and what those buttons say, Uniform has you covered. Check the guidelines, copy the code and get to building.
  categories:
    - Design System
    - Open Source
    - Design
  built_by: Hudl
  built_by_url: https://www.hudl.com/
- title: Subtle UI
  main_url: https://subtle-ui.netlify.com/
  url: https://subtle-ui.netlify.com/
  source_url: https://github.com/ryanwiemer/subtle-ui
  description: >
    A collection of clever yet understated user interactions found on the web.
  categories:
    - Web Development
    - Open Source
    - User Experience
  built_by: Ryan Wiemer
  built_by_url: https://www.ryanwiemer.com/
  featured: false
- title: developer.bitcoin.com
  main_url: https://developer.bitcoin.com/
  url: https://developer.bitcoin.com/
  description: >
    Bitbox based bitcoin.com developer platform and resources.
  categories:
    - Finance
  featured: false
- title: Barmej
  main_url: https://app.barmej.com/
  url: https://app.barmej.com/
  description: >
    An interactive platform to learn different programming languages in Arabic for FREE
  categories:
    - Education
    - Programming
    - Learning
  built_by: Obytes
  built_by_url: https://www.obytes.com/
  featured: false
- title: Emergence
  main_url: https://emcap.com/
  url: https://emcap.com/
  description: >
    Emergence is a top enterprise cloud venture capital firm. We fund early stage ventures focusing on enterprise & SaaS applications. Emergence is one of the top VC firms in Silicon Valley.
  categories:
    - Marketing
    - Blog
  built_by: Upstatement
  built_by_url: https://www.upstatement.com/
  featured: false
- title: FPVtips
  main_url: https://fpvtips.com
  url: https://fpvtips.com
  source_url: https://github.com/jumpalottahigh/fpvtips
  description: >
    FPVtips is all about bringing racing drone pilots closer together, and getting more people into the hobby!
  categories:
    - Community
    - Education
  built_by: Georgi Yanev
  built_by_url: https://twitter.com/jumpalottahigh
  featured: false
- title: Georgi Yanev
  main_url: https://blog.georgi-yanev.com/
  url: https://blog.georgi-yanev.com/
  source_url: https://github.com/jumpalottahigh/blog.georgi-yanev.com
  description: >
    I write articles about FPV quads (building and flying), web development, smart home automation, life-long learning and other topics from my personal experience.
  categories:
    - Blog
  built_by: Georgi Yanev
  built_by_url: https://twitter.com/jumpalottahigh
  featured: false
- title: Bear Archery
  main_url: https://beararchery.com/
  url: https://beararchery.com/
  categories:
    - E-commerce
    - Sports
  built_by: Escalade Sports
  built_by_url: https://www.escaladesports.com/
  featured: false
- title: "attn:"
  main_url: https://www.attn.com/
  url: https://www.attn.com/
  categories:
    - Media
    - Entertainment
  built_by: "attn:"
  built_by_url: https://www.attn.com/
  featured: false
- title: Mirror Conf
  description: >
    Mirror Conf is a conference designed to empower designers and frontend developers who have a thirst for knowledge and want to broaden their horizons.
  main_url: https://www.mirrorconf.com/
  url: https://www.mirrorconf.com/
  categories:
    - Conference
    - Design
    - Web Development
  featured: false
- title: Startarium
  main_url: https://www.startarium.ro
  url: https://www.startarium.ro
  description: >
    Free entrepreneurship educational portal with more than 20000 users, hundreds of resources, crowdfunding, mentoring and investor pitching events facilitated.
  categories:
    - Education
    - Nonprofit
    - Entrepreneurship
  built_by: Cezar Neaga
  built_by_url: https://twitter.com/cezarneaga
  featured: false
- title: Microlink
  main_url: https://microlink.io/
  url: https://microlink.io/
  description: >
    Extract structured data from any website.
  categories:
    - Web Development
    - API
  built_by: Kiko Beats
  built_by_url: https://kikobeats.com/
  featured: false
- title: Kevin Legrand
  url: https://k-legrand.com
  main_url: https://k-legrand.com
  source_url: https://github.com/Manoz/k-legrand.com
  description: >
    Personal website and blog built with love with Gatsby v2
  categories:
    - Blog
    - Portfolio
    - Web Development
  built_by: Kevin Legrand
  built_by_url: https://k-legrand.com
  featured: false
- title: David James Portfolio
  main_url: https://dfjames.com/
  url: https://dfjames.com/
  source_url: https://github.com/daviddeejjames/dfjames-gatsby
  description: >
    Portfolio Site using GatsbyJS and headless WordPress
  categories:
    - WordPress
    - Portfolio
    - Blog
  built_by: David James
  built_by_url: https://twitter.com/daviddeejjames
- title: Hypertext Candy
  url: https://www.hypertextcandy.com/
  main_url: https://www.hypertextcandy.com/
  description: >
    Blog about web development. Laravel, Vue.js, etc.
  categories:
    - Blog
    - Web Development
  built_by: Masahiro Harada
  built_by_url: https://twitter.com/_Masahiro_H_
  featured: false
- title: Maxence Poutord's blog
  description: >
    Tech & programming blog of Maxence Poutord, Software Engineer, Serial Traveler and Public Speaker
  main_url: https://www.maxpou.fr
  url: https://www.maxpou.fr
  featured: false
  categories:
    - Blog
    - Web Development
  built_by: Maxence Poutord
  built_by_url: https://www.maxpou.fr
- title: The Noted Project
  url: https://thenotedproject.org
  main_url: https://thenotedproject.org
  source_url: https://github.com/ianbusko/the-noted-project
  description: >
    Website to showcase the ethnomusicology research for The Noted Project.
  categories:
    - Portfolio
    - Education
    - Gallery
  built_by: Ian Busko
  built_by_url: https://github.com/ianbusko
  featured: false
- title: People For Bikes
  url: https://2017.peopleforbikes.org/
  main_url: https://2017.peopleforbikes.org/
  categories:
    - Community
    - Sports
    - Gallery
    - Nonprofit
  built_by: PeopleForBikes
  built_by_url: https://peopleforbikes.org/about-us/who-we-are/staff/
  featured: false
- title: Wide Eye
  description: >
    Creative agency specializing in interactive design, web development, and digital communications.
  url: https://wideeye.co/
  main_url: https://wideeye.co/
  categories:
    - Design
    - Web Development
  built_by: Wide Eye
  built_by_url: https://wideeye.co/about-us/
  featured: false
- title: CodeSandbox
  description: >
    CodeSandbox is an online editor that helps you create web applications, from prototype to deployment.
  url: https://codesandbox.io/
  main_url: https://codesandbox.io/
  categories:
    - Web Development
  featured: false
- title: Marvel
  description: >
    The all-in-one platform powering design.
  url: https://marvelapp.com/
  main_url: https://marvelapp.com/
  categories:
    - Design
  featured: false
- title: Designcode.io
  description: >
    Learn to design and code React apps.
  url: https://designcode.io
  main_url: https://designcode.io
  categories:
    - Learning
  featured: false
- title: Happy Design
  description: >
    The Brand and Product Team Behind Happy Money
  url: https://design.happymoney.com/
  main_url: https://design.happymoney.com/
  categories:
    - Design
    - Finance
- title: Weihnachtsmarkt.ms
  description: >
    Explore the christmas market in Münster (Westf).
  url: https://weihnachtsmarkt.ms/
  main_url: https://weihnachtsmarkt.ms/
  source_url: https://github.com/codeformuenster/weihnachtsmarkt
  categories:
    - Gallery
    - Food
  built_by: Code for Münster during MSHACK18
  featured: false
- title: Code Championship
  description: >
    Competitive coding competitions for students from 3rd to 8th grade. Code is Sport.
  url: https://www.codechampionship.com
  main_url: https://www.codechampionship.com
  categories:
    - Learning
    - Education
    - Sports
  built_by: Abamath LLC
  built_by_url: https://www.abamath.com
  featured: false
- title: Wieden+Kennedy
  description: >
    Wieden+Kennedy is an independent, global creative company.
  categories:
    - Technology
    - Web Development
    - Agency
    - Marketing
  url: https://www.wk.com
  main_url: https://www.wk.com
  built_by: Wieden Kennedy
  built_by_url: https://www.wk.com/about/
  featured: false
- title: Testing JavaScript
  description: >
    This course will teach you the fundamentals of testing your JavaScript applications using eslint, Flow, Jest, and Cypress.
  url: https://testingjavascript.com/
  main_url: https://testingjavascript.com/
  categories:
    - Learning
    - Education
    - JavaScript
  built_by: Kent C. Dodds
  built_by_url: https://kentcdodds.com/
  featured: false
- title: Use Hooks
  description: >
    One new React Hook recipe every day.
  url: https://usehooks.com/
  main_url: https://usehooks.com/
  categories:
    - Learning
  built_by: Gabe Ragland
  built_by_url: https://twitter.com/gabe_ragland
  featured: false
- title: Ambassador
  url: https://www.getambassador.io
  main_url: https://www.getambassador.io
  description: >
    Open source, Kubernetes-native API Gateway for microservices built on Envoy.
  categories:
    - Open Source
    - Documentation
    - Technology
  built_by: Datawire
  built_by_url: https://www.datawire.io
  featured: false
- title: Clubhouse
  main_url: https://clubhouse.io
  url: https://clubhouse.io
  description: >
    The intuitive and powerful project management platform loved by software teams of all sizes. Built with Gatsby v2 and Prismic
  categories:
    - Technology
    - Blog
    - Productivity
    - Community
    - Design
    - Open Source
  built_by: Ueno.
  built_by_url: https://ueno.co
  featured: false
- title: Asian Art Collection
  url: http://artmuseum.princeton.edu/asian-art/
  main_url: http://artmuseum.princeton.edu/asian-art/
  description: >
    Princeton University has a branch dealing with state of art.They have showcased ore than 6,000 works of Asian art are presented alongside ongoing curatorial and scholarly research
  categories:
    - Marketing
  featured: false
- title: QHacks
  url: https://qhacks.io
  main_url: https://qhacks.io
  source_url: https://github.com/qhacks/qhacks-website
  description: >
    QHacks is Queen’s University’s annual hackathon! QHacks was founded in 2016 with a mission to advocate and incubate the tech community at Queen’s University and throughout Canada.
  categories:
    - Education
    - Technology
    - Podcast
  featured: false
- title: Tyler McGinnis
  url: https://tylermcginnis.com/
  main_url: https://tylermcginnis.com/
  description: >
    The linear, course based approach to learning web technologies.
  categories:
    - Education
    - Technology
    - Podcast
    - Web Development
  featured: false
- title: a11y with Lindsey
  url: https://www.a11ywithlindsey.com/
  main_url: https://www.a11ywithlindsey.com/
  source_url: https://github.com/lkopacz/a11y-with-lindsey
  description: >
    To help developers navigate accessibility jargon, write better code, and to empower them to make their Internet, Everyone's Internet.
  categories:
    - Education
    - Blog
    - Technology
  built_by: Lindsey Kopacz
  built_by_url: https://twitter.com/littlekope0903
  featured: false
- title: DEKEMA
  url: https://www.dekema.com/
  main_url: https://www.dekema.com/
  description: >
    Worldclass crafting: Furnace, fervor, fulfillment. Delivering highest demand for future craftsmanship. Built using Gatsby v2 and Prismic.
  categories:
    - Healthcare
    - Science
    - Technology
  built_by: Crisp Studio
  built_by_url: https://crisp.studio
  featured: false
- title: Ramón Chancay
  description: >-
    Front-end / Back-end Developer in Guayaquil Ecuador.
    Currently at Everymundo, previously at El Universo.
    I enjoy teaching and sharing what I know.
    I give professional advice to developers and companies.
    My wife and my children are everything in my life.
  main_url: https://ramonchancay.me/
  url: https://ramonchancay.me/
  source_url: https://github.com/devrchancay/personal-site
  featured: false
  categories:
    - Blog
    - Technology
    - Web Development
  built_by: Ramón Chancay
  built_by_url: https://ramonchancay.me/
- title: Acclimate Consulting
  main_url: https://www.acclimate.io/
  url: https://www.acclimate.io/
  description: >-
    Acclimate is a consulting firm that puts organizations back in control with data-driven strategies and full-stack applications.
  categories:
    - Technology
    - Consulting
  built_by: Andrew Wilson
  built_by_url: https://github.com/andwilson
  featured: false
- title: Flyright
  url: https://flyright.co/
  main_url: https://flyright.co/
  description: >-
    Flyright curates everything you need for international travel in one tidy place 💜
  categories:
    - Technology
    - App
  built_by: Ty Hopp
  built_by_url: https://github.com/tyhopp
  featured: false
- title: Vets Who Code
  url: https://vetswhocode.io/
  main_url: https://vetswhocode.io/
  description: >-
    VetsWhoCode is a non-profit organization dedicated to training military veterans & giving them the skills they need transition into tech careers.
  categories:
    - Technology
    - Nonprofit
  featured: false
- title: Patreon Blog
  url: https://blog.patreon.com/
  main_url: https://blog.patreon.com/
  description: >-
    Official blog of Patreon.com
  categories:
    - Blog
  featured: false
- title: Full Beaker
  url: https://fullbeaker.com/
  main_url: https://fullbeaker.com/
  description: >-
    Full Beaker provides independent advice online about careers and home ownership, and connect anyone who asks with companies that can help them.
  categories:
    - Consulting
  featured: false
- title: Citywide Holdup
  url: https://citywideholdup.org/
  main_url: https://citywideholdup.org/
  description: >-
    Citywide Holdup is an annual fundraising event held around early November in the city of Austin, TX hosted by the Texas Wranglers benefitting Easter Seals of Central Texas, a non-profit organization that provides exceptional services, education, outreach and advocacy so that people with disabilities can live, learn, work and play in our communities.
  categories:
    - Nonprofit
    - Event
  built_by: Cameron Rison
  built_by_url: https://github.com/killakam3084
  featured: false
- title: Dawn Labs
  url: https://dawnlabs.io
  main_url: https://dawnlabs.io
  description: >-
    Thoughtful products for inspired teams. With a holistic approach to engineering and design, we partner with startups and enterprises to build for the digital era.
  categories:
    - Technology
    - Agency
    - Web Development
  featured: false
- title: COOP by Ryder
  url: https://coop.com/
  main_url: https://coop.com/
  description: >
    COOP is a platform that connects fleet managers that have idle vehicles to businesses that are looking to rent vehicles. COOP simplifies the process and paperwork required to safely share vehicles between business owners.
  categories:
    - Marketing
  built_by: Crispin Porter Bogusky
  built_by_url: http://www.cpbgroup.com/
  featured: false
- title: Domino's Paving for Pizza
  url: https://www.pavingforpizza.com/
  main_url: https://www.pavingforpizza.com/
  description: >
    Nominate your town for a chance to have your rough drive home from Domino's fixed to pizza perfection.
  categories:
    - Marketing
  built_by: Crispin Porter Bogusky
  built_by_url: http://www.cpbgroup.com/
  featured: false
- title: Propapanda
  url: https://propapanda.eu/
  main_url: https://propapanda.eu/
  description: >
    Is a creative production house based in Tallinn, Estonia. We produce music videos, commercials, films and campaigns – from scratch to finish.
  categories:
    - Video
    - Portfolio
    - Agency
    - Media
  built_by: Henry Kehlmann
  built_by_url: https://github.com/madhenry/
  featured: false
- title: JAMstack.paris
  url: https://jamstack.paris/
  main_url: https://jamstack.paris/
  source_url: https://github.com/JAMstack-paris/jamstack.paris
  description: >
    JAMstack-focused, bi-monthly meetup in Paris
  categories:
    - Web Development
  built_by: Matthieu Auger & Nicolas Goutay
  built_by_url: https://github.com/JAMstack-paris
  featured: false
- title: DexWallet - The only Wallet you need by Dexlab
  main_url: https://www.dexwallet.io/
  url: https://www.dexwallet.io/
  source_url: https://github.com/dexlab-io/DexWallet-website
  featured: false
  description: >-
    DexWallet is a secure, multi-chain, mobile wallet with an upcoming one-click exchange for mobile.
  categories:
    - App
    - Open Source
  built_by: DexLab
  built_by_url: https://github.com/dexlab-io
- title: Kings Valley Paving
  url: https://kingsvalleypaving.com
  main_url: https://kingsvalleypaving.com
  description: >
    Kings Valley Paving is an asphalt, paving and concrete company serving the commercial, residential and industrial sectors in the Greater Toronto Area. Site designed by Stephen Bell.
  categories:
    - Marketing
  built_by: Michael Uloth
  built_by_url: https://www.michaeluloth.com
  featured: false
- title: Peter Barrett
  url: https://www.peterbarrett.ca
  main_url: https://www.peterbarrett.ca
  description: >
    Peter Barrett is a Canadian baritone from Newfoundland and Labrador who performs opera and concert repertoire in Canada, the U.S. and around the world. Site designed by Stephen Bell.
  categories:
    - Portfolio
    - Music
  built_by: Michael Uloth
  built_by_url: https://www.michaeluloth.com
  featured: false
- title: NARCAN
  main_url: https://www.narcan.com
  url: https://www.narcan.com
  description: >
    NARCAN Nasal Spray is the first and only FDA-approved nasal form of naloxone for the emergency treatment of a known or suspected opioid overdose.
  categories:
    - Healthcare
  built_by: NARCAN
  built_by_url: https://www.narcan.com
  featured: false
- title: Ritual
  main_url: https://ritual.com
  url: https://ritual.com
  description: >
    Ritual started with a simple question, what exactly is in women's multivitamins? This is the story of what happened when our founder Kat started searching for answers — the story of Ritual.
  categories:
    - Healthcare
  built_by: Ritual
  built_by_url: https://ritual.com
  featured: false
- title: Truebill
  main_url: https://www.truebill.com
  url: https://www.truebill.com
  description: >
    Truebill empowers you to take control of your money.
  categories:
    - Finance
  built_by: Truebill
  built_by_url: https://www.truebill.com
  featured: false
- title: Smartling
  main_url: https://www.smartling.com
  url: https://www.smartling.com
  description: >
    Smartling enables you to automate, manage, and professionally translate content so that you can do more with less.
  categories:
    - Marketing
  built_by: Smartling
  built_by_url: https://www.smartling.com
  featured: false
- title: Clear
  main_url: https://www.clearme.com
  url: https://www.clearme.com
  description: >
    At clear, we’re working toward a future where you are your ID, enabling you to lead an unstoppable life.
  categories:
    - Security
  built_by: Clear
  built_by_url: https://www.clearme.com
  featured: false
- title: VS Code Rocks
  main_url: https://vscode.rocks
  url: https://vscode.rocks
  source_url: https://github.com/lannonbr/vscode-rocks
  featured: false
  description: >
    VS Code Rocks is a place for weekly news on the newest features and updates to Visual Studio Code as well as trending extensions and neat tricks to continually improve your VS Code skills.
  categories:
    - Open Source
    - Blog
    - Web Development
  built_by: Benjamin Lannon
  built_by_url: https://github.com/lannonbr
- title: Particle
  main_url: https://www.particle.io
  url: https://www.particle.io
  featured: false
  description: Particle is a fully-integrated IoT platform that offers everything you need to deploy an IoT product.
  categories:
    - Marketing
- title: freeCodeCamp curriculum
  main_url: https://learn.freecodecamp.org
  url: https://learn.freecodecamp.org
  featured: false
  description: Learn to code with free online courses, programming projects, and interview preparation for developer jobs.
  categories:
    - Web Development
    - Learning
- title: Tandem
  main_url: https://www.tandem.co.uk
  url: https://www.tandem.co.uk
  description: >
    We're on a mission to free you of money misery. Our app, card and savings account are designed to help you spend less time worrying about money and more time enjoying life.
  categories:
    - Finance
    - App
  built_by: Tandem
  built_by_url: https://github.com/tandembank
  featured: false
- title: Monbanquet.fr
  main_url: https://monbanquet.fr
  url: https://monbanquet.fr
  description: >
    Give your corporate events the food and quality it deserves, thanks to the know-how of the best local artisans.
  categories:
    - E-commerce
    - Food
    - Event
  built_by: Monbanquet.fr
  built_by_url: https://github.com/monbanquet
  featured: false
- title: The Leaky Cauldron Blog
  url: https://theleakycauldronblog.com
  main_url: https://theleakycauldronblog.com
  source_url: https://github.com/v4iv/theleakycauldronblog
  description: >
    A Brew of Awesomeness with a Pinch of Magic...
  categories:
    - Blog
  built_by: Vaibhav Sharma
  built_by_url: https://github.com/v4iv
  featured: false
- title: Wild Drop Surf Camp
  main_url: https://wilddropsurfcamp.com
  url: https://wilddropsurfcamp.com
  description: >
    Welcome to Portugal's best kept secret and be amazed with our nature. Here you can explore, surf, taste the world's best gastronomy and wine, feel the North Canyon's power with the biggest waves in the world and so many other amazing things. Find us, discover yourself!
  categories:
    - Travel
  built_by: Samuel Fialho
  built_by_url: https://samuelfialho.com
  featured: false
- title: JoinUp HR chatbot
  url: https://www.joinup.io
  main_url: https://www.joinup.io
  description: Custom HR chatbot for better candidate experience
  categories:
    - App
    - Technology
  featured: false
- title: JDCastro Web Design & Development
  main_url: https://jacobdcastro.com
  url: https://jacobdcastro.com
  source_url: https://github.com/jacobdcastro/personal-site
  featured: false
  description: >
    A small business site for freelance web designer and developer Jacob D. Castro. Includes professional blog, contact forms, and soon-to-come portfolio of sites for clients. Need a new website or an extra developer to share the workload? Feel free to check out the website!
  categories:
    - Blog
    - Portfolio
    - Business
    - Freelance
  built_by: Jacob D. Castro
  built_by_url: https://twitter.com/jacobdcastro
- title: Gatsby Tutorials
  main_url: https://www.gatsbytutorials.com
  url: https://www.gatsbytutorials.com
  source_url: https://github.com/ooloth/gatsby-tutorials
  featured: false
  description: >
    Gatsby Tutorials is a community-updated list of video, audio and written tutorials to help you learn GatsbyJS.
  categories:
    - Web Development
    - Education
    - Open Source
  built_by: Michael Uloth
  built_by_url: https://www.michaeluloth.com
- title: Grooovinger
  url: https://www.grooovinger.com
  main_url: https://www.grooovinger.com
  description: >
    Martin Grubinger, a web developer from Austria
  categories:
    - Portfolio
    - Web Development
  built_by: Martin Grubinger
  built_by_url: https://www.grooovinger.com
  featured: false
- title: LXDX - the Crypto Derivatives Exchange
  main_url: https://www.lxdx.co/
  url: https://www.lxdx.co/
  description: >
    LXDX is the world's fastest crypto exchange. Our mission is to bring innovative financial products to retail crypto investors, providing access to the same speed and scalability that institutional investors already depend on us to deliver each and every day.
  categories:
    - Marketing
    - Finance
  built_by: Corey Ward
  built_by_url: http://www.coreyward.me/
  featured: false
- title: Kyle McDonald
  url: https://kylemcd.com
  main_url: https://kylemcd.com
  source_url: https://github.com/kylemcd/personal-site-react
  description: >
    Personal site + blog for Kyle McDonald
  categories:
    - Blog
  built_by: Kyle McDonald
  built_by_url: https://kylemcd.com
  featured: false
- title: VSCode Power User Course
  main_url: https://VSCode.pro
  url: https://VSCode.pro
  description: >
    After 10 years with Sublime, I switched to VSCode. Love it. Spent 1000+ hours building a premium video course to help you switch today. 200+ power user tips & tricks turn you into a VSCode.pro
  categories:
    - Education
    - Learning
    - E-commerce
    - Marketing
    - Technology
    - Web Development
  built_by: Ahmad Awais
  built_by_url: https://twitter.com/MrAhmadAwais/
  featured: false
- title: Thijs Koerselman Portfolio
  main_url: https://www.vauxlab.com
  url: https://www.vauxlab.com
  featured: false
  description: >
    Portfolio of Thijs Koerselman. A freelance software engineer, full-stack web developer and sound designer.
  categories:
    - Portfolio
    - Business
    - Freelance
    - Technology
    - Web Development
    - Music
- title: Ad Hoc Homework
  main_url: https://homework.adhoc.team
  url: https://homework.adhoc.team
  description: >
    Ad Hoc builds government digital services that are fast, efficient, and usable by everyone. Ad Hoc Homework is a collection of coding and design challenges for candidates applying to our open positions.
  categories:
    - Web Development
    - Government
    - Healthcare
    - Programming
  built_by_url: https://adhoc.team
  featured: false
- title: Birra Napoli
  main_url: http://www.birranapoli.it
  url: http://www.birranapoli.it
  built_by: Ribrain
  built_by_url: https://www.ribrainstudio.com
  featured: false
  description: >
    Birra Napoli official site
  categories:
    - Landing Page
    - Business
    - Food
- title: Satispay
  url: https://www.satispay.com
  main_url: https://www.satispay.com
  categories:
    - Business
    - Finance
    - Technology
  built_by: Satispay
  built_by_url: https://www.satispay.com
  featured: false
- title: The Movie Database - Gatsby
  url: https://tmdb.lekoarts.de
  main_url: https://tmdb.lekoarts.de
  source_url: https://github.com/LekoArts/gatsby-source-tmdb-example
  categories:
    - Open Source
    - Entertainment
    - Gallery
  featured: false
  built_by: LekoArts
  built_by_url: https://github.com/LekoArts
  description: >
    Source from The Movie Database (TMDb) API (v3) in Gatsby. This example is built with react-spring, React hooks and react-tabs and showcases the gatsby-source-tmdb plugin. It also has some client-only paths and uses gatsby-image.
- title: LANDR - Creative Tools for Musicians
  url: https://www.landr.com/
  main_url: https://www.landr.com/en/
  categories:
    - Music
    - Technology
    - Business
    - Entrepreneurship
    - Freelance
    - Marketing
    - Media
  featured: false
  built_by: LANDR
  built_by_url: https://twitter.com/landr_music
  description: >
    Marketing website built for LANDR. LANDR is a web application that provides tools for musicians to master their music (using artificial intelligence), collaborate with other musicians, and distribute their music to multiple platforms.
- title: ClinicJS
  url: https://clinicjs.org/
  main_url: https://clinicjs.org/
  categories:
    - Technology
    - Documentation
  featured: false
  built_by: NearForm
  built_by_url: https://www.nearform.com/
  description: >
    Tools to help diagnose and pinpoint Node.js performance issues.
- title: KOBIT
  main_url: https://kobit.in
  url: https://kobit.in
  description: Automated Google Analytics Report with everything you need and more
  featured: false
  categories:
    - Marketing
    - Blog
  built_by: mottox2
  built_by_url: https://mottox2.com
- title: Aleksander Hansson
  main_url: https://ahansson.com
  url: https://ahansson.com
  featured: false
  description: >
    Portfolio website for Aleksander Hansson
  categories:
    - Portfolio
    - Business
    - Freelance
    - Technology
    - Web Development
    - Consulting
  built_by: Aleksander Hansson
  built_by_url: https://www.linkedin.com/in/aleksanderhansson/
- title: Surfing Nosara
  main_url: https://www.surfingnosara.com
  url: https://www.surfingnosara.com
  description: Real estate, vacation, and surf report hub for Nosara, Costa Rica
  featured: false
  categories:
    - Business
    - Blog
    - Gallery
    - Marketing
  built_by: Desarol
  built_by_url: https://www.desarol.com
- title: Crispin Porter Bogusky
  url: https://cpbgroup.com/
  main_url: https://cpbgroup.com/
  description: >
    We solve the world’s toughest communications problems with the most quantifiably potent creative assets.
  categories:
    - Agency
    - Design
    - Marketing
  built_by: Crispin Porter Bogusky
  built_by_url: https://cpbgroup.com/
  featured: false
- title: graphene-python
  url: https://graphene-python.org
  main_url: https://graphene-python.org
  description: Graphene is a collaboratively funded project.Graphene-Python is a library for building GraphQL APIs in Python easily.
  categories:
    - Library
    - API
    - Documentation
  featured: false
- title: Engel & Völkers Ibiza Holiday Rentals
  main_url: https://www.ev-ibiza.com/
  url: https://www.ev-ibiza.com/
  featured: false
  built_by: Ventura Digitalagentur
  description: >
    Engel & Völkers, one of the most successful real estate agencies in the world, offers luxury holiday villas to rent in Ibiza.
  categories:
    - Travel
- title: Sylvain Hamann's personal website
  url: https://shamann.fr
  main_url: https://shamann.fr
  source_url: https://github.com/sylvhama/shamann-gatsby/
  description: >
    Sylvain Hamann, web developer from France
  categories:
    - Portfolio
    - Web Development
  built_by: Sylvain Hamann
  built_by_url: https://twitter.com/sylvhama
  featured: false
- title: Luca Crea's portfolio
  main_url: https://lcrea.github.io
  url: https://lcrea.github.io
  description: >
    Portfolio and personal website of Luca Crea, an Italian software engineer.
  categories:
    - Portfolio
  built_by: Luca Crea
  built_by_url: https://github.com/lcrea
  featured: false
- title: Escalade Sports
  main_url: https://www.escaladesports.com/
  url: https://www.escaladesports.com/
  categories:
    - E-commerce
    - Sports
  built_by: Escalade Sports
  built_by_url: https://www.escaladesports.com/
  featured: false
- title: Exposify
  main_url: https://www.exposify.de/
  url: https://www.exposify.de/
  description: >
    This is our German website built with Gatsby 2.0, Emotion and styled-system.
    Exposify is a proptech startup and builds technology for real estate businesses.
    We provide our customers with an elegant agent software in combination
    with beautifully designed and fast websites.
  categories:
    - Web Development
    - Real Estate
    - Agency
    - Marketing
  built_by: Exposify
  built_by_url: https://www.exposify.de/
  featured: false
- title: Steak Point
  main_url: https://www.steakpoint.at/
  url: https://www.steakpoint.at/
  description: >
    Steak Restaurant in Vienna, Austria (Wien, Österreich).
  categories:
    - Food
  built_by: Peter Kroyer
  built_by_url: https://www.peterkroyer.at/
  featured: false
- title: Takumon blog
  main_url: https://takumon.com
  url: https://takumon.com
  source_url: https://github.com/Takumon/blog
  description: Java Engineer's tech blog.
  featured: false
  categories:
    - Blog
  built_by: Takumon
  built_by_url: https://twitter.com/inouetakumon
- title: DayThirty
  main_url: https://daythirty.com
  url: https://daythirty.com
  description: DayThirty - ideas for the new year.
  featured: false
  categories:
    - Marketing
  built_by: Jack Oliver
  built_by_url: https://twitter.com/mrjackolai
- title: TheAgencyProject
  main_url: https://theagencyproject.co
  url: https://theagencyproject.co
  description: Agency model, without agency overhead.
  categories:
    - Agency
  built_by: JV-LA
  built_by_url: https://jv-la.com
- title: Karen Hou's portfolio
  main_url: https://www.karenhou.com/
  url: https://www.karenhou.com/
  categories:
    - Portfolio
  built_by: Karen H. Developer
  built_by_url: https://github.com/karenhou
  featured: false
- title: Jean Luc Ponty
  main_url: https://ponty.com
  url: https://ponty.com
  description: Official site for Jean Luc Ponty, French virtuoso violinist and jazz composer.
  featured: false
  categories:
    - Music
    - Entertainment
  built_by: Othermachines
  built_by_url: https://othermachines.com
- title: Rosewood Family Advisors
  main_url: https://www.rfallp.com/
  url: https://www.rfallp.com/
  description: Rosewood Family Advisors LLP (Palo Alto) provides a diverse range of family office services customized for ultra high net worth individuals.
  featured: false
  categories:
    - Finance
    - Business
  built_by: Othermachines
  built_by_url: https://othermachines.com
- title: Standing By Company
  main_url: https://standingby.company
  url: https://standingby.company
  description: A brand experience design company led by Scott Mackenzie and Trent Barton.
  featured: false
  categories:
    - Design
    - Web Development
  built_by: Standing By Company
  built_by_url: https://standingby.company
- title: Ashley Thouret
  main_url: https://www.ashleythouret.com
  url: https://www.ashleythouret.com
  description: Official website of Canadian soprano Ashley Thouret. Site designed by Stephen Bell.
  categories:
    - Portfolio
    - Music
  built_by: Michael Uloth
  built_by_url: https://www.michaeluloth.com
  featured: false
- title: The AZOOR Society
  main_url: https://www.azoorsociety.org
  url: https://www.azoorsociety.org
  description: The AZOOR Society is a UK-based charity committed to promoting awareness of Acute Zonal Occult Outer Retinopathy and assisting further research. Site designed by Stephen Bell.
  categories:
    - Community
    - Nonprofit
  built_by: Michael Uloth
  built_by_url: https://www.michaeluloth.com
  featured: false
- title: Gábor Fűzy pianist
  main_url: https://pianobar.hu
  url: https://pianobar.hu
  description: Gábor Fűzy pianist's official website built with Gatsby v2.
  categories:
    - Music
  built_by: Zoltán Bedi
  built_by_url: https://github.com/B3zo0
  featured: false
- title: Logicwind
  main_url: https://logicwind.com
  url: https://logicwind.com
  description: Website of Logicwind - JavaScript experts, Technology development agency & consulting.
  featured: false
  categories:
    - Portfolio
    - Agency
    - Web Development
    - Consulting
  built_by: Logicwind
  built_by_url: https://www.logicwind.com
- title: ContactBook.app
  main_url: https://contactbook.app
  url: https://contactbook.app
  description: Seamlessly share Contacts with G Suite team members
  featured: false
  categories:
    - Landing Page
    - Blog
  built_by: Logicwind
  built_by_url: https://www.logicwind.com
- title: Waterscapes
  main_url: https://waterscap.es
  url: https://waterscap.es/lake-monteynard/
  source_url: https://github.com/gaelbillon/Waterscapes-Gatsby-site
  description: Waterscap.es is a directory of bodies of water (creeks, ponds, waterfalls, lakes, etc) with information about each place such as how to get there, hike time, activities and photos and a map displayed with the Mapbox GL SJ npm package. It was developed with the goal of learning Gatsby. This website is based on the gatsby-contentful-starter and uses Contentful as CMS. It is hosted on Netlify. Hooks are setup with Bitbucket and Contentful to trigger a new build upon code or content changes. The data on Waterscap.es is a mix of original content and informations from the internets gathered and put together.
  categories:
    - Directory
    - Photography
    - Travel
  built_by: Gaël Billon
  built_by_url: https://gaelbillon.com
  featured: false
- title: Packrs
  url: https://www.packrs.co/
  main_url: https://www.packrs.co/
  description: >
    Packrs is a local delivery platform, one spot for all your daily requirements. On a single tap get everything you need at your doorstep.
  categories:
    - Marketing
    - Landing Page
    - Entrepreneurship
  built_by: Vipin Kumar Rawat
  built_by_url: https://github.com/aesthytik
  featured: false
- title: HyakuninIsshu
  main_url: https://hyakuninanki.net
  url: https://hyakuninanki.net
  source_url: https://github.com/rei-m/web_hyakuninisshu
  description: >
    HyakuninIsshu is a traditional Japanese card game.
  categories:
    - Education
    - Gallery
    - Entertainment
  built_by: Rei Matsushita
  built_by_url: https://github.com/rei-m/
  featured: false
- title: WQU Partners
  main_url: https://partners.wqu.org/
  url: https://partners.wqu.org/
  featured: false
  categories:
    - Marketing
    - Education
    - Landing Page
  built_by: Corey Ward
  built_by_url: http://www.coreyward.me/
- title: Federico Giacone
  url: https://federico.giac.one/
  main_url: https://federico.giac.one
  source_url: https://github.com/leopuleo/federico.giac.one
  description: >
    Digital portfolio for Italian Architect Federico Giacone.
  categories:
    - Portfolio
    - Gallery
  built_by: Leonardo Giacone
  built_by_url: https://github.com/leopuleo
  featured: false
- title: Station
  url: https://getstation.com/
  main_url: https://getstation.com/
  description: Station is the first smart browser for busy people. A single place for all of your web applications.
  categories:
    - Technology
    - Web Development
    - Productivity
  featured: false
- title: Vyron Vasileiadis
  url: https://fedonman.com/
  main_url: https://fedonman.com
  source_url: https://github.com/fedonman/fedonman-website
  description: Personal space of Vyron Vasileiadis aka fedonman, a Web & IoT Developer, Educator and Entrepreneur based in Athens, Greece.
  categories:
    - Portfolio
    - Technology
    - Web Development
    - Education
  built_by: Vyron Vasileiadis
  built_by_url: https://github.com/fedonman
- title: Fabien Champigny
  url: https://www.champigny.name/
  main_url: https://www.champigny.name/
  built_by_url: https://www.champigny.name/
  description: Fabien Champigny's personal blog. Entrepreneur, hacker and loves street photo.
  categories:
    - Blog
    - Gallery
    - Photography
    - Productivity
    - Entrepreneurship
  featured: false
- title: Alex Xie - Portfolio
  url: https://alexieyizhe.me/
  main_url: https://alexieyizhe.me/
  source_url: https://github.com/alexieyizhe/alexieyizhe.github.io
  description: >
    Personal website of Alex Yizhe Xie, a University of Waterloo Computer Science student and coding enthusiast.
  categories:
    - Blog
    - Portfolio
    - Web Development
  featured: false
- title: Dale Blackburn - Portfolio
  url: https://dakebl.co.uk/
  main_url: https://dakebl.co.uk/
  description: >
    Dale Blackburn's personal website and blog.
  categories:
    - Blog
    - Portfolio
    - Web Development
  featured: false
- title: Portfolio of Anthony Wiktor
  url: https://www.anthonydesigner.com/
  main_url: https://www.anthonydesigner.com/
  description: >
    Anthony Wiktor is a Webby Award-Winning Creative Director and Digital Designer twice named Hot 100 by WebDesigner Magazine. Anthony has over a decade of award-winning experience in design and has worked on projects across a diverse set of industries — from entertainment to consumer products to hospitality to technology. Anthony is a frequent lecturer at USC’s Annenberg School for Communication & Journalism and serves on the board of AIGA Los Angeles.
  categories:
    - Portfolio
    - Marketing
  built_by: Maciej Leszczyński
  built_by_url: https://twitter.com/_maciej
  featured: false
- title: Frame.io Workflow Guide
  main_url: https://workflow.frame.io
  url: https://workflow.frame.io
  description: >
    The web’s most comprehensive post-production resource, written by pro filmmakers, for pro filmmakers. Always expanding, always free.
  categories:
    - Education
  built_by: Frame.io
  built_by_url: https://frame.io
  featured: false
- title: MarcySutton.com
  main_url: https://marcysutton.com
  url: https://marcysutton.com
  description: >
    The personal website of web developer and accessibility advocate Marcy Sutton.
  categories:
    - Blog
    - Accessibility
    - Video
    - Photography
  built_by: Marcy Sutton
  built_by_url: https://marcysutton.com
  featured: true
- title: WPGraphQL Docs
  main_url: https://docs.wpgraphql.com
  url: https://docs.wpgraphql.com
  description: >
    Documentation for WPGraphQL, a free open-source WordPress plugin that provides an extendable GraphQL schema and API for any WordPress site.
  categories:
    - API
    - Documentation
    - Technology
    - Web Development
    - WordPress
  built_by: WPGraphQL
  built_by_url: https://wpgraphql.com
  featured: false
- title: Shine Lawyers
  main_url: https://www.shine.com.au
  url: https://www.shine.com.au
  description: >
    Shine Lawyers is an Australian legal services website built with Gatsby v2, Elasticsearch, Isso, and Geolocation services.
  categories:
    - Business
    - Blog
- title: Parallel Polis Kosice
  url: https://www.paralelnapoliskosice.sk/
  main_url: https://www.paralelnapoliskosice.sk/
  source_url: https://github.com/ParalelnaPolisKE/paralelnapoliskosice.sk
  description: >
    Parallel Polis is a collective of people who want to live in a more opened world. We look for possibilities and technologies (Bitcoin, the blockchain, reputation systems and decentralized technologies in general) that open new ways, make processes easier and remove unnecessary barriers. We want to create an environment that aims at education, discovering and creating better systems for everybody who is interested in freedom and independence.
  categories:
    - Blog
    - Education
    - Technology
  built_by: Roman Vesely
  built_by_url: https://romanvesely.
  featured: false
- title: Unda Solutions
  url: https://unda.com.au
  main_url: https://unda.com.au
  description: >
    A custom web application development company in Perth, WA
  categories:
    - Business
    - Freelance
    - Web Development
    - Technology
  featured: false
- title: BIGBrave
  main_url: https://bigbrave.digital
  url: https://bigbrave.digital
  description: >
    BIGBrave is a strategic design firm. We partner with our clients, big and small, to design & create human-centered brands, products, services and systems that are simple, beautiful and easy to use.
  categories:
    - Agency
    - Web Development
    - Marketing
    - Technology
    - WordPress
  built_by: Francois Brill | BIGBrave
  built_by_url: https://bigbrave.digital
  featured: false
- title: 5th Avenue Properties
  main_url: https://5thavenue.co.za
  url: https://5thavenue.co.za
  description: >
    5th Avenue Properties specializes in the leasing and sales of office space and industrial property. BIGBrave built the website in Gatsby with data from an API server (CRM) for all the property and consultant data, and WordPress for all the website content data and case studies. All forms on the website was also directly integrated into the CRM system to ensure no leads are lost. People cannot stop commenting on the speed of the site and the property search.
  categories:
    - Technology
    - WordPress
    - API
  built_by: Russel Povey and Francois Brill | BIGBrave
  built_by_url: https://bigbrave.digital
  featured: false
- title: Intsha Consulting
  main_url: https://intsha.co.za
  url: https://intsha.co.za
  description: >
    Intsha is a bespoke Human Resources consultancy firm offering expert Recruitment and Talent Management services in today's competitive marketplace. BIGBrave helped Intsha design and develop a bespoke online presense helping them stand out from the crowd.
  categories:
    - Consulting
    - Marketing
    - WordPress
  built_by: Evan Janovsky | BIGBrave
  built_by_url: https://bigbrave.digital
  featured: false
- title: MHW Law
  main_url: https://mhwlaw.ca
  url: https://mhwlaw.ca
  description: >
    MHW is a full service law firm that has offered legal representation and advice to clients locally and throughout British Columbia since 1984. BIGBrave helped MHW bring their website into the 21st century by offering the best and latest Gatsby site to help them stand our from the crowd.
  categories:
    - Law
    - Marketing
    - WordPress
  built_by: Evan Janovsky and Francois Brill | BIGBrave
  built_by_url: https://bigbrave.digital
  featured: false
- title: KegTracker
  main_url: https://www.kegtracker.co.za
  url: https://www.kegtracker.co.za
  description: >
    Keg Tracker is part of the Beverage Insights family and its sole aim is to provide you with the right data about your kegs to make better decisions. In today’s business landscape having the right information at your finger tips is crucial to the agility of your business.
  categories:
    - Food
    - Business
    - Technology
  built_by: Francois Brill | BIGBrave
  built_by_url: https://bigbrave.digital
  featured: false
- title: Mike Nichols
  url: https://www.mikenichols.me
  main_url: https://www.mikenichols.me
  description: >
    Portfolio site of Mike Nichols, a UX designer and product development lead.
  categories:
    - Portfolio
    - Technology
    - Web Development
  built_by: Mike Nichols
  featured: false
- title: Steve Haid
  url: https://www.stevehaid.com
  main_url: https://www.stevehaid.com
  description: >
    Steve Haid is a real estate agent and Professional Financial Planner (PFP) who has been helping clients achieve their investment goals since 2006. Site designed by Stephen Bell.
  categories:
    - Marketing
    - Real Estate
  built_by: Michael Uloth
  built_by_url: https://www.michaeluloth.com
- title: Incremental - Loyalty, Rewards and Incentive Programs
  main_url: https://www.incremental.com.au
  url: https://www.incremental.com.au
  description: >
    Sydney-based digital agency specialising in loyalty, rewards and incentive programs. WordPress backend; Cloudinary, YouTube and Hubspot form integration; query data displayed as animated SVG graphs; video background in the header.
  categories:
    - Agency
    - Portfolio
    - WordPress
  built_by: Incremental
  built_by_url: https://www.incremental.com.au
  featured: false
- title: Technica11y
  main_url: https://www.technica11y.org
  url: https://www.technica11y.org
  description: >
    Discussing challenges in technical accessibility.
  categories:
    - Accessibility
    - Education
    - Video
  built_by: Tenon.io
  built_by_url: https://tenon.io
  featured: false
- title: Matthew Secrist
  main_url: https://www.matthewsecrist.net
  url: https://www.matthewsecrist.net
  source_url: https://github.com/matthewsecrist/v3
  description: >
    Matthew Secrist's personal portfolio using Gatsby, Prismic and Styled-Components.
  categories:
    - Portfolio
    - Technology
    - Web Development
  built_by: Matthew Secrist
  built_by_url: https://www.matthewsecrist.net
  featured: false
- title: Node.js Dev
  main_url: https://nodejs.dev
  url: https://nodejs.dev
  source_url: https://github.com/nodejs/nodejs.dev
  description: >
    Node.js Foundation Website.
  categories:
    - Documentation
    - Web Development
  built_by: Node.js Website Redesign Working Group
  built_by_url: https://github.com/nodejs/website-redesign
  featured: false
- title: Sheffielders
  main_url: https://sheffielders.org
  url: https://sheffielders.org
  source_url: https://github.com/davemullenjnr/sheffielders
  description: >
    A collective of businesses, creatives, and projects based in Sheffield, UK.
  categories:
    - Directory
  built_by: Dave Mullen Jnr
  built_by_url: https://davemullenjnr.co.uk
  featured: false
- title: Stealth Labs
  url: https://stealthlabs.io
  main_url: https://stealthlabs.io
  description: >
    We design and develop for the web, mobile and desktop
  categories:
    - Portfolio
    - Web Development
  built_by: Edvins Antonovs
  built_by_url: https://edvins.io
  featured: false
- title: Constanzia Yurashko
  main_url: https://www.constanziayurashko.com
  url: https://www.constanziayurashko.com
  description: >
    Exclusive women's ready-to-wear fashion by designer Constanzia Yurashko.
  categories:
    - Portfolio
  built_by: Maxim Andries
  featured: false
- title: Algolia
  url: https://algolia.com
  main_url: https://algolia.com
  description: >
    Algolia helps businesses across industries quickly create relevant, scalable, and lightning fast search and discovery experiences.
  categories:
    - Web Development
    - Technology
    - Open Source
    - Featured
  built_by: Algolia
  featured: true
- title: GVD Renovations
  url: https://www.gvdrenovationsinc.com/
  main_url: https://www.gvdrenovationsinc.com/
  description: >
    GVD Renovations is a home improvement contractor with a well known reputation as a professional, quality contractor in California.
  categories:
    - Business
  built_by: David Krasniy
  built_by_url: http://dkrasniy.com
  featured: false
- title: Styled System
  url: https://styled-system.com/
  main_url: https://styled-system.com/
  source_url: https://github.com/styled-system/styled-system/tree/master/docs
  description: >
    Style props for rapid UI development.
  categories:
    - Design System
  built_by: Brent Jackson
  built_by_url: https://jxnblk.com/
- title: Timehacker
  url: https://timehacker.app
  main_url: https://timehacker.app
  description: >
    Procrastination killer, automatic time tracking app to skyrocket your productivity
  categories:
    - Productivity
    - App
    - Technology
    - Marketing
    - Landing Page
  built_by: timehackers
  featured: false
- title: Little & Big
  main_url: https://www.littleandbig.com.au/
  url: https://www.littleandbig.com.au/
  description: >
    Little & Big exists with the aim to create Websites, Apps, E-commerce stores
    that are consistently unique and thoughtfully crafted, every time.
  categories:
    - Agency
    - Design
    - Web Development
    - Portfolio
  built_by: Little & Big
  built_by_url: https://www.littleandbig.com.au/
  featured: false
- title: Cat Knows
  main_url: https://catnose99.com/
  url: https://catnose99.com/
  description: >
    Personal blog built with Gatsby v2.
  categories:
    - Blog
    - Web Development
  built_by: CatNose
  built_by_url: https://twitter.com/catnose99
  featured: false
- title: just some dev
  url: https://www.iamdeveloper.com
  main_url: https://www.iamdeveloper.com
  source_url: https://github.com/nickytonline/www.iamdeveloper.com
  description: >
    Just some software developer writing things ✏️
  categories:
    - Blog
  built_by: Nick Taylor
  built_by_url: https://www.iamdeveloper.com
  featured: false
- title: Keziah Moselle Blog
  url: https://blog.keziahmoselle.fr/
  main_url: https://blog.keziahmoselle.fr/
  source_url: https://github.com/KeziahMoselle/blog.keziahmoselle.fr
  description: >
    ✍️ A place to share my thoughts.
  categories:
    - Blog
  built_by: Keziah Moselle
  built_by_url: https://keziahmoselle.fr/
- title: xfuture's blog
  url: https://www.xfuture-blog.com/
  main_url: https://www.xfuture-blog.com/
  source_url: https://github.com/xFuture603/xfuture-blog
  description: >
    A blog about Devops, Web development, and my insights as a systems engineer.
  categories:
    - Blog
  built_by: Daniel Uhlmann
  built_by_url: https://www.xfuture-blog.com/
- title: Mayne's Blog
  main_url: https://gine.me/
  url: https://gine.me/page/1
  source_url: https://github.com/mayneyao/gine-blog
  featured: false
  categories:
    - Blog
    - Web Development
- title: Bakedbird
  url: https://bakedbird.com
  main_url: https://bakedbird.com
  description: >
    Eleftherios Psitopoulos - A frontend developer from Greece ☕
  categories:
    - Portfolio
    - Blog
  built_by: Eleftherios Psitopoulos
  built_by_url: https://bakedbird.com
- title: Benjamin Lannon
  url: https://lannonbr.com
  main_url: https://lannonbr.com
  source_url: https://github.com/lannonbr/Portfolio-gatsby
  description: >
    Personal portfolio of Benjamin Lannon
  categories:
    - Portfolio
    - Web Development
  built_by: Benjamin Lannon
  built_by_url: https://lannonbr.com
  featured: false
- title: Aravind Balla
  url: https://aravindballa.com
  main_url: https://aravindballa.com
  source_url: https://github.com/aravindballa/website2017
  description: >
    Personal portfolio of Aravind Balla
  categories:
    - Portfolio
    - Blog
    - Web Development
  built_by: Aravind Balla
  built_by_url: https://aravindballa.com
- title: Kaleb McKelvey
  url: https://kalebmckelvey.com
  main_url: https://kalebmckelvey.com
  source_url: https://github.com/avatar-kaleb/kalebmckelvey-site
  description: >
    Personal portfolio of Kaleb McKelvey!
  categories:
    - Blog
    - Portfolio
  built_by: Kaleb McKelvey
  built_by_url: https://kalebmckelvey.com
  featured: false
- title: Michal Czaplinski
  url: https://czaplinski.io
  main_url: https://czaplinski.io
  source_url: https://github.com/michalczaplinski/michalczaplinski.github.io
  description: >
    Michal Czaplinski is a full-stack developer 🚀
  categories:
    - Portfolio
    - Web Development
  built_by: Michal Czaplinski mmczaplinski@gmail.com
  built_by_url: https://czaplinski.io
  featured: false
- title: Interactive Investor (ii)
  url: https://www.ii.co.uk
  main_url: https://www.ii.co.uk
  description: >
    Hybrid (static/dynamic) Gatsby web app for ii's free research, news and analysis, discussion and product marketing site.
  categories:
    - Business
    - Finance
    - Technology
  built_by: Interactive Investor (ii)
  built_by_url: https://www.ii.co.uk
  featured: false
- title: Weingut Goeschl
  url: https://www.weingut-goeschl.at/
  main_url: https://www.weingut-goeschl.at/
  description: >
    Weingut Goeschl is a family winery located in Gols, Burgenland in Austria (Österreich)
  categories:
    - E-commerce
    - Business
  built_by: Peter Kroyer
  built_by_url: https://www.peterkroyer.at/
  featured: false
- title: Hash Tech Guru
  url: https://hashtech.guru
  main_url: https://hashtech.guru
  description: >
    Software Development Training School and Tech Blog
  categories:
    - Blog
    - Education
  built_by: Htet Wai Yan Soe
  built_by_url: https://github.com/johnreginald
- title: AquaGruppen Vattenfilter
  url: https://aquagruppen.se
  main_url: https://aquagruppen.se/
  description: >
    Water filter and water treatment products in Sweden
  categories:
    - Business
    - Technology
  built_by: Johan Eliasson
  built_by_url: https://github.com/elitan
  featured: false
- title: Josef Aidt
  url: https://josefaidt.dev
  main_url: https://josefaidt.dev
  source_url: https://github.com/josefaidt/josefaidt.github.io
  description: >
    Personal website, blog, portfolio for Josef Aidt
  categories:
    - Portfolio
    - Blog
    - Web Development
  built_by: Josef Aidt
  built_by_url: https://twitter.com/garlicbred
- title: How To egghead
  main_url: https://howtoegghead.com/
  url: https://howtoegghead.com/
  source_url: https://github.com/eggheadio/how-to-egghead
  featured: false
  built_by: egghead.io
  built_by_url: https://egghead.io
  description: >
    How to become an egghead instructor or reviewer
  categories:
    - Documentation
    - Education
- title: Sherpalo Ventures
  main_url: https://www.sherpalo.com/
  url: https://www.sherpalo.com/
  featured: false
  categories:
    - Finance
    - Business
    - Technology
  built_by: Othermachines
  built_by_url: https://othermachines.com
- title: WrapCode
  url: https://www.wrapcode.com
  main_url: https://www.wrapcode.com
  description: >
    A full stack blog on Microsoft Azure, JavaScript, DevOps, AI and Bots.
  categories:
    - Blog
    - Technology
    - Web Development
  built_by: Rahul P
  built_by_url: https://twitter.com/_rahulpp
  featured: false
- title: Kirankumar Ambati's Portfolio
  url: https://www.kirankumarambati.me
  main_url: https://www.kirankumarambati.me
  description: >
    Personal website, blog, portfolio of Kirankumar Ambati
  categories:
    - Blog
    - Portfolio
    - Web Development
  built_by: Kirankumar Ambati
  built_by_url: https://github.com/kirankumarambati
  featured: false
- title: Rou Hun Fan's portfolio
  main_url: https://flowen.me
  url: https://flowen.me
  description: >
    Portfolio of creative developer Rou Hun Fan. Built with Gatsby v2 &amp; Greensock drawSVG.
  categories:
    - Portfolio
  built_by: Rou Hun Fan Developer
  built_by_url: https://flowen.me
  featured: false
- title: chadly.net
  url: https://www.chadly.net
  main_url: https://www.chadly.net
  source_url: https://github.com/chadly/chadly.net
  description: >
    Personal tech blog by Chad Lee.
  categories:
    - Blog
    - Technology
    - Web Development
  built_by: Chad Lee
  built_by_url: https://github.com/chadly
  featured: false
- title: CivicSource
  url: https://www.civicsource.com
  main_url: https://www.civicsource.com
  description: >
    Online auction site to purchase tax-distressed properties from local taxing authorities.
  categories:
    - Real Estate
    - Government
  featured: false
- title: SpotYou
  main_url: https://spotyou.joshglazer.com
  url: https://spotyou.joshglazer.com
  source_url: https://github.com/joshglazer/spotyou
  description: >
    SpotYou allows you to watch your favorite music videos on Youtube based on your Spotify Preferences
  categories:
    - Entertainment
    - Music
  built_by: Josh Glazer
  built_by_url: https://linkedin.com/in/joshglazer/
  featured: false
- title: Hesam Kaveh's blog
  description: >
    A blog with great seo that using gatsby-source-wordpress to fetch posts from backend
  main_url: https://hesamkaveh.com/
  url: https://hesamkaveh.com/
  source_url: https://github.com/hesamkaveh/sansi
  featured: false
  categories:
    - Blog
    - WordPress
- title: Oliver Gomes Portfolio
  main_url: https://oliver-gomes.github.io/v4/
  url: https://oliver-gomes.github.io/v4/
  description: >
    As an artist and a web designer/developer, I wanted to find a way to present these two portfolios in a way that made sense.  I felt with new found power of speed, Gatsby helped keep my creativity intact with amazing response and versatility. I felt my butter smooth transition felt much better in user perspective and super happy with the power of Gatsby.
  categories:
    - Portfolio
    - Web Development
    - Blog
  built_by: Oliver Gomes
  built_by_url: https://github.com/oliver-gomes
  featured: false
- title: Patrik Szewczyk
  url: https://www.szewczyk.cz/
  main_url: https://www.szewczyk.cz/
  description: >
    Patrik Szewczyk – JavaScript, TypeScript, React, Node.js developer, Redux, Reason
  categories:
    - Portfolio
  built_by: Patrik Szewczyk
  built_by_url: https://linkedin.com/in/thepatriczek/
  featured: false
- title: Jacob Cofman's Blog
  description: >
    Personal blog / portfolio about Jacob Cofman.
  main_url: https://jcofman.de/
  url: https://jcofman.de/
  source_url: https://github.com/JCofman/jc-website
  featured: false
  categories:
    - Blog
    - Portfolio
- title: re-geo
  description: >
    re-geo is react based geo cities style component.
  main_url: https://re-geo.netlify.com/
  url: https://re-geo.netlify.com/
  source_url: https://github.com/sadnessOjisan/re-geo-lp
  categories:
    - Open Source
  built_by: sadnessOjisan
  built_by_url: https://twitter.com/sadnessOjisan
  featured: false
- title: Luis Cestou Portfolio
  description: >
    Portfolio of graphic + interactive designer Luis Cestou.
  main_url: https://luiscestou.com
  url: https://luiscestou.com
  source_url: https://github.com/lcestou/luiscestou.com
  built_by: Luis Cestou contact@luiscestou.com
  built_by_url: https://luiscestou.com
  featured: false
  categories:
    - Portfolio
    - Web Development
- title: Data Hackers
  url: https://datahackers.com.br/
  main_url: https://datahackers.com.br/
  description: >
    Official website for the biggest portuguese-speaking data science community. Makes use of several data sources such as podcasts from Anchor, messages from Slack, newsletters from MailChimp and blog posts from Medium. The unique visual design also had its hurdles and was quite fun to develop!
  categories:
    - Blog
    - Education
    - Podcast
    - Technology
  built_by: Kaordica
  built_by_url: https://kaordica.design
  featured: false
- title: TROMAQ
  url: https://www.tromaq.com/
  main_url: https://www.tromaq.com/
  description: >
    TROMAQ executes earthmoving services and rents heavy machinery for construction work. Even with the lack of good photography, their new site managed to pass a solid and trustworthy feeling to visitors during testing and they're already seeing the improvement in brand awareness, being the sole player with a modern website in their industry.
  categories:
    - Marketing
  built_by: Kaordica
  built_by_url: https://kaordica.design
  featured: false
- title: Novida Consulting
  url: https://www.novidaconsultoria.com.br
  main_url: https://www.novidaconsultoria.com.br
  description: >
    Novida’s goal was to position itself as a solid, exclusive and trustworthy brand for families looking for a safe financial future… We created a narrative and visual design that highlight their exclusivity.
  categories:
    - Marketing
  built_by: Kaordica
  built_by_url: https://kaordica.design
  featured: false
- title: We Are Clarks
  url: https://www.weareclarks.com
  main_url: https://www.weareclarks.com
  source_url: https://github.com/abeaclark/weareclarks
  description: >
    A family travel blog.
  categories:
    - Blog
    - Travel
  built_by: Abe Clark
  built_by_url: https://www.linkedin.com/in/abrahamclark/
  featured: false
- title: Guillaume Briday's Blog
  main_url: https://guillaumebriday.fr/
  url: https://guillaumebriday.fr/
  source_url: https://github.com/guillaumebriday/guillaumebriday.fr
  description: >
    My personal blog built with Gatsby and Tailwind CSS.
  categories:
    - Blog
    - Web Development
    - Technology
  built_by: Guillaume Briday
  built_by_url: https://guillaumebriday.fr/
  featured: false
- title: Jean Regisser's Portfolio
  main_url: https://jeanregisser.com/
  url: https://jeanregisser.com/
  source_url: https://github.com/jeanregisser/jeanregisser.com
  featured: false
  description: >
    Portfolio of software engineer Jean Regisser.
  categories:
    - Portfolio
    - Mobile Development
  built_by: Jean Regisser
  built_by_url: https://jeanregisser.com/
- title: Chase Ohlson
  url: https://chaseohlson.com
  main_url: https://chaseohlson.com
  description: >
    Portfolio of frontend engineer & web developer Chase Ohlson.
  categories:
    - Portfolio
    - Web Development
  built_by: Chase Ohlson
  built_by_url: https://chaseohlson.com
  featured: false
- title: Zach Schnackel
  url: https://zslabs.com
  main_url: https://zslabs.com
  source_url: https://github.com/zslabs/zslabs.com
  description: >
    Portfolio site for UI/Motion Developer, Zach Schnackel.
  categories:
    - Portfolio
    - Web Development
  built_by: Zach Schnackel
  built_by_url: https://zslabs.com
- title: Gremlin
  url: https://www.gremlin.com
  main_url: https://www.gremlin.com
  description: >
    Gremlin's Failure as a Service finds weaknesses in your system before they cause problems.
  categories:
    - Marketing
- title: Headless.page
  main_url: https://headless.page/
  url: https://headless.page/
  description: >
    Headless.page is a directory of e-commerce sites featuring headless architecture, PWA features and / or the latest JavaScript technology.
  categories:
    - Directory
    - E-commerce
  built_by: Subscribe Pro
  built_by_url: https://www.subscribepro.com/
  featured: false
- title: Ouracademy
  main_url: https://our-academy.org/
  url: https://our-academy.org/
  source_url: https://github.com/ouracademy/website
  description: >
    Ouracademy is an organization that promoves the education in software development through blog posts & videos smiley.
  categories:
    - Open Source
    - Blog
    - Education
  built_by: Ouracademy
  built_by_url: https://github.com/ouracademy
  featured: false
- title: Tenon.io
  main_url: https://tenon.io
  url: https://tenon.io
  description: >
    Tenon.io is an accessibility tooling, services and consulting company.
  categories:
    - API
    - Accessibility
    - Business
    - Consulting
    - Technology
  built_by: Tenon.io
  built_by_url: https://tenon.io
  featured: false
- title: Projectival
  url: https://www.projectival.de/
  main_url: https://www.projectival.de/
  description: >
    Freelancer Online Marketing & Web Development in Cologne, Germany
  categories:
    - Freelance
    - Marketing
    - Web Development
    - Blog
    - Consulting
    - SEO
    - Business
  built_by: Sascha Klapetz
  built_by_url: https://www.projectival.de/
  featured: false
- title: Hetzner Online Community
  main_url: https://community.hetzner.com
  url: https://community.hetzner.com
  description: >
    Hetzner Online Community provides a free collection of high-quality tutorials, which are based on free and open source software, on a variety of topics such as development, system administration, and other web technology.
  categories:
    - Web Development
    - Technology
    - Programming
    - Open Source
    - Community
  built_by: Hetzner Online GmbH
  built_by_url: https://www.hetzner.com/
  featured: false
- title: AGYNAMIX
  url: https://www.agynamix.de/
  main_url: https://www.agynamix.de/
  source_url: https://github.com/tuhlmann/agynamix.de
  description: >
    Full Stack Java, Scala, Clojure, TypeScript, React Developer in Thalheim, Germany
  categories:
    - Freelance
    - Web Development
    - Programming
    - Blog
    - Consulting
    - Portfolio
    - Business
  built_by: Torsten Uhlmann
  built_by_url: https://www.agynamix.de/
  featured: false
- title: syracuse.io
  url: https://syracuse.io
  main_url: https://syracuse.io
  source_url: https://github.com/syracuseio/syracuseio/
  description: >
    Landing page for Syracuse NY Software Development Meetup Groups
  categories:
    - Community
  built_by: Benjamin Lannon
  built_by_url: https://lannonbr.com
- title: Render Documentation
  main_url: https://render.com/docs
  url: https://render.com/docs
  description: >
    Render is the easiest place to host your sites and apps. We use Gatsby for everything on https://render.com, including our documentation. The site is deployed on Render as well! We also have a guide to deploying Gatsby apps on Render: https://render.com/docs/deploy-gatsby.
  categories:
    - Web Development
    - Programming
    - Documentation
    - Technology
  built_by: Render Developers
  built_by_url: https://render.com
  featured: false
- title: prima
  url: https://www.prima.co
  main_url: https://www.prima.co
  description: >
    Discover industry-defining wellness content and trusted organic hemp CBD products safely supporting wellness, stress, mood, skin health, and balance.
  categories:
    - Blog
    - E-commerce
    - Education
  built_by: The Couch
  built_by_url: https://thecouch.nyc
- title: Gatsby Guides
  url: https://gatsbyguides.com/
  main_url: https://gatsbyguides.com/
  description: >
    Free tutorial course about using Gatsby with a CMS.
  categories:
    - Education
    - Documentation
    - Web Development
  built_by: Osio Labs
  built_by_url: https://osiolabs.com/
  featured: false
- title: Architude
  url: https://architudedesign.com
  main_url: https://architudedesign.com
  description: >
    筑冶 Architude International Design Consultants
  categories:
    - Design
    - Landing Page
    - Gallery
  built_by: Neo Nie
  built_by_url: https://github.com/nihgwu
  featured: false
- title: Arctica
  url: https://arctica.io
  main_url: https://arctica.io
  description: >
    Arctica specialises in purpose-built web sites and progressive web applications with user optimal experiences, tailored to meet the objectives of your business.
  categories:
    - Portfolio
    - Agency
    - Design
    - Web Development
  built_by: Arctica
  built_by_url: https://arctica.io
  featured: false
- title: Shard Ventures
  url: https://shard.vc
  main_url: https://shard.vc
  description: >
    Shard is building new online companies from scratch, partnering with other like-minded founders to start and invest in technology companies.
  categories:
    - Finance
    - Technology
    - Portfolio
  built_by: Arctica
  built_by_url: https://arctica.io
  featured: false
- title: David Brookes
  url: https://davidbrookes.me
  main_url: https://davidbrookes.me
  description: >
    Specialising in crafting stylish, high performance websites and applications that get results, using the latest cutting edge web development technologies.
  categories:
    - Portfolio
    - Freelance
    - Web Development
  built_by: Arctica
  built_by_url: https://arctica.io
  featured: false
- title: Dennis Morello
  url: https://morello.dev
  main_url: https://morello.dev
  source_url: https://gitlab.com/dennismorello/dev-blog
  description: >
    morello.dev is a development and technology blog written by Dennis Morello.
  categories:
    - Blog
    - Education
    - Web Development
    - Open Source
    - Technology
  built_by: Dennis Morello
  built_by_url: https://twitter.com/dennismorello
  featured: false
- title: BaseTable
  url: https://autodesk.github.io/react-base-table/
  main_url: https://autodesk.github.io/react-base-table/
  source_url: https://github.com/Autodesk/react-base-table
  description: >
    BaseTable is a react table component to display large data set with high performance and flexibility.
  categories:
    - Web Development
    - Documentation
    - Open Source
  built_by: Neo Nie
  built_by_url: https://github.com/nihgwu
  featured: false
- title: herper.io
  url: https://herper.io/
  main_url: https://herper.io/
  description: >
    Portfolio website for Jacob Herper - a Front End Web Developer with a passion for all things digital. I have more than 10 years experience working in web development.
  categories:
    - Portfolio
    - Web Development
    - Freelance
    - Design
    - SEO
  built_by: Jacob Herper
  built_by_url: https://github.com/jakeherp
  source_url: https://github.com/jakeherp/portfolio
  featured: false
- title: Artem Sapegin Photography
  description: >
    Photography portfolio and blog of Artem Sapegin, an award-losing photographer living in Berlin, Germany. Landscapes, cityscapes and dogs.
  main_url: https://morning.photos/
  url: https://morning.photos/
  source_url: https://github.com/sapegin/morning.photos
  categories:
    - Portfolio
    - Photography
  built_by: Artem Sapegin
  built_by_url: https://github.com/sapegin
- title: Pattyrn
  main_url: https://pattyrn.com
  url: https://pattyrn.com
  description: >
    Pattyrn uses advanced machine learning AI to analyze the platform’s your teams use, making it easy to solve performance problems, reduce bottlenecks, and monitor culture health to optimize your ROI and help boost performance without causing burn out.
  categories:
    - Marketing
    - Technology
  built_by: Pattyrn
  built_by_url: https://twitter.com/Pattyrn4
  featured: false
- title: Intranet Italia Day
  main_url: https://www.intranetitaliaday.it/en
  url: https://www.intranetitaliaday.it/en
  description: >
    The Italian event dedicated to the digital workplace that focuses on planning, governance and company intranet management
  categories:
    - Event
    - Conference
  built_by: Ariadne Digital
  built_by_url: https://www.ariadnedigital.it
  featured: false
- title: Textually Stylo
  main_url: https://www.textually.net
  url: https://www.textually.net
  description: >
    Stylo Markdown writing App marketing/documentation website by Textually Inc.
  categories:
    - Marketing
    - Technology
    - Blog
    - Documentation
  built_by: Sébastien Hamel
  built_by_url: https://www.textually.net
  featured: false
- title: OneDeck
  main_url: https://www.onedeck.co
  url: https://www.onedeck.co
  description: >
    OneDeck is a simple yet powerful tool for creating and sharing your one-page investment summary in under 10 minutes.
  categories:
    - Finance
    - Technology
  built_by: William Neill
  built_by_url: https://twitter.com/williamneill
  featured: false
- title: Assortment
  main_url: https://assortment.io
  url: https://assortment.io
  description: >
    Assortment aims to provide detailed tutorials (and more) for developers of all skill levels within the Web Development Industry. Attempting to cut out the fluff and arm you with the facts.
  categories:
    - Blog
    - Web Development
  built_by: Luke Whitehouse
  built_by_url: https://twitter.com/_lukewh
  featured: false
- title: Mission42
  main_url: https://mission42.zauberware.com
  url: https://mission42.zauberware.com
  description: >
    A landing page for the mobile app Mission42. Mission42 wants to help you learn new skills.
  categories:
    - App
    - Learning
    - Education
    - Landing Page
  built_by: Philipp Siegmund, zauberware
  built_by_url: https://www.zauberware.com
- title: Altstadtdomizil Idstein
  main_url: http://www.altstadtdomizil-idstein.de/
  url: http://www.altstadtdomizil-idstein.de/
  description: >
    A landing page for a holiday apartment in Idstein, Germany.
  categories:
    - Landing Page
    - Travel
    - Real Estate
  built_by: Simon Franzen, zauberware
  built_by_url: https://www.zauberware.com
- title: Gerald Martinez Dev
  main_url: https://gmartinez.dev/
  url: https://gmartinez.dev/
  source_url: https://github.com/nephlin7/gmartinez.dev
  description: >
    Personal web site for show my skills and my works.
  categories:
    - Web Development
    - Portfolio
  built_by: Gerald Martinez
  built_by_url: https://twitter.com/GeraldM_92
  featured: false
- title: Becreatives
  main_url: https://becreatives.com
  url: https://becreatives.com
  featured: false
  description: >
    Digital software house. Enlights ideas. Think smart execute harder.
  categories:
    - Technology
    - Web Development
    - Agency
    - Marketing
  built_by: Becreatives
  built_by_url: https://becreatives.com
- title: Paul Clifton Photography
  main_url: https://paulcliftonphotography.com
  url: https://paulcliftonphotography.com
  featured: false
  description: >
    A full migration from WordPress to GatsbyJS and DatoCMS. Includes custom cropping on images as viewport changes size and also an infinity scroll that doesn't preload all of the results.
  categories:
    - Blog
    - Portfolio
    - Gallery
    - Photography
  built_by: Little Wolf Studio
  built_by_url: https://littlewolfstudio.co.uk
- title: Atte Juvonen - Blog
  url: https://www.attejuvonen.fi/
  main_url: https://www.attejuvonen.fi/
  source_url: https://github.com/baobabKoodaa/blog
  description: >
    Tech-oriented personal blog covering topics like AI, data, voting, game theory, infosec and software development.
  categories:
    - Blog
    - Data
    - JavaScript
    - Programming
    - Science
    - Security
    - Technology
    - Web Development
  featured: false
- title: Kibuk Construction
  url: https://kibukconstruction.com/
  main_url: https://kibukconstruction.com/
  description: >
    Kibuk Construction is a fully licensed and insured contractor specializing in Siding, Decks, Windows & Doors!
  categories:
    - Business
  built_by: David Krasniy
  built_by_url: http://dkrasniy.com
- title: RedCarpetUp
  main_url: https://www.redcarpetup.com
  url: https://www.redcarpetup.com/
  description: >
    RedCarpetUp's home page for a predominantly mobile-only customer base in India with major constraints on bandwidth availability
  categories:
    - Finance
  built_by: RedCarpet Dev Team
  built_by_url: https://www.redcarpetup.com
  featured: false
- title: talita traveler
  url: https://talitatraveler.com/
  main_url: https://talitatraveler.com/
  source_url: https://github.com/afuh/talitatraveler
  description: >
    Talita Traveler's personal blog.
  categories:
    - Blog
  built_by: Axel Fuhrmann
  built_by_url: https://axelfuhrmann.com/
  featured: false
- title: Pastelería el Progreso
  url: https://pasteleriaelprogreso.com/
  main_url: https://pasteleriaelprogreso.com/
  source_url: https://github.com/afuh/elprogreso
  description: >
    Famous bakery in Buenos Aires.
  categories:
    - Food
    - Gallery
  built_by: Axel Fuhrmann
  built_by_url: https://axelfuhrmann.com/
  featured: false
- title: Maitrik's Portfolio
  url: https://www.maitrikpatel.com/
  main_url: https://www.maitrikpatel.com/
  source_url: https://github.com/maitrikjpatel/portfolio
  description: >
    Portfolio of a Front-End Developer / UX Designer who designs and develops pixel perfect user interface, experiences and web applications.
  categories:
    - Portfolio
    - Blog
    - Design
    - Web Development
  built_by: Maitrik Patel
  built_by_url: https://www.maitrikpatel.com/
  featured: false
- title: PicPick
  url: https://picpick.app/
  main_url: https://picpick.app/
  description: >
    All-in-one Graphic Design Tool, Screen Capture Software, Image Editor, Color Picker, Pixel Ruler and More
  categories:
    - Productivity
    - App
    - Technology
  built_by: NGWIN
  built_by_url: https://picpick.app/
  featured: false
- title: Ste O'Neill
  main_url: https://www.steoneill.dev
  url: https://www.steoneill.dev
  description: >
    MVP of a portfolio site for a full stack UK based developer.
  categories:
    - Blog
    - Portfolio
  built_by: Ste O'Neill
  built_by_url: https://steoneill.dev
  featured: false
- title: Filipe Santos Correa's Portfolio
  description: >
    Filipe's Personal About Me / Portfolio.
  main_url: https://filipesantoscorrea.com/
  url: https://filipesantoscorrea.com/
  source_url: https://github.com/Safi1012/filipesantoscorrea.com
  featured: false
  categories:
    - Portfolio
- title: Progressive Massachusetts Legislator Scorecard
  main_url: https://scorecard.progressivemass.com
  url: https://scorecard.progressivemass.com
  featured: false
  source_url: https://github.com/progressivemass/legislator-scorecard
  description: >
    Learn about MA state legislators' voting records through a progressive lens
  categories:
    - Government
    - Education
  built_by: Alex Holachek
  built_by_url: https://alex.holachek.com/
- title: Jeff Wolff – Portfolio
  main_url: https://www.jeffwolff.net
  url: https://www.jeffwolff.net
  featured: false
  description: >
    A guy from San Diego who makes websites.
  categories:
    - Blog
    - Portfolio
    - Web Development
- title: Jp Valery – Portfolio
  main_url: https://jpvalery.photo
  url: https://jpvalery.photo
  featured: false
  description: >
    Self-taught photographer documenting spaces and people
  categories:
    - Portfolio
    - Photography
- title: Prevue
  main_url: https://www.prevue.io
  url: https://www.prevue.io
  featured: false
  description: >
    All in One Prototyping Tool For Vue Developers
  categories:
    - Open Source
    - Web Development
- title: Gold Medal Flour
  main_url: https://www.goldmedalflour.com
  url: https://www.goldmedalflour.com
  description: >
    Gold Medal Four is a brand of flour products owned by General Mills. The new site was built using Gatsby v2 with data sources from WordPress and an internal recipe API, and features multifaceted recipe filtering and a modified version of Gatsby Image to support art direction images.
  categories:
    - Food
  built_by: General Mills Branded Sites Dev Team
  built_by_url: https://www.generalmills.com
  featured: false
- title: Fifth Gait Technologies
  main_url: https://5thgait.com
  url: https://5thgait.com
  featured: false
  description: >
    Fifth Gait is a small business in the defense and space industry that is run and owned by physicists and engineers that have worked together for decades. The site was built using Gatsby V2.
  categories:
    - Government
    - Science
    - Technology
  built_by: Jonathan Z. Fisher
  built_by_url: https://jonzfisher.com
- title: Sal's Pals
  main_url: https://www.sals-pals.net
  url: https://www.sals-pals.net
  featured: false
  description: >
    Sal's Pals is a professional dog walking and pet sitting service based in Westfield, NJ. New site built with gatsby v2.
  categories:
    - Business
- title: Zuyet Awarmatrip
  main_url: https://www.zuyetawarmatrip.com
  url: https://www.zuyetawarmatrip.com
  featured: false
  description: >
    Zuyet Awarmatrip is a subsidiary identity within the personal ecosystem of Zuyet Awarmatik, focusing on travel and photography.
  categories:
    - Travel
    - Photography
  built_by: Zuyet Awarmatik
- title: manuvel.be
  url: https://www.manuvel.be
  main_url: https://www.manuvel.be
  source_url: https://github.com/riencoertjens/manuvelsite
  description: >
    Cycling themed café coming this april in Sint Niklaas, Belgium. One page with funky css-grid and gatsby-image trickery!
  categories:
    - Food
  built_by: WEBhart
  built_by_url: https://www.web-hart.com
  featured: false
- title: WEBhart
  url: https://www.web-hart.com
  main_url: https://www.web-hart.com
  description: >
    Hi, I'm Rien (pronounced Reen) from Belgium but based in Girona, Spain. I'm an autodidact, committed to learning until the end of time.
  categories:
    - Portfolio
    - Design
    - Web Development
    - Freelance
  built_by: WEBhart
  built_by_url: https://www.web-hart.com
  featured: false
- title: nicdougall.com
  url: https://nicdougall.netlify.com/
  main_url: https://nicdougall.netlify.com/
  source_url: https://github.com/riencoertjens/nicdougall.com
  description: >
    Athlete website with Netlify CMS for blog content.
  categories:
    - Blog
  built_by: WEBhart
  built_by_url: https://www.web-hart.com
  featured: false
- title: Lebuin D'Haese
  url: https://www.lebuindhaese.be/
  main_url: https://www.lebuindhaese.be/
  description: >
    Artist portfolio website. Powered by a super simple Netlify CMS to easily add blog posts or new art pieces.
  categories:
    - Portfolio
    - Blog
  built_by: WEBhart
  built_by_url: https://www.web-hart.com
  featured: false
- title: Iefke Molenstra
  url: https://www.iefke.be/
  main_url: https://www.iefke.be/
  description: >
    Artist portfolio website. Powered by a super simple Netlify CMS to easily add blog posts or new art pieces.
  categories:
    - Portfolio
    - Blog
  built_by: WEBhart
  built_by_url: https://www.web-hart.com
  featured: false
- title: The Broomwagon
  url: https://www.thebroomwagongirona.com/
  main_url: https://www.thebroomwagongirona.com/
  description: >
    foodtruck style coffee by pro cyclist Robert Gesink. The site has a webshop with merchandise and coffee beans.
  categories:
    - E-commerce
  built_by: WEBhart
  built_by_url: https://www.web-hart.com
- title: Pella Windows and Doors
  main_url: https://www.pella.com
  url: https://www.pella.com
  featured: false
  description: >
    The Pella Corporation is a privately held window and door manufacturing
  categories:
    - Business
- title: tinney.dev
  url: https://tinney.dev
  main_url: https://tinney.dev
  source_url: https://github.com/cdtinney/tinney.dev
  description: >
    Personal portfolio/blog of Colin Tinney
  categories:
    - Blog
    - Portfolio
    - Open Source
  built_by: Colin Tinney
  built_by_url: https://tinney.dev
  featured: false
- title: Monkeywrench Books
  main_url: https://monkeywrenchbooks.org
  url: https://monkeywrenchbooks.org
  description: >
    Monkeywrench Books is an all-volunteer, collectively-run bookstore and event space in Austin, TX
  categories:
    - Business
    - Community
    - Education
  built_by: Monkeywrench Books
  built_by_url: https://monkeywrenchbooks.org
- title: DeepMay.io
  main_url: https://deepmay.io
  url: https://deepmay.io
  description: >
    DeepMay is an experimental new tech bootcamp in the mountains of North Carolina.
  categories:
    - Event
    - Community
    - Technology
    - Marketing
  built_by: DeepMay
  built_by_url: https://twitter.com/deepmay_io
  featured: false
- title: Liferay.Design
  main_url: https://liferay.design
  url: https://liferay.design
  source_url: https://github.com/liferay-design/liferay.design
  description: >
    Liferay.Design is home to some of the freshest open-source designers who love to share articles and other resources for the Design Community.
  categories:
    - Blog
    - Community
    - Design
    - Marketing
    - Open Source
    - Technology
    - User Experience
  built_by: Liferay Designers
  built_by_url: https://twitter.com/liferaydesign
  featured: false
- title: Front End Remote Jobs
  main_url: https://frontendremotejobs.com
  url: https://frontendremotejobs.com
  source_url: https://github.com/benjamingrobertson/remotefrontend
  description: >
    Front End Remote Jobs features fully remote jobs for front end developers.
  categories:
    - WordPress
    - Web Development
  built_by: Ben Robertson
  built_by_url: https://benrobertson.io
  featured: false
- title: Penrose Grand Del Mar
  main_url: https://penroseatthegrand.com
  url: https://penroseatthegrand.com
  description: >
    Penrose Grand Del Mar is a luxury housing project coming soon.
  categories:
    - Real Estate
    - Design
  built_by: Chase Ohlson
  built_by_url: https://chaseohlson.com
- title: JustGraphQL
  url: https://www.justgraphql.com/
  main_url: https://www.justgraphql.com/
  source_url: https://github.com/Novvum/justgraphql
  description: >
    JustGraphQL helps developers quickly search and filter through GraphQL resources, tools, and articles.
  categories:
    - Open Source
    - Web Development
    - Technology
  built_by: Novvum
  built_by_url: https://www.novvum.io/
  featured: false
- title: Peter Macinkovic Personal Blog
  url: https://peter.macinkovic.id.au/
  main_url: https://peter.macinkovic.id.au/
  source_url: https://github.com/inkovic/peter-macinkovic-static-site
  description: >
    Personal Website and Blog of e-commerce SEO Specialist and Digital Marketer Peter Macinkovic.
  categories:
    - SEO
    - Marketing
    - Blog
  featured: false
- title: NH Hydraulikzylinder
  main_url: https://nh-hydraulikzylinder.com
  url: https://nh-hydraulikzylinder.com
  description: >
    High quality & high performance hydraulic cylinders manufactured in Austria based on the clients requirements
  categories:
    - Business
  built_by: MangoART
  built_by_url: https://www.mangoart.at
  featured: false
- title: Frauennetzwerk Linz-Land
  main_url: https://frauennetzwerk-linzland.net
  url: https://frauennetzwerk-linzland.net
  description: >
    Homepage for the local women's association providing support to people in need offline and online (Livechat integration)
  categories:
    - Nonprofit
  built_by: MangoART
  built_by_url: https://www.mangoart.at
  featured: false
- title: Mein Traktor
  main_url: http://www.mein-traktor.at/
  url: http://www.mein-traktor.at/
  description: >
    Homepage of a the main importer of SAME and Lamborghini Tractors in Austria with customer support area
  categories:
    - Business
    - App
  built_by: MangoART
  built_by_url: https://www.mangoart.at
  featured: false
- title: Lamborghini Traktoren
  main_url: https://lamborghini-traktor.at
  url: https://lamborghini-traktor.at
  description: >
    Lamborghini Tractors - Landing page for the brand in Austria
  categories:
    - Business
  built_by: MangoART
  built_by_url: https://www.mangoart.at
  featured: false
- title: Holly Lodge Community Centre - Highgate, London
  main_url: https://www.hlcchl.org/
  url: https://www.hlcchl.org/
  source_url: https://github.com/eugelogic/hlcchl-gatsby
  description: >
    The Holly Lodge Community Centre - Highgate, London has a shiny new website built with Gatsby v2 that makes important contributions towards a faster, more secure and environmentally friendly web for everyone.
  categories:
    - Community
    - Event
    - Nonprofit
  built_by: Eugene Molari Developer
  built_by_url: https://twitter.com/EugeneMolari
  featured: false
- title: blackcater's blog
  url: https://www.blackcater.win
  main_url: https://www.blackcater.win
  source_url: https://github.com/blackcater/blog
  description: >
    Blog like Medium, for person and team.
  categories:
    - Blog
    - Web Development
  built_by: blackcater
  built_by_url: https://github.com/blackcater
  featured: false
- title: Kenneth Kwakye-Gyamfi Portfolio Site
  url: https://www.kwakye-gyamfi.com
  main_url: https://www.kwakye-gyamfi.com
  source_url: https://www.github.com/cross19xx/cross-site
  description: >
    Personal portfolio site for Kenneth Kwakye-Gyamfi, a mobile and web full stack applications developer currently based in Accra, Ghana.
  categories:
    - SEO
    - Web Development
    - Open Source
    - Portfolio
  featured: false
- title: Gareth Weaver
  url: https://www.garethweaver.com/
  main_url: https://www.garethweaver.com/
  source_url: https://github.com/garethweaver/public-site-react
  description: >
    A personal portfolio of a London based frontend developer built with Gatsby 2, Redux and Sass
  categories:
    - Portfolio
    - Web Development
  built_by: Gareth Weaver
  built_by_url: https://twitter.com/garethdweaver
  featured: false
- title: Mailjet
  url: https://dev.mailjet.com/
  main_url: https://dev.mailjet.com/
  description: >
    Mailjet is an easy-to-use all-in-one e-mail platform.
  categories:
    - API
    - Documentation
  featured: false
- title: Peintagone
  url: https://www.peintagone.be/
  main_url: https://www.peintagone.be/
  description: >
    Peintagone is a superior quality paint brand with Belgian tones.
  categories:
    - Portfolio
    - Gallery
  built_by: Sebastien Crepin
  built_by_url: https://github.com/opeah
  featured: false
- title: Let's Do Dish!
  url: https://letsdodish.com
  main_url: https://letsdodish.com
  description: >
    A new recipe site for people who enjoy cooking great food in their home kitchen. Find some great meal ideas! Let's do dish!
  categories:
    - Blog
    - Food
  built_by: Connerra
  featured: false
- title: AWS Amplify Community
  url: https://amplify.aws/community/
  main_url: https://amplify.aws/community/
  source_url: https://github.com/aws-amplify/community
  description: >
    Amplify Community is a hub for developers building fullstack serverless applications with Amplify to easily access content (such as events, blog posts, videos, sample projects, and tutorials) created by other members of the Amplify community.
  categories:
    - Blog
    - Directory
    - Education
    - Technology
  built_by: Nikhil Swaminathan
  built_by_url: https://github.com/swaminator
  featured: false
- title: Cal State Monterey Bay
  url: https://csumb.edu
  main_url: https://csumb.edu
  source_url: https://github.com/csumb/csumb-gatsby
  description: >
    A website for the entire campus of California State University, Monterey Bay.
  categories:
    - Education
    - Government
  built_by: CSUMB Web Team
  built_by_url: https://csumb.edu/web/team
  featured: false
- title: BestPricingPages.com
  url: https://bestpricingpages.com
  main_url: https://bestpricingpages.com
  source_url: https://github.com/jpvalery/pricingpages/
  description: >
    A repository of the best pricing pages by the best companies. Built in less than a week.
    Inspired by RGE and since pricingpages.xyz no longer exists, I felt such a resource was missing and could be helpful to many people.
  categories:
    - Business
    - Community
    - Entrepreneurship
    - Open Source
    - Technology
  built_by: Jp Valery
  built_by_url: https://jpvalery.me
  featured: false
- title: Lendo Austria
  url: https://lendo.at
  main_url: https://lendo.at
  description: >
    A Comparison site for best private loan offer from banks in Austria.
  categories:
    - Business
    - Finance
  built_by: Lendo developers
  featured: false
- title: Visual Cloud FX
  url: https://visualcloudfx.com
  main_url: https://visualcloudfx.com
  source_url: https://github.com/jjcav84/visualcloudfx
  description: >
    Basic static site built with MDBootstrap, React, and Gatsby
  categories:
    - Consulting
    - Portfolio
  built_by: Jacob Cavazos
  built_by_url: https://jacobcavazos.com
- title: Matthew Miller (Me4502)
  url: https://matthewmiller.dev
  main_url: https://matthewmiller.dev
  description: >
    The personal site, blog and portfolio of Matthew Miller (Me4502)
  categories:
    - Blog
    - Programming
    - Technology
    - Portfolio
  built_by: Matthew Miller
  featured: false
- title: Årets Kontor
  url: https://aretskontor.newst.se
  main_url: https://aretskontor.newst.se
  description: >
    A swedish competition for "office of the year" in sweden with a focus on design. Built with MDBootstrap and Gatsby.
  categories:
    - Real Estate
    - Marketing
  built_by: Victor Björklund
  built_by_url: https://victorbjorklund.com
  featured: false
- title: Kyma
  url: https://kyma-project.io
  main_url: https://kyma-project.io
  source_url: https://github.com/kyma-project/website
  description: >
    This website holds overview, blog and documentation for Kyma open source project that is a Kubernates based application extensibility framework.
  categories:
    - Documentation
    - Blog
    - Technology
    - Open Source
  built_by: Kyma developers
  built_by_url: https://twitter.com/kymaproject
  featured: false
- title: Verso
  main_url: https://verso.digital
  url: https://verso.digital
  description: >
    Verso is a creative technology studio based in Singapore. Site built with Gatsby and Netlify.
  categories:
    - Agency
    - Consulting
    - Design
    - Technology
  built_by: Verso
  built_by_url: https://verso.digital
  featured: false
- title: Camilo Holguin
  url: https://camiloholguin.me
  main_url: https://camiloholguin.me
  source_url: https://github.com/camiloholguin/gatsby-portfolio
  description: >
    Portfolio site using GatsbyJS and WordPress REST API.
  categories:
    - WordPress
    - Portfolio
    - Web Development
  built_by: Camilo Holguin
  built_by_url: https://camiloholguin.me
  featured: false
- title: Bennett Hardwick
  url: https://bennetthardwick.com
  main_url: https://bennetthardwick.com
  description: >
    The personal website and blog of Bennett Hardwick, an Australian software developer and human being.
  categories:
    - Blog
    - Programming
    - Technology
  source_url: https://github.com/bennetthardwick/website
  built_by: Bennett Hardwick
  built_by_url: https://bennetthardwick.com
  featured: false
- title: Kodingnesia
  url: https://kodingnesia.com/
  main_url: https://kodingnesia.com/
  description: >
    Kodingnesia is a place for learning programming & linux in Bahasa Indonesia.
  categories:
    - Blog
    - Programming
    - Technology
  built_by: Frisko Mayufid
  built_by_url: https://frisko.space
- title: ERS HCL Open Source Portal
  url: https://ers-hcl.github.io/
  main_url: https://ers-hcl.github.io/
  description: >
    Official site for ERS-HCL GitHub organizational site. This is a hybrid app with static and dynamic content, providing a details of the open source projects, initiatives, innovation ideas within ERS-HCL. It pulls data from various data sources including GitHub APIs, MDX based blog posts, excel files. It also hosts an ideas app that is based on Firebase.
  categories:
    - Open Source
    - Blog
    - Technology
    - Web Development
    - Community
    - Documentation
  source_url: https://github.com/ERS-HCL/gatsby-ershcl-app
  built_by: Tarun Kumar Sukhu
  built_by_url: https://github.com/tsukhu
- title: Sandbox
  url: https://www.sandboxneu.com/
  main_url: https://www.sandboxneu.com/
  source_url: https://github.com/sandboxneu/sandboxneu.com
  description: >
    Official website of Sandbox, a Northeastern University student group that builds software for researchers.
  categories:
    - Marketing
  built_by: Sandbox at Northeastern
  built_by_url: https://github.com/sandboxneu/
  featured: false
- title: Accessible App
  main_url: https://accessible-app.com
  url: https://accessible-app.com
  source_url: https://github.com/accessible-app/accessible-app_com
  description: >
    Learn how to build inclusive web applications and Single Page Apps in modern JavaScript frameworks. This project collects strategies, links, patterns and plugins for React, Vue and Angular.
  categories:
    - Accessibility
    - Web Development
    - JavaScript
  built_by: Marcus Herrmann
  built_by_url: https://marcus.io
  featured: false
- title: PygmalionPolymorph
  url: https://pygmalionpolymorph.com
  main_url: https://pygmalionpolymorph.com
  source_url: https://github.com/PygmalionPolymorph/portfolio
  description: >
    Portfolio of artist, musician and developer PygmalionPolymorph.
  categories:
    - Portfolio
    - Gallery
    - Music
    - Photography
    - Web Development
  built_by: PygmalionPolymorph
  built_by_url: https://pygmalionpolymorph.com
  featured: false
- title: Gonzalo Nuñez Photographer
  main_url: https://www.gonzalonunez.com
  url: https://www.gonzalonunez.com
  description: >
    Website for Cancun based destination wedding photographer Gonzalo Nuñez. Site built with GatsbyJS, WordPress API and Netlify.
  categories:
    - Photography
    - Portfolio
    - WordPress
  built_by: Miguel Mayo
  built_by_url: https://www.miguelmayo.com
  featured: false
- title: Element 84
  main_url: https://www.element84.com
  url: https://www.element84.com
  description: >
    Element 84 is software engineering and design firm that helps companies and government agencies solve problems using remote sensing, life sciences, and transportation data in the cloud.
  categories:
    - Agency
    - Blog
    - Business
    - Consulting
    - Data
    - Design
    - Government
    - Portfolio
    - Programming
    - Science
    - Technology
    - User Experience
    - Web Development
- title: Raconteur Agency
  main_url: https://www.raconteur.net/agency
  url: https://www.raconteur.net/agency
  description: >
    Raconteur Agency is a London-based content marketing agency for B2B brands. We have rebuilt their site with Gatsby v2 using their existing WordPress backend as the data source. By switching from WordPress to GatsbyJS we have achieved a 200%+ improvement in page load times and went from a Lighthouse performance score of 49 to 100.
  categories:
    - Agency
    - Marketing
    - WordPress
  built_by: Jacob Herper
  built_by_url: https://herper.io
  featured: false
- title: Purple11
  main_url: https://purple11.com/
  url: https://purple11.com/
  description: >
    Purple11 is a site for photography and photo retouching tips and tricks.
  categories:
    - Blog
    - Photography
  built_by: Sébastien Noël
  built_by_url: https://blkfuel.com/
  featured: false
- title: PerfReviews
  main_url: https://perf.reviews/
  url: https://perf.reviews/
  source_url: https://github.com/PerfReviews/PerfReviews
  description: >
    The best content about web performance in spanish language.
  categories:
    - Web Development
  built_by: Joan León & José M. Pérez
  built_by_url: https://perf.reviews/nosotros/
  featured: false
- title: Un Backend - Blog
  main_url: https://www.unbackend.pro/
  url: https://www.unbackend.pro/
  description: >
    The personal website and blog of Camilo Ramírez, a backend developer :).
  categories:
    - Blog
    - Programming
    - Technology
  source_url: https://github.com/camilortte/camilortte.github.com
  built_by: Camilo Ramírez
  built_by_url: https://www.unbackend.pro/about
  featured: false
- title: Hitesh Vaghasiya
  main_url: https://hiteshvaghasiya.com/
  url: https://hiteshvaghasiya.com/
  description: >
    This is Hitesh Vaghasiya's blog. This blog is help you an E-Commerce like Magento, Shopify, and BigCommerce.
  categories:
    - Blog
    - Programming
    - Technology
    - Web Development
  built_by: Hitesh Vaghasiya
  built_by_url: https://hiteshvaghasiya.com/
  featured: false
- title: Aditus
  main_url: https://www.aditus.io
  url: https://www.aditus.io
  description: >
    Aditus is the accessibility tool for your team. We help teams build accessible websites and products.
  categories:
    - Accessibility
    - Education
  built_by: Aditus
  built_by_url: https://www.aditus.io
  featured: false
- title: Ultra Config
  main_url: https://ultraconfig.com.au/
  url: https://ultraconfig.com.au/ultra-config-generator/
  description: >
    Ultra Config Generator is a software application for Network Engineers to efficiently manage their network infrastructure.
  categories:
    - Blog
    - Technology
  built_by: Ultra Config
  built_by_url: https://ultraconfig.com.au/
  featured: false
- title: Malice
  main_url: https://malice.fr/
  url: https://malice.fr/
  description: >
    Malice is a cyber-training  platform for learning, validating and improving security related skills through simulated scenarios and challenges.
  categories:
    - Security
    - Technology
  built_by: Sysdream
  built_by_url: https://sysdream.com/
  featured: false
- title: Nash
  main_url: https://nash.io/
  url: https://nash.io/
  description: >
    Nash is a decentralized platform for trading, payment and other financial services. Our goal is to bring distributed finance to everyone by making blockchain technology fast and easy to use. We employ an off-chain engine to match trades rapidly, but never take control of customers’ assets. Our intuitive interface offers easy access to a range of trading, payment and investment functions.
  categories:
    - Portfolio
    - Security
    - Technology
  built_by: Andrej Gajdos
  built_by_url: https://andrejgajdos.com/
  featured: false
- title: Axel Fuhrmann
  url: https://axelfuhrmann.com
  main_url: https://axelfuhrmann.com
  source_url: https://github.com/afuh/axelfuhrmann.com
  description: >
    Personal portfolio.
  categories:
    - Portfolio
    - Freelance
    - Web Development
  featured: false
- title: Alaina Viau
  url: https://www.alainaviau.com
  main_url: https://www.alainaviau.com
  description: >
    Official website of Canadian opera director, creator, and producer Alaina Viau. Site designed by Stephen Bell.
  categories:
    - Portfolio
    - Music
  built_by: Michael Uloth
  built_by_url: https://www.michaeluloth.com
- title: Alison Moritz
  url: https://www.alisonmoritz.com
  main_url: https://www.alisonmoritz.com
  description: >
    Official website of American stage director Alison Moritz. Site designed by Stephen Bell.
  categories:
    - Portfolio
    - Music
  built_by: Michael Uloth
  built_by_url: https://www.michaeluloth.com
- title: Luke Secomb Digital
  url: https://lukesecomb.digital
  main_url: https://lukesecomb.digital
  source_url: https://github.com/lukethacoder/luke-secomb-simple
  description: >
    A simple portfolio site built using TypeScript, Markdown and React Spring.
  categories:
    - Portfolio
    - Web Development
  built_by: Luke Secomb
  built_by_url: https://lukesecomb.digital
  featured: false
- title: We are Brew
  url: https://www.wearebrew.co.uk
  main_url: https://www.wearebrew.co.uk
  description: >
    Official website for Brew, a Birmingham based Digital Marketing Agency.
  categories:
    - Portfolio
    - Web Development
    - Agency
    - Marketing
  built_by: Brew Digital
  built_by_url: https://www.wearebrew.co.uk
- title: Global City Data
  main_url: https://globalcitydata.com
  url: https://globalcitydata.com
  source_url: https://github.com/globalcitydata/globalcitydata
  description: >
    Global City Data is an open, easily browsable platform to showcase peer-reviewed urban datasets and models created by different research groups.
  categories:
    - Education
    - Open Source
  built_by: Rafi Barash
  built_by_url: https://rafibarash.com
  featured: false
- title: Submittable
  url: https://www.submittable.com
  main_url: https://www.submittable.com
  description: >
    Submissions made simple. Submittalbe is a cloud-based submissions manager that lets you accept, review, and make decisions on any kind of digital content.
  categories:
    - Technology
    - Marketing
  built_by: Genevieve Crow
  built_by_url: https://github.com/g-crow
- title: Appmantle
  main_url: https://appmantle.com
  url: https://appmantle.com
  description: >
    Appmantle is a new way of creating apps. A complete modern app that you build yourself quickly & easily, without programming knowledge.
  categories:
    - App
    - Marketing
    - Landing Page
    - Mobile Development
    - Technology
  built_by: Appmantle
  built_by_url: https://appmantle.com
  featured: false
- title: Acto
  main_url: https://www.acto.dk/
  url: https://www.acto.dk/
  description: >
    Tomorrows solutions - today. Acto is an innovative software engineering company, providing your business with high-quality, scalable and maintainable software solutions, to make your business shine.
  categories:
    - Agency
    - Technology
    - Web Development
    - Mobile Development
  built_by: Acto
  built_by_url: https://www.acto.dk/
- title: Gatsby GitHub Stats
  url: https://gatsby-github-stats.netlify.com
  main_url: https://gatsby-github-stats.netlify.com
  source_url: https://github.com/lannonbr/gatsby-github-stats/
  description: >
    Statistics Dashboard for Gatsby GitHub repository
  categories:
    - Data
  built_by: Benjamin Lannon
  built_by_url: https://lannonbr.com
  featured: false
- title: Graphic Intuitions
  url: https://www.graphicintuitions.com/
  main_url: https://www.graphicintuitions.com/
  description: >
    Digital marketing agency located in Morris, Manitoba.
  categories:
    - Agency
    - Web Development
    - Marketing
  featured: false
- title: Smooper
  url: https://www.smooper.com/
  main_url: https://www.smooper.com/
  description: >
    We connect you with digital marketing experts for 1 on 1 consultation sessions
  categories:
    - Marketing
    - Directory
  featured: false
- title: Lesley Barber
  url: https://www.lesleybarber.com/
  main_url: https://www.lesleybarber.com/
  description: >
    Official website of Canadian film composer Lesley Barber.
  categories:
    - Portfolio
    - Music
  built_by: Michael Uloth
  built_by_url: https://www.michaeluloth.com
- title: Timeline of Terror
  main_url: https://timelineofterror.org/
  url: https://timelineofterror.org/
  source_url: https://github.com/Symbitic/timeline-of-terror
  description: >
    Complete guide to the events of September 11, 2001.
  categories:
    - Directory
    - Government
  built_by: Alex Shaw
  built_by_url: https://github.com/Symbitic/
  featured: false
- title: Pill Club
  url: https://thepillclub.com
  main_url: https://thepillclub.com
  description: >
    Zero Copay With Insurance + Free Shipping + Bonus Gifts + Online Delivery – Birth Control Delivery and Prescription
  categories:
    - Marketing
    - Healthcare
  built_by: Pill Club
  built_by_url: https://thepillclub.com
- title: myweekinjs
  url: https://www.myweekinjs.com/
  main_url: https://www.myweekinjs.com/
  source_url: https://github.com/myweekinjs/public-website
  description: >
    Challenge to create and/or learn something new in JavaScript each week.
  categories:
    - Blog
  built_by: Adriaan Janse van Rensburg
  built_by_url: https://github.com/HurricaneInteractive/
  featured: false
- title: The Edit Suite
  main_url: https://www.theeditsuite.com.au/
  url: https://www.theeditsuite.com.au/
  source_url: https://thriveweb.com.au/portfolio/the-edit-suite/
  description: >-
    The Edit Suite is an award winning video production and photography company based out of our Mermaid Beach studio on the Gold Coast of Australia but we also have the ability to work mobile from any location.
  categories:
    - Photography
    - Marketing
  built_by: Thrive Team - Gold Coast
  built_by_url: https://thriveweb.com.au/
  featured: false
- title: CarineRoitfeld
  main_url: https://www.carineroitfeld.com/
  url: https://www.carineroitfeld.com/
  description: >
    Online shop for Carine Roitfeld parfume
  categories:
    - E-commerce
  built_by: Ask Phill
  built_by_url: https://askphill.com
- title: EngineHub.org
  url: https://enginehub.org
  main_url: https://enginehub.org
  source_url: https://github.com/EngineHub/enginehub-website
  description: >
    The landing pages for EngineHub, the organisation behind WorldEdit, WorldGuard, CraftBook, and more
  categories:
    - Landing Page
    - Technology
    - Open Source
  built_by: Matthew Miller
  built_by_url: https://matthewmiller.dev
- title: Goulburn Physiotherapy
  url: https://www.goulburnphysiotherapy.com.au/
  main_url: https://www.goulburnphysiotherapy.com.au/
  description: >
    Goulburn Physiotherapy is a leader in injury prevention, individual and community health, and workplace health solutions across Central Victoria.
  categories:
    - Blog
    - Healthcare
  built_by: KiwiSprout
  built_by_url: https://kiwisprout.nz/
  featured: false
- title: TomTom Traffic Index
  main_url: https://www.tomtom.com/en_gb/traffic-index/
  url: https://www.tomtom.com/en_gb/traffic-index/
  description: >
    The TomTom Traffic Index provides drivers, city planners, auto manufacturers and policy makers with unbiased statistics and information about congestion levels in 403 cities across 56 countries on 6 continents.
  categories:
    - Travel
    - Data
  built_by: TomTom
  built_by_url: https://tomtom.com
  featured: false
- title: PrintAWorld | A 3D Printing and Fabrication Company
  main_url: https://prtwd.com/
  url: https://prtwd.com/
  description: >
    PrintAWorld is a NYC based fabrication and manufacturing company that specializes in 3D printing, 3D scanning, CAD Design,
    laser cutting, and rapid prototyping. We help artists, agencies and engineers turn their ideas into its physical form.
  categories:
    - Business
  featured: false
- title: Glug-Infinite
  main_url: https://gluginfinite.github.io
  url: https://gluginfinite.github.io
  source_url: https://github.com/crstnmac/glug
  description: >
    This is a website built with Gatsby v2 that is deployed on GitHub using GitHub Pages and Netlify.
  categories:
    - Web Development
    - Blog
    - Portfolio
    - Agency
  built_by: Criston Macarenhas
  built_by_url: https://github.com/crstnmac
  featured: false
- title: The State of CSS Survey
  main_url: https://stateofcss.com/
  url: https://stateofcss.com/
  source_url: https://github.com/StateOfJS/state-of-css-2019
  description: >
    Annual CSS survey, brother of The State of JS Survey.
  categories:
    - Web Development
  built_by: Sacha Greif & Contribs
  built_by_url: https://github.com/StateOfJS
  featured: false
- title: Bytom Blockchain
  url: https://bytom.io/
  main_url: https://bytom.io/
  source_url: https://github.com/bytomlabs/bytom.io
  description: >
    Embrace the New Era of Bytom Blockchain
  categories:
    - Finance
    - Open Source
    - Technology
  built_by: Bytom Foundation
  built_by_url: https://bytom.io/
  featured: false
- title: Oerol Festival
  url: https://www.oerol.nl/nl/
  main_url: https://www.oerol.nl/en/
  description: >
    Oerol is a cultural festival on the island of Terschelling in the Netherlands that is held annually in June.
    The ten-day festival is focused on live, public theatre as well as music and visual arts.
  categories:
    - Event
    - Entertainment
  built_by: Oberon
  built_by_url: https://oberon.nl/
  featured: false
- title: Libra
  main_url: https://libra.org/
  url: https://libra.org/
  description: Libra's mission is to enable a simple global currency and financial infrastructure that empowers billions of people.
  featured: false
  categories:
    - Open Source
    - Technology
    - Finance
- title: Riffy Blog
  main_url: https://blog.rayriffy.com/
  url: https://blog.rayriffy.com/
  source_url: https://github.com/rayriffy/rayriffy-blog
  description: >
    Riffy Blog is async based beautiful highly maintainable site built by using Gatsby v2 with SEO optimized.
  categories:
    - Web Development
    - Blog
    - Open Source
    - Technology
    - Music
    - SEO
  built_by: Phumrapee Limpianchop
  built_by_url: https://rayriffy.com/
  featured: false
- title: The Coffee Collective
  url: https://coffeecollective.dk
  main_url: https://coffeecollective.dk
  description: >
    The Coffee Collective website is a JAM-stack based, multilingual, multi currency website/shop selling coffee, related products and subscriptions.
  categories:
    - E-commerce
    - Food
  built_by: Remotely (Anders Hallundbæk)
  built_by_url: https://remotely.dk
  featured: false
- title: Leadership Development International
  url: https://ldi.global
  main_url: https://ldi.global
  description: >
    A DatoCMS-backed site for an education and training company based in the US, China and the UAE.
  categories:
    - Education
    - Nonprofit
  built_by: Grant Holle
  built_by_url: https://grantholle.com
  featured: false
- title: Canvas 1839
  main_url: https://www.canvas1839.com/
  url: https://www.canvas1839.com/
  description: >-
    Online store for Canvas 1839 products, including pharmacological-grade CBD oil and relief cream.
  categories:
    - E-commerce
    - Marketing
  built_by: Corey Ward
  built_by_url: http://www.coreyward.me/
- title: Sparkle Stories
  main_url: https://app.sparklestories.com/
  url: https://app.sparklestories.com/
  description: >-
    Sparkle Stories is a streaming audio platform for children with over 1,200 original audio stories.
  categories:
    - App
    - Education
  built_by: Corey Ward
  built_by_url: http://www.coreyward.me/
- title: nehalist.io
  main_url: https://nehalist.io
  url: https://nehalist.io
  description: >
    nehalist.io is a blog about software development, technology and all that kind of geeky stuff.
  categories:
    - Blog
    - Web Development
    - Open Source
  built_by: Kevin Hirczy
  built_by_url: https://nehalist.io
  featured: false
- title: March and Ash
  main_url: https://marchandash.com/
  url: https://marchandash.com/
  description: >-
    March and Ash is a customer-focused, licensed cannabis dispensary located in Mission Valley.
  categories:
    - E-commerce
    - Business
    - Blog
  built_by: Blueyellow
  built_by_url: https://blueyellow.io/
  featured: false
- title: T Two Industries
  description: >
    T Two Industries is a manufacturing company specializing in building custom truck decks, truck bodies, and trailers.
  main_url: https://www.ttwo.ca
  url: https://www.ttwo.ca
  categories:
    - Business
  built_by: https://www.t2.ca
  built_by_url: https://www.t2.ca
  featured: false
- title: Cali's Finest Landscaping
  url: https://www.calisfinestlandscaping.com/
  main_url: https://www.calisfinestlandscaping.com/
  description: >
    A team of hard-working, quality-obsessed landscaping professionals looking to take dreams and transform them into reality.
  categories:
    - Business
  built_by: David Krasniy
  built_by_url: http://dkrasniy.com
  featured: false
- title: Vazco
  url: https://www.vazco.eu
  main_url: https://www.vazco.eu
  description: >
    Vazco works for clients from all around the world in future-proof technologies and help them build better products.
  categories:
    - Agency
    - Web Development
    - Blog
    - Business
    - Technology
  built_by: Vazco
  built_by_url: https://www.vazco.eu
  featured: false
- title: Major League Eating
  main_url: https://majorleagueeating.com
  url: https://majorleagueeating.com
  description: >
    Major League Eating is the professional competitive eating organization that runs the Nathan’s Famous Coney Island Hot Dog eating contest on July 4th, among other eating events.
  categories:
    - Entertainment
    - Sports
  built_by: Carmen Cincotti
  built_by_url: https://github.com/ccincotti3
  featured: false
- title: APIs You Won't Hate
  url: https://apisyouwonthate.com/blog
  main_url: https://apisyouwonthate.com
  source_url: https://github.com/apisyouwonthate/apisyouwonthate.com
  description: >
    API development is a topic very close to our hearts. APIs You Won't Hate is a team and community dedicated to learning, writing, sharing ideas and bettering understanding of API practices. Together we can eradicate APIs we hate.
  categories:
    - Blog
    - Education
    - E-commerce
    - API
    - Community
    - Learning
    - Open Source
    - Technology
    - Web Development
  built_by: Mike Bifulco
  built_by_url: https://github.com/mbifulco
  featured: false
- title: Sankarsan Kampa
  main_url: https://traction.one
  url: https://traction.one
  description: Full time programmer, part time gamer, exploring the details of programmable systems and how to stretch their capabilities.
  featured: false
  categories:
    - Portfolio
    - Freelance
- title: AwesomeDocs
  main_url: https://awesomedocs.traction.one/
  url: https://awesomedocs.traction.one/install
  source_url: https://github.com/AwesomeDocs/website
  description: An awesome documentation website generator!
  featured: false
  categories:
    - Open Source
    - Web Development
    - Technology
    - Documentation
  built_by: Sankarsan Kampa
  built_by_url: https://traction.one
- title: Prism Programming Language
  main_url: https://prism.traction.one/
  url: https://prism.traction.one/
  source_url: https://github.com/PrismLang/website
  description: Interpreted, high-level, programming language.
  featured: false
  categories:
    - Programming
    - Open Source
    - Technology
    - Documentation
  built_by: Sankarsan Kampa
  built_by_url: https://traction.one
- title: Arnondora
  main_url: https://arnondora.in.th/
  url: https://arnondora.in.th/
  source_url: https://github.com/arnondora/arnondoraBlog
  description: Arnondora is a personal blog by Arnon Puitrakul
  categories:
    - Blog
    - Programming
    - Technology
  built_by: Arnon Puitrakul
  built_by_url: https://arnondora.in.th/
  featured: false
- title: KingsDesign
  url: https://www.kingsdesign.com.au/
  main_url: https://www.kingsdesign.com.au/
  description: KingsDesign is a Hobart based web design and development company. KingsDesign creates, designs, measures and improves web based solutions for businesses and organisations across Australia.
  categories:
    - Agency
    - Technology
    - Portfolio
    - Consulting
    - User Experience
  built_by: KingsDesign
  built_by_url: https://www.kingsdesign.com.au
- title: EasyFloh | Easy Flows for all
  url: https://www.easyfloh.com
  main_url: https://www.easyfloh.com
  description: >
    EasyFloh is for creating simple flows for your organisation. An organisation
    can design own flows with own stages.
  categories:
    - Business
    - Landing Page
  built_by: Vikram Aroskar
  built_by_url: https://medium.com/@vikramaroskar
  featured: false
- title: Home Alarm Report
  url: https://homealarmreport.com/
  main_url: https://homealarmreport.com/
  description: >
    Home Alarm Report is dedicated to helping consumers make informed decisions
    about home security solutions. The site was easily migrated from a legacy WordPress
    installation and the dev team chose Gatsby for its site speed and SEO capabilities.
  categories:
    - Blog
    - Business
    - SEO
    - Technology
  built_by: Centerfield Media
  built_by_url: https://www.centerfield.com
- title: Just | FX for treasurers
  url: https://www.gojust.com
  main_url: https://www.gojust.com
  description: >
    Just provides a single centralized view of FX for corporate treasurers. See interbank market prices, and access transaction cost analysis.
  categories:
    - Finance
    - Technology
  built_by: Bejamas
  built_by_url: https://bejamas.io/
  featured: false
- title: Bureau for Good | Nonprofit branding, web and print communications
  url: https://www.bureauforgood.com
  main_url: https://www.bureauforgood.com
  description: >
    Bureau for Good helps nonprofits explain why they matter across digital & print media. Bureau for Good crafts purpose-driven identities, websites & print materials for changemakers.
  categories:
    - Nonprofit
    - Agency
    - Design
  built_by: Bejamas
  built_by_url: https://bejamas.io/
  featured: false
- title: Atelier Cartier Blumen
  url: https://www.ateliercartier.ch
  main_url: https://www.ateliercartier.ch
  description: >
    Im schönen Kreis 6 in Zürich kreiert Nicole Cartier Blumenkompositionen anhand Charaktereigenschaften oder Geschichten zur Person an. Für wen ist Dein Blumenstrauss gedacht? Einzigartige Floristik Blumensträusse, Blumenabos, Events, Shootings. Site designed by https://www.stolfo.co
  categories:
    - E-commerce
    - Design
  built_by: Bejamas
  built_by_url: https://bejamas.io/
  featured: false
- title: Veronym – Cloud Security Service Provider
  url: https://www.veronym.com
  main_url: https://www.veronym.com
  description: >
    Veronym is securing your digital transformation. A comprehensive Internet security solution for business. Stay safe no matter how, where and when you connect.
  categories:
    - Security
    - Technology
    - Business
  built_by: Bejamas
  built_by_url: https://bejamas.io/
  featured: false
- title: Devahoy
  url: https://devahoy.com/
  main_url: https://devahoy.com/
  description: >
    Devahoy is a personal blog written in Thai about software development.
  categories:
    - Blog
    - Programming
  built_by: Chai Phonbopit
  built_by_url: https://github.com/phonbopit
  featured: false
- title: Venus Lover
  url: https://venuslover.com
  main_url: https://venuslover.com
  description: >
    Venus Lover is a mobile app for iOS and Android so you can read your daily horoscope and have your natal chart, including the interpretation of the ascendant, planets, houses and aspects.
  categories:
    - App
    - Consulting
    - Education
    - Landing Page
- title: Write/Speak/Code
  url: https://www.writespeakcode.com/
  main_url: https://www.writespeakcode.com/
  description: >
    Write/Speak/Code is a non-profit on a mission to promote the visibility and leadership of technologists with marginalized genders through peer-led professional development.
  categories:
    - Community
    - Nonprofit
    - Open Source
    - Conference
  built_by: Nicola B.
  built_by_url: https://www.linkedin.com/in/nicola-b/
  featured: false
- title: Daniel Spajic
  url: https://danieljs.tech/
  main_url: https://danieljs.tech/
  description: >
    Passionate front-end developer with a deep, yet diverse skillset.
  categories:
    - Portfolio
    - Programming
    - Freelance
  built_by: Daniel Spajic
  featured: false
- title: Cosmotory
  url: https://cosmotory.netlify.com/
  main_url: https://cosmotory.netlify.com/
  description: >
    This is the educational blog containing various courses,learning materials from various authors from all over the world.
  categories:
    - Blog
    - Community
    - Nonprofit
    - Open Source
    - Education
  built_by: Hanishraj B Rao.
  built_by_url: https://hanishrao.netlify.com/
  featured: false
- title: Armorblox | Security Powered by Understanding
  url: https://www.armorblox.com
  main_url: https://www.armorblox.com
  description: >
    Armorblox is a venture-backed stealth cybersecurity startup, on a mission to build a game-changing enterprise security platform.
  categories:
    - Security
    - Technology
    - Business
  built_by: Bejamas
  built_by_url: https://bejamas.io
  featured: false
- title: Mojo
  url: https://www.mojo.is
  main_url: https://www.mojo.is/
  description: >
    We help companies create beautiful digital experiences
  categories:
    - Agency
    - Technology
    - Consulting
    - User Experience
    - Web Development
  featured: false
- title: Marcel Hauri
  url: https://marcelhauri.ch/
  main_url: https://marcelhauri.ch/
  description: >
    Marcel Hauri is an award-winning Magento developer and e-commerce specialist.
  categories:
    - Portfolio
    - Blog
    - Programming
    - Community
    - Open Source
    - E-commerce
  built_by: Marcel Hauri
  built_by_url: https://marcelhauri.ch
  featured: false
- title: Projektmanagementblog
  url: https://www.projektmanagementblog.de
  main_url: https://www.projektmanagementblog.de/
  source_url: https://github.com/StephanWeinhold/pmblog
  description: >
    Thoughts about modern project management. Built with Gatsby and Tachyons, based on Advanced Starter.
  categories:
    - Blog
  built_by: Stephan Weinhold
  built_by_url: https://stephanweinhold.com/
  featured: false
- title: Anthony Boyd Graphics
  url: https://www.anthonyboyd.graphics/
  main_url: https://www.anthonyboyd.graphics/
  description: >
    Free Graphic Design Resources by Anthony Boyd
  categories:
    - Portfolio
  built_by: Anthony Boyd
  built_by_url: https://www.anthonyboyd.com/
  featured: false
- title: Relocation Hero
  url: https://relocationhero.com
  main_url: https://relocationhero.com
  description: >
    Blog with FAQs related to Germany relocation. Built with Gatsby.
  categories:
    - Blog
    - Consulting
    - Community
  featured: false
- title: Zoe Rodriguez
  url: https://zoerodrgz.com
  main_url: https://zoerodrgz.com
  description: >
    Portfolio for Los Angeles-based designer Zoe Rodriguez. Built with Gatsby.
  categories:
    - Portfolio
    - Design
  built_by: Chase Ohlson
  built_by_url: https://chaseohlson.com
  featured: false
- title: TriActive USA
  url: https://triactiveusa.com
  main_url: https://triactiveusa.com
  description: >
    Website and blog for TriActive USA. Built with Gatsby.
  categories:
    - Landing Page
    - Business
  built_by: Chase Ohlson
  built_by_url: https://chaseohlson.com
- title: LaunchDarkly
  url: https://launchdarkly.com/
  main_url: https://launchdarkly.com/
  description: >
    LaunchDarkly is the feature management platform that software teams use to build better software, faster.
  categories:
    - Technology
    - Marketing
  built_by: LaunchDarkly
  built_by_url: https://launchdarkly.com/
  featured: false
- title: Arpit Goyal
  url: https://arpitgoyal.com
  main_url: https://arpitgoyal.com
  source_url: https://github.com/92arpitgoyal/ag-blog
  description: >
    Blog and portfolio website of a Front-end Developer turned Product Manager.
  categories:
    - Blog
    - Portfolio
    - Technology
    - User Experience
  built_by: Arpit Goyal
  built_by_url: https://twitter.com/_arpitgoyal
  featured: false
- title: Portfolio of Cole Townsend
  url: https://twnsnd.co
  main_url: https://twnsnd.co
  description: Portfolio of Cole Townsend, Product Designer
  categories:
    - Portfolio
    - User Experience
    - Web Development
    - Design
  built_by: Cole Townsend
  built_by_url: https://twitter.com/twnsndco
- title: Jana Desomer
  url: https://www.janadesomer.be/
  main_url: https://www.janadesomer.be/
  description: >
    I'm Jana, a digital product designer with coding skills, based in Belgium
  categories:
    - Portfolio
  built_by: Jana Desomer Designer/Developer
  built_by_url: https://www.janadesomer.be/
  featured: false
- title: Carbon8 Regenerative Agriculture
  url: https://www.carbon8.org.au/
  main_url: https://www.carbon8.org.au/
  description: >
    Carbon8 is a Not for Profit charity that supports Aussie farmers to transition to regenerative agriculture practices and rebuild the carbon (organic matter) in their soil from 1% to 8%.
  categories:
    - Nonprofit
    - E-commerce
  built_by: Little & Big
  built_by_url: https://www.littleandbig.com.au/
  featured: false
- title: Reactgo blog
  url: https://reactgo.com/
  main_url: https://reactgo.com/
  description: >
    It provides tutorials & articles about modern open source web technologies such as react,vuejs and gatsby.
  categories:
    - Blog
    - Education
    - Programming
    - Web Development
  built_by: Sai gowtham
  built_by_url: https://twitter.com/saigowthamr
  featured: false
- title: City Springs
  url: https://citysprings.com/
  main_url: https://citysprings.com/
  description: >
    Sandy Springs is a city built on creative thinking and determination. They captured a bold vision for a unified platform to bring together new and existing information systems. To get there, the Sandy Springs communications team partnered with Mediacurrent on a new Drupal 8 decoupled platform architecture with a Gatsbyjs front end to power both the City Springs website and its digital signage network. Now, the Sandy Springs team can create content once and publish it everywhere.
  categories:
    - Community
    - Government
  built_by: Mediacurrent
  built_by_url: https://www.mediacurrent.com
  featured: false
- title: Behalf
  url: https://www.behalf.no/
  main_url: https://www.behalf.no/
  description: >
    Behalf is Norwegian based digital design agency.
  categories:
    - Agency
    - Portfolio
    - Business
    - Consulting
    - Design
    - Design System
    - Marketing
    - Web Development
    - User Experience
  built_by: Behalf
  built_by_url: https://www.behalf.no/
  featured: false
- title: Saxenhammer & Co.
  url: https://saxenhammer-co.com/
  main_url: https://saxenhammer-co.com/
  description: >
    Saxenhammer & Co. is a leading boutique investment bank in Continental Europe. The firm’s strong track record is comprised of the execution of 200 successful transactions across all major industries.
  categories:
    - Consulting
    - Finance
    - Business
  built_by: Axel Fuhrmann
  built_by_url: https://axelfuhrmann.com/
  featured: false
- title: UltronEle
  url: http://ultronele.com
  main_url: https://runbytech.github.io/ueofcweb/
  source_url: https://github.com/runbytech/ueofcweb
  description: >
    UltronEle is a light, fast, simple yet interesting serverless e-learning CMS based on GatsbyJS. It aims to provide a easy-use product for tutors, teachers, instructors from all kinks of fields with near-zero efforts to setup their own authoring tool and content publish website.
  categories:
    - Education
    - Consulting
    - Landing Page
    - Web Development
    - Open Source
    - Learning
  built_by: RunbyTech
  built_by_url: http://runbytech.co
  featured: false
- title: Nick Selvaggio
  url: https://nickgs.com/
  main_url: https://nickgs.com/
  description: >
    The personal website of Nick Selvaggio. Long Island based web developer, teacher, and technologist.
  categories:
    - Consulting
    - Programming
    - Web Development
  featured: false
- title: Free & Open Source Gatsby Themes by LekoArts
  main_url: https://themes.lekoarts.de
  url: https://themes.lekoarts.de
  source_url: https://github.com/LekoArts/gatsby-themes/tree/master/www
  built_by: LekoArts
  built_by_url: https://github.com/LekoArts
  description: >-
    Get high-quality and customizable Gatsby themes to quickly bootstrap your website! Choose from many professionally created and impressive designs with a wide variety of features and customization options. Use Gatsby Themes to take your project to the next level and let you and your customers take advantage of the many benefits Gatsby has to offer.
  categories:
    - Open Source
    - Directory
    - Marketing
    - Landing Page
  featured: false
- title: Lars Roettig
  url: https://larsroettig.dev/
  main_url: https://larsroettig.dev/
  description: >
    Lars Roettig is a Magento Maintainer and e-commerce specialist. On his Blog, he writes Software Architecture and Magento Development.
  categories:
    - Portfolio
    - Blog
    - Programming
    - Community
    - Open Source
    - E-commerce
  built_by: Lars Roettig
  built_by_url: https://larsroettig.dev/
  featured: false
- title: Cade Kynaston
  url: https://cade.codes
  main_url: https://cade.codes
  source_url: https://github.com/cadekynaston/gatsby-portfolio
  description: >
    Cade Kynaston's Portfolio
  categories:
    - Portfolio
  built_by: Cade Kynaston
  built_by_url: https://github.com/cadekynaston
  featured: false
- title: Growable Meetups
  url: https://www.growable.io/
  main_url: https://www.growable.io/
  description: >
    Growable - Events to Accelerate your career in Tech. Made with <3 with Gatsby, React & Netlify by Talent Point in London.
  categories:
    - Event
    - Technology
    - Education
    - Community
    - Conference
  built_by: Talent Point
  built_by_url: https://github.com/talent-point/
  featured: false
- title: Fantastic Metropolis
  main_url: https://fantasticmetropolis.com
  url: https://fantasticmetropolis.com
  description: >
    Fantastic Metropolis ran between 2001 and 2006, highlighting the potential of literary science fiction and fantasy.
  categories:
    - Entertainment
  built_by: Luis Rodrigues
  built_by_url: https://goblindegook.com
  featured: false
- title: Simon Koelewijn
  main_url: https://simonkoelewijn.nl
  url: https://simonkoelewijn.nl
  description: >
    Personal blog of Simon Koelewijn, where he blogs about UX, analytics and web development (in Dutch). Made awesome and fast by using Gatsby 2.x (naturally) and gratefully using Netlify and Netlify CMS.
  categories:
    - Freelance
    - Blog
    - Web Development
    - User Experience
  built_by: Simon Koelewijn
  built_by_url: https://simonkoelewijn.nl
  featured: false
- title: Frankly Steve
  url: https://www.franklysteve.com/
  main_url: https://www.franklysteve.com/
  description: >
    Wedding photography with all the hugs, tears, kisses, smiles, laughter, banter, kids up trees, friends in hedges.
  categories:
    - Photography
    - Portfolio
  built_by: Little & Big
  built_by_url: https://www.littleandbig.com.au/
  featured: false
- title: Eventos orellana
  description: >-
    We are a company dedicated to providing personalized and professional advice
    for the elaboration and coordination of social and business events.
  main_url: https://eventosorellana.com/
  url: https://eventosorellana.com/
  featured: false
  categories:
    - Gallery
  built_by: Ramón Chancay
  built_by_url: https://ramonchancay.me/
- title: DIA Supermercados
  main_url: https://dia.com.br
  url: https://dia.com.br
  description: >-
    Brazilian retailer subsidiary, with more than 1,100 stores in Brazil, focusing on low prices and exclusive DIA Products.
  categories:
    - Business
  built_by: CloudDog
  built_by_url: https://clouddog.com.br
  featured: false
- title: AntdSite
  main_url: https://antdsite.yvescoding.org
  url: https://antdsite.yvescoding.org
  description: >-
    A static docs generator based on Ant Design and GatsbyJs.
  categories:
    - Documentation
  built_by: Yves Wang
  built_by_url: https://antdsite.yvescoding.org
- title: AntV
  main_url: https://antv.vision
  url: https://antv.vision
  description: >-
    AntV is a new generation of data visualization technique from Ant Financial
  categories:
    - Documentation
  built_by: afc163
  built_by_url: https://github.com/afc163
- title: ReactStudy Blog
  url: https://elated-lewin-51cf0d.netlify.com
  main_url: https://elated-lewin-51cf0d.netlify.com
  description: >
    Belong to your own blog by gatsby
  categories:
    - Blog
  built_by: 97thjingba
  built_by_url: https://github.com/97thjingba
  featured: false
- title: George
  main_url: https://kind-mestorf-5a2bc0.netlify.com
  url: https://kind-mestorf-5a2bc0.netlify.com
  description: >
    shiny new web built with Gatsby
  categories:
    - Blog
    - Portfolio
    - Gallery
    - Landing Page
    - Design
    - Web Development
    - Open Source
    - Science
  built_by: George Davituri
  featured: false

- title: CEO amp
  main_url: https://www.ceoamp.com
  url: https://www.ceoamp.com
  description: >
    CEO amp is an executive training programme to amplify a CEO's voice in the media. This site was built with Gatsby v2, Styled-Components, TypeScript and React Spring.
  categories:
    - Consulting
    - Entrepreneurship
    - Marketing
    - Landing Page
  built_by: Jacob Herper
  built_by_url: https://herper.io
  featured: false
- title: QuantumBlack
  main_url: https://www.quantumblack.com/
  url: https://www.quantumblack.com/
  description: >
    We help companies use data to make distinctive, sustainable and significant improvements to their performance.
  categories:
    - Technology
    - Consulting
    - Data
    - Design
  built_by: Richard Westenra
  built_by_url: https://www.richardwestenra.com/
  featured: false
- title: Coffeeshop Creative
  url: https://www.coffeeshopcreative.ca
  main_url: https://www.coffeeshopcreative.ca
  description: >
    Marketing site for a Toronto web design and videography studio.
  categories:
    - Marketing
    - Agency
    - Design
    - Video
    - Web Development
  built_by: Michael Uloth
  built_by_url: https://www.michaeluloth.com
  featured: false
- title: Daily Hacker News
  url: https://dailyhn.com
  main_url: https://dailyhn.com
  description: >
    Daily Hacker News presents the top five stories from Hacker News daily.
  categories:
    - Entertainment
    - Design
    - Web Development
    - Technology
    - Science
  built_by: Joeri Smits
  built_by_url: https://joeri.dev
  featured: false
- title: Grüne Dresden
  main_url: https://ltw19dresden.de
  url: https://ltw19dresden.de
  description: >
    This site was built for the Green Party in Germany (Bündnis 90/Die Grünen) for their local election in Dresden, Saxony. The site was built with Gatsby v2 and Styled-Components.
  categories:
    - Government
    - Nonprofit
  built_by: Jacob Herper
  built_by_url: https://herper.io
- title: Mill3 Studio
  main_url: https://mill3.studio/en/
  url: https://mill3.studio/en/
  description: >
    Our agency specializes in the analysis, strategy and development of digital products.
  categories:
    - Agency
    - Portfolio
  built_by: Mill3
  built_by_url: https://mill3.studio/en/
  featured: false
- title: Zellement
  main_url: https://www.zellement.com
  url: https://www.zellement.com
  description: >
    Online portfolio of Dan Farrow from Nottingham, UK.
  categories:
    - Portfolio
  built_by: Zellement
  built_by_url: https://www.zellement.com
  featured: false
- title: Fullstack HQ
  url: https://fullstackhq.com/
  main_url: https://fullstackhq.com/
  description: >
    Get immediate access to a battle-tested team of designers and developers on a pay-as-you-go monthly subscription.
  categories:
    - Agency
    - Consulting
    - Freelance
    - Marketing
    - Portfolio
    - Web Development
    - App
    - Business
    - Design
    - JavaScript
    - Technology
    - User Experience
    - Web Development
    - E-commerce
    - WordPress
  built_by: Fullstack HQ
  built_by_url: https://fullstackhq.com/
  featured: false
- title: Cantas
  main_url: https://www.cantas.co.jp
  url: https://www.cantas.co.jp
  description: >
    Cantas is digital marketing company in Japan.
  categories:
    - Business
    - Agency
  built_by: Cantas
  built_by_url: https://www.cantas.co.jp
  featured: false
- title: Sheringham Shantymen
  main_url: https://www.shantymen.com/
  url: https://www.shantymen.com/
  description: >
    The Sheringham Shantymen are a sea shanty singing group that raise money for the RNLI in the UK.
  categories:
    - Music
    - Community
    - Entertainment
    - Nonprofit
  built_by: Zellement
  built_by_url: https://www.zellement.com/
  featured: false
- title: WP Spark
  main_url: https://wpspark.io/
  url: https://wpspark.io/
  description: >
    Create blazing fast website with WordPress and our Gatsby themes.
  categories:
    - Agency
    - Community
    - Blog
    - WordPress
  built_by: wpspark
  built_by_url: https://wpspark.io/
- title: Ronald Langeveld
  description: >
    Ronald Langeveld's blog and Web Development portfolio website.
  main_url: https://www.ronaldlangeveld.com
  url: https://www.ronaldlangeveld.com
  categories:
    - Blog
    - Web Development
    - Freelance
    - Portfolio
    - Consulting
  featured: false
- title: Golfonaut
  description: >
    Golfonaut - Golf application for Apple Watch
  main_url: https://golfonaut.io
  url: https://golfonaut.io
  categories:
    - App
    - Sports
  featured: false
- title: Anton Sten - UX Lead/Design
  url: https://www.antonsten.com
  main_url: https://www.antonsten.com
  description: Anton Sten leads UX for design-driven companies.
  categories:
    - User Experience
    - Blog
    - Freelance
    - Portfolio
    - Consulting
    - Agency
    - Design
  featured: false
- title: Rashmi AP - Front-end Developer
  main_url: http://rashmiap.me
  url: http://rashmiap.me
  featured: false
  description: >
    Rashmi AP's Personal Portfolio Website
  source_url: https://github.com/rashmiap/personal-website-react
  categories:
    - Portfolio
    - Open Source
  built_by: Rashmi AP
  built_by_url: http://rashmiap.me
- title: OpenSourceRepos - Blogs for open source repositories
  main_url: https://opensourcerepos.com
  url: https://opensourcerepos.com
  featured: false
  description: >
    Open Source Repos is a blog site for explaining the architecture, code-walkthrough and key takeways for the GitHub repository. Out main aim to is to help more developers contribute to open source projects.
  source_url: https://github.com/opensourcerepos/blogs
  categories:
    - Open Source
    - Design
    - Design System
    - Blog
  built_by: OpenSourceRepos Team
  built_by_url: https://opensourcerepos.com
- title: Sheelah Brennan - Front-End/UX Engineer
  main_url: https://sheelahb.com
  url: https://sheelahb.com
  featured: false
  description: >
    Sheelah Brennan's web development blog
  categories:
    - Blog
    - Web Development
    - Design
    - Freelance
    - Portfolio
  built_by: Sheelah Brennan
- title: Delinx.Digital - Web and Mobile Development Agency based in Sofia, Bulgaria
  main_url: https://delinx.digital
  url: https://delinx.digital/solutions
  description: >
    Delinx.digital is a software development oriented digital agency based in Sofia, Bulgaria. We develop bespoke software solutions using  WordPress, WooCommerce, Shopify, e-commerce, React.js, Node.js, PHP, Laravel and many other technologies.
  categories:
    - Agency
    - Web Development
    - Design
    - E-commerce
    - WordPress
  featured: false
- title: Cameron Nuckols - Articles, Book Notes, and More
  main_url: https://nucks.co
  url: https://nucks.co
  description: >
    This site hosts all of Cameron Nuckols's writing on entrepreneurship, startups, money, fitness, self-education, and self-improvement.
  categories:
    - Blog
    - Entrepreneurship
    - Business
    - Productivity
    - Technology
    - Marketing
  featured: false
- title: Hayato KAJIYAMA - Portfolio
  main_url: https://hyakt.dev
  url: https://hyakt.dev
  source_url: https://github.com/hyakt/hyakt.github.io
  featured: false
  categories:
    - Portfolio
- title: Skirtcraft - Unisex Skirts with Large Pockets
  main_url: https://skirtcraft.com
  url: https://skirtcraft.com/products
  source_url: https://github.com/jqrn/skirtcraft-web
  description: >
    Skirtcraft sells unisex skirts with large pockets, made in the USA. Site built with TypeScript and styled-components, with Tumblr-sourced blog posts.
  categories:
    - E-commerce
    - Blog
  built_by: Joe Quarion
  built_by_url: https://github.com/jqrn
  featured: false
- title: Vermarc Sport
  main_url: https://www.vermarcsport.com/
  url: https://www.vermarcsport.com/
  description: >
    Vermarc Sport offers a wide range of cycle clothing, cycling jerseys, bib shorts, rain gear and accessories, as well for the summer, the mid-season (autumn / spring) and the winter.
  categories:
    - E-commerce
  built_by: BrikL
  built_by_url: https://github.com/Brikl
- title: Cole Ruche
  main_url: https://coleruche.com
  url: https://coleruche.com
  source_url: https://github.com/kingingcole/myblog
  description: >
    The personal website and blog for Emeruche "Cole" Ikenna, front-end web developer from Nigeria.
  categories:
    - Blog
    - Portfolio
  built_by: Emeruche "Cole" Ikenna
  built_by_url: https://twitter.com/cole_ruche
  featured: false
- title: Abhith Rajan - Coder, Blogger, Biker, Full Stack Developer
  main_url: https://www.abhith.net/
  url: https://www.abhith.net/
  source_url: https://github.com/Abhith/abhith.net
  description: >
    abhith.net is a portfolio website of Abhith Rajan, a full stack developer. Sharing blog posts, recommended videos, developer stories and services with the world through this site.
  categories:
    - Portfolio
    - Blog
    - Programming
    - Open Source
    - Technology
  built_by: Abhith Rajan
  built_by_url: https://github.com/Abhith
  featured: false
- title: Mr & Mrs Wilkinson
  url: https://thewilkinsons.netlify.com/
  main_url: https://thewilkinsons.netlify.com/
  source_url: https://github.com/davemullenjnr/the-wilkinsons
  description: >
    A one-page wedding photography showcase using Gatsby Image and featuring a lovely hero and intro section.
  categories:
    - Photography
  built_by: Dave Mullen Jnr
  built_by_url: https://davemullenjnr.co.uk
  featured: false
- title: Gopesh Gopinath - Full Stack JavaScript Developer
  url: https://www.gopeshgopinath.com
  main_url: https://www.gopeshgopinath.com
  source_url: https://github.com/GopeshMedayil/gopeshgopinath.com
  description: >
    Gopesh Gopinath's Personal Portfolio Website
  categories:
    - Portfolio
    - Open Source
  built_by: Gopesh Gopinath
  built_by_url: https://www.gopeshgopinath.com
  featured: false
- title: Misael Taveras - FrontEnd Developer
  url: https://taverasmisael.com
  main_url: https://taverasmisael.com
  source_url: https://github.com/taverasmisael/taverasmisael
  description: >
    Personal site and blogging about learning FrontEnd web development in spanish.
  categories:
    - Portfolio
    - Open Source
    - Blog
    - JavaScript
    - Web Development
  built_by: Misael Taveras
  built_by_url: https://taverasmisael.com
  featured: false
- title: Le Reacteur
  url: https://www.lereacteur.io/
  main_url: https://www.lereacteur.io/
  description: >
    Le Reacteur is the first coding bootcamp dedicated to web and mobile apps development (iOS/Android). We offer intensive sessions to train students in a short time (10 weeks). Our goal is to pass on to our students in less than 3 months what they would have learned in 2 years. To achieve this ambitious challenge, our training is based on learning JavaScript (Node.js, Express, ReactJS, React Native).
  categories:
    - JavaScript
    - Learning
    - Mobile Development
    - Web Development
  built_by: Farid Safi
  built_by_url: https://twitter.com/FaridSafi
  featured: false
- title: Cinch
  url: https://www.cinch.co.uk
  main_url: https://www.cinch.co.uk
  description: >
    Cinch is a hub for car supermarkets and dealers to show off their stock. The site only lists second-hand cars that are seven years old or younger, with less than 70,000 miles on the clock.
  categories:
    - Entrepreneurship
    - Business
  built_by: Somo
  built_by_url: https://www.somoglobal.com
  featured: false
- title: Recetas El Universo
  description: >-
    Recipes and videos with the best of Ecuadorian cuisine.
    Collectable recipes from Diario El Universo.
  main_url: https://recetas-eu.netlify.com/
  url: https://recetas-eu.netlify.com/
  featured: false
  categories:
    - Blog
    - WordPress
    - Food
  built_by: Ramón Chancay
  built_by_url: https://ramonchancay.me/
- title: Third and Grove
  url: https://www.thirdandgrove.com
  main_url: https://www.thirdandgrove.com
  source_url: https://github.com/thirdandgrove/tagd8_gatsby
  description: >
    A digital agency slaying the mundane one pixel at a time.
  categories:
    - Agency
    - Marketing
    - Open Source
    - Technology
  built_by: Third and Grove
  built_by_url: https://www.thirdandgrove.com
  featured: false
- title: Le Bikini
  url: https://lebikini.com
  main_url: https://lebikini.com
  description: >
    New website for Toulouse's most iconic concert hall.
  categories:
    - Music
  built_by: Antoine Rousseau
  built_by_url: https://antoine.rousseau.im
  featured: false
- title: Jimmy Truong's Portfolio
  url: https://jimmytruong.ca
  main_url: https://jimmytruong.ca
  description: >
    This porfolio is a complication of all projects done during my time at BCIT D3 (Digital Design and Development) program and after graduation.
  categories:
    - Portfolio
    - Web Development
  built_by: Jimmy Truong
  built_by_url: https://jimmytruong.ca
  featured: false
- title: Quick Stop Nicaragua
  main_url: https://quickstopnicaragua.com
  url: https://quickstopnicaragua.com
  description: >
    Convenience Store Website
  categories:
    - Food
  built_by: Gerald Martinez
  built_by_url: https://twitter.com/GeraldM_92
  featured: false
- title: XIEL
  main_url: https://xiel.dev
  url: https://xiel.dev
  source_url: https://github.com/xiel/xiel
  description: >
    I'm a freelance front-end developer from Berlin who creates digital experiences that everyone likes to use.
  categories:
    - Portfolio
    - Blog
  built_by: Felix Leupold
  built_by_url: https://twitter.com/xiel
  featured: false
- title: Nicaragua Best Guides
  main_url: https://www.nicaraguasbestguides.com
  url: https://www.nicaraguasbestguides.com
  description: >
    Full-Service Tour Operator and Destination Management Company (DMC)
  categories:
    - Agency
    - Travel
  built_by: Gerald Martinez
  built_by_url: https://twitter.com/GeraldM_92
  featured: false
- title: Thoughts and Stuff
  main_url: http://thoughtsandstuff.com
  url: http://thoughtsandstuff.com
  source_url: https://github.com/robmarshall/gatsby-tns
  description: >
    A simple easy to read blog. Minimalistic, focusing on content over branding. Includes RSS feed.
  categories:
    - Accessibility
    - Blog
    - WordPress
  built_by: Robert Marshall
  built_by_url: https://robertmarshall.dev
  featured: false
- title: Tracli
  url: https://tracli.rootvan.com/
  main_url: https://tracli.rootvan.com/
  source_url: https://github.com/ridvankaradag/tracli-landing
  description: >
    A command line app that tracks your time
  categories:
    - Productivity
    - Technology
    - Landing Page
  built_by: Ridvan Karadag
  built_by_url: http://www.rootvan.com
  featured: false
- title: spon.io
  url: https://www.spon.io
  main_url: https://www.spon.io
  source_url: https://github.com/magicspon/spon.io
  description: >
    Portfolio for frontend web developer, based in Bristol UK
  categories:
    - Portfolio
  built_by: Dave Stockley
  built_by_url: https://www.spon.io
  featured: false
- title: BBS
  url: https://big-boss-studio.com
  main_url: https://big-boss-studio.com
  description: >
    For 11 years, we help great brands in their digital transformation, offering all our expertise for their needs. Technical consulting, UX, design, technical integration and maintenance.
  categories:
    - Agency
    - JavaScript
    - Web Development
  built_by: BBS
  built_by_url: https://big-boss-studio.com
  featured: false
- title: Appes - Meant to evolve
  main_url: https://appes.co
  url: https://appes.co
  description: >
    Appes is all about apps and evolution. We help companies to build mobile and
    web products.
  categories:
    - Agency
    - Mobile Development
    - Web Development
    - Technology
  built_by: Appes
  built_by_url: https://appes.co
  featured: false
- title: Intern
  url: https://intern.imedadel.me
  main_url: https://intern.imedadel.me
  description: >
    Intern is a job board for getting internships in tech, design, marketing, and more. It's built entirely with Gatsby.
  categories:
    - Directory
    - Technology
  built_by: Imed Adel
  built_by_url: https://imedadel.me
  featured: false
- title: Global Citizen Foundation
  main_url: https://www.globalcitizenfoundation.org
  url: https://www.globalcitizenfoundation.org
  description: >
    In the digital economy, we are Global Citizens and the currency is Personal Data
  categories:
    - Nonprofit
  built_by: The Delta Studio
  built_by_url: https://www.thedelta.io
  featured: false
- title: GatsbyFinds
  main_url: https://gatsbyfinds.netlify.com
  url: https://gatsbyfinds.netlify.com
  description: >
    GatsbyFinds is a website built ontop of Gatsby v2 by providing developers with a showcase of all the latest projects made with the beloved GatsbyJS.
  categories:
    - Portfolio
    - Gallery
  built_by: Bvlktech
  built_by_url: https://twitter.com/bvlktech
  featured: false
- title: AFEX Commodities Exchange
  main_url: https://afexnigeria.com
  url: https://afexnigeria.com
  description: >
    AFEX Nigeria strives to transform Nigerian agriculture by creating more bargaining power to smallholder farmers, access to information, and secure storage.
  categories:
    - Blog
    - Business
    - Finance
    - Food
    - WordPress
  built_by: Mayowa Falade
  built_by_url: http://mayowafalade.com
  featured: false
- title: VIA Data
  main_url: https://viadata.io
  url: https://viadata.io
  description: >
    The future of data management
  categories:
    - Data
  built_by: The Delta Studio
  built_by_url: https://www.thedelta.io
  featured: false
- title: Front End Day Event Website
  main_url: https://frontend-day.com/
  url: https://frontend-day.com/
  description: >
    Performant landing page for a front end workshops recurring event / conference.
  categories:
    - Event
    - Conference
    - Web Development
    - Technology
  built_by: Pagepro
  built_by_url: https://pagepro.co
  featured: false
- title: Mutual
  main_url: https://www.madebymutual.com
  url: https://www.madebymutual.com
  description: >
    Mutual is a web design and development agency. Our new website is powered by Gatsby and Craft CMS.
  categories:
    - Blog
    - Portfolio
    - Agency
    - Design
    - Web Development
  built_by: Mutual
  built_by_url: https://twitter.com/madebymutual
  featured: false
- title: Surge 3
  main_url: https://surge3.com
  url: https://surge3.com/
  description: >
    We’re Surge 3 - a premier web development agency. Our company centers around the principles of quality, speed, and service! We are founded using the latest in web technologies and are dedicated to using those exact tools to help our customers achieve their goals.
  categories:
    - Portfolio
    - Blog
    - Agency
    - Web Development
    - Marketing
  built_by: Dillon Browne
  built_by_url: https://dillonbrowne.com
- title: Adaltas
  main_url: https://www.adaltas.com
  url: https://www.adaltas.com
  description: >
    Adaltas is a team of consultants with a focus on Open Source, Big Data and Cloud Computing based in France, Canada and Morocco.
  categories:
    - Consulting
    - Data
    - Design System
    - Programming
    - Learning
  built_by: Adaltas
  built_by_url: https://www.adaltas.com
- title: Themis Attorneys
  main_url: https://themis-attorneys.com
  url: https://themis-attorneys.com
  description: >
    Themis Attorneys is Chennai based lawyers. Their new complete website is made using Gatsby.
  categories:
    - Agency
    - Consulting
    - Portfolio
    - Law
  built_by: Merbin J Anselm
  built_by_url: https://anselm.in
- title: Runlet
  main_url: https://runlet.app
  url: https://runlet.app
  source_url: https://github.com/runletapp/runlet
  description: >
    Runlet is a cloud-based job manager that offers device synchronization and reliable message delivery in a network of connected devices even after connectivity issues. Available for ARM, Linux, Mac and Windows.
  categories:
    - App
    - Landing Page
    - Productivity
    - Technology
  built_by: Vandré Leal
  built_by_url: https://vandreleal.github.io
  featured: false
- title: tiaan.dev
  main_url: https://tiaan.dev
  url: https://tiaan.dev
  featured: false
  categories:
    - Blog
    - Portfolio
    - Web Development
- title: Praveen Bisht
  main_url: https://www.prvnbist.com/
  url: https://www.prvnbist.com/
  source_url: https://github.com/prvnbist/portfolio
  categories:
    - Portfolio
    - Blog
  built_by: Praveen Bisht
  built_by_url: https://www.prvnbist.com/
  featured: false
- title: Jeff Mills The Outer Limits x NTS Radio
  url: https://www.nts.live/projects/jeff-mills-the-outer-limits/
  main_url: https://www.nts.live/projects/jeff-mills-the-outer-limits/
  source_url: https://github.com/ntslive/the-outer-limits
  description: >
    NTS Radio created a minisite for Jeff Mills' 6 part radio series The Outer Limits, including original music production and imagery curated from the NASA online image archive.
  categories:
    - Music
    - Gallery
    - Science
    - Entertainment
  built_by: NTS Radio
  built_by_url: https://www.nts.live
  featured: false
- title: BALAJIRAO676
  main_url: https://thebalajiraoecommerce.netlify.com/
  url: https://thebalajiraoecommerce.netlify.com/
  featured: false
  categories:
    - Blog
    - E-commerce
    - Web Development
- title: Mentimeter
  url: https://www.mentimeter.com/
  main_url: https://www.mentimeter.com/
  categories:
    - Business
  featured: false
- title: HYFN
  url: https://hyfn.com/
  main_url: https://hyfn.com/
  categories:
    - Business
  featured: false
- title: Mozilla India
  main_url: https://mozillaindia.org/
  url: https://mozillaindia.org/
  categories:
    - Open Source
  featured: false
- title: Primer Labs
  main_url: https://www.primerlabs.io
  url: https://www.primerlabs.io
  featured: false
  categories:
    - Education
    - Learning
- title: AJ on Purr-fect Solutions
  url: https://ajonp.com
  main_url: https://ajonp.com
  description: >
    A Community of developers, creating resources for all to use!
  categories:
    - Education
    - Learning
    - Programming
    - Web Development
    - API
    - Blog
    - SEO
  built_by: AJonP
  built_by_url: http://ajonp.com/authors/alex-patterson
- title: blog.kwst.site
  main_url: https://blog.kwst.site
  url: https://blog.kwst.site
  description: A blog of frontend engineer working in Fukuoka
  source_url: https://github.com/SatoshiKawabata/blog
  featured: false
  categories:
    - Blog
    - Technology
    - Web Development
    - JavaScript
- title: Run Leeds
  main_url: http://www.runleeds.co.uk
  url: http://www.runleeds.co.uk
  description: >
    Community running site based in Leeds,UK. Aiming to support those going through a life crisis.
  categories:
    - Accessibility
    - Blog
    - Community
    - Nonprofit
    - Sports
    - WordPress
  built_by: Robert Marshall
  built_by_url: https://www.robertmarshall.dev
- title: Arvind Kumar
  main_url: https://arvind.io
  url: https://arvind.io
  source_url: https://github.com/EnKrypt/arvind.io
  built_by: Arvind Kumar
  built_by_url: https://arvind.io/
  description: >
    A blog about writing code, making music and studying the skies.
  featured: false
  categories:
    - Blog
    - Music
    - Technology
- title: GlobalMoney
  url: https://global24.ua
  main_url: https://global24.ua
  description: >
    Provide payment solution for SMB, eWallet GlobalMoney
  categories:
    - Business
    - Finance
    - Technology
  built_by: NodeArt
  built_by_url: https://NodeArt.io
- title: Women's and Girls' Emergency Centre
  url: https://www.wagec.org.au/
  main_url: https://www.wagec.org.au/
  description: >
    Specialist homelessness service for women and families escaping domestic violence. Based in Redfern, Sydney, Australia.
  categories:
    - Nonprofit
    - Community
    - E-commerce
  built_by: Little & Big
  built_by_url: https://www.littleandbig.com.au/
  featured: false
- title: Guus van de Wal | Drupal Front-end specialist
  url: https://guusvandewal.nl
  main_url: https://guusvandewal.nl
  description: >
    Decoupled portfolio site for guusvandewal.nl, a Drupal and ReactJS front-end developer and designer.
  categories:
    - Open Source
    - Web Development
    - Design
    - Blog
    - Freelance
  built_by: Guus van de Wal
  featured: false
- title: Pixelize Web Design Gold Coast | Web Design and SEO
  url: https://www.pixelize.com.au/
  main_url: https://www.pixelize.com.au/
  description: >
    Pixelize is a tight knit group of professional web developers, graphic designers, and content creators that work together to create high performing, blazing fast, beautiful websites with a strong focus on SEO.
  categories:
    - Agency
    - Web Development
    - Marketing
    - SEO
    - Design
    - Portfolio
    - Blog
  built_by: Pixelize
  built_by_url: https://www.pixelize.com.au
  featured: false
- title: VS Code GitHub Stats
  url: https://vscode-github-stats.netlify.com
  main_url: https://vscode-github-stats.netlify.com
  source_url: https://github.com/lannonbr/vscode-github-stats/
  description: >
    Statistics Dashboard for VS Code GitHub repository
  categories:
    - Data
  built_by: Benjamin Lannon
  built_by_url: https://lannonbr.com
  featured: false
- title: MetaProjection
  main_url: https://www.metaprojection.ca
  url: https://www.metaprojection.ca
  source_url: https://github.com/rosslh/metaprojection
  description: >
    MetaProjection is a website that aggregates multiple Canadian federal electoral projections in order to provide an overview of how the election is playing out, both federally and by district.
  categories:
    - Government
    - Data
    - Open Source
  built_by: Ross Hill
  built_by_url: https://rosshill.ca
  featured: false
- title: Tamarisc VC
  url: https://www.tamarisc.vc
  main_url: https://www.tamarisc.vc
  description: >
    Tamarisc invests in and helps build companies that improve the human habitat through innovating at the intersection of real estate, health, and technology.
  categories:
    - Business
    - Technology
  built_by: Peter Hironaka
  built_by_url: https://peterhironaka.com
  featured: false
- title: Up Your A11y
  url: https://www.upyoura11y.com/
  main_url: https://www.upyoura11y.com/
  source_url: https://www.upyoura11y.com/
  description: >
    A web accessibility toolkit with a React focus, Up Your A11y is a resource for front-end developers to find useful information on how to make your sites more accessible. The topics covered have a React bias, but the principles in each apply to all web development, so please don't be put off if you don't work with React specifically!
  categories:
    - Accessibility
    - Blog
    - Programming
    - JavaScript
    - User Experience
    - Web Development
  built_by: Suzanne Aitchison
  built_by_url: https://twitter.com/s_aitchison
  featured: false
- title: Roman Kravets
  description: >
    Portfolio of Roman Kravets. Web Developer, HTML & CSS Coder.
  main_url: https://romkravets.netlify.com/
  url: https://romkravets.netlify.com/
  categories:
    - Portfolio
    - Open Source
    - Web Development
    - Blog
  built_by: Roman Kravets
  built_by_url: https://github.com/romkravets/dev-page
  featured: false
- title: Phil Tietjen Portfolio
  url: https://www.philtietjen.dev/
  main_url: https://www.philtietjen.dev/
  source_url: https://github.com/Phizzard/phil-portfolio
  description: >
    Portfolio of Phil Tietjen using Gatsby, TailwindCSS, and Emotion/styled
  categories:
    - Portfolio
    - Open Source
    - Web Development
  built_by: Phil Tietjen
  built_by_url: https://github.com/Phizzard
  featured: false
- title: Gatsby Bomb
  description: >
    A fan made version of the website Giantbomb, fully static and powered by Gatsby JS and the GiantBomb API.
  main_url: https://gatsbybomb.netlify.com
  url: https://gatsbybomb.netlify.com
  categories:
    - App
    - Entertainment
    - Media
    - Video
  built_by: Phil Tietjen
  built_by_url: https://github.com/Phizzard
  featured: false
- title: Divyanshu Maithani
  main_url: https://divyanshu013.dev
  url: https://divyanshu013.dev
  source_url: https://github.com/divyanshu013/blog
  description: >
    Personal blog of Divyanshu Maithani. Life, music, code and things in between...
  categories:
    - Blog
    - JavaScript
    - Open Source
    - Music
    - Programming
    - Technology
    - Web Development
  built_by: Divyanshu Maithani
  built_by_url: https://twitter.com/divyanshu013
- title: TFE Energy
  main_url: https://www.tfe.energy
  url: https://www.tfe.energy
  source_url: https://gitlab.com/marcfehrmedia/2019-07-03-tfe-energy
  description: >
    TFE Energy believes in the future. Their new website is programmed with Gatsby, Scrollmagic, Contentful, Cloudify.
  categories:
    - Technology
    - Consulting
    - Video
    - Business
  built_by: Marc Fehr
  built_by_url: https://www.marcfehr.ch
- title: AtomBuild
  url: https://atombuild.github.io/
  main_url: https://atombuild.github.io/
  source_url: https://github.com/AtomBuild/atombuild.github.io
  description: >
    Landing page for the AtomBuild project, offering a curation of Atom packages associated with the project.
  categories:
    - Directory
    - Landing Page
    - Open Source
    - Programming
    - Technology
  built_by: Kepler Sticka-Jones
  built_by_url: https://keplersj.com/
  featured: false
- title: Josh Pensky
  main_url: https://joshpensky.com
  url: https://joshpensky.com
  description: >
    Josh Pensky is an interactive developer based in Boston. He designs and builds refreshing web experiences, packed to the punch with delightful interactions.
  categories:
    - Portfolio
    - Web Development
    - Design
    - SEO
  built_by: Josh Pensky
  built_by_url: https://github.com/joshpensky
  featured: false
- title: AtomLinter
  url: https://atomlinter.github.io/
  main_url: https://atomlinter.github.io/
  source_url: https://github.com/AtomLinter/atomlinter.github.io
  description: >
    Landing page for the AtomLinter project, offering a curation of Atom packages associated with the project.
  categories:
    - Directory
    - Landing Page
    - Open Source
    - Programming
    - Technology
  built_by: Kepler Sticka-Jones
  built_by_url: https://keplersj.com/
  featured: false
- title: Dashbouquet
  url: https://dashbouquet.com/
  main_url: https://dashbouquet.com/
  categories:
    - Agency
    - Blog
    - Business
    - Mobile Development
    - Portfolio
    - Web Development
  built_by: Dashbouquet team
  featured: false
- title: rathes.me
  url: https://rathes.me/
  main_url: https://rathes.me/
  source_url: https://github.com/rathesDot/rathes.me
  description: >
    The Portfolio Website of Rathes Sachchithananthan
  categories:
    - Blog
    - Portfolio
    - Web Development
  built_by: Rathes Sachchithananthan
  built_by_url: https://rathes.me/
- title: viviGuides - Your travel guides
  url: https://vivitravels.com/en/guides/
  main_url: https://vivitravels.com/en/guides/
  description: >
    viviGuides is viviTravels' blog: here you will find travel tips, useful information about the cities and the best guides for your next vacation.
  categories:
    - Travel
    - Blog
  built_by: Kframe Interactive SA
  built_by_url: https://kframeinteractive.com/
  featured: false
- title: KNC Blog
  main_url: https://nagakonada.com
  url: https://nagakonada.com/
  description: >
    Nagakonada is my blogging and portfolio site where I list my projects, experience, capabilities and the blog mostly talks about technical and personal writings.
  categories:
    - Blog
    - Web Development
    - Portfolio
  built_by: Konada, Naga Chaitanya
  built_by_url: https://github.com/ChaituKNag
  featured: false
- title: Vishal Nakum
  url: https://nakum.tech/
  main_url: https://nakum.tech/
  source_url: https://github.com/vishalnakum011/contentful
  description: >
    Portfolio of Vishal Nakum. Made with Gatsby, Contentful. Deployed on Netlify.
  categories:
    - Portfolio
    - Blog
  built_by: Amol Tangade
  built_by_url: https://amoltangade.me/
- title: Sagar Hani Portfolio
  url: http://sagarhani.in/
  main_url: http://sagarhani.in/
  source_url: https://github.com/sagarhani
  description: >
    Sagar Hani is a Software Developer & an Open Source Enthusiast. He blogs about JavaScript, Open Source and his Life experiences.
  categories:
    - Portfolio
    - Blog
    - Web Development
    - Open Source
    - Technology
    - Programming
    - JavaScript
  built_by: Sagar Hani
  built_by_url: http://sagarhani.in/about
- title: Arturo Alviar's Portfolio
  main_url: https://arturoalviar.com
  url: https://arturoalviar.com
  source_url: https://github.com/arturoalviar/portfolio
  categories:
    - Portfolio
    - Open Source
    - Web Development
  built_by: Arturo Alviar
  built_by_url: https://github.com/arturoalviar
  featured: false
- title: Pearly
  url: https://www.pearlyplan.com
  main_url: https://www.pearlyplan.com
  description: >
    Dental Membership Growth Platform
  categories:
    - Technology
    - Healthcare
    - App
  built_by: Sean Emmer and Jeff Cole
- title: MarceloNM
  url: https://marcelonm.com
  main_url: https://marcelonm.com
  description: >
    Personal landing page and blog for MarceloNM, a frontend developer based in Brazil.
  categories:
    - Blog
    - JavaScript
    - Landing Page
    - Programming
    - Web Development
  built_by: Marcelo Nascimento Menezes
  built_by_url: https://github.com/mrcelo
  featured: false
- title: Open Source Galaxy
  main_url: https://www.opensourcegalaxy.com
  url: https://www.opensourcegalaxy.com
  description: >
    Explore the Open Source Galaxy and help other earthlings by contributing to open source.
  categories:
    - Open Source
    - Programming
    - Web Development
  built_by: Justin Juno
  built_by_url: https://www.justinjuno.dev
  featured: false
- title: enBonnet Blog
  url: https://enbonnet.me/
  main_url: https://enbonnet.me/
  source_url: https://github.com/enbonnet
  description: >
    Hola, este es mi sitio personal, estare escribiendo sobre JavaScript, Frontend y Tecnologia que utilice en mi dia a dia.
  categories:
    - Portfolio
    - Blog
    - Web Development
    - Technology
    - Programming
    - JavaScript
  built_by: Ender Bonnet
  built_by_url: https://enbonnet.me/
- title: Edenspiekermann
  url: https://www.edenspiekermann.com/eu/
  main_url: https://www.edenspiekermann.com/eu/
  description: >
    Hello. We are Edenspiekermann, an independent global creative agency.
  categories:
    - Featured
    - Agency
    - Design
    - Portfolio
  featured: true
- title: IBM Design
  url: https://www.ibm.com/design/
  main_url: https://www.ibm.com/design/
  description: >
    At IBM, our design philosophy is to help guide people so they can do their best work. Our human-centered design practices help us deliver on that goal.
  categories:
    - Featured
    - Design
    - Technology
    - Web Development
  built_by: IBM
  featured: true
- title: We Do Plugins
  url: https://wedoplugins.com
  main_url: https://wedoplugins.com
  description: >
    Free & premium WordPress plugins development studio from Wroclaw, Poland.
  categories:
    - Portfolio
    - Agency
    - Open Source
    - Web Development
  built_by: We Do Plugins
  built_by_url: https://wedoplugins.com
- title: Mevish Aslam, business coach
  url: https://mevishaslam.com/
  main_url: https://mevishaslam.com/
  description: >
    Mevish Aslam helps women build a life they love and coaches women to launch and grow businesses.
  categories:
    - Business
    - Consulting
    - Entrepreneurship
    - Freelance
    - Marketing
    - Portfolio
  built_by: Rou Hun Fan
  built_by_url: https://flowen.me
  featured: false
- title: Principles of wealth
  url: https://principlesofwealth.net
  main_url: https://principlesofwealth.net
  source_url: https://github.com/flowen/principlesofwealth
  description: >
    Principles of wealth. How to get rich without being lucky, a summary of Naval Ravikant's tweets and podcast.`
  categories:
    - Business
    - Consulting
    - Education
    - Entrepreneurship
    - Finance
    - Learning
    - Marketing
    - Media
    - Nonprofit
    - Productivity
    - Science
  built_by: Rou Hun Fan
  built_by_url: https://flowen.me
  featured: false
- title: Problem studio
  url: https://problem.studio
  main_url: https://problem.studio
  description: >
    Problem Studio creates unique and fun web experiences. Our enemy is "boring" if ya know what we mean: overused WordPress templates, the top 10 shopify templates, copy of a copy of a copy of a copy. We love to support design and marketing agencies and help realize their creations into a digital product. `
  categories:
    - Agency
    - Business
    - Consulting
    - Design
    - Education
    - Entrepreneurship
    - Freelance
    - Landing Page
    - Marketing
    - Media
    - Portfolio
    - Productivity
    - Web Development
  built_by: Rou Hun Fan & Sander Visser
  built_by_url: https://flowen.me
- title: North X South
  main_url: https://northxsouth.co
  url: https://northxsouth.co
  description: >
    We work with small businesses and non-profits to develop their brands, build an online identity, create stellar designs, and give a voice to their causes.
  categories:
    - Agency
    - Consulting
    - Business
    - Design
    - Web Development
  built_by: North X South
  built_by_url: https://northxsouth.co
- title: Plenty of Fish
  main_url: https://www.pof.com/
  url: https://pof.com
  description: >
    Plenty of Fish is one of the world's largest dating platforms.
  categories:
    - Community
  featured: true
- title: Bitcoin
  main_url: https://www.bitcoin.com/
  url: https://bitcoin.com
  description: >
    One of the largest crypto-currency platforms in the world.
  categories:
    - Technology
    - Finance
  featured: true
- title: Frame.io
  main_url: https://www.frame.io/
  url: https://frame.io
  description: >
    Frame.io is a cloud-based video collaboration platform that allows its users to easily work on media projects together
  categories:
    - Technology
    - Entertainment
    - Media
  featured: true
- title: Sainsbury’s Homepage
  main_url: https://www.sainsburys.co.uk/
  url: https://www.sainsburys.co.uk
  description: >
    Sainsbury’s is an almost 150 year old supermarket chain in the United Kingdom.
  categories:
    - E-commerce
    - Food
  featured: true
- title: Haxzie, Portfolio and Blog
  url: https://haxzie.com/
  main_url: https://haxzie.com/
  source_url: https://github.com/haxzie/haxzie.com
  description: >
    Haxzie.com is the portfolio and personal blog of Musthaq Ahamad, UX Engineer and Visual Designer
  categories:
    - Blog
    - Portfolio
  built_by: Musthaq Ahamad
  built_by_url: https://haxzie.com
  featured: false
- title: Robin Wieruch's Blog
  url: https://www.robinwieruch.de/
  main_url: https://www.robinwieruch.de/
  categories:
    - Blog
    - Education
  featured: false
- title: Roger Ramos Development Journal
  url: https://rogerramos.me/
  main_url: https://rogerramos.me/
  source_url: https://github.com/rogerramosme/rogerramos.me/
  description: >
    Personal development journal made with Netlify CMS
  categories:
    - Blog
  built_by: Roger Ramos
  built_by_url: https://rogerramos.me/
  featured: false
- title: Global Adviser Alpha
  main_url: https://globaladviseralpha.com
  url: https://globaladviseralpha.com
  description: >
    Lead by David Haintz, Global Adviser Alpha transforms advice business into world class firms.
  categories:
    - Business
    - Blog
    - Finance
  built_by: Handsome Creative
  built_by_url: https://www.hellohandsome.com.au
  featured: false
- title: Alcamine
  url: https://alcamine.com/
  main_url: https://alcamine.com/
  description: >
    Never apply to another job online and receive tons of tech jobs in your inbox everyday — all while keeping your information private.
  categories:
    - Blog
    - Technology
  built_by: Caldera Digital
  built_by_url: https://www.calderadigital.com/
  featured: false
- title: Caldera Digital
  url: https://www.calderadigital.com/
  main_url: https://www.calderadigital.com/
  source_url: https://github.com/caldera-digital/platform
  description: >
    Caldera is a product and application development agency that uses innovative technology to bring your vision, brand, and identity to life through user centered design.
  categories:
    - Blog
    - User Experience
    - Consulting
  built_by: Caldera Digital
  built_by_url: https://www.calderadigital.com/
  featured: false
- title: Keycodes
  url: https://www.keycodes.dev
  main_url: https://www.keycodes.dev
  source_url: https://github.com/justinjunodev/keycodes.dev
  description: >
    A developer resource for getting keyboard key codes.
  categories:
    - Programming
    - Productivity
    - Open Source
    - Web Development
  built_by: Justin Juno
  built_by_url: https://www.justinjuno.dev
  featured: false
- title: Utah Pumpkins
  url: https://www.utahpumpkins.com/
  main_url: https://www.utahpumpkins.com/
  source_url: https://github.com/cadekynaston/utah-pumpkins
  description: >
    An awesome pumpkin gallery built using Gatsby and Contentful.
  categories:
    - Gallery
    - Blog
    - Photography
  built_by: Cade Kynaston
  built_by_url: https://cade.codes
- title: diff001a's blog
  main_url: https://diff001a.netlify.com/
  url: https://diff001a.netlify.com/
  description: >
    This is diff001a's blog which contains blogs related to programming.
  categories:
    - Blog
  built_by: diff001a
- title: Rockwong Blog
  main_url: http://rockwong.com/blog/
  url: http://rockwong.com/blog/
  description: >
    Rockwong is a technical blog containing content related to various web technologies.
  categories:
    - Technology
    - Education
    - Blog
- title: RegexGuide
  main_url: https://regex.guide
  url: https://regex.guide/playground
  source_url: https://github.com/pacdiv/regex.guide
  description: >
    The easiest way to learn regular expressions! The RegexGuide is a playground helping developers to discover regular expressions. Trying it is adopting regular expressions!
  categories:
    - App
    - Education
    - JavaScript
    - Nonprofit
    - Open Source
    - Programming
    - Technology
    - Web Development
  built_by: Loïc J.
  built_by_url: https://growthnotes.dev
- title: re:store
  url: https://www.visitrestore.com
  main_url: https://www.visitrestore.com
  description: >
    This is your chance to discover, connect, and shop beyond your feed and get to know the who, how, and why behind your favorite products.
  categories:
    - Marketing
  built_by: The Couch
  built_by_url: https://thecouch.nyc
  featured: false
- title: MyPrograming Steps
  main_url: https://mysteps.netlify.com/
  url: https://mysteps.netlify.com/
  description: >
    FrontEnd Tutorial Information
  featured: false
  categories:
    - Blog
    - Portfolio
  source_url: https://github.com/IoT-Arduino/Gatsby-MySteps
  built_by: Maruo
  built_by_url: https://twitter.com/DengenT
- title: Brent Runs Marathons
  main_url: https://www.brentrunsmarathons.com/
  url: https://www.brentrunsmarathons.com/
  description: >
    Brent Runs Marathons is about the training and race experience for the Comrades Ultra Marathon
  categories:
    - Blog
  built_by: Brent Ingram
  built_by_url: https://www.brentjingram.com/
  featured: false
- title: Pedro LaTorre
  main_url: https://www.pedrolatorre.com/
  url: https://www.pedrolatorre.com/
  source_url: https://github.com/bingr001/pedro-latorre-site
  description: >
    A really awesome website built for the motivational speaker Pedro LaTorre
  categories:
    - Blog
  built_by: Brent Ingram
  built_by_url: https://www.brentjingram.com/
  featured: false
- title: Veryben
  main_url: https://veryben.com/
  url: https://veryben.com/
  description: >
    be water my friend
  categories:
    - Blog
  built_by: anikijiang
  built_by_url: https://twitter.com/anikijiang
  featured: false
- title: kentarom's portfolio
  main_url: https://kentarom.com/
  url: https://kentarom.com/
  source_url: https://github.com/kentaro-m/portfolio-gatsby
  description: >
    The portfolio of kentarom, frontend developer. This site shows recent activities about him.
  categories:
    - Portfolio
    - Technology
    - Web Development
  built_by: kentarom
  built_by_url: https://twitter.com/_kentaro_m
  featured: false
- title: MotionThat
  main_url: https://motionthat.com.au
  url: https://motionthat.com.au
  description: >
    MotionThat was created to fill a void in Tabletop Product shooting, whereby the need for consistency, repetition and flexibility was required to eliminate the many variables and inaccuracies that slow the filming process down.
  categories:
    - Entertainment
    - Food
    - Media
    - Gallery
  built_by: Handsome Creative
  built_by_url: https://www.hellohandsome.com.au
  featured: false
- title: TEN ALPHAS
  main_url: https://tenalphas.com.au
  url: https://tenalphas.com.au
  description: >
    TEN ALPHAS is a content production company based in Sydney and Wollongong, telling stories through moving image and beautiful design.
  categories:
    - Media
    - Entertainment
    - Video
  built_by: Handsome Creative
  built_by_url: https://www.hellohandsome.com.au
  featured: false
- title: SalesGP
  main_url: https://salesgp.io
  url: https://salesgp.io
  description: >
    SalesGP is a specialist Sales and Operations partner offering expert skill-sets and decades of experience to companies entering the Australia, NZ (ANZ) and South East Asian (SEA) markets.
  categories:
    - Business
    - Marketing
    - Consulting
  built_by: Handsome Creative
  built_by_url: https://www.hellohandsome.com.au
  featured: false
- title: Source Separation Systems
  main_url: https://sourceseparationsystems.com.au
  url: https://sourceseparationsystems.com.au
  description: >
    Innovative waste diversion products, designed to connect Australians to a more sustainable world.
  categories:
    - Business
  built_by: Handsome Creative
  built_by_url: https://www.hellohandsome.com.au
- title: Fuzzy String Matching
  main_url: https://fuzzy-string-matching.netlify.com
  url: https://fuzzy-string-matching.netlify.com
  source_url: https://github.com/jdemieville/fuzzyStringMatching
  description: >
    This site is built to assess the performance of various approximate string matching algorithms aka fuzzy string searching.
  categories:
    - JavaScript
    - Learning
    - Programming
  built_by: Jennifer Demieville
  built_by_url: https://demieville-codes.herokuapp.com/portfolio
  featured: false
- title: Open Techiz
  main_url: https://www.opentechiz.com/
  url: https://www.opentechiz.com/
  featured: false
  description: >
    An agile software development company in Vietnam, providing wide range service from e-commerce development, mobile development, automation testing and cloud deployment with kubernets
  categories:
    - Web Development
    - Mobile Development
    - Technology
  built_by: Open Techiz
  built_by_url: https://www.opentechiz.com/
- title: Leave Me Alone
  url: https://leavemealone.app
  main_url: https://leavemealone.app
  description: >
    Leave Me Alone helps you unsubscribe from unwanted emails easily. It's built with Gatsby v2.
  categories:
    - Landing Page
    - Productivity
  built_by: James Ivings
  built_by_url: https://squarecat.io
  featured: false
- title: Oberion
  main_url: https://oberion.io
  url: https://oberion.io
  description: >
    Oberion analyzes your gaming library and gives you personal recommendations based on what you play
  categories:
    - Entertainment
    - Media
  built_by: Thomas Uta
  built_by_url: https://twitter.com/ThomasJanUta
  featured: false
- title: Yoseph.tech
  main_url: https://www.yoseph.tech
  url: https://www.yoseph.tech/compilers
  source_url: https://github.com/radding/yoseph.tech_gatsby
  description: >
    Yoseph.tech is a personal blog centered around technology and software engineering
  categories:
    - Technology
    - Web Development
    - Open Source
  built_by: Yoseph Radding
  built_by_url: https://github.com/radding
  featured: false
- title: Really Fast Sites
  url: https://reallyfastsites.com
  main_url: https://reallyfastsites.com
  description: >
    Really Fast Sites showcases websites that have a speed score of 85 or higher on Google's Page Speed Insights for both mobile and desktop, along with some of the platforms and technologies those sites use.
  categories:
    - Web Development
    - Programming
  built_by: Peter Brady
  built_by_url: https://www.peterbrady.co.uk
  featured: false
- title: Mieke Frouws
  url: https://www.miekefrouws.nl
  main_url: https://www.miekefrouws.nl
  description: >
    Mieke Frouws is a freelance primary and secondary school theatre teacher based in the Netherlands.
  categories:
    - Freelance
    - Education
  built_by: Laurens Kling
  built_by_url: https://www.goedideemedia.nl
  featured: false
- title: Paul de Vries
  url: https://pauldevries1972.nl
  main_url: https://pauldevries1972.nl
  description: >
    Paul de Vries is founder of #DCDW and Spokesperson for Marktplaats Automotive (eBay) - Making the online automotive better!
  categories:
    - Blog
    - Business
    - Consulting
  built_by: Laurens Kling
  built_by_url: https://www.goedideemedia.nl
  featured: false
- title: The Fabulous Lifestyles 不藏私旅行煮藝
  url: https://thefabulouslifestyles.com/
  main_url: https://thefabulouslifestyles.com/
  description: >
    The Fabulous Lifestyles features content about travel and food. It offers practical travel advice that covers trip planning, logistics, and reviews on destination, resort & hotel...etc. Besides travelling, there are step-by-step homemade gourmet recipes that will appeal to everyone's taste buds.
  categories:
    - Blog
    - Food
    - Travel
  built_by: Kevin C Chen
  built_by_url: https://www.linkedin.com/in/kevincychen/
- title: Salexa - Estetica Venezolana
  url: https://peluqueriavenezolana.cl/
  main_url: https://peluqueriavenezolana.cl/
  source_url: https://github.com/enbonnet/salexa-front
  description: >
    Venezuelan beauty and hairdressing salon in Chile
  categories:
    - Marketing
    - Business
  built_by: Ender Bonnet
  built_by_url: https://enbonnet.me/
- title: Akshay Thakur's Portfolio
  main_url: https://akshaythakur.me
  url: https://akshaythakur.me
  categories:
    - Portfolio
    - Web Development
  built_by: Akshay Thakur
  built_by_url: https://akshaythakur.me
- title: Binaria
  description: >
    Digital product connecting technics & creativity.
  main_url: https://binaria.com/en/
  url: https://binaria.com/en/
  categories:
    - Web Development
    - Agency
    - Technology
    - App
    - Consulting
    - User Experience
  built_by: Binaria
  built_by_url: https://binaria.com/
- title: Quema Labs
  url: https://quemalabs.com/
  main_url: https://quemalabs.com/
  description: >
    WordPress themes for these modern times
  categories:
    - Blog
    - Web Development
    - WordPress
    - Portfolio
  built_by: Nico Andrade
  built_by_url: https://nicoandrade.com/
- title: Century 21 Financial
  url: https://century21financial.co.nz/
  main_url: https://century21financial.co.nz/
  description: Website for Century 21's mortgage broker and insurance broker business in New Zealand.
  categories:
    - Real Estate
    - Finance
    - Business
  built_by: Shannon Smith
  built_by_url: https://www.powerboard.co.nz/clients
  featured: false
- title: Base Backpackers
  url: https://www.stayatbase.com/
  main_url: https://www.stayatbase.com/
  description: Base Backpackers is one of Australasia's biggest youth adventure tourism brands. They are super stoked to have one of the fastest websites in the tourism industry.
  categories:
    - Travel
    - Business
  built_by: Shannon Smith
  built_by_url: https://www.powerboard.co.nz/clients
  featured: false
- title: Wealthsimple
  url: https://www.wealthsimple.com/
  main_url: https://www.wealthsimple.com/en-us/
  description: >
    The simple way to grow your money like the world's most sophisticated investors. Zero-maintenance portfolios, expert advisors and low fees.
  categories:
    - App
    - Business
    - Finance
  featured: false
- title: To Be Created
  description: >
    tbc is a London based styling agency that champions a modernised minimal aesthetic for both personal clients and brands.
  main_url: https://to-be-created.com
  url: https://to-be-created.com
  categories:
    - Web Development
    - Agency
    - Portfolio
    - Freelance
  built_by: Sam Goddard
  built_by_url: https://samgoddard.dev/
- title: Kosmos Platform
  main_url: https://kosmosplatform.com
  url: https://kosmosplatform.com
  description: >
    Explore the Kosmos - A new world is here, where every clinician now has the ability to improve cardiothoracic and abdominal assessment, in just a few minutes.
  categories:
    - Marketing
    - Science
    - Video
    - Landing Page
    - Healthcare
    - Technology
  built_by: Bryce Benson via Turnstyle Studio
  built_by_url: https://github.com/brycebenson
- title: B-Engaged
  url: https://b-engaged.se/
  main_url: https://b-engaged.se/
  description: >
    B-Engaged gives a clear picture of the organization and helps you implement the measures that makes difference for the employees. The results of our employee surveys are easily transformed into concrete improvement measures using AI technology.
  categories:
    - Business
    - Human Resources
  featured: false
- title: Rollbar
  url: https://rollbar.com/
  main_url: https://rollbar.com/
  description: >
    Rollbar automates error monitoring and triaging, so developers can fix errors that matter within minutes, and build software quickly and painlessly.
  categories:
    - Programming
    - Web Development
  featured: false
- title: EQX
  url: https://digitalexperience.equinox.com/
  main_url: https://digitalexperience.equinox.com/
  description: >
    The Equinox app, personalized to unlock your full potential.
  categories:
    - Sports
    - App
  featured: false
- title: WagWalking
  url: https://wagwalking.com/
  main_url: https://wagwalking.com/
  description: >
    Paws on the move
  categories:
    - App
  featured: false
- title: FirstBorn
  url: https://www.firstborn.com/
  main_url: https://www.firstborn.com/
  description: >
    We shape modern brands for a connected future.
  categories:
    - Agency
    - Design
- title: Pix4D
  url: https://www.pix4d.com
  main_url: https://www.pix4d.com
  description: >
    A unique suite of photogrammetry software for drone mapping. Capture images with our app, process on desktop or cloud and create maps and 3D models.
  categories:
    - Business
    - Productivity
    - Technology
  featured: false
- title: Bakken & Bæck
  url: https://bakkenbaeck.com
  main_url: https://bakkenbaeck.com
  description: >
    We’re Bakken & Bæck, a digital studio based in Oslo, Bonn and Amsterdam. Ambitious companies call us when they need an experienced team that can transform interesting ideas into powerful products.
  categories:
    - Agency
    - Design
    - Technology
  featured: false
- title: Figma Config
  url: https://config.figma.com/
  main_url: https://config.figma.com/
  description: A one-day conference where Figma users come together to learn from each other.
  categories:
    - Conference
    - Design
    - Event
    - Community
    - Learning
  built_by: Corey Ward
  built_by_url: http://www.coreyward.me/
  featured: false
- title: Anurag Hazra's Portfolio
  url: https://anuraghazra.github.io/
  main_url: https://anuraghazra.github.io/
  source_url: https://github.com/anuraghazra/anuraghazra.github.io
  description: >
    Anurag Hazra's portfolio & personal blog, Creative FrontEnd web developer from india.
  categories:
    - Portfolio
    - Blog
    - Open Source
    - JavaScript
  built_by: Anurag Hazra
  built_by_url: https://github.com/anuraghazra
- title: VeganWorks
  url: https://veganworks.com/
  main_url: https://veganworks.com/
  description: We make delicious vegan snack boxes.
  categories:
    - Food
- title: codesundar
  url: https://codesundar.com
  main_url: https://codesundar.com
  description: >
    Learn PhoneGap, Ionic, Flutter
  categories:
    - Education
    - Technology
    - Web Development
    - Blog
  built_by: codesundar
  built_by_url: https://codesundar.com
  featured: false
- title: Nordic Microfinance Initiative
  url: https://www.nmimicro.no/
  main_url: https://www.nmimicro.no/
  description: Nordic Microfinance Initiative's (NMI) vision is to contribute to the empowerment of poor people in developing countries and to the creation of jobs and wealth on a sustainable basis.
  featured: false
  categories:
    - Finance
    - Business
  built_by: Othermachines
  built_by_url: https://othermachines.com
- title: Subscribe Pro Documentation
  url: https://docs.subscribepro.com/
  main_url: https://docs.subscribepro.com/
  description: >
    Subscribe Pro is a subscription commerce solution that enables brands to quickly add subscription commerce models such as box, subscribe-and-save, autoship and similar to their existing e-commerce websites.
  categories:
    - Documentation
    - E-commerce
    - API
    - Technology
    - Web Development
  built_by: Subscribe Pro
  built_by_url: https://www.subscribepro.com/
- title: Software.com
  main_url: https://www.software.com
  url: https://www.software.com
  description: Our data platform helps developers learn from their data, increase productivity, and code smarter.
  categories:
    - Data
    - Productivity
    - Programming
  built_by: Brett Stevens, Joshua Cheng, Geoff Stevens
  built_by_url: https://github.com/swdotcom/
  featured: false
- title: WTL Studio Website Builder
  main_url: https://wtlstudio.com/
  url: https://wtlstudio.com/
  description: >
    Cloud-based, SEO focused website builder - helping local businesses and startups reach audiences faster.
  featured: false
  categories:
    - E-commerce
    - SEO
    - Business
- title: ToolsDB
  main_url: https://toolsdb.dev
  url: https://toolsdb.dev
  description: List of tools for better software development.
  featured: false
  categories:
    - Technology
    - Web Development
    - Programming
    - Productivity
- title: Eastman Strings
  url: https://www.eastmanstrings.com
  main_url: https://www.eastmanstrings.com
  description: >
    Site was built using GatsbyJS, Cosmic CMS, and Netlify.
  categories:
    - Business
    - Music
  built_by: Tekhaus
  built_by_url: https://www.tekha.us
  featured: false
- title: Lesley Lai
  main_url: https://lesleylai.info
  url: https://lesleylai.info
  source_url: https://github.com/LesleyLai/blog
  description: >
    lesleylai.info is the personal website of Lesley Lai, where he talks mainly about C++ and Computer Graphics.
  categories:
    - Blog
    - Open Source
    - Portfolio
    - Programming
    - Technology
  built_by: Lesley Lai
  built_by_url: https://github.com/LesleyLai
  featured: false
- title: Whipstitch Webwork
  url: https://www.whipstitchwebwork.com
  main_url: https://www.whipstitchwebwork.com
  description: >
    Websites for smart people.
  categories:
    - Agency
    - Web Development
  built_by: Matthew Russell
  featured: false
- title: Vandré Leal
  main_url: https://vandreleal.github.io
  url: https://vandreleal.github.io
  source_url: https://github.com/vandreleal/vandreleal.github.io
  description: >
    Portfolio of Vandré Leal.
  categories:
    - Portfolio
    - Web Development
  built_by: Vandré Leal
  built_by_url: https://vandreleal.github.io
  featured: false
- title: Tarokenlog
  url: https://taroken.dev/
  main_url: https://taroken.dev/
  description: >
    Blog and Gallery
  categories:
    - Blog
    - Portfolio
    - Web Development
    - Photography
  built_by: Kentaro Koga
  built_by_url: https://twitter.com/kentaro_koga
  featured: false
- title: OwlyPixel Blog
  main_url: https://owlypixel.com
  url: https://owlypixel.com
  description: >
    Notes and tutorials on coding, web development, design and other stuff.
  categories:
    - Web Development
    - Blog
    - Education
  built_by: Owlypixel
  built_by_url: https://twitter.com/owlypixel
  featured: false
- title: talkoverflow
  main_url: https://talkoverflow.com
  url: https://talkoverflow.com
  description: Blog on software engineering built with Gatsby themes and theme-ui
  categories:
    - Blog
    - Web Development
    - Technology
  built_by: Patryk Jeziorowski
  built_by_url: https://twitter.com/pjeziorowski
- title: HISTORYTalks
  main_url: https://www.history-talks.com/
  url: https://www.history-talks.com/
  description: Built using Gatsby, JSS and Contentful
  categories:
    - Conference
    - Media
  built_by: A+E Networks
  built_by_url: https://www.aenetworks.com/
- title: HISTORYCon
  main_url: https://www.historycon.com/
  url: https://www.historycon.com/
  description: Built using Gatsby, JSS and Contentful
  categories:
    - Conference
    - Media
  built_by: A+E Networks
  built_by_url: https://www.aenetworks.com/
- title: Kölliker Immobilien
  url: https://koelliker-immobilien.ch/
  main_url: https://koelliker-immobilien.ch/
  description: >
    Built using Gatsby, Netlify and Contentful
  categories:
    - Real Estate
    - Marketing
  built_by: Matthias Gemperli
  built_by_url: https://matthiasgemperli.ch
- title: Lessmess Agency website
  url: https://lessmess.agency/
  main_url: https://lessmess.agency/
  description: >
    Website of Lessmess Agency
  categories:
    - Agency
    - Web Development
  built_by: Ilya Lesik
  built_by_url: https://github.com/ilyalesik
- title: Ezekiel Ekunola Portfolio
  main_url: http://ezekielekunola.com/
  url: http://ezekielekunola.com/
  description: Built using Gatsby, Styled-Components
  categories:
    - Web Development
    - Portfolio
  built_by: Ezekiel Ekunola
  built_by_url: https://github.com/easybuoy/
  featured: false
- title: Gearbox Development
  main_url: https://gearboxbuilt.com
  url: https://gearboxbuilt.com/?no-load-in
  description: >
    Gearbox is a performance website development & optimization company based out of Canada. Built using Gatsby/WordPress.
  categories:
    - Agency
    - Web Development
    - WordPress
    - Portfolio
    - Programming
    - Technology
    - Business
  built_by: Gearbox Development
  built_by_url: https://gearboxbuilt.com
  featured: false
- title: UXWorks
  main_url: https://uxworks.org
  url: https://uxworks.org
  description: Built with Gatsby, Netlify and Markdown
  categories:
    - Web Development
    - Blog
  built_by: Amrish Kushwaha
  built_by_url: https://github.com/isamrish
  featured: false
- title: Jarod Peachey
  main_url: https://jarodpeachey.netlify.com
  url: https://jarodpeachey.netlify.com
  source_url: https://github.com/jarodpeachey/portfolio
  description: >
    Jarod Peachey is a front-end developer focused on building modern and fast websites for everyone.
  categories:
    - Blog
    - JavaScript
    - Mobile Development
    - Portfolio
  built_by: Jarod Peachey
  built_by_url: https://github.com/jarodpeachey
  featured: false
- title: Thomas Maximini
  main_url: https://www.thomasmaximini.com/
  url: https://www.thomasmaximini.com/
  source_url: https://github.com/tmaximini/maxi.io
  description: >
    Thomas Maximini is a full stack web developer from Germany
  categories:
    - Blog
    - JavaScript
    - Photography
    - Portfolio
    - Web Development
  built_by: Thomas Maximini
  built_by_url: https://github.com/tmaximini
  featured: false
- title: Aretha Iskandar
  main_url: https://arethaiskandar.com/
  url: https://arethaiskandar.com/
  source_url: https://github.com/tmaximini/arethaiskandar.com
  description: >
    Aretha Iskandar is a Jazz and Soul Singer / Songwriter from Paris
  categories:
    - Music
  built_by: Thomas Maximini
  built_by_url: https://github.com/tmaximini
  featured: false
- title: Harshil Shah
  url: https://harshil.net
  main_url: https://harshil.net
  description: >
    Harshil Shah is an iOS engineer from Mumbai, India
  categories:
    - Blog
    - Mobile Development
  built_by: Harshil Shah
  built_by_url: https://twitter.com/_HarshilShah
  featured: false
- title: Code Examples
  url: https://codeexamples.dev/
  main_url: https://codeexamples.dev/
  description: >
    Examples about various programming languages like JavaScript, Python, Rust, Angular, React, Vue.js etc.
  categories:
    - Blog
    - Education
    - Programming
    - Web Development
  built_by: Sai gowtham
  built_by_url: https://twitter.com/saigowthamr
  featured: false
- title: Samir Mujanovic
  main_url: https://www.samirmujanovic.com/
  url: https://www.samirmujanovic.com/
  description: >
    I'm a Frontend Developer with 3 years of experience. I describe myself as a developer who loves coding, open-source and web platform.
  categories:
    - Portfolio
    - Web Development
    - Design
  built_by: Samir Mujanovic
  built_by_url: https://github.com/sameerrM
- title: Yearlyglot - Fluent Every Year
  url: https://www.yearlyglot.com/blog
  main_url: https://www.yearlyglot.com
  description: >
    A popular blog on languages, second language acquisition and polyglottery.
  categories:
    - Blog
    - Education
    - Learning
    - Travel
  built_by: Donovan Nagel
  built_by_url: https://www.donovannagel.com
  featured: false
- title: 8fit.com
  url: https://8fit.com/
  main_url: https://8fit.com/
  description: >
    Get personalized workouts, custom meal plans, and nutrition guidance, right in the palm of your hand. Prioritize progress over perfection with the 8fit app!
  categories:
    - App
    - Food
    - Sports
  featured: false
- title: Dispel - Remote Access for Industrial Control Systems
  url: https://dispel.io
  main_url: https://dispel.io
  description: >
    Dispel provides secure, moving target defense networks through which your teams can remotely access industrial control systems in seconds, replacing static-defense products that take 5 to 15 minutes to work through.
  categories:
    - Business
    - Technology
    - Security
  built_by: Anton Aberg
  built_by_url: https://github.com/aaaberg
  featured: false
- title: Geothermal Heat Pump DIY Project
  url: https://diyheatpump.net/
  main_url: https://diyheatpump.net/
  description: Personal project by Yuriy Logvin that demonstrates how you can switch to heating with electricity at a minimal cost. The goal here is to show that everyone can build a geothermal heat pump and start saving money.
  categories:
    - Blog
    - Education
    - Technology
  built_by: Yuriy Logvin
  built_by_url: https://powerwatcher.net
- title: Catalyst Network - Cryptocurrency
  url: https://www.cryptocatalyst.net/
  main_url: https://www.cryptocatalyst.net/
  source_url: https://github.com/n8tb1t/gatsby-starter-cryptocurrency
  description: >
    An All-in-One solution for Modern Transactions.
  categories:
    - Business
    - Technology
  built_by: n8tb1t
  built_by_url: https://github.com/n8tb1t/
  featured: false
- title: SaoBear's-Blog
  main_url: https://saobear.xyz/
  url: https://saobear.xyz/
  source_url: https://github.com/PiccoloYu/SaoBear-is-Blog
  featured: false
  categories:
    - Blog
    - Web Development
- title: Rumaan Khalander - Portfolio
  url: https://www.rumaan.me/
  main_url: https://www.rumaan.me/
  description: >
    Rumaan Khalander is a Full-Stack Dev from Bengaluru who loves to develop for mobile and web.
  categories:
    - Portfolio
  built_by: rumaan
  built_by_url: https://github.com/rumaan/
  featured: false
- title: DigiGov
  main_url: https://digigov.grnet.gr/
  url: https://digigov.grnet.gr/
  description: >
    DigiGov is an initiative for the Digital Transformation of the Greek Public Sector
  categories:
    - Government
  built_by: GRNET
  built_by_url: https://grnet.gr/
  featured: false
- title: Zeek Interactive
  main_url: https://zeek.com
  url: https://zeek.com
  description: >
    Business site for Zeek Interactive. Using WordPress as a data store via the WPGraphQL plugin.
  categories:
    - Blog
    - Web Development
    - Mobile Development
    - WordPress
    - Agency
    - Business
  built_by: Zeek Interactive
  built_by_url: https://zeek.com
  featured: false
- title: Bare Advertising & Communications
  url: https://bare.ca/
  main_url: https://bare.ca/
  description: >
    Bare is a full-service branding and production agency in Vancouver BC with deep experience in digital/traditional communications and strategy. We specialize in building headless WordPress sites with Gatsby.
  categories:
    - WordPress
    - Agency
    - Business
  built_by: Bare Advertising & Communications
  built_by_url: https://www.bare.ca/
  featured: false
- title: The Decking Superstore
  url: https://www.thedeckingsuperstore.com/
  main_url: https://www.thedeckingsuperstore.com/
  description: >
    One of Northern California's largest outdoor decking and siding providers.
  categories:
    - WordPress
    - Business
  built_by: Bare Advertising & Communications
  built_by_url: https://www.bare.ca/
  featured: false
- title: Precision Cedar Products
  url: https://www.precisioncedar.com/
  main_url: https://www.precisioncedar.com/
  description: >
    Western Red Cedar Distributor in Vancouver Canada.
  categories:
    - WordPress
    - Business
  built_by: Bare Advertising & Communications
  built_by_url: https://www.bare.ca/
  featured: false
- title: Circle Restoration
  url: https://www.circlerestoration.com/
  main_url: https://www.circlerestoration.com/
  description: >
    Restoration Services Provider in Vancouver Canada.
  categories:
    - WordPress
    - Business
  built_by: Bare Advertising & Communications
  built_by_url: https://www.bare.ca/
  featured: false
- title: ALS Rally
  url: https://www.alsrally.com/
  main_url: https://www.alsrally.com/
  description: >
    Non profit fundraiser for ALS Research.
  categories:
    - WordPress
    - Nonprofit
    - Event
  built_by: Bare Advertising & Communications
  built_by_url: https://www.bare.ca/
  featured: false
- title: Vancouver Welsh Men's Choir
  url: https://vancouverchoir.ca/
  main_url: https://vancouverchoir.ca/
  description: >
    Vancouver Welsh Men's Choir website for upcoming shows, ticket purchases and online merchandise.
  categories:
    - WordPress
    - Entertainment
    - Event
    - E-commerce
  built_by: Bare Advertising & Communications
  built_by_url: https://www.bare.ca/
  featured: false
- title: Paul Scanlon - Blog
  main_url: https://paulie.dev/
  url: https://paulie.dev/
  source_url: https://github.com/PaulieScanlon/paulie-dev-2019
  description: >
    I'm a React UI developer / UX Engineer. React, GatsbyJs, JavaScript, TypeScript/Flow, StyledComponents, Storybook, TDD (Jest/Enzyme) and a tiny bit of Node.js.
  categories:
    - Blog
    - Web Development
  built_by: Paul Scanlon
  built_by_url: http://www.pauliescanlon.io
  featured: false
- title: EF Design
  main_url: https://ef.design
  url: https://ef.design
  description: >
    Home of everything creative, digital and brand at EF.
  featured: false
  categories:
    - Marketing
    - Design
  built_by: João Matos (Global Creative Studio - Education First)
- title: Codica
  main_url: https://www.codica.com/
  url: https://www.codica.com/
  description: >
    We help startups and established brands with JAMStack, Progressive Web Apps and Marketplaces development.
  categories:
    - Agency
    - Web Development
  built_by: Codica
  built_by_url: https://www.codica.com/
- title: Bhavani Ravi's Portfolio
  url: https://bhavaniravi.com
  main_url: https://bhavaniravi.com
  description: >
    Showcase of Bhavani Ravi's skillset and blogs
  categories:
    - Blog
    - Portfolio
  built_by: Bhavani Ravi
  built_by_url: https://twitter.com/geeky_bhavani
- title: Kotoriyama
  main_url: https://kotoriyama.com/
  url: https://kotoriyama.com/
  description: >
    Japanese Indie Game Creator.
  featured: false
  categories:
    - App
    - Entertainment
    - Mobile Development
  built_by: Motoyoshi Shiine (Kotoriyama)
- title: PWA Shields
  url: https://www.pwa-shields.com
  main_url: https://www.pwa-shields.com
  source_url: https://github.com/richardtaylordawson/pwa-shields
  description: >
    Personalize your app's README with custom, fun, PWA shields in SVG
  categories:
    - Documentation
    - App
    - API
  built_by: Richard Taylor Dawson
  built_by_url: https://richardtaylordawson.com
- title: Zatsuzen
  url: https://zatsuzen.com
  main_url: https://zatsuzen.com
  description: >
    Web developer's portfolio
  categories:
    - Portfolio
  built_by: Akane
  built_by_url: https://twitter.com/akanewz
  featured: false
- title: Reeemoter
  description: >-
    Join thousands of developers from everywhere and access to job
    offers from hundreds of companies worldwide right
    at your inbox for free.
  main_url: https://reeemoter.com/
  url: https://reeemoter.com/
  featured: false
  categories:
    - Technology
    - Web Development
  built_by: Ramón Chancay
  built_by_url: https://ramonchancay.me/
- title: Ananya Neogi
  main_url: https://ananyaneogi.com
  url: https://ananyaneogi.com
  description: >
    Showcases Ananya's work as a frontend developer and comprises of a collection of written articles on web development, programming and, user experience.
  categories:
    - Portfolio
    - Blog
  built_by: Ananya Neogi
  built_by_url: https://ananyaneogi.com
- title: webman.pro
  main_url: https://webman.pro/
  url: https://webman.pro/
  description: >
    webman.pro is an awesome portfolio and technical blog where
    professional Front End engineer Dmytro Chumak shares his thoughts
    and experience to inspire other developers.
  featured: false
  categories:
    - Blog
    - Web Development
    - JavaScript
  built_by: Dmytro Chumak
  built_by_url: https://github.com/wwwebman
- title: borderless
  url: https://junhobaik.github.io
  main_url: https://junhobaik.github.io
  source_url: https://github.com/junhobaik/junhobaik.github.io/tree/develop
  description: >
    Junho Baik's Development Blog
  categories:
    - Blog
    - Web Development
  built_by: Junho Baik
  built_by_url: https://github.com/junhobaik
  featured: false
- title: React Resume Generator
  main_url: https://nimahkh.github.io/nima_habibkhoda
  url: https://nimahkh.github.io/nima_habibkhoda
  source_url: https://github.com/nimahkh/resume_generator
  description: >
    The resume generator is a project to create your own resume web page easily with Gatsby.
  categories:
    - Portfolio
  built_by: Nima Habibkhoda
  featured: false
- title: Thomas Wang's Blog
  main_url: https://www.thomaswang.io
  url: https://www.thomaswang.io
  description: >-
    Technical blog by Thomas Wang
  built_by: Thomas Wang
  built_by_url: https://github.com/thomaswang
  featured: false
  categories:
    - Blog
    - Web Development
- title: The Rebigulator
  main_url: https://www.rebigulator.org/
  source_url: https://github.com/Me4502/Rebigulator/
  url: https://rebigulator.org/
  description: A quote-based via game powered by Frinkiac
  built_by: Matthew Miller
  built_by_url: https://matthewmiller.dev/
  featured: false
  categories:
    - Open Source
    - Entertainment
    - App
- title: madewithlove
  main_url: https://madewithlove.com
  url: https://madewithlove.com
  description: >-
    We build digital products and create the teams around them. We can help with software engineering, product management, managing technical teams, audits and technical consulting.
  built_by: madewithlove
  built_by_url: https://madewithlove.com
  featured: false
  categories:
    - Web Development
    - Blog
    - Agency
    - Business
- title: Sprucehill
  url: https://sprucehill.ca/
  main_url: https://sprucehill.ca/
  description: >
    Sprucehill is a North Vancouver based custom home builder and renovator.
  categories:
    - WordPress
    - Business
  built_by: Bare Advertising & Communications
  built_by_url: https://www.bare.ca/
  featured: false
- title: Nathaniel Ryan Mathew
  url: https://nathanielmathew.me
  main_url: https://nathanielmathew.me
  source_url: https://github.com/nathanielmathew/MyPortfolio
  description: >
    A personal online Portfolio built using GatsbyJS, that showcases Achievements, Projects and Additional information.
  categories:
    - Portfolio
    - Open Source
    - Blog
  built_by: Nathaniel Ryan Mathew
  built_by_url: https://github.com/nathanielmathew
  featured: false
- title: Kanazawa.js Community Page
  main_url: https://kanazawajs.now.sh/
  url: https://kanazawajs.now.sh/
  source_url: https://github.com/kanazawa-js/community-page
  description: >
    Kanazawa.js is a local community for the JSer around Kanazawa to share knowledge about JavaScript.
  categories:
    - Community
    - Programming
    - Web Development
  built_by: Kanazawa.js
  built_by_url: https://twitter.com/knzw_js
  featured: false
- title: monica*dev
  url: https://www.aboutmonica.com/
  main_url: https://www.aboutmonica.com/
  description: >
    Personal site for Monica Powell, a software engineer who is passionate about making open-source more accessible and building community, online & offline.
  categories:
    - Web Development
    - Blog
    - Programming
    - Portfolio
  built_by: Monica Powell
  built_by_url: https://www.aboutmonica.com/
  featured: false
- title: Shivam Sinha
  url: https://www.helloshivam.com/
  main_url: https://www.helloshivam.com/
  description: >
    Portfolio of Shivam Sinha, Graphic Designer and Creative Coder based in New York.
  categories:
    - Portfolio
  built_by: Shivam Sinha
  built_by_url: https://www.helloshivam.com/
  featured: false
- title: Brianna Sharpe - Writer
  main_url: https://www.briannasharpe.com/
  url: https://www.briannasharpe.com/
  source_url: https://github.com/ehowey/briannasharpe
  description: >
    Brianna Sharpe is an Alberta, Canada based freelance writer and journalist focused on health, LGBTQ2S+, parenting, and the environment.
  categories:
    - Portfolio
    - Media
  built_by: Eric Howey
  built_by_url: https://www.erichowey.dev/
  featured: false
- title: Eric Howey Web Development
  main_url: https://www.erichowey.dev/
  url: https://www.erichowey.dev/
  source_url: https://github.com/ehowey/erichoweydev
  description: >
    Personal website and blog for Eric Howey. I am a freelance web developer based in Alberta, Canada specializing in Gatsby, React, WordPress and Theme-UI.
  categories:
    - Portfolio
    - Web Development
    - Freelance
    - Blog
  built_by: Eric Howey
  built_by_url: https://www.erichowey.dev/
- title: Solfej Chord Search
  url: https://www.solfej.io/chords
  main_url: https://www.solfej.io/chords
  description: >
    Solfej Chord Search helps you master every chord imaginable. It shows you notes, intervals, guitar and piano fingerings for 1000s of chords.
  categories:
    - Education
    - Music
  built_by: Shayan Javadi
  built_by_url: https://www.instagram.com/shawnjavadi/
- title: a+ Saúde
  url: https://www.amaissaude.com.br/sp/
  main_url: https://www.amaissaude.com.br/sp/
  description: >
    An even better experience in using health services.
  categories:
    - Healthcare
    - Marketing
    - Blog
  built_by: Grupo Fleury
  built_by_url: http://www.grupofleury.com.br/
  featured: false
- title: Mallikarjun Katakol Photography
  main_url: https://mallik.in
  url: https://mallik.in
  built_by: Arvind Kumar
  built_by_url: https://arvind.io/
  description: >
    Mallikarjun Katakol is an Advertising, Architecture, Editorial, Fashion and Lifestyle Photographer based in Bangalore, India.
    Shoots Corporate & Business headshots, Portfolios for Models and Actors, Documents Projects for Architects, Fashion & Interior Designers
  featured: false
  categories:
    - Gallery
    - Photography
    - Portfolio
- title: gatsby-animate-blog
  url: https://gatsby-animate-blog.luffyzh.now.sh/
  main_url: https://gatsby-animate-blog.luffyzh.now.sh/home
  source_url: https://github.com/luffyZh/gatsby-animate-blog
  description: >
    A simple && cool blog site starter kit by Gatsby.
  categories:
    - Blog
    - Open Source
    - Web Development
  built_by: luffyZh
  built_by_url: https://github.com/luffyZh
  featured: false
- title: LBI Financial
  main_url: https://lbifinancial.com/
  url: https://lbifinancial.com/
  description: >
    We help individuals and businesses with life insurance, disability, long-term care and annuities.
  categories:
    - Business
    - Consulting
    - Finance
  built_by: Pagepro
  built_by_url: https://pagepro.co
  featured: false
- title: GIS-Netzwerk
  url: https://www.gis-netzwerk.com/
  main_url: https://www.gis-netzwerk.com/
  description: >
    Multilingual (i18n) Blog with different URLs for categories, tags and posts depending on the language.
  categories:
    - Blog
    - Data
    - Technology
  built_by: Max Dietrich
  built_by_url: https://www.gis-netzwerk.com/
  featured: false
- title: Krishna Gopinath
  main_url: https://krishnagopinath.me
  url: https://krishnagopinath.me
  source_url: https://github.com/krishnagopinath/website
  description: >
    Website of Krishna Gopinath, software engineer and budding teacher.
  categories:
    - Portfolio
  built_by: Krishna Gopinath
  built_by_url: https://twitter.com/krishwader
  featured: false
- title: Curology
  main_url: https://curology.com
  url: https://curology.com
  description: >
    Curology's mission is to make effective skincare accessible to everyone. We provide customized prescription skincare for our acne and anti-aging patients.
  categories:
    - Healthcare
    - Community
    - Landing Page
  built_by: Curology
  built_by_url: https://curology.com
- title: labelmake.jp
  main_url: https://labelmake.jp/
  url: https://labelmake.jp/
  description: >
    Web Application of Variable Data Printing and Blog.
  categories:
    - App
    - Data
    - Blog
  built_by: hand-dot
  built_by_url: https://twitter.com/hand_dot
  featured: false
- title: Personal website of Maarten Afink
  main_url: https://www.maarten.im/
  url: https://www.maarten.im/
  source_url: https://github.com/maartenafink/personal-website
  description: >
    Personal website of Maarten Afink, digital product designer.
  categories:
    - Portfolio
    - Open Source
    - Blog
    - Music
    - Design
- title: Adam Bowen
  main_url: https://adamcbowen.com/
  url: https://adamcbowen.com/
  source_url: https://github.com/bowenac/my-website
  description: >
    Personal website for Adam Bowen. I am a freelance web developer based in Tacoma, WA specializing in WordPress, Craft CMS, plus a lot more and recently fell in love with Gatsby.
  categories:
    - Portfolio
    - Web Development
    - Freelance
  built_by: Adam Bowen
  built_by_url: https://adamcbowen.com
  featured: false
- title: tqCoders
  main_url: https://tqcoders.com
  url: https://tqcoders.com
  description: >
    tqCoders is a software development company that focuses on the development of the most advanced websites and mobile apps. We use the most advanced technologies to make websites blazing fast, SEO-friendly and responsive for each screen resolution.
  categories:
    - Web Development
    - Mobile Development
    - SEO
    - Design
    - Programming
    - Technology
    - Business
  built_by: tqCoders
  built_by_url: https://tqcoders.com
  featured: false
- title: ErudiCAT
  main_url: https://www.erudicat.com
  url: https://www.erudicat.com
  description: >
    ErudiCAT is an educational platform created to help PMP certification candidates to prepare for the exam. There are 1k+ sample questions and PMP Exam Simulator. Upon completion, there are statistics and performance chart available. Performance reports are saved in users' accounts and may be used later to review questions. The PMP Exam Simulator has a unique feature of Time Acceleration. It makes the Mock Exam even tougher and makes training even more advanced.
  categories:
    - Education
    - Web Development
    - Learning
  built_by: tqCoders
  built_by_url: https://tqcoders.com
  featured: false
- title: Qri.io Website and Docs
  main_url: https://qri.io
  url: https://qri.io/docs
  source_url: https://github.com/qri-io/website
  description: >
    Website and Documentation for Qri, an open source version control system for datasets
  categories:
    - Open Source
    - Community
    - Data
    - Technology
  built_by: Qri, Inc.
  built_by_url: https://qri.io
  featured: false
- title: Jellypepper
  main_url: https://jellypepper.com/
  url: https://jellypepper.com/
  description: >
    Award-winning creative studio for disrupters. We design and build beautiful brands, apps, websites and videos for startups and tech companies.
  categories:
    - Portfolio
    - Agency
  built_by: Jellypepper
  built_by_url: https://jellypepper.com/
- title: Miyamado Jinja
  main_url: https://www.miyamadojinja.com
  url: https://www.miyamadojinja.com
  source_url: https://github.com/mnishiguchi/miyamadojinja
  description: >
    Miyamado Jinja is a Japanese Shinto Shrine in Yokkaichi, Mie, Japan.
  categories:
    - Nonprofit
    - Travel
  built_by: mnishiguchi
  built_by_url: https://mnishiguchi.com
  featured: false
- title: Hear This Idea
  main_url: https://hearthisidea.com
  url: https://hearthisidea.com/episodes/victoria
  source_url: https://github.com/finmoorhouse/podcast
  description: >
    A podcast showcasing new thinking from top academics.
  categories:
    - Podcast
    - Open Source
  built_by: Fin Moorhouse
  built_by_url: https://finmoorhouse.com
  featured: false
- title: Calisthenics Skills
  main_url: https://www.calisthenicsskills.com
  url: https://www.calisthenicsskills.com
  description: >
    A beautiful fitness progress tracker built on Gatsby.
  categories:
    - Sports
  built_by: Andrico Karoulla
  built_by_url: https://andri.co
  featured: false
- title: AutoloadIT
  main_url: https://autoloadit.com/
  url: https://autoloadit.com/
  description: >
    The world's leading Enterprise Automotive imaging solution
  categories:
    - Business
    - Landing Page
  built_by: Pagepro
  built_by_url: https://pagepro.co
  featured: false
- title: Tools of Golf
  main_url: https://toolsof.golf
  url: https://toolsof.golf/titleist-915-d2-driver
  description: >
    Tools of Golf is a community dedicated to golf nerds and gear heads.
  categories:
    - Sports
    - Data
    - Documentation
  built_by: Peter Hironaka
  built_by_url: https://peterhironaka.com
  featured: false
- title: sung.codes
  main_url: https://sung.codes/
  source_url: https://github.com/dance2die/sung.codes
  url: https://sung.codes/
  description: >
    Blog by Sung M. Kim (a.k.a. dance2die)
  categories:
    - Blog
    - Landing Page
  built_by: Sung M. Kim
  built_by_url: https://github.com/dance2die
  featured: false
- title: Choose Tap
  main_url: https://www.choosetap.com.au/
  url: https://www.choosetap.com.au/
  featured: false
  description: >
    Choose Tap aims to improve the health and wellbeing of communities and the environment by promoting tap water as the best choice of hydration for all Australians.
  built_by: Hardhat
  built_by_url: https://www.hardhat.com.au
  categories:
    - Nonprofit
    - Community
- title: Akash Rajpurohit
  main_url: https://akashwho.codes/
  url: https://akashwho.codes/
  description: >
    Personal portfolio website of Akash Rajpurohit made using Gatsby v2, where I  write short blogs related to software development and share my experiences.
  categories:
    - Portfolio
    - Blog
  built_by: Akash Rajpurohit
  built_by_url: https://github.com/AkashRajpurohit
  featured: false
- title: See Kids Dream
  url: https://seekidsdream.org/
  main_url: https://seekidsdream.org/
  description: >
    A not-for-profit organization dedicated to empower youth with the skills, motivation and confidence.
  categories:
    - Nonprofit
    - Education
    - Learning
  built_by: CapTech Consulting
  built_by_url: https://www.captechconsulting.com/
  featured: false
- title: Locale Central
  url: https://localecentral.io/
  main_url: https://localecentral.io/
  description: >
    Locale Central is a web & mobile data collection app that makes it easy to record accurate data out on the field.
  categories:
    - Technology
  built_by: KiwiSprout
  built_by_url: https://kiwisprout.nz/
  featured: false
- title: Cathy O'Shea
  url: https://cathyoshea.co.nz/
  main_url: https://cathyoshea.co.nz/
  categories:
    - Portfolio
    - Real Estate
  built_by: KiwiSprout
  built_by_url: https://kiwisprout.nz/
  featured: false
- title: DG Recruit
  url: https://dgrecruit.com
  main_url: https://dgrecruit.com
  description: >
    DG Recruit is a NYC recruitment agency
  categories:
    - Agency
    - WordPress
  built_by: Waverly Lab
  built_by_url: https://waverlylab.com
  featured: false
- title: Smile
  url: https://reasontosmile.com
  main_url: https://reasontosmile.com
  description: >
    Smile is an online store for buying CBD products that keep you balanced and happy
  categories:
    - E-commerce
    - WordPress
  built_by: Waverly Lab
  built_by_url: https://waverlylab.com
- title: Bold Oak Design
  url: https://boldoak.design/
  main_url: https://boldoak.design/
  description: >
    A Milwaukee-based web design and development studio.
  categories:
    - Blog
    - Business
    - Freelance
    - Portfolio
    - Programming
    - Technology
    - Web Development
  featured: false
- title: Lydia Rose Eiche
  url: https://lydiaroseeiche.com/
  main_url: https://lydiaroseeiche.com/
  description: >
    Lydia Rose Eiche is a soprano, opera singer, and actress based in Milwaukee.
  categories:
    - Music
    - Portfolio
  built_by: Bold Oak Design
  built_by_url: https://boldoak.design/
  featured: false
- title: Chris Otto
  url: https://chrisotto.dev/
  main_url: https://chrisotto.dev/
  source_url: https://github.com/chrisotto6/chrisottodev
  description: >
    Blog, portfolio and website for Chris Otto.
  categories:
    - Blog
    - JavaScript
    - Landing Page
    - Portfolio
    - Programming
    - Technology
    - Web Development
  built_by: Chris Otto
  built_by_url: https://github.com/chrisotto6
  featured: false
- title: Roboto Studio
  url: https://roboto.studio
  main_url: https://roboto.studio
  description: >
    Faster than a speeding bullet Website Development based in sunny old Nottingham
  categories:
    - Agency
    - Blog
    - Business
    - Design
    - Featured
    - Freelance
    - Web Development
  featured: true
- title: Viraj Chavan | Full Stack Software Engineer
  url: http://virajc.tech
  main_url: http://virajc.tech
  source_url: https://github.com/virajvchavan/portfolio
  description: >
    Portfolio and blog of a full stack software engineer from India
  categories:
    - Portfolio
    - Blog
    - Web Development
  built_by: Viraj V Chavan
  built_by_url: https://twitter.com/VirajVChavan
  featured: false
- title: Nexweave
  url: https://www.nexweave.com
  main_url: https://www.nexweave.com
  description: >
    Nexweave is a SaaS platform built by a team of experienced product, design & technology professionals in India. Nexweave allows brands to create personalized & interactive video experiences at scale. We would love for our site to be featured at the gatsby showcase since we have long been appreciating the flexibility and speed of the sites we have created using the same.
  categories:
    - Video
    - API
    - User Experience
    - Marketing
    - Design
    - Data
    - Technology
    - Media
    - Consulting
  built_by: Kashaf S
  built_by_url: https://www.linkedin.com/in/kashaf-shaikh-925117178
  featured: false
- title: Daniel Balloch
  url: https://danielballoch.com
  main_url: https://danielballoch.com
  source_url: https://github.com/danielballoch/danielballoch
  description: >
    Hey, I'm Daniel and this is my portfolio site. Made with Gatsby, React, GraphQL, Styled Emotion & Netlify. Install & local host instructions: 1. git clone https://github.com/danielballoch/danielballoch.git 2. npm install. 3. gatsby develop. Keep in mind I'm still learning myself, so these may not be best practises. If anyone's curious as to how something works flick me a message or if you have advice for me I'd love to hear it, otherwise happy coding!
  categories:
    - Portfolio
    - Business
    - Design
    - Freelance
    - Web Development
  built_by: Daniel Balloch
  built_by_url: https://danielballoch.com
- title: The Rift Metz
  url: http://theriftmetz.com/
  main_url: http://theriftmetz.com/
  description: >
    The Rift is a gaming bar based in Metz (France).
  categories:
    - Landing Page
    - Entertainment
    - Design
    - Blog
    - Food
  built_by: Hugo Torzuoli
  built_by_url: https://github.com/HZooly
  featured: false
- title: Built with Workers
  url: https://workers.cloudflare.com/built-with/
  main_url: https://workers.cloudflare.com/built-with/
  description: >
    Showcasing websites & projects built with Cloudflare Workers
  categories:
    - Portfolio
    - JavaScript
    - Web Development
  built_by: Workers who work at Cloudflare
  built_by_url: https://github.com/cloudflare/built-with-workers/graphs/contributors
- title: WebAnaya Solutions
  url: https://www.webanaya.com
  main_url: https://www.webanaya.com
  description: >
    Full Stack Web Solutions Provider.
  categories:
    - Agency
    - Web Development
    - API
    - Blog
  built_by: Durgesh Gupta
  built_by_url: https://durgeshgupta.com
  featured: false
- title: Artem Sapegin’s Blog
  description: >
    Blog of a Berlin based coffee first frontend engineer who works at Omio, makes photos and hangs out with his dogs.
  main_url: https://blog.sapegin.me/
  url: https://blog.sapegin.me/
  source_url: https://github.com/sapegin/blog.sapegin.me
  categories:
    - Blog
    - Open Source
    - Web Development
    - JavaScript
    - Programming
    - Technology
  built_by: Artem Sapegin
  built_by_url: https://github.com/sapegin
- title: adam.ai
  url: https://adam.ai/
  main_url: https://adam.ai/
  description: >
    Are you ready to make your meetings more productive? Our intelligent meeting management tool can help!
  categories:
    - Business
    - Landing Page
    - Productivity
    - Technology
  built_by: Hazem Osama
  built_by_url: https://github.com/hazem3500
  featured: false
- title: Indra Kusuma Profile Page
  url: https://indrakusuma.web.id/me/
  main_url: https://indrakusuma.web.id/me/
  description: >
    Hi! I'm Indra Kusuma. I am an optimistic and type of person of learn by doing who have an interest in Software Engineering, specifically about Web Development.
  categories:
    - Landing Page
    - Blog
  built_by: Indra Kusuma
  built_by_url: https://github.com/idindrakusuma/me
  featured: false
- title: Lukas Horak
  main_url: https://lukashorak.com
  url: https://lukashorak.com
  description: >
    Lukas Horak's personal website. Full stack JavaScript Developer, working in React on front end and Node.js on back end.
  categories:
    - Blog
    - Portfolio
    - Web Development
  built_by: Lukas Horak
  built_by_url: https://github.com/lhorak
  featured: false
- title: Alexandra Thomas
  main_url: https://alexandracthomas.com/
  url: https://alexandracthomas.com/
  description: >
    A portfolio site for Alexandra Thomas, a front-end developer with creative super powers based in Charlotte, NC.
  categories:
    - Portfolio
    - Blog
    - Web Development
  featured: false
- title: Storto Productions
  main_url: https://www.storto-productions.com/
  url: https://www.storto-productions.com/about/
  featured: false
  description: >
    A portfolio site for a video production company based out of Phoenix, AZ.
  categories:
    - Video
    - Blog
    - Portfolio
    - Business
  built_by: Alexandra Thomas
  built_by_url: https://alexandracthomas.com/
- title: Zatsuzen Blog
  url: https://blog.zatsuzen.com
  main_url: https://blog.zatsuzen.com
  description: >
    Web developer's tech blog
  categories:
    - Blog
  built_by: Akane
  built_by_url: https://twitter.com/akanewz
- title: Matthew Mesa
  url: https://matthewmesa.com
  main_url: https://matthewmesa.com
  description: >
    Portfolio website for freelance digital specialist Matthew Mesa.
  categories:
    - Portfolio
  built_by: Matthew Mesa
  built_by_url: https://matthewmesa.com
- title: Taskade
  main_url: https://taskade.com
  url: https://taskade.com
  description: >
    Taskade is the unified workspace for distributed teams. Collaborate and organize in real-time to get things done, faster and smarter.
  categories:
    - App
    - Business
    - Productivity
  built_by: Taskade
  built_by_url: https://github.com/taskade
  featured: false
- title: PWD
  url: https://pwd.com.au
  main_url: https://pwd.com.au
  description: >
    PWD is a full service web marketing, design, and development agency in Perth, Western Australia.
  categories:
    - Blog
    - Portfolio
    - WordPress
    - Business
  built_by: Alex Moon
  built_by_url: https://moonmeister.net
  featured: false
- title: ramonak.io
  url: https://ramonak.io/
  main_url: https://ramonak.io/
  source_url: https://github.com/KaterinaLupacheva/ramonak.io
  description: >
    Tech blog and portfolio site of a full stack web developer Katsiaryna (Kate) Lupachova
  categories:
    - Blog
    - Portfolio
  built_by: Katsiaryna Lupachova
  built_by_url: https://ramonak.io/
  featured: false
- title: React JS Developer
  main_url: https://reacter.dev/
  url: https://reacter.dev/
  featured: false
  categories:
    - App
    - Web Development
    - Web Development
    - Agency
  built_by: App Design
  built_by_url: https://appdesign.dev/
- title: Guillermo Gómez-Peña
  url: https://www.guillermogomezpena.com/
  main_url: https://www.guillermogomezpena.com/
  description: >
    Personal website for the work of Guillermo Gómez-Peña: performance artist, writer, activist, radical pedagogue and artistic director of the performance troupe La Pocha Nostra. Recipient of the MacArthur Fellow, USA Artists Fellow, and a winner of the Bessie, Guggenheim, and American Book awards.
  categories:
    - Portfolio
    - Gallery
  built_by: Aveling Ray
  built_by_url: https://avelingray.com/
  featured: false
- title: Clinka
  url: https://www.clinka.com.au/
  main_url: https://www.clinka.com.au/
  description: >
    B2B website for an Australian manufacturer of environmentally friendly construction materials.
  categories:
    - Business
  built_by: Aveling Ray
  built_by_url: https://avelingray.com/
- title: Chris Vogt's Blog
  main_url: https://www.chrisvogt.me
  url: https://www.chrisvogt.me
  source_url: https://github.com/chrisvogt/gatsby-theme-private-sphere
  description: >-
    Personal blog of Chris Vogt, a software developer in San Francisco. Showcases
    my latest activity on Instagram, Goodreads, and Spotify using original widgets.
  categories:
    - Blog
    - Open Source
    - Photography
    - Portfolio
  built_by: Chris Vogt
  built_by_url: https://github.com/chrisvogt
- title: Trolley Travel
  main_url: http://trolleytravel.org/
  url: http://trolleytravel.org/
  description: >
    Travel blog website to give tips and informations for many destinations, built with Novella theme
  categories:
    - Blog
    - Travel
  built_by: Pierre Beard
  built_by_url: https://github.com/PBRT
  featured: false
- title: Playlist Detective
  main_url: https://www.playlistdetective.com/
  url: https://www.playlistdetective.com/
  source_url: https://github.com/bobylito/playlistFinder
  description: >
    Playlist Detective is an attempt to ease music discovery with playlists. Back in the days, people were sharing mixtapes - some songs we knew and others we didn't, therefore expanding our musical horizons.

    Playlists are the same, and playlist detective lets you search for songs or artists you like in order to stumble on your new favorite songs.

    It uses Algolia for the search.
  categories:
    - Media
    - Music
  built_by: Alexandre Valsamou-Stanislawski
  built_by_url: https://www.noima.xyz
- title: ProjectManager.tools
  main_url: https://projectmanager.tools/
  url: https://projectmanager.tools/
  featured: false
  categories:
    - App
    - Web Development
    - Design
    - Agency
  built_by: App Design
  built_by_url: https://appdesign.dev/
- title: 1902 Software
  url: https://1902software.com/
  main_url: https://1902software.com/
  description: >
    We are an IT company that specializes in e-commerce and website development on different platforms such as Magento, WordPress, and Umbraco. We are also known for custom software development, web design and mobile app solutions for iOS and Android.
  categories:
    - E-commerce
    - Web Development
    - Programming
    - Mobile Development
    - WordPress
    - Design
    - Business
    - Agency
  built_by: 1902 Software Development Corporation
  built_by_url: https://1902software.com/
  featured: false
- title: Codeful
  url: https://www.codeful.fi/
  main_url: https://www.codeful.fi/
  categories:
    - Agency
    - Consulting
  featured: false
- title: Noima
  url: https://www.noima.xyz
  main_url: https://www.noima.xyz
  categories:
    - Agency
    - Consulting
    - Blog
  featured: false
  built_by: Alexandre Valsamou-Stanislawski
  built_by_url: https://www.noima.xyz
- title: Talent Point
  url: https://talentpoint.co
  main_url: https://talentpoint.co
  description: >
    Talent Point provide the tools that companies need to scale quickly and effectively, bridging the gap between employer brand, HR, and hiring to build teams from within.
  categories:
    - Business
    - Technology
    - Blog
    - Consulting
    - Human Resources
  built_by: Talent Point
  built_by_url: https://talentpoint.co
  featured: false
- title: Marathon Oil
  main_url: https://www.marathonoil.com/
  url: https://www.marathonoil.com/
  featured: false
  categories:
    - Business
    - Marketing
  built_by: Corey Ward
  built_by_url: http://www.coreyward.me/
- title: Gene
  url: https://www.geneglobal.com/work
  main_url: https://www.geneglobal.com
  description: >
    We’re an experience design agency, focused on the future of health
  categories:
    - Agency
    - Technology
    - Healthcare
    - Consulting
    - User Experience
  featured: false
- title: medignition – healthcare innovations
  url: https://medignition.com/
  main_url: https://medignition.com/
  description: >
    medignition builds digital innovations in healthcare.
  categories:
    - Healthcare
    - Education
    - Technology
    - Design
    - Business
    - Portfolio
    - Entrepreneurship
    - Agency
  built_by: medignition
  built_by_url: https://medignition.com/
- title: Dynobase
  url: https://dynobase.dev/
  main_url: https://dynobase.dev/
  description: >
    Professional GUI Client for DynamoDB.
  categories:
    - Data
    - Programming
    - Web Development
  built_by: Rafal Wilinski
  built_by_url: https://rwilinski.me/
  featured: false
- title: Vaktija.eu
  url: https://vaktija.eu
  main_url: https://vaktija.eu
  description: >
    Vaktija.eu gives information about prayer times in germany. (Built with GatsbyJS. Fast in every way that matters.)
  categories:
    - App
    - Community
    - Nonprofit
    - SEO
    - Web Development
  built_by: Rašid Redžić
  built_by_url: https://rasidre.com/
  featured: false
- title: Creative code daily
  main_url: https://www.bobylito.dev/
  url: https://www.bobylito.dev/
  source_url: https://github.com/bobylito/sketches
  description: >
    Creative code daily (CCD) is a personal project for which I build a new animation made out of code every day.
  categories:
    - Blog
    - Programming
    - Gallery
    - Portfolio
  built_by: Alexandre Valsamou-Stanislawski
  built_by_url: https://www.noima.xyz
- title: Messi vs Ronaldo
  description: >
    The biggest debate in football - but who is the best, Messi or Ronaldo? This website provides all the goals and stats to help you reach your own conclusion.
  main_url: https://www.messivsronaldo.app/
  url: https://www.messivsronaldo.app/
  categories:
    - Sports
    - Data
    - App
  built_by: Stephen Greig
  built_by_url: http://ste.digital/
- title: Em Em Recipes
  url: https://ememrecipes.com
  main_url: https://ememrecipes.com
  description: >
    Finally, a recipe website that gets straight to the point.
  categories:
    - Blog
    - Food
  built_by: Matthew Mesa
  built_by_url: https://matthewmesa.com
- title: Yuuniworks Portfolio / Blog
  main_url: https://www.yuuniworks.com/
  url: https://www.yuuniworks.com/
  source_url: https://github.com/junkboy0315/gatsby-portfolio-blog
  featured: false
  categories:
    - Portfolio
    - Web Development
    - Blog
- title: Jun Chen Portfolio
  url: https://www.junchenjun.me
  main_url: https://www.junchenjun.me
  source_url: https://github.com/junchenjun/junchenjun.me
  description: >
    Get to know Jun.
  categories:
    - Portfolio
    - Blog
    - Web Development
  built_by: Jun Chen
  built_by_url: https://www.junchenjun.me
- title: Xavier Mirabelli-Montan
  url: https://xavie.mirmon.co.uk
  main_url: https://xavie.mirmon.co.uk
  source_url: https://github.com/xaviemirmon/xavier-developer-site
  description: >
    The developer portfolio and blog for Xavier Mirabelli-Montan.  Built using TinaCMS Grande hosted on Gatsby Cloud.
  categories:
    - Blog
    - Portfolio
    - Programming
  featured: false
- title: MPG Calculator
  url: https://www.mpg-calculator.co.uk
  main_url: https://www.mpg-calculator.co.uk
  description: >
    A website which allows you to calculate the MPG of your vehicle.
  categories:
    - SEO
    - Accessibility
    - Blog
  built_by: PJ
  built_by_url: https://pjsachdev.me
- title: Softblues
  main_url: https://softblues.io
  url: https://softblues.io
  description: >
    We optimize your project costs and deliver outstanding results by applying relevant technology. Plus, we create our own effective products for businesses and developers all over the world.
  categories:
    - WordPress
    - Portfolio
    - Agency
  built_by: Softblues
  built_by_url: https://softblues.io
- title: Clipchamp
  main_url: https://clipchamp.com/
  url: https://clipchamp.com/en/
  description: >
    Clipchamp is an online video editor, compressor, and converter. The Clipchamp website and blog are powered by Gatsby, Contentful, and Smartling.
  categories:
    - App
    - Blog
    - Landing Page
    - Marketing
    - Video
  featured: false
- title: Mob HQ
  main_url: https://hq.yt-mob.com/
  url: https://hq.yt-mob.com/
  description: >
    Mob HQ is the Headquarters for the World Cup winning Downhill Mountain Bike Race Team, and also a full-time Ride Center for YT bikes.
  categories:
    - Sports
    - Travel
  built_by: Built by Rebels Ltd.
  built_by_url: https://builtbyrebels.com/
  featured: false
- title: OCIUS
  url: https://www.ocius.com.au/
  main_url: https://www.ocius.com.au/
  source_url: https://github.com/ocius/website
  description: >
    Ocius Technology Ltd (formerly Solar Sailor Holdings Ltd) is an Australian public unlisted company with Research and Development facilities at the University of NSW.
  categories:
    - Business
    - Technology
    - Science
  built_by: Sergey Monin
  built_by_url: https://build-in-saratov.com/
- title: Kosmos & Kaos
  main_url: https://www.kosmosogkaos.is/
  url: https://www.kosmosogkaos.is/
  description: >
    A carefully designed user experience is good business.
  categories:
    - Design
    - Consulting
    - Agency
    - Web Development
    - JavaScript
  built_by: Kosmos & Kaos
  built_by_url: https://www.kosmosogkaos.is/
  featured: false
- title: Design Portfolio of Richard Bruskowski
  main_url: https://bruskowski.design/
  url: https://bruskowski.design/
  description: >
    My freelance design portfolio: Visual design, digital products, interactive prototypes, design systems, brand design. Uses MDX, Styled Components, Framer Motion. Started with Gatsby Starter Emilia by LekoArts.
  categories:
    - Design
    - Portfolio
    - User Experience
    - Freelance
    - Photography
  built_by: Richard Bruskowski
  built_by_url: https://github.com/richardbruskowski
- title: Kelvin DeCosta's Website
  url: https://kelvindecosta.com
  main_url: https://kelvindecosta.com
  categories:
    - Blog
    - Portfolio
  built_by: Kelvin DeCosta
  built_by_url: https://github.com/kelvindecosta
  featured: false
- title: Coronavirus (COVID-19) Tracker
  url: https://coronavirus.traction.one/
  main_url: https://coronavirus.traction.one/
  description: >
    This application shows the near real-time status based on data from JHU CSSE.
  categories:
    - Data
    - Directory
  built_by: Sankarsan Kampa
  built_by_url: https://traction.one
  featured: false
- title: Coronavirus COVID-19 Statistics Worldwide
  url: https://maxmaxinechen.github.io/COVID19-Worldwide-Stats/
  main_url: https://maxmaxinechen.github.io/COVID19-Worldwide-Stats/
  source_url: https://github.com/maxMaxineChen/COVID19-Worldwide-Stats
  description: >
    A Coronavirus COVID-19 global data statistics application built by Gatsby + Material UI + Recharts
  categories:
    - Data
    - Open Source
  built_by: Maxine Chen
  built_by_url: https://github.com/maxMaxineChen
  featured: false
- title: Folding@Home Stats
  url: https://folding.traction.one/team?id=246252
  main_url: https://folding.traction.one
  description: >
    Folding@Home Stats Report for Teams.
  categories:
    - Data
    - Science
    - Directory
  built_by: Sankarsan Kampa
  built_by_url: https://traction.one
  featured: false
- title: COVID-19 Tracking and Projections
  url: https://flattenthecurve.co.nz/
  main_url: https://flattenthecurve.co.nz/
  source_url: https://github.com/carlaiau/flatten-the-curve
  description: >
    Allowing non technical users to compare their country with other situations around the world. We present configurable cumulative graph curves. We compare your countries current status with other countries who have already been at your level and show you where they’ve ended up. Data via JHU. Further functionality added daily.
  categories:
    - Data
    - Open Source
  built_by: Carl Aiau
  built_by_url: https://github.com/carlaiau
  featured: false
- title: Takeout Tracker
  main_url: https://www.takeouttracker.com/
  url: https://www.takeouttracker.com/
  featured: false
  categories:
    - Data
    - Open Source
    - Food
    - Directory
    - Nonprofit
  built_by: Corey Ward
  built_by_url: http://www.coreyward.me/
- title: Illustration Hunt
  main_url: https://illustrationhunt.com/
  url: https://illustrationhunt.com/
  featured: false
  categories:
    - Data
    - Design
    - Entertainment
    - Productivity
    - User Experience
    - Programming
    - Gallery
    - Human Resources
    - Library
  built_by: Gilbish Kosma
  built_by_url: https://www.gil20.me/
- title: Monolit
  url: https://monolit.hr
  main_url: https://monolit.hr
  description: >
    Standard business website with sliders and contact form.
  categories:
    - Business
  built_by: Devnet
  built_by_url: https://devnet.hr
  featured: false
- title: Andrew Zeller
  main_url: https://zeller.io
  source_url: https://github.com/ajzeller/zellerio_gatsby
  url: https://zeller.io
  featured: false
  categories:
    - Portfolio
    - Blog
    - Web Development
  built_by: Andrew Zeller
  built_by_url: https://zeller.io
- title: Crushing WFH
  url: https://crushingwfh.com/
  main_url: https://crushingwfh.com/
  source_url: https://github.com/tiagofsanchez/wfh-tools
  description: >
    A directory of tools to help anyone to work from home in a productive manner
  categories:
    - Directory
    - Open Source
  built_by: Tiago Sanchez
  built_by_url: https://www.tiagofsanchez.com/
  featured: false
- title: Martin Container
  main_url: https://www.container.com/
  url: https://www.container.com/
  featured: false
  categories:
    - Business
  built_by: Vincit California
  built_by_url: https://www.vincit.com/
- title: Urban Armor Gear
  main_url: https://www.urbanarmorgear.com/
  url: https://www.urbanarmorgear.com/
  featured: false
  categories:
    - E-commerce
  built_by: Vincit California
  built_by_url: https://www.vincit.com/
- title: Jason Zheng's Portfolio
  main_url: https://jasonzy.com
  url: https://jasonzy.com
  source_url: https://github.com/bilafish/portfolio-site
  description: >
    Hey there, I'm Jason! I'm a front-end web developer from the sunny island
    of Singapore. This is my first Gatsby site developed using Gatsby and
    Netlify CMS. Feel free to get in touch if you're interested to collaborate
    or engage me on any projects. If you just want to say hello, that's cool
    too.
  featured: false
  categories:
    - Portfolio
    - Web Development
  built_by: Jason Zheng
  built_by_url: https://github.com/bilafish
- title: Fluiditype
  url: https://www.fluiditype.com/
  main_url: https://www.fluiditype.com/
  description: >
    Fluditype is small CSS library focusing on pure typographic fluidity. Recommend to be used for blogs, portfolios, documentation & and simplistic text websites.
  categories:
    - Open Source
    - Design
  built_by: Boris Kirov
  built_by_url: https://www.boriskirov.com
  featured: false
- title: Bonsaiilabs
  main_url: https://bonsaiilabs.com/
  url: https://bonsaiilabs.com/
  description: >
    We are a team of two, creating software for startups and enabling learners with our visualize, break, and solve approach.
  featured: false
  categories:
    - Education
    - Consulting
  built_by: Bonsaiilabs Team
  built_by_url: https://bonsaiilabs.com/team
- title: Tyson
  main_url: https://www.tyson.com
  url: https://www.tyson.com
  featured: false
  categories:
    - Food
    - Marketing
  built_by: Tyson Foods, Inc.
- title: Hillshire Farm
  main_url: https://www.hillshirefarm.com
  url: https://www.hillshirefarm.com
  featured: false
  categories:
    - Food
    - Marketing
  built_by: Tyson Foods, Inc.
- title: Hillshire Snacking
  main_url: https://www.hillshiresnacking.com
  url: https://www.hillshiresnacking.com
  featured: false
  categories:
    - Food
    - Marketing
  built_by: Tyson Foods, Inc.
- title: Jimmy Dean
  main_url: https://www.jimmydean.com
  url: https://www.jimmydean.com
  featured: false
  categories:
    - Food
    - Marketing
  built_by: Tyson Foods, Inc.
- title: Aidells
  main_url: https://www.aidells.com
  url: https://www.aidells.com
  featured: false
  categories:
    - Food
    - Marketing
  built_by: Tyson Foods, Inc.
- title: State Fair
  main_url: https://www.corndogs.com
  url: https://www.corndogs.com
  featured: false
  categories:
    - Food
    - Marketing
  built_by: Tyson Foods, Inc.
- title: Nudges
  main_url: https://www.nudgesdogtreats.com
  url: https://www.nudgesdogtreats.com
  featured: false
  categories:
    - Food
    - Marketing
  built_by: Tyson Foods, Inc.
- title: Tyson Ingredient Solutions
  main_url: https://www.tysoningredientsolutions.com
  url: https://www.tysoningredientsolutions.com
  featured: false
  categories:
    - Food
    - Marketing
  built_by: Tyson Foods, Inc.
- title: Wright Brand
  main_url: https://www.wrightbrand.com
  url: https://www.wrightbrand.com
  featured: false
  categories:
    - Food
    - Marketing
  built_by: Tyson Foods, Inc.
- title: TSUKUTTEMITA LAB
  main_url: https://create.kayac.com/
  url: https://create.kayac.com/
  description: KAYAC private works
  featured: false
  categories:
    - Portfolio
    - Technology
    - Entertainment
  built_by: KAYAC inc.
- title: Brad Garropy
  url: https://bradgarropy.com
  main_url: https://bradgarropy.com
  source_url: https://github.com/bradgarropy/bradgarropy.com
  categories:
    - Blog
    - Education
    - Entertainment
    - JavaScript
    - Open Source
    - Portfolio
    - Programming
    - SEO
    - Technology
    - Web Development
  built_by: Brad Garropy
  built_by_url: https://twitter.com/bradgarropy
- title: mrkaluzny
  main_url: https://mrkaluzny.com
  url: https://mrkaluzny.com
  description: >
    Web designer and web developer specializing in providing services for SME sector.
  featured: false
  categories:
    - Web Development
    - Programming
    - Business
    - Portfolio
    - Freelance
  built_by: Wojciech Kaluzny
- title: The COVID Tracking Project
  url: https://covidtracking.com/
  main_url: https://covidtracking.com/
  source_url: https://github.com/COVID19Tracking/website
  description: >
    The COVID Tracking Project collects and publishes the most complete testing data available for US states and territories.
  categories:
    - Media
    - Healthcare
  built_by: The COVID Tracking Project Web Team
  built_by_url: https://github.com/COVID19Tracking/website/graphs/contributors
- title: The Gauntlet Coverage of COVID-19 in Canada
  url: https://covid19.thegauntlet.ca
  main_url: https://covid19.thegauntlet.ca
  description: >
    Tracking The Spread of Coronavirus in Canada
  categories:
    - Media
    - Education
  built_by: Masoud Karimi
  built_by_url: https://github.com/masoudkarimif
- title: Zestard Technologies
  main_url: https://www.zestard.com
  url: https://www.zestard.com
  description: >
    Zestard Technologies is an eCommerce Specialist company focusing on Magento & Shopify as a core expertise.
  categories:
    - Web Development
    - WordPress
    - Technology
    - Agency
    - E-commerce
  built_by: Zestard Technologies
  built_by_url: https://www.zestard.com
- title: Kostas Vrouvas
  main_url: https://kosvrouvas.com
  url: https://kosvrouvas.com
  featured: false
  categories:
    - Blog
    - Portfolio
  built_by: Kostas Vrouvas
- title: Hanare Cafe in Toshijima, Toba, Japan
  main_url: https://hanarecafe.com
  url: https://hanarecafe.com
  source_url: https://github.com/mnishiguchi/hanarecafe-gatsby
  description: >
    A website for a cafe/bakery located in Toshijima, a beautiful sightseeing spot just a 20-minutes ferry ride from downtown Toba, Japan.
  categories:
    - Food
    - Travel
  built_by: Masatoshi Nishiguchi
  built_by_url: https://mnishiguchi.com
  featured: false
- title: WhileNext
  url: https://whilenext.com
  main_url: https://whilenext.com
  description: >
    A Blog on Software Development
  categories:
    - Blog
    - Learning
    - Programming
    - Web Development
  built_by: Masoud Karimi
  built_by_url: https://github.com/masoudkarimif
- title: Jamify.me
  description: >
    We build websites & PWAs with JAMstack. Delivering faster, more secure web.
  main_url: https://jamify.me
  url: https://jamify.me
  categories:
    - Agency
    - Web Development
  featured: false
- title: Shrey Sachdeva
  url: https://www.shreysachdeva.tech/
  main_url: https://www.shreysachdeva.tech/
  source_url: https://github.com/shrey-sachdeva2000/Shrey-Sachdeva
  description: >
    Personal website for Shrey Sachdeva. An abstract thinker who writes code and designs pixel-perfect user-interfaces with industry experience.
  categories:
    - Portfolio
    - Web Development
  built_by: Shrey Sachdeva
  built_by_url: https://www.shreysachdeva.tech/
- title: The Cares Family
  main_url: https://thecaresfamily.org.uk/home
  url: https://thecaresfamily.org.uk/home
  description: >
    The Cares Family helps people find connection and community in a disconnected age. They relaunched their website in Gatsby during the COVID-19 outbreak of 2020 to help connect neighbours.
  categories:
    - Nonprofit
    - Blog
    - Community
  built_by: Mutual
  built_by_url: https://www.madebymutual.com
- title: "Due to COVID-19: Documenting the Signs of the Pandemic"
  url: https://duetocovid19.com
  main_url: https://duetocovid19.com
  description: >
    A project to document all the signs that have gone up on the storefronts of our cities in response to the coronavirus pandemic.
  categories:
    - Photography
    - Community
  built_by: Andrew Louis
  built_by_url: https://hyfen.net
  featured: false
- title: "Besoegsvenner - Visiting Friends for the Elderly"
  main_url: https://www.xn--besgsvenner-igb.dk
  url: https://www.xn--besgsvenner-igb.dk/ruths-historie
  description: >
    50.000 elderly people in Denmark feel lonely. This project seeks to inform people to become visitor friends ("Besøgsven" in Danish) to help fight loneliness and bring new friendships in to the world.
  categories:
    - Marketing
    - Nonprofit
    - Landing Page
  built_by: Hello Great Works
  built_by_url: https://hellogreatworks.com
- title: Interficie Internet Services
  main_url: https://www.interficie.com
  url: https://www.interficie.com/our-work/
  description: >
    Located in Barcelona, we develop innovative websites, ecommerce solutions and software platforms for global brands, startups and organizations.
  categories:
    - E-commerce
    - Web Development
    - Consulting
    - JavaScript
    - Agency
    - Business
  built_by: Interficie Internet Services
  built_by_url: https://github.com/InterficieIS
- title: SofaScore Corporate
  url: https://corporate.sofascore.com
  main_url: https://corporate.sofascore.com
  description: >
    SofaScore is a leading provider of advanced sports insights and content with global coverage of 20+ sports.
  categories:
    - App
    - Data
    - Sports
    - Technology
  built_by: SofaScore
  built_by_url: https://www.sofascore.com
- title: "#compraaospequenos: buy local during Covid-19"
  url: https://compraaospequenos.pt/
  main_url: https://compraaospequenos.pt/
  source_url: https://github.com/marzeelabs/compraaospequenos
  description: >
    Helping local stores survive and thrive during the Covid-19 crisis (Portugal).
  categories:
    - Community
    - Food
    - Data
    - Directory
  built_by: Marzee Labs
  built_by_url: https://marzeelabs.org
  featured: false
- title: Inventia
  main_url: https://inventia.life/
  url: https://inventia.life/
  description: >
    We have developed unique digital bioprinting technology and unleashed it in a complete platform designed to make complex 3D cell biology simple.
  categories:
    - Business
    - Science
  built_by: Jellypepper
  built_by_url: https://jellypepper.com/
- title: Futrli
  main_url: https://www.futrli.com/
  url: https://www.futrli.com/
  description: >
    Keep and find more cash. Grow your business. Futrli is your artificial intelligence small business accountant.
  categories:
    - Business
    - Finance
  built_by: Jellypepper
  built_by_url: https://jellypepper.com/
- title: Hasura
  url: https://hasura.io
  main_url: https://hasura.io
  description: >
    Hasura is an open source engine that connects to your databases & microservices and auto-generates a production-ready GraphQL backend.
  categories:
    - API
    - Web Development
    - Technology
    - Open Source
  featured: false
- title: Jimdo.com
  description: >
    Jimdo is an international tech company and one of the world's leading providers of online services for small and medium businesses (SMBs). The company empowers entrepreneurs to create their own website or store without coding and to digitize their business ideas.
  main_url: https://www.jimdo.com/
  url: https://www.jimdo.com/
  categories:
    - Marketing
    - Technology
    - E-commerce
    - Web Development
    - Business
  built_by: Jimdo GmbH
- title: Resume on the Web
  main_url: https://amruthpillai.com
  url: https://amruthpillai.com
  source_url: https://github.com/AmruthPillai/ResumeOnTheWeb-Gatsby
  description: >
    Everyone needs their own little spot on the interwebs, and this is mine. Welcome to my resume, on the web!
  categories:
    - Blog
    - Design
    - Freelance
    - Gallery
    - JavaScript
    - Landing Page
    - Mobile Development
    - Open Source
    - Photography
    - Portfolio
    - Technology
    - Web Development
  built_by: Amruth Pillai
  built_by_url: https://amruthpillai.com
  featured: false
- title: Landmarks.ro
  main_url: https://landmarks.ro/
  url: https://landmarks.ro/
  description: >
    Lead generation technology for real estate developers
  categories:
    - Real Estate
    - Marketing
    - Technology
    - Web Development
    - Landing Page
  built_by: Horia Miron
  built_by_url: https://github.com/ancashoria
  featured: false
- title: GeneOS
  url: https://geneos.me/
  main_url: https://geneos.me/
  description: >
    GeneOS is a privacy-preserving data monetization protocol for genetic, activity, and medical data.
  categories:
    - Landing Page
    - Business
  built_by: GeneOS Team
- title: COVID KPI
  url: https://covidkpi.com/
  main_url: https://covidkpi.com/
  description: >
    COVID KPI aggregates COVID-19 data from numerous official sources then displays the Key Performance Indicators.
  categories:
    - Data
    - Media
    - Healthcare
  built_by: Albert Chen
  built_by_url: https://github.com/mralbertchen
- title: theAnubhav.com
  main_url: https://theanubhav.com/
  url: https://theanubhav.com/
  categories:
    - Web Development
    - Blog
    - Portfolio
  built_by: Anubhav Srivastava
  built_by_url: https://theanubhav.com
- title: WatchKeeper
  url: https://www.watchkeeperintl.com
  main_url: https://www.watchkeeperintl.com
  description: >
    WatchKeeper helps organisations to manage global security risks such as natural disasters, extreme weather and violent incidents.
  categories:
    - Data
    - Business
    - Technology
    - Consulting
    - Security
  built_by: WatchKeeper Engineering
  built_by_url: https://twitter.com/watchkeeper
  featured: false
- title: Sztuka Programowania
  built_by: Piotr Fedorczyk
  built_by_url: https://piotrf.pl
  categories:
    - Event
    - Learning
    - Web Development
  description: >
    Landing page of a series of web development workshops held in Gdańsk, Poland.
  featured: false
  main_url: https://sztuka-programowania.pl/
  url: https://sztuka-programowania.pl/
- title: Mishal Shah
  built_by: Mishal Shah
  built_by_url: https://mishal23.github.io
  categories:
    - Blog
    - Portfolio
    - Open Source
    - Web Development
  description: >
    Hey, I'm Mishal Shah, a passionate developer with interests in Networks, 
    Databases and Web Security. This website is my personal portfolio and blog 
    with the Fresh theme. I love reading engineering articles, contributing to 
    open-source and interacting with communities. Feel free to get in touch if 
    you have an interesting project that you want to collaborate on.
  featured: false
  main_url: https://mishal23.github.io/
  url: https://mishal23.github.io/
- title: Resistbot
  url: https://resist.bot
  main_url: https://resist.bot
  description: >
    A chatbot that helps you contact your representatives, and be an informed citizen.
  categories:
    - Blog
    - Government
    - Nonprofit
- title: SVG to PNG
  url: https://www.svgtopng.me/
  main_url: https://www.svgtopng.me/
  description: >
    Online SVG to PNG batch converter. Upload and convert your SVG files to PNG with the desired size and background color for free, fast and secure.
  categories:
    - App
    - Technology
    - Productivity
    - Design
    - Web Development
  built_by: Illia Achour
  built_by_url: https://github.com/dummyco
- title: St. Jude Cloud
  url: https://www.stjude.cloud
  main_url: https://www.stjude.cloud
  description: >
    Pediatric cancer data sharing ecosystem by St. Jude Children's Research Hospital.
  categories:
    - Science
    - Technology
    - Nonprofit
    - Data
    - Healthcare
  featured: false
- title: Philip Domingo
  url: https://www.prtdomingo.com
  main_url: https://www.prtdomingo.com
  description: >
    Personal website built on top of GatsbyJS, Ghost, and Azure.
  categories:
    - Technology
    - Blog
  featured: false
<<<<<<< HEAD
- title: Cognifide Tech
  url: https://tech.cognifide.com/
  main_url: https://tech.cognifide.com/
  description: >
    Technology HUB that provides useful and specialized technical knowledge created for fellow engineers by engineers from Cognifide.
  categories:
    - Blog
    - Programming
    - Technology
  built_by: Cognifide
  built_by_url: https://www.cognifide.com/
=======
- title: Chandraveena by S Balachander
  url: https://www.chandraveena.com
  main_url: https://www.chandraveena.com
  description: >
    Chandraveena is a contemporary Indian string instrument designed from the traditional Saraswati Veena.
    S Balachander, an Indian classical musician, is the creator and performing artist of Chandraveena.
    Chandraveena has been designed to support a systematic and contemplative exploration of Indian Ragas.
    It is endowed with a deep sustain and a rich sound allowing the artist to create elaborate musical phrases
    and subtle intonations. Visit the website to listen and learn more!
  categories:
    - Music
    - Portfolio
    - Blog
  built_by: Sadharani Music Works
  built_by_url: https://www.sadharani.com
>>>>>>> 986f7b85
  featured: false<|MERGE_RESOLUTION|>--- conflicted
+++ resolved
@@ -10517,7 +10517,6 @@
     - Technology
     - Blog
   featured: false
-<<<<<<< HEAD
 - title: Cognifide Tech
   url: https://tech.cognifide.com/
   main_url: https://tech.cognifide.com/
@@ -10529,7 +10528,6 @@
     - Technology
   built_by: Cognifide
   built_by_url: https://www.cognifide.com/
-=======
 - title: Chandraveena by S Balachander
   url: https://www.chandraveena.com
   main_url: https://www.chandraveena.com
@@ -10545,5 +10543,4 @@
     - Blog
   built_by: Sadharani Music Works
   built_by_url: https://www.sadharani.com
->>>>>>> 986f7b85
   featured: false