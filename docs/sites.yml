- title: ReactJS
  main_url: "https://reactjs.org/"
  url: "https://reactjs.org/"
  source_url: "https://github.com/reactjs/reactjs.org"
  featured: true
  categories:
    - Web Development
    - Featured
    - Documentation
- title: Flamingo
  main_url: https://www.shopflamingo.com/
  url: https://www.shopflamingo.com/
  description: >
    Online shop for women's body care and hair removal products.
  categories:
    - eCommerce
    - Featured
  featured: true
- title: IDEO
  url: https://www.ideo.com
  main_url: https://www.ideo.com/
  description: >
    A Global design company committed to creating positive impact.
  categories:
    - Agency
    - Technology
    - Featured
    - Consulting
    - User Experience
  featured: true
- title: Airbnb Engineering & Data Science
  description: >
    Creative engineers and data scientists building a world where you can belong
    anywhere
  main_url: "https://airbnb.io/"
  url: "https://airbnb.io/"
  categories:
    - Blog
    - Gallery
    - Featured
  featured: true
- title: Impossible Foods
  main_url: "https://impossiblefoods.com/"
  url: "https://impossiblefoods.com/"
  categories:
    - Food
    - Featured
  featured: true
- title: Braun
  description: >
    Braun offers high performance hair removal and hair care products, including dryers, straighteners, shavers, and more.
  main_url: "https://ca.braun.com/en-ca"
  url: "https://ca.braun.com/en-ca"
  categories:
    - eCommerce
    - Featured
  featured: true
- title: NYC Pride 2019 | WorldPride NYC | Stonewall50
  main_url: "https://2019-worldpride-stonewall50.nycpride.org/"
  url: "https://2019-worldpride-stonewall50.nycpride.org/"
  featured: true
  description: >-
    Join us in 2019 for NYC Pride, as we welcome WorldPride and mark the 50th
    Anniversary of the Stonewall Uprising and a half-century of LGBTQ+
    liberation.
  categories:
    - Education
    - Marketing
    - Nonprofit
    - Featured
  built_by: Canvas United
  built_by_url: "https://www.canvasunited.com/"
- title: The State of European Tech
  main_url: "https://2017.stateofeuropeantech.com/"
  url: "https://2017.stateofeuropeantech.com/"
  featured: true
  categories:
    - Technology
    - Featured
  built_by: Studio Lovelock
  built_by_url: "http://www.studiolovelock.com/"
- title: Hopper
  main_url: "https://www.hopper.com/"
  url: "https://www.hopper.com/"
  built_by: Narative
  built_by_url: "https://www.narative.co/"
  featured: true
  categories:
    - Technology
    - App
    - Featured
- title: GM Capital One
  description: |
    Introducing the new online experience for your GM Rewards Credit Card
  main_url: "https://gm.capitalone.com/"
  url: "https://gm.capitalone.com/"
  categories:
    - Featured
  featured: true
- title: Theodora Warre
  main_url: "https://theodorawarre.eu"
  url: "https://theodorawarre.eu"
  description: >-
    E-commerce site for jewellery designer Theodora Warre, built using Gatsby + Shopify + Prismic + Matter.js
  categories:
    - eCommerce
    - Marketing
  built_by: Pierre Nel
  built_by_url: "https://pierre.io"
  featured: false
- title: Life Without Barriers | Foster Care
  main_url: "https://www.lwb.org.au/foster-care"
  url: "https://www.lwb.org.au/foster-care"
  featured: true
  description: >-
    We are urgently seeking foster carers all across Australia. Can you open
    your heart and your home to a child in need? There are different types of
    foster care that can suit you. We offer training and 24/7 support.
  categories:
    - Nonprofit
    - Education
    - Documentation
    - Marketing
    - Featured
  built_by: LWB Digital Team
  built_by_url: "https://twitter.com/LWBAustralia"
- title: Figma
  main_url: "https://www.figma.com/"
  url: "https://www.figma.com/"
  featured: true
  categories:
    - Marketing
    - Design
    - Featured
  built_by: Corey Ward
  built_by_url: "http://www.coreyward.me/"
- title: Bejamas - JAM Experts for hire
  main_url: "https://bejamas.io/"
  url: "https://bejamas.io/"
  featured: true
  description: >-
    We help agencies and companies with JAMStack tools. This includes web
    development using Static Site Generators, Headless CMS, CI / CD and CDN
    setup.
  categories:
    - Technology
    - Web Development
    - Agency
    - Marketing
    - Featured
  built_by: Bejamas
  built_by_url: "https://bejamas.io/"
- title: The State of JavaScript
  description: >
    Data from over 20,000 developers, asking them questions on topics ranging
    from frontend frameworks and state management, to build tools and testing
    libraries.
  main_url: "https://stateofjs.com/"
  url: "https://stateofjs.com/"
  source_url: "https://github.com/StateOfJS/StateOfJS"
  categories:
    - Data
    - JavaScript
    - Featured
  built_by: StateOfJS
  built_by_url: "https://github.com/StateOfJS/StateOfJS/graphs/contributors"
  featured: true
- title: DesignSystems.com
  main_url: "https://www.designsystems.com/"
  url: "https://www.designsystems.com/"
  description: |
    A resource for learning, creating and evangelizing design systems.
  categories:
    - Design
    - Blog
    - Technology
    - Featured
  built_by: Corey Ward
  built_by_url: "http://www.coreyward.me/"
  featured: true
- title: Snap Kit
  main_url: "https://kit.snapchat.com/"
  url: "https://kit.snapchat.com/"
  description: >
    Snap Kit lets developers integrate some of Snapchat’s best features across
    platforms.
  categories:
    - Technology
    - Documentation
    - Featured
  featured: true
- title: SendGrid
  main_url: "https://sendgrid.com/docs/"
  url: "https://sendgrid.com/docs/"
  description: >
    SendGrid delivers your transactional and marketing emails through the
    world's largest cloud-based email delivery platform.
  categories:
    - API
    - Technology
    - Documentation
    - Featured
  featured: true
- title: Kirsten Noelle
  main_url: "https://www.kirstennoelle.com/"
  url: "https://www.kirstennoelle.com/"
  featured: true
  description: >
    Digital portfolio for San Francisco Bay Area photographer Kirsten Noelle Wiemer.
  categories:
    - Photography
    - Portfolio
    - Featured
  built_by: Ryan Wiemer
  built_by_url: "https://www.ryanwiemer.com/"
- title: Cajun Bowfishing
  main_url: "https://cajunbowfishing.com/"
  url: "https://cajunbowfishing.com/"
  featured: false
  categories:
    - eCommerce
    - Sports
  built_by: Escalade Sports
  built_by_url: "https://www.escaladesports.com/"
- title: NEON
  main_url: "http://neonrated.com/"
  url: "http://neonrated.com/"
  featured: false
  categories:
    - Gallery
- title: GraphCMS
  main_url: "https://graphcms.com/"
  url: "https://graphcms.com/"
  featured: false
  categories:
    - Marketing
    - Technology
- title: Ghost Documentation
  main_url: https://docs.ghost.org/
  url: https://docs.ghost.org/
  source_url: "https://github.com/tryghost/docs"
  featured: false
  description: >-
    Ghost is an open source, professional publishing platform built on a modern Node.js technology stack — designed for teams who need power, flexibility and performance.
  categories:
    - Technology
    - Documentation
    - Open Source
  built_by: Ghost Foundation
  built_by_url: https://ghost.org/
- title: Nike - Just Do It
  main_url: "https://justdoit.nike.com/"
  url: "https://justdoit.nike.com/"
  featured: true
  categories:
    - eCommerce
    - Featured
- title: AirBnB Cereal
  main_url: "https://airbnb.design/cereal"
  url: "https://airbnb.design/cereal"
  featured: false
  categories:
    - Marketing
    - Design
- title: Cardiogram
  main_url: "https://cardiogr.am/"
  url: "https://cardiogr.am/"
  featured: false
  categories:
    - Marketing
    - Technology
- title: Hack Club
  main_url: "https://hackclub.com/"
  url: "https://hackclub.com/"
  source_url: "https://github.com/hackclub/site"
  featured: false
  categories:
    - Education
    - Web Development
- title: Matthias Jordan Portfolio
  main_url: "https://iammatthias.com/"
  url: "https://iammatthias.com/"
  source_url: "https://github.com/iammatthias/.com"
  description: >-
    Photography portfolio of content creator and digital marketer Matthias Jordan
  built_by: Matthias Jordan
  built_by_url: https://github.com/iammatthias
  featured: false
  categories:
    - Photography
    - Portfolio
    - Blog
    - Gallery
- title: Investment Calculator
  main_url: "https://investmentcalculator.io/"
  url: "https://investmentcalculator.io/"
  featured: false
  categories:
    - Education
    - Finance
- title: CSS Grid Playground by MozillaDev
  main_url: "https://mozilladevelopers.github.io/playground/"
  url: "https://mozilladevelopers.github.io/playground/"
  source_url: "https://github.com/MozillaDevelopers/playground"
  featured: false
  categories:
    - Education
    - Web Development
- title: Piotr Fedorczyk Portfolio
  built_by: Piotr Fedorczyk
  built_by_url: "https://piotrf.pl"
  categories:
    - Portfolio
    - Web Development
  description: >-
    Portfolio of Piotr Fedorczyk, a digital product designer and full-stack developer specializing in shaping, designing and building news and tools for news.
  featured: false
  main_url: "https://piotrf.pl/"
  url: "https://piotrf.pl/"
- title: unrealcpp
  main_url: "https://unrealcpp.com/"
  url: "https://unrealcpp.com/"
  source_url: "https://github.com/Harrison1/unrealcpp-com"
  featured: false
  categories:
    - Blog
    - Web Development
- title: Andy Slezak
  main_url: "https://www.aslezak.com/"
  url: "https://www.aslezak.com/"
  source_url: "https://github.com/amslezak"
  featured: false
  categories:
    - Web Development
    - Portfolio
- title: Deliveroo.Design
  main_url: "https://www.deliveroo.design/"
  url: "https://www.deliveroo.design/"
  featured: false
  categories:
    - Food
    - Marketing
- title: Dona Rita
  main_url: "https://www.donarita.co.uk/"
  url: "https://www.donarita.co.uk/"
  source_url: "https://github.com/peduarte/dona-rita-website"
  featured: false
  categories:
    - Food
    - Marketing
- title: Fröhlich ∧ Frei
  main_url: "https://www.froehlichundfrei.de/"
  url: "https://www.froehlichundfrei.de/"
  featured: false
  categories:
    - Web Development
    - Blog
    - Open Source
- title: How to GraphQL
  main_url: "https://www.howtographql.com/"
  url: "https://www.howtographql.com/"
  source_url: "https://github.com/howtographql/howtographql"
  featured: false
  categories:
    - Documentation
    - Web Development
    - Open Source
- title: OnCallogy
  main_url: "https://www.oncallogy.com/"
  url: "https://www.oncallogy.com/"
  featured: false
  categories:
    - Marketing
    - Healthcare
- title: Ryan Wiemer's Portfolio
  main_url: "https://www.ryanwiemer.com/"
  url: "https://www.ryanwiemer.com/knw-photography/"
  source_url: "https://github.com/ryanwiemer/rw"
  featured: false
  description: >
    Digital portfolio for Oakland, CA based account manager Ryan Wiemer.
  categories:
    - Portfolio
    - Web Development
    - Design
  built_by: Ryan Wiemer
  built_by_url: "https://www.ryanwiemer.com/"
- title: Ventura Digitalagentur Köln
  main_url: "https://www.ventura-digital.de/"
  url: "https://www.ventura-digital.de/"
  featured: false
  built_by: Ventura Digitalagentur
  categories:
    - Agency
    - Marketing
    - Featured
- title: Azer Koçulu
  main_url: "https://kodfabrik.com/"
  url: "https://kodfabrik.com/photography/"
  featured: false
  categories:
    - Portfolio
    - Photography
    - Web Development
- title: Damir.io
  main_url: "http://damir.io/"
  url: "http://damir.io/"
  source_url: "https://github.com/dvzrd/gatsby-sfiction"
  featured: false
  categories:
    - Blog
- title: Digital Psychology
  main_url: "http://digitalpsychology.io/"
  url: "http://digitalpsychology.io/"
  source_url: "https://github.com/danistefanovic/digitalpsychology.io"
  featured: false
  categories:
    - Education
    - Library
- title: Théâtres Parisiens
  main_url: "http://theatres-parisiens.fr/"
  url: "http://theatres-parisiens.fr/"
  source_url: "https://github.com/phacks/theatres-parisiens"
  featured: false
  categories:
    - Education
    - Entertainment
- title: William Owen UK Portfolio / Blog
  main_url: "http://william-owen.co.uk/"
  url: "http://william-owen.co.uk/"
  featured: false
  description: >-
    Over 20 years experience delivering customer-facing websites, internet-based
    solutions and creative visual design for a wide range of companies and
    organisations.
  categories:
    - Portfolio
    - Blog
  built_by: William Owen
  built_by_url: "https://twitter.com/twilowen"
- title: A4 纸网
  main_url: "http://www.a4z.cn/"
  url: "http://www.a4z.cn/price"
  source_url: "https://github.com/hiooyUI/hiooyui.github.io"
  featured: false
  categories:
    - eCommerce
- title: Steve Meredith's Portfolio
  main_url: "http://www.stevemeredith.com/"
  url: "http://www.stevemeredith.com/"
  featured: false
  categories:
    - Portfolio
- title: API Platform
  main_url: "https://api-platform.com/"
  url: "https://api-platform.com/"
  source_url: "https://github.com/api-platform/website"
  featured: false
  categories:
    - Documentation
    - Web Development
    - Open Source
    - Library
- title: The Audacious Project
  main_url: "https://audaciousproject.org/"
  url: "https://audaciousproject.org/"
  featured: false
  categories:
    - Nonprofit
- title: Dustin Schau's Blog
  main_url: "https://blog.dustinschau.com/"
  url: "https://blog.dustinschau.com/"
  source_url: "https://github.com/dschau/blog"
  featured: false
  categories:
    - Blog
    - Web Development
- title: iContract Blog
  main_url: "https://blog.icontract.co.uk/"
  url: "http://blog.icontract.co.uk/"
  featured: false
  categories:
    - Blog
- title: BRIIM
  main_url: "https://bri.im/"
  url: "https://bri.im/"
  featured: false
  description: >-
    BRIIM is a movement to enable JavaScript enthusiasts and web developers in
    machine learning. Learn about artificial intelligence and data science, two
    fields which are governed by machine learning, in JavaScript. Take it right
    to your browser with WebGL.
  categories:
    - Education
    - Web Development
    - Technology
- title: Calpa's Blog
  main_url: "https://calpa.me/"
  url: "https://calpa.me/"
  source_url: "https://github.com/calpa/blog"
  featured: false
  categories:
    - Blog
    - Web Development
- title: Code Bushi
  main_url: "https://codebushi.com/"
  url: "https://codebushi.com/"
  featured: false
  description: >-
    Web development resources, trends, & techniques to elevate your coding
    journey.
  categories:
    - Web Development
    - Open Source
    - Blog
  built_by: Hunter Chang
  built_by_url: "https://hunterchang.com/"
- title: Daniel Hollcraft
  main_url: "https://danielhollcraft.com/"
  url: "https://danielhollcraft.com/"
  source_url: "https://github.com/danielbh/danielhollcraft.com"
  featured: false
  categories:
    - Web Development
    - Blog
    - Portfolio
- title: Darren Britton's Portfolio
  main_url: "https://darrenbritton.com/"
  url: "https://darrenbritton.com/"
  source_url: "https://github.com/darrenbritton/darrenbritton.github.io"
  featured: false
  categories:
    - Web Development
    - Portfolio
- title: Dave Lindberg Marketing & Design
  url: "https://davelindberg.com/"
  main_url: "https://davelindberg.com/"
  source_url: "https://github.com/Dave-Lindberg/dl-gatsby"
  featured: false
  description: >-
    My work revolves around solving problems for people in business, using
    integrated design and marketing strategies to improve sales, increase brand
    engagement, generate leads and achieve goals.
  categories:
    - Design
    - Marketing
    - Portfolio
- title: Dalbinaco's Website
  main_url: "https://dlbn.co/en/"
  url: "https://dlbn.co/en/"
  source_url: "https://github.com/dalbinaco/dlbn.co"
  featured: false
  categories:
    - Portfolio
    - Web Development
- title: mParticle's Documentation
  main_url: "https://docs.mparticle.com/"
  url: "https://docs.mparticle.com/"
  featured: false
  categories:
    - Web Development
    - Documentation
- title: Doopoll
  main_url: "https://doopoll.co/"
  url: "https://doopoll.co/"
  featured: false
  categories:
    - Marketing
    - Technology
- title: ERC dEX
  main_url: "https://ercdex.com/"
  url: "https://ercdex.com/aqueduct"
  featured: false
  categories:
    - Marketing
- title: Fabian Schultz' Portfolio
  main_url: "https://fabianschultz.com/"
  url: "https://fabianschultz.com/"
  source_url: "https://github.com/fabe/site"
  featured: false
  description: >-
    Hello, I’m Fabian — a product designer and developer based in Potsdam,
    Germany. I’ve been working both as a product designer and frontend developer
    for over 5 years now. I particularly enjoy working with companies that try
    to meet broad and unique user needs.
  categories:
    - Portfolio
    - Web Development
  built_by: Fabian Schultz
  built_by_url: "https://fabianschultz.com/"
- title: CalState House Manager
  description: >
    Home service membership that offers proactive and on-demand maintenance for
    homeowners
  main_url: "https://housemanager.calstate.aaa.com/"
  url: "https://housemanager.calstate.aaa.com/"
  categories:
    - Marketing
- title: The freeCodeCamp Guide
  main_url: "https://guide.freecodecamp.org/"
  url: "https://guide.freecodecamp.org/"
  source_url: "https://github.com/freeCodeCamp/guide"
  featured: false
  categories:
    - Web Development
    - Documentation
- title: Hapticmedia
  main_url: "https://hapticmedia.fr/en/"
  url: "https://hapticmedia.fr/en/"
  featured: false
  categories:
    - Agency
- title: heml.io
  main_url: "https://heml.io/"
  url: "https://heml.io/"
  source_url: "https://github.com/SparkPost/heml.io"
  featured: false
  categories:
    - Documentation
    - Web Development
    - Open Source
- title: Juliette Pretot's Portfolio
  main_url: "https://juliette.sh/"
  url: "https://juliette.sh/"
  featured: false
  categories:
    - Web Development
    - Portfolio
    - Blog
- title: Kris Hedstrom's Portfolio
  main_url: "https://k-create.com/"
  url: "https://k-create.com/portfolio/"
  source_url: "https://github.com/kristofferh/kristoffer"
  featured: false
  description: >-
    Hey. I’m Kris. I’m an interactive designer / developer. I grew up in Umeå,
    in northern Sweden, but I now live in Brooklyn, NY. I am currently enjoying
    a hybrid Art Director + Lead Product Engineer role at a small startup called
    Nomad Health. Before that, I was a Product (Engineering) Manager at Tumblr.
    Before that, I worked at agencies. Before that, I was a baby. I like to
    design things, and then I like to build those things. I occasionally take on
    freelance projects. Feel free to get in touch if you have an interesting
    project that you want to collaborate on. Or if you just want to say hello,
    that’s cool too.
  categories:
    - Portfolio
  built_by: Kris Hedstrom
  built_by_url: "https://k-create.com/"
- title: knpw.rs
  main_url: "https://knpw.rs/"
  url: "https://knpw.rs/"
  source_url: "https://github.com/knpwrs/knpw.rs"
  featured: false
  categories:
    - Blog
    - Web Development
- title: Kostas Bariotis' Blog
  main_url: "https://kostasbariotis.com/"
  url: "https://kostasbariotis.com/"
  source_url: "https://github.com/kbariotis/kostasbariotis.com"
  featured: false
  categories:
    - Blog
    - Portfolio
    - Web Development
- title: LaserTime Clinic
  main_url: "https://lasertime.ru/"
  url: "https://lasertime.ru/"
  source_url: "https://github.com/oleglegun/lasertime"
  featured: false
  categories:
    - Marketing
- title: Jason Lengstorf
  main_url: "https://lengstorf.com"
  url: "https://lengstorf.com"
  source_url: "https://github.com/jlengstorf/lengstorf.com"
  featured: false
  categories:
    - Blog
  built_by: Jason Lengstorf
  built_by_url: "https://github.com/jlengstorf"
- title: Mannequin.io
  main_url: "https://mannequin.io/"
  url: "https://mannequin.io/"
  source_url: "https://github.com/LastCallMedia/Mannequin/tree/master/site"
  featured: false
  categories:
    - Open Source
    - Web Development
    - Documentation
- title: manu.ninja
  main_url: "https://manu.ninja/"
  url: "https://manu.ninja/"
  source_url: "https://github.com/Lorti/manu.ninja"
  featured: false
  description: >-
    manu.ninja is the personal blog of Manuel Wieser, where he talks about
    frontend development, games and digital art
  categories:
    - Blog
    - Technology
    - Web Development
- title: Fabric
  main_url: "https://meetfabric.com/"
  url: "https://meetfabric.com/"
  featured: false
  categories:
    - Marketing
- title: Nexit
  main_url: "https://nexit.sk/"
  url: "https://nexit.sk/references"
  featured: false
  categories:
    - Web Development
- title: Open FDA
  description: >
    Provides APIs and raw download access to a number of high-value, high
    priority and scalable structured datasets, including adverse events, drug
    product labeling, and recall enforcement reports.
  main_url: "https://open.fda.gov/"
  url: "https://open.fda.gov/"
  source_url: "https://github.com/FDA/open.fda.gov"
  featured: false
  categories:
    - Government
    - Open Source
    - Web Development
    - API
    - Data
- title: NYC Planning Labs (New York City Department of City Planning)
  main_url: "https://planninglabs.nyc/"
  url: "https://planninglabs.nyc/about/"
  source_url: "https://github.com/NYCPlanning/"
  featured: false
  description: >-
    We work with New York City's Urban Planners to deliver impactful, modern
    technology tools.
  categories:
    - Open Source
    - Government
- title: Pravdomil
  main_url: "https://pravdomil.com/"
  url: "https://pravdomil.com/"
  source_url: "https://github.com/pravdomil/pravdomil.com"
  featured: false
  description: >-
    I’ve been working both as a product designer and frontend developer for over
    5 years now. I particularly enjoy working with companies that try to meet
    broad and unique user needs.
  categories:
    - Portfolio
- title: Preston Richey Portfolio / Blog
  main_url: "https://prestonrichey.com/"
  url: "https://prestonrichey.com/"
  source_url: "https://github.com/prichey/prestonrichey.com"
  featured: false
  categories:
    - Web Development
    - Portfolio
    - Blog
- title: Landing page of Put.io
  main_url: "https://put.io/"
  url: "https://put.io/"
  featured: false
  categories:
    - eCommerce
    - Technology
- title: The Rick and Morty API
  main_url: "https://rickandmortyapi.com/"
  url: "https://rickandmortyapi.com/"
  built_by: Axel Fuhrmann
  built_by_url: "https://axelfuhrmann.com/"
  featured: false
  categories:
    - Web Development
    - Entertainment
    - Documentation
    - Open Source
    - API
- title: Santa Compañía Creativa
  main_url: "https://santacc.es/"
  url: "https://santacc.es/"
  source_url: "https://github.com/DesarrolloWebSantaCC/santacc-web"
  featured: false
  categories:
    - Agency
- title: Sean Coker's Blog
  main_url: "https://sean.is/"
  url: "https://sean.is/"
  featured: false
  categories:
    - Blog
    - Portfolio
    - Web Development
- title: Several Levels
  main_url: "https://severallevels.io/"
  url: "https://severallevels.io/"
  source_url: "https://github.com/Harrison1/several-levels"
  featured: false
  categories:
    - Agency
    - Web Development
- title: Simply
  main_url: "https://simply.co.za/"
  url: "https://simply.co.za/"
  featured: false
  categories:
    - Marketing
- title: Storybook
  main_url: "https://storybook.js.org/"
  url: "https://storybook.js.org/"
  source_url: "https://github.com/storybooks/storybook"
  featured: false
  categories:
    - Web Development
    - Open Source
- title: Vibert Thio's Portfolio
  main_url: "https://vibertthio.com/portfolio/"
  url: "https://vibertthio.com/portfolio/projects/"
  source_url: "https://github.com/vibertthio/portfolio"
  featured: false
  categories:
    - Portfolio
    - Web Development
- title: VisitGemer
  main_url: "https://visitgemer.sk/"
  url: "https://visitgemer.sk/"
  featured: false
  categories:
    - Marketing
- title: Bricolage.io
  main_url: "https://www.bricolage.io/"
  url: "https://www.bricolage.io/"
  source_url: "https://github.com/KyleAMathews/blog"
  featured: false
  categories:
    - Blog
- title: Charles Pinnix Website
  main_url: "https://www.charlespinnix.com/"
  url: "https://www.charlespinnix.com/"
  featured: false
  description: >-
    I’m a senior frontend engineer with 8 years of experience building websites
    and web applications. I’m interested in leading creative, multidisciplinary
    engineering teams. I’m a creative technologist, merging photography, art,
    and design into engineering and visa versa. I take a pragmatic,
    product-oriented approach to development, allowing me to see the big picture
    and ensuring quality products are completed on time. I have a passion for
    modern frontend JavaScript frameworks such as React and Vue, and I have
    substantial experience on the backend with an interest in Node and
    container based deployment with Docker and AWS.
  categories:
    - Portfolio
    - Web Development
- title: Charlie Harrington's Blog
  main_url: "https://www.charlieharrington.com/"
  url: "https://www.charlieharrington.com/"
  source_url: "https://github.com/whatrocks/blog"
  featured: false
  categories:
    - Blog
    - Web Development
    - Music
- title: Gabriel Adorf's Portfolio
  main_url: "https://www.gabrieladorf.com/"
  url: "https://www.gabrieladorf.com/"
  source_url: "https://github.com/gabdorf/gabriel-adorf-portfolio"
  featured: false
  categories:
    - Portfolio
    - Web Development
- title: greglobinski.com
  main_url: "https://www.greglobinski.com/"
  url: "https://www.greglobinski.com/"
  source_url: "https://github.com/greglobinski/www.greglobinski.com"
  featured: false
  categories:
    - Portfolio
    - Web Development
- title: I am Putra
  main_url: "https://www.iamputra.com/"
  url: "https://www.iamputra.com/"
  featured: false
  categories:
    - Portfolio
    - Web Development
    - Blog
- title: In Sowerby Bridge
  main_url: "https://www.insowerbybridge.co.uk/"
  url: "https://www.insowerbybridge.co.uk/"
  featured: false
  categories:
    - Marketing
    - Government
- title: JavaScript Stuff
  main_url: "https://www.javascriptstuff.com/"
  url: "https://www.javascriptstuff.com/"
  featured: false
  categories:
    - Education
    - Web Development
    - Library
- title: Ledgy
  main_url: "https://www.ledgy.com/"
  url: "https://github.com/morloy/ledgy.com"
  featured: false
  categories:
    - Marketing
    - Finance
- title: Alec Lomas's Portfolio / Blog
  main_url: "https://www.lowmess.com/"
  url: "https://www.lowmess.com/"
  source_url: "https://github.com/lowmess/lowmess"
  featured: false
  categories:
    - Web Development
    - Blog
    - Portfolio
- title: Michele Mazzucco's Portfolio
  main_url: "https://www.michelemazzucco.it/"
  url: "https://www.michelemazzucco.it/"
  source_url: "https://github.com/michelemazzucco/michelemazzucco.it"
  featured: false
  categories:
    - Portfolio
- title: Orbit FM Podcasts
  main_url: "https://www.orbit.fm/"
  url: "https://www.orbit.fm/"
  source_url: "https://github.com/agarrharr/orbit.fm"
  featured: false
  categories:
    - Podcast
- title: Prosecco Springs
  main_url: "https://www.proseccosprings.com/"
  url: "https://www.proseccosprings.com/"
  featured: false
  categories:
    - Food
    - Blog
    - Marketing
- title: Verious
  main_url: "https://www.verious.io/"
  url: "https://www.verious.io/"
  source_url: "https://github.com/cpinnix/verious"
  featured: false
  categories:
    - Web Development
- title: Yisela
  main_url: "https://www.yisela.com/"
  url: "https://www.yisela.com/tetris-against-trauma-gaming-as-therapy/"
  featured: false
  categories:
    - Blog
- title: YouFoundRon.com
  main_url: "https://www.youfoundron.com/"
  url: "https://www.youfoundron.com/"
  source_url: "https://github.com/rongierlach/yfr-dot-com"
  featured: false
  categories:
    - Portfolio
    - Web Development
    - Blog
- title: yerevancoder
  main_url: "https://yerevancoder.com/"
  url: "https://forum.yerevancoder.com/categories"
  source_url: "https://github.com/yerevancoder/yerevancoder.github.io"
  featured: false
  categories:
    - Blog
    - Web Development
- title: Ease
  main_url: "https://www.ease.com/"
  url: "https://www.ease.com/"
  featured: false
  categories:
    - Marketing
    - Healthcare
- title: Policygenius
  main_url: "https://www.policygenius.com/"
  url: "https://www.policygenius.com/"
  featured: false
  categories:
    - Marketing
    - Healthcare
- title: Moteefe
  main_url: "https://www.moteefe.com/"
  url: "https://www.moteefe.com/"
  featured: false
  categories:
    - Marketing
    - Agency
    - Technology
- title: Athelas
  main_url: "http://www.athelas.com/"
  url: "http://www.athelas.com/"
  featured: false
  categories:
    - Marketing
    - Healthcare
- title: Pathwright
  main_url: "http://www.pathwright.com/"
  url: "http://www.pathwright.com/"
  featured: false
  categories:
    - Marketing
    - Education
- title: Lucid
  main_url: "https://www.golucid.co/"
  url: "https://www.golucid.co/"
  featured: false
  categories:
    - Marketing
    - Technology
- title: Bench
  main_url: "http://www.bench.co/"
  url: "http://www.bench.co/"
  featured: false
  categories:
    - Marketing
- title: Gin Lane
  main_url: "http://www.ginlane.com/"
  url: "https://www.ginlane.com/"
  featured: false
  categories:
    - Web Development
    - Agency
- title: Marmelab
  main_url: "https://marmelab.com/en/"
  url: "https://marmelab.com/en/"
  featured: false
  categories:
    - Web Development
    - Agency
- title: Dovetail
  main_url: "https://dovetailapp.com/"
  url: "https://dovetailapp.com/"
  featured: false
  categories:
    - Marketing
    - Technology
- title: The Bastion Bot
  main_url: "https://bastionbot.org/"
  url: "https://bastionbot.org/"
  source_url: "https://github.com/TheBastionBot/Bastion-Website"
  description: Give awesome perks to your Discord server!
  featured: false
  categories:
    - Open Source
    - Technology
    - Documentation
    - Community
  built_by: Sankarsan Kampa
  built_by_url: "https://traction.one"
- title: Smakosh
  main_url: "https://smakosh.com/"
  url: "https://smakosh.com/"
  source_url: "https://github.com/smakosh/smakosh.com"
  featured: false
  categories:
    - Portfolio
    - Web Development
- title: WebGazer
  main_url: "https://www.webgazer.io/"
  url: "https://www.webgazer.io/"
  featured: false
  categories:
    - Marketing
    - Web Development
    - Technology
- title: Joe Seifi's Blog
  main_url: "http://seifi.org/"
  url: "http://seifi.org/"
  featured: false
  categories:
    - Portfolio
    - Web Development
    - Blog
- title: LekoArts — Graphic Designer & Front-End Developer
  main_url: "https://www.lekoarts.de"
  url: "https://www.lekoarts.de"
  source_url: "https://github.com/LekoArts/portfolio"
  featured: false
  built_by: LekoArts
  built_by_url: "https://github.com/LekoArts"
  description: >-
    Hi, I'm Lennart — a self-taught and passionate graphic/web designer &
    frontend developer based in Darmstadt, Germany. I love it to realize complex
    projects in a creative manner and face new challenges. Since 6 years I do
    graphic design, my love for frontend development came up 3 years ago. I
    enjoy acquiring new skills and cementing this knowledge by writing blogposts
    and creating tutorials.
  categories:
    - Portfolio
    - Blog
    - Design
    - Web Development
    - Freelance
    - Open Source
- title: 杨二小的博客
  main_url: "https://blog.yangerxiao.com/"
  url: "https://blog.yangerxiao.com/"
  source_url: "https://github.com/zerosoul/blog.yangerxiao.com"
  featured: false
  categories:
    - Blog
    - Portfolio
- title: MOTTO x MOTTO
  main_url: "https://mottox2.com"
  url: "https://mottox2.com"
  source_url: "https://github.com/mottox2/website"
  description: Web developer / UI Designer in Tokyo Japan.
  featured: false
  categories:
    - Blog
    - Portfolio
  built_by: mottox2
  built_by_url: "https://mottox2.com"
- title: Pride of the Meadows
  main_url: "https://www.prideofthemeadows.com/"
  url: "https://www.prideofthemeadows.com/"
  featured: false
  categories:
    - eCommerce
    - Food
    - Blog
  built_by: Caldera Digital
  built_by_url: https://www.calderadigital.com/
- title: Michael Uloth
  main_url: "https://www.michaeluloth.com"
  url: "https://www.michaeluloth.com"
  featured: false
  description: Michael Uloth is a web developer, opera singer, and the creator of Up and Running Tutorials.
  categories:
    - Portfolio
    - Web Development
    - Music
  built_by: Michael Uloth
  built_by_url: "https://www.michaeluloth.com"
- title: Spacetime
  main_url: "https://www.heyspacetime.com/"
  url: "https://www.heyspacetime.com/"
  featured: false
  description: >-
    Spacetime is a Dallas-based digital experience agency specializing in web,
    app, startup, and digital experience creation.
  categories:
    - Marketing
    - Portfolio
    - Agency
  built_by: Spacetime
  built_by_url: "https://www.heyspacetime.com/"
- title: Eric Jinks
  main_url: "https://ericjinks.com/"
  url: "https://ericjinks.com/"
  featured: false
  description: "Software engineer / web developer from the Gold Coast, Australia."
  categories:
    - Portfolio
    - Blog
    - Web Development
    - Technology
  built_by: Eric Jinks
  built_by_url: "https://ericjinks.com/"
- title: GaiAma - We are wildlife
  main_url: "https://www.gaiama.org/"
  url: "https://www.gaiama.org/"
  featured: false
  description: >-
    We founded the GaiAma conservation organization to protect wildlife in Perú
    and to create an example of a permaculture neighborhood, living
    symbiotically with the forest - because reforestation is just the beginning
  categories:
    - Nonprofit
    - Marketing
    - Blog
  source_url: "https://github.com/GaiAma/gaiama.org"
  built_by: GaiAma
  built_by_url: "https://www.gaiama.org/"
- title: Healthcare Logic
  main_url: "https://www.healthcarelogic.com/"
  url: "https://www.healthcarelogic.com/"
  featured: false
  description: >-
    Revolutionary technology that empowers clinical and managerial leaders to
    collaborate with clarity.
  categories:
    - Marketing
    - Healthcare
    - Technology
  built_by: Thrive
  built_by_url: "https://thriveweb.com.au/"
- title: Papergov
  main_url: "https://papergov.com/"
  url: "https://papergov.com/"
  featured: false
  description: Manage all your government services in a single place
  categories:
    - Directory
    - Government
    - Technology
  source_url: "https://github.com/WeOpenly/localgov.fyi"
  built_by: Openly Technologies
  built_by_url: "https://papergov.com/about/"
- title: Kata.ai Documentation
  main_url: "https://docs.kata.ai/"
  url: "https://docs.kata.ai/"
  source_url: "https://github.com/kata-ai/kata-platform-docs"
  featured: false
  description: >-
    Documentation website for the Kata Platform, an all-in-one platform for
    building chatbots using AI technologies.
  categories:
    - Documentation
    - Technology
- title: goalgetters
  main_url: "https://goalgetters.space/"
  url: "https://goalgetters.space/"
  featured: false
  description: >-
    goalgetters is a source of inspiration for people who want to change their
    career. We offer articles, success stories and expert interviews on how to
    find a new passion and how to implement change.
  categories:
    - Blog
    - Education
  built_by: "Stephanie Langers (content), Adrian Wenke (development)"
  built_by_url: "https://twitter.com/AdrianWenke"
- title: Zensum
  main_url: "https://zensum.se/"
  url: "https://zensum.se/"
  featured: false
  description: >-
    Borrow money quickly and safely through Zensum. We compare Sweden's leading
    banks and credit institutions. Choose from multiple offers and lower your
    monthly cost. [Translated from Swedish]
  categories:
    - Technology
    - Finance
    - Marketing
  built_by: Bejamas
  built_by_url: "https://bejamas.io/"
- title: StatusHub - Easy to use Hosted Status Page Service
  main_url: "https://statushub.com/"
  url: "https://statushub.com/"
  featured: false
  description: >-
    Set up your very own service status page in minutes with StatusHub. Allow
    customers to subscribe to be updated automatically.
  categories:
    - Technology
    - Marketing
  built_by: Bejamas
  built_by_url: "https://bejamas.io/"
- title: Matthias Kretschmann Portfolio
  main_url: "https://matthiaskretschmann.com/"
  url: "https://matthiaskretschmann.com/"
  source_url: "https://github.com/kremalicious/portfolio"
  featured: false
  description: Portfolio of designer & developer Matthias Kretschmann.
  categories:
    - Portfolio
    - Web Development
  built_by: Matthias Kretschmann
  built_by_url: "https://matthiaskretschmann.com/"
- title: Iron Cove Solutions
  main_url: "https://ironcovesolutions.com/"
  url: "https://ironcovesolutions.com/"
  description: >-
    Iron Cove Solutions is a cloud based consulting firm. We help companies
    deliver a return on cloud usage by applying best practices
  categories:
    - Technology
    - Web Development
  built_by: Iron Cove Solutions
  built_by_url: "https://ironcovesolutions.com/"
  featured: false
- title: Moetez Chaabene Portfolio / Blog
  main_url: "https://moetez.me/"
  url: "https://moetez.me/"
  source_url: "https://github.com/moetezch/moetez.me"
  featured: false
  description: Portfolio of Moetez Chaabene
  categories:
    - Portfolio
    - Web Development
    - Blog
  built_by: Moetez Chaabene
  built_by_url: "https://twitter.com/moetezch"
- title: Nikita
  description: >-
    Automation of system deployments in Node.js for applications and
    infrastructures.
  main_url: "https://nikita.js.org/"
  url: "https://nikita.js.org/"
  source_url: "https://github.com/adaltas/node-nikita"
  categories:
    - Documentation
    - Open Source
    - Technology
  built_by: Adaltas
  built_by_url: "https://www.adaltas.com"
  featured: false
- title: Gourav Sood Blog & Portfolio
  main_url: "https://www.gouravsood.com/"
  url: "https://www.gouravsood.com/"
  featured: false
  categories:
    - Blog
    - Portfolio
  built_by: Gourav Sood
  built_by_url: "https://www.gouravsood.com/"
- title: Jonas Tebbe Portfolio
  description: |
    Hey, I’m Jonas and I create digital products.
  main_url: "https://jonastebbe.com"
  url: "https://jonastebbe.com"
  categories:
    - Portfolio
  built_by: Jonas Tebbe
  built_by_url: "https://twitter.com/jonastebbe"
  featured: false
- title: Parker Sarsfield Portfolio
  description: |
    I'm Parker, a software engineer and sneakerhead.
  main_url: "https://parkersarsfield.com"
  url: "https://parkersarsfield.com"
  categories:
    - Blog
    - Portfolio
  built_by: Parker Sarsfield
  built_by_url: "https://parkersarsfield.com"
- title: Frontend web development with Greg
  description: |
    JavaScript, GatsbyJS, ReactJS, CSS in JS... Let's learn some stuff together.
  main_url: "https://dev.greglobinski.com"
  url: "https://dev.greglobinski.com"
  categories:
    - Blog
    - Web Development
  built_by: Greg Lobinski
  built_by_url: "https://github.com/greglobinski"
- title: Insomnia
  description: |
    Desktop HTTP and GraphQL client for developers
  main_url: "https://insomnia.rest/"
  url: "https://insomnia.rest/"
  categories:
    - Blog
  built_by: Gregory Schier
  built_by_url: "https://schier.co"
  featured: false
- title: Timeline Theme Portfolio
  description: |
    I'm Aman Mittal, a software developer.
  main_url: "https://amanhimself.dev/"
  url: "https://amanhimself.dev/"
  categories:
    - Web Development
    - Portfolio
  built_by: Aman Mittal
  built_by_url: "https://amanhimself.dev/"
- title: Ocean artUp
  description: >
    Science outreach site built using styled-components and Contentful. It
    presents the research project "Ocean artUp" funded by an Advanced Grant of
    the European Research Council to explore the possible benefits of artificial
    uplift of nutrient-rich deep water to the ocean’s sunlit surface layer.
  main_url: "https://ocean-artup.eu"
  url: "https://ocean-artup.eu"
  source_url: "https://github.com/janosh/ocean-artup"
  categories:
    - Science
    - Education
    - Blog
  built_by: Janosh Riebesell
  built_by_url: "https://janosh.io"
  featured: false
- title: Ryan Fitzgerald
  description: |
    Personal portfolio and blog for Ryan Fitzgerald
  main_url: "https://ryanfitzgerald.ca/"
  url: "https://ryanfitzgerald.ca/"
  categories:
    - Web Development
    - Portfolio
  built_by: Ryan Fitzgerald
  built_by_url: "https://github.com/RyanFitzgerald"
  featured: false
- title: Kaizen
  description: |
    Content Marketing, PR & SEO Agency in London
  main_url: "https://www.kaizen.co.uk/"
  url: "https://www.kaizen.co.uk/"
  categories:
    - Agency
    - Blog
    - Design
    - Web Development
    - SEO
  built_by: Bogdan Stanciu
  built_by_url: "https://github.com/b0gd4n"
  featured: false
- title: HackerOne Platform Documentation
  description: |
    HackerOne's Product Documentation Center!
  url: "https://docs.hackerone.com/"
  main_url: "https://docs.hackerone.com/"
  categories:
    - Documentation
    - Security
  featured: false
- title: Mux Video
  description: |
    API to video hosting and streaming
  main_url: "https://mux.com/"
  url: "https://mux.com/"
  categories:
    - Video
    - API
  featured: false
- title: Swapcard
  description: >
    The easiest way for event organizers to instantly connect people, build a
    community of attendees and exhibitors, and increase revenue over time
  main_url: "https://www.swapcard.com/"
  url: "https://www.swapcard.com/"
  categories:
    - Event
    - Community
    - Marketing
  built_by: Swapcard
  built_by_url: "https://www.swapcard.com/"
  featured: false
- title: Kalix
  description: >
    Kalix is perfect for healthcare professionals starting out in private
    practice, to those with an established clinic.
  main_url: "https://www.kalixhealth.com/"
  url: "https://www.kalixhealth.com/"
  categories:
    - Healthcare
  featured: false
- title: Hubba
  description: |
    Buy wholesale products from thousands of independent, verified Brands.
  main_url: "https://join.hubba.com/"
  url: "https://join.hubba.com/"
  categories:
    - eCommerce
  featured: false
- title: HyperPlay
  description: |
    In Asean's 1st Ever LOL Esports X Music Festival
  main_url: "https://hyperplay.leagueoflegends.com/"
  url: "https://hyperplay.leagueoflegends.com/"
  categories:
    - Music
  featured: false
- title: Bad Credit Loans
  description: |
    Get the funds you need, from $250-$5,000
  main_url: "https://www.creditloan.com/"
  url: "https://www.creditloan.com/"
  categories:
    - Finance
  featured: false
- title: Financial Center
  description: >
    Member-owned, not-for-profit, co-operative whose members receive financial
    benefits in the form of lower loan rates, higher savings rates, and lower
    fees than banks.
  main_url: "https://fcfcu.com/"
  url: "https://fcfcu.com/"
  categories:
    - Finance
    - Nonprofit
    - Business
    - Education
  built_by: "https://fcfcu.com/"
  built_by_url: "https://fcfcu.com/"
  featured: false
- title: Office of Institutional Research and Assessment
  description: |
    Good Data, Good Decisions
  main_url: "http://oira.ua.edu/"
  url: "http://oira.ua.edu/"
  categories:
    - Data
  featured: false
- title: The Telegraph Premium
  description: |
    Exclusive stories from award-winning journalists
  main_url: "https://premium.telegraph.co.uk/"
  url: "https://premium.telegraph.co.uk/"
  categories:
    - Media
  featured: false
- title: html2canvas
  description: |
    Screenshots with JavaScript
  main_url: "http://html2canvas.hertzen.com/"
  url: "http://html2canvas.hertzen.com/"
  source_url: "https://github.com/niklasvh/html2canvas/tree/master/www"
  categories:
    - JavaScript
    - Documentation
  built_by: Niklas von Hertzen
  built_by_url: "http://hertzen.com/"
  featured: false
- title: Dato CMS
  description: |
    The API-based CMS your editors will love
  main_url: "https://www.datocms.com/"
  url: "https://www.datocms.com/"
  categories:
    - API
  featured: false
- title: Half Electronics
  description: |
    Personal website
  main_url: "https://www.halfelectronic.com/"
  url: "https://www.halfelectronic.com/"
  categories:
    - Blog
  built_by: Fernando Poumian
  built_by_url: "https://github.com/fpoumian/halfelectronic.com"
  featured: false
- title: Frithir Software Development
  main_url: "https://frithir.com/"
  url: "https://frithir.com/"
  featured: false
  description: "I DRINK COFFEE, WRITE CODE AND IMPROVE MY DEVELOPMENT SKILLS EVERY DAY."
  categories:
    - Design
    - Web Development
  built_by: Frithir
  built_by_url: "https://Frithir.com/"
- title: Unow
  main_url: "https://www.unow.fr/"
  url: "https://www.unow.fr/"
  categories:
    - Education
    - Marketing
  featured: false
- title: Peter Hironaka
  description: |
    Freelance Web Developer based in Los Angeles.
  main_url: "https://peterhironaka.com/"
  url: "https://peterhironaka.com/"
  categories:
    - Portfolio
    - Web Development
  built_by: Peter Hironaka
  built_by_url: "https://github.com/PHironaka"
  featured: false
- title: Michael McQuade
  description: |
    Personal website and blog for Michael McQuade
  main_url: "https://giraffesyo.io"
  url: "https://giraffesyo.io"
  categories:
    - Blog
  built_by: Michael McQuade
  built_by_url: "https://github.com/giraffesyo"
  featured: false
- title: Haacht Brewery
  description: |
    Corporate website for Haacht Brewery. Designed and Developed by Gafas.
  main_url: "https://haacht.com/en/"
  url: "https://haacht.com"
  categories:
    - Marketing
  built_by: Gafas
  built_by_url: "https://gafas.be"
  featured: false
- title: StoutLabs
  description: |
    Portfolio of Daniel Stout, freelance developer in East Tennessee.
  main_url: "https://www.stoutlabs.com/"
  url: "https://www.stoutlabs.com/"
  categories:
    - Web Development
    - Portfolio
  built_by: Daniel Stout
  built_by_url: "https://github.com/stoutlabs"
  featured: false
- title: Chicago Ticket Outcomes By Neighborhood
  description: |
    ProPublica data visualization of traffic ticket court outcomes
  categories:
    - Media
    - Nonprofit
  url: >-
    https://projects.propublica.org/graphics/il/il-city-sticker-tickets-maps/ticket-status/?initialWidth=782
  main_url: >-
    https://projects.propublica.org/graphics/il/il-city-sticker-tickets-maps/ticket-status/?initialWidth=782
  built_by: David Eads
  built_by_url: "https://github.com/eads"
  featured: false
- title: Chicago South Side Traffic Ticketing rates
  description: |
    ProPublica data visualization of traffic ticket rates by community
  main_url: >-
    https://projects.propublica.org/graphics/il/il-city-sticker-tickets-maps/ticket-rate/?initialWidth=782
  url: >-
    https://projects.propublica.org/graphics/il/il-city-sticker-tickets-maps/ticket-rate/?initialWidth=782
  categories:
    - Media
    - Nonprofit
  built_by: David Eads
  built_by_url: "https://github.com/eads"
  featured: false
- title: Otsimo
  description: >
    Otsimo is a special education application for children with autism, down
    syndrome and other developmental disabilities.
  main_url: "https://otsimo.com/en/"
  url: "https://otsimo.com/en/"
  categories:
    - Blog
    - Education
  featured: false
- title: Matt Bagni Portfolio 2018
  description: >
    Mostly the result of playing with Gatsby and learning about react and
    graphql. Using the screenshot plugin to showcase the work done for my
    company in the last 2 years, and a good amount of other experiments.
  main_url: "https://mattbag.github.io"
  url: "https://mattbag.github.io"
  categories:
    - Portfolio
  featured: false
- title: Lisa Ye's Blog
  description: |
    Simple blog/portofolio for a fashion designer. Gatsby_v2 + Netlify cms
  main_url: "https://lisaye.netlify.com/"
  url: "https://lisaye.netlify.com/"
  categories:
    - Blog
    - Portfolio
  featured: false
- title: Artem Sapegin
  description: >
    Little homepage of Artem Sapegin, a frontend developer, passionate
    photographer, coffee drinker and crazy dogs’ owner.
  main_url: "https://sapegin.me/"
  url: "https://sapegin.me/"
  categories:
    - Portfolio
    - Open Source
    - Web Development
  built_by: Artem Sapegin
  built_by_url: "https://github.com/sapegin"
  featured: false
- title: SparkPost Developers
  main_url: "https://developers.sparkpost.com/"
  url: "https://developers.sparkpost.com/"
  source_url: "https://github.com/SparkPost/developers.sparkpost.com"
  categories:
    - Documentation
    - API
  featured: false
- title: Malik Browne Portfolio 2018
  description: >
    The portfolio blog of Malik Browne, a full-stack engineer, foodie, and avid
    blogger/YouTuber.
  main_url: "https://www.malikbrowne.com/about"
  url: "https://www.malikbrowne.com"
  categories:
    - Blog
    - Portfolio
  built_by: Malik Browne
  built_by_url: "https://twitter.com/milkstarz"
  featured: false
- title: Novatics
  description: |
    Digital products that inspire and make a difference
  main_url: "https://www.novatics.com.br"
  url: "https://www.novatics.com.br"
  categories:
    - Portfolio
    - Technology
    - Web Development
  built_by: Novatics
  built_by_url: "https://github.com/Novatics"
  featured: false
- title: Max McKinney
  description: >
    I’m a developer and designer with a focus in web technologies. I build cars
    on the side.
  main_url: "https://maxmckinney.com/"
  url: "https://maxmckinney.com/"
  categories:
    - Portfolio
    - Web Development
    - Design
  built_by: Max McKinney
  featured: false
- title: Stickyard
  description: |
    Make your React component sticky the easy way
  main_url: "https://nihgwu.github.io/stickyard/"
  url: "https://nihgwu.github.io/stickyard/"
  source_url: "https://github.com/nihgwu/stickyard/tree/master/website"
  categories:
    - Web Development
  built_by: Neo Nie
  featured: false
- title: Agata Milik
  description: |
    Website of a Polish psychologist/psychotherapist based in Gdańsk, Poland.
  main_url: "https://agatamilik.pl"
  url: "https://agatamilik.pl"
  categories:
    - Marketing
    - Healthcare
  built_by: Piotr Fedorczyk
  built_by_url: "https://piotrf.pl"
  featured: false
- title: WebPurple
  main_url: "https://www.webpurple.net/"
  url: "https://www.webpurple.net/"
  source_url: "https://github.com/WebPurple/site"
  description: >-
    Site of local (Russia, Ryazan) frontend community. Main purpose is to show
    info about meetups and keep blog.
  categories:
    - Nonprofit
    - Web Development
    - Community
    - Blog
    - Open Source
  built_by: Nikita Kirsanov
  built_by_url: "https://twitter.com/kitos_kirsanov"
  featured: false
- title: Papertrail.io
  description: |
    Inspection Management for the 21st Century
  main_url: "https://www.papertrail.io/"
  url: "https://www.papertrail.io/"
  categories:
    - Marketing
    - Technology
  built_by: Papertrail.io
  built_by_url: "https://www.papertrail.io"
  featured: false
- title: Matt Ferderer
  main_url: "https://mattferderer.com"
  url: "https://mattferderer.com"
  source_url: "https://github.com/mattferderer/gatsbyblog"
  description: >
    A blog built with Gatsby that discusses web related tech
    such as JavaScript, .NET, Blazor & security.
  categories:
    - Blog
    - Web Development
  built_by: Matt Ferderer
  built_by_url: "https://twitter.com/mattferderer"
  featured: false
- title: Sahyadri Open Source Community
  main_url: "https://sosc.org.in"
  url: "https://sosc.org.in"
  source_url: "https://github.com/haxzie/sosc-website"
  description: >
    Official website of Sahyadri Open Source Community for community blog, event
    details and members info.
  categories:
    - Blog
    - Community
    - Open Source
  built_by: Musthaq Ahamad
  built_by_url: "https://github.com/haxzie"
  featured: false
- title: Tech Confessions
  main_url: "https://confessions.tech"
  url: "https://confessions.tech"
  source_url: "https://github.com/JonathanSpeek/tech-confessions"
  description: "A guilt-free place for us to confess our tech sins \U0001F64F\n"
  categories:
    - Community
    - Open Source
  built_by: Jonathan Speek
  built_by_url: "https://speek.design"
  featured: false
- title: Thibault Maekelbergh
  main_url: "https://thibmaek.com"
  url: "https://thibmaek.com"
  source_url: "https://github.com/thibmaek/thibmaek.github.io"
  description: |
    A nice blog about development, Raspberry Pi, plants and probably records.
  categories:
    - Blog
    - Open Source
  built_by: Thibault Maekelbergh
  built_by_url: "https://twitter.com/thibmaek"
  featured: false
- title: LearnReact.design
  main_url: "https://learnreact.design"
  url: "https://learnreact.design"
  description: >
    React Essentials For Designers: A React course tailored for product
    designers, ux designers, ui designers.
  categories:
    - Blog
  built_by: Linton Ye
  built_by_url: "https://twitter.com/lintonye"
- title: Mega House Creative
  main_url: "https://www.megahousecreative.com/"
  url: "https://www.megahousecreative.com/"
  description: >
    Mega House Creative is a digital agency that provides unique goal-oriented
    web marketing solutions.
  categories:
    - Marketing
    - Agency
  built_by: Daniel Robinson
  featured: false
- title: Tobie Marier Robitaille - csc
  main_url: "https://tobiemarierrobitaille.com/"
  url: "https://tobiemarierrobitaille.com/en/"
  description: |
    Portfolio site for director of photography Tobie Marier Robitaille
  categories:
    - Portfolio
    - Gallery
  built_by: Mill3 Studio
  built_by_url: "https://mill3.studio/en/"
  featured: false
- title: Bestvideogame.deals
  main_url: "https://bestvideogame.deals/"
  url: "https://bestvideogame.deals/"
  description: |
    Video game comparison website for the UK, build with GatsbyJS.
  categories:
    - eCommerce
  built_by: Koen Kamphuis
  built_by_url: "https://koenkamphuis.com/"
  featured: false
- title: Mahipat's Portfolio
  main_url: "https://mojaave.com/"
  url: "https://mojaave.com"
  source_url: "https://github.com/mhjadav/mojaave"
  description: >
    mojaave.com is Mahipat's portfolio, I have developed it using Gatsby v2 and
    Bootstrap, To get in touch with people looking for full-stack developer.
  categories:
    - Portfolio
    - Web Development
  built_by: Mahipat Jadav
  built_by_url: "https://mojaave.com/"
  featured: false
- title: Insights
  main_url: "https://justaskusers.com/"
  url: "https://justaskusers.com/"
  description: >
    Insights helps user experience (UX) researchers conduct their research and
    make sense of the findings.
  categories:
    - User Experience
    - Design
  built_by: Just Ask Users
  built_by_url: "https://justaskusers.com/"
  featured: false
- title: Mintfort
  main_url: "https://mintfort.com/"
  url: "https://mintfort.com/"
  source_url: "https://github.com/MintFort/mintfort.com"
  description: >
    Mintfort, the first crypto-friendly bank account. Store and manage assets on
    the blockchain.
  categories:
    - Technology
    - Finance
  built_by: Axel Fuhrmann
  built_by_url: "https://axelfuhrmann.com/"
  featured: false
- title: React Native Explorer
  main_url: "https://react-native-explorer.firebaseapp.com"
  url: "https://react-native-explorer.firebaseapp.com"
  description: |
    Explorer React Native packages and examples effortlessly.
  categories:
    - Education
  featured: false
- title: 500Tech
  main_url: "https://500tech.com/"
  url: "https://500tech.com/"
  featured: false
  categories:
    - Web Development
    - Agency
    - Open Source
- title: eworld
  main_url: "https://eworld.herokuapp.com/"
  url: "https://eworld.herokuapp.com/"
  featured: false
  categories:
    - eCommerce
    - Technology
- title: It's a Date
  description: >
    It's a Date is a dating app that actually involves dating.
  main_url: "https://www.itsadate.app/"
  url: "https://www.itsadate.app/"
  featured: false
  categories:
    - App
    - Blog
- title: Node.js HBase
  description: >
    Asynchronous HBase client for NodeJs using REST.
  main_url: https://hbase.js.org/
  url: https://hbase.js.org/
  source_url: "https://github.com/adaltas/node-hbase"
  categories:
    - Documentation
    - Open Source
    - Technology
  built_by: David Worms
  built_by_url: http://www.adaltas.com
  featured: false
- title: Peter Kroyer - Web Design / Web Development
  main_url: https://www.peterkroyer.at/en/
  url: https://www.peterkroyer.at/en/
  description: >
    Freelance web designer / web developer based in Vienna, Austria (Wien, Österreich).
  categories:
    - Agency
    - Web Development
    - Design
    - Portfolio
    - Freelance
  built_by: Peter Kroyer
  built_by_url: https://www.peterkroyer.at/
  featured: false
- title: Geddski
  main_url: https://gedd.ski
  url: https://gedd.ski
  description: >
    frontend mastery blog - level up your UI game.
  categories:
    - Web Development
    - Education
    - Productivity
    - User Experience
  built_by: Dave Geddes
  built_by_url: https://twitter.com/geddski
  featured: false
- title: Rung
  main_url: "https://rung.com.br/"
  url: "https://rung.com.br/"
  description: >
    Rung alerts you about the exceptionalities of your personal and professional life.
  categories:
    - API
    - Technology
    - Travel
  featured: false
- title: Mokkapps
  main_url: "https://www.mokkapps.de/"
  url: "https://www.mokkapps.de/"
  source_url: "https://github.com/mokkapps/website"
  description: >
    Portfolio website from Michael Hoffmann. Passionate software developer with focus on web-based technologies.
  categories:
    - Blog
    - Portfolio
    - Web Development
    - Mobile Development
  featured: false
- title: Premier Octet
  main_url: "https://www.premieroctet.com/"
  url: "https://www.premieroctet.com/"
  description: >
    Premier Octet is a React-based agency
  categories:
    - Agency
    - Web Development
    - Mobile Development
  featured: false
- title: Thorium
  main_url: "https://www.thoriumsim.com/"
  url: "https://www.thoriumsim.com/"
  source_url: "https://github.com/thorium-sim/thoriumsim.com"
  description: >
    Thorium - Open-source Starship Simulator Controls for Live Action Role Play
  built_by: Alex Anderson
  built_by_url: https://twitter.com/ralex1993
  categories:
    - Blog
    - Portfolio
    - Documentation
    - Marketing
    - Education
    - Entertainment
    - Open Source
    - Web Development
  featured: false
- title: Cameron Maske
  main_url: "https://www.cameronmaske.com/"
  url: "https://www.cameronmaske.com/courses/introduction-to-pytest/"
  source_url: "https://github.com/cameronmaske/cameronmaske.com-v2"
  description: >
    The homepage of Cameron Maske, a freelance full-stack developer, who is currently working on a free pytest video course
  categories:
    - Education
    - Video
    - Portfolio
    - Freelance
  featured: false
- title: Studenten bilden Schüler
  description: >
    Studenten bilden Schüler e.V. is a German student-run nonprofit initiative that aims to
    contribute to more equal educational opportunities by providing free tutoring to refugees
    and children from underprivileged families. The site is built on Gatsby v2, styled-components
    and Contentful. It supports Google Analytics, fluid typography and Algolia search.
  main_url: "https://studenten-bilden-schueler.de"
  url: "https://studenten-bilden-schueler.de"
  source_url: "https://github.com/StudentenBildenSchueler/homepage"
  categories:
    - Education
    - Nonprofit
    - Blog
  built_by: Janosh Riebesell
  built_by_url: "https://janosh.io"
  featured: false
- title: Mike's Remote List
  main_url: "https://www.mikesremotelist.com"
  url: "https://www.mikesremotelist.com"
  description: >
    A list of remote jobs, updated throughout the day. Built on Gatsby v1 and powered by Contentful, Google Sheets, string and sticky tape.
  categories:
    - Marketing
  featured: false
- title: Madvoid
  main_url: "https://madvoid.com/"
  url: "https://madvoid.com/screenshot/"
  featured: false
  description: >
    Madvoid is a team of expert developers dedicated to creating simple, clear, usable and blazing fast web and mobile apps.
    We are coders that help companies and agencies to create social & interactive experiences.
    This includes full-stack development using React, WebGL, Static Site Generators, Ruby On Rails, Phoenix, GraphQL, Chatbots, CI / CD, Docker and more!
  categories:
    - Portfolio
    - Technology
    - Web Development
    - Agency
    - Marketing
  built_by: Jean-Paul Bonnetouche
  built_by_url: https://twitter.com/_jpb
- title: MOMNOTEBOOK.COM
  description: >
    Sharing knowledge and experiences that make childhood and motherhood rich, vibrant and healthy.
  main_url: "https://momnotebook.com/"
  url: "https://momnotebook.com/"
  featured: false
  built_by: Aleksander Hansson
  built_by_url: https://www.linkedin.com/in/aleksanderhansson/
  categories:
    - Blog
- title: Pirate Studios
  description: >
    Reinventing music studios with 24/7 self service rehearsal, DJ & production rooms available around the world.
  main_url: "https://www.piratestudios.co"
  url: "https://www.piratestudios.co"
  featured: false
  built_by: The Pirate Studios team
  built_by_url: https://github.com/piratestudios/
  categories:
    - Music
- title: Aurora EOS
  main_url: "https://www.auroraeos.com/"
  url: "https://www.auroraeos.com/"
  featured: false
  categories:
    - Finance
    - Marketing
    - Blog
  built_by: Corey Ward
  built_by_url: "http://www.coreyward.me/"
- title: MadeComfy
  main_url: "https://madecomfy.com.au/"
  url: "https://madecomfy.com.au/"
  description: >
    Short term rental management startup, using Contentful + Gatsby + CircleCI
  featured: false
  categories:
    - Travel
  built_by: Lucas Vilela
  built_by_url: "https://madecomfy.com.au/"
- title: Tiger Facility Services
  description: >
    Tiger Facility Services combines facility management expertise with state of the art software to offer a sustainable and customer oriented cleaning and facility service.
  main_url: https://www.tigerfacilityservices.com/de-en/
  url: https://www.tigerfacilityservices.com/de-en/
  featured: false
  categories:
    - Marketing
- title: "Luciano Mammino's blog"
  description: >
    Tech & programming blog of Luciano Mammino a.k.a. "loige", Full-Stack Web Developer and International Speaker
  main_url: https://loige.co
  url: https://loige.co
  featured: false
  categories:
    - Blog
    - Web Development
  built_by: Luciano Mammino
  built_by_url: https://loige.co
- title: Wire • Secure collaboration platform
  description: >
    Corporate website of Wire, an open source, end-to-end encrypted collaboration platform
  main_url: "https://wire.com"
  url: "https://wire.com"
  featured: false
  categories:
    - Open Source
    - Productivity
    - Technology
    - Blog
    - App
  built_by: Wire team
  built_by_url: "https://github.com/orgs/wireapp/people"
- title: J. Patrick Raftery
  main_url: "https://www.jpatrickraftery.com"
  url: "https://www.jpatrickraftery.com"
  description: J. Patrick Raftery is an opera singer and voice teacher based in Vancouver, BC.
  categories:
    - Portfolio
    - Music
  built_by: Michael Uloth
  built_by_url: "https://www.michaeluloth.com"
  featured: false
- title: Aria Umezawa
  main_url: "https://www.ariaumezawa.com"
  url: "https://www.ariaumezawa.com"
  description: Aria Umezawa is a director, producer, and writer currently based in San Francisco. Site designed by Stephen Bell.
  categories:
    - Portfolio
    - Music
    - Entertainment
  built_by: Michael Uloth
  built_by_url: "https://www.michaeluloth.com"
  featured: false
- title: Pomegranate Opera
  main_url: "https://pomegranateopera.netlify.com"
  url: "https://pomegranateopera.netlify.com"
  description: Pomegranate Opera is a lesbian opera written by Amanda Hale & Kye Marshall. Site designed by Stephen Bell.
  categories:
    - Gallery
    - Music
  built_by: Michael Uloth
  built_by_url: "https://www.michaeluloth.com"
  featured: false
- title: Daniel Cabena
  main_url: "https://www.danielcabena.com"
  url: "https://www.danielcabena.com"
  description: Daniel Cabena is a Canadian countertenor highly regarded in both Canada and Europe for prize-winning performances ranging from baroque to contemporary repertoire. Site designed by Stephen Bell.
  categories:
    - Portfolio
    - Music
  built_by: Michael Uloth
  built_by_url: "https://www.michaeluloth.com"
  featured: false
- title: Artist.Center
  main_url: "https://artistcenter.netlify.com"
  url: "https://artistcenter.netlify.com"
  description: The marketing page for Artist.Center, a soon-to-launch platform designed to connect opera singers to opera companies. Site designed by Stephen Bell.
  categories:
    - Music
  built_by: Michael Uloth
  built_by_url: "https://www.michaeluloth.com"
  featured: false
- title: DG Volo & Company
  main_url: "https://www.dgvolo.com"
  url: "https://www.dgvolo.com"
  description: DG Volo & Company is a Toronto-based investment consultancy. Site designed by Stephen Bell.
  categories:
    - Finance
  built_by: Michael Uloth
  built_by_url: "https://www.michaeluloth.com"
  featured: false
- title: Shawna Lucey
  main_url: "https://www.shawnalucey.com"
  url: "https://www.shawnalucey.com"
  description: Shawna Lucey is an American theater and opera director based in New York City. Site designed by Stephen Bell.
  categories:
    - Portfolio
    - Music
    - Entertainment
  built_by: Michael Uloth
  built_by_url: "https://www.michaeluloth.com"
  featured: false
- title: Leyan Lo
  main_url: https://www.leyanlo.com
  url: https://www.leyanlo.com
  description: >
    Leyan Lo’s personal website
  categories:
    - Portfolio
  built_by: Leyan Lo
  built_by_url: https://www.leyanlo.com
  featured: false
- title: Hawaii National Bank
  url: https://hawaiinational.bank
  main_url: https://hawaiinational.bank
  description: Hawaii National Bank's highly personalized service has helped loyal customers & locally owned businesses achieve their financial dreams for over 50 years.
  categories:
    - Finance
  built_by: Wall-to-Wall Studios
  built_by_url: https://walltowall.com
  featured: false
- title: Coletiv
  url: https://coletiv.com
  main_url: https://coletiv.com
  description: Coletiv teams up with companies of all sizes to design, develop & launch digital products for iOS, Android & the Web.
  categories:
    - Technology
    - Agency
    - Web Development
  built_by: Coletiv
  built_by_url: https://coletiv.com
  featured: false
- title: janosh.io
  description: >
    Personal blog and portfolio of Janosh Riebesell. The site is built with Gatsby v2 and designed
    entirely with styled-components v4. Much of the layout was achieved with CSS grid. It supports
    Google Analytics, fluid typography and Algolia search.
  main_url: "https://janosh.io"
  url: "https://janosh.io"
  source_url: "https://github.com/janosh/janosh.io"
  categories:
    - Portfolio
    - Blog
    - Science
    - Photography
    - Travel
  built_by: Janosh Riebesell
  built_by_url: "https://janosh.io"
  featured: false
- title: Gold Edge Training
  url: "https://www.goldedgetraining.co.uk"
  main_url: "https://www.goldedgetraining.co.uk"
  description: >
    AAT approved online distance learning accountancy training provider. Branded landing page / mini brochure promoting competitor differentiators, student testimonials, offers, service benefits and features. Designed to both inform potential students and encourage visits to company eCommerce site or direct company contact.
  categories:
    - Education
    - Learning
    - Landing Page
    - Business
    - Finance
  built_by: Leo Furze-Waddock
  built_by_url: "https://www.linkedin.com/in/lfurzewaddock"
- title: Gatsby Manor
  description: >
    We build themes for gatsby. We have themes for all projects including personal,
    portfolio, ecommerce, landing pages and more. We also run an in-house
    web dev and design studio. If you cannot find what you want, we can build it for you!
    Email us at gatsbymanor@gmail.com with questions.
  main_url: "https://www.gatsbymanor.com"
  url: "https://www.gatsbymanor.com"
  source_url: "https://github.com/gatsbymanor"
  categories:
    - Web Development
    - Agency
    - Technology
    - Freelance
  built_by: Steven Natera
  built_by_url: "https://stevennatera.com"
- title: Ema Suriano's Portfolio
  main_url: https://emasuriano.com/
  url: https://emasuriano.com/
  description: >
    Ema Suriano's portfolio to display information about him, his projects and what he's writing about.
  categories:
    - Portfolio
    - Technology
    - Web Development
  built_by: Ema Suriano
  built_by_url: https://emasuriano.com/
  featured: false
- title: Luan Orlandi
  main_url: https://luanorlandi.github.io
  url: https://luanorlandi.github.io
  source_url: https://github.com/luanorlandi/luanorlandi.github.io
  description: >
    Luan Orlandi's personal website. Brazilian web developer, enthusiast in React and Gatsby.
  categories:
    - Blog
    - Portfolio
    - Web Development
  built_by: Luan Orlandi
  built_by_url: https://github.com/luanorlandi
- title: Mobius Labs
  main_url: https://mobius.ml
  url: https://mobius.ml
  description: >
    Mobius Labs landing page, a Start-up working on Computer Vision
  categories:
    - Landing Page
    - Marketing
    - Technology
  built_by: sktt
  built_by_url: https://github.com/sktt
- title: EZAgrar
  main_url: https://www.ezagrar.at/en/
  url: https://www.ezagrar.at/en/
  description: >
    EZAgrar.at is the homepage of the biggest agricultural machinery dealership in Austria. In total 8 pages will be built for this client reusing a lot of components between them.
  categories:
    - eCommerce
    - Marketing
  built_by: MangoART
  built_by_url: https://www.mangoart.at
  featured: false
- title: OAsome blog
  main_url: https://oasome.blog/
  url: https://oasome.blog/
  source_url: https://github.com/oorestisime/oasome
  description: >
    Paris-based Cypriot adventurers. A and O. Lovers of life and travel. Want to get a glimpse of the OAsome world?
  categories:
    - Blog
    - Photography
    - Travel
  built_by: Orestis Ioannou
  featured: false
- title: Brittany Chiang
  main_url: https://brittanychiang.com/
  url: https://brittanychiang.com/
  source_url: https://github.com/bchiang7/v4
  description: >
    Personal website and portfolio of Brittany Chiang built with Gatsby v2
  categories:
    - Portfolio
  built_by: Brittany Chiang
  built_by_url: https://github.com/bchiang7
  featured: false
- title: Fitekran
  description: >
    One of the most visited Turkish blogs about health, sports and healthy lifestyle, that has been rebuilt with Gatsby v2 using WordPress.
  main_url: "https://www.fitekran.com"
  url: "https://www.fitekran.com"
  categories:
    - Science
    - Healthcare
    - Blog
  built_by: Burak Tokak
  built_by_url: "https://www.buraktokak.com"
- title: Serverless
  main_url: https://serverless.com
  url: https://serverless.com
  description: >
    Serverless.com – Build web, mobile and IoT applications with serverless architectures using AWS Lambda, Azure Functions, Google CloudFunctions & more!
  categories:
    - Technology
    - Web Development
  built_by: Codebrahma
  built_by_url: https://codebrahma.com
  featured: false
- title: Dive Bell
  main_url: https://divebell.band/
  url: https://divebell.band/
  description: >
    Simple site for a band to list shows dates and videos (499 on lighthouse)
  categories:
    - Music
  built_by: Matt Bagni
  built_by_url: https://mattbag.github.io
  featured: false
- title: Mayer Media Co.
  main_url: https://mayermediaco.com/
  url: https://mayermediaco.com/
  description: >
    Freelance Web Development and Digital Marketing
  categories:
    - Web Development
    - Marketing
    - Blog
  source_url: https://github.com/MayerMediaCo/MayerMediaCo2.0
  built_by: Danny Mayer
  built_by_url: https://twitter.com/mayermediaco
  featured: false
- title: Jan Czizikow Portfolio
  main_url: https://www.janczizikow.com/
  url: https://www.janczizikow.com/
  source_url: https://github.com/janczizikow/janczizikow-portfolio
  description: >
    Simple personal portfolio site built with Gatsby
  categories:
    - Portfolio
    - Freelance
    - Web Development
  built_by: Jan Czizikow
  built_by_url: https://github.com/janczizikow
- title: Carbon Design Systems
  main_url: http://www.carbondesignsystem.com/
  url: http://www.carbondesignsystem.com/
  description: >
    The Carbon Design System is integrating the new IBM Design Ethos and Language. It represents a completely fresh approach to the design of all things at IBM.
  categories:
    - Design System
    - Documentation
  built_by: IBM
  built_by_url: https://www.ibm.com/
  featured: false
- title: Mozilla Mixed Reality
  main_url: https://mixedreality.mozilla.org/
  url: https://mixedreality.mozilla.org/
  description: >
    Virtual Reality for the free and open Web.
  categories:
    - Open Source
  built_by: Mozilla
  built_by_url: https://www.mozilla.org/
  featured: false
- title: Uniform Hudl Design System
  main_url: http://uniform.hudl.com/
  url: http://uniform.hudl.com/
  description: >
    A single design system to ensure every interface feels like Hudl. From the colors we use to the size of our buttons and what those buttons say, Uniform has you covered. Check the guidelines, copy the code and get to building.
  categories:
    - Design System
    - Open Source
    - Design
  built_by: Hudl
  built_by_url: https://www.hudl.com/
- title: Subtle UI
  main_url: "https://subtle-ui.netlify.com/"
  url: "https://subtle-ui.netlify.com/"
  source_url: "https://github.com/ryanwiemer/subtle-ui"
  description: >
    A collection of clever yet understated user interactions found on the web.
  categories:
    - Web Development
    - Open Source
    - User Experience
  built_by: Ryan Wiemer
  built_by_url: "https://www.ryanwiemer.com/"
  featured: false
- title: developer.bitcoin.com
  main_url: "https://developer.bitcoin.com/"
  url: "https://developer.bitcoin.com/"
  description: >
    Bitbox based bitcoin.com developer platform and resources.
  categories:
    - Finance
  featured: false
- title: Barmej
  main_url: "https://app.barmej.com/"
  url: "https://app.barmej.com/"
  description: >
    An interactive platform to learn different programming languages in Arabic for FREE
  categories:
    - Education
    - Programming
    - Learning
  built_by: Obytes
  built_by_url: "https://www.obytes.com/"
  featured: false
- title: Emergence
  main_url: https://emcap.com/
  url: https://emcap.com/
  description: >
    Emergence is a top enterprise cloud venture capital firm. We fund early stage ventures focusing on enterprise & SaaS applications. Emergence is one of the top VC firms in Silicon Valley.
  categories:
    - Marketing
    - Blog
  built_by: Upstatement
  built_by_url: https://www.upstatement.com/
  featured: false
- title: FPVtips
  main_url: https://fpvtips.com
  url: https://fpvtips.com
  source_url: https://github.com/jumpalottahigh/fpvtips
  description: >
    FPVtips is all about bringing racing drone pilots closer together, and getting more people into the hobby!
  categories:
    - Community
    - Education
  built_by: Georgi Yanev
  built_by_url: https://twitter.com/jumpalottahigh
  featured: false
- title: Georgi Yanev
  main_url: https://blog.georgi-yanev.com/
  url: https://blog.georgi-yanev.com/
  source_url: https://github.com/jumpalottahigh/blog.georgi-yanev.com
  description: >
    I write articles about FPV quads (building and flying), web development, smart home automation, life-long learning and other topics from my personal experience.
  categories:
    - Blog
  built_by: Georgi Yanev
  built_by_url: https://twitter.com/jumpalottahigh
  featured: false
- title: Bear Archery
  main_url: "https://beararchery.com/"
  url: "https://beararchery.com/"
  categories:
    - eCommerce
    - Sports
  built_by: Escalade Sports
  built_by_url: "https://www.escaladesports.com/"
  featured: false
- title: "attn:"
  main_url: "https://www.attn.com/"
  url: "https://www.attn.com/"
  categories:
    - Media
    - Entertainment
  built_by: "attn:"
  built_by_url: "https://www.attn.com/"
  featured: false
- title: Mirror Conf
  description: >
    Mirror Conf is a conference designed to empower designers and frontend developers who have a thirst for knowledge and want to broaden their horizons.
  main_url: "https://www.mirrorconf.com/"
  url: "https://www.mirrorconf.com/"
  categories:
    - Conference
    - Design
    - Web Development
  featured: false
- title: Startarium
  main_url: https://www.startarium.ro
  url: https://www.startarium.ro
  description: >
    Free entrepreneurship educational portal with more than 20000 users, hundreds of resources, crowdfunding, mentoring and investor pitching events facilitated.
  categories:
    - Education
    - Nonprofit
    - Entrepreneurship
  built_by: Cezar Neaga
  built_by_url: https://twitter.com/cezarneaga
  featured: false
- title: Microlink
  main_url: https://microlink.io/
  url: https://microlink.io/
  description: >
    Extract structured data from any website.
  categories:
    - Web Development
    - API
  built_by: Kiko Beats
  built_by_url: https://kikobeats.com/
  featured: false
- title: Markets.com
  main_url: "https://www.markets.com/"
  url: "https://www.markets.com/"
  featured: false
  categories:
    - Finance
- title: Kevin Legrand
  url: "https://k-legrand.com"
  main_url: "https://k-legrand.com"
  source_url: "https://github.com/Manoz/k-legrand.com"
  description: >
    Personal website and blog built with love with Gatsby v2
  categories:
    - Blog
    - Portfolio
    - Web Development
  built_by: Kevin Legrand
  built_by_url: https://k-legrand.com
  featured: false
- title: David James Portfolio
  main_url: https://dfjames.com/
  url: https://dfjames.com/
  source_url: https://github.com/daviddeejjames/dfjames-gatsby
  description: >
    Portfolio Site using GatsbyJS and headless WordPress
  categories:
    - WordPress
    - Portfolio
    - Blog
  built_by: David James
  built_by_url: https://twitter.com/daviddeejjames
- title: Hypertext Candy
  url: https://www.hypertextcandy.com/
  main_url: https://www.hypertextcandy.com/
  description: >
    Blog about web development. Laravel, Vue.js, etc.
  categories:
    - Blog
    - Web Development
  built_by: Masahiro Harada
  built_by_url: https://twitter.com/_Masahiro_H_
  featured: false
- title: "Maxence Poutord's blog"
  description: >
    Tech & programming blog of Maxence Poutord, Software Engineer, Serial Traveler and Public Speaker
  main_url: https://www.maxpou.fr
  url: https://www.maxpou.fr
  featured: false
  categories:
    - Blog
    - Web Development
  built_by: Maxence Poutord
  built_by_url: https://www.maxpou.fr
- title: "The Noted Project"
  url: https://thenotedproject.org
  main_url: https://thenotedproject.org
  source_url: https://github.com/ianbusko/the-noted-project
  description: >
    Website to showcase the ethnomusicology research for The Noted Project.
  categories:
    - Portfolio
    - Education
    - Gallery
  built_by: Ian Busko
  built_by_url: https://github.com/ianbusko
  featured: false
- title: People For Bikes
  url: "https://2017.peopleforbikes.org/"
  main_url: "https://2017.peopleforbikes.org/"
  categories:
    - Community
    - Sports
    - Gallery
    - Nonprofit
  built_by: PeopleForBikes
  built_by_url: "https://peopleforbikes.org/about-us/who-we-are/staff/"
  featured: false
- title: Wide Eye
  description: >
    Creative agency specializing in interactive design, web development, and digital communications.
  url: https://wideeye.co/
  main_url: https://wideeye.co/
  categories:
    - Design
    - Web Development
  built_by: Wide Eye
  built_by_url: https://wideeye.co/about-us/
  featured: false
- title: CodeSandbox
  description: >
    CodeSandbox is an online editor that helps you create web applications, from prototype to deployment.
  url: https://codesandbox.io/
  main_url: https://codesandbox.io/
  categories:
    - Web Development
  featured: false
- title: Marvel
  description: >
    The all-in-one platform powering design.
  url: https://marvelapp.com/
  main_url: https://marvelapp.com/
  categories:
    - Design
  featured: false
- title: Designcode.io
  description: >
    Learn to design and code React apps.
  url: https://designcode.io
  main_url: https://designcode.io
  categories:
    - Learning
  featured: false
- title: Happy Design
  description: >
    The Brand and Product Team Behind Happy Money
  url: https://design.happymoney.com/
  main_url: https://design.happymoney.com/
  categories:
    - Design
    - Finance
- title: Weihnachtsmarkt.ms
  description: >
    Explore the christmas market in Münster (Westf).
  url: https://weihnachtsmarkt.ms/
  main_url: https://weihnachtsmarkt.ms/
  source_url: https://github.com/codeformuenster/weihnachtsmarkt
  categories:
    - Gallery
    - Food
  built_by: "Code for Münster during #MSHACK18"
  featured: false
- title: Code Championship
  description: >
    Competitive coding competitions for students from 3rd to 8th grade. Code is Sport.
  url: https://www.codechampionship.com
  main_url: https://www.codechampionship.com
  categories:
    - Learning
    - Education
    - Sports
  built_by: Abamath LLC
  built_by_url: https://www.abamath.com
  featured: false
- title: Wieden+Kennedy
  description: >
    Wieden+Kennedy is an independent, global creative company.
  categories:
    - Technology
    - Web Development
    - Agency
    - Marketing
  url: https://www.wk.com
  main_url: https://www.wk.com
  built_by: Wieden Kennedy
  built_by_url: https://www.wk.com/about/
  featured: false
- title: Testing JavaScript
  description: >
    This course will teach you the fundamentals of testing your JavaScript applications using eslint, Flow, Jest, and Cypress.
  url: https://testingjavascript.com/
  main_url: https://testingjavascript.com/
  categories:
    - Learning
    - Education
    - JavaScript
  built_by: Kent C. Dodds
  built_by_url: https://kentcdodds.com/
  featured: false
- title: Use Hooks
  description: >
    One new React Hook recipe every day.
  url: https://usehooks.com/
  main_url: https://usehooks.com/
  categories:
    - Learning
  built_by: Gabe Ragland
  built_by_url: https://twitter.com/gabe_ragland
  featured: false
- title: Ambassador
  url: https://www.getambassador.io
  main_url: https://www.getambassador.io
  description: >
    Open source, Kubernetes-native API Gateway for microservices built on Envoy.
  categories:
    - Open Source
    - Documentation
    - Technology
  built_by: Datawire
  built_by_url: https://www.datawire.io
  featured: false
- title: Clubhouse
  main_url: https://clubhouse.io
  url: https://clubhouse.io
  description: >
    The intuitive and powerful project management platform loved by software teams of all sizes. Built with Gatsby v2 and Prismic
  categories:
    - Technology
    - Blog
    - Productivity
    - Community
    - Design
    - Open Source
  built_by: Ueno.
  built_by_url: https://ueno.co
  featured: false
- title: Asian Art Collection
  url: http://artmuseum.princeton.edu/asian-art/
  main_url: http://artmuseum.princeton.edu/asian-art/
  description: >
    Princeton University has a branch dealing with state of art.They have showcased ore than 6,000 works of Asian art are presented alongside ongoing curatorial and scholarly research
  categories:
    - Marketing
  featured: false
- title: QHacks
  url: https://qhacks.io
  main_url: https://qhacks.io
  source_url: https://github.com/qhacks/qhacks-website
  description: >
    QHacks is Queen’s University’s annual hackathon! QHacks was founded in 2016 with a mission to advocate and incubate the tech community at Queen’s University and throughout Canada.
  categories:
    - Education
    - Technology
    - Podcast
  featured: false
- title: Tyler McGinnis
  url: https://tylermcginnis.com/
  main_url: https://tylermcginnis.com/
  description: >
    The linear, course based approach to learning web technologies.
  categories:
    - Education
    - Technology
    - Podcast
    - Web Development
  featured: false
- title: a11y with Lindsey
  url: https://www.a11ywithlindsey.com/
  main_url: https://www.a11ywithlindsey.com/
  source_url: https://github.com/lkopacz/a11y-with-lindsey
  description: >
    To help developers navigate accessibility jargon, write better code, and to empower them to make their Internet, Everyone's Internet.
  categories:
    - Education
    - Blog
    - Technology
  built_by: Lindsey Kopacz
  built_by_url: https://twitter.com/littlekope0903
  featured: false
- title: DEKEMA
  url: https://www.dekema.com/
  main_url: https://www.dekema.com/
  description: >
    Worldclass crafting: Furnace, fervor, fulfillment. Delivering highest demand for future craftsmanship. Built using Gatsby v2 and Prismic.
  categories:
    - Healthcare
    - Science
    - Technology
  built_by: Crisp Studio
  built_by_url: https://crisp.studio
  featured: false
- title: Ramón Chancay
  description: >-
    Front-end / Back-end Developer in Guayaquil Ecuador.
    Currently at Everymundo, previously at El Universo.
    I enjoy teaching and sharing what I know.
    I give professional advice to developers and companies.
    My wife and my children are everything in my life.
  main_url: "https://ramonchancay.me/"
  url: "https://ramonchancay.me/"
  source_url: "https://github.com/devrchancay/personal-site"
  featured: false
  categories:
    - Blog
    - Technology
    - Web Development
  built_by: Ramón Chancay
  built_by_url: "https://ramonchancay.me/"
- title: BELLHOPS
  main_url: https://www.getbellhops.com/
  url: https://www.getbellhops.com/
  description: >-
    Whether you’re moving someplace new or just want to complete a few projects around your current home, BellHops can arrange the moving services you need—at simple, straightforward rates.
  categories:
    - Business
  built_by: Bellhops, Inc.
  built_by_url: https://www.getbellhops.com/
  featured: false
- title: Acclimate Consulting
  main_url: https://www.acclimate.io/
  url: https://www.acclimate.io/
  description: >-
    Acclimate is a consulting firm that puts organizations back in control with data-driven strategies and full-stack applications.
  categories:
    - Technology
    - Consulting
  built_by: Andrew Wilson
  built_by_url: https://github.com/andwilson
  featured: false
- title: Flyright
  url: https://flyright.co/
  main_url: https://flyright.co/
  description: >-
    Flyright curates everything you need for international travel in one tidy place 💜
  categories:
    - Technology
    - App
  built_by: Ty Hopp
  built_by_url: https://github.com/tyhopp
  featured: false
- title: Vets Who Code
  url: https://vetswhocode.io/
  main_url: https://vetswhocode.io/
  description: >-
    VetsWhoCode is a non-profit organization dedicated to training military veterans & giving them the skills they need transition into tech careers.
  categories:
    - Technology
    - Nonprofit
  featured: false
- title: Patreon Blog
  url: https://blog.patreon.com/
  main_url: https://blog.patreon.com/
  description: >-
    Official blog of Patreon.com
  categories:
    - Blog
  featured: false
- title: Full Beaker
  url: https://fullbeaker.com/
  main_url: https://fullbeaker.com/
  description: >-
    Full Beaker provides independent advice online about careers and home ownership, and connect anyone who asks with companies that can help them.
  categories:
    - Consulting
  featured: false
- title: Citywide Holdup
  url: https://citywideholdup.org/
  main_url: https://citywideholdup.org/
  description: >-
    Citywide Holdup is an annual fundraising event held around early November in the city of Austin, TX hosted by the Texas Wranglers benefitting Easter Seals of Central Texas, a non-profit organization that provides exceptional services, education, outreach and advocacy so that people with disabilities can live, learn, work and play in our communities.
  categories:
    - Nonprofit
    - Event
  built_by: Cameron Rison
  built_by_url: https://github.com/killakam3084
  featured: false
- title: Dawn Labs
  url: https://dawnlabs.io
  main_url: https://dawnlabs.io
  description: >-
    Thoughtful products for inspired teams. With a holistic approach to engineering and design, we partner with startups and enterprises to build for the digital era.
  categories:
    - Technology
    - Agency
    - Web Development
  featured: false
- title: COOP by Ryder
  url: https://coop.com/
  main_url: https://coop.com/
  description: >
    COOP is a platform that connects fleet managers that have idle vehicles to businesses that are looking to rent vehicles. COOP simplifies the process and paperwork required to safely share vehicles between business owners.
  categories:
    - Marketing
  built_by: Crispin Porter Bogusky
  built_by_url: http://www.cpbgroup.com/
  featured: false
- title: Domino's Paving for Pizza
  url: https://www.pavingforpizza.com/
  main_url: https://www.pavingforpizza.com/
  description: >
    Nominate your town for a chance to have your rough drive home from Domino's fixed to pizza perfection.
  categories:
    - Marketing
  built_by: Crispin Porter Bogusky
  built_by_url: http://www.cpbgroup.com/
  featured: false
- title: Propapanda
  url: https://propapanda.eu/
  main_url: https://propapanda.eu/
  description: >
    Is a creative production house based in Tallinn, Estonia. We produce music videos, commercials, films and campaigns – from scratch to finish.
  categories:
    - Video
    - Portfolio
    - Agency
    - Media
  built_by: Henry Kehlmann
  built_by_url: https://github.com/madhenry/
  featured: false
- title: JAMstack.paris
  url: https://jamstack.paris/
  main_url: https://jamstack.paris/
  source_url: https://github.com/JAMstack-paris/jamstack.paris
  description: >
    JAMstack-focused, bi-monthly meetup in Paris
  categories:
    - Web Development
  built_by: Matthieu Auger & Nicolas Goutay
  built_by_url: https://github.com/JAMstack-paris
  featured: false
- title: DexWallet - The only Wallet you need by Dexlab
  main_url: "https://www.dexwallet.io/"
  url: "https://www.dexwallet.io/"
  source_url: "https://github.com/dexlab-io/DexWallet-website"
  featured: false
  description: >-
    DexWallet is a secure, multi-chain, mobile wallet with an upcoming one-click exchange for mobile.
  categories:
    - App
    - Open Source
  built_by: DexLab
  built_by_url: "https://github.com/dexlab-io"
- title: Kings Valley Paving
  url: https://kingsvalleypaving.com
  main_url: https://kingsvalleypaving.com
  description: >
    Kings Valley Paving is an asphalt, paving and concrete company serving the commercial, residential and industrial sectors in the Greater Toronto Area. Site designed by Stephen Bell.
  categories:
    - Marketing
  built_by: Michael Uloth
  built_by_url: https://www.michaeluloth.com
  featured: false
- title: Peter Barrett
  url: "https://www.peterbarrett.ca"
  main_url: "https://www.peterbarrett.ca"
  description: >
    Peter Barrett is a Canadian baritone from Newfoundland and Labrador who performs opera and concert repertoire in Canada, the U.S. and around the world. Site designed by Stephen Bell.
  categories:
    - Portfolio
    - Music
  built_by: Michael Uloth
  built_by_url: https://www.michaeluloth.com
  featured: false
- title: NARCAN
  main_url: https://www.narcan.com
  url: https://www.narcan.com
  description: >
    NARCAN Nasal Spray is the first and only FDA-approved nasal form of naloxone for the emergency treatment of a known or suspected opioid overdose.
  categories:
    - Healthcare
  built_by: NARCAN
  built_by_url: https://www.narcan.com
  featured: false
- title: Ritual
  main_url: https://ritual.com
  url: https://ritual.com
  description: >
    Ritual started with a simple question, what exactly is in women's multivitamins? This is the story of what happened when our founder Kat started searching for answers — the story of Ritual.
  categories:
    - Healthcare
  built_by: Ritual
  built_by_url: https://ritual.com
  featured: false
- title: Truebill
  main_url: https://www.truebill.com
  url: https://www.truebill.com
  description: >
    Truebill empowers you to take control of your money.
  categories:
    - Finance
  built_by: Truebill
  built_by_url: https://www.truebill.com
  featured: false
- title: Smartling
  main_url: https://www.smartling.com
  url: https://www.smartling.com
  description: >
    Smartling enables you to automate, manage, and professionally translate content so that you can do more with less.
  categories:
    - Marketing
  built_by: Smartling
  built_by_url: https://www.smartling.com
  featured: false
- title: Clear
  main_url: https://www.clearme.com
  url: https://www.clearme.com
  description: >
    At clear, we’re working toward a future where you are your ID, enabling you to lead an unstoppable life.
  categories:
    - Security
  built_by: Clear
  built_by_url: https://www.clearme.com
  featured: false
- title: VS Code Rocks
  main_url: "https://vscode.rocks"
  url: "https://vscode.rocks"
  source_url: "https://github.com/lannonbr/vscode-rocks"
  featured: false
  description: >
    VS Code Rocks is a place for weekly news on the newest features and updates to Visual Studio Code as well as trending extensions and neat tricks to continually improve your VS Code skills.
  categories:
    - Open Source
    - Blog
    - Web Development
  built_by: Benjamin Lannon
  built_by_url: "https://github.com/lannonbr"
- title: Particle
  main_url: "https://www.particle.io"
  url: "https://www.particle.io"
  featured: false
  description: Particle is a fully-integrated IoT platform that offers everything you need to deploy an IoT product.
  categories:
    - Marketing
- title: freeCodeCamp curriculum
  main_url: "https://learn.freecodecamp.org"
  url: "https://learn.freecodecamp.org"
  featured: false
  description: Learn to code with free online courses, programming projects, and interview preparation for developer jobs.
  categories:
    - Web Development
    - Learning
- title: Tandem
  main_url: "https://www.tandem.co.uk"
  url: "https://www.tandem.co.uk"
  description: >
    We're on a mission to free you of money misery. Our app, card and savings account are designed to help you spend less time worrying about money and more time enjoying life.
  categories:
    - Finance
    - App
  built_by: Tandem
  built_by_url: https://github.com/tandembank
  featured: false
- title: Monbanquet.fr
  main_url: "https://monbanquet.fr"
  url: "https://monbanquet.fr"
  description: >
    Give your corporate events the food and quality it deserves, thanks to the know-how of the best local artisans.
  categories:
    - eCommerce
    - Food
    - Event
  built_by: Monbanquet.fr
  built_by_url: https://github.com/monbanquet
  featured: false
- title: The Leaky Cauldron Blog
  url: https://theleakycauldronblog.com
  main_url: https://theleakycauldronblog.com
  source_url: https://github.com/v4iv/theleakycauldronblog
  description: >
    A Brew of Awesomeness with a Pinch of Magic...
  categories:
    - Blog
  built_by: Vaibhav Sharma
  built_by_url: https://github.com/v4iv
  featured: false
- title: Wild Drop Surf Camp
  main_url: "https://wilddropsurfcamp.com"
  url: "https://wilddropsurfcamp.com"
  description: >
    Welcome to Portugal's best kept secret and be amazed with our nature. Here you can explore, surf, taste the world's best gastronomy and wine, feel the North Canyon's power with the biggest waves in the world and so many other amazing things. Find us, discover yourself!
  categories:
    - Travel
  built_by: Samuel Fialho
  built_by_url: https://samuelfialho.com
  featured: false
- title: JoinUp HR chatbot
  url: https://www.joinup.io
  main_url: https://www.joinup.io
  description: Custom HR chatbot for better candidate experience
  categories:
    - App
    - Technology
  featured: false
- title: JDCastro Web Design & Development
  main_url: https://jacobdcastro.com
  url: https://jacobdcastro.com
  source_url: https://github.com/jacobdcastro/personal-site
  featured: false
  description: >
    A small business site for freelance web designer and developer Jacob D. Castro. Includes professional blog, contact forms, and soon-to-come portfolio of sites for clients. Need a new website or an extra developer to share the workload? Feel free to check out the website!
  categories:
    - Blog
    - Portfolio
    - Business
    - Freelance
  built_by: Jacob D. Castro
  built_by_url: https://twitter.com/jacobdcastro
- title: Gatsby Tutorials
  main_url: https://www.gatsbytutorials.com
  url: https://www.gatsbytutorials.com
  source_url: https://github.com/ooloth/gatsby-tutorials
  featured: false
  description: >
    Gatsby Tutorials is a community-updated list of video, audio and written tutorials to help you learn GatsbyJS.
  categories:
    - Web Development
    - Education
    - Open Source
  built_by: Michael Uloth
  built_by_url: "https://www.michaeluloth.com"
- title: Grooovinger
  url: https://www.grooovinger.com
  main_url: https://www.grooovinger.com
  description: >
    Martin Grubinger, a web developer from Austria
  categories:
    - Portfolio
    - Web Development
  built_by: Martin Grubinger
  built_by_url: https://www.grooovinger.com
  featured: false
- title: LXDX - the Crypto Derivatives Exchange
  main_url: https://www.lxdx.co/
  url: https://www.lxdx.co/
  description: >
    LXDX is the world's fastest crypto exchange. Our mission is to bring innovative financial products to retail crypto investors, providing access to the same speed and scalability that institutional investors already depend on us to deliver each and every day.
  categories:
    - Marketing
    - Finance
  built_by: Corey Ward
  built_by_url: http://www.coreyward.me/
  featured: false
- title: Kyle McDonald
  url: https://kylemcd.com
  main_url: https://kylemcd.com
  source_url: https://github.com/kylemcd/personal-site-react
  description: >
    Personal site + blog for Kyle McDonald
  categories:
    - Blog
  built_by: Kyle McDonald
  built_by_url: https://kylemcd.com
  featured: false
- title: VSCode Power User Course
  main_url: https://VSCode.pro
  url: https://VSCode.pro
  description: >
    After 10 years with Sublime, I switched to VSCode. Love it. Spent 1000+ hours building a premium video course to help you switch today. 200+ power user tips & tricks turn you into a VSCode.pro
  categories:
    - Education
    - Learning
    - eCommerce
    - Marketing
    - Technology
    - Web Development
  built_by: Ahmad Awais
  built_by_url: https://twitter.com/MrAhmadAwais/
  featured: false
- title: Thijs Koerselman Portfolio
  main_url: https://www.vauxlab.com
  url: https://www.vauxlab.com
  featured: false
  description: >
    Portfolio of Thijs Koerselman. A freelance software engineer, full-stack web developer and sound designer.
  categories:
    - Portfolio
    - Business
    - Freelance
    - Technology
    - Web Development
    - Music
- title: Ad Hoc Homework
  main_url: https://homework.adhoc.team
  url: https://homework.adhoc.team
  description: >
    Ad Hoc builds government digital services that are fast, efficient, and usable by everyone. Ad Hoc Homework is a collection of coding and design challenges for candidates applying to our open positions.
  categories:
    - Web Development
    - Government
    - Healthcare
    - Programming
  built_by_url: https://adhoc.team
  featured: false
- title: Birra Napoli
  main_url: http://www.birranapoli.it
  url: http://www.birranapoli.it
  built_by: Ribrain
  built_by_url: https://www.ribrainstudio.com
  featured: false
  description: >
    Birra Napoli official site
  categories:
    - Landing Page
    - Business
    - Food
- title: Satispay
  url: https://www.satispay.com
  main_url: https://www.satispay.com
  categories:
    - Business
    - Finance
    - Technology
  built_by: Satispay
  built_by_url: https://www.satispay.com
  featured: false
- title: The Movie Database - Gatsby
  url: https://tmdb.lekoarts.de
  main_url: https://tmdb.lekoarts.de
  source_url: https://github.com/LekoArts/gatsby-source-tmdb-example
  categories:
    - Open Source
    - Entertainment
    - Gallery
  featured: false
  built_by: LekoArts
  built_by_url: "https://github.com/LekoArts"
  description: >
    Source from The Movie Database (TMDb) API (v3) in Gatsby. This example is built with react-spring, React hooks and react-tabs and showcases the gatsby-source-tmdb plugin. It also has some client-only paths and uses gatsby-image.
- title: LANDR - Creative Tools for Musicians
  url: https://www.landr.com/
  main_url: https://www.landr.com/en/
  categories:
    - Music
    - Technology
    - Business
    - Entrepreneurship
    - Freelance
    - Marketing
    - Media
  featured: false
  built_by: LANDR
  built_by_url: https://twitter.com/landr_music
  description: >
    Marketing website built for LANDR. LANDR is a web application that provides tools for musicians to master their music (using artificial intelligence), collaborate with other musicians, and distribute their music to multiple platforms.
- title: ClinicJS
  url: https://clinicjs.org/
  main_url: https://clinicjs.org/
  categories:
    - Technology
    - Documentation
  featured: false
  built_by: NearForm
  built_by_url: "https://www.nearform.com/"
  description: >
    Tools to help diagnose and pinpoint Node.js performance issues.
- title: KOBIT
  main_url: "https://kobit.in"
  url: "https://kobit.in"
  description: Automated Google Analytics Report with everything you need and more
  featured: false
  categories:
    - Marketing
    - Blog
  built_by: mottox2
  built_by_url: "https://mottox2.com"
- title: Aleksander Hansson
  main_url: https://ahansson.com
  url: https://ahansson.com
  featured: false
  description: >
    Portfolio website for Aleksander Hansson
  categories:
    - Portfolio
    - Business
    - Freelance
    - Technology
    - Web Development
    - Consulting
  built_by: Aleksander Hansson
  built_by_url: https://www.linkedin.com/in/aleksanderhansson/
- title: Surfing Nosara
  main_url: "https://www.surfingnosara.com"
  url: "https://www.surfingnosara.com"
  description: Real estate, vacation, and surf report hub for Nosara, Costa Rica
  featured: false
  categories:
    - Business
    - Blog
    - Gallery
    - Marketing
  built_by: Desarol
  built_by_url: "https://www.desarol.com"
- title: Crispin Porter Bogusky
  url: https://cpbgroup.com/
  main_url: https://cpbgroup.com/
  description: >
    We solve the world’s toughest communications problems with the most quantifiably potent creative assets.
  categories:
    - Agency
    - Design
    - Marketing
  built_by: Crispin Porter Bogusky
  built_by_url: https://cpbgroup.com/
  featured: false
- title: graphene-python
  url: https://graphene-python.org
  main_url: https://graphene-python.org
  description: Graphene is a collaboratively funded project.Graphene-Python is a library for building GraphQL APIs in Python easily.
  categories:
    - Library
    - API
    - Documentation
  featured: false
- title: Engel & Völkers Ibiza Holiday Rentals
  main_url: "https://www.ev-ibiza.com/"
  url: "https://www.ev-ibiza.com/"
  featured: false
  built_by: Ventura Digitalagentur
  description: >
    Engel & Völkers, one of the most successful real estate agencies in the world, offers luxury holiday villas to rent in Ibiza.
  categories:
    - Travel
- title: Sylvain Hamann's personal website
  url: "https://shamann.fr"
  main_url: "https://shamann.fr"
  source_url: "https://github.com/sylvhama/shamann-gatsby/"
  description: >
    Sylvain Hamann, web developer from France
  categories:
    - Portfolio
    - Web Development
  built_by: Sylvain Hamann
  built_by_url: "https://twitter.com/sylvhama"
  featured: false
- title: Luca Crea's portfolio
  main_url: https://lcrea.github.io
  url: https://lcrea.github.io
  description: >
    Portfolio and personal website of Luca Crea, an Italian software engineer.
  categories:
    - Portfolio
  built_by: Luca Crea
  built_by_url: https://github.com/lcrea
  featured: false
- title: Escalade Sports
  main_url: "https://www.escaladesports.com/"
  url: "https://www.escaladesports.com/"
  categories:
    - eCommerce
    - Sports
  built_by: Escalade Sports
  built_by_url: "https://www.escaladesports.com/"
  featured: false
- title: Exposify
  main_url: "https://www.exposify.de/"
  url: "https://www.exposify.de/"
  description: >
    This is our German website built with Gatsby 2.0, Emotion and styled-system.
    Exposify is a proptech startup and builds technology for real estate businesses.
    We provide our customers with an elegant agent software in combination
    with beautifully designed and fast websites.
  categories:
    - Web Development
    - Real Estate
    - Agency
    - Marketing
  built_by: Exposify
  built_by_url: "https://www.exposify.de/"
  featured: false
- title: Steak Point
  main_url: https://www.steakpoint.at/
  url: https://www.steakpoint.at/
  description: >
    Steak Restaurant in Vienna, Austria (Wien, Österreich).
  categories:
    - Food
  built_by: Peter Kroyer
  built_by_url: https://www.peterkroyer.at/
  featured: false
- title: Takumon blog
  main_url: "https://takumon.com"
  url: "https://takumon.com"
  source_url: "https://github.com/Takumon/blog"
  description: Java Engineer's tech blog.
  featured: false
  categories:
    - Blog
  built_by: Takumon
  built_by_url: "https://twitter.com/inouetakumon"
- title: DayThirty
  main_url: "https://daythirty.com"
  url: "https://daythirty.com"
  description: DayThirty - ideas for the new year.
  featured: false
  categories:
    - Marketing
  built_by: Jack Oliver
  built_by_url: "https://twitter.com/mrjackolai"
- title: TheAgencyProject
  main_url: "https://theagencyproject.co"
  url: "https://theagencyproject.co"
  description: Agency model, without agency overhead.
  categories:
    - Agency
  built_by: JV-LA
  built_by_url: https://jv-la.com
- title: Karen Hou's portfolio
  main_url: https://www.karenhou.com/
  url: https://www.karenhou.com/
  categories:
    - Portfolio
  built_by: Karen H. Developer
  built_by_url: https://github.com/karenhou
  featured: false
- title: Jean Luc Ponty
  main_url: "https://ponty.com"
  url: "https://ponty.com"
  description: Official site for Jean Luc Ponty, French virtuoso violinist and jazz composer.
  featured: false
  categories:
    - Music
    - Entertainment
  built_by: Othermachines
  built_by_url: "https://othermachines.com"
- title: Rosewood Family Advisors
  main_url: "https://www.rfallp.com/"
  url: "https://www.rfallp.com/"
  description: Rosewood Family Advisors LLP (Palo Alto) provides a diverse range of family office services customized for ultra high net worth individuals.
  featured: false
  categories:
    - Finance
    - Business
  built_by: Othermachines
  built_by_url: "https://othermachines.com"
- title: Standing By Company
  main_url: "https://standingby.company"
  url: "https://standingby.company"
  description: A brand experience design company led by Scott Mackenzie and Trent Barton.
  featured: false
  categories:
    - Design
    - Web Development
  built_by: Standing By Company
  built_by_url: "https://standingby.company"
- title: Ashley Thouret
  main_url: "https://www.ashleythouret.com"
  url: "https://www.ashleythouret.com"
  description: Official website of Canadian soprano Ashley Thouret. Site designed by Stephen Bell.
  categories:
    - Portfolio
    - Music
  built_by: Michael Uloth
  built_by_url: "https://www.michaeluloth.com"
  featured: false
- title: The AZOOR Society
  main_url: "https://www.azoorsociety.org"
  url: "https://www.azoorsociety.org"
  description: The AZOOR Society is a UK-based charity committed to promoting awareness of Acute Zonal Occult Outer Retinopathy and assisting further research. Site designed by Stephen Bell.
  categories:
    - Community
    - Nonprofit
  built_by: Michael Uloth
  built_by_url: "https://www.michaeluloth.com"
  featured: false
- title: Gábor Fűzy pianist
  main_url: "https://pianobar.hu"
  url: "https://pianobar.hu"
  description: Gábor Fűzy pianist's official website built with Gatsby v2.
  categories:
    - Music
  built_by: Zoltán Bedi
  built_by_url: "https://github.com/B3zo0"
  featured: false
- title: Logicwind
  main_url: "https://logicwind.com"
  url: "https://logicwind.com"
  description: Website of Logicwind - JavaScript experts, Technology development agency & consulting.
  featured: false
  categories:
    - Portfolio
    - Agency
    - Web Development
    - Consulting
  built_by: Logicwind
  built_by_url: "https://www.logicwind.com"
- title: ContactBook.app
  main_url: "https://contactbook.app"
  url: "https://contactbook.app"
  description: Seamlessly share Contacts with G Suite team members
  featured: false
  categories:
    - Landing Page
    - Blog
  built_by: Logicwind
  built_by_url: "https://www.logicwind.com"
- title: Waterscapes
  main_url: "https://waterscap.es"
  url: "https://waterscap.es/lake-monteynard/"
  source_url: "https://github.com/gaelbillon/Waterscapes-Gatsby-site"
  description: Waterscap.es is a directory of bodies of water (creeks, ponds, waterfalls, lakes, etc) with information about each place such as how to get there, hike time, activities and photos and a map displayed with the Mapbox GL SJ npm package. It was developed with the goal of learning Gatsby. This website is based on the gatsby-contentful-starter and uses Contentful as CMS. It is hosted on Netlify. Hooks are setup with Bitbucket and Contentful to trigger a new build upon code or content changes. The data on Waterscap.es is a mix of original content and informations from the internets gathered and put together.
  categories:
    - Directory
    - Photography
    - Travel
  built_by: Gaël Billon
  built_by_url: "https://gaelbillon.com"
  featured: false
- title: Packrs
  url: "https://www.packrs.co/"
  main_url: "https://www.packrs.co/"
  description: >
    Packrs is a local delivery platform, one spot for all your daily requirements. On a single tap get everything you need at your doorstep.
  categories:
    - Marketing
    - Landing Page
    - Entrepreneurship
  built_by: Vipin Kumar Rawat
  built_by_url: "https://github.com/aesthytik"
  featured: false
- title: HyakuninIsshu
  main_url: "https://hyakuninanki.net"
  url: "https://hyakuninanki.net"
  source_url: "https://github.com/rei-m/web_hyakuninisshu"
  description: >
    HyakuninIsshu is a traditional Japanese card game.
  categories:
    - Education
    - Gallery
    - Entertainment
  built_by: Rei Matsushita
  built_by_url: "https://github.com/rei-m/"
  featured: false
- title: WQU Partners
  main_url: "https://partners.wqu.org/"
  url: "https://partners.wqu.org/"
  featured: false
  categories:
    - Marketing
    - Education
    - Landing Page
  built_by: Corey Ward
  built_by_url: "http://www.coreyward.me/"
- title: Federico Giacone
  url: "https://federico.giac.one/"
  main_url: "https://federico.giac.one"
  source_url: "https://github.com/leopuleo/federico.giac.one"
  description: >
    Digital portfolio for Italian Architect Federico Giacone.
  categories:
    - Portfolio
    - Gallery
  built_by: Leonardo Giacone
  built_by_url: "https://github.com/leopuleo"
  featured: false
- title: Station
  url: "https://getstation.com/"
  main_url: "https://getstation.com/"
  description: Station is the first smart browser for busy people. A single place for all of your web applications.
  categories:
    - Technology
    - Web Development
    - Productivity
  featured: false
- title: Vyron Vasileiadis
  url: "https://fedonman.com/"
  main_url: "https://fedonman.com"
  source_url: "https://github.com/fedonman/fedonman-website"
  description: Personal space of Vyron Vasileiadis aka fedonman, a Web & IoT Developer, Educator and Entrepreneur based in Athens, Greece.
  categories:
    - Portfolio
    - Technology
    - Web Development
    - Education
  built_by: Vyron Vasileiadis
  built_by_url: "https://github.com/fedonman"
- title: Fabien Champigny
  url: "https://www.champigny.name/"
  main_url: "https://www.champigny.name/"
  built_by_url: "https://www.champigny.name/"
  description: Fabien Champigny's personal blog. Entrepreneur, hacker and loves street photo.
  categories:
    - Blog
    - Gallery
    - Photography
    - Productivity
    - Entrepreneurship
  featured: false
- title: Alex Xie - Portfolio
  url: https://alexieyizhe.me/
  main_url: https://alexieyizhe.me/
  source_url: https://github.com/alexieyizhe/alexieyizhe.github.io
  description: >
    Personal website of Alex Yizhe Xie, a University of Waterloo Computer Science student and coding enthusiast.
  categories:
    - Blog
    - Portfolio
    - Web Development
  featured: false
- title: Equithon
  url: https://equithon.org/
  main_url: https://equithon.org/
  source_url: https://github.com/equithon/site-main/
  built_by: Alex Xie
  built_by_url: https://alexieyizhe.me/
  description: >
    Equithon is the largest social innovation hackathon in Waterloo, Canada. It was founded in 2016 to tackle social equity issues and create change.
  categories:
    - Education
    - Event
    - Learning
    - Open Source
    - Nonprofit
    - Technology
  featured: false
- title: Dale Blackburn - Portfolio
  url: https://dakebl.co.uk/
  main_url: https://dakebl.co.uk/
  description: >
    Dale Blackburn's personal website and blog.
  categories:
    - Blog
    - Portfolio
    - Web Development
  featured: false
- title: Portfolio of Anthony Wiktor
  url: https://www.anthonydesigner.com/
  main_url: https://www.anthonydesigner.com/
  description: >
    Anthony Wiktor is a Webby Award-Winning Creative Director and Digital Designer twice named Hot 100 by WebDesigner Magazine. Anthony has over a decade of award-winning experience in design and has worked on projects across a diverse set of industries — from entertainment to consumer products to hospitality to technology. Anthony is a frequent lecturer at USC’s Annenberg School for Communication & Journalism and serves on the board of AIGA Los Angeles.
  categories:
    - Portfolio
    - Marketing
  built_by: Maciej Leszczyński
  built_by_url: https://twitter.com/_maciej
  featured: false
- title: Frame.io Workflow Guide
  main_url: https://workflow.frame.io
  url: https://workflow.frame.io
  description: >
    The web’s most comprehensive post-production resource, written by pro filmmakers, for pro filmmakers. Always expanding, always free.
  categories:
    - Education
  built_by: Frame.io
  built_by_url: https://frame.io
  featured: false
- title: MarcySutton.com
  main_url: https://marcysutton.com
  url: https://marcysutton.com
  description: >
    The personal website of web developer and accessibility advocate Marcy Sutton.
  categories:
    - Blog
    - Accessibility
    - Video
    - Photography
  built_by: Marcy Sutton
  built_by_url: https://marcysutton.com
  featured: true
- title: WPGraphQL Docs
  main_url: https://docs.wpgraphql.com
  url: https://docs.wpgraphql.com
  description: >
    Documentation for WPGraphQL, a free open-source WordPress plugin that provides an extendable GraphQL schema and API for any WordPress site.
  categories:
    - API
    - Documentation
    - Technology
    - Web Development
    - WordPress
  built_by: WPGraphQL
  built_by_url: https://wpgraphql.com
  featured: false
- title: Shine Lawyers
  main_url: https://www.shine.com.au
  url: https://www.shine.com.au
  description: >
    Shine Lawyers is an Australian legal services website built with Gatsby v2, Elasticsearch, Isso, and Geolocation services.
  categories:
    - Business
    - Blog
- title: Parallel Polis Kosice
  url: https://www.paralelnapoliskosice.sk/
  main_url: https://www.paralelnapoliskosice.sk/
  source_url: https://github.com/ParalelnaPolisKE/paralelnapoliskosice.sk
  description: >
    Parallel Polis is a collective of people who want to live in a more opened world. We look for possibilities and technologies (Bitcoin, the blockchain, reputation systems and decentralized technologies in general) that open new ways, make processes easier and remove unnecessary barriers. We want to create an environment that aims at education, discovering and creating better systems for everybody who is interested in freedom and independence.
  categories:
    - Blog
    - Education
    - Technology
  built_by: Roman Vesely
  built_by_url: https://romanvesely.
  featured: false
- title: Unda Solutions
  url: https://unda.com.au
  main_url: https://unda.com.au
  description: >
    A custom web application development company in Perth, WA
  categories:
    - Business
    - Freelance
    - Web Development
    - Technology
  featured: false
- title: BIGBrave
  main_url: https://bigbrave.digital
  url: https://bigbrave.digital
  description: >
    BIGBrave is a strategic design firm. We partner with our clients, big and small, to design & create human-centered brands, products, services and systems that are simple, beautiful and easy to use.
  categories:
    - Agency
    - Web Development
    - Marketing
    - Technology
    - WordPress
  built_by: Francois Brill | BIGBrave
  built_by_url: https://bigbrave.digital
  featured: false
- title: 5th Avenue Properties
  main_url: https://5thavenue.co.za
  url: https://5thavenue.co.za
  description: >
    5th Avenue Properties specializes in the leasing and sales of office space and industrial property. BIGBrave built the website in Gatsby with data from an API server (CRM) for all the property and consultant data, and WordPress for all the website content data and case studies. All forms on the website was also directly integrated into the CRM system to ensure no leads are lost. People cannot stop commenting on the speed of the site and the property search.
  categories:
    - Technology
    - WordPress
    - API
  built_by: Russel Povey and Francois Brill | BIGBrave
  built_by_url: https://bigbrave.digital
  featured: false
- title: Intsha Consulting
  main_url: https://intsha.co.za
  url: https://intsha.co.za
  description: >
    Intsha is a bespoke Human Resources consultancy firm offering expert Recruitment and Talent Management services in today's competitive marketplace. BIGBrave helped Intsha design and develop a bespoke online presense helping them stand out from the crowd.
  categories:
    - Consulting
    - Marketing
    - WordPress
  built_by: Evan Janovsky | BIGBrave
  built_by_url: https://bigbrave.digital
  featured: false
- title: MHW Law
  main_url: https://mhwlaw.ca
  url: https://mhwlaw.ca
  description: >
    MHW is a full service law firm that has offered legal representation and advice to clients locally and throughout British Columbia since 1984. BIGBrave helped MHW bring their website into the 21st century by offering the best and latest Gatsby site to help them stand our from the crowd.
  categories:
    - Law
    - Marketing
    - WordPress
  built_by: Evan Janovsky and Francois Brill | BIGBrave
  built_by_url: https://bigbrave.digital
  featured: false
- title: KegTracker
  main_url: https://www.kegtracker.co.za
  url: https://www.kegtracker.co.za
  description: >
    Keg Tracker is part of the Beverage Insights family and its sole aim is to provide you with the right data about your kegs to make better decisions. In today’s business landscape having the right information at your finger tips is crucial to the agility of your business.
  categories:
    - Food
    - Business
    - Technology
  built_by: Francois Brill | BIGBrave
  built_by_url: https://bigbrave.digital
  featured: false
- title: Mike Nichols
  url: https://www.mikenichols.me
  main_url: https://www.mikenichols.me
  description: >
    Portfolio site of Mike Nichols, a UX designer and product development lead.
  categories:
    - Portfolio
    - Technology
    - Web Development
  built_by: Mike Nichols
  featured: false
- title: Steve Haid
  url: https://www.stevehaid.com
  main_url: https://www.stevehaid.com
  description: >
    Steve Haid is a real estate agent and Professional Financial Planner (PFP) who has been helping clients achieve their investment goals since 2006. Site designed by Stephen Bell.
  categories:
    - Marketing
    - Real Estate
  built_by: Michael Uloth
  built_by_url: "https://www.michaeluloth.com"
- title: Incremental - Loyalty, Rewards and Incentive Programs
  main_url: https://www.incremental.com.au
  url: https://www.incremental.com.au
  description: >
    Sydney-based digital agency specialising in loyalty, rewards and incentive programs. WordPress backend; Cloudinary, YouTube and Hubspot form integration; query data displayed as animated SVG graphs; video background in the header.
  categories:
    - Agency
    - Portfolio
    - WordPress
  built_by: Incremental
  built_by_url: https://www.incremental.com.au
  featured: false
- title: Technica11y
  main_url: https://www.technica11y.org
  url: https://www.technica11y.org
  description: >
    Discussing challenges in technical accessibility.
  categories:
    - Accessibility
    - Education
    - Video
  built_by: Tenon.io
  built_by_url: https://tenon.io
  featured: false
- title: Matthew Secrist
  main_url: https://www.matthewsecrist.net
  url: https://www.matthewsecrist.net
  source_url: https://github.com/matthewsecrist/v3
  description: >
    Matthew Secrist's personal portfolio using Gatsby, Prismic and Styled-Components.
  categories:
    - Portfolio
    - Technology
    - Web Development
  built_by: Matthew Secrist
  built_by_url: https://www.matthewsecrist.net
  featured: false
- title: Node.js Dev
  main_url: https://nodejs.dev
  url: https://nodejs.dev
  source_url: https://github.com/nodejs/nodejs.dev
  description: >
    Node.js Foundation Website.
  categories:
    - Documentation
    - Web Development
  built_by: Node.js Website Redesign Working Group
  built_by_url: https://github.com/nodejs/website-redesign
  featured: false
- title: Sheffielders
  main_url: https://sheffielders.org
  url: https://sheffielders.org
  source_url: https://github.com/davemullenjnr/sheffielders
  description: >
    A collective of businesses, creatives, and projects based in Sheffield, UK.
  categories:
    - Directory
  built_by: Dave Mullen Jnr
  built_by_url: https://davemullenjnr.co.uk
  featured: false
- title: Stealth Labs
  url: https://stealthlabs.io
  main_url: https://stealthlabs.io
  description: >
    We design and develop for the web, mobile and desktop
  categories:
    - Portfolio
    - Web Development
  built_by: Edvins Antonovs
  built_by_url: https://edvins.io
  featured: false
- title: Constanzia Yurashko
  main_url: https://www.constanziayurashko.com
  url: https://www.constanziayurashko.com
  description: >
    Exclusive women's ready-to-wear fashion by designer Constanzia Yurashko.
  categories:
    - Portfolio
  built_by: Maxim Andries
  featured: false
- title: Algolia
  url: https://algolia.com
  main_url: https://algolia.com
  description: >
    Algolia helps businesses across industries quickly create relevant, scalable, and lightning fast search and discovery experiences.
  categories:
    - Web Development
    - Technology
    - Open Source
    - Featured
  built_by: Algolia
  featured: true
- title: GVD Renovations
  url: https://www.gvdrenovationsinc.com/
  main_url: https://www.gvdrenovationsinc.com/
  description: >
    GVD Renovations is a home improvement contractor with a well known reputation as a professional, quality contractor in California.
  categories:
    - Business
  built_by: David Krasniy
  built_by_url: http://dkrasniy.com
  featured: false
- title: Styled System
  url: https://styled-system.com/
  main_url: https://styled-system.com/
  source_url: https://github.com/styled-system/styled-system/tree/master/docs
  description: >
    Style props for rapid UI development.
  categories:
    - Design System
  built_by: Brent Jackson
  built_by_url: https://jxnblk.com/
- title: Timehacker
  url: https://timehacker.app
  main_url: https://timehacker.app
  description: >
    Procrastination killer, automatic time tracking app to skyrocket your productivity
  categories:
    - Productivity
    - App
    - Technology
    - Marketing
    - Landing Page
  built_by: timehackers
  featured: false
- title: Little & Big
  main_url: "https://www.littleandbig.com.au/"
  url: "https://www.littleandbig.com.au/"
  description: >
    Little & Big exists with the aim to create Websites, Apps, E-commerce stores
    that are consistently unique and thoughtfully crafted, every time.
  categories:
    - Agency
    - Design
    - Web Development
    - Portfolio
  built_by: Little & Big
  built_by_url: "https://www.littleandbig.com.au/"
  featured: false
- title: Cat Knows
  main_url: "https://catnose99.com/"
  url: "https://catnose99.com/"
  description: >
    Personal blog built with Gatsby v2.
  categories:
    - Blog
    - Web Development
  built_by: CatNose
  built_by_url: "https://twitter.com/catnose99"
  featured: false
- title: just some dev
  url: https://www.iamdeveloper.com
  main_url: https://www.iamdeveloper.com
  source_url: https://github.com/nickytonline/www.iamdeveloper.com
  description: >
    Just some software developer writing things ✏️
  categories:
    - Blog
  built_by: Nick Taylor
  built_by_url: https://www.iamdeveloper.com
  featured: false
- title: Keziah Moselle Blog
  url: https://blog.keziahmoselle.fr/
  main_url: https://blog.keziahmoselle.fr/
  source_url: https://github.com/KeziahMoselle/blog.keziahmoselle.fr
  description: >
    ✍️ A place to share my thoughts.
  categories:
    - Blog
  built_by: Keziah Moselle
  built_by_url: https://keziahmoselle.fr/
- title: xfuture's blog
  url: https://www.xfuture-blog.com/
  main_url: https://www.xfuture-blog.com/
  source_url: https://github.com/xFuture603/xfuture-blog
  description: >
    A blog about Devops, Web development, and my insights as a systems engineer.
  categories:
    - Blog
  built_by: Daniel Uhlmann
  built_by_url: https://www.xfuture-blog.com/
- title: Mayne's Blog
  main_url: "https://gine.me/"
  url: "https://gine.me/page/1"
  source_url: "https://github.com/mayneyao/gine-blog"
  featured: false
  categories:
    - Blog
    - Web Development
- title: Bakedbird
  url: https://bakedbird.com
  main_url: https://bakedbird.com
  description: >
    Eleftherios Psitopoulos - A frontend developer from Greece ☕
  categories:
    - Portfolio
    - Blog
  built_by: Eleftherios Psitopoulos
  built_by_url: https://bakedbird.com
- title: Benjamin Lannon
  url: https://lannonbr.com
  main_url: https://lannonbr.com
  source_url: https://github.com/lannonbr/Portfolio-gatsby
  description: >
    Personal portfolio of Benjamin Lannon
  categories:
    - Portfolio
    - Web Development
  built_by: Benjamin Lannon
  built_by_url: https://lannonbr.com
  featured: false
- title: Aravind Balla
  url: https://aravindballa.com
  main_url: https://aravindballa.com
  source_url: https://github.com/aravindballa/website2017
  description: >
    Personal portfolio of Aravind Balla
  categories:
    - Portfolio
    - Blog
    - Web Development
  built_by: Aravind Balla
  built_by_url: https://aravindballa.com
- title: Kaleb McKelvey
  url: https://kalebmckelvey.com
  main_url: https://kalebmckelvey.com
  source_url: https://github.com/avatar-kaleb/kalebmckelvey-site
  description: >
    Personal portfolio of Kaleb McKelvey!
  categories:
    - Blog
    - Portfolio
  built_by: Kaleb McKelvey
  built_by_url: https://kalebmckelvey.com
  featured: false
- title: Michal Czaplinski
  url: https://czaplinski.io
  main_url: https://czaplinski.io
  source_url: https://github.com/michalczaplinski/michalczaplinski.github.io
  description: >
    Michal Czaplinski is a full-stack developer 🚀
  categories:
    - Portfolio
    - Web Development
  built_by: Michal Czaplinski mmczaplinski@gmail.com
  built_by_url: https://czaplinski.io
  featured: false
- title: Interactive Investor (ii)
  url: https://www.ii.co.uk
  main_url: https://www.ii.co.uk
  description: >
    Hybrid (static/dynamic) Gatsby web app for ii's free research, news and analysis, discussion and product marketing site.
  categories:
    - Business
    - Finance
    - Technology
  built_by: Interactive Investor (ii)
  built_by_url: https://www.ii.co.uk
  featured: false
- title: Weingut Goeschl
  url: https://www.weingut-goeschl.at/
  main_url: https://www.weingut-goeschl.at/
  description: >
    Weingut Goeschl is a family winery located in Gols, Burgenland in Austria (Österreich)
  categories:
    - eCommerce
    - Business
  built_by: Peter Kroyer
  built_by_url: https://www.peterkroyer.at/
  featured: false
- title: Hash Tech Guru
  url: https://hashtech.guru
  main_url: https://hashtech.guru
  description: >
    Software Development Training School and Tech Blog
  categories:
    - Blog
    - Education
  built_by: Htet Wai Yan Soe
  built_by_url: https://github.com/johnreginald
- title: AquaGruppen Vattenfilter
  url: https://aquagruppen.se
  main_url: https://aquagruppen.se/
  description: >
    Water filter and water treatment products in Sweden
  categories:
    - Business
    - Technology
  built_by: Johan Eliasson
  built_by_url: https://github.com/elitan
  featured: false
- title: Josef Aidt
  url: https://josefaidt.dev
  main_url: https://josefaidt.dev
  source_url: https://github.com/josefaidt/josefaidt.github.io
  description: >
    Personal website, blog, portfolio for Josef Aidt
  categories:
    - Portfolio
    - Blog
    - Web Development
  built_by: Josef Aidt
  built_by_url: https://twitter.com/garlicbred
- title: How To egghead
  main_url: https://howtoegghead.com/
  url: https://howtoegghead.com/
  source_url: https://github.com/eggheadio/how-to-egghead
  featured: false
  built_by: egghead.io
  built_by_url: https://egghead.io
  description: >
    How to become an egghead instructor or reviewer
  categories:
    - Documentation
    - Education
- title: Sherpalo Ventures
  main_url: "https://www.sherpalo.com/"
  url: "https://www.sherpalo.com/"
  featured: false
  categories:
    - Finance
    - Business
    - Technology
  built_by: Othermachines
  built_by_url: "https://othermachines.com"
- title: WrapCode
  url: https://www.wrapcode.com
  main_url: https://www.wrapcode.com
  description: >
    A full stack blog on Microsoft Azure, JavaScript, DevOps, AI and Bots.
  categories:
    - Blog
    - Technology
    - Web Development
  built_by: Rahul P
  built_by_url: https://twitter.com/_rahulpp
  featured: false
- title: Kirankumar Ambati's Portfolio
  url: https://www.kirankumarambati.me
  main_url: https://www.kirankumarambati.me
  description: >
    Personal website, blog, portfolio of Kirankumar Ambati
  categories:
    - Blog
    - Portfolio
    - Web Development
  built_by: Kirankumar Ambati
  built_by_url: https://github.com/kirankumarambati
  featured: false
- title: Rou Hun Fan's portfolio
  main_url: https://flowen.me
  url: https://flowen.me
  description: >
    Portfolio of creative developer Rou Hun Fan. Built with Gatsby v2 &amp; Greensock drawSVG.
  categories:
    - Portfolio
  built_by: Rou Hun Fan Developer
  built_by_url: https://flowen.me
  featured: false
- title: chadly.net
  url: https://www.chadly.net
  main_url: https://www.chadly.net
  source_url: https://github.com/chadly/chadly.net
  description: >
    Personal tech blog by Chad Lee.
  categories:
    - Blog
    - Technology
    - Web Development
  built_by: Chad Lee
  built_by_url: https://github.com/chadly
  featured: false
- title: CivicSource
  url: https://www.civicsource.com
  main_url: https://www.civicsource.com
  description: >
    Online auction site to purchase tax-distressed properties from local taxing authorities.
  categories:
    - Real Estate
    - Government
  featured: false
- title: SpotYou
  main_url: "https://spotyou.joshglazer.com"
  url: "https://spotyou.joshglazer.com"
  source_url: "https://github.com/joshglazer/spotyou"
  description: >
    SpotYou allows you to watch your favorite music videos on Youtube based on your Spotify Preferences
  categories:
    - Entertainment
    - Music
  built_by: Josh Glazer
  built_by_url: https://linkedin.com/in/joshglazer/
  featured: false
- title: Hesam Kaveh's blog
  description: >
    A blog with great seo that using gatsby-source-wordpress to fetch posts from backend
  main_url: "https://hesamkaveh.com/"
  url: "https://hesamkaveh.com/"
  source_url: "https://github.com/hesamkaveh/sansi"
  featured: false
  categories:
    - Blog
    - WordPress
- title: Oliver Gomes Portfolio
  main_url: https://oliver-gomes.github.io/v4/
  url: https://oliver-gomes.github.io/v4/
  description: >
    As an artist and a web designer/developer, I wanted to find a way to present these two portfolios in a way that made sense.  I felt with new found power of speed, Gatsby helped keep my creativity intact with amazing response and versatility. I felt my butter smooth transition felt much better in user perspective and super happy with the power of Gatsby.
  categories:
    - Portfolio
    - Web Development
    - Blog
  built_by: Oliver Gomes
  built_by_url: https://github.com/oliver-gomes
  featured: false
- title: Patrik Szewczyk
  url: https://www.szewczyk.cz/
  main_url: https://www.szewczyk.cz/
  description: >
    Patrik Szewczyk – JavaScript, TypeScript, React, Node.js developer, Redux, Reason
  categories:
    - Portfolio
  built_by: Patrik Szewczyk
  built_by_url: https://linkedin.com/in/thepatriczek/
  featured: false
- title: Patrik Arvidsson's portfolio
  url: https://www.patrikarvidsson.com
  main_url: https://www.patrikarvidsson.com
  source_url: https://github.com/patrikarvidsson/portfolio-gatsby-contentful
  description: >
    Personal portfolio site of Swedish interaction designer Patrik Arvidsson. Built with Gatsby, Tailwind CSS, Emotion JS and Contentful.
  categories:
    - Blog
    - Design
    - Portfolio
    - Web Development
    - Technology
  built_by: Patrik Arvidsson
  built_by_url: https://www.patrikarvidsson.com
  featured: false
- title: Jacob Cofman's Blog
  description: >
    Personal blog / portfolio about Jacob Cofman.
  main_url: "https://jcofman.de/"
  url: "https://jcofman.de/"
  source_url: "https://github.com/JCofman/jc-website"
  featured: false
  categories:
    - Blog
    - Portfolio
- title: re-geo
  description: >
    re-geo is react based geo cities style component.
  main_url: "https://re-geo.netlify.com/"
  url: "https://re-geo.netlify.com/"
  source_url: "https://github.com/sadnessOjisan/re-geo-lp"
  categories:
    - Open Source
  built_by: sadnessOjisan
  built_by_url: https://twitter.com/sadnessOjisan
  featured: false
- title: Luis Cestou Portfolio
  description: >
    Portfolio of graphic + interactive designer Luis Cestou.
  main_url: "https://luiscestou.com"
  url: "https://luiscestou.com"
  source_url: "https://github.com/lcestou/luiscestou.com"
  built_by: Luis Cestou contact@luiscestou.com
  built_by_url: https://luiscestou.com
  featured: false
  categories:
    - Portfolio
    - Web Development
- title: Data Hackers
  url: https://datahackers.com.br/
  main_url: https://datahackers.com.br/
  description: >
    Official website for the biggest portuguese-speaking data science community. Makes use of several data sources such as podcasts from Anchor, messages from Slack, newsletters from MailChimp and blog posts from Medium. The unique visual design also had its hurdles and was quite fun to develop!
  categories:
    - Blog
    - Education
    - Podcast
    - Technology
  built_by: Kaordica
  built_by_url: https://kaordica.design
  featured: false
- title: TROMAQ
  url: https://www.tromaq.com/
  main_url: https://www.tromaq.com/
  description: >
    TROMAQ executes earthmoving services and rents heavy machinery for construction work. Even with the lack of good photography, their new site managed to pass a solid and trustworthy feeling to visitors during testing and they're already seeing the improvement in brand awareness, being the sole player with a modern website in their industry.
  categories:
    - Marketing
  built_by: Kaordica
  built_by_url: https://kaordica.design
  featured: false
- title: Novida Consulting
  url: https://www.novidaconsultoria.com.br
  main_url: https://www.novidaconsultoria.com.br
  description: >
    Novida’s goal was to position itself as a solid, exclusive and trustworthy brand for families looking for a safe financial future… We created a narrative and visual design that highlight their exclusivity.
  categories:
    - Marketing
  built_by: Kaordica
  built_by_url: https://kaordica.design
  featured: false
- title: We Are Clarks
  url: "https://www.weareclarks.com"
  main_url: "https://www.weareclarks.com"
  source_url: "https://github.com/abeaclark/weareclarks"
  description: >
    A family travel blog.
  categories:
    - Blog
    - Travel
  built_by: Abe Clark
  built_by_url: https://www.linkedin.com/in/abrahamclark/
  featured: false
- title: Guillaume Briday's Blog
  main_url: "https://guillaumebriday.fr/"
  url: "https://guillaumebriday.fr/"
  source_url: "https://github.com/guillaumebriday/guillaumebriday.fr"
  description: >
    My personal blog built with Gatsby and Tailwind CSS.
  categories:
    - Blog
    - Web Development
    - Technology
  built_by: Guillaume Briday
  built_by_url: https://guillaumebriday.fr/
  featured: false
- title: Jean Regisser's Portfolio
  main_url: "https://jeanregisser.com/"
  url: "https://jeanregisser.com/"
  source_url: "https://github.com/jeanregisser/jeanregisser.com"
  featured: false
  description: >
    Portfolio of software engineer Jean Regisser.
  categories:
    - Portfolio
    - Mobile Development
  built_by: Jean Regisser
  built_by_url: "https://jeanregisser.com/"
- title: Chase Ohlson
  url: https://chaseohlson.com
  main_url: https://chaseohlson.com
  description: >
    Portfolio of frontend engineer & web developer Chase Ohlson.
  categories:
    - Portfolio
    - Web Development
  built_by: Chase Ohlson
  built_by_url: https://chaseohlson.com
  featured: false
- title: Zach Schnackel
  url: https://zslabs.com
  main_url: https://zslabs.com
  source_url: "https://github.com/zslabs/zslabs.com"
  description: >
    Portfolio site for UI/Motion Developer, Zach Schnackel.
  categories:
    - Portfolio
    - Web Development
  built_by: Zach Schnackel
  built_by_url: "https://zslabs.com"
- title: Gremlin
  url: https://www.gremlin.com
  main_url: https://www.gremlin.com
  description: >
    Gremlin's Failure as a Service finds weaknesses in your system before they cause problems.
  categories:
    - Marketing
- title: Headless.page
  main_url: https://headless.page/
  url: https://headless.page/
  description: >
    Headless.page is a directory of eCommerce sites featuring headless architecture, PWA features and / or the latest JavaScript technology.
  categories:
    - Directory
    - eCommerce
  built_by: Subscribe Pro
  built_by_url: https://www.subscribepro.com/
  featured: false
- title: Ouracademy
  main_url: https://our-academy.org/
  url: https://our-academy.org/
  source_url: "https://github.com/ouracademy/website"
  description: >
    Ouracademy is an organization that promoves the education in software development through blog posts & videos smiley.
  categories:
    - Open Source
    - Blog
    - Education
  built_by: Ouracademy
  built_by_url: https://github.com/ouracademy
  featured: false
- title: Tenon.io
  main_url: https://tenon.io
  url: https://tenon.io
  description: >
    Tenon.io is an accessibility tooling, services and consulting company.
  categories:
    - API
    - Accessibility
    - Business
    - Consulting
    - Technology
  built_by: Tenon.io
  built_by_url: https://tenon.io
  featured: false
- title: Projectival
  url: https://www.projectival.de/
  main_url: https://www.projectival.de/
  description: >
    Freelancer Online Marketing & Web Development in Cologne, Germany
  categories:
    - Freelance
    - Marketing
    - Web Development
    - Blog
    - Consulting
    - SEO
    - Business
  built_by: Sascha Klapetz
  built_by_url: https://www.projectival.de/
  featured: false
- title: Hetzner Online Community
  main_url: https://community.hetzner.com
  url: https://community.hetzner.com
  description: >
    Hetzner Online Community provides a free collection of high-quality tutorials, which are based on free and open source software, on a variety of topics such as development, system administration, and other web technology.
  categories:
    - Web Development
    - Technology
    - Programming
    - Open Source
    - Community
  built_by: Hetzner Online GmbH
  built_by_url: https://www.hetzner.com/
  featured: false
- title: AGYNAMIX
  url: https://www.agynamix.de/
  main_url: https://www.agynamix.de/
  source_url: https://github.com/tuhlmann/agynamix.de
  description: >
    Full Stack Java, Scala, Clojure, TypeScript, React Developer in Thalheim, Germany
  categories:
    - Freelance
    - Web Development
    - Programming
    - Blog
    - Consulting
    - Portfolio
    - Business
  built_by: Torsten Uhlmann
  built_by_url: https://www.agynamix.de/
  featured: false
- title: syracuse.io
  url: https://syracuse.io
  main_url: https://syracuse.io
  source_url: https://github.com/syracuseio/syracuseio/
  description: >
    Landing page for Syracuse NY Software Development Meetup Groups
  categories:
    - Community
  built_by: Benjamin Lannon
  built_by_url: https://lannonbr.com
- title: Render Documentation
  main_url: https://render.com/docs
  url: https://render.com/docs
  description: >
    Render is the easiest place to host your sites and apps. We use Gatsby for everything on https://render.com, including our documentation. The site is deployed on Render as well! We also have a guide to deploying Gatsby apps on Render: https://render.com/docs/deploy-gatsby.
  categories:
    - Web Development
    - Programming
    - Documentation
    - Technology
  built_by: Render Developers
  built_by_url: https://render.com
  featured: false
- title: prima
  url: https://www.prima.co
  main_url: https://www.prima.co
  description: >
    Discover industry-defining wellness content and trusted organic hemp CBD products safely supporting wellness, stress, mood, skin health, and balance.
  categories:
    - Blog
    - eCommerce
    - Education
  built_by: The Couch
  built_by_url: https://thecouch.nyc
- title: Gatsby Guides
  url: https://gatsbyguides.com/
  main_url: https://gatsbyguides.com/
  description: >
    Free tutorial course about using Gatsby with a CMS.
  categories:
    - Education
    - Documentation
    - Web Development
  built_by: Osio Labs
  built_by_url: https://osiolabs.com/
  featured: false
- title: Architude
  url: https://architudedesign.com
  main_url: https://architudedesign.com
  description: >
    筑冶 Architude International Design Consultants
  categories:
    - Design
    - Landing Page
    - Gallery
  built_by: Neo Nie
  built_by_url: https://github.com/nihgwu
  featured: false
- title: Arctica
  url: https://arctica.io
  main_url: https://arctica.io
  description: >
    Arctica specialises in purpose-built web sites and progressive web applications with user optimal experiences, tailored to meet the objectives of your business.
  categories:
    - Portfolio
    - Agency
    - Design
    - Web Development
  built_by: Arctica
  built_by_url: https://arctica.io
  featured: false
- title: Shard Ventures
  url: https://shard.vc
  main_url: https://shard.vc
  description: >
    Shard is building new online companies from scratch, partnering with other like-minded founders to start and invest in technology companies.
  categories:
    - Finance
    - Technology
    - Portfolio
  built_by: Arctica
  built_by_url: https://arctica.io
  featured: false
- title: David Brookes
  url: https://davidbrookes.me
  main_url: https://davidbrookes.me
  description: >
    Specialising in crafting stylish, high performance websites and applications that get results, using the latest cutting edge web development technologies.
  categories:
    - Portfolio
    - Freelance
    - Web Development
  built_by: Arctica
  built_by_url: https://arctica.io
  featured: false
- title: Dennis Morello
  url: https://morello.dev
  main_url: https://morello.dev
  source_url: https://gitlab.com/dennismorello/dev-blog
  description: >
    morello.dev is a development and technology blog written by Dennis Morello.
  categories:
    - Blog
    - Education
    - Web Development
    - Open Source
    - Technology
  built_by: Dennis Morello
  built_by_url: https://twitter.com/dennismorello
  featured: false
- title: BaseTable
  url: https://autodesk.github.io/react-base-table/
  main_url: https://autodesk.github.io/react-base-table/
  source_url: https://github.com/Autodesk/react-base-table
  description: >
    BaseTable is a react table component to display large data set with high performance and flexibility.
  categories:
    - Web Development
    - Documentation
    - Open Source
  built_by: Neo Nie
  built_by_url: https://github.com/nihgwu
  featured: false
- title: herper.io
  url: https://herper.io
  main_url: https://herper.io
  description: >
    Portfolio website for Jacob Herper - a Front End Web Developer with a passion for all things digital. I have more than 10 years experience working in web development.
  categories:
    - Portfolio
    - Web Development
    - Freelance
    - Design
    - SEO
  built_by: Jacob Herper
  built_by_url: https://github.com/jakeherp
  featured: false
- title: Artem Sapegin Photography
  description: >
    Photography portfolio and blog of Artem Sapegin, an award-losing photographer living in Berlin, Germany. Landscapes, cityscapes and dogs.
  main_url: "https://morning.photos/"
  url: "https://morning.photos/"
  source_url: "https://github.com/sapegin/morning.photos"
  categories:
    - Portfolio
    - Photography
  built_by: Artem Sapegin
  built_by_url: "https://github.com/sapegin"
- title: Pattyrn
  main_url: https://pattyrn.com
  url: https://pattyrn.com
  description: >
    Pattyrn uses advanced machine learning AI to analyze the platform’s your teams use, making it easy to solve performance problems, reduce bottlenecks, and monitor culture health to optimize your ROI and help boost performance without causing burn out.
  categories:
    - Marketing
    - Technology
  built_by: Pattyrn
  built_by_url: https://twitter.com/Pattyrn4
  featured: false
- title: Intranet Italia Day
  main_url: https://www.intranetitaliaday.it/en
  url: https://www.intranetitaliaday.it/en
  description: >
    The Italian event dedicated to the digital workplace that focuses on planning, governance and company intranet management
  categories:
    - Event
    - Conference
  built_by: Ariadne Digital
  built_by_url: https://www.ariadnedigital.it
  featured: false
- title: Textually Stylo
  main_url: https://www.textually.net
  url: https://www.textually.net
  description: >
    Stylo Markdown writing App marketing/documentation website by Textually Inc.
  categories:
    - Marketing
    - Technology
    - Blog
    - Documentation
  built_by: Sébastien Hamel
  built_by_url: https://www.textually.net
  featured: false
- title: OneDeck
  main_url: https://www.onedeck.co
  url: https://www.onedeck.co
  description: >
    OneDeck is a simple yet powerful tool for creating and sharing your one-page investment summary in under 10 minutes.
  categories:
    - Finance
    - Technology
  built_by: William Neill
  built_by_url: https://twitter.com/williamneill
  featured: false
- title: Assortment
  main_url: https://assortment.io
  url: https://assortment.io
  description: >
    Assortment aims to provide detailed tutorials (and more) for developers of all skill levels within the Web Development Industry. Attempting to cut out the fluff and arm you with the facts.
  categories:
    - Blog
    - Web Development
  built_by: Luke Whitehouse
  built_by_url: https://twitter.com/_lukewh
  featured: false
- title: Mission42
  main_url: https://mission42.zauberware.com
  url: https://mission42.zauberware.com
  description: >
    A landing page for the mobile app Mission42. Mission42 wants to help you learn new skills.
  categories:
    - App
    - Learning
    - Education
    - Landing Page
  built_by: Philipp Siegmund, zauberware
  built_by_url: https://www.zauberware.com
- title: Altstadtdomizil Idstein
  main_url: http://www.altstadtdomizil-idstein.de/
  url: http://www.altstadtdomizil-idstein.de/
  description: >
    A landing page for a holiday apartment in Idstein, Germany.
  categories:
    - Landing Page
    - Travel
    - Real Estate
  built_by: Simon Franzen, zauberware
  built_by_url: https://www.zauberware.com
- title: Gerald Martinez Dev
  main_url: https://gmartinez.dev/
  url: https://gmartinez.dev/
  source_url: https://github.com/nephlin7/gmartinez.dev
  description: >
    Personal web site for show my skills and my works.
  categories:
    - Web Development
    - Portfolio
  built_by: Gerald Martinez
  built_by_url: https://twitter.com/GeraldM_92
  featured: false
- title: Becreatives
  main_url: "https://becreatives.com"
  url: "https://becreatives.com"
  featured: false
  description: >
    Digital software house. Enlights ideas. Think smart execute harder.
  categories:
    - Technology
    - Web Development
    - Agency
    - Marketing
  built_by: Becreatives
  built_by_url: "https://becreatives.com"
- title: Paul Clifton Photography
  main_url: https://paulcliftonphotography.com
  url: https://paulcliftonphotography.com
  featured: false
  description: >
    A full migration from WordPress to GatsbyJS and DatoCMS. Includes custom cropping on images as viewport changes size and also an infinity scroll that doesn't preload all of the results.
  categories:
    - Blog
    - Portfolio
    - Gallery
    - Photography
  built_by: Little Wolf Studio
  built_by_url: https://littlewolfstudio.co.uk
- title: Atte Juvonen - Blog
  url: https://www.attejuvonen.fi/
  main_url: https://www.attejuvonen.fi/
  source_url: https://github.com/baobabKoodaa/blog
  description: >
    Tech-oriented personal blog covering topics like AI, data, voting, game theory, infosec and software development.
  categories:
    - Blog
    - Data
    - JavaScript
    - Programming
    - Science
    - Security
    - Technology
    - Web Development
  featured: false
- title: Kibuk Construction
  url: https://kibukconstruction.com/
  main_url: https://kibukconstruction.com/
  description: >
    Kibuk Construction is a fully licensed and insured contractor specializing in Siding, Decks, Windows & Doors!
  categories:
    - Business
  built_by: David Krasniy
  built_by_url: http://dkrasniy.com
- title: RedCarpetUp
  main_url: https://www.redcarpetup.com
  url: https://www.redcarpetup.com/
  description: >
    RedCarpetUp's home page for a predominantly mobile-only customer base in India with major constraints on bandwidth availability
  categories:
    - Finance
  built_by: RedCarpet Dev Team
  built_by_url: https://www.redcarpetup.com
  featured: false
- title: talita traveler
  url: https://talitatraveler.com/
  main_url: https://talitatraveler.com/
  source_url: https://github.com/afuh/talitatraveler
  description: >
    Talita Traveler's personal blog.
  categories:
    - Blog
  built_by: Axel Fuhrmann
  built_by_url: https://axelfuhrmann.com/
  featured: false
- title: Pastelería el Progreso
  url: https://pasteleriaelprogreso.com/
  main_url: https://pasteleriaelprogreso.com/
  source_url: https://github.com/afuh/elprogreso
  description: >
    Famous bakery in Buenos Aires.
  categories:
    - Food
    - Gallery
  built_by: Axel Fuhrmann
  built_by_url: https://axelfuhrmann.com/
  featured: false
- title: Maitrik's Portfolio
  url: https://www.maitrikpatel.com/
  main_url: https://www.maitrikpatel.com/
  source_url: https://github.com/maitrikjpatel/portfolio
  description: >
    Portfolio of a Front-End Developer / UX Designer who designs and develops pixel perfect user interface, experiences and web applications.
  categories:
    - Portfolio
    - Blog
    - Design
    - Web Development
  built_by: Maitrik Patel
  built_by_url: https://www.maitrikpatel.com/
  featured: false
- title: PicPick
  url: https://picpick.app/
  main_url: https://picpick.app/
  description: >
    All-in-one Graphic Design Tool, Screen Capture Software, Image Editor, Color Picker, Pixel Ruler and More
  categories:
    - Productivity
    - App
    - Technology
  built_by: NGWIN
  built_by_url: https://picpick.app/
  featured: false
- title: Ste O'Neill
  main_url: https://www.steoneill.dev
  url: https://www.steoneill.dev
  description: >
    MVP of a portfolio site for a full stack UK based developer.
  categories:
    - Blog
    - Portfolio
  built_by: Ste O'Neill
  built_by_url: https://steoneill.dev
  featured: false
- title: Filipe Santos Correa's Portfolio
  description: >
    Filipe's Personal About Me / Portfolio.
  main_url: "https://filipesantoscorrea.com/"
  url: "https://filipesantoscorrea.com/"
  source_url: "https://github.com/Safi1012/filipesantoscorrea.com"
  featured: false
  categories:
    - Portfolio
- title: Progressive Massachusetts Legislator Scorecard
  main_url: https://scorecard.progressivemass.com
  url: https://scorecard.progressivemass.com
  featured: false
  source_url: https://github.com/progressivemass/legislator-scorecard
  description: >
    Learn about MA state legislators' voting records through a progressive lens
  categories:
    - Government
    - Education
  built_by: Alex Holachek
  built_by_url: "https://alex.holachek.com/"
- title: Jeff Wolff – Portfolio
  main_url: https://www.jeffwolff.net
  url: https://www.jeffwolff.net
  featured: false
  description: >
    A guy from San Diego who makes websites.
  categories:
    - Blog
    - Portfolio
    - Web Development
- title: Jp Valery – Portfolio
  main_url: https://jpvalery.photo
  url: https://jpvalery.photo
  featured: false
  description: >
    Self-taught photographer documenting spaces and people
  categories:
    - Portfolio
    - Photography
- title: Prevue
  main_url: https://www.prevue.io
  url: https://www.prevue.io
  featured: false
  description: >
    All in One Prototyping Tool For Vue Developers
  categories:
    - Open Source
    - Web Development
- title: Gold Medal Flour
  main_url: https://www.goldmedalflour.com
  url: https://www.goldmedalflour.com
  description: >
    Gold Medal Four is a brand of flour products owned by General Mills. The new site was built using Gatsby v2 with data sources from WordPress and an internal recipe API, and features multifaceted recipe filtering and a modified version of Gatsby Image to support art direction images.
  categories:
    - Food
  built_by: General Mills Branded Sites Dev Team
  built_by_url: https://www.generalmills.com
  featured: false
- title: Fifth Gait Technologies
  main_url: https://5thgait.com
  url: https://5thgait.com
  featured: false
  description: >
    Fifth Gait is a small business in the defense and space industry that is run and owned by physicists and engineers that have worked together for decades. The site was built using Gatsby V2.
  categories:
    - Government
    - Science
    - Technology
  built_by: Jonathan Z. Fisher
  built_by_url: "https://jonzfisher.com"
- title: Sal's Pals
  main_url: https://www.sals-pals.net
  url: https://www.sals-pals.net
  featured: false
  description: >
    Sal's Pals is a professional dog walking and pet sitting service based in Westfield, NJ. New site built with gatsby v2.
  categories:
    - Business
- title: Zuyet Awarmatrip
  main_url: https://www.zuyetawarmatrip.com
  url: https://www.zuyetawarmatrip.com
  featured: false
  description: >
    Zuyet Awarmatrip is a subsidiary identity within the personal ecosystem of Zuyet Awarmatik, focusing on travel and photography.
  categories:
    - Travel
    - Photography
  built_by: Zuyet Awarmatik
- title: manuvel.be
  url: https://www.manuvel.be
  main_url: https://www.manuvel.be
  source_url: https://github.com/riencoertjens/manuvelsite
  description: >
    Cycling themed café coming this april in Sint Niklaas, Belgium. One page with funky css-grid and gatsby-image trickery!
  categories:
    - Food
  built_by: WEBhart
  built_by_url: https://www.web-hart.com
  featured: false
- title: WEBhart
  url: https://www.web-hart.com
  main_url: https://www.web-hart.com
  description: >
    Hi, I'm Rien (pronounced Reen) from Belgium but based in Girona, Spain. I'm an autodidact, committed to learning until the end of time.
  categories:
    - Portfolio
    - Design
    - Web Development
    - Freelance
  built_by: WEBhart
  built_by_url: https://www.web-hart.com
  featured: false
- title: nicdougall.com
  url: https://nicdougall.netlify.com/
  main_url: https://nicdougall.netlify.com/
  source_url: https://github.com/riencoertjens/nicdougall.com
  description: >
    Athlete website with Netlify CMS for blog content.
  categories:
    - Blog
  built_by: WEBhart
  built_by_url: https://www.web-hart.com
  featured: false
- title: Lebuin D'Haese
  url: https://www.lebuindhaese.be/
  main_url: https://www.lebuindhaese.be/
  description: >
    Artist portfolio website. Powered by a super simple Netlify CMS to easily add blog posts or new art pieces.
  categories:
    - Portfolio
    - Blog
  built_by: WEBhart
  built_by_url: https://www.web-hart.com
  featured: false
- title: Iefke Molenstra
  url: https://www.iefke.be/
  main_url: https://www.iefke.be/
  description: >
    Artist portfolio website. Powered by a super simple Netlify CMS to easily add blog posts or new art pieces.
  categories:
    - Portfolio
    - Blog
  built_by: WEBhart
  built_by_url: https://www.web-hart.com
  featured: false
- title: The Broomwagon
  url: https://www.thebroomwagongirona.com/
  main_url: https://www.thebroomwagongirona.com/
  description: >
    foodtruck style coffee by pro cyclist Robert Gesink. The site has a webshop with merchandise and coffee beans.
  categories:
    - eCommerce
  built_by: WEBhart
  built_by_url: https://www.web-hart.com
- title: Pella Windows and Doors
  main_url: https://www.pella.com
  url: https://www.pella.com
  featured: false
  description: >
    The Pella Corporation is a privately held window and door manufacturing
  categories:
    - Business
- title: tinney.dev
  url: https://tinney.dev
  main_url: https://tinney.dev
  source_url: https://github.com/cdtinney/tinney.dev
  description: >
    Personal portfolio/blog of Colin Tinney
  categories:
    - Blog
    - Portfolio
    - Open Source
  built_by: Colin Tinney
  built_by_url: https://tinney.dev
  featured: false
- title: Monkeywrench Books
  main_url: https://monkeywrenchbooks.org
  url: https://monkeywrenchbooks.org
  description: >
    Monkeywrench Books is an all-volunteer, collectively-run bookstore and event space in Austin, TX
  categories:
    - Business
    - Community
    - Education
  built_by: Monkeywrench Books
  built_by_url: https://monkeywrenchbooks.org
- title: DeepMay.io
  main_url: https://deepmay.io
  url: https://deepmay.io
  description: >
    DeepMay is an experimental new tech bootcamp in the mountains of North Carolina.
  categories:
    - Event
    - Community
    - Technology
    - Marketing
  built_by: DeepMay
  built_by_url: https://twitter.com/deepmay_io
  featured: false
- title: Liferay.Design
  main_url: https://liferay.design
  url: https://liferay.design
  source_url: https://github.com/liferay-design/liferay.design
  description: >
    Liferay.Design is home to some of the freshest open-source designers who love to share articles and other resources for the Design Community.
  categories:
    - Blog
    - Community
    - Design
    - Marketing
    - Open Source
    - Technology
    - User Experience
  built_by: Liferay Designers
  built_by_url: https://twitter.com/liferaydesign
  featured: false
- title: Front End Remote Jobs
  main_url: https://frontendremotejobs.com
  url: https://frontendremotejobs.com
  source_url: https://github.com/benjamingrobertson/remotefrontend
  description: >
    Front End Remote Jobs features fully remote jobs for front end developers.
  categories:
    - WordPress
    - Web Development
  built_by: Ben Robertson
  built_by_url: https://benrobertson.io
  featured: false
- title: Penrose Grand Del Mar
  main_url: https://penroseatthegrand.com
  url: https://penroseatthegrand.com
  description: >
    Penrose Grand Del Mar is a luxury housing project coming soon.
  categories:
    - Real Estate
    - Design
  built_by: Chase Ohlson
  built_by_url: https://chaseohlson.com
- title: JustGraphQL
  url: https://www.justgraphql.com/
  main_url: https://www.justgraphql.com/
  source_url: https://github.com/Novvum/justgraphql
  description: >
    JustGraphQL helps developers quickly search and filter through GraphQL resources, tools, and articles.
  categories:
    - Open Source
    - Web Development
    - Technology
  built_by: Novvum
  built_by_url: https://www.novvum.io/
  featured: false
- title: Peter Macinkovic Personal Blog
  url: https://peter.macinkovic.id.au/
  main_url: https://peter.macinkovic.id.au/
  source_url: https://github.com/inkovic/peter-macinkovic-static-site
  description: >
    Personal Website and Blog of eCommerce SEO Specialist and Digital Marketer Peter Macinkovic.
  categories:
    - SEO
    - Marketing
    - Blog
  featured: false
- title: NH Hydraulikzylinder
  main_url: https://nh-hydraulikzylinder.com
  url: https://nh-hydraulikzylinder.com
  description: >
    High quality & high performance hydraulic cylinders manufactured in Austria based on the clients requirements
  categories:
    - Business
  built_by: MangoART
  built_by_url: https://www.mangoart.at
  featured: false
- title: Frauennetzwerk Linz-Land
  main_url: https://frauennetzwerk-linzland.net
  url: https://frauennetzwerk-linzland.net
  description: >
    Homepage for the local women's association providing support to people in need offline and online (Livechat integration)
  categories:
    - Nonprofit
  built_by: MangoART
  built_by_url: https://www.mangoart.at
  featured: false
- title: Mein Traktor
  main_url: http://www.mein-traktor.at/
  url: http://www.mein-traktor.at/
  description: >
    Homepage of a the main importer of SAME and Lamborghini Tractors in Austria with customer support area
  categories:
    - Business
    - App
  built_by: MangoART
  built_by_url: https://www.mangoart.at
  featured: false
- title: Lamborghini Traktoren
  main_url: https://lamborghini-traktor.at
  url: https://lamborghini-traktor.at
  description: >
    Lamborghini Tractors - Landing page for the brand in Austria
  categories:
    - Business
  built_by: MangoART
  built_by_url: https://www.mangoart.at
  featured: false
- title: Holly Lodge Community Centre - Highgate, London
  main_url: https://www.hlcchl.org/
  url: https://www.hlcchl.org/
  source_url: https://github.com/eugelogic/hlcchl-gatsby
  description: >
    The Holly Lodge Community Centre - Highgate, London has a shiny new website built with Gatsby v2 that makes important contributions towards a faster, more secure and environmentally friendly web for everyone.
  categories:
    - Community
    - Event
    - Nonprofit
  built_by: Eugene Molari Developer
  built_by_url: https://twitter.com/EugeneMolari
  featured: false
- title: blackcater's blog
  url: https://www.blackcater.win
  main_url: https://www.blackcater.win
  source_url: https://github.com/blackcater/blog
  description: >
    Blog like Medium, for person and team.
  categories:
    - Blog
    - Web Development
  built_by: blackcater
  built_by_url: https://github.com/blackcater
  featured: false
- title: Kenneth Kwakye-Gyamfi Portfolio Site
  url: https://www.kwakye-gyamfi.com
  main_url: https://www.kwakye-gyamfi.com
  source_url: https://www.github.com/cross19xx/cross-site
  description: >
    Personal portfolio site for Kenneth Kwakye-Gyamfi, a mobile and web full stack applications developer currently based in Accra, Ghana.
  categories:
    - SEO
    - Web Development
    - Open Source
    - Portfolio
  featured: false
- title: Gareth Weaver
  url: https://www.garethweaver.com/
  main_url: https://www.garethweaver.com/
  source_url: https://github.com/garethweaver/public-site-react
  description: >
    A personal portfolio of a London based frontend developer built with Gatsby 2, Redux and Sass
  categories:
    - Portfolio
    - Web Development
  built_by: Gareth Weaver
  built_by_url: https://twitter.com/garethdweaver
  featured: false
- title: Mailjet
  url: https://dev.mailjet.com/
  main_url: https://dev.mailjet.com/
  description: >
    Mailjet is an easy-to-use all-in-one e-mail platform.
  categories:
    - API
    - Documentation
  featured: false
- title: Peintagone
  url: https://www.peintagone.be/
  main_url: https://www.peintagone.be/
  description: >
    Peintagone is a superior quality paint brand with Belgian tones.
  categories:
    - Portfolio
    - Gallery
  built_by: Sebastien Crepin
  built_by_url: https://github.com/opeah
  featured: false
- title: Let's Do Dish!
  url: https://letsdodish.com
  main_url: https://letsdodish.com
  description: >
    A new recipe site for people who enjoy cooking great food in their home kitchen. Find some great meal ideas! Let's do dish!
  categories:
    - Blog
    - Food
  built_by: Connerra
  featured: false
- title: AWS Amplify Community
  url: https://amplify.aws/community/
  main_url: https://amplify.aws/community/
  source_url: https://github.com/aws-amplify/community
  description: >
    Amplify Community is a hub for developers building fullstack serverless applications with Amplify to easily access content (such as events, blog posts, videos, sample projects, and tutorials) created by other members of the Amplify community.
  categories:
    - Blog
    - Directory
    - Education
    - Technology
  built_by: Nikhil Swaminathan
  built_by_url: https://github.com/swaminator
  featured: false
- title: Cal State Monterey Bay
  url: https://csumb.edu
  main_url: https://csumb.edu
  source_url: https://github.com/csumb/csumb-gatsby
  description: >
    A website for the entire campus of California State University, Monterey Bay.
  categories:
    - Education
    - Government
  built_by: CSUMB Web Team
  built_by_url: https://csumb.edu/web/team
  featured: false
- title: BestPricingPages.com
  url: https://bestpricingpages.com
  main_url: https://bestpricingpages.com
  source_url: https://github.com/jpvalery/pricingpages/
  description: >
    A repository of the best pricing pages by the best companies. Built in less than a week.
    Inspired by RGE and since pricingpages.xyz no longer exists, I felt such a resource was missing and could be helpful to many people.
  categories:
    - Business
    - Community
    - Entrepreneurship
    - Open Source
    - Technology
  built_by: Jp Valery
  built_by_url: https://jpvalery.me
  featured: false
- title: Lendo Austria
  url: https://lendo.at
  main_url: https://lendo.at
  description: >
    A Comparison site for best private loan offer from banks in Austria.
  categories:
    - Business
    - Finance
  built_by: Lendo developers
  featured: false
- title: Visual Cloud FX
  url: https://visualcloudfx.com
  main_url: https://visualcloudfx.com
  source_url: https://github.com/jjcav84/visualcloudfx
  description: >
    Basic static site built with MDBootstrap, React, and Gatsby
  categories:
    - Consulting
    - Portfolio
  built_by: Jacob Cavazos
  built_by_url: https://jacobcavazos.com
- title: Matthew Miller (Me4502)
  url: https://matthewmiller.dev
  main_url: https://matthewmiller.dev
  description: >
    The personal site, blog and portfolio of Matthew Miller (Me4502)
  categories:
    - Blog
    - Programming
    - Technology
    - Portfolio
  built_by: Matthew Miller
  featured: false
- title: Årets Kontor
  url: https://aretskontor.newst.se
  main_url: https://aretskontor.newst.se
  description: >
    A swedish competition for "office of the year" in sweden with a focus on design. Built with MDBootstrap and Gatsby.
  categories:
    - Real Estate
    - Marketing
  built_by: Victor Björklund
  built_by_url: https://victorbjorklund.com
  featured: false
- title: Kyma
  url: https://kyma-project.io
  main_url: https://kyma-project.io
  source_url: https://github.com/kyma-project/website
  description: >
    This website holds overview, blog and documentation for Kyma open source project that is a Kubernates based application extensibility framework.
  categories:
    - Documentation
    - Blog
    - Technology
    - Open Source
  built_by: Kyma developers
  built_by_url: https://twitter.com/kymaproject
  featured: false
- title: Verso
  main_url: https://verso.digital
  url: https://verso.digital
  description: >
    Verso is a creative technology studio based in Singapore. Site built with Gatsby and Netlify.
  categories:
    - Agency
    - Consulting
    - Design
    - Technology
  built_by: Verso
  built_by_url: https://verso.digital
  featured: false
- title: Camilo Holguin
  url: https://camiloholguin.me
  main_url: https://camiloholguin.me
  source_url: https://github.com/camiloholguin/gatsby-portfolio
  description: >
    Portfolio site using GatsbyJS and WordPress REST API.
  categories:
    - WordPress
    - Portfolio
    - Web Development
  built_by: Camilo Holguin
  built_by_url: https://camiloholguin.me
  featured: false
- title: Bennett Hardwick
  url: https://bennetthardwick.com
  main_url: https://bennetthardwick.com
  description: >
    The personal website and blog of Bennett Hardwick, an Australian software developer and human being.
  categories:
    - Blog
    - Programming
    - Technology
  source_url: https://github.com/bennetthardwick/website
  built_by: Bennett Hardwick
  built_by_url: https://bennetthardwick.com
  featured: false
- title: Kodingnesia
  url: https://kodingnesia.com/
  main_url: https://kodingnesia.com/
  description: >
    Kodingnesia is a place for learning programming & linux in Bahasa Indonesia.
  categories:
    - Blog
    - Programming
    - Technology
  built_by: Frisko Mayufid
  built_by_url: https://frisko.space
- title: Sindhuka
  url: https://sindhuka.org/
  main_url: https://sindhuka.org/
  description: >
    Official website of the Sindhuka initiative, a sustainable farmers' network in Nepal.
  categories:
    - Business
    - Community
    - Government
    - Marketing
  source_url: https://github.com/Polcius/sindhuka-serif
  built_by: Pol Milian
  built_by_url: https://github.com/Polcius/
  featured: false
- title: ERS HCL Open Source Portal
  url: https://ers-hcl.github.io/
  main_url: https://ers-hcl.github.io/
  description: >
    Official site for ERS-HCL GitHub organizational site. This is a hybrid app with static and dynamic content, providing a details of the open source projects, initiatives, innovation ideas within ERS-HCL. It pulls data from various data sources including GitHub APIs, MDX based blog posts, excel files. It also hosts an ideas app that is based on Firebase.
  categories:
    - Open Source
    - Blog
    - Technology
    - Web Development
    - Community
    - Documentation
  source_url: https://github.com/ERS-HCL/gatsby-ershcl-app
  built_by: Tarun Kumar Sukhu
  built_by_url: https://github.com/tsukhu
- title: Sandbox
  url: https://www.sandboxneu.com/
  main_url: https://www.sandboxneu.com/
  source_url: https://github.com/sandboxneu/sandboxneu.com
  description: >
    Official website of Sandbox, a Northeastern University student group that builds software for researchers.
  categories:
    - Marketing
  built_by: Sandbox at Northeastern
  built_by_url: https://github.com/sandboxneu/
  featured: false
- title: Accessible App
  main_url: https://accessible-app.com
  url: https://accessible-app.com
  source_url: https://github.com/accessible-app/accessible-app_com
  description: >
    Learn how to build inclusive web applications and Single Page Apps in modern JavaScript frameworks. This project collects strategies, links, patterns and plugins for React, Vue and Angular.
  categories:
    - Accessibility
    - Web Development
    - JavaScript
  built_by: Marcus Herrmann
  built_by_url: https://marcus.io
  featured: false
- title: PygmalionPolymorph
  url: https://pygmalionpolymorph.com
  main_url: https://pygmalionpolymorph.com
  source_url: https://github.com/PygmalionPolymorph/portfolio
  description: >
    Portfolio of artist, musician and developer PygmalionPolymorph.
  categories:
    - Portfolio
    - Gallery
    - Music
    - Photography
    - Web Development
  built_by: PygmalionPolymorph
  built_by_url: https://pygmalionpolymorph.com
  featured: false
- title: Gonzalo Nuñez Photographer
  main_url: https://www.gonzalonunez.com
  url: https://www.gonzalonunez.com
  description: >
    Website for Cancun based destination wedding photographer Gonzalo Nuñez. Site built with GatsbyJS, WordPress API and Netlify.
  categories:
    - Photography
    - Portfolio
    - WordPress
  built_by: Miguel Mayo
  built_by_url: https://www.miguelmayo.com
  featured: false
- title: Element 84
  main_url: https://www.element84.com
  url: https://www.element84.com
  description: >
    Element 84 is software engineering and design firm that helps companies and government agencies solve problems using remote sensing, life sciences, and transportation data in the cloud.
  categories:
    - Agency
    - Blog
    - Business
    - Consulting
    - Data
    - Design
    - Government
    - Portfolio
    - Programming
    - Science
    - Technology
    - User Experience
    - Web Development
- title: Raconteur Agency
  main_url: https://www.raconteur.net/agency
  url: https://www.raconteur.net/agency
  description: >
    Raconteur Agency is a London-based content marketing agency for B2B brands. We have rebuilt their site with Gatsby v2 using their existing WordPress backend as the data source. By switching from WordPress to GatsbyJS we have achieved a 200%+ improvement in page load times and went from a Lighthouse performance score of 49 to 100.
  categories:
    - Agency
    - Marketing
    - WordPress
  built_by: Jacob Herper
  built_by_url: https://herper.io
  featured: false
- title: Purple11
  main_url: https://purple11.com/
  url: https://purple11.com/
  description: >
    Purple11 is a site for photography and photo retouching tips and tricks.
  categories:
    - Blog
    - Photography
  built_by: Sébastien Noël
  built_by_url: https://blkfuel.com/
  featured: false
- title: PerfReviews
  main_url: https://perf.reviews/
  url: https://perf.reviews/
  source_url: https://github.com/PerfReviews/PerfReviews
  description: >
    The best content about web performance in spanish language.
  categories:
    - Web Development
  built_by: Joan León & José M. Pérez
  built_by_url: https://perf.reviews/nosotros/
  featured: false
- title: Un Backend - Blog
  main_url: https://www.unbackend.pro/
  url: https://www.unbackend.pro/
  description: >
    The personal website and blog of Camilo Ramírez, a backend developer :).
  categories:
    - Blog
    - Programming
    - Technology
  source_url: https://github.com/camilortte/camilortte.github.com
  built_by: Camilo Ramírez
  built_by_url: https://www.unbackend.pro/about
  featured: false
- title: Hitesh Vaghasiya
  main_url: https://hiteshvaghasiya.com/
  url: https://hiteshvaghasiya.com/
  description: >
    This is Hitesh Vaghasiya's blog. This blog is help you an E-Commerce like Magento, Shopify, and BigCommerce.
  categories:
    - Blog
    - Programming
    - Technology
    - Web Development
  built_by: Hitesh Vaghasiya
  built_by_url: https://hiteshvaghasiya.com/
  featured: false
- title: Aditus
  main_url: https://www.aditus.io
  url: https://www.aditus.io
  description: >
    Aditus is the accessibility tool for your team. We help teams build accessible websites and products.
  categories:
    - Accessibility
    - Education
  built_by: Aditus
  built_by_url: https://www.aditus.io
  featured: false
- title: Ultra Config
  main_url: https://ultraconfig.com.au/
  url: https://ultraconfig.com.au/ultra-config-generator/
  description: >
    Ultra Config Generator is a software application for Network Engineers to efficiently manage their network infrastructure.
  categories:
    - Blog
    - Technology
  built_by: Ultra Config
  built_by_url: https://ultraconfig.com.au/
  featured: false
- title: Malice
  main_url: https://malice.fr/
  url: https://malice.fr/
  description: >
    Malice is a cyber-training  platform for learning, validating and improving security related skills through simulated scenarios and challenges.
  categories:
    - Security
    - Technology
  built_by: Sysdream
  built_by_url: https://sysdream.com/
  featured: false
- title: Nash
  main_url: https://nash.io/
  url: https://nash.io/
  description: >
    Nash is a decentralized platform for trading, payment and other financial services. Our goal is to bring distributed finance to everyone by making blockchain technology fast and easy to use. We employ an off-chain engine to match trades rapidly, but never take control of customers’ assets. Our intuitive interface offers easy access to a range of trading, payment and investment functions.
  categories:
    - Portfolio
    - Security
    - Technology
  built_by: Andrej Gajdos
  built_by_url: https://andrejgajdos.com/
  featured: false
- title: Axel Fuhrmann
  url: https://axelfuhrmann.com
  main_url: https://axelfuhrmann.com
  source_url: https://github.com/afuh/axelfuhrmann.com
  description: >
    Personal portfolio.
  categories:
    - Portfolio
    - Freelance
    - Web Development
  featured: false
- title: Alaina Viau
  url: https://www.alainaviau.com
  main_url: https://www.alainaviau.com
  description: >
    Official website of Canadian opera director, creator, and producer Alaina Viau. Site designed by Stephen Bell.
  categories:
    - Portfolio
    - Music
  built_by: Michael Uloth
  built_by_url: "https://www.michaeluloth.com"
- title: Alison Moritz
  url: https://www.alisonmoritz.com
  main_url: https://www.alisonmoritz.com
  description: >
    Official website of American stage director Alison Moritz. Site designed by Stephen Bell.
  categories:
    - Portfolio
    - Music
  built_by: Michael Uloth
  built_by_url: "https://www.michaeluloth.com"
- title: Luke Secomb Digital
  url: https://lukesecomb.digital
  main_url: https://lukesecomb.digital
  source_url: https://github.com/lukethacoder/luke-secomb-simple
  description: >
    A simple portfolio site built using TypeScript, Markdown and React Spring.
  categories:
    - Portfolio
    - Web Development
  built_by: Luke Secomb
  built_by_url: https://lukesecomb.digital
  featured: false
- title: We are Brew
  url: https://www.wearebrew.co.uk
  main_url: https://www.wearebrew.co.uk
  description: >
    Official website for Brew, a Birmingham based Digital Marketing Agency.
  categories:
    - Portfolio
    - Web Development
    - Agency
    - Marketing
  built_by: Brew Digital
  built_by_url: https://www.wearebrew.co.uk
- title: Global City Data
  main_url: https://globalcitydata.com
  url: https://globalcitydata.com
  source_url: https://github.com/globalcitydata/globalcitydata
  description: >
    Global City Data is an open, easily browsable platform to showcase peer-reviewed urban datasets and models created by different research groups.
  categories:
    - Education
    - Open Source
  built_by: Rafi Barash
  built_by_url: https://rafibarash.com
  featured: false
- title: Submittable
  url: https://www.submittable.com
  main_url: https://www.submittable.com
  description: >
    Submissions made simple. Submittalbe is a cloud-based submissions manager that lets you accept, review, and make decisions on any kind of digital content.
  categories:
    - Technology
    - Marketing
  built_by: Genevieve Crow
  built_by_url: https://github.com/g-crow
- title: Appmantle
  main_url: https://appmantle.com
  url: https://appmantle.com
  description: >
    Appmantle is a new way of creating apps. A complete modern app that you build yourself quickly & easily, without programming knowledge.
  categories:
    - App
    - Marketing
    - Landing Page
    - Mobile Development
    - Technology
  built_by: Appmantle
  built_by_url: https://appmantle.com
  featured: false
- title: Acto
  main_url: https://www.acto.dk/
  url: https://www.acto.dk/
  description: >
    Tomorrows solutions - today. Acto is an innovative software engineering company, providing your business with high-quality, scalable and maintainable software solutions, to make your business shine.
  categories:
    - Agency
    - Technology
    - Web Development
    - Mobile Development
  built_by: Acto
  built_by_url: https://www.acto.dk/
- title: Gatsby GitHub Stats
  url: https://gatsby-github-stats.netlify.com
  main_url: https://gatsby-github-stats.netlify.com
  source_url: https://github.com/lannonbr/gatsby-github-stats/
  description: >
    Statistics Dashboard for Gatsby GitHub repository
  categories:
    - Data
  built_by: Benjamin Lannon
  built_by_url: https://lannonbr.com
  featured: false
- title: Graphic Intuitions
  url: https://www.graphicintuitions.com/
  main_url: https://www.graphicintuitions.com/
  description: >
    Digital marketing agency located in Morris, Manitoba.
  categories:
    - Agency
    - Web Development
    - Marketing
  featured: false
- title: Smooper
  url: https://www.smooper.com/
  main_url: https://www.smooper.com/
  description: >
    We connect you with digital marketing experts for 1 on 1 consultation sessions
  categories:
    - Marketing
    - Directory
  featured: false
- title: Lesley Barber
  url: https://www.lesleybarber.com/
  main_url: https://www.lesleybarber.com/
  description: >
    Official website of Canadian film composer Lesley Barber.
  categories:
    - Portfolio
    - Music
  built_by: Michael Uloth
  built_by_url: https://www.michaeluloth.com
- title: Timeline of Terror
  main_url: https://timelineofterror.org/
  url: https://timelineofterror.org/
  source_url: https://github.com/Symbitic/timeline-of-terror
  description: >
    Complete guide to the events of September 11, 2001.
  categories:
    - Directory
    - Government
  built_by: Alex Shaw
  built_by_url: https://github.com/Symbitic/
  featured: false
- title: Pill Club
  url: https://thepillclub.com
  main_url: https://thepillclub.com
  description: >
    Zero Copay With Insurance + Free Shipping + Bonus Gifts + Online Delivery – Birth Control Delivery and Prescription
  categories:
    - Marketing
    - Healthcare
  built_by: Pill Club
  built_by_url: https://thepillclub.com
- title: myweekinjs
  url: https://www.myweekinjs.com/
  main_url: https://www.myweekinjs.com/
  source_url: https://github.com/myweekinjs/public-website
  description: >
    Challenge to create and/or learn something new in JavaScript each week.
  categories:
    - Blog
  built_by: Adriaan Janse van Rensburg
  built_by_url: https://github.com/HurricaneInteractive/
  featured: false
- title: The Edit Suite
  main_url: https://www.theeditsuite.com.au/
  url: https://www.theeditsuite.com.au/
  source_url: https://thriveweb.com.au/portfolio/the-edit-suite/
  description: >-
    The Edit Suite is an award winning video production and photography company based out of our Mermaid Beach studio on the Gold Coast of Australia but we also have the ability to work mobile from any location.
  categories:
    - Photography
    - Marketing
  built_by: Thrive Team - Gold Coast
  built_by_url: https://thriveweb.com.au/
  featured: false
- title: CarineRoitfeld
  main_url: https://www.carineroitfeld.com/
  url: https://www.carineroitfeld.com/
  description: >
    Online shop for Carine Roitfeld parfume
  categories:
    - eCommerce
  built_by: Ask Phill
  built_by_url: https://askphill.com
- title: EngineHub.org
  url: https://enginehub.org
  main_url: https://enginehub.org
  source_url: https://github.com/EngineHub/enginehub-website
  description: >
    The landing pages for EngineHub, the organisation behind WorldEdit, WorldGuard, CraftBook, and more
  categories:
    - Landing Page
    - Technology
    - Open Source
  built_by: Matthew Miller
  built_by_url: https://matthewmiller.dev
- title: Goulburn Physiotherapy
  url: https://www.goulburnphysiotherapy.com.au/
  main_url: https://www.goulburnphysiotherapy.com.au/
  description: >
    Goulburn Physiotherapy is a leader in injury prevention, individual and community health, and workplace health solutions across Central Victoria.
  categories:
    - Blog
    - Healthcare
  built_by: KiwiSprout
  built_by_url: https://kiwisprout.nz/
  featured: false
- title: TomTom Traffic Index
  main_url: https://www.tomtom.com/en_gb/traffic-index/
  url: https://www.tomtom.com/en_gb/traffic-index/
  description: >
    The TomTom Traffic Index provides drivers, city planners, auto manufacturers and policy makers with unbiased statistics and information about congestion levels in 403 cities across 56 countries on 6 continents.
  categories:
    - Travel
    - Data
  built_by: TomTom
  built_by_url: https://tomtom.com
  featured: false
- title: PrintAWorld | A 3D Printing and Fabrication Company
  main_url: https://prtwd.com/
  url: https://prtwd.com/
  description: >
    PrintAWorld is a NYC based fabrication and manufacturing company that specializes in 3D printing, 3D scanning, CAD Design,
    laser cutting, and rapid prototyping. We help artists, agencies and engineers turn their ideas into its physical form.
  categories:
    - Business
  featured: false
- title: Glug-Infinite
  main_url: https://gluginfinite.github.io
  url: https://gluginfinite.github.io
  source_url: https://github.com/crstnmac/glug
  description: >
    This is a website built with Gatsby v2 that is deployed on GitHub using GitHub Pages and Netlify.
  categories:
    - Web Development
    - Blog
    - Portfolio
    - Agency
  built_by: Criston Macarenhas
  built_by_url: https://github.com/crstnmac
  featured: false
- title: The State of CSS Survey
  main_url: https://stateofcss.com/
  url: https://stateofcss.com/
  source_url: https://github.com/StateOfJS/state-of-css-2019
  description: >
    Annual CSS survey, brother of The State of JS Survey.
  categories:
    - Web Development
  built_by: Sacha Greif & Contribs
  built_by_url: https://github.com/StateOfJS
  featured: false
- title: Bytom Blockchain
  url: https://bytom.io/
  main_url: https://bytom.io/
  source_url: https://github.com/bytomlabs/bytom.io
  description: >
    Embrace the New Era of Bytom Blockchain
  categories:
    - Finance
    - Open Source
    - Technology
  built_by: Bytom Foundation
  built_by_url: https://bytom.io/
  featured: false
- title: Oerol Festival
  url: https://www.oerol.nl/nl/
  main_url: https://www.oerol.nl/en/
  description: >
    Oerol is a cultural festival on the island of Terschelling in the Netherlands that is held annually in June.
    The ten-day festival is focused on live, public theatre as well as music and visual arts.
  categories:
    - Event
    - Entertainment
  built_by: Oberon
  built_by_url: https://oberon.nl/
  featured: false
- title: Libra
  main_url: "https://libra.org/"
  url: "https://libra.org/"
  description: Libra's mission is to enable a simple global currency and financial infrastructure that empowers billions of people.
  featured: false
  categories:
    - Open Source
    - Technology
    - Finance
- title: Riffy Blog
  main_url: https://blog.rayriffy.com/
  url: https://blog.rayriffy.com/
  source_url: https://github.com/rayriffy/rayriffy-blog
  description: >
    Riffy Blog is async based beautiful highly maintainable site built by using Gatsby v2 with SEO optimized.
  categories:
    - Web Development
    - Blog
    - Open Source
    - Technology
    - Music
    - SEO
  built_by: Phumrapee Limpianchop
  built_by_url: https://rayriffy.com/
  featured: false
- title: The Coffee Collective
  url: https://coffeecollective.dk
  main_url: https://coffeecollective.dk
  description: >
    The Coffee Collective website is a JAM-stack based, multilingual, multi currency website/shop selling coffee, related products and subscriptions.
  categories:
    - eCommerce
    - Food
  built_by: Remotely (Anders Hallundbæk)
  built_by_url: https://remotely.dk
  featured: false
- title: Leadership Development International
  url: https://ldi.global
  main_url: https://ldi.global
  description: >
    A DatoCMS-backed site for an education and training company based in the US, China and the UAE.
  categories:
    - Education
    - Nonprofit
  built_by: Grant Holle
  built_by_url: https://grantholle.com
  featured: false
- title: Canvas 1839
  main_url: "https://www.canvas1839.com/"
  url: "https://www.canvas1839.com/"
  description: >-
    Online store for Canvas 1839 products, including pharmacological-grade CBD oil and relief cream.
  categories:
    - eCommerce
    - Marketing
  built_by: Corey Ward
  built_by_url: "http://www.coreyward.me/"
- title: Sparkle Stories
  main_url: "https://app.sparklestories.com/"
  url: "https://app.sparklestories.com/"
  description: >-
    Sparkle Stories is a streaming audio platform for children with over 1,200 original audio stories.
  categories:
    - App
    - Education
  built_by: Corey Ward
  built_by_url: "http://www.coreyward.me/"
- title: nehalist.io
  main_url: https://nehalist.io
  url: https://nehalist.io
  description: >
    nehalist.io is a blog about software development, technology and all that kind of geeky stuff.
  categories:
    - Blog
    - Web Development
    - Open Source
  built_by: Kevin Hirczy
  built_by_url: https://nehalist.io
  featured: false
- title: March and Ash
  main_url: https://marchandash.com/
  url: https://marchandash.com/
  description: >-
    March and Ash is a customer-focused, licensed cannabis dispensary located in Mission Valley.
  categories:
    - eCommerce
    - Business
    - Blog
  built_by: Blueyellow
  built_by_url: https://blueyellow.io/
  featured: false
- title: T Two Industries
  description: >
    T Two Industries is a manufacturing company specializing in building custom truck decks, truck bodies, and trailers.
  main_url: https://www.ttwo.ca
  url: https://www.ttwo.ca
  categories:
    - Business
  built_by: https://www.t2.ca
  built_by_url: https://www.t2.ca
  featured: false
- title: Cali's Finest Landscaping
  url: https://www.calisfinestlandscaping.com/
  main_url: https://www.calisfinestlandscaping.com/
  description: >
    A team of hard-working, quality-obsessed landscaping professionals looking to take dreams and transform them into reality.
  categories:
    - Business
  built_by: David Krasniy
  built_by_url: http://dkrasniy.com
  featured: false
- title: Vazco
  url: https://www.vazco.eu
  main_url: https://www.vazco.eu
  description: >
    Vazco works for clients from all around the world in future-proof technologies and help them build better products.
  categories:
    - Agency
    - Web Development
    - Blog
    - Business
    - Technology
  built_by: Vazco
  built_by_url: https://www.vazco.eu
  featured: false
- title: Major League Eating
  main_url: https://majorleagueeating.com
  url: https://majorleagueeating.com
  description: >
    Major League Eating is the professional competitive eating organization that runs the Nathan’s Famous Coney Island Hot Dog eating contest on July 4th, among other eating events.
  categories:
    - Entertainment
    - Sports
  built_by: Carmen Cincotti
  built_by_url: https://github.com/ccincotti3
  featured: false
- title: APIs You Won't Hate
  url: https://apisyouwonthate.com/blog
  main_url: https://apisyouwonthate.com
  source_url: https://github.com/apisyouwonthate/apisyouwonthate.com
  description: >
    API development is a topic very close to our hearts. APIs You Won't Hate is a team and community dedicated to learning, writing, sharing ideas and bettering understanding of API practices. Together we can eradicate APIs we hate.
  categories:
    - Blog
    - Education
    - eCommerce
    - API
    - Community
    - Learning
    - Open Source
    - Technology
    - Web Development
  built_by: Mike Bifulco
  built_by_url: https://github.com/mbifulco
  featured: false
- title: Sankarsan Kampa
  main_url: "https://traction.one"
  url: "https://traction.one"
  description: Full time programmer, part time gamer, exploring the details of programmable systems and how to stretch their capabilities.
  featured: false
  categories:
    - Portfolio
    - Freelance
- title: AwesomeDocs
  main_url: "https://awesomedocs.traction.one/"
  url: "https://awesomedocs.traction.one/install"
  source_url: "https://github.com/AwesomeDocs/website"
  description: An awesome documentation website generator!
  featured: false
  categories:
    - Open Source
    - Web Development
    - Technology
    - Documentation
  built_by: Sankarsan Kampa
  built_by_url: "https://traction.one"
- title: Prism Programming Language
  main_url: "https://prism.traction.one/"
  url: "https://prism.traction.one/"
  source_url: "https://github.com/PrismLang/website"
  description: Interpreted, high-level, programming language.
  featured: false
  categories:
    - Programming
    - Open Source
    - Technology
    - Documentation
  built_by: Sankarsan Kampa
  built_by_url: "https://traction.one"
- title: Arnondora
  main_url: "https://arnondora.in.th/"
  url: "https://arnondora.in.th/"
  source_url: "https://github.com/arnondora/arnondoraBlog"
  description: Arnondora is a personal blog by Arnon Puitrakul
  categories:
    - Blog
    - Programming
    - Technology
  built_by: Arnon Puitrakul
  built_by_url: "https://arnondora.in.th/"
  featured: false
- title: KingsDesign
  url: "https://www.kingsdesign.com.au/"
  main_url: "https://www.kingsdesign.com.au/"
  description: KingsDesign is a Hobart based web design and development company. KingsDesign creates, designs, measures and improves web based solutions for businesses and organisations across Australia.
  categories:
    - Agency
    - Technology
    - Portfolio
    - Consulting
    - User Experience
  built_by: KingsDesign
  built_by_url: "https://www.kingsdesign.com.au"
- title: EasyFloh | Easy Flows for all
  url: "https://www.easyfloh.com"
  main_url: "https://www.easyfloh.com"
  description: >
    EasyFloh is for creating simple flows for your organisation. An organisation
    can design own flows with own stages.
  categories:
    - Business
    - Landing Page
  built_by: Vikram Aroskar
  built_by_url: "https://medium.com/@vikramaroskar"
  featured: false
- title: Home Alarm Report
  url: https://homealarmreport.com/
  main_url: https://homealarmreport.com/
  description: >
    Home Alarm Report is dedicated to helping consumers make informed decisions
    about home security solutions. The site was easily migrated from a legacy WordPress
    installation and the dev team chose Gatsby for its site speed and SEO capabilities.
  categories:
    - Blog
    - Business
    - SEO
    - Technology
  built_by: Centerfield Media
  built_by_url: https://www.centerfield.com
- title: Just | FX for treasurers
  url: "https://www.gojust.com"
  main_url: "https://www.gojust.com"
  description: >
    Just provides a single centralized view of FX for corporate treasurers. See interbank market prices, and access transaction cost analysis.
  categories:
    - Finance
    - Technology
  built_by: Bejamas
  built_by_url: "https://bejamas.io/"
  featured: false
- title: Bureau for Good | Nonprofit branding, web and print communications
  url: "https://www.bureauforgood.com"
  main_url: "https://www.bureauforgood.com"
  description: >
    Bureau for Good helps nonprofits explain why they matter across digital & print media. Bureau for Good crafts purpose-driven identities, websites & print materials for changemakers.
  categories:
    - Nonprofit
    - Agency
    - Design
  built_by: Bejamas
  built_by_url: "https://bejamas.io/"
  featured: false
- title: Atelier Cartier Blumen
  url: "https://www.ateliercartier.ch"
  main_url: "https://www.ateliercartier.ch"
  description: >
    Im schönen Kreis 6 in Zürich kreiert Nicole Cartier Blumenkompositionen anhand Charaktereigenschaften oder Geschichten zur Person an. Für wen ist Dein Blumenstrauss gedacht? Einzigartige Floristik Blumensträusse, Blumenabos, Events, Shootings. Site designed by https://www.stolfo.co
  categories:
    - eCommerce
    - Design
  built_by: Bejamas
  built_by_url: "https://bejamas.io/"
  featured: false
- title: Veronym – Cloud Security Service Provider
  url: "https://www.veronym.com"
  main_url: "https://www.veronym.com"
  description: >
    Veronym is securing your digital transformation. A comprehensive Internet security solution for business. Stay safe no matter how, where and when you connect.
  categories:
    - Security
    - Technology
    - Business
  built_by: Bejamas
  built_by_url: "https://bejamas.io/"
  featured: false
- title: Devahoy
  url: "https://devahoy.com/"
  main_url: "https://devahoy.com/"
  description: >
    Devahoy is a personal blog written in Thai about software development.
  categories:
    - Blog
    - Programming
  built_by: Chai Phonbopit
  built_by_url: "https://github.com/phonbopit"
  featured: false
- title: Venus Lover
  url: https://venuslover.com
  main_url: https://venuslover.com
  description: >
    Venus Lover is a mobile app for iOS and Android so you can read your daily horoscope and have your natal chart, including the interpretation of the ascendant, planets, houses and aspects.
  categories:
    - App
    - Consulting
    - Education
    - Landing Page
- title: Write/Speak/Code
  url: https://www.writespeakcode.com/
  main_url: https://www.writespeakcode.com/
  description: >
    Write/Speak/Code is a non-profit on a mission to promote the visibility and leadership of technologists with marginalized genders through peer-led professional development.
  categories:
    - Community
    - Nonprofit
    - Open Source
    - Conference
  built_by: Nicola B.
  built_by_url: https://www.linkedin.com/in/nicola-b/
  featured: false
- title: Daniel Spajic
  url: https://danieljs.tech/
  main_url: https://danieljs.tech/
  source_url: https://github.com/dspacejs/portfolio
  description: >
    Passionate front-end developer with a deep, yet diverse skillset.
  categories:
    - Portfolio
    - Programming
    - Freelance
  built_by: Daniel Spajic
  featured: false
- title: Cosmotory
  url: https://cosmotory.netlify.com/
  main_url: https://cosmotory.netlify.com/
  description: >
    This is the educational blog containing various courses,learning materials from various authors from all over the world.
  categories:
    - Blog
    - Community
    - Nonprofit
    - Open Source
    - Education
  built_by: Hanishraj B Rao.
  built_by_url: https://hanishrao.netlify.com/
  featured: false
- title: Armorblox | Security Powered by Understanding
  url: https://www.armorblox.com
  main_url: https://www.armorblox.com
  description: >
    Armorblox is a venture-backed stealth cybersecurity startup, on a mission to build a game-changing enterprise security platform.
  categories:
    - Security
    - Technology
    - Business
  built_by: Bejamas
  built_by_url: https://bejamas.io
  featured: false
- title: Mojo
  url: https://www.mojo.is
  main_url: https://www.mojo.is/
  description: >
    We help companies create beautiful digital experiences
  categories:
    - Agency
    - Technology
    - Consulting
    - User Experience
    - Web Development
  featured: false
- title: Marcel Hauri
  url: https://marcelhauri.ch/
  main_url: https://marcelhauri.ch/
  description: >
    Marcel Hauri is an award-winning Magento developer and e-commerce specialist.
  categories:
    - Portfolio
    - Blog
    - Programming
    - Community
    - Open Source
    - eCommerce
  built_by: Marcel Hauri
  built_by_url: https://marcelhauri.ch
  featured: false
- title: Projektmanagementblog
  url: https://www.projektmanagementblog.de
  main_url: https://www.projektmanagementblog.de/
  source_url: https://github.com/StephanWeinhold/pmblog
  description: >
    Thoughts about modern project management. Built with Gatsby and Tachyons, based on Advanced Starter.
  categories:
    - Blog
  built_by: Stephan Weinhold
  built_by_url: https://stephanweinhold.com/
  featured: false
- title: Anthony Boyd Graphics
  url: https://www.anthonyboyd.graphics/
  main_url: https://www.anthonyboyd.graphics/
  description: >
    Free Graphic Design Resources by Anthony Boyd
  categories:
    - Portfolio
  built_by: Anthony Boyd
  built_by_url: https://www.anthonyboyd.com/
  featured: false
- title: Relocation Hero
  url: https://relocationhero.com
  main_url: https://relocationhero.com
  description: >
    Blog with FAQs related to Germany relocation. Built with Gatsby.
  categories:
    - Blog
    - Consulting
    - Community
  featured: false
- title: Zoe Rodriguez
  url: https://zoerodrgz.com
  main_url: https://zoerodrgz.com
  description: >
    Portfolio for Los Angeles-based designer Zoe Rodriguez. Built with Gatsby.
  categories:
    - Portfolio
    - Design
  built_by: Chase Ohlson
  built_by_url: https://chaseohlson.com
  featured: false
- title: TriActive USA
  url: https://triactiveusa.com
  main_url: https://triactiveusa.com
  description: >
    Website and blog for TriActive USA. Built with Gatsby.
  categories:
    - Landing Page
    - Business
  built_by: Chase Ohlson
  built_by_url: https://chaseohlson.com
- title: LaunchDarkly
  url: https://launchdarkly.com/
  main_url: https://launchdarkly.com/
  description: >
    LaunchDarkly is the feature management platform that software teams use to build better software, faster.
  categories:
    - Technology
    - Marketing
  built_by: LaunchDarkly
  built_by_url: https://launchdarkly.com/
  featured: false
- title: Arpit Goyal
  url: https://arpitgoyal.com
  main_url: https://arpitgoyal.com
  source_url: https://github.com/92arpitgoyal/ag-blog
  description: >
    Blog and portfolio website of a Front-end Developer turned Product Manager.
  categories:
    - Blog
    - Portfolio
    - Technology
    - User Experience
  built_by: Arpit Goyal
  built_by_url: https://twitter.com/_arpitgoyal
  featured: false
- title: Portfolio of Cole Townsend
  url: https://twnsnd.co
  main_url: https://twnsnd.co
  description: Portfolio of Cole Townsend, Product Designer
  categories:
    - Portfolio
    - User Experience
    - Web Development
    - Design
  built_by: Cole Townsend
  built_by_url: https://twitter.com/twnsndco
- title: Jana Desomer
  url: https://www.janadesomer.be/
  main_url: https://www.janadesomer.be/
  description: >
    I'm Jana, a digital product designer with coding skills, based in Belgium
  categories:
    - Portfolio
  built_by: Jana Desomer Designer/Developer
  built_by_url: https://www.janadesomer.be/
  featured: false
- title: Carbon8 Regenerative Agriculture
  url: https://www.carbon8.org.au/
  main_url: https://www.carbon8.org.au/
  description: >
    Carbon8 is a Not for Profit charity that supports Aussie farmers to transition to regenerative agriculture practices and rebuild the carbon (organic matter) in their soil from 1% to 8%.
  categories:
    - Nonprofit
    - eCommerce
  built_by: Little & Big
  built_by_url: "https://www.littleandbig.com.au/"
  featured: false
- title: Reactgo blog
  url: https://reactgo.com/
  main_url: https://reactgo.com/
  description: >
    It provides tutorials & articles about modern open source web technologies such as react,vuejs and gatsby.
  categories:
    - Blog
    - Education
    - Programming
    - Web Development
  built_by: Sai gowtham
  built_by_url: "https://twitter.com/saigowthamr"
  featured: false
- title: City Springs
  url: https://citysprings.com/
  main_url: https://citysprings.com/
  description: >
    Sandy Springs is a city built on creative thinking and determination. They captured a bold vision for a unified platform to bring together new and existing information systems. To get there, the Sandy Springs communications team partnered with Mediacurrent on a new Drupal 8 decoupled platform architecture with a Gatsbyjs front end to power both the City Springs website and its digital signage network. Now, the Sandy Springs team can create content once and publish it everywhere.
  categories:
    - Community
    - Government
  built_by: Mediacurrent
  built_by_url: https://www.mediacurrent.com
  featured: false
- title: Behalf
  url: https://www.behalf.no/
  main_url: https://www.behalf.no/
  description: >
    Behalf is Norwegian based digital design agency.
  categories:
    - Agency
    - Portfolio
    - Business
    - Consulting
    - Design
    - Design System
    - Marketing
    - Web Development
    - User Experience
  built_by: Behalf
  built_by_url: https://www.behalf.no/
  featured: false
- title: Saxenhammer & Co.
  url: https://saxenhammer-co.com/
  main_url: https://saxenhammer-co.com/
  description: >
    Saxenhammer & Co. is a leading boutique investment bank in Continental Europe. The firm’s strong track record is comprised of the execution of 200 successful transactions across all major industries.
  categories:
    - Consulting
    - Finance
    - Business
  built_by: Axel Fuhrmann
  built_by_url: https://axelfuhrmann.com/
  featured: false
- title: UltronEle
  url: http://ultronele.com
  main_url: https://runbytech.github.io/ueofcweb/
  source_url: https://github.com/runbytech/ueofcweb
  description: >
    UltronEle is a light, fast, simple yet interesting serverless e-learning CMS based on GatsbyJS. It aims to provide a easy-use product for tutors, teachers, instructors from all kinks of fields with near-zero efforts to setup their own authoring tool and content publish website.
  categories:
    - Education
    - Consulting
    - Landing Page
    - Web Development
    - Open Source
    - Learning
  built_by: RunbyTech
  built_by_url: http://runbytech.co
  featured: false
- title: Nick Selvaggio
  url: https://nickgs.com/
  main_url: https://nickgs.com/
  description: >
    The personal website of Nick Selvaggio. Long Island based web developer, teacher, and technologist.
  categories:
    - Consulting
    - Programming
    - Web Development
  featured: false
- title: Free & Open Source Gatsby Themes by LekoArts
  main_url: "https://themes.lekoarts.de"
  url: "https://themes.lekoarts.de"
  source_url: "https://github.com/LekoArts/gatsby-themes/tree/master/www"
  built_by: LekoArts
  built_by_url: "https://github.com/LekoArts"
  description: >-
    Get high-quality and customizable Gatsby themes to quickly bootstrap your website! Choose from many professionally created and impressive designs with a wide variety of features and customization options. Use Gatsby Themes to take your project to the next level and let you and your customers take advantage of the many benefits Gatsby has to offer.
  categories:
    - Open Source
    - Directory
    - Marketing
    - Landing Page
  featured: false
- title: Lars Roettig
  url: https://larsroettig.dev/
  main_url: https://larsroettig.dev/
  description: >
    Lars Roettig is a Magento Maintainer and e-commerce specialist. On his Blog, he writes Software Architecture and Magento Development.
  categories:
    - Portfolio
    - Blog
    - Programming
    - Community
    - Open Source
    - eCommerce
  built_by: Lars Roettig
  built_by_url: https://larsroettig.dev/
  featured: false
- title: Cade Kynaston
  url: https://cade.codes
  main_url: https://cade.codes
  source_url: https://github.com/cadekynaston/gatsby-portfolio
  description: >
    Cade Kynaston's Portfolio
  categories:
    - Portfolio
  built_by: Cade Kynaston
  built_by_url: https://github.com/cadekynaston
  featured: false
- title: Growable Meetups
  url: https://www.growable.io/
  main_url: https://www.growable.io/
  description: >
    Growable - Events to Accelerate your career in Tech. Made with <3 with Gatsby, React & Netlify by Talent Point in London.
  categories:
    - Event
    - Technology
    - Education
    - Community
    - Conference
  built_by: Talent Point
  built_by_url: https://github.com/talent-point/
  featured: false
- title: Fantastic Metropolis
  main_url: https://fantasticmetropolis.com
  url: https://fantasticmetropolis.com
  description: >
    Fantastic Metropolis ran between 2001 and 2006, highlighting the potential of literary science fiction and fantasy.
  categories:
    - Entertainment
  built_by: Luis Rodrigues
  built_by_url: https://goblindegook.com
  featured: false
- title: Simon Koelewijn
  main_url: https://simonkoelewijn.nl
  url: https://simonkoelewijn.nl
  description: >
    Personal blog of Simon Koelewijn, where he blogs about UX, analytics and web development (in Dutch). Made awesome and fast by using Gatsby 2.x (naturally) and gratefully using Netlify and Netlify CMS.
  categories:
    - Freelance
    - Blog
    - Web Development
    - User Experience
  built_by: Simon Koelewijn
  built_by_url: https://simonkoelewijn.nl
  featured: false
- title: Frankly Steve
  url: https://www.franklysteve.com/
  main_url: https://www.franklysteve.com/
  description: >
    Wedding photography with all the hugs, tears, kisses, smiles, laughter, banter, kids up trees, friends in hedges.
  categories:
    - Photography
    - Portfolio
  built_by: Little & Big
  built_by_url: "https://www.littleandbig.com.au/"
  featured: false
- title: Eventos orellana
  description: >-
    We are a company dedicated to providing personalized and professional advice
    for the elaboration and coordination of social and business events.
  main_url: "https://eventosorellana.com/"
  url: "https://eventosorellana.com/"
  featured: false
  categories:
    - Gallery
  built_by: Ramón Chancay
  built_by_url: "https://ramonchancay.me/"
- title: DIA Supermercados
  main_url: https://dia.com.br
  url: https://dia.com.br
  description: >-
    Brazilian retailer subsidiary, with more than 1,100 stores in Brazil, focusing on low prices and exclusive DIA Products.
  categories:
    - Business
  built_by: CloudDog
  built_by_url: https://clouddog.com.br
  featured: false
- title: AntdSite
  main_url: https://antdsite.yvescoding.org
  url: https://antdsite.yvescoding.org
  description: >-
    A static docs generator based on Ant Design and GatsbyJs.
  categories:
    - Documentation
  built_by: Yves Wang
  built_by_url: https://antdsite.yvescoding.org
- title: AntV
  main_url: https://antv.vision
  url: https://antv.vision
  description: >-
    AntV is a new generation of data visualization technique from Ant Financial
  categories:
    - Documentation
  built_by: afc163
  built_by_url: https://github.com/afc163
- title: Fourpost
  url: https://www.fourpost.com
  main_url: https://www.fourpost.com
  description: >
    Fourpost is a shopping destination for today’s family that combines the best brands and experiences under one roof.
  categories:
    - Marketing
  built_by: Fourpost
  built_by_url: https://github.com/fourpost
  featured: false
- title: ReactStudy Blog
  url: https://elated-lewin-51cf0d.netlify.com
  main_url: https://elated-lewin-51cf0d.netlify.com
  description: >
    Belong to your own blog by gatsby
  categories:
    - Blog
  built_by: 97thjingba
  built_by_url: https://github.com/97thjingba
  featured: false
- title: George
  main_url: https://kind-mestorf-5a2bc0.netlify.com
  url: https://kind-mestorf-5a2bc0.netlify.com
  description: >
    shiny new web built with Gatsby
  categories:
    - Blog
    - Portfolio
    - Gallery
    - Landing Page
    - Design
    - Web Development
    - Open Source
    - Science
  built_by: George Davituri
  featured: false

- title: CEO amp
  main_url: https://www.ceoamp.com
  url: https://www.ceoamp.com
  description: >
    CEO amp is an executive training programme to amplify a CEO's voice in the media. This site was built with Gatsby v2, Styled-Components, TypeScript and React Spring.
  categories:
    - Consulting
    - Entrepreneurship
    - Marketing
    - Landing Page
  built_by: Jacob Herper
  built_by_url: https://herper.io
  featured: false
- title: QuantumBlack
  main_url: https://www.quantumblack.com/
  url: https://www.quantumblack.com/
  description: >
    We help companies use data to make distinctive, sustainable and significant improvements to their performance.
  categories:
    - Technology
    - Consulting
    - Data
    - Design
  built_by: Richard Westenra
  built_by_url: https://www.richardwestenra.com/
  featured: false
- title: Coffeeshop Creative
  url: https://www.coffeeshopcreative.ca
  main_url: https://www.coffeeshopcreative.ca
  description: >
    Marketing site for a Toronto web design and videography studio.
  categories:
    - Marketing
    - Agency
    - Design
    - Video
    - Web Development
  built_by: Michael Uloth
  built_by_url: https://www.michaeluloth.com
  featured: false
- title: Daily Hacker News
  url: https://dailyhn.com
  main_url: https://dailyhn.com
  description: >
    Daily Hacker News presents the top five stories from Hacker News daily.
  categories:
    - Entertainment
    - Design
    - Web Development
    - Technology
    - Science
  built_by: Joeri Smits
  built_by_url: https://joeri.dev
  featured: false
- title: Grüne Dresden
  main_url: https://ltw19dresden.de
  url: https://ltw19dresden.de
  description: >
    This site was built for the Green Party in Germany (Bündnis 90/Die Grünen) for their local election in Dresden, Saxony. The site was built with Gatsby v2 and Styled-Components.
  categories:
    - Government
    - Nonprofit
  built_by: Jacob Herper
  built_by_url: https://herper.io
- title: deepThreads
  main_url: https://deepthreads.com
  url: https://deepthreads.com/
  description: >
    deepThreads is a shiny new website built with Gatsby v2.  We make art using deep learning along with print on demand providers to create some cool stuff!
  categories:
    - eCommerce
  built_by: Kyle Kitlinski
  built_by_url: https://github.com/k-kit
  featured: false
- title: Mill3 Studio
  main_url: https://mill3.studio/en/
  url: https://mill3.studio/en/
  description: >
    Our agency specializes in the analysis, strategy and development of digital products.
  categories:
    - Agency
    - Portfolio
  built_by: Mill3
  built_by_url: https://mill3.studio/en/
  featured: false
- title: Zellement
  main_url: https://www.zellement.com
  url: https://www.zellement.com
  description: >
    Online portfolio of Dan Farrow from Nottingham, UK.
  categories:
    - Portfolio
  built_by: Zellement
  built_by_url: https://www.zellement.com
  featured: false
- title: Fullstack HQ
  url: https://fullstackhq.com/
  main_url: https://fullstackhq.com/
  description: >
    Get immediate access to a battle-tested team of designers and developers on a pay-as-you-go monthly subscription.
  categories:
    - Agency
    - Consulting
    - Freelance
    - Marketing
    - Portfolio
    - Web Development
    - App
    - Business
    - Design
    - JavaScript
    - Technology
    - User Experience
    - Web Development
    - eCommerce
    - WordPress
  built_by: Fullstack HQ
  built_by_url: https://fullstackhq.com/
  featured: false
- title: Cantas
  main_url: https://www.cantas.co.jp
  url: https://www.cantas.co.jp
  description: >
    Cantas is digital marketing company in Japan.
  categories:
    - Business
    - Agency
  built_by: Cantas
  built_by_url: https://www.cantas.co.jp
  featured: false
- title: Sheringham Shantymen
  main_url: https://www.shantymen.com/
  url: https://www.shantymen.com/
  description: >
    The Sheringham Shantymen are a sea shanty singing group that raise money for the RNLI in the UK.
  categories:
    - Music
    - Community
    - Entertainment
    - Nonprofit
  built_by: Zellement
  built_by_url: https://www.zellement.com/
  featured: false
- title: WP Spark
  main_url: https://wpspark.io/
  url: https://wpspark.io/
  description: >
    Create blazing fast website with WordPress and our Gatsby themes.
  categories:
    - Agency
    - Community
    - Blog
    - WordPress
  built_by: wpspark
  built_by_url: https://wpspark.io/
- title: Ronald Langeveld
  description: >
    Ronald Langeveld's blog and Web Development portfolio website.
  main_url: "https://www.ronaldlangeveld.com"
  url: "https://www.ronaldlangeveld.com"
  categories:
    - Blog
    - Web Development
    - Freelance
    - Portfolio
    - Consulting
  featured: false
- title: Golfonaut
  description: >
    Golfonaut - Golf application for Apple Watch
  main_url: https://golfonaut.io
  url: https://golfonaut.io
  categories:
    - App
    - Sports
  featured: false
- title: Anton Sten - UX Lead/Design
  url: https://www.antonsten.com
  main_url: https://www.antonsten.com
  description: Anton Sten leads UX for design-driven companies.
  categories:
    - User Experience
    - Blog
    - Freelance
    - Portfolio
    - Consulting
    - Agency
    - Design
  featured: false
- title: Rashmi AP - Front-end Developer
  main_url: http://rashmiap.me
  url: http://rashmiap.me
  featured: false
  description: >
    Rashmi AP's Personal Portfolio Website
  source_url: https://github.com/rashmiap/personal-website-react
  categories:
    - Portfolio
    - Open Source
  built_by: Rashmi AP
  built_by_url: http://rashmiap.me
- title: OpenSourceRepos - Blogs for open source repositories
  main_url: https://opensourcerepos.com
  url: https://opensourcerepos.com
  featured: false
  description: >
    Open Source Repos is a blog site for explaining the architecture, code-walkthrough and key takeways for the GitHub repository. Out main aim to is to help more developers contribute to open source projects.
  source_url: https://github.com/opensourcerepos/blogs
  categories:
    - Open Source
    - Design
    - Design System
    - Blog
  built_by: OpenSourceRepos Team
  built_by_url: https://opensourcerepos.com
- title: Sheelah Brennan - Front-End/UX Engineer
  main_url: https://sheelahb.com
  url: https://sheelahb.com
  featured: false
  description: >
    Sheelah Brennan's web development blog
  categories:
    - Blog
    - Web Development
    - Design
    - Freelance
    - Portfolio
  built_by: Sheelah Brennan
- title: Delinx.Digital - Web and Mobile Development Agency based in Sofia, Bulgaria
  main_url: https://delinx.digital
  url: https://delinx.digital/solutions
  description: >
    Delinx.digital is a software development oriented digital agency based in Sofia, Bulgaria. We develop bespoke software solutions using  WordPress, WooCommerce, Shopify, eCommerce, React.js, Node.js, PHP, Laravel and many other technologies.
  categories:
    - Agency
    - Web Development
    - Design
    - eCommerce
    - WordPress
  featured: false
- title: Cameron Nuckols - Articles, Book Notes, and More
  main_url: https://nucks.co
  url: https://nucks.co
  description: >
    This site hosts all of Cameron Nuckols's writing on entrepreneurship, startups, money, fitness, self-education, and self-improvement.
  categories:
    - Blog
    - Entrepreneurship
    - Business
    - Productivity
    - Technology
    - Marketing
  featured: false
- title: Hayato KAJIYAMA - Portfolio
  main_url: "https://hyakt.dev"
  url: "https://hyakt.dev"
  source_url: "https://github.com/hyakt/hyakt.github.io"
  featured: false
  categories:
    - Portfolio
- title: Skirtcraft - Unisex Skirts with Large Pockets
  main_url: https://skirtcraft.com
  url: https://skirtcraft.com/products
  source_url: https://github.com/jqrn/skirtcraft-web
  description: >
    Skirtcraft sells unisex skirts with large pockets, made in the USA. Site built with TypeScript and styled-components, with Tumblr-sourced blog posts.
  categories:
    - eCommerce
    - Blog
  built_by: Joe Quarion
  built_by_url: https://github.com/jqrn
  featured: false
- title: Vermarc Sport
  main_url: https://www.vermarcsport.com/
  url: https://www.vermarcsport.com/
  description: >
    Vermarc Sport offers a wide range of cycle clothing, cycling jerseys, bib shorts, rain gear and accessories, as well for the summer, the mid-season (autumn / spring) and the winter.
  categories:
    - eCommerce
  built_by: BrikL
  built_by_url: https://github.com/Brikl
- title: Cole Ruche
  main_url: https://coleruche.com
  url: https://coleruche.com
  source_url: https://github.com/kingingcole/myblog
  description: >
    The personal website and blog for Emeruche "Cole" Ikenna, front-end web developer from Nigeria.
  categories:
    - Blog
    - Portfolio
  built_by: Emeruche "Cole" Ikenna
  built_by_url: https://twitter.com/cole_ruche
  featured: false
- title: Abhith Rajan - Coder, Blogger, Biker, Full Stack Developer
  main_url: https://www.abhith.net/
  url: https://www.abhith.net/
  source_url: https://github.com/Abhith/abhith.net
  description: >
    abhith.net is a portfolio website of Abhith Rajan, a full stack developer. Sharing blog posts, recommended videos, developer stories and services with the world through this site.
  categories:
    - Portfolio
    - Blog
    - Programming
    - Open Source
    - Technology
  built_by: Abhith Rajan
  built_by_url: https://github.com/Abhith
  featured: false
- title: Mr & Mrs Wilkinson
  url: https://thewilkinsons.netlify.com/
  main_url: https://thewilkinsons.netlify.com/
  source_url: https://github.com/davemullenjnr/the-wilkinsons
  description: >
    A one-page wedding photography showcase using Gatsby Image and featuring a lovely hero and intro section.
  categories:
    - Photography
  built_by: Dave Mullen Jnr
  built_by_url: https://davemullenjnr.co.uk
  featured: false
- title: Gopesh Gopinath - Full Stack JavaScript Developer
  url: https://www.gopeshgopinath.com
  main_url: https://www.gopeshgopinath.com
  source_url: https://github.com/GopeshMedayil/gopeshgopinath.com
  description: >
    Gopesh Gopinath's Personal Portfolio Website
  categories:
    - Portfolio
    - Open Source
  built_by: Gopesh Gopinath
  built_by_url: https://www.gopeshgopinath.com
  featured: false
- title: Misael Taveras - FrontEnd Developer
  url: https://taverasmisael.com
  main_url: https://taverasmisael.com
  source_url: https://github.com/taverasmisael/taverasmisael
  description: >
    Personal site and blogging about learning FrontEnd web development in spanish.
  categories:
    - Portfolio
    - Open Source
    - Blog
    - JavaScript
    - Web Development
  built_by: Misael Taveras
  built_by_url: https://taverasmisael.com
  featured: false
- title: Le Reacteur
  url: https://www.lereacteur.io/
  main_url: https://www.lereacteur.io/
  description: >
    Le Reacteur is the first coding bootcamp dedicated to web and mobile apps development (iOS/Android). We offer intensive sessions to train students in a short time (10 weeks). Our goal is to pass on to our students in less than 3 months what they would have learned in 2 years. To achieve this ambitious challenge, our training is based on learning JavaScript (Node.js, Express, ReactJS, React Native).
  categories:
    - JavaScript
    - Learning
    - Mobile Development
    - Web Development
  built_by: Farid Safi
  built_by_url: https://twitter.com/FaridSafi
  featured: false
- title: Cinch
  url: https://www.cinch.co.uk
  main_url: https://www.cinch.co.uk
  description: >
    Cinch is a hub for car supermarkets and dealers to show off their stock. The site only lists second-hand cars that are seven years old or younger, with less than 70,000 miles on the clock.
  categories:
    - Entrepreneurship
    - Business
  built_by: Somo
  built_by_url: https://www.somoglobal.com
  featured: false
- title: Recetas El Universo
  description: >-
    Recipes and videos with the best of Ecuadorian cuisine.
    Collectable recipes from Diario El Universo.
  main_url: "https://recetas-eu.netlify.com/"
  url: "https://recetas-eu.netlify.com/"
  featured: false
  categories:
    - Blog
    - WordPress
    - Food
  built_by: Ramón Chancay
  built_by_url: "https://ramonchancay.me/"
- title: Third and Grove
  url: https://www.thirdandgrove.com
  main_url: https://www.thirdandgrove.com
  source_url: https://github.com/thirdandgrove/tagd8_gatsby
  description: >
    A digital agency slaying the mundane one pixel at a time.
  categories:
    - Agency
    - Marketing
    - Open Source
    - Technology
  built_by: Third and Grove
  built_by_url: https://www.thirdandgrove.com
  featured: false
- title: Le Bikini
  url: https://lebikini.com
  main_url: https://lebikini.com
  description: >
    New website for Toulouse's most iconic concert hall.
  categories:
    - Music
  built_by: Antoine Rousseau
  built_by_url: https://antoine.rousseau.im
  featured: false
- title: Jimmy Truong's Portfolio
  url: https://jimmytruong.ca
  main_url: https://jimmytruong.ca
  description: >
    This porfolio is a complication of all projects done during my time at BCIT D3 (Digital Design and Development) program and after graduation.
  categories:
    - Portfolio
    - Web Development
  built_by: Jimmy Truong
  built_by_url: https://jimmytruong.ca
  featured: false
- title: Quick Stop Nicaragua
  main_url: https://quickstopnicaragua.com
  url: https://quickstopnicaragua.com
  description: >
    Convenience Store Website
  categories:
    - Food
  built_by: Gerald Martinez
  built_by_url: https://twitter.com/GeraldM_92
  featured: false
- title: XIEL
  main_url: https://xiel.dev
  url: https://xiel.dev
  source_url: https://github.com/xiel/xiel
  description: >
    I'm a freelance front-end developer from Berlin who creates digital experiences that everyone likes to use.
  categories:
    - Portfolio
    - Blog
  built_by: Felix Leupold
  built_by_url: https://twitter.com/xiel
  featured: false
- title: Nicaragua Best Guides
  main_url: https://www.nicaraguasbestguides.com
  url: https://www.nicaraguasbestguides.com
  description: >
    Full-Service Tour Operator and Destination Management Company (DMC)
  categories:
    - Agency
    - Travel
  built_by: Gerald Martinez
  built_by_url: https://twitter.com/GeraldM_92
  featured: false
- title: Thoughts and Stuff
  main_url: http://thoughtsandstuff.com
  url: http://thoughtsandstuff.com
  source_url: https://github.com/robmarshall/gatsby-tns
  description: >
    A simple easy to read blog. Minimalistic, focusing on content over branding. Includes RSS feed.
  categories:
    - Accessibility
    - Blog
    - WordPress
  built_by: Robert Marshall
  built_by_url: https://robertmarshall.dev
  featured: false
- title: Tracli
  url: https://tracli.rootvan.com/
  main_url: https://tracli.rootvan.com/
  source_url: https://github.com/ridvankaradag/tracli-landing
  description: >
    A command line app that tracks your time
  categories:
    - Productivity
    - Technology
    - Landing Page
  built_by: Ridvan Karadag
  built_by_url: http://www.rootvan.com
  featured: false
- title: spon.io
  url: https://www.spon.io
  main_url: https://www.spon.io
  source_url: https://github.com/magicspon/spon.io
  description: >
    Portfolio for frontend web developer, based in Bristol UK
  categories:
    - Portfolio
  built_by: Dave Stockley
  built_by_url: https://www.spon.io
  featured: false
- title: BBS
  url: https://big-boss-studio.com
  main_url: https://big-boss-studio.com
  description: >
    For 11 years, we help great brands in their digital transformation, offering all our expertise for their needs. Technical consulting, UX, design, technical integration and maintenance.
  categories:
    - Agency
    - JavaScript
    - Web Development
  built_by: BBS
  built_by_url: https://big-boss-studio.com
  featured: false
- title: Appes - Meant to evolve
  main_url: https://appes.co
  url: https://appes.co
  description: >
    Appes is all about apps and evolution. We help companies to build mobile and
    web products.
  categories:
    - Agency
    - Mobile Development
    - Web Development
    - Technology
  built_by: Appes
  built_by_url: https://appes.co
  featured: false
- title: Intern
  url: https://intern.imedadel.me
  main_url: https://intern.imedadel.me
  description: >
    Intern is a job board for getting internships in tech, design, marketing, and more. It's built entirely with Gatsby.
  categories:
    - Directory
    - Technology
  built_by: Imed Adel
  built_by_url: https://imedadel.me
  featured: false
- title: Global Citizen Foundation
  main_url: https://www.globalcitizenfoundation.org
  url: https://www.globalcitizenfoundation.org
  description: >
    In the digital economy, we are Global Citizens and the currency is Personal Data
  categories:
    - Nonprofit
  built_by: The Delta Studio
  built_by_url: https://www.thedelta.io
  featured: false
- title: GatsbyFinds
  main_url: https://gatsbyfinds.netlify.com
  url: https://gatsbyfinds.netlify.com
  description: >
    GatsbyFinds is a website built ontop of Gatsby v2 by providing developers with a showcase of all the latest projects made with the beloved GatsbyJS.
  categories:
    - Portfolio
    - Gallery
  built_by: Bvlktech
  built_by_url: https://twitter.com/bvlktech
  featured: false
- title: AFEX Commodities Exchange
  main_url: https://afexnigeria.com
  url: https://afexnigeria.com
  description: >
    AFEX Nigeria strives to transform Nigerian agriculture by creating more bargaining power to smallholder farmers, access to information, and secure storage.
  categories:
    - Blog
    - Business
    - Finance
    - Food
    - WordPress
  built_by: Mayowa Falade
  built_by_url: http://mayowafalade.com
  featured: false
- title: VIA Data
  main_url: https://viadata.io
  url: https://viadata.io
  description: >
    The future of data management
  categories:
    - Data
  built_by: The Delta Studio
  built_by_url: https://www.thedelta.io
  featured: false
- title: Front End Day Event Website
  main_url: https://frontend-day.com/
  url: https://frontend-day.com/
  description: >
    Performant landing page for a front end workshops recurring event / conference.
  categories:
    - Event
    - Conference
    - Web Development
    - Technology
  built_by: Pagepro
  built_by_url: https://pagepro.co
  featured: false
- title: Mutual
  main_url: https://www.madebymutual.com
  url: https://www.madebymutual.com
  description: >
    Mutual is a web design and development agency. Our new website is powered by Gatsby and Craft CMS.
  categories:
    - Blog
    - Portfolio
    - Agency
    - Design
    - Web Development
  built_by: Mutual
  built_by_url: https://twitter.com/madebymutual
  featured: false
- title: Surge 3
  main_url: https://surge3.com
  url: https://surge3.com/
  description: >
    We’re Surge 3 - a premier web development agency. Our company centers around the principles of quality, speed, and service! We are founded using the latest in web technologies and are dedicated to using those exact tools to help our customers achieve their goals.
  categories:
    - Portfolio
    - Blog
    - Agency
    - Web Development
    - Marketing
  built_by: Dillon Browne
  built_by_url: https://dillonbrowne.com
- title: Adaltas
  main_url: https://www.adaltas.com
  url: https://www.adaltas.com
  description: >
    Adaltas is a team of consultants with a focus on Open Source, Big Data and Cloud Computing based in France, Canada and Morocco.
  categories:
    - Consulting
    - Data
    - Design System
    - Programming
    - Learning
  built_by: Adaltas
  built_by_url: https://www.adaltas.com
- title: Themis Attorneys
  main_url: https://themis-attorneys.com
  url: https://themis-attorneys.com
  description: >
    Themis Attorneys is Chennai based lawyers. Their new complete website is made using Gatsby.
  categories:
    - Agency
    - Consulting
    - Portfolio
    - Law
  built_by: Merbin J Anselm
  built_by_url: https://anselm.in
- title: Runlet
  main_url: https://runlet.app
  url: https://runlet.app
  source_url: https://github.com/runletapp/runlet
  description: >
    Runlet is a cloud-based job manager that offers device synchronization and reliable message delivery in a network of connected devices even after connectivity issues. Available for ARM, Linux, Mac and Windows.
  categories:
    - App
    - Landing Page
    - Productivity
    - Technology
  built_by: Vandré Leal
  built_by_url: https://vandreleal.github.io
  featured: false
- title: tiaan.dev
  main_url: https://tiaan.dev
  url: https://tiaan.dev
  featured: false
  categories:
    - Blog
    - Portfolio
    - Web Development
- title: Praveen Bisht
  main_url: https://www.prvnbist.com/
  url: https://www.prvnbist.com/
  source_url: https://github.com/prvnbist/portfolio
  categories:
    - Portfolio
    - Blog
  built_by: Praveen Bisht
  built_by_url: https://www.prvnbist.com/
  featured: false
- title: Jeff Mills The Outer Limits x NTS Radio
  url: https://www.nts.live/projects/jeff-mills-the-outer-limits/
  main_url: https://www.nts.live/projects/jeff-mills-the-outer-limits/
  source_url: https://github.com/ntslive/the-outer-limits
  description: >
    NTS Radio created a minisite for Jeff Mills' 6 part radio series The Outer Limits, including original music production and imagery curated from the NASA online image archive.
  categories:
    - Music
    - Gallery
    - Science
    - Entertainment
  built_by: NTS Radio
  built_by_url: https://www.nts.live
  featured: false
- title: BALAJIRAO676
  main_url: https://thebalajiraoecommerce.netlify.com/
  url: https://thebalajiraoecommerce.netlify.com/
  featured: false
  categories:
    - Blog
    - eCommerce
    - Web Development
- title: Mentimeter
  url: https://www.mentimeter.com/
  main_url: https://www.mentimeter.com/
  categories:
    - Business
  featured: false
- title: HYFN
  url: https://hyfn.com/
  main_url: https://hyfn.com/
  categories:
    - Business
  featured: false
- title: Mozilla India
  main_url: https://mozillaindia.org/
  url: https://mozillaindia.org/
  categories:
    - Open Source
  featured: false
- title: Primer Labs
  main_url: https://www.primerlabs.io
  url: https://www.primerlabs.io
  featured: false
  categories:
    - Education
    - Learning
- title: AJ on Purr-fect Solutions
  url: https://ajonp.com
  main_url: https://ajonp.com
  description: >
    A Community of developers, creating resources for all to use!
  categories:
    - Education
    - Learning
    - Programming
    - Web Development
    - API
    - Blog
    - SEO
  built_by: AJonP
  built_by_url: http://ajonp.com/authors/alex-patterson
- title: blog.kwst.site
  main_url: https://blog.kwst.site
  url: https://blog.kwst.site
  description: A blog of frontend engineer working in Fukuoka
  source_url: https://github.com/SatoshiKawabata/blog
  featured: false
  categories:
    - Blog
    - Technology
    - Web Development
    - JavaScript
- title: Run Leeds
  main_url: http://www.runleeds.co.uk
  url: http://www.runleeds.co.uk
  description: >
    Community running site based in Leeds,UK. Aiming to support those going through a life crisis.
  categories:
    - Accessibility
    - Blog
    - Community
    - Nonprofit
    - Sports
    - WordPress
  built_by: Robert Marshall
  built_by_url: https://www.robertmarshall.dev
- title: Arvind Kumar
  main_url: https://arvind.io
  url: https://arvind.io
  source_url: https://github.com/EnKrypt/arvind.io
  built_by: Arvind Kumar
  built_by_url: "https://arvind.io/"
  description: >
    A blog about writing code, making music and studying the skies.
  featured: false
  categories:
    - Blog
    - Music
    - Technology
- title: GlobalMoney
  url: https://global24.ua
  main_url: https://global24.ua
  description: >
    Provide payment solution for SMB, eWallet GlobalMoney
  categories:
    - Business
    - Finance
    - Technology
  built_by: NodeArt
  built_by_url: https://NodeArt.io
- title: Women's and Girls' Emergency Centre
  url: https://www.wagec.org.au/
  main_url: https://www.wagec.org.au/
  description: >
    Specialist homelessness service for women and families escaping domestic violence. Based in Redfern, Sydney, Australia.
  categories:
    - Nonprofit
    - Community
    - eCommerce
  built_by: Little & Big
  built_by_url: "https://www.littleandbig.com.au/"
  featured: false
- title: Guus van de Wal | Drupal Front-end specialist
  url: https://guusvandewal.nl
  main_url: https://guusvandewal.nl
  description: >
    Decoupled portfolio site for guusvandewal.nl, a Drupal and ReactJS front-end developer and designer.
  categories:
    - Open Source
    - Web Development
    - Design
    - Blog
    - Freelance
  built_by: Guus van de Wal
  featured: false
- title: Pixelize Web Design Gold Coast | Web Design and SEO
  url: https://www.pixelize.com.au/
  main_url: https://www.pixelize.com.au/
  description: >
    Pixelize is a tight knit group of professional web developers, graphic designers, and content creators that work together to create high performing, blazing fast, beautiful websites with a strong focus on SEO.
  categories:
    - Agency
    - Web Development
    - Marketing
    - SEO
    - Design
    - Portfolio
    - Blog
  built_by: Pixelize
  built_by_url: https://www.pixelize.com.au
  featured: false
- title: VS Code GitHub Stats
  url: https://vscode-github-stats.netlify.com
  main_url: https://vscode-github-stats.netlify.com
  source_url: https://github.com/lannonbr/vscode-github-stats/
  description: >
    Statistics Dashboard for VS Code GitHub repository
  categories:
    - Data
  built_by: Benjamin Lannon
  built_by_url: https://lannonbr.com
  featured: false
- title: MetaProjection
  main_url: https://www.metaprojection.ca
  url: https://www.metaprojection.ca
  source_url: https://github.com/rosslh/metaprojection
  description: >
    MetaProjection is a website that aggregates multiple Canadian federal electoral projections in order to provide an overview of how the election is playing out, both federally and by district.
  categories:
    - Government
    - Data
    - Open Source
  built_by: Ross Hill
  built_by_url: https://rosshill.ca
  featured: false
- title: Tamarisc VC
  url: https://www.tamarisc.vc
  main_url: https://www.tamarisc.vc
  description: >
    Tamarisc invests in and helps build companies that improve the human habitat through innovating at the intersection of real estate, health, and technology.
  categories:
    - Business
    - Technology
  built_by: Peter Hironaka
  built_by_url: "https://peterhironaka.com"
  featured: false
- title: Up Your A11y
  url: https://www.upyoura11y.com/
  main_url: https://www.upyoura11y.com/
  source_url: https://www.upyoura11y.com/
  description: >
    A web accessibility toolkit with a React focus, Up Your A11y is a resource for front-end developers to find useful information on how to make your sites more accessible. The topics covered have a React bias, but the principles in each apply to all web development, so please don't be put off if you don't work with React specifically!
  categories:
    - Accessibility
    - Blog
    - Programming
    - JavaScript
    - User Experience
    - Web Development
  built_by: Suzanne Aitchison
  built_by_url: https://twitter.com/s_aitchison
  featured: false
- title: Roman Kravets
  description: >
    Portfolio of Roman Kravets. Web Developer, HTML & CSS Coder.
  main_url: "https://romkravets.netlify.com/"
  url: "https://romkravets.netlify.com/"
  categories:
    - Portfolio
    - Open Source
    - Web Development
    - Blog
  built_by: Roman Kravets
  built_by_url: "https://github.com/romkravets/dev-page"
  featured: false
- title: Phil Tietjen Portfolio
  url: https://www.philtietjen.dev/
  main_url: https://www.philtietjen.dev/
  source_url: https://github.com/Phizzard/phil-portfolio
  description: >
    Portfolio of Phil Tietjen using Gatsby, TailwindCSS, and Emotion/styled
  categories:
    - Portfolio
    - Open Source
    - Web Development
  built_by: Phil Tietjen
  built_by_url: https://github.com/Phizzard
  featured: false
- title: Gatsby Bomb
  description: >
    A fan made version of the website Giantbomb, fully static and powered by Gatsby JS and the GiantBomb API.
  main_url: "https://gatsbybomb.netlify.com"
  url: "https://gatsbybomb.netlify.com"
  categories:
    - App
    - Entertainment
    - Media
    - Video
  built_by: Phil Tietjen
  built_by_url: "https://github.com/Phizzard"
  featured: false
- title: Divyanshu Maithani
  main_url: https://divyanshu013.dev
  url: https://divyanshu013.dev
  source_url: https://github.com/divyanshu013/blog
  description: >
    Personal blog of Divyanshu Maithani. Life, music, code and things in between...
  categories:
    - Blog
    - JavaScript
    - Open Source
    - Music
    - Programming
    - Technology
    - Web Development
  built_by: Divyanshu Maithani
  built_by_url: https://twitter.com/divyanshu013
- title: TFE Energy
  main_url: https://tfe.energy
  url: https://tfe.energy
  source_url: https://gitlab.com/marcfehrmedia/2019-07-03-tfe-energy
  description: >
    TFE Energy believes in the future. Their new website is programmed with Gatsby, Scrollmagic, Contentful, Cloudify.
  categories:
    - Technology
    - Consulting
    - Video
    - Business
  built_by: Marc Fehr
  built_by_url: https:/www.marcfehr.media
- title: AtomBuild
  url: https://atombuild.github.io/
  main_url: https://atombuild.github.io/
  source_url: https://github.com/AtomBuild/atombuild.github.io
  description: >
    Landing page for the AtomBuild project, offering a curation of Atom packages associated with the project.
  categories:
    - Directory
    - Landing Page
    - Open Source
    - Programming
    - Technology
  built_by: Kepler Sticka-Jones
  built_by_url: https://keplersj.com/
  featured: false
- title: Josh Pensky
  main_url: https://joshpensky.com
  url: https://joshpensky.com
  description: >
    Josh Pensky is an interactive developer based in Boston. He designs and builds refreshing web experiences, packed to the punch with delightful interactions.
  categories:
    - Portfolio
    - Web Development
    - Design
    - SEO
  built_by: Josh Pensky
  built_by_url: https://github.com/joshpensky
  featured: false
- title: AtomLinter
  url: https://atomlinter.github.io/
  main_url: https://atomlinter.github.io/
  source_url: https://github.com/AtomLinter/atomlinter.github.io
  description: >
    Landing page for the AtomLinter project, offering a curation of Atom packages associated with the project.
  categories:
    - Directory
    - Landing Page
    - Open Source
    - Programming
    - Technology
  built_by: Kepler Sticka-Jones
  built_by_url: https://keplersj.com/
  featured: false
- title: Dashbouquet
  url: https://dashbouquet.com/
  main_url: https://dashbouquet.com/
  categories:
    - Agency
    - Blog
    - Business
    - Mobile Development
    - Portfolio
    - Web Development
  built_by: Dashbouquet team
  featured: false
- title: rathes.me
  url: https://rathes.me/
  main_url: https://rathes.me/
  source_url: https://github.com/rathesDot/rathes.me
  description: >
    The Portfolio Website of Rathes Sachchithananthan
  categories:
    - Blog
    - Portfolio
    - Web Development
  built_by: Rathes Sachchithananthan
  built_by_url: https://rathes.me/
- title: viviGuides - Your travel guides
  url: https://vivitravels.com/en/guides/
  main_url: https://vivitravels.com/en/guides/
  description: >
    viviGuides is viviTravels' blog: here you will find travel tips, useful information about the cities and the best guides for your next vacation.
  categories:
    - Travel
    - Blog
  built_by: Kframe Interactive SA
  built_by_url: https://kframeinteractive.com/
  featured: false
- title: KNC Blog
  main_url: https://nagakonada.com
  url: https://nagakonada.com/
  description: >
    Nagakonada is my blogging and portfolio site where I list my projects, experience, capabilities and the blog mostly talks about technical and personal writings.
  categories:
    - Blog
    - Web Development
    - Portfolio
  built_by: Konada, Naga Chaitanya
  built_by_url: https://github.com/ChaituKNag
  featured: false
- title: Vishal Nakum
  url: https://nakum.tech/
  main_url: https://nakum.tech/
  source_url: https://github.com/vishalnakum011/contentful
  description: >
    Portfolio of Vishal Nakum. Made with Gatsby, Contentful. Deployed on Netlify.
  categories:
    - Portfolio
    - Blog
  built_by: Amol Tangade
  built_by_url: https://amoltangade.me/
- title: Sagar Hani Portfolio
  url: http://sagarhani.in/
  main_url: http://sagarhani.in/
  source_url: https://github.com/sagarhani
  description: >
    Sagar Hani is a Software Developer & an Open Source Enthusiast. He blogs about JavaScript, Open Source and his Life experiences.
  categories:
    - Portfolio
    - Blog
    - Web Development
    - Open Source
    - Technology
    - Programming
    - JavaScript
  built_by: Sagar Hani
  built_by_url: http://sagarhani.in/about
- title: Arturo Alviar's Portfolio
  main_url: "https://arturoalviar.com"
  url: "https://arturoalviar.com"
  source_url: "https://github.com/arturoalviar/portfolio"
  categories:
    - Portfolio
    - Open Source
    - Web Development
  built_by: Arturo Alviar
  built_by_url: "https://github.com/arturoalviar"
  featured: false
- title: Pearly
  url: https://www.pearlyplan.com
  main_url: https://www.pearlyplan.com
  description: >
    Dental Membership Growth Platform
  categories:
    - Technology
    - Healthcare
    - App
  built_by: Sean Emmer and Jeff Cole
- title: MarceloNM
  url: https://marcelonm.com
  main_url: https://marcelonm.com
  description: >
    Personal landing page and blog for MarceloNM, a frontend developer based in Brazil.
  categories:
    - Blog
    - JavaScript
    - Landing Page
    - Programming
    - Web Development
  built_by: Marcelo Nascimento Menezes
  built_by_url: https://github.com/mrcelo
  featured: false
- title: Open Source Galaxy
  main_url: https://www.opensourcegalaxy.com
  url: https://www.opensourcegalaxy.com
  description: >
    Explore the Open Source Galaxy and help other earthlings by contributing to open source.
  categories:
    - Open Source
    - Programming
    - Web Development
  built_by: Justin Juno
  built_by_url: https://www.justinjuno.dev
  featured: false
- title: enBonnet Blog
  url: https://enbonnet.me/
  main_url: https://enbonnet.me/
  source_url: https://github.com/enbonnet
  description: >
    Hola, este es mi sitio personal, estare escribiendo sobre JavaScript, Frontend y Tecnologia que utilice en mi dia a dia.
  categories:
    - Portfolio
    - Blog
    - Web Development
    - Technology
    - Programming
    - JavaScript
  built_by: Ender Bonnet
  built_by_url: https://enbonnet.me/
- title: Edenspiekermann
  url: "https://www.edenspiekermann.com/eu/"
  main_url: "https://www.edenspiekermann.com/eu/"
  description: >
    Hello. We are Edenspiekermann, an independent global creative agency.
  categories:
    - Featured
    - Agency
    - Design
    - Portfolio
  featured: true
- title: IBM Design
  url: "https://www.ibm.com/design/"
  main_url: "https://www.ibm.com/design/"
  description: >
    At IBM, our design philosophy is to help guide people so they can do their best work. Our human-centered design practices help us deliver on that goal.
  categories:
    - Featured
    - Design
    - Technology
    - Web Development
  built_by: IBM
  featured: true
- title: We Do Plugins
  url: https://wedoplugins.com
  main_url: https://wedoplugins.com
  description: >
    Free & premium WordPress plugins development studio from Wroclaw, Poland.
  categories:
    - Portfolio
    - Agency
    - Open Source
    - Web Development
  built_by: We Do Plugins
  built_by_url: https://wedoplugins.com
- title: Mevish Aslam, business coach
  url: "https://mevishaslam.com/"
  main_url: "https://mevishaslam.com/"
  description: >
    Mevish Aslam helps women build a life they love and coaches women to launch and grow businesses.
  categories:
    - Business
    - Consulting
    - Entrepreneurship
    - Freelance
    - Marketing
    - Portfolio
  built_by: Rou Hun Fan
  built_by_url: "https://flowen.me"
  featured: false
- title: Principles of wealth
  url: "https://principlesofwealth.net"
  main_url: "https://principlesofwealth.net"
  source_url: "https://github.com/flowen/principlesofwealth"
  description: >
    Principles of wealth. How to get rich without being lucky, a summary of Naval Ravikant's tweets and podcast.`
  categories:
    - Business
    - Consulting
    - Education
    - Entrepreneurship
    - Finance
    - Learning
    - Marketing
    - Media
    - Nonprofit
    - Productivity
    - Science
  built_by: Rou Hun Fan
  built_by_url: "https://flowen.me"
  featured: false
- title: Problem studio
  url: https://problem.studio
  main_url: https://problem.studio
  description: >
    Problem Studio creates unique and fun web experiences. Our enemy is "boring" if ya know what we mean: overused Wordpress templates, the top 10 shopify templates, copy of a copy of a copy of a copy. We love to support design and marketing agencies and help realize their creations into a digital product. `
  categories:
    - Agency
    - Business
    - Consulting
    - Design
    - Education
    - Entrepreneurship
    - Freelance
    - Landing Page
    - Marketing
    - Media
    - Portfolio
    - Productivity
    - Web Development
  built_by: Rou Hun Fan & Sander Visser
  built_by_url: https://flowen.me
- title: North X South
  main_url: https://northxsouth.co
  url: https://northxsouth.co
  description: >
    We work with small businesses and non-profits to develop their brands, build an online identity, create stellar designs, and give a voice to their causes.
  categories:
    - Agency
    - Consulting
    - Business
    - Design
    - Web Development
  built_by: North X South
  built_by_url: https://northxsouth.co
- title: Plenty of Fish
  main_url: https://www.pof.com/
  url: https://pof.com
  description: >
    Plenty of Fish is one of the world's largest dating platforms.
  categories:
    - Community
  featured: true
- title: Bitcoin
  main_url: https://www.bitcoin.com/
  url: https://bitcoin.com
  description: >
    One of the largest crypto-currency platforms in the world.
  categories:
    - Technology
    - Finance
  featured: true
- title: Frame.io
  main_url: https://www.frame.io/
  url: https://frame.io
  description: >
    Frame.io is a cloud-based video collaboration platform that allows its users to easily work on media projects together
  categories:
    - Technology
    - Entertainment
    - Media
  featured: true
- title: Sainsbury’s Homepage
  main_url: https://www.sainsburys.co.uk/
  url: https://www.sainsburys.co.uk
  description: >
    Sainsbury’s is an almost 150 year old supermarket chain in the United Kingdom.
  categories:
    - eCommerce
    - Food
  featured: true
- title: Haxzie, Portfolio and Blog
  url: "https://haxzie.com/"
  main_url: "https://haxzie.com/"
  source_url: "https://github.com/haxzie/haxzie.com"
  description: >
    Haxzie.com is the portfolio and personal blog of Musthaq Ahamad, UX Engineer and Visual Designer
  categories:
    - Blog
    - Portfolio
  built_by: Musthaq Ahamad
  built_by_url: "https://haxzie.com"
  featured: false
- title: GBT
  url: "https://yangmuzi.com/"
  main_url: "https://yangmuzi.com/"
  source_url: "https://github.com/yangnianbing/blog-by-gatsby"
  description: >
    It is a basic Gatsby site project
  categories:
    - Blog
    - Portfolio
  built_by: yangnianbing
  featured: false
- title: Robin Wieruch's Blog
  url: "https://www.robinwieruch.de/"
  main_url: "https://www.robinwieruch.de/"
  categories:
    - Blog
    - Education
  featured: false
- title: Roger Ramos Development Journal
  url: "https://rogerramos.me/"
  main_url: "https://rogerramos.me/"
  source_url: "https://github.com/rogerramosme/rogerramos.me/"
  description: >
    Personal development journal made with Netlify CMS
  categories:
    - Blog
  built_by: Roger Ramos
  built_by_url: https://rogerramos.me/
  featured: false
- title: Global Adviser Alpha
  main_url: "https://globaladviseralpha.com"
  url: "https://globaladviseralpha.com"
  description: >
    Lead by David Haintz, Global Adviser Alpha transforms advice business into world class firms.
  categories:
    - Business
    - Blog
    - Finance
  built_by: Handsome Creative
  built_by_url: https://www.hellohandsome.com.au
  featured: false
- title: Alcamine
  url: https://alcamine.com/
  main_url: https://alcamine.com/
  description: >
    Never apply to another job online and receive tons of tech jobs in your inbox everyday — all while keeping your information private.
  categories:
    - Blog
    - Technology
  built_by: Caldera Digital
  built_by_url: https://www.calderadigital.com/
  featured: false
- title: Caldera Digital
  url: https://www.calderadigital.com/
  main_url: https://www.calderadigital.com/
  source_url: https://github.com/caldera-digital/platform
  description: >
    Caldera is a product and application development agency that uses innovative technology to bring your vision, brand, and identity to life through user centered design.
  categories:
    - Blog
    - User Experience
    - Consulting
  built_by: Caldera Digital
  built_by_url: https://www.calderadigital.com/
  featured: false
- title: Keycodes
  url: https://www.keycodes.dev
  main_url: https://www.keycodes.dev
  source_url: https://github.com/justinjunodev/keycodes.dev
  description: >
    A developer resource for getting keyboard key codes.
  categories:
    - Programming
    - Productivity
    - Open Source
    - Web Development
  built_by: Justin Juno
  built_by_url: https://www.justinjuno.dev
  featured: false
- title: Utah Pumpkins
  url: https://www.utahpumpkins.com/
  main_url: https://www.utahpumpkins.com/
  source_url: https://github.com/cadekynaston/utah-pumpkins
  description: >
    An awesome pumpkin gallery built using Gatsby and Contentful.
  categories:
    - Gallery
    - Blog
    - Photography
  built_by: Cade Kynaston
  built_by_url: https://cade.codes
- title: diff001a's blog
  main_url: https://diff001a.netlify.com/
  url: https://diff001a.netlify.com/
  description: >
    This is diff001a's blog which contains blogs related to programming.
  categories:
    - Blog
  built_by: diff001a
- title: Rockwong Blog
  main_url: http://rockwong.com/blog/
  url: http://rockwong.com/blog/
  description: >
    Rockwong is a technical blog containing content related to various web technologies.
  categories:
    - Technology
    - Education
    - Blog
- title: RegexGuide
  main_url: "https://regex.guide"
  url: "https://regex.guide/playground"
  source_url: "https://github.com/pacdiv/regex.guide"
  description: >
    The easiest way to learn regular expressions! The RegexGuide is a playground helping developers to discover regular expressions. Trying it is adopting regular expressions!
  categories:
    - App
    - Education
    - JavaScript
    - Nonprofit
    - Open Source
    - Programming
    - Technology
    - Web Development
  built_by: Loïc J.
  built_by_url: https://growthnotes.dev
- title: re:store
  url: https://www.visitrestore.com
  main_url: https://www.visitrestore.com
  description: >
    This is your chance to discover, connect, and shop beyond your feed and get to know the who, how, and why behind your favorite products.
  categories:
    - Marketing
  built_by: The Couch
  built_by_url: https://thecouch.nyc
  featured: false
- title: Bululu Eventos
  url: https://bululueventos.cl/
  main_url: https://bululueventos.cl/
  source_url: https://github.com/enBonnet/bululu-front
  description: >
    Sitio de organizadores de eventos
  categories:
    - Marketing
  built_by: Ender Bonnet
  built_by_url: https://enbonnet.me/
- title: MyPrograming Steps
  main_url: https://mysteps.netlify.com/
  url: https://mysteps.netlify.com/
  description: >
    FrontEnd Tutorial Information
  featured: false
  categories:
    - Blog
    - Portfolio
  source_url: https://github.com/IoT-Arduino/Gatsby-MySteps
  built_by: Maruo
  built_by_url: https://twitter.com/DengenT
- title: Brent Runs Marathons
  main_url: https://www.brentrunsmarathons.com/
  url: https://www.brentrunsmarathons.com/
  source_url: https://github.com/bingr001/brentrunsmarathonsv2
  description: >
    Brent Runs Marathons is about the training and race experience for the Comrades Ultra Marathon
  categories:
    - Blog
  built_by: Brent Ingram
  built_by_url: https://www.brentjingram.com/
  featured: false
- title: Pedro LaTorre
  main_url: https://www.pedrolatorre.com/
  url: https://www.pedrolatorre.com/
  source_url: https://github.com/bingr001/pedro-latorre-site
  description: >
    A really awesome website built for the motivational speaker Pedro LaTorre
  categories:
    - Blog
  built_by: Brent Ingram
  built_by_url: https://www.brentjingram.com/
  featured: false
- title: Veryben
  main_url: https://veryben.com/
  url: https://veryben.com/
  description: >
    be water my friend
  categories:
    - Blog
  built_by: anikijiang
  built_by_url: https://twitter.com/anikijiang
  featured: false
- title: kentarom's portfolio
  main_url: https://kentarom.com/
  url: https://kentarom.com/
  source_url: https://github.com/kentaro-m/portfolio-gatsby
  description: >
    The portfolio of kentarom, frontend developer. This site shows recent activities about him.
  categories:
    - Portfolio
    - Technology
    - Web Development
  built_by: kentarom
  built_by_url: https://twitter.com/_kentaro_m
  featured: false
- title: MotionThat
  main_url: "https://motionthat.com.au"
  url: "https://motionthat.com.au"
  description: >
    MotionThat was created to fill a void in Tabletop Product shooting, whereby the need for consistency, repetition and flexibility was required to eliminate the many variables and inaccuracies that slow the filming process down.
  categories:
    - Entertainment
    - Food
    - Media
    - Gallery
  built_by: Handsome Creative
  built_by_url: https://www.hellohandsome.com.au
  featured: false
- title: TEN ALPHAS
  main_url: "https://tenalphas.com.au"
  url: "https://tenalphas.com.au"
  description: >
    TEN ALPHAS is a content production company based in Sydney and Wollongong, telling stories through moving image and beautiful design.
  categories:
    - Media
    - Entertainment
    - Video
  built_by: Handsome Creative
  built_by_url: https://www.hellohandsome.com.au
  featured: false
- title: SalesGP
  main_url: "https://salesgp.io"
  url: "https://salesgp.io"
  description: >
    SalesGP is a specialist Sales and Operations partner offering expert skill-sets and decades of experience to companies entering the Australia, NZ (ANZ) and South East Asian (SEA) markets.
  categories:
    - Business
    - Marketing
    - Consulting
  built_by: Handsome Creative
  built_by_url: https://www.hellohandsome.com.au
  featured: false
- title: Source Separation Systems
  main_url: "https://sourceseparationsystems.com.au"
  url: "https://sourceseparationsystems.com.au"
  description: >
    Innovative waste diversion products, designed to connect Australians to a more sustainable world.
  categories:
    - Business
  built_by: Handsome Creative
  built_by_url: https://www.hellohandsome.com.au
- title: Fuzzy String Matching
  main_url: https://fuzzy-string-matching.netlify.com
  url: https://fuzzy-string-matching.netlify.com
  source_url: https://github.com/jdemieville/fuzzyStringMatching
  description: >
    This site is built to assess the performance of various approximate string matching algorithms aka fuzzy string searching.
  categories:
    - JavaScript
    - Learning
    - Programming
  built_by: Jennifer Demieville
  built_by_url: https://demieville-codes.herokuapp.com/portfolio
  featured: false
- title: Open Techiz
  main_url: "https://www.opentechiz.com/"
  url: "https://www.opentechiz.com/"
  featured: false
  description: >
    An agile software development company in Vietnam, providing wide range service from ecommerce development, mobile development, automation testing and cloud deployment with kubernets
  categories:
    - Web Development
    - Mobile Development
    - Technology
  built_by: Open Techiz
  built_by_url: "https://www.opentechiz.com/"
- title: Leave Me Alone
  url: https://leavemealone.app
  main_url: https://leavemealone.app
  description: >
    Leave Me Alone helps you unsubscribe from unwanted emails easily. It's built with Gatsby v2.
  categories:
    - Landing Page
    - Productivity
  built_by: James Ivings
  built_by_url: https://squarecat.io
  featured: false
- title: Oberion
  main_url: https://oberion.io
  url: https://oberion.io
  description: >
    Oberion analyzes your gaming library and gives you personal recommendations based on what you play
  categories:
    - Entertainment
    - Media
  built_by: Thomas Uta
  built_by_url: https://twitter.com/ThomasJanUta
  featured: false
- title: Yoseph.tech
  main_url: https://www.yoseph.tech
  url: https://www.yoseph.tech/compilers
  source_url: https://github.com/radding/yoseph.tech_gatsby
  description: >
    Yoseph.tech is a personal blog centered around technology and software engineering
  categories:
    - Technology
    - Web Development
    - Open Source
  built_by: Yoseph Radding
  built_by_url: https://github.com/radding
  featured: false
- title: Really Fast Sites
  url: https://reallyfastsites.com
  main_url: https://reallyfastsites.com
  description: >
    Really Fast Sites showcases websites that have a speed score of 85 or higher on Google's Page Speed Insights for both mobile and desktop, along with some of the platforms and technologies those sites use.
  categories:
    - Web Development
    - Programming
  built_by: Peter Brady
  built_by_url: https://www.peterbrady.co.uk
  featured: false
- title: Mieke Frouws
  url: https://www.miekefrouws.nl
  main_url: https://www.miekefrouws.nl
  description: >
    Mieke Frouws is a freelance primary and secondary school theatre teacher based in the Netherlands.
  categories:
    - Freelance
    - Education
  built_by: Laurens Kling
  built_by_url: https://www.goedideemedia.nl
  featured: false
- title: Paul de Vries
  url: https://pauldevries1972.nl
  main_url: https://pauldevries1972.nl
  description: >
    Paul de Vries is founder of #DCDW and Spokesperson for Marktplaats Automotive (eBay) - Making the online automotive better!
  categories:
    - Blog
    - Business
    - Consulting
  built_by: Laurens Kling
  built_by_url: https://www.goedideemedia.nl
  featured: false
- title: The Fabulous Lifestyles 不藏私旅行煮藝
  url: https://thefabulouslifestyles.com/
  main_url: https://thefabulouslifestyles.com/
  description: >
    The Fabulous Lifestyles features content about travel and food. It offers practical travel advice that covers trip planning, logistics, and reviews on destination, resort & hotel...etc. Besides travelling, there are step-by-step homemade gourmet recipes that will appeal to everyone's taste buds.
  categories:
    - Blog
    - Food
    - Travel
  built_by: Kevin C Chen
  built_by_url: https://www.linkedin.com/in/kevincychen/
- title: Salexa - Estetica Venezolana
  url: https://peluqueriavenezolana.cl/
  main_url: https://peluqueriavenezolana.cl/
  source_url: https://github.com/enbonnet/salexa-front
  description: >
    Venezuelan beauty and hairdressing salon in Chile
  categories:
    - Marketing
    - Business
  built_by: Ender Bonnet
  built_by_url: https://enbonnet.me/
- title: Akshay Thakur's Portfolio
  main_url: https://akshaythakur.me
  url: https://akshaythakur.me
  categories:
    - Portfolio
    - Web Development
  built_by: Akshay Thakur
  built_by_url: https://akshaythakur.me
- title: Binaria
  description: >
    Digital product connecting technics & creativity.
  main_url: "https://binaria.com/en/"
  url: "https://binaria.com/en/"
  categories:
    - Web Development
    - Agency
    - Technology
    - App
    - Consulting
    - User Experience
  built_by: Binaria
  built_by_url: "https://binaria.com/"
- title: Quema Labs
  url: https://quemalabs.com/
  main_url: https://quemalabs.com/
  description: >
    WordPress themes for these modern times
  categories:
    - Blog
    - Web Development
    - WordPress
    - Portfolio
  built_by: Nico Andrade
  built_by_url: https://nicoandrade.com/
- title: Century 21 Financial
  url: https://century21financial.co.nz/
  main_url: https://century21financial.co.nz/
  description: Website for Century 21's mortgage broker and insurance broker business in New Zealand.
  categories:
    - Real Estate
    - Finance
    - Business
  built_by: Shannon Smith
  built_by_url: https://www.powerboard.co.nz/clients
  featured: false
- title: Base Backpackers
  url: https://www.stayatbase.com/
  main_url: https://www.stayatbase.com/
  description: Base Backpackers is one of Australasia's biggest youth adventure tourism brands. They are super stoked to have one of the fastest websites in the tourism industry.
  categories:
    - Travel
    - Business
  built_by: Shannon Smith
  built_by_url: https://www.powerboard.co.nz/clients
  featured: false
- title: Wealthsimple
  url: "https://www.wealthsimple.com/"
  main_url: "https://www.wealthsimple.com/en-us/"
  description: >
    The simple way to grow your money like the world's most sophisticated investors. Zero-maintenance portfolios, expert advisors and low fees.
  categories:
    - App
    - Business
    - Finance
  featured: false
- title: To Be Created
  description: >
    tbc is a London based styling agency that champions a modernised minimal aesthetic for both personal clients and brands.
  main_url: "https://to-be-created.com"
  url: "https://to-be-created.com"
  categories:
    - Web Development
    - Agency
    - Portfolio
    - Freelance
  built_by: Sam Goddard
  built_by_url: "https://samgoddard.dev/"
- title: Kosmos Platform
  main_url: https://kosmosplatform.com
  url: https://kosmosplatform.com
  description: >
    Explore the Kosmos - A new world is here, where every clinician now has the ability to improve cardiothoracic and abdominal assessment, in just a few minutes.
  categories:
    - Marketing
    - Science
    - Video
    - Landing Page
    - Healthcare
    - Technology
  built_by: Bryce Benson via Turnstyle Studio
  built_by_url: https://github.com/brycebenson
- title: B-Engaged
  url: https://b-engaged.se/
  main_url: https://b-engaged.se/
  description: >
    B-Engaged gives a clear picture of the organization and helps you implement the measures that makes difference for the employees. The results of our employee surveys are easily transformed into concrete improvement measures using AI technology.
  categories:
    - Business
    - Human Resources
  featured: false
- title: Rollbar
  url: https://rollbar.com/
  main_url: https://rollbar.com/
  description: >
    Rollbar automates error monitoring and triaging, so developers can fix errors that matter within minutes, and build software quickly and painlessly.
  categories:
    - Programming
    - Web Development
  featured: false
- title: EQX
  url: https://digitalexperience.equinox.com/
  main_url: https://digitalexperience.equinox.com/
  description: >
    The Equinox app, personalized to unlock your full potential.
  categories:
    - Sports
    - App
  featured: false
- title: WagWalking
  url: https://wagwalking.com/
  main_url: https://wagwalking.com/
  description: >
    Paws on the move
  categories:
    - App
  featured: false
- title: FirstBorn
  url: https://www.firstborn.com/
  main_url: https://www.firstborn.com/
  description: >
    We shape modern brands for a connected future.
  categories:
    - Agency
    - Design
- title: Pix4D
  url: https://www.pix4d.com
  main_url: https://www.pix4d.com
  description: >
    A unique suite of photogrammetry software for drone mapping. Capture images with our app, process on desktop or cloud and create maps and 3D models.
  categories:
    - Business
    - Productivity
    - Technology
  featured: false
- title: Bakken & Bæck
  url: https://bakkenbaeck.com
  main_url: https://bakkenbaeck.com
  description: >
    We’re Bakken & Bæck, a digital studio based in Oslo, Bonn and Amsterdam. Ambitious companies call us when they need an experienced team that can transform interesting ideas into powerful products.
  categories:
    - Agency
    - Design
    - Technology
  featured: false
- title: Figma Config
  url: https://config.figma.com/
  main_url: https://config.figma.com/
  description: A one-day conference where Figma users come together to learn from each other.
  categories:
    - Conference
    - Design
    - Event
    - Community
    - Learning
  built_by: Corey Ward
  built_by_url: "http://www.coreyward.me/"
  featured: false
- title: Anurag Hazra's Portfolio
  url: https://anuraghazra.github.io/
  main_url: https://anuraghazra.github.io/
  source_url: https://github.com/anuraghazra/anuraghazra.github.io
  description: >
    Anurag Hazra's portfolio & personal blog, Creative FrontEnd web developer from india.
  categories:
    - Portfolio
    - Blog
    - Open Source
    - JavaScript
  built_by: Anurag Hazra
  built_by_url: "https://github.com/anuraghazra"
- title: VeganWorks
  url: https://veganworks.com/
  main_url: https://veganworks.com/
  description: We make delicious vegan snack boxes.
  categories:
    - Food
- title: codesundar
  url: https://codesundar.com
  main_url: https://codesundar.com
  description: >
    Learn PhoneGap, Ionic, Flutter
  categories:
    - Education
    - Technology
    - Web Development
    - Blog
  built_by: codesundar
  built_by_url: https://codesundar.com
  featured: false
- title: Nordic Microfinance Initiative
  url: "https://www.nmimicro.no/"
  main_url: "https://www.nmimicro.no/"
  description: Nordic Microfinance Initiative's (NMI) vision is to contribute to the empowerment of poor people in developing countries and to the creation of jobs and wealth on a sustainable basis.
  featured: false
  categories:
    - Finance
    - Business
  built_by: Othermachines
  built_by_url: "https://othermachines.com"
- title: Subscribe Pro Documentation
  url: https://docs.subscribepro.com/
  main_url: https://docs.subscribepro.com/
  description: >
    Subscribe Pro is a subscription commerce solution that enables brands to quickly add subscription commerce models such as box, subscribe-and-save, autoship and similar to their existing eCommerce websites.
  categories:
    - Documentation
    - eCommerce
    - API
    - Technology
    - Web Development
  built_by: Subscribe Pro
  built_by_url: https://www.subscribepro.com/
- title: Software.com
  main_url: https://www.software.com
  url: https://www.software.com
  description: Our data platform helps developers learn from their data, increase productivity, and code smarter.
  categories:
    - Data
    - Productivity
    - Programming
  built_by: Brett Stevens, Joshua Cheng, Geoff Stevens
  built_by_url: https://github.com/swdotcom/
  featured: false
- title: WTL Studio Website Builder
  main_url: "https://wtlstudio.com/"
  url: "https://wtlstudio.com/"
  description: >
    Cloud-based, SEO focused website builder - helping local businesses and startups reach audiences faster.
  featured: false
  categories:
    - eCommerce
    - SEO
    - Business
- title: ToolsDB
  main_url: https://toolsdb.dev
  url: https://toolsdb.dev
  description: List of tools for better software development.
  featured: false
  categories:
    - Technology
    - Web Development
    - Programming
    - Productivity
- title: Eastman Strings
  url: https://www.eastmanstrings.com
  main_url: https://www.eastmanstrings.com
  description: >
    Site was built using GatsbyJS, Cosmic CMS, and Netlify.
  categories:
    - Business
    - Music
  built_by: Tekhaus
  built_by_url: https://www.tekha.us
  featured: false
- title: Lesley Lai
  main_url: https://lesleylai.info
  url: https://lesleylai.info
  source_url: https://github.com/LesleyLai/blog
  description: >
    lesleylai.info is the personal website of Lesley Lai, where he talks mainly about C++ and Computer Graphics.
  categories:
    - Blog
    - Open Source
    - Portfolio
    - Programming
    - Technology
  built_by: Lesley Lai
  built_by_url: https://github.com/LesleyLai
  featured: false
- title: Whipstitch Webwork
  url: https://www.whipstitchwebwork.com
  main_url: https://www.whipstitchwebwork.com
  description: >
    Websites for smart people.
  categories:
    - Agency
    - Web Development
  built_by: Matthew Russell
  featured: false
- title: Vandré Leal
  main_url: https://vandreleal.github.io
  url: https://vandreleal.github.io
  source_url: https://github.com/vandreleal/vandreleal.github.io
  description: >
    Portfolio of Vandré Leal.
  categories:
    - Portfolio
    - Web Development
  built_by: Vandré Leal
  built_by_url: https://vandreleal.github.io
  featured: false
- title: Tarokenlog
  url: https://taroken.dev/
  main_url: https://taroken.dev/
  description: >
    Blog and Gallery
  categories:
    - Blog
    - Portfolio
    - Web Development
    - Photography
  built_by: Kentaro Koga
  built_by_url: https://twitter.com/kentaro_koga
  featured: false
- title: OwlyPixel Blog
  main_url: https://owlypixel.com
  url: https://owlypixel.com
  description: >
    Notes and tutorials on coding, web development, design and other stuff.
  categories:
    - Web Development
    - Blog
    - Education
  built_by: Owlypixel
  built_by_url: https://twitter.com/owlypixel
  featured: false
- title: talkoverflow
  main_url: https://talkoverflow.com
  url: https://talkoverflow.com
  description: Blog on software engineering built with Gatsby themes and theme-ui
  categories:
    - Blog
    - Web Development
    - Technology
  built_by: Patryk Jeziorowski
  built_by_url: https://twitter.com/pjeziorowski
- title: HISTORYTalks
  main_url: https://www.history-talks.com/
  url: https://www.history-talks.com/
  description: Built using Gatsby, JSS and Contentful
  categories:
    - Conference
    - Media
  built_by: A+E Networks
  built_by_url: https://www.aenetworks.com/
- title: HISTORYCon
  main_url: https://www.historycon.com/
  url: https://www.historycon.com/
  description: Built using Gatsby, JSS and Contentful
  categories:
    - Conference
    - Media
  built_by: A+E Networks
  built_by_url: https://www.aenetworks.com/
- title: Kölliker Immobilien
  url: https://koelliker-immobilien.ch/
  main_url: https://koelliker-immobilien.ch/
  description: >
    Built using Gatsby, Netlify and Contentful
  categories:
    - Real Estate
    - Marketing
  built_by: Matthias Gemperli
  built_by_url: https://matthiasgemperli.ch
- title: Lessmess Agency website
  url: https://lessmess.agency/
  main_url: https://lessmess.agency/
  description: >
    Website of Lessmess Agency
  categories:
    - Agency
    - Web Development
  built_by: Ilya Lesik
  built_by_url: https://github.com/ilyalesik
- title: Ezekiel Ekunola Portfolio
  main_url: http://ezekielekunola.com/
  url: http://ezekielekunola.com/
  description: Built using Gatsby, Styled-Components
  categories:
    - Web Development
    - Portfolio
  built_by: Ezekiel Ekunola
  built_by_url: https://github.com/easybuoy/
  featured: false
- title: Gearbox Development
  main_url: https://gearboxbuilt.com
  url: https://gearboxbuilt.com/?no-load-in
  description: >
    Gearbox is a performance website development & optimization company based out of Canada. Built using Gatsby/WordPress.
  categories:
    - Agency
    - Web Development
    - WordPress
    - Portfolio
    - Programming
    - Technology
    - Business
  built_by: Gearbox Development
  built_by_url: https://gearboxbuilt.com
  featured: false
- title: UXWorks
  main_url: https://uxworks.org
  url: https://uxworks.org
  description: Built with Gatsby, Netlify and Markdown
  categories:
    - Web Development
    - Blog
  built_by: Amrish Kushwaha
  built_by_url: https://github.com/isamrish
  featured: false
- title: Jarod Peachey
  main_url: https://jarodpeachey.netlify.com
  url: https://jarodpeachey.netlify.com
  source_url: https://github.com/jarodpeachey/portfolio
  description: >
    Jarod Peachey is a front-end developer focused on building modern and fast websites for everyone.
  categories:
    - Blog
    - JavaScript
    - Mobile Development
    - Portfolio
  built_by: Jarod Peachey
  built_by_url: https://github.com/jarodpeachey
  featured: false
- title: Thomas Maximini
  main_url: https://www.thomasmaximini.com/
  url: https://www.thomasmaximini.com/
  source_url: https://github.com/tmaximini/maxi.io
  description: >
    Thomas Maximini is a full stack web developer from Germany
  categories:
    - Blog
    - JavaScript
    - Photography
    - Portfolio
    - Web Development
  built_by: Thomas Maximini
  built_by_url: https://github.com/tmaximini
  featured: false
- title: Aretha Iskandar
  main_url: https://arethaiskandar.com/
  url: https://arethaiskandar.com/
  source_url: https://github.com/tmaximini/arethaiskandar.com
  description: >
    Aretha Iskandar is a Jazz and Soul Singer / Songwriter from Paris
  categories:
    - Music
  built_by: Thomas Maximini
  built_by_url: https://github.com/tmaximini
  featured: false
- title: Harshil Shah
  url: https://harshil.net
  main_url: https://harshil.net
  description: >
    Harshil Shah is an iOS engineer from Mumbai, India
  categories:
    - Blog
    - Mobile Development
  built_by: Harshil Shah
  built_by_url: https://twitter.com/_HarshilShah
  featured: false
- title: Code Examples
  url: https://codeexamples.dev/
  main_url: https://codeexamples.dev/
  description: >
    Examples about various programming languages like JavaScript, Python, Rust, Angular, React, Vue.js etc.
  categories:
    - Blog
    - Education
    - Programming
    - Web Development
  built_by: Sai gowtham
  built_by_url: https://twitter.com/saigowthamr
  featured: false
- title: Samir Mujanovic
  main_url: https://www.samirmujanovic.com/
  url: https://www.samirmujanovic.com/
  description: >
    I'm a Frontend Developer with 3 years of experience. I describe myself as a developer who loves coding, open-source and web platform.
  categories:
    - Portfolio
    - Web Development
    - Design
  built_by: Samir Mujanovic
  built_by_url: https://github.com/sameerrM
- title: Yearlyglot - Fluent Every Year
  url: https://www.yearlyglot.com/blog
  main_url: https://www.yearlyglot.com
  description: >
    A popular blog on languages, second language acquisition and polyglottery.
  categories:
    - Blog
    - Education
    - Learning
    - Travel
  built_by: Donovan Nagel
  built_by_url: https://www.donovannagel.com
  featured: false
- title: 8fit.com
  url: https://8fit.com/
  main_url: https://8fit.com/
  description: >
    Get personalized workouts, custom meal plans, and nutrition guidance, right in the palm of your hand. Prioritize progress over perfection with the 8fit app!
  categories:
    - App
    - Food
    - Sports
  featured: false
- title: Dispel - Remote Access for Industrial Control Systems
  url: https://dispel.io
  main_url: https://dispel.io
  description: >
    Dispel provides secure, moving target defense networks through which your teams can remotely access industrial control systems in seconds, replacing static-defense products that take 5 to 15 minutes to work through.
  categories:
    - Business
    - Technology
    - Security
  built_by: Anton Aberg
  built_by_url: https://github.com/aaaberg
  featured: false
- title: Geothermal Heat Pump DIY Project
  url: https://diyheatpump.net/
  main_url: https://diyheatpump.net/
  description: Personal project by Yuriy Logvin that demonstrates how you can switch to heating with electricity at a minimal cost. The goal here is to show that everyone can build a geothermal heat pump and start saving money.
  categories:
    - Blog
    - Education
    - Technology
  built_by: Yuriy Logvin
  built_by_url: https://powerwatcher.net
- title: Catalyst Network - Cryptocurrency
  url: https://www.cryptocatalyst.net/
  main_url: https://www.cryptocatalyst.net/
  source_url: https://github.com/n8tb1t/gatsby-starter-cryptocurrency
  description: >
    An All-in-One solution for Modern Transactions.
  categories:
    - Business
    - Technology
  built_by: n8tb1t
  built_by_url: https://github.com/n8tb1t/
  featured: false
- title: SaoBear's-Blog
  main_url: https://saobear.xyz/
  url: https://saobear.xyz/
  source_url: https://github.com/PiccoloYu/SaoBear-is-Blog
  featured: false
  categories:
    - Blog
    - Web Development
- title: Rumaan Khalander - Portfolio
  url: https://www.rumaan.me/
  main_url: https://www.rumaan.me/
  description: >
    Rumaan Khalander is a Full-Stack Dev from Bengaluru who loves to develop for mobile and web.
  categories:
    - Portfolio
  built_by: rumaan
  built_by_url: https://github.com/rumaan/
  featured: false
- title: DigiGov
  main_url: https://digigov.grnet.gr/
  url: https://digigov.grnet.gr/
  description: >
    DigiGov is an initiative for the Digital Transformation of the Greek Public Sector
  categories:
    - Government
  built_by: GRNET
  built_by_url: https://grnet.gr/
  featured: false
- title: Zeek Interactive
  main_url: https://zeek.com
  url: https://zeek.com
  description: >
    Business site for Zeek Interactive. Using WordPress as a data store via the WPGraphQL plugin.
  categories:
    - Blog
    - Web Development
    - Mobile Development
    - WordPress
    - Agency
    - Business
  built_by: Zeek Interactive
  built_by_url: https://zeek.com
  featured: false
- title: Bare Advertising & Communications
  url: https://bare.ca/
  main_url: https://bare.ca/
  description: >
    Bare is a full-service branding and production agency in Vancouver BC with deep experience in digital/traditional communications and strategy. We specialize in building headless WordPress sites with Gatsby.
  categories:
    - WordPress
    - Agency
    - Business
  built_by: Bare Advertising & Communications
  built_by_url: https://www.bare.ca/
  featured: false
- title: The Decking Superstore
  url: https://www.thedeckingsuperstore.com/
  main_url: https://www.thedeckingsuperstore.com/
  description: >
    One of Northern California's largest outdoor decking and siding providers.
  categories:
    - WordPress
    - Business
  built_by: Bare Advertising & Communications
  built_by_url: https://www.bare.ca/
  featured: false
- title: Precision Cedar Products
  url: https://www.precisioncedar.com/
  main_url: https://www.precisioncedar.com/
  description: >
    Western Red Cedar Distributor in Vancouver Canada.
  categories:
    - WordPress
    - Business
  built_by: Bare Advertising & Communications
  built_by_url: https://www.bare.ca/
  featured: false
- title: Circle Restoration
  url: https://www.circlerestoration.com/
  main_url: https://www.circlerestoration.com/
  description: >
    Restoration Services Provider in Vancouver Canada.
  categories:
    - WordPress
    - Business
  built_by: Bare Advertising & Communications
  built_by_url: https://www.bare.ca/
  featured: false
- title: ALS Rally
  url: https://www.alsrally.com/
  main_url: https://www.alsrally.com/
  description: >
    Non profit fundraiser for ALS Research.
  categories:
    - WordPress
    - Nonprofit
    - Event
  built_by: Bare Advertising & Communications
  built_by_url: https://www.bare.ca/
  featured: false
- title: Vancouver Welsh Men's Choir
  url: https://vancouverchoir.ca/
  main_url: https://vancouverchoir.ca/
  description: >
    Vancouver Welsh Men's Choir website for upcoming shows, ticket purchases and online merchandise.
  categories:
    - WordPress
    - Entertainment
    - Event
    - eCommerce
  built_by: Bare Advertising & Communications
  built_by_url: https://www.bare.ca/
  featured: false
- title: Paul Scanlon - Blog
  main_url: https://paulie.dev/
  url: https://paulie.dev/
  source_url: https://github.com/PaulieScanlon/paulie-dev-2019
  description: >
    I'm a React UI developer / UX Engineer. React, GatsbyJs, JavaScript, TypeScript/Flow, StyledComponents, Storybook, TDD (Jest/Enzyme) and a tiny bit of Node.js.
  categories:
    - Blog
    - Web Development
  built_by: Paul Scanlon
  built_by_url: http://www.pauliescanlon.io
  featured: false
- title: EF Design
  main_url: https://ef.design
  url: https://ef.design
  description: >
    Home of everything creative, digital and brand at EF.
  featured: false
  categories:
    - Marketing
    - Design
  built_by: João Matos (Global Creative Studio - Education First)
- title: Codica
  main_url: https://www.codica.com/
  url: https://www.codica.com/
  description: >
    We help startups and established brands with JAMStack, Progressive Web Apps and Marketplaces development.
  categories:
    - Agency
    - Web Development
  built_by: Codica
  built_by_url: https://www.codica.com/
- title: Bhavani Ravi's Portfolio
  url: https://bhavaniravi.com
  main_url: https://bhavaniravi.com
  description: >
    Showcase of Bhavani Ravi's skillset and blogs
  categories:
    - Blog
    - Portfolio
  built_by: Bhavani Ravi
  built_by_url: https://twitter.com/geeky_bhavani
- title: Kotoriyama
  main_url: https://kotoriyama.com/
  url: https://kotoriyama.com/
  description: >
    Japanese Indie Game Creator.
  featured: false
  categories:
    - App
    - Entertainment
    - Mobile Development
  built_by: Motoyoshi Shiine (Kotoriyama)
- title: PWA Shields
  url: https://www.pwa-shields.com
  main_url: https://www.pwa-shields.com
  source_url: https://github.com/richardtaylordawson/pwa-shields
  description: >
    Personalize your app's README with custom, fun, PWA shields in SVG
  categories:
    - Documentation
    - App
    - API
  built_by: Richard Taylor Dawson
  built_by_url: https://richardtaylordawson.com
- title: Zatsuzen
  url: https://zatsuzen.com
  main_url: https://zatsuzen.com
  description: >
    Web developer's portfolio
  categories:
    - Portfolio
  built_by: Akane
  built_by_url: https://twitter.com/akanewz
  featured: false
- title: Reeemoter
  description: >-
    Join thousands of developers from everywhere and access to job
    offers from hundreds of companies worldwide right
    at your inbox for free.
  main_url: "https://reeemoter.com/"
  url: "https://reeemoter.com/"
  featured: false
  categories:
    - Technology
    - Web Development
  built_by: Ramón Chancay
  built_by_url: "https://ramonchancay.me/"
- title: Ananya Neogi
  main_url: https://ananyaneogi.com
  url: https://ananyaneogi.com
  description: >
    Showcases Ananya's work as a frontend developer and comprises of a collection of written articles on web development, programming and, user experience.
  categories:
    - Portfolio
    - Blog
  built_by: Ananya Neogi
  built_by_url: https://ananyaneogi.com
- title: webman.pro
  main_url: https://webman.pro/
  url: https://webman.pro/
  description: >
    webman.pro is an awesome portfolio and technical blog where
    professional Front End engineer Dmytro Chumak shares his thoughts
    and experience to inspire other developers.
  featured: false
  categories:
    - Blog
    - Web Development
    - JavaScript
  built_by: Dmytro Chumak
  built_by_url: https://github.com/wwwebman
- title: borderless
  url: https://junhobaik.github.io
  main_url: https://junhobaik.github.io
  source_url: https://github.com/junhobaik/junhobaik.github.io/tree/develop
  description: >
    Junho Baik's Development Blog
  categories:
    - Blog
    - Web Development
  built_by: Junho Baik
  built_by_url: https://github.com/junhobaik
  featured: false
- title: React Resume Generator
  main_url: https://nimahkh.github.io/nima_habibkhoda
  url: https://nimahkh.github.io/nima_habibkhoda
  source_url: https://github.com/nimahkh/resume_generator
  description: >
    The resume generator is a project to create your own resume web page easily with Gatsby.
  categories:
    - Portfolio
  built_by: Nima Habibkhoda
  featured: false
- title: Thomas Wang's Blog
  main_url: "https://www.thomaswang.io"
  url: "https://www.thomaswang.io"
  description: >-
    Technical blog by Thomas Wang
  built_by: Thomas Wang
  built_by_url: https://github.com/thomaswang
  featured: false
  categories:
    - Blog
    - Web Development
- title: Engleezi
  main_url: "https://www.myengleezi.com"
  url: "https://myengleezi.com/teachers/"
  description: >-
    Affordable, accessible and fun, Engleezi is an English tutoring service that aims to make your child a better and more fluent English speaker. Our unique online approach gets your children learning English one-on-one from a native English teacher from the comfort of your home.
  built_by: Suleiman Mayow
  built_by_url: https://github.com/sullom101
  featured: false
  categories:
    - Education
    - Learning
    - Technology
- title: The Rebigulator
  main_url: "https://www.rebigulator.org/"
  source_url: "https://github.com/Me4502/Rebigulator/"
  url: "https://rebigulator.org/"
  description: A quote-based via game powered by Frinkiac
  built_by: Matthew Miller
  built_by_url: https://matthewmiller.dev/
  featured: false
  categories:
    - Open Source
    - Entertainment
    - App
- title: madewithlove
  main_url: https://madewithlove.com
  url: https://madewithlove.com
  description: >-
    We build digital products and create the teams around them. We can help with software engineering, product management, managing technical teams, audits and technical consulting.
  built_by: madewithlove
  built_by_url: https://madewithlove.com
  featured: false
  categories:
    - Web Development
    - Blog
    - Agency
    - Business
- title: Sprucehill
  url: https://sprucehill.ca/
  main_url: https://sprucehill.ca/
  description: >
    Sprucehill is a North Vancouver based custom home builder and renovator.
  categories:
    - WordPress
    - Business
  built_by: Bare Advertising & Communications
  built_by_url: https://www.bare.ca/
  featured: false
- title: Nathaniel Ryan Mathew
  url: https://nathanielmathew.me
  main_url: https://nathanielmathew.me
  source_url: https://github.com/nathanielmathew/MyPortfolio
  description: >
    A personal online Portfolio built using GatsbyJS, that showcases Achievements, Projects and Additional information.
  categories:
    - Portfolio
    - Open Source
    - Blog
  built_by: Nathaniel Ryan Mathew
  built_by_url: https://github.com/nathanielmathew
  featured: false
- title: Kanazawa.js Community Page
  main_url: https://kanazawajs.now.sh/
  url: https://kanazawajs.now.sh/
  source_url: https://github.com/kanazawa-js/community-page
  description: >
    Kanazawa.js is a local community for the JSer around Kanazawa to share knowledge about JavaScript.
  categories:
    - Community
    - Programming
    - Web Development
  built_by: Kanazawa.js
  built_by_url: https://twitter.com/knzw_js
  featured: false
- title: monica*dev
  url: https://www.aboutmonica.com/
  main_url: https://www.aboutmonica.com/
  description: >
    Personal site for Monica Powell, a software engineer who is passionate about making open-source more accessible and building community, online & offline.
  categories:
    - Web Development
    - Blog
    - Programming
    - Portfolio
  built_by: Monica Powell
  built_by_url: https://www.aboutmonica.com/
  featured: false
- title: Shivam Sinha
  url: https://www.helloshivam.com/
  main_url: https://www.helloshivam.com/
  description: >
    Portfolio of Shivam Sinha, Graphic Designer and Creative Coder based in New York.
  categories:
    - Portfolio
  built_by: Shivam Sinha
  built_by_url: https://www.helloshivam.com/
  featured: false
- title: Brianna Sharpe - Writer
  main_url: https://www.briannasharpe.com/
  url: https://www.briannasharpe.com/
  source_url: https://github.com/ehowey/briannasharpe
  description: >
    Brianna Sharpe is an Alberta, Canada based freelance writer and journalist focused on health, LGBTQ2S+, parenting, and the environment.
  categories:
    - Portfolio
    - Media
  built_by: Eric Howey
  built_by_url: https://www.erichowey.dev/
  featured: false
- title: Eric Howey Web Development
  main_url: https://www.erichowey.dev/
  url: https://www.erichowey.dev/
  source_url: https://github.com/ehowey/erichoweydev
  description: >
    Personal website and blog for Eric Howey. I am a freelance web developer based in Alberta, Canada specializing in Gatsby, React, WordPress and Theme-UI.
  categories:
    - Portfolio
    - Web Development
    - Freelance
    - Blog
  built_by: Eric Howey
  built_by_url: https://www.erichowey.dev/
- title: Solfej Chord Search
  url: https://www.solfej.io/chords
  main_url: https://www.solfej.io/chords
  description: >
    Solfej Chord Search helps you master every chord imaginable. It shows you notes, intervals, guitar and piano fingerings for 1000s of chords.
  categories:
    - Education
    - Music
  built_by: Shayan Javadi
  built_by_url: https://www.instagram.com/shawnjavadi/
- title: a+ Saúde
  url: https://www.amaissaude.com.br/
  main_url: https://www.amaissaude.com.br/
  description: >
    An even better experience in using health services.
  categories:
    - Healthcare
    - Marketing
    - Blog
  built_by: Grupo Fleury
  built_by_url: http://www.grupofleury.com.br/
  featured: false
- title: Mallikarjun Katakol Photography
  main_url: https://mallik.in
  url: https://mallik.in
  built_by: Arvind Kumar
  built_by_url: "https://arvind.io/"
  description: >
    Mallikarjun Katakol is an Advertising, Architecture, Editorial, Fashion and Lifestyle Photographer based in Bangalore, India.
    Shoots Corporate & Business headshots, Portfolios for Models and Actors, Documents Projects for Architects, Fashion & Interior Designers
  featured: false
  categories:
    - Gallery
    - Photography
    - Portfolio
- title: gatsby-animate-blog
  url: https://gatsby-animate-blog.luffyzh.now.sh/
  main_url: https://gatsby-animate-blog.luffyzh.now.sh/home
  source_url: https://github.com/luffyZh/gatsby-animate-blog
  description: >
    A simple && cool blog site starter kit by Gatsby.
  categories:
    - Blog
    - Open Source
    - Web Development
  built_by: luffyZh
  built_by_url: https://github.com/luffyZh
  featured: false
- title: LBI Financial
  main_url: https://lbifinancial.com/
  url: https://lbifinancial.com/
  description: >
    We help individuals and businesses with life insurance, disability, long-term care and annuities.
  categories:
    - Business
    - Consulting
    - Finance
  built_by: Pagepro
  built_by_url: https://pagepro.co
  featured: false
- title: GIS-Netzwerk
  url: https://www.gis-netzwerk.com/
  main_url: https://www.gis-netzwerk.com/
  description: >
    Multilingual (i18n) Blog with different URLs for categories, tags and posts depending on the language.
  categories:
    - Blog
    - Data
    - Technology
  built_by: Max Dietrich
  built_by_url: https://www.gis-netzwerk.com/
  featured: false
- title: Hand in Hand Preschool
  url: https://handinhand-preschool.com/
  main_url: https://handinhand-preschool.com/
  description: >
    Hand in Hand Preschool is a preschool located in Geneva, IL.
  categories:
    - Education
    - Business
  built_by: ccalamos
  built_by_url: https://github.com/ccalamos
  featured: false
- title: Krishna Gopinath
  main_url: https://krishnagopinath.me
  url: https://krishnagopinath.me
  source_url: https://github.com/krishnagopinath/website
  description: >
    Website of Krishna Gopinath, software engineer and budding teacher.
  categories:
    - Portfolio
  built_by: Krishna Gopinath
  built_by_url: https://twitter.com/krishwader
  featured: false
- title: Curology
  main_url: https://curology.com
  url: https://curology.com
  description: >
    Curology's mission is to make effective skincare accessible to everyone. We provide customized prescription skincare for our acne and anti-aging patients.
  categories:
    - Healthcare
    - Community
    - Landing Page
  built_by: Curology
  built_by_url: https://curology.com
- title: labelmake.jp
  main_url: https://labelmake.jp/
  url: https://labelmake.jp/
  description: >
    Web Application of Variable Data Printing and Blog.
  categories:
    - App
    - Data
    - Blog
  built_by: hand-dot
  built_by_url: https://twitter.com/hand_dot
  featured: false
- title: Personal website of Maarten Afink
  main_url: https://www.maarten.im/
  url: https://www.maarten.im/
  source_url: https://github.com/maartenafink/personal-website
  description: >
    Personal website of Maarten Afink, digital product designer.
  categories:
    - Portfolio
    - Open Source
    - Blog
    - Music
    - Design
- title: Adam Bowen
  main_url: https://adamcbowen.com/
  url: https://adamcbowen.com/
  source_url: https://github.com/bowenac/my-website
  description: >
    Personal website for Adam Bowen. I am a freelance web developer based in Tacoma, WA specializing in WordPress, Craft CMS, plus a lot more and recently fell in love with Gatsby.
  categories:
    - Portfolio
    - Web Development
    - Freelance
  built_by: Adam Bowen
  built_by_url: https://adamcbowen.com
  featured: false
- title: tqCoders
  main_url: https://tqcoders.com
  url: https://tqcoders.com
  description: >
    tqCoders is a software development company that focuses on the development of the most advanced websites and mobile apps. We use the most advanced technologies to make websites blazing fast, SEO-friendly and responsive for each screen resolution.
  categories:
    - Web Development
    - Mobile Development
    - SEO
    - Design
    - Programming
    - Technology
    - Business
  built_by: tqCoders
  built_by_url: https://tqcoders.com
  featured: false
- title: ErudiCAT
  main_url: https://www.erudicat.com
  url: https://www.erudicat.com
  description: >
    ErudiCAT is an educational platform created to help PMP certification candidates to prepare for the exam. There are hundreds of sample questions and PMP mock exam.
  categories:
    - Education
    - Web Development
    - Learning
  built_by: tqCoders
  built_by_url: https://tqcoders.com
  featured: false
- title: Qri.io Website and Docs
  main_url: https://qri.io
  url: https://qri.io/docs
  source_url: https://github.com/qri-io/website
  description: >
    Website and Documentation for Qri, an open source version control system for datasets
  categories:
    - Open Source
    - Community
    - Data
    - Technology
  built_by: Qri, Inc.
  built_by_url: https://qri.io
  featured: false
- title: Jellypepper
  main_url: https://jellypepper.com/
  url: https://jellypepper.com/
  description: >
    Award-winning creative studio for disrupters. We design and build beautiful brands, apps, websites and videos for startups and tech companies.
  categories:
    - Portfolio
    - Agency
  built_by: Jellypepper
  built_by_url: https://jellypepper.com/
- title: Miyamado Jinja
  main_url: https://www.miyamadojinja.com
  url: https://www.miyamadojinja.com
  description: >
    Miyamado Jinja is a Japanses Shinto Shrine in Yokkaichi, Mie, Japan.
  categories:
    - Nonprofit
    - Travel
  built_by: mnishiguchi
  built_by_url: https://mnishiguchi.com
  featured: false
- title: Hear This Idea
  main_url: https://hearthisidea.com
  url: https://hearthisidea.com/episodes/victoria
  source_url: https://github.com/finmoorhouse/podcast
  description: >
    A podcast showcasing new thinking from top academics.
  categories:
    - Podcast
    - Open Source
  built_by: Fin Moorhouse
  built_by_url: https://finmoorhouse.com
  featured: false
- title: Calisthenics Skills
  main_url: https://www.calisthenicsskills.com
  url: https://www.calisthenicsskills.com
  description: >
    A beautiful fitness progress tracker built on Gatsby.
  categories:
    - Sports
  built_by: Andrico Karoulla
  built_by_url: https://andri.co
  featured: false
- title: AutoloadIT
  main_url: https://autoloadit.com/
  url: https://autoloadit.com/
  description: >
    The world's leading Enterprise Automotive imaging solution
  categories:
    - Business
    - Landing Page
  built_by: Pagepro
  built_by_url: https://pagepro.co
  featured: false
- title: Tools of Golf
  main_url: https://toolsof.golf
  url: https://toolsof.golf/titleist-915-d2-driver
  description: >
    Tools of Golf is a community dedicated to golf nerds and gear heads.
  categories:
    - Sports
    - Data
    - Documentation
  built_by: Peter Hironaka
  built_by_url: https://peterhironaka.com
  featured: false
- title: sung.codes
  main_url: https://sung.codes/
  source_url: https://github.com/dance2die/sung.codes
  url: https://sung.codes/
  description: >
    Blog by Sung M. Kim (a.k.a. dance2die)
  categories:
    - Blog
    - Landing Page
  built_by: Sung M. Kim
  built_by_url: https://github.com/dance2die
  featured: false
- title: Choose Tap
  main_url: https://www.choosetap.com.au/
  url: https://www.choosetap.com.au/
  featured: false
  description: >
    Choose Tap aims to improve the health and wellbeing of communities and the environment by promoting tap water as the best choice of hydration for all Australians.
  built_by: Hardhat
  built_by_url: https://www.hardhat.com.au
  categories:
    - Nonprofit
    - Community
- title: Akash Rajpurohit
  main_url: https://akashwho.codes/
  url: https://akashwho.codes/
  description: >
    Personal portfolio website of Akash Rajpurohit made using Gatsby v2, where I  write short blogs related to software development and share my experiences.
  categories:
    - Portfolio
    - Blog
  built_by: Akash Rajpurohit
  built_by_url: https://github.com/AkashRajpurohit
  featured: false
- title: See Kids Dream
  url: "https://seekidsdream.org/"
  main_url: "https://seekidsdream.org/"
  description: >
    A not-for-profit organization dedicated to empower youth with the skills, motivation and confidence.
  categories:
    - Nonprofit
    - Education
    - Learning
  built_by: CapTech Consulting
  built_by_url: https://www.captechconsulting.com/
  featured: false
- title: Locale Central
  url: https://localecentral.io/
  main_url: https://localecentral.io/
  description: >
    Locale Central is a web & mobile data collection app that makes it easy to record accurate data out on the field.
  categories:
    - Technology
  built_by: KiwiSprout
  built_by_url: https://kiwisprout.nz/
  featured: false
- title: Cathy O'Shea
  url: https://cathyoshea.co.nz/
  main_url: https://cathyoshea.co.nz/
  categories:
    - Portfolio
    - Real Estate
  built_by: KiwiSprout
  built_by_url: https://kiwisprout.nz/
  featured: false
- title: DG Recruit
  url: https://dgrecruit.com
  main_url: https://dgrecruit.com
  description: >
    DG Recruit is a NYC recruitment agency
  categories:
    - Agency
    - WordPress
  built_by: Waverly Lab
  built_by_url: https://waverlylab.com
  featured: false
- title: Smile
  url: https://reasontosmile.com
  main_url: https://reasontosmile.com
  description: >
    Smile is an online store for buying CBD products that keep you balanced and happy
  categories:
    - eCommerce
    - WordPress
  built_by: Waverly Lab
  built_by_url: https://waverlylab.com
- title: Bold Oak Design
  url: https://boldoak.design/
  main_url: https://boldoak.design/
  description: >
    A Milwaukee-based web design and development studio.
  categories:
    - Blog
    - Business
    - Freelance
    - Portfolio
    - Programming
    - Technology
    - Web Development
  featured: false
- title: Lydia Rose Eiche
  url: https://lydiaroseeiche.com/
  main_url: https://lydiaroseeiche.com/
  description: >
    Lydia Rose Eiche is a soprano, opera singer, and actress based in Milwaukee.
  categories:
    - Music
    - Portfolio
  built_by: Bold Oak Design
  built_by_url: https://boldoak.design/
  featured: false
- title: Chris Otto
  url: https://chrisotto.dev/
  main_url: https://chrisotto.dev/
  source_url: https://github.com/chrisotto6/chrisottodev
  description: >
    Blog, portfolio and website for Chris Otto.
  categories:
    - Blog
    - JavaScript
    - Landing Page
    - Portfolio
    - Programming
    - Technology
    - Web Development
  built_by: Chris Otto
  built_by_url: https://github.com/chrisotto6
  featured: false
- title: Roboto Studio
  url: https://roboto.studio
  main_url: https://roboto.studio
  description: >
    Faster than a speeding bullet Website Development based in sunny old Nottingham
  categories:
    - Agency
    - Blog
    - Business
    - Design
    - Featured
    - Freelance
    - Web Development
  featured: true
- title: Viraj Chavan | Full Stack Software Engineer
  url: http://virajc.tech
  main_url: http://virajc.tech
  source_url: https://github.com/virajvchavan/portfolio
  description: >
    Portfolio and blog of a full stack software engineer from India
  categories:
    - Portfolio
    - Blog
    - Web Development
  built_by: Viraj V Chavan
  built_by_url: https://twitter.com/VirajVChavan
  featured: false
- title: Nexweave
  url: https://www.nexweave.com
  main_url: https://www.nexweave.com
  description: >
    Nexweave is a SaaS platform built by a team of experienced product, design & technology professionals in India. Nexweave allows brands to create personalized & interactive video experiences at scale. We would love for our site to be featured at the gatsby showcase since we have long been appreciating the flexibility and speed of the sites we have created using the same.
  categories:
    - Video
    - API
    - User Experience
    - Marketing
    - Design
    - Data
    - Technology
    - Media
    - Consulting
  built_by: Kashaf S
  built_by_url: https://www.linkedin.com/in/kashaf-shaikh-925117178
  featured: false
- title: Daniel Balloch
  url: https://danielballoch.com
  main_url: https://danielballoch.com
  source_url: https://github.com/danielballoch/danielballoch
  description: >
    Hey, I'm Daniel and this is my portfolio site. Made with Gatsby, React, GraphQL, Styled Emotion & Netlify. Install & local host instructions: 1. git clone https://github.com/danielballoch/danielballoch.git 2. npm install. 3. gatsby develop. Keep in mind I'm still learning myself, so these may not be best practises. If anyone's curious as to how something works flick me a message or if you have advice for me I'd love to hear it, otherwise happy coding!
  categories:
    - Portfolio
    - Business
    - Design
    - Freelance
    - Web Development
  built_by: Daniel Balloch
  built_by_url: https://danielballoch.com
- title: The Rift Metz
  url: http://theriftmetz.com/
  main_url: http://theriftmetz.com/
  description: >
    The Rift is a gaming bar based in Metz (France).
  categories:
    - Landing Page
    - Entertainment
    - Design
    - Blog
    - Food
  built_by: Hugo Torzuoli
  built_by_url: https://github.com/HZooly
  featured: false
- title: Built with Workers
  url: https://workers.cloudflare.com/built-with/
  main_url: https://workers.cloudflare.com/built-with/
  description: >
    Showcasing websites & projects built with Cloudflare Workers
  categories:
    - Portfolio
    - JavaScript
    - Web Development
  built_by: Workers who work at Cloudflare
  built_by_url: https://github.com/cloudflare/built-with-workers/graphs/contributors
- title: WebAnaya Solutions
  url: https://www.webanaya.com
  main_url: https://www.webanaya.com
  description: >
    Full Stack Web Solutions Provider.
  categories:
    - Agency
    - Web Development
    - API
    - Blog
  built_by: Durgesh Gupta
  built_by_url: https://durgeshgupta.com
  featured: false
- title: Artem Sapegin’s Blog
  description: >
    Blog of a Berlin based coffee first frontend engineer who works at Omio, makes photos and hangs out with his dogs.
  main_url: https://blog.sapegin.me/
  url: https://blog.sapegin.me/
  source_url: https://github.com/sapegin/blog.sapegin.me
  categories:
    - Blog
    - Open Source
    - Web Development
    - JavaScript
    - Programming
    - Technology
  built_by: Artem Sapegin
  built_by_url: https://github.com/sapegin
- title: adam.ai
  url: https://adam.ai/
  main_url: https://adam.ai/
  description: >
    Are you ready to make your meetings more productive? Our intelligent meeting management tool can help!
  categories:
    - Business
    - Landing Page
    - Productivity
    - Technology
  built_by: Hazem Osama
  built_by_url: https://github.com/hazem3500
  featured: false
- title: Indra Kusuma Profile Page
  url: https://indrakusuma.web.id/me/
  main_url: https://indrakusuma.web.id/me/
  description: >
    Hi! I'm Indra Kusuma. I am an optimistic and type of person of learn by doing who have an interest in Software Engineering, specifically about Web Development.
  categories:
    - Landing Page
    - Blog
  built_by: Indra Kusuma
  built_by_url: https://github.com/idindrakusuma/me
  featured: false
- title: Lukas Horak
  main_url: https://lukashorak.com
  url: https://lukashorak.com
  description: >
    Lukas Horak's personal website. Full stack JavaScript Developer, working in React on front end and Node.js on back end.
  categories:
    - Blog
    - Portfolio
    - Web Development
  built_by: Lukas Horak
  built_by_url: https://github.com/lhorak
  featured: false
- title: Alexandra Thomas
  main_url: "https://alexandracthomas.com/"
  url: "https://alexandracthomas.com/"
  description: >
    A portfolio site for Alexandra Thomas, a front-end developer with creative super powers based in Charlotte, NC.
  categories:
    - Portfolio
    - Blog
    - Web Development
  featured: false
- title: Storto Productions
  main_url: "https://www.storto-productions.com/"
  url: "https://www.storto-productions.com/about/"
  featured: false
  description: >
    A portfolio site for a video production company based out of Phoenix, AZ.
  categories:
    - Video
    - Blog
    - Portfolio
    - Business
  built_by: Alexandra Thomas
  built_by_url: "https://alexandracthomas.com/"
- title: Zatsuzen Blog
  url: https://blog.zatsuzen.com
  main_url: https://blog.zatsuzen.com
  description: >
    Web developer's tech blog
  categories:
    - Blog
  built_by: Akane
  built_by_url: https://twitter.com/akanewz
- title: Matthew Mesa
  url: "https://matthewmesa.com"
  main_url: "https://matthewmesa.com"
  description: >
    Portfolio website for freelance digital specialist Matthew Mesa.
  categories:
    - Portfolio
  built_by: Matthew Mesa
  built_by_url: "https://matthewmesa.com"
- title: Taskade
  main_url: https://taskade.com
  url: https://taskade.com
  description: >
    Taskade is the unified workspace for distributed teams. Collaborate and organize in real-time to get things done, faster and smarter.
  categories:
    - App
    - Business
    - Productivity
  built_by: Taskade
  built_by_url: https://github.com/taskade
  featured: false
- title: PWD
  url: https://pwd.com.au
  main_url: https://pwd.com.au
  description: >
    PWD is a full service web marketing, design, and development agency in Perth, Western Australia.
  categories:
    - Blog
    - Portfolio
    - WordPress
    - Business
  built_by: Alex Moon
  built_by_url: https://moonmeister.net
  featured: false
- title: Health Pro Fitness
  url: https://healthprofitness.com/
  main_url: https://healthprofitness.com/
  description: >
    Health Pro Fitness is a lifestyle blog built with Gatsby and static Markdown content.
  categories:
    - Blog
  built_by: Botox For Hair And co.
  built_by_url: https://www.botoxforhair.net/
  featured: false
- title: ramonak.io
  url: https://ramonak.io/
  main_url: https://ramonak.io/
  source_url: https://github.com/KaterinaLupacheva/ramonak.io
  description: >
    Tech blog and portfolio site of a full stack web developer Katsiaryna (Kate) Lupachova
  categories:
    - Blog
    - Portfolio
  built_by: Katsiaryna Lupachova
  built_by_url: https://ramonak.io/
  featured: false
- title: React JS Developer
  main_url: "https://reacter.dev/"
  url: "https://reacter.dev/"
  featured: false
  categories:
    - App
    - Web Development
    - Web Development
    - Agency
  built_by: App Design
  built_by_url: "https://appdesign.dev/"
- title: Guillermo Gómez-Peña
  url: https://www.guillermogomezpena.com/
  main_url: https://www.guillermogomezpena.com/
  description: >
    Personal website for the work of Guillermo Gómez-Peña: performance artist, writer, activist, radical pedagogue and artistic director of the performance troupe La Pocha Nostra. Recipient of the MacArthur Fellow, USA Artists Fellow, and a winner of the Bessie, Guggenheim, and American Book awards.
  categories:
    - Portfolio
    - Gallery
  built_by: Aveling Ray
  built_by_url: https://avelingray.com/
  featured: false
- title: Clinka
  url: https://www.clinka.com.au/
  main_url: https://www.clinka.com.au/
  description: >
    B2B website for an Australian manufacturer of environmentally friendly construction materials.
  categories:
    - Business
  built_by: Aveling Ray
  built_by_url: https://avelingray.com/
- title: Chris Vogt's Blog
  main_url: https://www.chrisvogt.me
  url: https://www.chrisvogt.me
  source_url: https://github.com/chrisvogt/gatsby-theme-private-sphere
  description: >-
    Personal blog of Chris Vogt, a software developer in San Francisco. Showcases
    my latest activity on Instagram, Goodreads, and Spotify using original widgets.
  categories:
    - Blog
    - Open Source
    - Photography
    - Portfolio
  built_by: Chris Vogt
  built_by_url: https://github.com/chrisvogt
- title: Trolley Travel
  main_url: http://trolleytravel.org/
  url: http://trolleytravel.org/
  description: >
    Travel blog website to give tips and informations for many destinations, built with Novella theme
  categories:
    - Blog
    - Travel
  built_by: Pierre Beard
  built_by_url: https://github.com/PBRT
  featured: false
- title: Playlist Detective
  main_url: https://www.playlistdetective.com/
  url: https://www.playlistdetective.com/
  source_url: https://github.com/bobylito/playlistFinder
  description: >
    Playlist Detective is an attempt to ease music discovery with playlists. Back in the days, people were sharing mixtapes - some songs we knew and others we didn't, therefore expanding our musical horizons.

    Playlists are the same, and playlist detective lets you search for songs or artists you like in order to stumble on your new favorite songs.

    It uses Algolia for the search.
  categories:
    - Media
    - Music
  built_by: Alexandre Valsamou-Stanislawski
  built_by_url: https://www.noima.xyz
- title: ProjectManager.tools
  main_url: "https://projectmanager.tools/"
  url: "https://projectmanager.tools/"
  featured: false
  categories:
    - App
    - Web Development
    - Design
    - Agency
  built_by: App Design
  built_by_url: "https://appdesign.dev/"
- title: 1902 Software
  url: https://1902software.com/
  main_url: https://1902software.com/
  description: >
    We are an IT company that specializes in e-commerce and website development on different platforms such as Magento, WordPress, and Umbraco. We are also known for custom software development, web design and mobile app solutions for iOS and Android.
  categories:
    - eCommerce
    - Web Development
    - Programming
    - Mobile Development
    - WordPress
    - Design
    - Business
    - Agency
  built_by: 1902 Software Development Corporation
  built_by_url: https://1902software.com/
  featured: false
- title: Codeful
  url: https://www.codeful.fi/
  main_url: https://www.codeful.fi/
  categories:
    - Agency
    - Consulting
  featured: false
- title: Noima
  url: https://www.noima.xyz
  main_url: https://www.noima.xyz
  categories:
    - Agency
    - Consulting
    - Blog
  featured: false
  built_by: Alexandre Valsamou-Stanislawski
  built_by_url: https://www.noima.xyz
- title: Talent Point
  url: https://talentpoint.co
  main_url: https://talentpoint.co
  description: >
    Talent Point provide the tools that companies need to scale quickly and effectively, bridging the gap between employer brand, HR, and hiring to build teams from within.
  categories:
    - Business
    - Technology
    - Blog
    - Consulting
    - Human Resources
  built_by: Talent Point
  built_by_url: https://talentpoint.co
  featured: false
- title: Marathon Oil
  main_url: "https://www.marathonoil.com/"
  url: "https://www.marathonoil.com/"
  featured: false
  categories:
    - Business
    - Marketing
  built_by: Corey Ward
  built_by_url: "http://www.coreyward.me/"
- title: Gene
  url: https://www.geneglobal.com/work
  main_url: https://www.geneglobal.com
  description: >
    We’re an experience design agency, focused on the future of health
  categories:
    - Agency
    - Technology
    - Healthcare
    - Consulting
    - User Experience
  featured: false
- title: medignition – healthcare innovations
  url: https://medignition.com/
  main_url: https://medignition.com/
  description: >
    medignition builds digital innovations in healthcare.
  categories:
    - Healthcare
    - Education
    - Technology
    - Design
    - Business
    - Portfolio
    - Entrepreneurship
    - Agency
  built_by: medignition
  built_by_url: https://medignition.com/
- title: Dynobase
  url: "https://dynobase.dev/"
  main_url: "https://dynobase.dev/"
  description: >
    Professional GUI Client for DynamoDB.
  categories:
    - Data
    - Programming
    - Web Development
  built_by: Rafal Wilinski
  built_by_url: "https://rwilinski.me/"
  featured: false
- title: Vaktija.eu
  url: https://vaktija.eu
  main_url: https://vaktija.eu
  description: >
    Vaktija.eu gives information about prayer times in germany. (Built with GatsbyJS. Fast in every way that matters.)
  categories:
    - App
    - Community
    - Nonprofit
    - SEO
    - Web Development
  built_by: Rašid Redžić
  built_by_url: https://rasidre.com/
  featured: false
- title: Creative code daily
  main_url: https://www.bobylito.dev/
  url: https://www.bobylito.dev/
  source_url: https://github.com/bobylito/sketches
  description: >
    Creative code daily (CCD) is a personal project for which I build a new animation made out of code every day.
  categories:
    - Blog
    - Programming
    - Gallery
    - Portfolio
  built_by: Alexandre Valsamou-Stanislawski
  built_by_url: https://www.noima.xyz
- title: Messi vs Ronaldo
  description: >
    The biggest debate in football - but who is the best, Messi or Ronaldo? This website provides all the goals and stats to help you reach your own conclusion.
  main_url: "https://www.messivsronaldo.app/"
  url: "https://www.messivsronaldo.app/"
  categories:
    - Sports
    - Data
    - App
  built_by: Stephen Greig
  built_by_url: "http://ste.digital/"
- title: Em Em Recipes
  url: "https://ememrecipes.com"
  main_url: "https://ememrecipes.com"
  description: >
    Finally, a recipe website that gets straight to the point.
  categories:
    - Blog
    - Food
  built_by: Matthew Mesa
  built_by_url: "https://matthewmesa.com"
<<<<<<< HEAD
- title: Softblues
  main_url: https://softblues.io
  url: https://softblues.io
  description: >
    We optimize your project costs and deliver outstanding results by applying relevant technology. Plus, we create our own effective products for businesses and developers all over the world.
  categories:
    - WordPress
    - Portfolio
    - Agency
  featured: false
=======
- title: Yuuniworks Portfolio / Blog
  main_url: "https://www.yuuniworks.com/"
  url: "https://www.yuuniworks.com/"
  source_url: "https://github.com/junkboy0315/gatsby-portfolio-blog"
  featured: false
  categories:
    - Portfolio
    - Web Development
    - Blog
- title: Jun Chen Portfolio
  url: "https://www.junchenjun.me"
  main_url: "https://www.junchenjun.me"
  source_url: "https://github.com/junchenjun/junchenjun.me"
  description: >
    Get to know Jun.
  categories:
    - Portfolio
    - Blog
    - Web Development
  built_by: Jun Chen
  built_by_url: "https://www.junchenjun.me"
- title: Xavier Mirabelli-Montan
  url: "https://xavie.mirmon.co.uk"
  main_url: "https://xavie.mirmon.co.uk"
  source_url: https://github.com/xaviemirmon/xavier-developer-site
  description: >
    The developer portfolio and blog for Xavier Mirabelli-Montan.  Built using TinaCMS Grande hosted on Gatsby Cloud.
  categories:
    - Blog
    - Portfolio
    - Programming
  featured: false
- title: MPG Calculator
  url: "https://www.mpg-calculator.co.uk"
  main_url: "https://www.mpg-calculator.co.uk"
  description: >
    A website which allows you to calculate the MPG of your vehicle.
  categories:
    - SEO
    - Accessibility
    - Blog
  built_by: PJ
  built_by_url: "https://pjsachdev.me"
>>>>>>> 41ddc9d7
<|MERGE_RESOLUTION|>--- conflicted
+++ resolved
@@ -9978,18 +9978,6 @@
     - Food
   built_by: Matthew Mesa
   built_by_url: "https://matthewmesa.com"
-<<<<<<< HEAD
-- title: Softblues
-  main_url: https://softblues.io
-  url: https://softblues.io
-  description: >
-    We optimize your project costs and deliver outstanding results by applying relevant technology. Plus, we create our own effective products for businesses and developers all over the world.
-  categories:
-    - WordPress
-    - Portfolio
-    - Agency
-  featured: false
-=======
 - title: Yuuniworks Portfolio / Blog
   main_url: "https://www.yuuniworks.com/"
   url: "https://www.yuuniworks.com/"
@@ -10033,4 +10021,13 @@
     - Blog
   built_by: PJ
   built_by_url: "https://pjsachdev.me"
->>>>>>> 41ddc9d7
+- title: Softblues
+  main_url: https://softblues.io
+  url: https://softblues.io
+  description: >
+    We optimize your project costs and deliver outstanding results by applying relevant technology. Plus, we create our own effective products for businesses and developers all over the world.
+  categories:
+    - WordPress
+    - Portfolio
+    - Agency
+  featured: false