--- conflicted
+++ resolved
@@ -11548,7 +11548,6 @@
   built_by: HiringSolved
   built_by_url: https://hiringsolved.com/home/
   featured: false
-<<<<<<< HEAD
 - title: Concept Classes
   main_url: https://conceptclassesindore.xyz/
   url: https://www.conceptclassesindore.xyz/
@@ -11558,7 +11557,6 @@
     - Education
     - Featured
   built_by: Harsh Solanki
-=======
 - title: ZN Agency
   url: https://zn.agency
   main_url: https://zn.agency
@@ -11585,7 +11583,6 @@
     - Web Development
   built_by: Marcus Wood
   built_by_url: https://www.marcuswood.io/
->>>>>>> 3cd1cacb
 - title: Crogic
   url: https://crogic.jp
   main_url: https://crogic.jp
