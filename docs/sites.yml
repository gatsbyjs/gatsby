- title: ReactJS
  main_url: "https://reactjs.org/"
  url: "https://reactjs.org/"
  source_url: "https://github.com/reactjs/reactjs.org"
  featured: true
  categories:
    - Web Development
    - Featured
- title: Flamingo
  main_url: https://www.shopflamingo.com/
  url: https://www.shopflamingo.com/
  description: >
    Online shop for women's body care and hair removal products.
  categories:
    - eCommerce
    - Featured
  featured: true
- title: IDEO
  url: https://www.ideo.com
  main_url: https://www.ideo.com/
  description: >
    A Global design company committed to creating positive impact.
  categories:
    - Agency
    - Technology
    - Featured
    - Consulting
    - User Experience
  featured: true
- title: Airbnb Engineering & Data Science
  description: >
    Creative engineers and data scientists building a world where you can belong
    anywhere
  main_url: "https://airbnb.io/"
  url: "https://airbnb.io/"
  categories:
    - Blog
    - Gallery
    - Featured
  featured: true
- title: Impossible Foods
  main_url: "https://impossiblefoods.com/"
  url: "https://impossiblefoods.com/"
  categories:
    - Food
    - Featured
  featured: true
- title: Braun
  description: >
    Braun offers high performance hair removal and hair care products, including dryers, straighteners, shavers, and more.
  main_url: "https://ca.braun.com/en-ca"
  url: "https://ca.braun.com/en-ca"
  categories:
    - eCommerce
    - Featured
  featured: true
- title: NYC Pride 2019 | WorldPride NYC | Stonewall50
  main_url: "https://2019-worldpride-stonewall50.nycpride.org/"
  url: "https://2019-worldpride-stonewall50.nycpride.org/"
  featured: true
  description: >-
    Join us in 2019 for NYC Pride, as we welcome WorldPride and mark the 50th
    Anniversary of the Stonewall Uprising and a half-century of LGBTQ+
    liberation.
  categories:
    - Education
    - Marketing
    - Nonprofit
    - Featured
  built_by: Canvas United
  built_by_url: "https://www.canvasunited.com/"
- title: The State of European Tech
  main_url: "https://2017.stateofeuropeantech.com/"
  url: "https://2017.stateofeuropeantech.com/"
  featured: true
  categories:
    - Technology
    - Featured
  built_by: Studio Lovelock
  built_by_url: "http://www.studiolovelock.com/"
- title: Hopper
  main_url: "https://www.hopper.com/"
  url: "https://www.hopper.com/"
  built_by: Narative
  built_by_url: "https://www.narative.co/"
  featured: true
  categories:
    - Technology
    - App
    - Featured
- title: GM Capital One
  description: |
    Introducing the new online experience for your GM Rewards Credit Card
  main_url: "https://gm.capitalone.com/"
  url: "https://gm.capitalone.com/"
  categories:
    - Featured
  featured: true
- title: Theodora Warre
  main_url: "https://theodorawarre.eu"
  url: "https://theodorawarre.eu"
  description: >-
    E-commerce site for jewellery designer Theodora Warre, built using Gatsby + Shopify + Prismic + Matter.js
  categories:
    - eCommerce
    - Marketing
  built_by: Pierre Nel
  built_by_url: "https://pierre.io"
  featured: false
- title: Life Without Barriers | Foster Care
  main_url: "https://www.lwb.org.au/foster-care"
  url: "https://www.lwb.org.au/foster-care"
  featured: true
  description: >-
    We are urgently seeking foster carers all across Australia. Can you open
    your heart and your home to a child in need? There are different types of
    foster care that can suit you. We offer training and 24/7 support.
  categories:
    - Nonprofit
    - Education
    - Documentation
    - Marketing
    - Featured
  built_by: LWB Digital Team
  built_by_url: "https://twitter.com/LWBAustralia"
- title: Figma
  main_url: "https://www.figma.com/"
  url: "https://www.figma.com/"
  featured: true
  categories:
    - Marketing
    - Design
    - Featured
  built_by: Corey Ward
  built_by_url: "http://www.coreyward.me/"
- title: Bejamas - JAM Experts for hire
  main_url: "https://bejamas.io/"
  url: "https://bejamas.io/"
  featured: true
  description: >-
    We help agencies and companies with JAMStack tools. This includes web
    development using Static Site Generators, Headless CMS, CI / CD and CDN
    setup.
  categories:
    - Technology
    - Web Development
    - Agency
    - Marketing
    - Featured
  built_by: Bejamas
  built_by_url: "https://bejamas.io/"
- title: The State of JavaScript
  description: >
    Data from over 20,000 developers, asking them questions on topics ranging
    from frontend frameworks and state management, to build tools and testing
    libraries.
  main_url: "https://stateofjs.com/"
  url: "https://stateofjs.com/"
  source_url: "https://github.com/StateOfJS/StateOfJS"
  categories:
    - Data
    - JavaScript
    - Featured
  built_by: StateOfJS
  built_by_url: "https://github.com/StateOfJS/StateOfJS/graphs/contributors"
  featured: true
- title: DesignSystems.com
  main_url: "https://www.designsystems.com/"
  url: "https://www.designsystems.com/"
  description: |
    A resource for learning, creating and evangelizing design systems.
  categories:
    - Design
    - Blog
    - Technology
    - Featured
  built_by: Corey Ward
  built_by_url: "http://www.coreyward.me/"
  featured: true
- title: Timely
  main_url: "https://timelyapp.com/"
  url: "https://timelyapp.com/"
  description: |
    Fully automatic time tracking. For those who trade in time.
  categories:
    - Productivity
    - Featured
  built_by: Timm Stokke
  built_by_url: "https://timm.stokke.me"
  featured: true
- title: Snap Kit
  main_url: "https://kit.snapchat.com/"
  url: "https://kit.snapchat.com/"
  description: >
    Snap Kit lets developers integrate some of Snapchat’s best features across
    platforms.
  categories:
    - Technology
    - Documentation
    - Featured
  featured: true
- title: SendGrid
  main_url: "https://sendgrid.com/docs/"
  url: "https://sendgrid.com/docs/"
  description: >
    SendGrid delivers your transactional and marketing emails through the
    world's largest cloud-based email delivery platform.
  categories:
    - API
    - Technology
    - Documentation
    - Featured
  featured: true
- title: Kirsten Noelle
  main_url: "https://www.kirstennoelle.com/"
  url: "https://www.kirstennoelle.com/"
  featured: true
  description: >
    Digital portfolio for San Francisco Bay Area photographer Kirsten Noelle Wiemer.
  categories:
    - Photography
    - Portfolio
    - Featured
  built_by: Ryan Wiemer
  built_by_url: "https://www.ryanwiemer.com/"
- title: Cajun Bowfishing
  main_url: "https://cajunbowfishing.com/"
  url: "https://cajunbowfishing.com/"
  featured: false
  categories:
    - eCommerce
    - Sports
  built_by: Escalade Sports
  built_by_url: "https://www.escaladesports.com/"
- title: NEON
  main_url: "http://neonrated.com/"
  url: "http://neonrated.com/"
  featured: false
  categories:
    - Gallery
- title: GraphCMS
  main_url: "https://graphcms.com/"
  url: "https://graphcms.com/"
  featured: false
  categories:
    - Marketing
    - Technology
- title: Bottender Docs
  main_url: "https://bottender.js.org/"
  url: "https://bottender.js.org/"
  source_url: "https://github.com/bottenderjs/bottenderjs.github.io"
  featured: false
  categories:
    - Documentation
    - Web Development
    - Open Source
- title: Ghost Documentation
  main_url: https://docs.ghost.org/
  url: https://docs.ghost.org/
  source_url: "https://github.com/tryghost/docs"
  featured: false
  description: >-
    Ghost is an open source, professional publishing platform built on a modern Node.js technology stack — designed for teams who need power, flexibility and performance.
  categories:
    - Technology
    - Documentation
    - Open Source
  built_by: Ghost Foundation
  built_by_url: https://ghost.org/
- title: Nike - Just Do It
  main_url: "https://justdoit.nike.com/"
  url: "https://justdoit.nike.com/"
  featured: true
  categories:
    - eCommerce
    - Featured
- title: AirBnB Cereal
  main_url: "https://airbnb.design/cereal"
  url: "https://airbnb.design/cereal"
  featured: false
  categories:
    - Marketing
    - Design
- title: Cardiogram
  main_url: "https://cardiogr.am/"
  url: "https://cardiogr.am/"
  featured: false
  categories:
    - Marketing
    - Technology
- title: Hack Club
  main_url: "https://hackclub.com/"
  url: "https://hackclub.com/"
  source_url: "https://github.com/hackclub/site"
  featured: false
  categories:
    - Education
    - Web Development
- title: Matthias Jordan Portfolio
  main_url: "https://iammatthias.com/"
  url: "https://iammatthias.com/"
  source_url: "https://github.com/iammatthias/net"
  description: >-
    Photography portfolio and blog built using Contentful + Netlify + Gatsby V2.
  built_by: Matthias Jordan
  built_by_url: https://github.com/iammatthias
  featured: false
  categories:
    - Photography
    - Portfolio
- title: Investment Calculator
  main_url: "https://investmentcalculator.io/"
  url: "https://investmentcalculator.io/"
  featured: false
  categories:
    - Education
    - Finance
- title: CSS Grid Playground by MozillaDev
  main_url: "https://mozilladevelopers.github.io/playground/"
  url: "https://mozilladevelopers.github.io/playground/"
  source_url: "https://github.com/MozillaDevelopers/playground"
  featured: false
  categories:
    - Education
    - Web Development
- title: Piotr Fedorczyk Portfolio
  built_by: Piotr Fedorczyk
  built_by_url: "https://piotrf.pl"
  categories:
    - Portfolio
    - Web Development
  description: >-
    Portfolio of Piotr Fedorczyk, a digital product designer and full-stack developer specializing in shaping, designing and building news and tools for news.
  featured: false
  main_url: "https://piotrf.pl/"
  url: "https://piotrf.pl/"
- title: unrealcpp
  main_url: "https://unrealcpp.com/"
  url: "https://unrealcpp.com/"
  source_url: "https://github.com/Harrison1/unrealcpp-com"
  featured: false
  categories:
    - Blog
    - Web Development
- title: Andy Slezak
  main_url: "https://www.aslezak.com/"
  url: "https://www.aslezak.com/"
  source_url: "https://github.com/amslezak"
  featured: false
  categories:
    - Web Development
    - Portfolio
- title: Deliveroo.Design
  main_url: "https://www.deliveroo.design/"
  url: "https://www.deliveroo.design/"
  featured: false
  categories:
    - Food
    - Marketing
- title: Dona Rita
  main_url: "https://www.donarita.co.uk/"
  url: "https://www.donarita.co.uk/"
  source_url: "https://github.com/peduarte/dona-rita-website"
  featured: false
  categories:
    - Food
    - Marketing
- title: Fröhlich ∧ Frei
  main_url: "https://www.froehlichundfrei.de/"
  url: "https://www.froehlichundfrei.de/"
  featured: false
  categories:
    - Web Development
    - Blog
    - Open Source
- title: How to GraphQL
  main_url: "https://www.howtographql.com/"
  url: "https://www.howtographql.com/"
  source_url: "https://github.com/howtographql/howtographql"
  featured: false
  categories:
    - Documentation
    - Web Development
    - Open Source
- title: OnCallogy
  main_url: "https://www.oncallogy.com/"
  url: "https://www.oncallogy.com/"
  featured: false
  categories:
    - Marketing
    - Healthcare
- title: Ryan Wiemer's Portfolio
  main_url: "https://www.ryanwiemer.com/"
  url: "https://www.ryanwiemer.com/knw-photography/"
  source_url: "https://github.com/ryanwiemer/rw"
  featured: false
  description: >
    Digital portfolio for Oakland, CA based account manager Ryan Wiemer.
  categories:
    - Portfolio
    - Web Development
    - Design
  built_by: Ryan Wiemer
  built_by_url: "https://www.ryanwiemer.com/"
- title: Ventura Digitalagentur Köln
  main_url: "https://www.ventura-digital.de/"
  url: "https://www.ventura-digital.de/"
  featured: false
  built_by: Ventura Digitalagentur
  categories:
    - Agency
    - Marketing
    - Featured
- title: Azer Koçulu
  main_url: "https://kodfabrik.com/"
  url: "https://kodfabrik.com/photography/"
  featured: false
  categories:
    - Portfolio
    - Photography
    - Web Development
- title: Damir.io
  main_url: "http://damir.io/"
  url: "http://damir.io/"
  source_url: "https://github.com/dvzrd/gatsby-sfiction"
  featured: false
  categories:
    - Blog
- title: Digital Psychology
  main_url: "http://digitalpsychology.io/"
  url: "http://digitalpsychology.io/"
  source_url: "https://github.com/danistefanovic/digitalpsychology.io"
  featured: false
  categories:
    - Education
    - Library
- title: Théâtres Parisiens
  main_url: "http://theatres-parisiens.fr/"
  url: "http://theatres-parisiens.fr/"
  source_url: "https://github.com/phacks/theatres-parisiens"
  featured: false
  categories:
    - Education
    - Entertainment
# - title: William Owen UK Portfolio / Blog
#   main_url: "http://william-owen.co.uk/"
#   url: "http://william-owen.co.uk/"
#   featured: false
#   description: >-
#     Over 20 years experience delivering customer-facing websites, internet-based
#     solutions and creative visual design for a wide range of companies and
#     organisations.
#   categories:
#     - Portfolio
#     - Blog
#   built_by: William Owen
#   built_by_url: "https://twitter.com/twilowen"
- title: A4 纸网
  main_url: "http://www.a4z.cn/"
  url: "http://www.a4z.cn/price"
  source_url: "https://github.com/hiooyUI/hiooyui.github.io"
  featured: false
  categories:
    - eCommerce
- title: Steve Meredith's Portfolio
  main_url: "http://www.stevemeredith.com/"
  url: "http://www.stevemeredith.com/"
  featured: false
  categories:
    - Portfolio
- title: API Platform
  main_url: "https://api-platform.com/"
  url: "https://api-platform.com/"
  source_url: "https://github.com/api-platform/website"
  featured: false
  categories:
    - Documentation
    - Web Development
    - Open Source
    - Library
- title: Artivest
  main_url: "https://artivest.co/"
  url: "https://artivest.co/what-we-do/for-advisors-and-investors/"
  featured: false
  categories:
    - Marketing
    - Blog
    - Documentation
    - Finance
- title: The Audacious Project
  main_url: "https://audaciousproject.org/"
  url: "https://audaciousproject.org/"
  featured: false
  categories:
    - Nonprofit
- title: Dustin Schau's Blog
  main_url: "https://blog.dustinschau.com/"
  url: "https://blog.dustinschau.com/"
  source_url: "https://github.com/dschau/blog"
  featured: false
  categories:
    - Blog
    - Web Development
- title: iContract Blog
  main_url: "https://blog.icontract.co.uk/"
  url: "http://blog.icontract.co.uk/"
  featured: false
  categories:
    - Blog
- title: BRIIM
  main_url: "https://bri.im/"
  url: "https://bri.im/"
  featured: false
  description: >-
    BRIIM is a movement to enable JavaScript enthusiasts and web developers in
    machine learning. Learn about artificial intelligence and data science, two
    fields which are governed by machine learning, in JavaScript. Take it right
    to your browser with WebGL.
  categories:
    - Education
    - Web Development
    - Technology
- title: Calpa's Blog
  main_url: "https://calpa.me/"
  url: "https://calpa.me/"
  source_url: "https://github.com/calpa/blog"
  featured: false
  categories:
    - Blog
    - Web Development
- title: Code Bushi
  main_url: "https://codebushi.com/"
  url: "https://codebushi.com/"
  featured: false
  description: >-
    Web development resources, trends, & techniques to elevate your coding
    journey.
  categories:
    - Web Development
    - Open Source
    - Blog
  built_by: Hunter Chang
  built_by_url: "https://hunterchang.com/"
- title: Daniel Hollcraft
  main_url: "https://danielhollcraft.com/"
  url: "https://danielhollcraft.com/"
  source_url: "https://github.com/danielbh/danielhollcraft.com"
  featured: false
  categories:
    - Web Development
    - Blog
    - Portfolio
- title: Darren Britton's Portfolio
  main_url: "https://darrenbritton.com/"
  url: "https://darrenbritton.com/"
  source_url: "https://github.com/darrenbritton/darrenbritton.github.io"
  featured: false
  categories:
    - Web Development
    - Portfolio
- title: Dave Lindberg Marketing & Design
  url: "https://davelindberg.com/"
  main_url: "https://davelindberg.com/"
  source_url: "https://github.com/Dave-Lindberg/dl-gatsby"
  featured: false
  description: >-
    My work revolves around solving problems for people in business, using
    integrated design and marketing strategies to improve sales, increase brand
    engagement, generate leads and achieve goals.
  categories:
    - Design
    - Marketing
    - Portfolio
- title: Dalbinaco's Website
  main_url: "https://dlbn.co/en/"
  url: "https://dlbn.co/en/"
  source_url: "https://github.com/dalbinaco/dlbn.co"
  featured: false
  categories:
    - Portfolio
    - Web Development
- title: mParticle's Documentation
  main_url: "https://docs.mparticle.com/"
  url: "https://docs.mparticle.com/"
  featured: false
  categories:
    - Web Development
    - Documentation
- title: Doopoll
  main_url: "https://doopoll.co/"
  url: "https://doopoll.co/"
  featured: false
  categories:
    - Marketing
    - Technology
- title: ERC dEX
  main_url: "https://ercdex.com/"
  url: "https://ercdex.com/aqueduct"
  featured: false
  categories:
    - Marketing
- title: Fabian Schultz' Portfolio
  main_url: "https://fabianschultz.com/"
  url: "https://fabianschultz.com/"
  source_url: "https://github.com/fabe/site"
  featured: false
  description: >-
    Hello, I’m Fabian — a product designer and developer based in Potsdam,
    Germany. I’ve been working both as a product designer and frontend developer
    for over 5 years now. I particularly enjoy working with companies that try
    to meet broad and unique user needs.
  categories:
    - Portfolio
    - Web Development
  built_by: Fabian Schultz
  built_by_url: "https://fabianschultz.com/"
- title: CalState House Manager
  description: >
    Home service membership that offers proactive and on-demand maintenance for
    homeowners
  main_url: "https://housemanager.calstate.aaa.com/"
  url: "https://housemanager.calstate.aaa.com/"
  categories:
    - Marketing
- title: The freeCodeCamp Guide
  main_url: "https://guide.freecodecamp.org/"
  url: "https://guide.freecodecamp.org/"
  source_url: "https://github.com/freeCodeCamp/guide"
  featured: false
  categories:
    - Web Development
    - Documentation
- title: High School Hackathons
  main_url: "https://hackathons.hackclub.com/"
  url: "https://hackathons.hackclub.com/"
  source_url: "https://github.com/hackclub/hackathons"
  featured: false
  categories:
    - Education
    - Web Development
- title: Hapticmedia
  main_url: "https://hapticmedia.fr/en/"
  url: "https://hapticmedia.fr/en/"
  featured: false
  categories:
    - Agency
- title: heml.io
  main_url: "https://heml.io/"
  url: "https://heml.io/"
  source_url: "https://github.com/SparkPost/heml.io"
  featured: false
  categories:
    - Documentation
    - Web Development
    - Open Source
- title: Juliette Pretot's Portfolio
  main_url: "https://juliette.sh/"
  url: "https://juliette.sh/"
  featured: false
  categories:
    - Web Development
    - Portfolio
    - Blog
- title: Kris Hedstrom's Portfolio
  main_url: "https://k-create.com/"
  url: "https://k-create.com/portfolio/"
  source_url: "https://github.com/kristofferh/kristoffer"
  featured: false
  description: >-
    Hey. I’m Kris. I’m an interactive designer / developer. I grew up in Umeå,
    in northern Sweden, but I now live in Brooklyn, NY. I am currently enjoying
    a hybrid Art Director + Lead Product Engineer role at a small startup called
    Nomad Health. Before that, I was a Product (Engineering) Manager at Tumblr.
    Before that, I worked at agencies. Before that, I was a baby. I like to
    design things, and then I like to build those things. I occasionally take on
    freelance projects. Feel free to get in touch if you have an interesting
    project that you want to collaborate on. Or if you just want to say hello,
    that’s cool too.
  categories:
    - Portfolio
  built_by: Kris Hedstrom
  built_by_url: "https://k-create.com/"
- title: knpw.rs
  main_url: "https://knpw.rs/"
  url: "https://knpw.rs/"
  source_url: "https://github.com/knpwrs/knpw.rs"
  featured: false
  categories:
    - Blog
    - Web Development
- title: Kostas Bariotis' Blog
  main_url: "https://kostasbariotis.com/"
  url: "https://kostasbariotis.com/"
  source_url: "https://github.com/kbariotis/kostasbariotis.com"
  featured: false
  categories:
    - Blog
    - Portfolio
    - Web Development
- title: LaserTime Clinic
  main_url: "https://lasertime.ru/"
  url: "https://lasertime.ru/"
  source_url: "https://github.com/oleglegun/lasertime"
  featured: false
  categories:
    - Marketing
- title: Jason Lengstorf
  main_url: "https://lengstorf.com"
  url: "https://lengstorf.com"
  source_url: "https://github.com/jlengstorf/lengstorf.com"
  featured: false
  categories:
    - Blog
  built_by: Jason Lengstorf
  built_by_url: "https://github.com/jlengstorf"
- title: Mannequin.io
  main_url: "https://mannequin.io/"
  url: "https://mannequin.io/"
  source_url: "https://github.com/LastCallMedia/Mannequin/tree/master/site"
  featured: false
  categories:
    - Open Source
    - Web Development
    - Documentation
- title: manu.ninja
  main_url: "https://manu.ninja/"
  url: "https://manu.ninja/"
  source_url: "https://github.com/Lorti/manu.ninja"
  featured: false
  description: >-
    manu.ninja is the personal blog of Manuel Wieser, where he talks about
    frontend development, games and digital art
  categories:
    - Blog
    - Technology
    - Web Development
- title: Fabric
  main_url: "https://meetfabric.com/"
  url: "https://meetfabric.com/"
  featured: false
  categories:
    - Marketing
- title: Nexit
  main_url: "https://nexit.sk/"
  url: "https://nexit.sk/references"
  featured: false
  categories:
    - Web Development
- title: Open FDA
  description: >
    Provides APIs and raw download access to a number of high-value, high
    priority and scalable structured datasets, including adverse events, drug
    product labeling, and recall enforcement reports.
  main_url: "https://open.fda.gov/"
  url: "https://open.fda.gov/"
  source_url: "https://github.com/FDA/open.fda.gov"
  featured: false
  categories:
    - Government
    - Open Source
    - Web Development
    - API
    - Data
- title: NYC Planning Labs (New York City Department of City Planning)
  main_url: "https://planninglabs.nyc/"
  url: "https://planninglabs.nyc/about/"
  source_url: "https://github.com/NYCPlanning/"
  featured: false
  description: >-
    We work with New York City's Urban Planners to deliver impactful, modern
    technology tools.
  categories:
    - Open Source
    - Government
- title: Pravdomil
  main_url: "https://pravdomil.com/"
  url: "https://pravdomil.com/"
  source_url: "https://github.com/pravdomil/pravdomil.com"
  featured: false
  description: >-
    I’ve been working both as a product designer and frontend developer for over
    5 years now. I particularly enjoy working with companies that try to meet
    broad and unique user needs.
  categories:
    - Portfolio
- title: Preston Richey Portfolio / Blog
  main_url: "https://prestonrichey.com/"
  url: "https://prestonrichey.com/"
  source_url: "https://github.com/prichey/prestonrichey.com"
  featured: false
  categories:
    - Web Development
    - Portfolio
    - Blog
- title: Landing page of Put.io
  main_url: "https://put.io/"
  url: "https://put.io/"
  featured: false
  categories:
    - eCommerce
    - Technology
- title: The Rick and Morty API
  main_url: "https://rickandmortyapi.com/"
  url: "https://rickandmortyapi.com/"
  built_by: Axel Fuhrmann
  built_by_url: "https://axelfuhrmann.com/"
  featured: false
  categories:
    - Web Development
    - Entertainment
    - Documentation
    - Open Source
    - API
- title: Santa Compañía Creativa
  main_url: "https://santacc.es/"
  url: "https://santacc.es/"
  source_url: "https://github.com/DesarrolloWebSantaCC/santacc-web"
  featured: false
  categories:
    - Agency
- title: Sean Coker's Blog
  main_url: "https://sean.is/"
  url: "https://sean.is/"
  featured: false
  categories:
    - Blog
    - Portfolio
    - Web Development
- title: Several Levels
  main_url: "https://severallevels.io/"
  url: "https://severallevels.io/"
  source_url: "https://github.com/Harrison1/several-levels"
  featured: false
  categories:
    - Agency
    - Web Development
- title: Simply
  main_url: "https://simply.co.za/"
  url: "https://simply.co.za/"
  featured: false
  categories:
    - Marketing
- title: Storybook
  main_url: "https://storybook.js.org/"
  url: "https://storybook.js.org/"
  source_url: "https://github.com/storybooks/storybook"
  featured: false
  categories:
    - Web Development
    - Open Source
- title: Vibert Thio's Portfolio
  main_url: "https://vibertthio.com/portfolio/"
  url: "https://vibertthio.com/portfolio/projects/"
  source_url: "https://github.com/vibertthio/portfolio"
  featured: false
  categories:
    - Portfolio
    - Web Development
- title: VisitGemer
  main_url: "https://visitgemer.sk/"
  url: "https://visitgemer.sk/"
  featured: false
  categories:
    - Marketing
- title: Bricolage.io
  main_url: "https://www.bricolage.io/"
  url: "https://www.bricolage.io/"
  source_url: "https://github.com/KyleAMathews/blog"
  featured: false
  categories:
    - Blog
- title: Charles Pinnix Website
  main_url: "https://www.charlespinnix.com/"
  url: "https://www.charlespinnix.com/"
  featured: false
  description: >-
    I’m a senior frontend engineer with 8 years of experience building websites
    and web applications. I’m interested in leading creative, multidisciplinary
    engineering teams. I’m a creative technologist, merging photography, art,
    and design into engineering and visa versa. I take a pragmatic,
    product-oriented approach to development, allowing me to see the big picture
    and ensuring quality products are completed on time. I have a passion for
    modern frontend JavaScript frameworks such as React and Vue, and I have
    substantial experience on the backend with an interest in Node and
    container based deployment with Docker and AWS.
  categories:
    - Portfolio
    - Web Development
- title: Charlie Harrington's Blog
  main_url: "https://www.charlieharrington.com/"
  url: "https://www.charlieharrington.com/"
  source_url: "https://github.com/whatrocks/blog"
  featured: false
  categories:
    - Blog
    - Web Development
    - Music
- title: Gabriel Adorf's Portfolio
  main_url: "https://www.gabrieladorf.com/"
  url: "https://www.gabrieladorf.com/"
  source_url: "https://github.com/gabdorf/gabriel-adorf-portfolio"
  featured: false
  categories:
    - Portfolio
    - Web Development
- title: greglobinski.com
  main_url: "https://www.greglobinski.com/"
  url: "https://www.greglobinski.com/"
  source_url: "https://github.com/greglobinski/www.greglobinski.com"
  featured: false
  categories:
    - Portfolio
    - Web Development
- title: I am Putra
  main_url: "https://www.iamputra.com/"
  url: "https://www.iamputra.com/"
  featured: false
  categories:
    - Portfolio
    - Web Development
    - Blog
- title: In Sowerby Bridge
  main_url: "https://www.insowerbybridge.co.uk/"
  url: "https://www.insowerbybridge.co.uk/"
  featured: false
  categories:
    - Marketing
    - Government
- title: JavaScript Stuff
  main_url: "https://www.javascriptstuff.com/"
  url: "https://www.javascriptstuff.com/"
  featured: false
  categories:
    - Education
    - Web Development
    - Library
- title: Ledgy
  main_url: "https://www.ledgy.com/"
  url: "https://github.com/morloy/ledgy.com"
  featured: false
  categories:
    - Marketing
    - Finance
- title: Alec Lomas's Portfolio / Blog
  main_url: "https://www.lowmess.com/"
  url: "https://www.lowmess.com/"
  source_url: "https://github.com/lowmess/lowmess"
  featured: false
  categories:
    - Web Development
    - Blog
    - Portfolio
- title: Michele Mazzucco's Portfolio
  main_url: "https://www.michelemazzucco.it/"
  url: "https://www.michelemazzucco.it/"
  source_url: "https://github.com/michelemazzucco/michelemazzucco.it"
  featured: false
  categories:
    - Portfolio
- title: Orbit FM Podcasts
  main_url: "https://www.orbit.fm/"
  url: "https://www.orbit.fm/"
  source_url: "https://github.com/agarrharr/orbit.fm"
  featured: false
  categories:
    - Podcast
- title: Prosecco Springs
  main_url: "https://www.proseccosprings.com/"
  url: "https://www.proseccosprings.com/"
  featured: false
  categories:
    - Food
    - Blog
    - Marketing
- title: Verious
  main_url: "https://www.verious.io/"
  url: "https://www.verious.io/"
  source_url: "https://github.com/cpinnix/verious"
  featured: false
  categories:
    - Web Development
- title: Yisela
  main_url: "https://www.yisela.com/"
  url: "https://www.yisela.com/tetris-against-trauma-gaming-as-therapy/"
  featured: false
  categories:
    - Blog
- title: YouFoundRon.com
  main_url: "https://www.youfoundron.com/"
  url: "https://www.youfoundron.com/"
  source_url: "https://github.com/rongierlach/yfr-dot-com"
  featured: false
  categories:
    - Portfolio
    - Web Development
    - Blog
- title: yerevancoder
  main_url: "https://yerevancoder.com/"
  url: "https://forum.yerevancoder.com/categories"
  source_url: "https://github.com/yerevancoder/yerevancoder.github.io"
  featured: false
  categories:
    - Blog
    - Web Development
- title: Ease
  main_url: "https://www.ease.com/"
  url: "https://www.ease.com/"
  featured: false
  categories:
    - Marketing
    - Healthcare
- title: Policygenius
  main_url: "https://www.policygenius.com/"
  url: "https://www.policygenius.com/"
  featured: false
  categories:
    - Marketing
    - Healthcare
- title: Moteefe
  main_url: "http://www.moteefe.com/"
  url: "http://www.moteefe.com/"
  featured: false
  categories:
    - Marketing
    - Agency
    - Technology
- title: Athelas
  main_url: "http://www.athelas.com/"
  url: "http://www.athelas.com/"
  featured: false
  categories:
    - Marketing
    - Healthcare
- title: Pathwright
  main_url: "http://www.pathwright.com/"
  url: "http://www.pathwright.com/"
  featured: false
  categories:
    - Marketing
    - Education
- title: Lucid
  main_url: "https://www.golucid.co/"
  url: "https://www.golucid.co/"
  featured: false
  categories:
    - Marketing
    - Technology
- title: Bench
  main_url: "http://www.bench.co/"
  url: "http://www.bench.co/"
  featured: false
  categories:
    - Marketing
- title: Union Plus Credit Card
  main_url: "http://www.unionpluscard.com"
  url: "https://unionplus.capitalone.com/"
  featured: false
  categories:
    - Marketing
    - Finance
- title: Gin Lane
  main_url: "http://www.ginlane.com/"
  url: "https://www.ginlane.com/"
  featured: false
  categories:
    - Web Development
    - Agency
- title: Marmelab
  main_url: "https://marmelab.com/en/"
  url: "https://marmelab.com/en/"
  featured: false
  categories:
    - Web Development
    - Agency
- title: Dovetail
  main_url: "https://dovetailapp.com/"
  url: "https://dovetailapp.com/"
  featured: false
  categories:
    - Marketing
    - Technology
- title: Yuuniworks Portfolio / Blog
  main_url: "https://www.yuuniworks.com/"
  url: "https://www.yuuniworks.com/"
  source_url: "https://github.com/junkboy0315/yuuni-web"
  featured: false
  categories:
    - Portfolio
    - Web Development
    - Blog
- title: The Bastion Bot
  main_url: "https://bastionbot.org/"
  url: "https://bastionbot.org/"
  source_url: "https://github.com/TheBastionBot/Bastion-Website"
  description: Give awesome perks to your Discord server!
  featured: false
  categories:
    - Open Source
    - Technology
    - Documentation
    - Community
  built_by: Sankarsan Kampa
  built_by_url: "https://traction.one"
- title: Smakosh
  main_url: "https://smakosh.com/"
  url: "https://smakosh.com/"
  source_url: "https://github.com/smakosh/smakosh.com"
  featured: false
  categories:
    - Portfolio
    - Web Development
# - title: Philipp Czernitzki - Blog/Website
#   main_url: "http://philippczernitzki.me/"
#   url: "http://philippczernitzki.me/"
#   featured: false
#   categories:
#     - Portfolio
#     - Web Development
#     - Blog
- title: WebGazer
  main_url: "https://www.webgazer.io/"
  url: "https://www.webgazer.io/"
  featured: false
  categories:
    - Marketing
    - Web Development
    - Technology
- title: Joe Seifi's Blog
  main_url: "http://seifi.org/"
  url: "http://seifi.org/"
  featured: false
  categories:
    - Portfolio
    - Web Development
    - Blog
- title: LekoArts — Graphic Designer & Front-End Developer
  main_url: "https://www.lekoarts.de"
  url: "https://www.lekoarts.de"
  source_url: "https://github.com/LekoArts/portfolio"
  featured: false
  built_by: LekoArts
  built_by_url: "https://github.com/LekoArts"
  description: >-
    Hi, I'm Lennart — a self-taught and passionate graphic/web designer &
    frontend developer based in Darmstadt, Germany. I love it to realize complex
    projects in a creative manner and face new challenges. Since 6 years I do
    graphic design, my love for frontend development came up 3 years ago. I
    enjoy acquiring new skills and cementing this knowledge by writing blogposts
    and creating tutorials.
  categories:
    - Portfolio
    - Blog
    - Design
    - Web Development
    - Freelance
    - Open Source
- title: 杨二小的博客
  main_url: "https://blog.yangerxiao.com/"
  url: "https://blog.yangerxiao.com/"
  source_url: "https://github.com/zerosoul/blog.yangerxiao.com"
  featured: false
  categories:
    - Blog
    - Portfolio
- title: MOTTO x MOTTO
  main_url: "https://mottox2.com"
  url: "https://mottox2.com"
  source_url: "https://github.com/mottox2/website"
  description: Web developer / UI Designer in Tokyo Japan.
  featured: false
  categories:
    - Blog
    - Portfolio
  built_by: mottox2
  built_by_url: "https://mottox2.com"
- title: Pride of the Meadows
  main_url: "https://www.prideofthemeadows.com/"
  url: "https://www.prideofthemeadows.com/"
  featured: false
  categories:
    - eCommerce
    - Food
    - Blog
- title: Michael Uloth
  main_url: "https://www.michaeluloth.com"
  url: "https://www.michaeluloth.com"
  featured: false
  description: Michael Uloth is a web developer, opera singer, and the creator of Up and Running Tutorials.
  categories:
    - Portfolio
    - Web Development
    - Music
  built_by: Michael Uloth
  built_by_url: "https://www.michaeluloth.com"
- title: Spacetime
  main_url: "https://www.heyspacetime.com/"
  url: "https://www.heyspacetime.com/"
  featured: false
  description: >-
    Spacetime is a Dallas-based digital experience agency specializing in web,
    app, startup, and digital experience creation.
  categories:
    - Marketing
    - Portfolio
    - Agency
  built_by: Spacetime
  built_by_url: "https://www.heyspacetime.com/"
- title: Eric Jinks
  main_url: "https://ericjinks.com/"
  url: "https://ericjinks.com/"
  featured: false
  description: "Software engineer / web developer from the Gold Coast, Australia."
  categories:
    - Portfolio
    - Blog
    - Web Development
    - Technology
  built_by: Eric Jinks
  built_by_url: "https://ericjinks.com/"
- title: GaiAma - We are wildlife
  main_url: "https://www.gaiama.org/"
  url: "https://www.gaiama.org/"
  featured: false
  description: >-
    We founded the GaiAma conservation organization to protect wildlife in Perú
    and to create an example of a permaculture neighborhood, living
    symbiotically with the forest - because reforestation is just the beginning
  categories:
    - Nonprofit
    - Marketing
    - Blog
  source_url: "https://github.com/GaiAma/gaiama.org"
  built_by: GaiAma
  built_by_url: "https://www.gaiama.org/"
- title: Healthcare Logic
  main_url: "https://www.healthcarelogic.com/"
  url: "https://www.healthcarelogic.com/"
  featured: false
  description: >-
    Revolutionary technology that empowers clinical and managerial leaders to
    collaborate with clarity.
  categories:
    - Marketing
    - Healthcare
    - Technology
  built_by: Thrive
  built_by_url: "https://thriveweb.com.au/"
- title: Evergov
  main_url: "https://evergov.com/"
  url: "https://evergov.com/"
  featured: false
  description: Finding local government services made easier.
  categories:
    - Directory
    - Government
    - Technology
  source_url: "https://github.com/WeOpenly/localgov.fyi"
  built_by: Evergov
  built_by_url: "https://evergov.com/about/"
- title: Kata.ai Documentation
  main_url: "https://docs.kata.ai/"
  url: "https://docs.kata.ai/"
  source_url: "https://github.com/kata-ai/kata-platform-docs"
  featured: false
  description: >-
    Documentation website for the Kata Platform, an all-in-one platform for
    building chatbots using AI technologies.
  categories:
    - Documentation
    - Technology
- title: goalgetters
  main_url: "https://goalgetters.space/"
  url: "https://goalgetters.space/"
  featured: false
  description: >-
    goalgetters is a source of inspiration for people who want to change their
    career. We offer articles, success stories and expert interviews on how to
    find a new passion and how to implement change.
  categories:
    - Blog
    - Education
  built_by: "Stephanie Langers (content), Adrian Wenke (development)"
  built_by_url: "https://twitter.com/AdrianWenke"
- title: Zensum
  main_url: "https://zensum.se/"
  url: "https://zensum.se/"
  featured: false
  description: >-
    Borrow money quickly and safely through Zensum. We compare Sweden's leading
    banks and credit institutions. Choose from multiple offers and lower your
    monthly cost. [Translated from Swedish]
  categories:
    - Technology
    - Finance
    - Marketing
  built_by: Bejamas
  built_by_url: "https://bejamas.io/"
- title: StatusHub - Easy to use Hosted Status Page Service
  main_url: "https://statushub.com/"
  url: "https://statushub.com/"
  featured: false
  description: >-
    Set up your very own service status page in minutes with StatusHub. Allow
    customers to subscribe to be updated automatically.
  categories:
    - Technology
    - Marketing
  built_by: Bejamas
  built_by_url: "https://bejamas.io/"
- title: Matthias Kretschmann Portfolio
  main_url: "https://matthiaskretschmann.com/"
  url: "https://matthiaskretschmann.com/"
  source_url: "https://github.com/kremalicious/portfolio"
  featured: false
  description: Portfolio of designer & developer Matthias Kretschmann.
  categories:
    - Portfolio
    - Web Development
  built_by: Matthias Kretschmann
  built_by_url: "https://matthiaskretschmann.com/"
- title: Iron Cove Solutions
  main_url: "https://ironcovesolutions.com/"
  url: "https://ironcovesolutions.com/"
  description: >-
    Iron Cove Solutions is a cloud based consulting firm. We help companies
    deliver a return on cloud usage by applying best practices
  categories:
    - Technology
    - Web Development
  built_by: Iron Cove Solutions
  built_by_url: "https://ironcovesolutions.com/"
  featured: false
- title: Moetez Chaabene Portfolio / Blog
  main_url: "https://moetez.me/"
  url: "https://moetez.me/"
  source_url: "https://github.com/moetezch/moetez.me"
  featured: false
  description: Portfolio of Moetez Chaabene
  categories:
    - Portfolio
    - Web Development
    - Blog
  built_by: Moetez Chaabene
  built_by_url: "https://twitter.com/moetezch"
- title: Nikita
  description: >-
    Automation of system deployments in Node.js for applications and
    infrastructures.
  main_url: "https://nikita.js.org/"
  url: "https://nikita.js.org/"
  source_url: "https://github.com/adaltas/node-nikita"
  categories:
    - Documentation
    - Open Source
    - Technology
  built_by: Adaltas
  built_by_url: "https://www.adaltas.com"
  featured: false
- title: Gourav Sood Blog & Portfolio
  main_url: "https://www.gouravsood.com/"
  url: "https://www.gouravsood.com/"
  featured: false
  categories:
    - Blog
    - Portfolio
  built_by: Gourav Sood
  built_by_url: "https://www.gouravsood.com/"
- title: Jonas Tebbe Portfolio
  description: |
    Hey, I’m Jonas and I create digital products.
  main_url: "https://jonastebbe.com"
  url: "https://jonastebbe.com"
  categories:
    - Portfolio
  built_by: Jonas Tebbe
  built_by_url: "http://twitter.com/jonastebbe"
  featured: false
- title: Parker Sarsfield Portfolio
  description: |
    I'm Parker, a software engineer and sneakerhead.
  main_url: "https://parkersarsfield.com"
  url: "https://parkersarsfield.com"
  categories:
    - Blog
    - Portfolio
  built_by: Parker Sarsfield
  built_by_url: "https://parkersarsfield.com"
- title: Frontend web development with Greg
  description: |
    JavaScript, GatsbyJS, ReactJS, CSS in JS... Let's learn some stuff together.
  main_url: "https://dev.greglobinski.com"
  url: "https://dev.greglobinski.com"
  categories:
    - Blog
    - Web Development
  built_by: Greg Lobinski
  built_by_url: "https://github.com/greglobinski"
- title: Insomnia
  description: |
    Desktop HTTP and GraphQL client for developers
  main_url: "https://insomnia.rest/"
  url: "https://insomnia.rest/"
  categories:
    - Blog
  built_by: Gregory Schier
  built_by_url: "https://schier.co"
  featured: false
- title: Timeline Theme Portfolio
  description: |
    I'm Aman Mittal, a software developer.
  main_url: "https://amanhimself.dev/"
  url: "https://amanhimself.dev/"
  categories:
    - Web Development
    - Portfolio
  built_by: Aman Mittal
  built_by_url: "https://amanhimself.dev/"
- title: Ocean artUp
  description: >
    Science outreach site built using styled-components and Contentful. It
    presents the research project "Ocean artUp" funded by an Advanced Grant of
    the European Research Council to explore the possible benefits of artificial
    uplift of nutrient-rich deep water to the ocean’s sunlit surface layer.
  main_url: "https://ocean-artup.eu"
  url: "https://ocean-artup.eu"
  source_url: "https://github.com/janosh/ocean-artup"
  categories:
    - Science
    - Education
    - Blog
  built_by: Janosh Riebesell
  built_by_url: "https://janosh.io"
  featured: false
- title: Ryan Fitzgerald
  description: |
    Personal portfolio and blog for Ryan Fitzgerald
  main_url: "https://ryanfitzgerald.ca/"
  url: "https://ryanfitzgerald.ca/"
  categories:
    - Web Development
    - Portfolio
  built_by: Ryan Fitzgerald
  built_by_url: "https://github.com/RyanFitzgerald"
  featured: false
- title: Kaizen
  description: |
    Content Marketing, PR & SEO Agency in London
  main_url: "https://www.kaizen.co.uk/"
  url: "https://www.kaizen.co.uk/"
  categories:
    - Agency
    - Blog
    - Design
    - Web Development
    - SEO
  built_by: Bogdan Stanciu
  built_by_url: "https://github.com/b0gd4n"
  featured: false
- title: HackerOne Platform Documentation
  description: |
    HackerOne's Product Documentation Center!
  url: "https://docs.hackerone.com/"
  main_url: "https://docs.hackerone.com/"
  categories:
    - Documentation
    - Security
  featured: false
- title: Mux Video
  description: |
    API to video hosting and streaming
  main_url: "https://mux.com/"
  url: "https://mux.com/"
  categories:
    - Video
    - API
  featured: false
- title: Swapcard
  description: >
    The easiest way for event organizers to instantly connect people, build a
    community of attendees and exhibitors, and increase revenue over time
  main_url: "https://www.swapcard.com/"
  url: "https://www.swapcard.com/"
  categories:
    - Event
    - Community
    - Marketing
  built_by: Swapcard
  built_by_url: "https://www.swapcard.com/"
  featured: false
- title: Kalix
  description: >
    Kalix is perfect for healthcare professionals starting out in private
    practice, to those with an established clinic.
  main_url: "https://www.kalixhealth.com/"
  url: "https://www.kalixhealth.com/"
  categories:
    - Healthcare
  featured: false
- title: Hubba
  description: |
    Buy wholesale products from thousands of independent, verified Brands.
  main_url: "https://join.hubba.com/"
  url: "https://join.hubba.com/"
  categories:
    - eCommerce
  featured: false
- title: HyperPlay
  description: |
    In Asean's 1st Ever LOL Esports X Music Festival
  main_url: "https://hyperplay.leagueoflegends.com/"
  url: "https://hyperplay.leagueoflegends.com/"
  categories:
    - Music
  featured: false
- title: Bad Credit Loans
  description: |
    Get the funds you need, from $250-$5,000
  main_url: "https://www.creditloan.com/"
  url: "https://www.creditloan.com/"
  categories:
    - Finance
  featured: false
- title: Financial Center
  description: >
    Member-owned, not-for-profit, co-operative whose members receive financial
    benefits in the form of lower loan rates, higher savings rates, and lower
    fees than banks.
  main_url: "https://fcfcu.com/"
  url: "https://fcfcu.com/"
  categories:
    - Finance
    - Nonprofit
    - Business
    - Education
  built_by: "https://fcfcu.com/"
  built_by_url: "https://fcfcu.com/"
  featured: false
- title: Office of Institutional Research and Assessment
  description: |
    Good Data, Good Decisions
  main_url: "http://oira.ua.edu/"
  url: "http://oira.ua.edu/"
  categories:
    - Data
  featured: false
- title: The Telegraph Premium
  description: |
    Exclusive stories from award-winning journalists
  main_url: "https://premium.telegraph.co.uk/"
  url: "https://premium.telegraph.co.uk/"
  categories:
    - Media
  featured: false
- title: html2canvas
  description: |
    Screenshots with JavaScript
  main_url: "http://html2canvas.hertzen.com/"
  url: "http://html2canvas.hertzen.com/"
  source_url: "https://github.com/niklasvh/html2canvas/tree/master/www"
  categories:
    - JavaScript
    - Documentation
  built_by: Niklas von Hertzen
  built_by_url: "http://hertzen.com/"
  featured: false
- title: Dato CMS
  description: |
    The API-based CMS your editors will love
  main_url: "https://www.datocms.com/"
  url: "https://www.datocms.com/"
  categories:
    - API
  featured: false
- title: Half Electronics
  description: |
    Personal website
  main_url: "https://www.halfelectronic.com/"
  url: "https://www.halfelectronic.com/"
  categories:
    - Blog
  built_by: Fernando Poumian
  built_by_url: "https://github.com/fpoumian/halfelectronic.com"
  featured: false
- title: Frithir Software Development
  main_url: "https://frithir.com/"
  url: "https://frithir.com/"
  featured: false
  description: "I DRINK COFFEE, WRITE CODE AND IMPROVE MY DEVELOPMENT SKILLS EVERY DAY."
  categories:
    - Design
    - Web Development
  built_by: Frithir
  built_by_url: "https://Frithir.com/"
- title: Unow
  main_url: "https://www.unow.fr/"
  url: "https://www.unow.fr/"
  categories:
    - Education
    - Marketing
  featured: false
- title: Peter Hironaka
  description: |
    Freelance Web Developer based in Los Angeles.
  main_url: "https://peterhironaka.com/"
  url: "https://peterhironaka.com/"
  categories:
    - Portfolio
    - Web Development
  built_by: Peter Hironaka
  built_by_url: "https://github.com/PHironaka"
  featured: false
- title: Michael McQuade
  description: |
    Personal website and blog for Michael McQuade
  main_url: "https://giraffesyo.io"
  url: "https://giraffesyo.io"
  categories:
    - Blog
  built_by: Michael McQuade
  built_by_url: "https://github.com/giraffesyo"
  featured: false
- title: Haacht Brewery
  description: |
    Corporate website for Haacht Brewery. Designed and Developed by Gafas.
  main_url: "https://haacht.com/en/"
  url: "https://haacht.com"
  categories:
    - Marketing
  built_by: Gafas
  built_by_url: "https://gafas.be"
  featured: false
- title: StoutLabs
  description: |
    Portfolio of Daniel Stout, freelance developer in East Tennessee.
  main_url: "https://www.stoutlabs.com/"
  url: "https://www.stoutlabs.com/"
  categories:
    - Web Development
    - Portfolio
  built_by: Daniel Stout
  built_by_url: "https://github.com/stoutlabs"
  featured: false
- title: Chicago Ticket Outcomes By Neighborhood
  description: |
    ProPublica data visualization of traffic ticket court outcomes
  categories:
    - Media
    - Nonprofit
  url: >-
    https://projects.propublica.org/graphics/il/il-city-sticker-tickets-maps/ticket-status/?initialWidth=782
  main_url: >-
    https://projects.propublica.org/graphics/il/il-city-sticker-tickets-maps/ticket-status/?initialWidth=782
  built_by: David Eads
  built_by_url: "https://github.com/eads"
  featured: false
- title: Chicago South Side Traffic Ticketing rates
  description: |
    ProPublica data visualization of traffic ticket rates by community
  main_url: >-
    https://projects.propublica.org/graphics/il/il-city-sticker-tickets-maps/ticket-rate/?initialWidth=782
  url: >-
    https://projects.propublica.org/graphics/il/il-city-sticker-tickets-maps/ticket-rate/?initialWidth=782
  categories:
    - Media
    - Nonprofit
  built_by: David Eads
  built_by_url: "https://github.com/eads"
  featured: false
- title: Otsimo
  description: >
    Otsimo is a special education application for children with autism, down
    syndrome and other developmental disabilities.
  main_url: "https://otsimo.com/en/"
  url: "https://otsimo.com/en/"
  categories:
    - Blog
    - Education
  featured: false
- title: Matt Bagni Portfolio 2018
  description: >
    Mostly the result of playing with Gatsby and learning about react and
    graphql. Using the screenshot plugin to showcase the work done for my
    company in the last 2 years, and a good amount of other experiments.
  main_url: "https://mattbag.github.io"
  url: "https://mattbag.github.io"
  categories:
    - Portfolio
  featured: false
- title: Lisa Ye's Blog
  description: |
    Simple blog/portofolio for a fashion designer. Gatsby_v2 + Netlify cms
  main_url: "https://lisaye.netlify.com/"
  url: "https://lisaye.netlify.com/"
  categories:
    - Blog
    - Portfolio
  featured: false
- title: Artem Sapegin
  description: >
    Little homepage of Artem Sapegin, a frontend developer, passionate
    photographer, coffee drinker and crazy dogs’ owner.
  main_url: "https://sapegin.me/"
  url: "https://sapegin.me/"
  categories:
    - Portfolio
    - Open Source
    - Web Development
  built_by: Artem Sapegin
  built_by_url: "https://github.com/sapegin"
  featured: false
- title: SparkPost Developers
  main_url: "https://developers.sparkpost.com/"
  url: "https://developers.sparkpost.com/"
  source_url: "https://github.com/SparkPost/developers.sparkpost.com"
  categories:
    - Documentation
    - API
  featured: false
- title: Malik Browne Portfolio 2018
  description: >
    The portfolio blog of Malik Browne, a full-stack engineer, foodie, and avid
    blogger/YouTuber.
  main_url: "https://www.malikbrowne.com/about"
  url: "https://www.malikbrowne.com"
  categories:
    - Blog
    - Portfolio
  built_by: Malik Browne
  built_by_url: "https://twitter.com/milkstarz"
  featured: false
- title: Novatics
  description: |
    Digital products that inspire and make a difference
  main_url: "https://www.novatics.com.br"
  url: "https://www.novatics.com.br"
  categories:
    - Portfolio
    - Technology
    - Web Development
  built_by: Novatics
  built_by_url: "https://github.com/Novatics"
  featured: false
- title: Max McKinney
  description: >
    I’m a developer and designer with a focus in web technologies. I build cars
    on the side.
  main_url: "https://maxmckinney.com/"
  url: "https://maxmckinney.com/"
  categories:
    - Portfolio
    - Web Development
    - Design
  built_by: Max McKinney
  featured: false
- title: Stickyard
  description: |
    Make your React component sticky the easy way
  main_url: "https://nihgwu.github.io/stickyard/"
  url: "https://nihgwu.github.io/stickyard/"
  source_url: "https://github.com/nihgwu/stickyard/tree/master/website"
  categories:
    - Web Development
  built_by: Neo Nie
  featured: false
- title: Agata Milik
  description: |
    Website of a Polish psychologist/psychotherapist based in Gdańsk, Poland.
  main_url: "https://agatamilik.pl"
  url: "https://agatamilik.pl"
  categories:
    - Marketing
    - Healthcare
  built_by: Piotr Fedorczyk
  built_by_url: "https://piotrf.pl"
  featured: false
- title: WebPurple
  main_url: "https://www.webpurple.net/"
  url: "https://www.webpurple.net/"
  source_url: "https://github.com/WebPurple/site"
  description: >-
    Site of local (Russia, Ryazan) frontend community. Main purpose is to show
    info about meetups and keep blog.
  categories:
    - Nonprofit
    - Web Development
    - Community
    - Blog
    - Open Source
  built_by: Nikita Kirsanov
  built_by_url: "https://twitter.com/kitos_kirsanov"
  featured: false
- title: Papertrail.io
  description: |
    Inspection Management for the 21st Century
  main_url: "https://www.papertrail.io/"
  url: "https://www.papertrail.io/"
  categories:
    - Marketing
    - Technology
  built_by: Papertrail.io
  built_by_url: "https://www.papertrail.io"
  featured: false
- title: Matt Ferderer
  main_url: "https://mattferderer.com"
  url: "https://mattferderer.com"
  source_url: "https://github.com/mattferderer/gatsbyblog"
  description: >
    {titleofthesite} is a blog built with Gatsby that discusses web related tech
    such as JavaScript, .NET, Blazor & security.
  categories:
    - Blog
    - Web Development
  built_by: Matt Ferderer
  built_by_url: "https://twitter.com/mattferderer"
  featured: false
- title: Sahyadri Open Source Community
  main_url: "https://sosc.org.in"
  url: "https://sosc.org.in"
  source_url: "https://github.com/haxzie/sosc-website"
  description: >
    Official website of Sahyadri Open Source Community for community blog, event
    details and members info.
  categories:
    - Blog
    - Community
    - Open Source
  built_by: Musthaq Ahamad
  built_by_url: "https://github.com/haxzie"
  featured: false
- title: Tech Confessions
  main_url: "https://confessions.tech"
  url: "https://confessions.tech"
  source_url: "https://github.com/JonathanSpeek/tech-confessions"
  description: "A guilt-free place for us to confess our tech sins \U0001F64F\n"
  categories:
    - Community
    - Open Source
  built_by: Jonathan Speek
  built_by_url: "https://speek.design"
  featured: false
- title: Thibault Maekelbergh
  main_url: "https://thibmaek.com"
  url: "https://thibmaek.com"
  source_url: "https://github.com/thibmaek/thibmaek.github.io"
  description: |
    A nice blog about development, Raspberry Pi, plants and probably records.
  categories:
    - Blog
    - Open Source
  built_by: Thibault Maekelbergh
  built_by_url: "https://twitter.com/thibmaek"
  featured: false
- title: LearnReact.design
  main_url: "https://learnreact.design"
  url: "https://learnreact.design"
  description: >
    React Essentials For Designers: A React course tailored for product
    designers, ux designers, ui designers.
  categories:
    - Blog
  built_by: Linton Ye
  built_by_url: "https://twitter.com/lintonye"
- title: Mega House Creative
  main_url: "https://www.megahousecreative.com/"
  url: "https://www.megahousecreative.com/"
  description: >
    Mega House Creative is a digital agency that provides unique goal-oriented
    web marketing solutions.
  categories:
    - Marketing
    - Agency
  built_by: Daniel Robinson
  featured: false
- title: Tobie Marier Robitaille - csc
  main_url: "https://tobiemarierrobitaille.com/"
  url: "https://tobiemarierrobitaille.com/en/"
  description: |
    Portfolio site for director of photography Tobie Marier Robitaille
  categories:
    - Portfolio
    - Gallery
  built_by: Mill3 Studio
  built_by_url: "https://mill3.studio/en/"
  featured: false
- title: Bestvideogame.deals
  main_url: "https://bestvideogame.deals/"
  url: "https://bestvideogame.deals/"
  description: |
    Video game comparison website for the UK, build with GatsbyJS.
  categories:
    - eCommerce
  built_by: Koen Kamphuis
  built_by_url: "https://koenkamphuis.com/"
  featured: false
- title: Mahipat's Portfolio
  main_url: "https://mojaave.com/"
  url: "https://mojaave.com"
  source_url: "https://github.com/mhjadav/mojaave"
  description: >
    mojaave.com is Mahipat's portfolio, I have developed it using Gatsby v2 and
    Bootstrap, To get in touch with people looking for full-stack developer.
  categories:
    - Portfolio
    - Web Development
  built_by: Mahipat Jadav
  built_by_url: "https://mojaave.com/"
  featured: false
- title: Insights
  main_url: "https://justaskusers.com/"
  url: "https://justaskusers.com/"
  description: >
    Insights helps user experience (UX) researchers conduct their research and
    make sense of the findings.
  categories:
    - User Experience
    - Design
  built_by: Just Ask Users
  built_by_url: "https://justaskusers.com/"
  featured: false
- title: Tensiq
  main_url: "https://tensiq.com"
  url: "https://tensiq.com"
  source_url: "https://github.com/Tensiq/tensiq-site"
  description: >
    Tensiq is an e-Residency startup, that provides development in cutting-edge
    technology while delivering secure, resilient, performant solutions.
  categories:
    - Web Development
    - Mobile Development
    - Agency
    - Open Source
  built_by: Jens
  built_by_url: "https://github.com/arrkiin"
  featured: false
- title: Mintfort
  main_url: "https://mintfort.com/"
  url: "https://mintfort.com/"
  source_url: "https://github.com/MintFort/mintfort.com"
  description: >
    Mintfort, the first crypto-friendly bank account. Store and manage assets on
    the blockchain.
  categories:
    - Technology
    - Finance
  built_by: Axel Fuhrmann
  built_by_url: "https://axelfuhrmann.com/"
  featured: false
- title: React Native Explorer
  main_url: "https://react-native-explorer.firebaseapp.com"
  url: "https://react-native-explorer.firebaseapp.com"
  description: |
    Explorer React Native packages and examples effortlessly.
  categories:
    - Education
  featured: false
- title: 500Tech
  main_url: "https://500tech.com/"
  url: "https://500tech.com/"
  featured: false
  categories:
    - Web Development
    - Agency
    - Open Source
- title: eworld
  main_url: "http://eworld.herokuapp.com/"
  url: "http://eworld.herokuapp.com/"
  featured: false
  categories:
    - eCommerce
    - Technology
- title: It's a Date
  description: >
    It's a Date is a dating app that actually involves dating.
  main_url: "https://www.itsadate.app/"
  url: "https://www.itsadate.app/"
  featured: false
  categories:
    - App
    - Blog
- title: Node.js HBase
  description: >
    Asynchronous HBase client for NodeJs using REST.
  main_url: https://hbase.js.org/
  url: https://hbase.js.org/
  source_url: "https://github.com/adaltas/node-hbase"
  categories:
    - Documentation
    - Open Source
    - Technology
  built_by: David Worms
  built_by_url: http://www.adaltas.com
  featured: false
- title: Peter Kroyer - Web Design / Web Development
  main_url: https://www.peterkroyer.at/en/
  url: https://www.peterkroyer.at/en/
  description: >
    Freelance web designer / web developer based in Vienna, Austria (Wien, Österreich).
  categories:
    - Agency
    - Web Development
    - Design
    - Portfolio
    - Freelance
  built_by: Peter Kroyer
  built_by_url: https://www.peterkroyer.at/
  featured: false
- title: Geddski
  main_url: https://gedd.ski
  url: https://gedd.ski
  description: >
    frontend mastery blog - level up your UI game.
  categories:
    - Web Development
    - Education
    - Productivity
    - User Experience
  built_by: Dave Geddes
  built_by_url: https://twitter.com/geddski
  featured: false
- title: Rung
  main_url: "https://rung.com.br/"
  url: "https://rung.com.br/"
  description: >
    Rung alerts you about the exceptionalities of your personal and professional life.
  categories:
    - API
    - Technology
    - Travel
  featured: false
- title: Mokkapps
  main_url: "https://www.mokkapps.de/"
  url: "https://www.mokkapps.de/"
  source_url: "https://github.com/mokkapps/website"
  description: >
    Portfolio website from Michael Hoffmann. Passionate software developer with focus on web-based technologies.
  categories:
    - Blog
    - Portfolio
    - Web Development
    - Mobile Development
  featured: false
- title: Premier Octet
  main_url: "https://www.premieroctet.com/"
  url: "https://www.premieroctet.com/"
  description: >
    Premier Octet is a React-based agency
  categories:
    - Agency
    - Web Development
    - Mobile Development
  featured: false
- title: Thorium
  main_url: "https://www.thoriumsim.com/"
  url: "https://www.thoriumsim.com/"
  source_url: "https://github.com/thorium-sim/thoriumsim.com"
  description: >
    Thorium - Open-source Starship Simulator Controls for Live Action Role Play
  built_by: Alex Anderson
  built_by_url: https://twitter.com/ralex1993
  categories:
    - Blog
    - Portfolio
    - Documentation
    - Marketing
    - Education
    - Entertainment
    - Open Source
    - Web Development
  featured: false
- title: Cameron Maske
  main_url: "https://www.cameronmaske.com/"
  url: "https://www.cameronmaske.com/courses/introduction-to-pytest/"
  source_url: "https://github.com/cameronmaske/cameronmaske.com-v2"
  description: >
    The homepage of Cameron Maske, a freelance full-stack developer, who is currently working on a free pytest video course
  categories:
    - Education
    - Video
    - Portfolio
    - Freelance
  featured: false
- title: Studenten bilden Schüler
  description: >
    Studenten bilden Schüler e.V. is a German student-run nonprofit initiative that aims to
    contribute to more equal educational opportunities by providing free tutoring to refugees
    and children from underprivileged families. The site is built on Gatsby v2, styled-components
    and Contentful. It supports Google Analytics, fluid typography and Algolia search.
  main_url: "https://studenten-bilden-schueler.de"
  url: "https://studenten-bilden-schueler.de"
  source_url: "https://github.com/StudentenBildenSchueler/homepage"
  categories:
    - Education
    - Nonprofit
    - Blog
  built_by: Janosh Riebesell
  built_by_url: "https://janosh.io"
  featured: false
- title: Mike's Remote List
  main_url: "https://www.mikesremotelist.com"
  url: "https://www.mikesremotelist.com"
  description: >
    A list of remote jobs, updated throughout the day. Built on Gatsby v1 and powered by Contentful, Google Sheets, string and sticky tape.
  categories:
    - Marketing
  featured: false
- title: Madvoid
  main_url: "https://madvoid.com/"
  url: "https://madvoid.com/screenshot/"
  featured: false
  description: >
    Madvoid is a team of expert developers dedicated to creating simple, clear, usable and blazing fast web and mobile apps.
    We are coders that help companies and agencies to create social & interactive experiences.
    This includes full-stack development using React, WebGL, Static Site Generators, Ruby On Rails, Phoenix, GraphQL, Chatbots, CI / CD, Docker and more!
  categories:
    - Portfolio
    - Technology
    - Web Development
    - Agency
    - Marketing
  built_by: Jean-Paul Bonnetouche
  built_by_url: https://twitter.com/_jpb
- title: MOMNOTEBOOK.COM
  description: >
    Sharing knowledge and experiences that make childhood and motherhood rich, vibrant and healthy.
  main_url: "https://momnotebook.com/"
  url: "https://momnotebook.com/"
  featured: false
  built_by: Aleksander Hansson
  built_by_url: https://www.linkedin.com/in/aleksanderhansson/
  categories:
    - Blog
- title: Pirate Studios
  description: >
    Reinventing music studios with 24/7 self service rehearsal, DJ & production rooms available around the world.
  main_url: "https://www.piratestudios.co"
  url: "https://www.piratestudios.co"
  featured: false
  built_by: The Pirate Studios team
  built_by_url: https://github.com/piratestudios/
  categories:
    - Music
- title: Aurora EOS
  main_url: "https://www.auroraeos.com/"
  url: "https://www.auroraeos.com/"
  featured: false
  categories:
    - Finance
    - Marketing
    - Blog
  built_by: Corey Ward
  built_by_url: "http://www.coreyward.me/"
- title: MadeComfy
  main_url: "https://madecomfy.com.au/"
  url: "https://madecomfy.com.au/"
  description: >
    Short term rental management startup, using Contentful + Gatsby + CicleCI
  featured: false
  categories:
    - Travel
  built_by: Lucas Vilela
  built_by_url: "https://madecomfy.com.au/"
- title: Tiger Facility Services
  description: >
    Tiger Facility Services combines facility management expertise with state of the art software to offer a sustainable and customer oriented cleaning and facility service.
  main_url: https://www.tigerfacilityservices.com/de-en/
  url: https://www.tigerfacilityservices.com/de-en/
  featured: false
  categories:
    - Marketing
- title: "Luciano Mammino's blog"
  description: >
    Tech & programming blog of Luciano Mammino a.k.a. "loige", Full-Stack Web Developer and International Speaker
  main_url: https://loige.co
  url: https://loige.co
  featured: false
  categories:
    - Blog
    - Web Development
  built_by: Luciano Mammino
  built_by_url: https://loige.co
- title: Wire • Secure collaboration platform
  description: >
    Corporate website of Wire, an open source, end-to-end encrypted collaboration platform
  main_url: "https://wire.com"
  url: "https://wire.com"
  featured: false
  categories:
    - Open Source
    - Productivity
    - Technology
    - Blog
    - App
  built_by: Wire team
  built_by_url: "https://github.com/orgs/wireapp/people"
- title: J. Patrick Raftery
  main_url: "https://www.jpatrickraftery.com"
  url: "https://www.jpatrickraftery.com"
  description: J. Patrick Raftery is an opera singer and voice teacher based in Vancouver, BC.
  categories:
    - Portfolio
    - Music
  built_by: Michael Uloth
  built_by_url: "https://www.michaeluloth.com"
  featured: false
- title: Aria Umezawa
  main_url: "https://www.ariaumezawa.com"
  url: "https://www.ariaumezawa.com"
  description: Aria Umezawa is a director, producer, and writer currently based in San Francisco. Site designed by Stephen Bell.
  categories:
    - Portfolio
    - Music
    - Entertainment
  built_by: Michael Uloth
  built_by_url: "https://www.michaeluloth.com"
  featured: false
- title: Pomegranate Opera
  main_url: "https://www.pomegranateopera.com"
  url: "https://www.pomegranateopera.com"
  description: Pomegranate Opera is a lesbian opera written by Amanda Hale & Kye Marshall. Site designed by Stephen Bell.
  categories:
    - Gallery
    - Music
  built_by: Michael Uloth
  built_by_url: "https://www.michaeluloth.com"
  featured: false
- title: Daniel Cabena
  main_url: "https://www.danielcabena.com"
  url: "https://www.danielcabena.com"
  description: Daniel Cabena is a Canadian countertenor highly regarded in both Canada and Europe for prize-winning performances ranging from baroque to contemporary repertoire. Site designed by Stephen Bell.
  categories:
    - Portfolio
    - Music
  built_by: Michael Uloth
  built_by_url: "https://www.michaeluloth.com"
  featured: false
- title: Artist.Center
  main_url: "https://artistcenter.netlify.com"
  url: "https://artistcenter.netlify.com"
  description: The marketing page for Artist.Center, a soon-to-launch platform designed to connect opera singers to opera companies. Site designed by Stephen Bell.
  categories:
    - Music
  built_by: Michael Uloth
  built_by_url: "https://www.michaeluloth.com"
  featured: false
- title: DG Volo & Company
  main_url: "https://www.dgvolo.com"
  url: "https://www.dgvolo.com"
  description: DG Volo & Company is a Toronto-based investment consultancy. Site designed by Stephen Bell.
  categories:
    - Finance
  built_by: Michael Uloth
  built_by_url: "https://www.michaeluloth.com"
  featured: false
- title: Shawna Lucey
  main_url: "https://www.shawnalucey.com"
  url: "https://www.shawnalucey.com"
  description: Shawna Lucey is an American theater and opera director based in New York City. Site designed by Stephen Bell.
  categories:
    - Portfolio
    - Music
    - Entertainment
  built_by: Michael Uloth
  built_by_url: "https://www.michaeluloth.com"
  featured: false
- title: Leyan Lo
  main_url: https://www.leyanlo.com
  url: https://www.leyanlo.com
  description: >
    Leyan Lo’s personal website
  categories:
    - Portfolio
  built_by: Leyan Lo
  built_by_url: https://www.leyanlo.com
  featured: false
- title: Hawaii National Bank
  url: https://hawaiinational.bank
  main_url: https://hawaiinational.bank
  description: Hawaii National Bank's highly personalized service has helped loyal customers & locally owned businesses achieve their financial dreams for over 50 years.
  categories:
    - Finance
  built_by: Wall-to-Wall Studios
  built_by_url: https://walltowall.com
  featured: false
- title: Coletiv
  url: https://coletiv.com
  main_url: https://coletiv.com
  description: Coletiv teams up with companies of all sizes to design, develop & launch digital products for iOS, Android & the Web.
  categories:
    - Technology
    - Agency
    - Web Development
  built_by: Coletiv
  built_by_url: https://coletiv.com
  featured: false
- title: janosh.io
  description: >
    Personal blog and portfolio of Janosh Riebesell. The site is built with Gatsby v2 and designed
    entirely with styled-components v4. Much of the layout was achieved with CSS grid. It supports
    Google Analytics, fluid typography and Algolia search.
  main_url: "https://janosh.io"
  url: "https://janosh.io"
  source_url: "https://github.com/janosh/janosh.io"
  categories:
    - Portfolio
    - Blog
    - Science
    - Photography
    - Travel
  built_by: Janosh Riebesell
  built_by_url: "https://janosh.io"
  featured: false
- title: Gatsby Manor
  description: >
    We build themes for gatsby. We have themes for all projects including personal,
    portfolio, ecommerce, landing pages and more. We also run an in-house
    web dev and design studio. If you cannot find what you want, we can build it for you!
    Email us at gatsbymanor@gmail.com with questions.
  main_url: "https://www.gatsbymanor.com"
  url: "https://www.gatsbymanor.com"
  source_url: "https://github.com/gatsbymanor"
  categories:
    - Web Development
    - Agency
    - Technology
    - Freelance
  built_by: Steven Natera
  built_by_url: "https://stevennatera.com"
- title: Ema Suriano's Portfolio
  main_url: https://emasuriano.com/
  url: https://emasuriano.com/
  source_url: https://github.com/EmaSuriano/emasuriano.github.io
  description: >
    Ema Suriano's portfolio to display information about him, his projects and what he's writing about.
  categories:
    - Portfolio
    - Technology
    - Web Development
  built_by: Ema Suriano
  built_by_url: https://emasuriano.com/
  featured: false
- title: Luan Orlandi
  main_url: https://luanorlandi.github.io
  url: https://luanorlandi.github.io
  source_url: https://github.com/luanorlandi/luanorlandi.github.io
  description: >
    Luan Orlandi's personal website. Brazilian web developer, enthusiast in React and Gatsby.
  categories:
    - Blog
    - Portfolio
    - Web Development
  built_by: Luan Orlandi
  built_by_url: https://github.com/luanorlandi
- title: Mobius Labs
  main_url: https://mobius.ml
  url: https://mobius.ml
  description: >
    Mobius Labs landing page, a Start-up working on Computer Vision
  categories:
    - Landing Page
    - Marketing
    - Technology
  built_by: sktt
  built_by_url: https://github.com/sktt
- title: EZAgrar
  main_url: https://www.ezagrar.at/en/
  url: https://www.ezagrar.at/en/
  description: >
    EZAgrar.at is the homepage of the biggest agricultural machinery dealership in Austria. In total 8 pages will be built for this client reusing a lot of components between them.
  categories:
    - eCommerce
    - Marketing
  built_by: MangoART
  built_by_url: https://www.mangoart.at
  featured: false
- title: OAsome blog
  main_url: https://oasome.blog/
  url: https://oasome.blog/
  source_url: https://github.com/oorestisime/oasome
  description: >
    Paris-based Cypriot adventurers. A and O. Lovers of life and travel. Want to get a glimpse of the OAsome world?
  categories:
    - Blog
    - Photography
    - Travel
  built_by: Orestis Ioannou
  featured: false
- title: Brittany Chiang
  main_url: https://brittanychiang.com/
  url: https://brittanychiang.com/
  source_url: https://github.com/bchiang7/v4
  description: >
    Personal website and portfolio of Brittany Chiang built with Gatsby v2
  categories:
    - Portfolio
  built_by: Brittany Chiang
  built_by_url: https://github.com/bchiang7
  featured: false
- title: Fitekran
  description: >
    One of the most visited Turkish blogs about health, sports and healthy lifestyle, that has been rebuilt with Gatsby v2 using WordPress.
  main_url: "https://www.fitekran.com"
  url: "https://www.fitekran.com"
  categories:
    - Science
    - Healthcare
    - Blog
  built_by: Burak Tokak
  built_by_url: "https://www.buraktokak.com"
- title: Serverless
  main_url: https://serverless.com
  url: https://serverless.com
  source_url: https://github.com/serverless/site
  description: >
    Serverless.com – Build web, mobile and IoT applications with serverless architectures using AWS Lambda, Azure Functions, Google CloudFunctions & more!
  categories:
    - Technology
    - Web Development
  built_by: Codebrahma
  built_by_url: https://codebrahma.com
  featured: false
- title: Dive Bell
  main_url: https://divebell.band/
  url: https://divebell.band/
  description: >
    Simple site for a band to list shows dates and videos (499 on lighthouse)
  categories:
    - Music
  built_by: Matt Bagni
  built_by_url: https://mattbag.github.io
  featured: false
- title: Mayer Media Co.
  main_url: https://mayermediaco.com/
  url: https://mayermediaco.com/
  description: >
    Freelance Web Development and Digital Marketing
  categories:
    - Web Development
    - Marketing
    - Blog
  source_url: https://github.com/MayerMediaCo/MayerMediaCo2.0
  built_by: Danny Mayer
  built_by_url: https://twitter.com/mayermediaco
  featured: false
- title: Jan Czizikow Portfolio
  main_url: https://www.janczizikow.com/
  url: https://www.janczizikow.com/
  source_url: https://github.com/janczizikow/janczizikow-portfolio
  description: >
    Simple personal portfolio site built with Gatsby
  categories:
    - Portfolio
    - Freelance
    - Web Development
  built_by: Jan Czizikow
  built_by_url: https://github.com/janczizikow
- title: Carbon Design Systems
  main_url: http://www.carbondesignsystem.com/
  url: http://www.carbondesignsystem.com/
  description: >
    The Carbon Design System is integrating the new IBM Design Ethos and Language. It represents a completely fresh approach to the design of all things at IBM.
  categories:
    - Design System
    - Documentation
  built_by: IBM
  built_by_url: https://www.ibm.com/
  featured: false
- title: Mozilla Mixed Reality
  main_url: https://mixedreality.mozilla.org/
  url: https://mixedreality.mozilla.org/
  description: >
    Virtual Reality for the free and open Web.
  categories:
    - Open Source
  built_by: Mozilla
  built_by_url: https://www.mozilla.org/
  featured: false
- title: Uniform Hudl Design System
  main_url: http://uniform.hudl.com/
  url: http://uniform.hudl.com/
  description: >
    A single design system to ensure every interface feels like Hudl. From the colors we use to the size of our buttons and what those buttons say, Uniform has you covered. Check the guidelines, copy the code and get to building.
  categories:
    - Design System
    - Open Source
    - Design
  built_by: Hudl
  built_by_url: https://www.hudl.com/
- title: Subtle UI
  main_url: "https://subtle-ui.netlify.com/"
  url: "https://subtle-ui.netlify.com/"
  source_url: "https://github.com/ryanwiemer/subtle-ui"
  description: >
    A collection of clever yet understated user interactions found on the web.
  categories:
    - Web Development
    - Open Source
    - User Experience
  built_by: Ryan Wiemer
  built_by_url: "https://www.ryanwiemer.com/"
  featured: false
- title: developer.bitcoin.com
  main_url: "https://developer.bitcoin.com/"
  url: "https://developer.bitcoin.com/"
  description: >
    Bitbox based bitcoin.com developer platform and resources.
  categories:
    - Finance
  featured: false
- title: Barmej
  main_url: "https://app.barmej.com/"
  url: "https://app.barmej.com/"
  description: >
    An interactive platform to learn different programming languages in Arabic for FREE
  categories:
    - Education
    - Programming
    - Learning
  built_by: Obytes
  built_by_url: "https://www.obytes.com/"
  featured: false
- title: Vote Save America
  main_url: "https://votesaveamerica.com"
  url: "https://votesaveamerica.com"
  description: >
    Be a voter. Save America.
  categories:
    - Education
    - Government
  featured: false
  built_by: Jeremy E. Miller
  built_by_url: "https://jeremyemiller.com/"
- title: Emergence
  main_url: https://emcap.com/
  url: https://emcap.com/
  description: >
    Emergence is a top enterprise cloud venture capital firm. We fund early stage ventures focusing on enterprise & SaaS applications. Emergence is one of the top VC firms in Silicon Valley.
  categories:
    - Marketing
    - Blog
  built_by: Upstatement
  built_by_url: https://www.upstatement.com/
  featured: false
- title: FPVtips
  main_url: https://fpvtips.com
  url: https://fpvtips.com
  source_url: https://github.com/jumpalottahigh/fpvtips
  description: >
    FPVtips is all about bringing racing drone pilots closer together, and getting more people into the hobby!
  categories:
    - Community
    - Education
  built_by: Georgi Yanev
  built_by_url: https://twitter.com/jumpalottahigh
  featured: false
- title: Georgi Yanev
  main_url: https://blog.georgi-yanev.com/
  url: https://blog.georgi-yanev.com/
  source_url: https://github.com/jumpalottahigh/blog.georgi-yanev.com
  description: >
    I write articles about FPV quads (building and flying), web development, smart home automation, life-long learning and other topics from my personal experience.
  categories:
    - Blog
  built_by: Georgi Yanev
  built_by_url: https://twitter.com/jumpalottahigh
  featured: false
- title: Bear Archery
  main_url: "https://beararchery.com/"
  url: "https://beararchery.com/"
  categories:
    - eCommerce
    - Sports
  built_by: Escalade Sports
  built_by_url: "https://www.escaladesports.com/"
  featured: false
- title: "attn:"
  main_url: "https://www.attn.com/"
  url: "https://www.attn.com/"
  categories:
    - Media
    - Entertainment
  built_by: "attn:"
  built_by_url: "https://www.attn.com/"
  featured: false
- title: Mirror Conf
  description: >
    Mirror Conf is a conference designed to empower designers and frontend developers who have a thirst for knowledge and want to broaden their horizons.
  main_url: "https://www.mirrorconf.com/"
  url: "https://www.mirrorconf.com/"
  categories:
    - Conference
    - Design
    - Web Development
  featured: false
- title: Startarium
  main_url: https://www.startarium.ro
  url: https://www.startarium.ro
  description: >
    Free entrepreneurship educational portal with more than 20000 users, hundreds of resources, crowdfunding, mentoring and investor pitching events facilitated.
  categories:
    - Education
    - Nonprofit
    - Entrepreneurship
  built_by: Cezar Neaga
  built_by_url: https://twitter.com/cezarneaga
  featured: false
- title: Microlink
  main_url: https://microlink.io/
  url: https://microlink.io/
  description: >
    Extract structured data from any website.
  categories:
    - Web Development
    - API
  built_by: Kiko Beats
  built_by_url: https://kikobeats.com/
  featured: false
- title: Markets.com
  main_url: "https://www.markets.com/"
  url: "https://www.markets.com/"
  featured: false
  categories:
    - Finance
- title: Kevin Legrand
  url: "https://k-legrand.com"
  main_url: "https://k-legrand.com"
  source_url: "https://github.com/Manoz/k-legrand.com"
  description: >
    Personal website and blog built with love with Gatsby v2
  categories:
    - Blog
    - Portfolio
    - Web Development
  built_by: Kevin Legrand
  built_by_url: https://k-legrand.com
  featured: false
- title: David James Portfolio
  main_url: https://dfjames.com/
  url: https://dfjames.com/
  source_url: https://github.com/daviddeejjames/dfjames-gatsby
  description: >
    Portfolio Site using GatsbyJS and headless WordPress
  categories:
    - WordPress
    - Portfolio
    - Blog
  built_by: David James
  built_by_url: https://twitter.com/daviddeejjames
- title: Hypertext Candy
  url: https://www.hypertextcandy.com/
  main_url: https://www.hypertextcandy.com/
  description: >
    Blog about web development. Laravel, Vue.js, etc.
  categories:
    - Blog
    - Web Development
  built_by: Masahiro Harada
  built_by_url: https://twitter.com/_Masahiro_H_
  featured: false
- title: "Maxence Poutord's blog"
  description: >
    Tech & programming blog of Maxence Poutord, Software Engineer, Serial Traveler and Public Speaker
  main_url: https://www.maxpou.fr
  url: https://www.maxpou.fr
  featured: false
  categories:
    - Blog
    - Web Development
  built_by: Maxence Poutord
  built_by_url: https://www.maxpou.fr
- title: "The Noted Project"
  url: https://thenotedproject.org
  main_url: https://thenotedproject.org
  source_url: https://github.com/ianbusko/the-noted-project
  description: >
    Website to showcase the ethnomusicology research for The Noted Project.
  categories:
    - Portfolio
    - Education
    - Gallery
  built_by: Ian Busko
  built_by_url: https://github.com/ianbusko
  featured: false
- title: Got Milk
  main_url: "https://www.gotmilk.com/"
  url: "https://www.gotmilk.com/"
  featured: false
  categories:
    - Food
- title: People For Bikes
  url: "https://2017.peopleforbikes.org/"
  main_url: "https://2017.peopleforbikes.org/"
  categories:
    - Community
    - Sports
    - Gallery
    - Nonprofit
  built_by: PeopleForBikes
  built_by_url: "https://peopleforbikes.org/about-us/who-we-are/staff/"
  featured: false
- title: Wide Eye
  description: >
    Creative agency specializing in interactive design, web development, and digital communications.
  url: https://wideeye.co/
  main_url: https://wideeye.co/
  categories:
    - Design
    - Web Development
  built_by: Wide Eye
  built_by_url: https://wideeye.co/about-us/
  featured: false
- title: CodeSandbox
  description: >
    CodeSandbox is an online editor that helps you create web applications, from prototype to deployment.
  url: https://codesandbox.io/
  main_url: https://codesandbox.io/
  categories:
    - Web Development
  featured: false
- title: Marvel
  description: >
    The all-in-one platform powering design.
  url: https://marvelapp.com/
  main_url: https://marvelapp.com/
  categories:
    - Design
  featured: false
- title: Designcode.io
  description: >
    Learn to design and code React apps.
  url: https://designcode.io
  main_url: https://designcode.io
  categories:
    - Learning
  featured: false
- title: Happy Design
  description: >
    The Brand and Product Team Behind Happy Money
  url: https://design.happymoney.com/
  main_url: https://design.happymoney.com/
  categories:
    - Design
    - Finance
- title: Weihnachtsmarkt.ms
  description: >
    Explore the christmas market in Münster (Westf).
  url: https://weihnachtsmarkt.ms/
  main_url: https://weihnachtsmarkt.ms/
  source_url: https://github.com/codeformuenster/weihnachtsmarkt
  categories:
    - Gallery
    - Food
  built_by: "Code for Münster during #MSHACK18"
  featured: false
- title: Code Championship
  description: >
    Competitive coding competitions for students from 3rd to 8th grade. Code is Sport.
  url: https://www.codechampionship.com
  main_url: https://www.codechampionship.com
  categories:
    - Learning
    - Education
    - Sports
  built_by: Abamath LLC
  built_by_url: https://www.abamath.com
  featured: false
- title: Wieden+Kennedy
  description: >
    Wieden+Kennedy is an independent, global creative company.
  categories:
    - Technology
    - Web Development
    - Agency
    - Marketing
  url: https://www.wk.com
  main_url: https://www.wk.com
  built_by: Wieden Kennedy
  built_by_url: https://www.wk.com/about/
  featured: false
- title: Testing JavaScript
  description: >
    This course will teach you the fundamentals of testing your JavaScript applications using eslint, Flow, Jest, and Cypress.
  url: https://testingjavascript.com/
  main_url: https://testingjavascript.com/
  categories:
    - Learning
    - Education
    - JavaScript
  built_by: Kent C. Dodds
  built_by_url: https://kentcdodds.com/
  featured: false
- title: Use Hooks
  description: >
    One new React Hook recipe every day.
  url: https://usehooks.com/
  main_url: https://usehooks.com/
  categories:
    - Learning
  built_by: Gabe Ragland
  built_by_url: https://twitter.com/gabe_ragland
  featured: false
- title: Ambassador
  url: https://www.getambassador.io
  main_url: https://www.getambassador.io
  description: >
    Open source, Kubernetes-native API Gateway for microservices built on Envoy.
  categories:
    - Open Source
    - Documentation
    - Technology
  built_by: Datawire
  built_by_url: https://www.datawire.io
  featured: false
- title: Clubhouse
  main_url: https://clubhouse.io
  url: https://clubhouse.io
  description: >
    The intuitive and powerful project management platform loved by software teams of all sizes. Built with Gatsby v2 and Prismic
  categories:
    - Technology
    - Blog
    - Productivity
    - Community
    - Design
    - Open Source
  built_by: Ueno.
  built_by_url: https://ueno.co
  featured: false
- title: Asian Art Collection
  url: http://artmuseum.princeton.edu/asian-art/
  main_url: http://artmuseum.princeton.edu/asian-art/
  description: >
    Princeton University has a branch dealing with state of art.They have showcased ore than 6,000 works of Asian art are presented alongside ongoing curatorial and scholarly research
  categories:
    - Marketing
  featured: false
- title: QHacks
  url: https://qhacks.io
  main_url: https://qhacks.io
  source_url: https://github.com/qhacks/qhacks-website
  description: >
    QHacks is Queen’s University’s annual hackathon! QHacks was founded in 2016 with a mission to advocate and incubate the tech community at Queen’s University and throughout Canada.
  categories:
    - Education
    - Technology
    - Podcast
  featured: false
- title: Tyler McGinnis
  url: https://tylermcginnis.com/
  main_url: https://tylermcginnis.com/
  description: >
    The linear, course based approach to learning web technologies.
  categories:
    - Education
    - Technology
    - Podcast
    - Web Development
  featured: false
- title: a11y with Lindsey
  url: https://www.a11ywithlindsey.com/
  main_url: https://www.a11ywithlindsey.com/
  source_url: https://github.com/lkopacz/a11y-with-lindsey
  description: >
    To help developers navigate accessibility jargon, write better code, and to empower them to make their Internet, Everyone's Internet.
  categories:
    - Education
    - Blog
    - Technology
  built_by: Lindsey Kopacz
  built_by_url: https://twitter.com/littlekope0903
  featured: false
- title: DEKEMA
  url: https://www.dekema.com/
  main_url: https://www.dekema.com/
  description: >
    Worldclass crafting: Furnace, fervor, fulfillment. Delivering highest demand for future craftsmanship. Built using Gatsby v2 and Prismic.
  categories:
    - Healthcare
    - Science
    - Technology
  built_by: Crisp Studio
  built_by_url: https://crisp.studio
  featured: false
- title: Ramón Chancay
  description: >-
    Front-end / Back-end Developer in Guayaquil Ecuador.
    Currently at Everymundo, previously at El Universo.
    I enjoy teaching and sharing what I know.
    I give professional advice to developers and companies.
    My wife and my children are everything in my life.
  main_url: "https://ramonchancay.me/"
  url: "https://ramonchancay.me/"
  source_url: "https://github.com/devrchancay/personal-site"
  featured: false
  categories:
    - Blog
    - Technology
    - Web Development
  built_by: Ramón Chancay
  built_by_url: "https://ramonchancay.me/"
- title: BELLHOPS
  main_url: https://www.getbellhops.com/
  url: https://www.getbellhops.com/
  description: >-
    Whether you’re moving someplace new or just want to complete a few projects around your current home, BellHops can arrange the moving services you need—at simple, straightforward rates.
  categories:
    - Business
  built_by: Bellhops, Inc.
  built_by_url: https://www.getbellhops.com/
  featured: false
- title: Acclimate Consulting
  main_url: https://www.acclimate.io/
  url: https://www.acclimate.io/
  description: >-
    Acclimate is a consulting firm that puts organizations back in control with data-driven strategies and full-stack applications.
  categories:
    - Technology
    - Consulting
  built_by: Andrew Wilson
  built_by_url: https://github.com/andwilson
  featured: false
- title: Flyright
  url: https://flyright.co/
  main_url: https://flyright.co/
  description: >-
    Flyright curates everything you need for international travel in one tidy place 💜
  categories:
    - Technology
    - App
  built_by: Ty Hopp
  built_by_url: https://github.com/tyhopp
  featured: false
- title: Vets Who Code
  url: https://vetswhocode.io/
  main_url: https://vetswhocode.io/
  description: >-
    VetsWhoCode is a non-profit organization dedicated to training military veterans & giving them the skills they need transition into tech careers.
  categories:
    - Technology
    - Nonprofit
  featured: false
- title: Patreon Blog
  url: https://blog.patreon.com/
  main_url: https://blog.patreon.com/
  description: >-
    Official blog of Patreon.com
  categories:
    - Blog
  featured: false
- title: Full Beaker
  url: https://fullbeaker.com/
  main_url: https://fullbeaker.com/
  description: >-
    Full Beaker provides independent advice online about careers and home ownership, and connect anyone who asks with companies that can help them.
  categories:
    - Consulting
  featured: false
- title: Citywide Holdup
  url: https://citywideholdup.org/
  main_url: https://citywideholdup.org/
  source_url: https://github.com/killakam3084/citywide-site
  description: >-
    Citywide Holdup is an annual fundraising event held around early November in the city of Austin, TX hosted by the Texas Wranglers benefitting Easter Seals of Central Texas, a non-profit organization that provides exceptional services, education, outreach and advocacy so that people with disabilities can live, learn, work and play in our communities.
  categories:
    - Nonprofit
    - Event
  built_by: Cameron Rison
  built_by_url: https://github.com/killakam3084
  featured: false
- title: Dawn Labs
  url: https://dawnlabs.io
  main_url: https://dawnlabs.io
  description: >-
    Thoughtful products for inspired teams. With a holistic approach to engineering and design, we partner with startups and enterprises to build for the digital era.
  categories:
    - Technology
    - Agency
    - Web Development
  featured: false
- title: COOP by Ryder
  url: https://coop.com/
  main_url: https://coop.com/
  description: >
    COOP is a platform that connects fleet managers that have idle vehicles to businesses that are looking to rent vehicles. COOP simplifies the process and paperwork required to safely share vehicles between business owners.
  categories:
    - Marketing
  built_by: Crispin Porter Bogusky
  built_by_url: http://www.cpbgroup.com/
  featured: false
- title: Domino's Paving for Pizza
  url: https://www.pavingforpizza.com/
  main_url: https://www.pavingforpizza.com/
  description: >
    Nominate your town for a chance to have your rough drive home from Domino's fixed to pizza perfection.
  categories:
    - Marketing
  built_by: Crispin Porter Bogusky
  built_by_url: http://www.cpbgroup.com/
  featured: false
- title: Propapanda
  url: https://propapanda.eu/
  main_url: https://propapanda.eu/
  description: >
    Is a creative production house based in Tallinn, Estonia. We produce music videos, commercials, films and campaigns – from scratch to finish.
  categories:
    - Video
    - Portfolio
    - Agency
    - Media
  built_by: Henry Kehlmann
  built_by_url: https://github.com/madhenry/
  featured: false
- title: JAMstack.paris
  url: https://jamstack.paris/
  main_url: https://jamstack.paris/
  source_url: https://github.com/JAMstack-paris/jamstack.paris
  description: >
    JAMstack-focused, bi-monthly meetup in Paris
  categories:
    - Web Development
  built_by: Matthieu Auger & Nicolas Goutay
  built_by_url: https://github.com/JAMstack-paris
  featured: false
- title: DexWallet - The only Wallet you need by Dexlab
  main_url: "https://www.dexwallet.io/"
  url: "https://www.dexwallet.io/"
  source_url: "https://github.com/dexlab-io/DexWallet-website"
  featured: false
  description: >-
    DexWallet is a secure, multi-chain, mobile wallet with an upcoming one-click exchange for mobile.
  categories:
    - App
    - Open Source
  built_by: DexLab
  built_by_url: "https://github.com/dexlab-io"
- title: Kings Valley Paving
  url: https://kingsvalleypaving.com
  main_url: https://kingsvalleypaving.com
  description: >
    Kings Valley Paving is an asphalt, paving and concrete company serving the commercial, residential and industrial sectors in the Greater Toronto Area. Site designed by Stephen Bell.
  categories:
    - Marketing
  built_by: Michael Uloth
  built_by_url: https://www.michaeluloth.com
  featured: false
- title: Peter Barrett
  url: https://www.peterbarrett.ca
  main_url: https://www.peterbarrett.ca
  description: >
    Peter Barrett is a Canadian baritone from Newfoundland and Labrador who performs opera and concert repertoire in Canada, the U.S. and around the world. Site designed by Stephen Bell.
  categories:
    - Portfolio
    - Music
  built_by: Michael Uloth
  built_by_url: https://www.michaeluloth.com
  featured: false
- title: NARCAN
  main_url: https://www.narcan.com
  url: https://www.narcan.com
  description: >
    NARCAN Nasal Spray is the first and only FDA-approved nasal form of naloxone for the emergency treatment of a known or suspected opioid overdose.
  categories:
    - Healthcare
  built_by: NARCAN
  built_by_url: https://www.narcan.com
  featured: false
- title: Ritual
  main_url: https://ritual.com
  url: https://ritual.com
  description: >
    Ritual started with a simple question, what exactly is in women's multivitamins? This is the story of what happened when our founder Kat started searching for answers — the story of Ritual.
  categories:
    - Healthcare
  built_by: Ritual
  built_by_url: https://ritual.com
  featured: false
- title: Truebill
  main_url: https://www.truebill.com
  url: https://www.truebill.com
  description: >
    Truebill empowers you to take control of your money.
  categories:
    - Finance
  built_by: Truebill
  built_by_url: https://www.truebill.com
  featured: false
- title: Smartling
  main_url: https://www.smartling.com
  url: https://www.smartling.com
  description: >
    Smartling enables you to automate, manage, and professionally translate content so that you can do more with less.
  categories:
    - Marketing
  built_by: Smartling
  built_by_url: https://www.smartling.com
  featured: false
- title: Clear
  main_url: https://www.clearme.com
  url: https://www.clearme.com
  description: >
    At clear, we’re working toward a future where you are your ID, enabling you to lead an unstoppable life.
  categories:
    - Security
  built_by: Clear
  built_by_url: https://www.clearme.com
  featured: false
- title: VS Code Rocks
  main_url: "https://vscode.rocks"
  url: "https://vscode.rocks"
  source_url: "https://github.com/lannonbr/vscode-rocks"
  featured: false
  description: >
    VS Code Rocks is a place for weekly news on the newest features and updates to Visual Studio Code as well as trending extensions and neat tricks to continually improve your VS Code skills.
  categories:
    - Open Source
    - Blog
    - Web Development
  built_by: Benjamin Lannon
  built_by_url: "https://github.com/lannonbr"
- title: Particle
  main_url: "https://www.particle.io"
  url: "https://www.particle.io"
  featured: false
  description: Particle is a fully-integrated IoT platform that offers everything you need to deploy an IoT product.
  categories:
    - Marketing
- title: freeCodeCamp curriculum
  main_url: "https://learn.freecodecamp.org"
  url: "https://learn.freecodecamp.org"
  featured: false
  description: Learn to code with free online courses, programming projects, and interview preparation for developer jobs.
  categories:
    - Web Development
    - Learning
- title: Tandem
  main_url: "https://www.tandem.co.uk"
  url: "https://www.tandem.co.uk"
  description: >
    We're on a mission to free you of money misery. Our app, card and savings account are designed to help you spend less time worrying about money and more time enjoying life.
  categories:
    - Finance
    - App
  built_by: Tandem
  built_by_url: https://github.com/tandembank
  featured: false
- title: Monbanquet.fr
  main_url: "https://monbanquet.fr"
  url: "https://monbanquet.fr"
  description: >
    Give your corporate events the food and quality it deserves, thanks to the know-how of the best local artisans.
  categories:
    - eCommerce
    - Food
    - Event
  built_by: Monbanquet.fr
  built_by_url: https://github.com/monbanquet
  featured: false
- title: The Leaky Cauldron Blog
  url: https://theleakycauldronblog.com
  main_url: https://theleakycauldronblog.com
  source_url: https://github.com/v4iv/theleakycauldronblog
  description: >
    A Brew of Awesomeness with a Pinch of Magic...
  categories:
    - Blog
  built_by: Vaibhav Sharma
  built_by_url: https://github.com/v4iv
  featured: false
- title: Wild Drop Surf Camp
  main_url: "https://wilddropsurfcamp.com"
  url: "https://wilddropsurfcamp.com"
  description: >
    Welcome to Portugal's best kept secret and be amazed with our nature. Here you can explore, surf, taste the world's best gastronomy and wine, feel the North Canyon's power with the biggest waves in the world and so many other amazing things. Find us, discover yourself!
  categories:
    - Travel
  built_by: Samuel Fialho
  built_by_url: https://samuelfialho.com
  featured: false
- title: JoinUp HR chatbot
  url: https://www.joinup.io
  main_url: https://www.joinup.io
  description: Custom HR chatbot for better candidate experience
  categories:
    - App
    - Technology
  featured: false
- title: JDCastro Web Design & Development
  main_url: https://jacobdcastro.com
  url: https://jacobdcastro.com
  source_url: https://github.com/jacobdcastro/personal-site
  featured: false
  description: >
    A small business site for freelance web designer and developer Jacob D. Castro. Includes professional blog, contact forms, and soon-to-come portfolio of sites for clients. Need a new website or an extra developer to share the workload? Feel free to check out the website!
  categories:
    - Blog
    - Portfolio
    - Business
    - Freelance
  built_by: Jacob D. Castro
  built_by_url: https://twitter.com/jacobdcastro
- title: Gatsby Tutorials
  main_url: https://www.gatsbytutorials.com
  url: https://www.gatsbytutorials.com
  source_url: https://github.com/ooloth/gatsby-tutorials
  featured: false
  description: >
    Gatsby Tutorials is a community-updated list of video, audio and written tutorials to help you learn GatsbyJS.
  categories:
    - Web Development
    - Education
    - Open Source
  built_by: Michael Uloth
  built_by_url: "https://www.michaeluloth.com"
- title: Up & Running Tutorials
  main_url: https://www.upandrunningtutorials.com
  url: https://www.upandrunningtutorials.com
  featured: false
  description: >
    Free coding tutorials for web developers. Get your web development career up and running by learning to build better, faster websites.
  categories:
    - Web Development
    - Education
  built_by: Michael Uloth
  built_by_url: "https://www.michaeluloth.com"
- title: Grooovinger
  url: https://www.grooovinger.com
  main_url: https://www.grooovinger.com
  description: >
    Martin Grubinger, a web developer from Austria
  categories:
    - Portfolio
    - Web Development
  built_by: Martin Grubinger
  built_by_url: https://www.grooovinger.com
  featured: false
- title: LXDX - the Crypto Derivatives Exchange
  main_url: https://www.lxdx.co/
  url: https://www.lxdx.co/
  description: >
    LXDX is the world's fastest crypto exchange. Our mission is to bring innovative financial products to retail crypto investors, providing access to the same speed and scalability that institutional investors already depend on us to deliver each and every day.
  categories:
    - Marketing
    - Finance
  built_by: Corey Ward
  built_by_url: http://www.coreyward.me/
  featured: false
- title: Kyle McDonald
  url: https://kylemcd.com
  main_url: https://kylemcd.com
  source_url: https://github.com/kylemcd/personal-site-react
  description: >
    Personal site + blog for Kyle McDonald
  categories:
    - Blog
  built_by: Kyle McDonald
  built_by_url: https://kylemcd.com
  featured: false
- title: VSCode Power User Course
  main_url: https://VSCode.pro
  url: https://VSCode.pro
  description: >
    After 10 years with Sublime, I switched to VSCode. Love it. Spent 1000+ hours building a premium video course to help you switch today. 200+ power user tips & tricks turn you into a VSCode.pro
  categories:
    - Education
    - Learning
    - eCommerce
    - Marketing
    - Technology
    - Web Development
  built_by: Ahmad Awais
  built_by_url: https://twitter.com/MrAhmadAwais/
  featured: false
- title: Thijs Koerselman Portfolio
  main_url: https://www.vauxlab.com
  url: https://www.vauxlab.com
  featured: false
  description: >
    Portfolio of Thijs Koerselman. A freelance software engineer, full-stack web developer and sound designer.
  categories:
    - Portfolio
    - Business
    - Freelance
    - Technology
    - Web Development
    - Music
- title: Ad Hoc Homework
  main_url: https://homework.adhoc.team
  url: https://homework.adhoc.team
  description: >
    Ad Hoc builds government digital services that are fast, efficient, and usable by everyone. Ad Hoc Homework is a collection of coding and design challenges for candidates applying to our open positions.
  categories:
    - Web Development
    - Government
    - Healthcare
    - Programming
  built_by_url: https://adhoc.team
  featured: false
- title: Birra Napoli
  main_url: http://www.birranapoli.it
  url: http://www.birranapoli.it
  built_by: Ribrain
  built_by_url: https://www.ribrainstudio.com
  featured: false
  description: >
    Birra Napoli official site
  categories:
    - Landing Page
    - Business
    - Food
- title: Satispay
  url: https://www.satispay.com
  main_url: https://www.satispay.com
  categories:
    - Business
    - Finance
    - Technology
  built_by: Satispay
  built_by_url: https://www.satispay.com
  featured: false
- title: The Movie Database - Gatsby
  url: https://tmdb.lekoarts.de
  main_url: https://tmdb.lekoarts.de
  source_url: https://github.com/LekoArts/gatsby-source-tmdb-example
  categories:
    - Open Source
    - Entertainment
    - Gallery
  featured: false
  built_by: LekoArts
  built_by_url: "https://github.com/LekoArts"
  description: >
    Source from The Movie Database (TMDb) API (v3) in Gatsby. This example is built with react-spring, React hooks and react-tabs and showcases the gatsby-source-tmdb plugin. It also has some client-only paths and uses gatsby-image.
- title: LANDR - Creative Tools for Musicians
  url: https://www.landr.com/
  main_url: https://www.landr.com/en/
  categories:
    - Music
    - Technology
    - Business
    - Entrepreneurship
    - Freelance
    - Marketing
    - Media
  featured: false
  built_by: LANDR
  built_by_url: https://twitter.com/landr_music
  description: >
    Marketing website built for LANDR. LANDR is a web application that provides tools for musicians to master their music (using artificial intelligence), collaborate with other musicians, and distribute their music to multiple platforms.
- title: ClinicJS
  url: https://clinicjs.org/
  main_url: https://clinicjs.org/
  categories:
    - Technology
    - Documentation
  featured: false
  built_by: NearForm
  built_by_url: "https://www.nearform.com/"
  description: >
    Tools to help diagnose and pinpoint Node.js performance issues.
- title: KOBIT
  main_url: "https://kobit.in"
  url: "https://kobit.in"
  description: Automated Google Analytics Report with everything you need and more
  featured: false
  categories:
    - Marketing
    - Blog
  built_by: mottox2
  built_by_url: "https://mottox2.com"
- title: Aleksander Hansson
  main_url: https://ahansson.com
  url: https://ahansson.com
  featured: false
  description: >
    Portfolio website for Aleksander Hansson
  categories:
    - Portfolio
    - Business
    - Freelance
    - Technology
    - Web Development
    - Consulting
  built_by: Aleksander Hansson
  built_by_url: https://www.linkedin.com/in/aleksanderhansson/
- title: Surfing Nosara
  main_url: "https://www.surfingnosara.com"
  url: "https://www.surfingnosara.com"
  description: Real estate, vacation, and surf report hub for Nosara, Costa Rica
  featured: false
  categories:
    - Business
    - Blog
    - Gallery
    - Marketing
  built_by: Desarol
  built_by_url: "https://www.desarol.com"
- title: Crispin Porter Bogusky
  url: https://cpbgroup.com/
  main_url: https://cpbgroup.com/
  description: >
    We solve the world’s toughest communications problems with the most quantifiably potent creative assets.
  categories:
    - Agency
    - Design
    - Marketing
  built_by: Crispin Porter Bogusky
  built_by_url: https://cpbgroup.com/
  featured: false
- title: graphene-python
  url: https://graphene-python.org
  main_url: https://graphene-python.org
  description: Graphene is a collaboratively funded project.Graphene-Python is a library for building GraphQL APIs in Python easily.
  categories:
    - Library
    - API
    - Documentation
  featured: false
- title: Engel & Völkers Ibiza Holiday Rentals
  main_url: "https://www.ev-ibiza.com/"
  url: "https://www.ev-ibiza.com/"
  featured: false
  built_by: Ventura Digitalagentur
  description: >
    Engel & Völkers, one of the most successful real estate agencies in the world, offers luxury holiday villas to rent in Ibiza.
  categories:
    - Travel
- title: Sylvain Hamann's personal website
  url: "https://shamann.fr"
  main_url: "https://shamann.fr"
  source_url: "https://github.com/sylvhama/shamann-gatsby/"
  description: >
    Sylvain Hamann, web developer from France
  categories:
    - Portfolio
    - Web Development
  built_by: Sylvain Hamann
  built_by_url: "https://twitter.com/sylvhama"
  featured: false
- title: Luca Crea's portfolio
  main_url: https://lcrea.github.io
  url: https://lcrea.github.io
  description: >
    Portfolio and personal website of Luca Crea, an Italian software engineer.
  categories:
    - Portfolio
  built_by: Luca Crea
  built_by_url: https://github.com/lcrea
  featured: false
- title: Escalade Sports
  main_url: "https://www.escaladesports.com/"
  url: "https://www.escaladesports.com/"
  categories:
    - eCommerce
    - Sports
  built_by: Escalade Sports
  built_by_url: "https://www.escaladesports.com/"
  featured: false
- title: Exposify
  main_url: "https://www.exposify.de/"
  url: "https://www.exposify.de/"
  description: >
    This is our German website built with Gatsby 2.0, Emotion and styled-system.
    Exposify is a proptech startup and builds technology for real estate businesses.
    We provide our customers with an elegant agent software in combination
    with beautifully designed and fast websites.
  categories:
    - Web Development
    - Real Estate
    - Agency
    - Marketing
  built_by: Exposify
  built_by_url: "https://www.exposify.de/"
  featured: false
- title: Steak Point
  main_url: https://www.steakpoint.at/
  url: https://www.steakpoint.at/
  description: >
    Steak Restaurant in Vienna, Austria (Wien, Österreich).
  categories:
    - Food
  built_by: Peter Kroyer
  built_by_url: https://www.peterkroyer.at/
  featured: false
- title: Takumon blog
  main_url: "https://takumon.com"
  url: "https://takumon.com"
  source_url: "https://github.com/Takumon/blog"
  description: Java Engineer's tech blog.
  featured: false
  categories:
    - Blog
  built_by: Takumon
  built_by_url: "https://twitter.com/inouetakumon"
- title: DayThirty
  main_url: "https://daythirty.com"
  url: "https://daythirty.com"
  description: DayThirty - ideas for the new year.
  featured: false
  categories:
    - Marketing
  built_by: Jack Oliver
  built_by_url: "https://twitter.com/mrjackolai"
- title: TheAgencyProject
  main_url: "https://theagencyproject.co"
  url: "https://theagencyproject.co"
  description: Agency model, without agency overhead.
  categories:
    - Agency
  built_by: JV-LA
  built_by_url: https://jv-la.com
- title: Karen Hou's portfolio
  main_url: https://www.karenhou.com/
  url: https://www.karenhou.com/
  categories:
    - Portfolio
  built_by: Karen H. Developer
  built_by_url: https://github.com/karenhou
  featured: false
- title: Jean Luc Ponty
  main_url: "https://ponty.com"
  url: "https://ponty.com"
  description: Official site for Jean Luc Ponty, French virtuoso violinist and jazz composer.
  featured: false
  categories:
    - Music
    - Entertainment
  built_by: Othermachines
  built_by_url: "https://othermachines.com"
- title: Rosewood Family Advisors
  main_url: "https://www.rfallp.com/"
  url: "https://www.rfallp.com/"
  description: Rosewood Family Advisors LLP (Palo Alto) provides a diverse range of family office services customized for ultra high net worth individuals.
  featured: false
  categories:
    - Finance
    - Business
  built_by: Othermachines
  built_by_url: "https://othermachines.com"
- title: Cole Walker's Portfolio
  main_url: "https://www.walkermakes.com"
  url: "https://www.walkermakes.com"
  source_url: "https://github.com/ColeWalker/portfolio"
  description: The portfolio of web developer Cole Walker, built with the help of Gatsby v2, React-Spring, and SASS.
  featured: false
  categories:
    - Portfolio
    - Web Development
  built_by: Cole Walker
  built_by_url: "https://www.walkermakes.com"
- title: Standing By Company
  main_url: "https://standingby.company"
  url: "https://standingby.company"
  description: A brand experience design company led by Scott Mackenzie and Trent Barton.
  featured: false
  categories:
    - Design
    - Web Development
  built_by: Standing By Company
  built_by_url: "https://standingby.company"
- title: Ashley Thouret
  main_url: "https://www.ashleythouret.com"
  url: "https://www.ashleythouret.com"
  description: Official website of Canadian soprano Ashley Thouret. Site designed by Stephen Bell.
  categories:
    - Portfolio
    - Music
  built_by: Michael Uloth
  built_by_url: "https://www.michaeluloth.com"
  featured: false
- title: The AZOOR Society
  main_url: "https://www.theazoorsociety.org"
  url: "https://www.theazoorsociety.org"
  description: The AZOOR Society is a UK-based charity committed to promoting awareness of Acute Zonal Occult Outer Retinopathy and assisting further research. Site designed by Stephen Bell.
  categories:
    - Community
    - Nonprofit
  built_by: Michael Uloth
  built_by_url: "https://www.michaeluloth.com"
  featured: false
- title: Gábor Fűzy pianist
  main_url: "https://pianobar.hu"
  url: "https://pianobar.hu"
  description: Gábor Fűzy pianist's official website built with Gatsby v2.
  categories:
    - Music
  built_by: Zoltán Bedi
  built_by_url: "https://github.com/B3zo0"
  featured: false
- title: Logicwind
  main_url: "https://logicwind.com"
  url: "https://logicwind.com"
  description: Website of Logicwind - JavaScript experts, Technology development agency & consulting.
  featured: false
  categories:
    - Portfolio
    - Agency
    - Web Development
    - Consulting
  built_by: Logicwind
  built_by_url: "https://www.logicwind.com"
- title: ContactBook.app
  main_url: "https://contactbook.app"
  url: "https://contactbook.app"
  description: Seamlessly share Contacts with G Suite team members
  featured: false
  categories:
    - Landing Page
    - Blog
  built_by: Logicwind
  built_by_url: "https://www.logicwind.com"
- title: Waterscapes
  main_url: "https://waterscap.es"
  url: "https://waterscap.es/lake-monteynard/"
  source_url: "https://github.com/gaelbillon/Waterscapes-Gatsby-site"
  description: Waterscap.es is a directory of bodies of water (creeks, ponds, waterfalls, lakes, etc) with information about each place such as how to get there, hike time, activities and photos and a map displayed with the Mapbox GL SJ npm package. It was developed with the goal of learning Gatsby. This website is based on the gatsby-contentful-starter and uses Contentful as CMS. It is hosted on Netlify. Hooks are setup with Bitbucket and Contentful to trigger a new build upon code or content changes. The data on Waterscap.es is a mix of original content and informations from the internets gathered and put together.
  categories:
    - Directory
    - Photography
    - Travel
  built_by: Gaël Billon
  built_by_url: "https://gaelbillon.com"
  featured: false
- title: Packrs
  url: "https://www.packrs.co/"
  main_url: "https://www.packrs.co/"
  description: >
    Packrs is a local delivery platform, one spot for all your daily requirements. On a single tap get everything you need at your doorstep.
  categories:
    - Marketing
    - Landing Page
    - Entrepreneurship
  built_by: Vipin Kumar Rawat
  built_by_url: "https://github.com/aesthytik"
  featured: false
- title: HyakuninIsshu
  main_url: "https://hyakuninanki.net"
  url: "https://hyakuninanki.net"
  source_url: "https://github.com/rei-m/web_hyakuninisshu"
  description: >
    HyakuninIsshu is a traditional Japanese card game.
  categories:
    - Education
    - Gallery
    - Entertainment
  built_by: Rei Matsushita
  built_by_url: "https://github.com/rei-m/"
  featured: false
- title: WQU Partners
  main_url: "https://partners.wqu.org/"
  url: "https://partners.wqu.org/"
  featured: false
  categories:
    - Marketing
    - Education
    - Landing Page
  built_by: Corey Ward
  built_by_url: "http://www.coreyward.me/"
- title: Federico Giacone
  url: "https://federico.giac.one/"
  main_url: "https://federico.giac.one"
  source_url: "https://github.com/leopuleo/federico.giac.one"
  description: >
    Digital portfolio for Italian Architect Federico Giacone.
  categories:
    - Portfolio
    - Gallery
  built_by: Leonardo Giacone
  built_by_url: "https://github.com/leopuleo"
  featured: false
- title: Station
  url: "https://getstation.com/"
  main_url: "https://getstation.com/"
  description: Station is the first smart browser for busy people. A single place for all of your web applications.
  categories:
    - Technology
    - Web Development
    - Productivity
  featured: false
- title: Vyron Vasileiadis
  url: "https://fedonman.com/"
  main_url: "https://fedonman.com"
  source_url: "https://github.com/fedonman/fedonman-website"
  description: Personal space of Vyron Vasileiadis aka fedonman, a Web & IoT Developer, Educator and Entrepreneur based in Athens, Greece.
  categories:
    - Portfolio
    - Technology
    - Web Development
    - Education
  built_by: Vyron Vasileiadis
  built_by_url: "https://github.com/fedonman"
- title: Fabien Champigny
  url: "https://www.champigny.name/"
  main_url: "https://www.champigny.name/"
  built_by_url: "https://www.champigny.name/"
  description: Fabien Champigny's personal blog. Entrepreneur, hacker and loves street photo.
  categories:
    - Blog
    - Gallery
    - Photography
    - Productivity
    - Entrepreneurship
  featured: false
- title: Alex Xie - Portfolio
  url: https://alexieyizhe.me/
  main_url: https://alexieyizhe.me/
  source_url: https://github.com/alexieyizhe/alexieyizhe.github.io
  description: >
    Personal website of Alex Yizhe Xie, a University of Waterloo Computer Science student and coding enthusiast.
  categories:
    - Blog
    - Portfolio
    - Web Development
  featured: false
- title: Equithon
  url: https://equithon.org/
  main_url: https://equithon.org/
  source_url: https://github.com/equithon/site-main/
  built_by: Alex Xie
  built_by_url: https://alexieyizhe.me/
  description: >
    Equithon is the largest social innovation hackathon in Waterloo, Canada. It was founded in 2016 to tackle social equity issues and create change.
  categories:
    - Education
    - Event
    - Learning
    - Open Source
    - Nonprofit
    - Technology
  featured: false
- title: Dale Blackburn - Portfolio
  url: https://dakebl.co.uk/
  main_url: https://dakebl.co.uk/
  source_url: https://github.com/dakebl/dakebl.co.uk
  description: >
    Dale Blackburn's personal website and blog.
  categories:
    - Blog
    - Portfolio
    - Web Development
  featured: false
- title: Portfolio of Anthony Wiktor
  url: https://www.anthonydesigner.com/
  main_url: https://www.anthonydesigner.com/
  description: >
    Anthony Wiktor is a Webby Award-Winning Creative Director and Digital Designer twice named Hot 100 by WebDesigner Magazine. Anthony has over a decade of award-winning experience in design and has worked on projects across a diverse set of industries — from entertainment to consumer products to hospitality to technology. Anthony is a frequent lecturer at USC’s Annenberg School for Communication & Journalism and serves on the board of AIGA Los Angeles.
  categories:
    - Portfolio
    - Marketing
  built_by: Maciej Leszczyński
  built_by_url: http://twitter.com/_maciej
  featured: false
- title: Frame.io Workflow Guide
  main_url: https://workflow.frame.io
  url: https://workflow.frame.io
  description: >
    The web’s most comprehensive post-production resource, written by pro filmmakers, for pro filmmakers. Always expanding, always free.
  categories:
    - Education
  built_by: Frame.io
  built_by_url: https://frame.io
  featured: false
- title: MarcySutton.com
  main_url: https://marcysutton.com
  url: https://marcysutton.com
  description: >
    The personal website of web developer and accessibility advocate Marcy Sutton.
  categories:
    - Blog
    - Accessibility
    - Video
    - Photography
  built_by: Marcy Sutton
  built_by_url: https://marcysutton.com
  featured: true
- title: Kepinski.me
  main_url: https://kepinski.me
  url: https://kepinski.me
  description: >
    The personal site of Antoni Kepinski, Node.js Developer.
  categories:
    - Portfolio
    - Open Source
  built_by: Antoni Kepinski
  built_by_url: https://kepinski.me
  featured: false
- title: WPGraphQL Docs
  main_url: https://docs.wpgraphql.com
  url: https://docs.wpgraphql.com
  description: >
    Documentation for WPGraphQL, a free open-source WordPress plugin that provides an extendable GraphQL schema and API for any WordPress site.
  categories:
    - API
    - Documentation
    - Technology
    - Web Development
    - WordPress
  built_by: WPGraphQL
  built_by_url: https://wpgraphql.com
  featured: false
- title: Shine Lawyers
  main_url: https://www.shine.com.au
  url: https://www.shine.com.au
  description: >
    Shine Lawyers is an Australian legal services website built with Gatsby v2, Elasticsearch, Isso, and Geolocation services.
  categories:
    - Business
    - Blog
- title: Parallel Polis Kosice
  url: https://www.paralelnapoliskosice.sk/
  main_url: https://www.paralelnapoliskosice.sk/
  source_url: https://github.com/ParalelnaPolisKE/paralelnapoliskosice.sk
  description: >
    Parallel Polis is a collective of people who want to live in a more opened world. We look for possibilities and technologies (Bitcoin, the blockchain, reputation systems and decentralized technologies in general) that open new ways, make processes easier and remove unnecessary barriers. We want to create an environment that aims at education, discovering and creating better systems for everybody who is interested in freedom and independence.
  categories:
    - Blog
    - Education
    - Technology
  built_by: Roman Vesely
  built_by_url: https://romanvesely.
  featured: false
- title: Unda Solutions
  url: https://unda.com.au
  main_url: https://unda.com.au
  description: >
    A custom web application development company in Perth, WA
  categories:
    - Business
    - Freelance
    - Web Development
    - Technology
  featured: false
- title: BIGBrave
  main_url: https://bigbrave.digital
  url: https://bigbrave.digital
  description: >
    BIGBrave is a strategic design firm. We partner with our clients, big and small, to design & create human-centered brands, products, services and systems that are simple, beautiful and easy to use.
  categories:
    - Agency
    - Web Development
    - Marketing
    - Technology
    - WordPress
  built_by: Francois Brill
  built_by_url: https://bigbrave.digital
  featured: false
- title: KegTracker
  main_url: https://www.kegtracker.co.za
  url: https://www.kegtracker.co.za
  description: >
    Keg Tracker is part of the Beverage Insights family and its sole aim is to provide you with the right data about your kegs to make better decisions. In today’s business landscape having the right information at your finger tips is crucial to the agility of your business.
  categories:
    - Food
    - Business
    - Technology
  built_by: Francois Brill
  built_by_url: https://bigbrave.digital
  featured: false
- title: Mike Nichols
  url: https://www.mikenichols.me
  main_url: https://www.mikenichols.me
  description: >
    Portfolio site of Mike Nichols, a UX designer and product development lead.
  categories:
    - Portfolio
    - Technology
    - Web Development
  built_by: Mike Nichols
  featured: false
- title: Steve Haid
  url: https://www.stevehaid.com
  main_url: https://www.stevehaid.com
  description: >
    Steve Haid is a real estate agent and Professional Financial Planner (PFP) who has been helping clients achieve their investment goals since 2006. Site designed by Stephen Bell.
  categories:
    - Marketing
    - Real Estate
  built_by: Michael Uloth
  built_by_url: "https://www.michaeluloth.com"
- title: Incremental - Loyalty, Rewards and Incentive Programs
  main_url: https://www.incremental.com.au
  url: https://www.incremental.com.au
  description: >
    Sydney-based digital agency specialising in loyalty, rewards and incentive programs. WordPress backend; Cloudinary, YouTube and Hubspot form integration; query data displayed as animated SVG graphs; video background in the header.
  categories:
    - Agency
    - Portfolio
    - WordPress
  built_by: Incremental
  built_by_url: https://www.incremental.com.au
  featured: false
- title: Technica11y
  main_url: https://www.technica11y.org
  url: https://www.technica11y.org
  description: >
    Discussing challenges in technical accessibility.
  categories:
    - Accessibility
    - Education
    - Video
  built_by: Tenon.io
  built_by_url: https://tenon.io
  featured: false
- title: Tenon-UI Documentation
  main_url: https://www.tenon-ui.info
  url: https://www.tenon-ui.info
  description: >
    Documentation site for Tenon-UI: Tenon.io's accessible components library.
  categories:
    - Accessibility
    - Documentation
    - Library
    - Web Development
  built_by: Tenon.io
  built_by_url: https://tenon.io
  featured: false
- title: Matthew Secrist
  main_url: https://www.matthewsecrist.net
  url: https://www.matthewsecrist.net
  source_url: https://github.com/matthewsecrist/v3
  description: >
    Matthew Secrist's personal portfolio using Gatsby, Prismic and Styled-Components.
  categories:
    - Portfolio
    - Technology
    - Web Development
  built_by: Matthew Secrist
  built_by_url: https://www.matthewsecrist.net
  featured: false
- title: Node.js Dev
  main_url: https://nodejs.dev
  url: https://nodejs.dev
  source_url: https://github.com/nodejs/nodejs.dev
  description: >
    Node.js Foundation Website.
  categories:
    - Documentation
    - Web Development
  built_by: Node.js Website Redesign Working Group
  built_by_url: https://github.com/nodejs/website-redesign
  featured: false
- title: Sheffielders
  main_url: https://sheffielders.org
  url: https://sheffielders.org
  source_url: https://github.com/davemullenjnr/sheffielders
  description: >
    A collective of businesses, creatives, and projects based in Sheffield, UK.
  categories:
    - Directory
  built_by: Dave Mullen Jnr
  built_by_url: https://davemullenjnr.co.uk
  featured: false
- title: Stealth Labs
  url: https://stealthlabs.io
  main_url: https://stealthlabs.io
  description: >
    We design and develop for the web, mobile and desktop
  categories:
    - Portfolio
    - Web Development
  built_by: Edvins Antonovs
  built_by_url: https://edvins.io
  featured: false
- title: Constanzia Yurashko
  main_url: https://www.constanziayurashko.com
  url: https://www.constanziayurashko.com
  description: >
    Exclusive women's ready-to-wear fashion by designer Constanzia Yurashko.
  categories:
    - Portfolio
  built_by: Maxim Andries
  featured: false
- title: Algolia
  url: https://algolia.com
  main_url: https://algolia.com
  description: >
    Algolia helps businesses across industries quickly create relevant, scalable, and lightning fast search and discovery experiences.
  categories:
    - Web Development
    - Technology
    - Open Source
    - Featured
  built_by: Algolia
  featured: true
- title: GVD Renovations
  url: https://www.gvdrenovationsinc.com/
  main_url: https://www.gvdrenovationsinc.com/
  description: >
    GVD Renovations is a home improvement contractor with a well known reputation as a professional, quality contractor in California.
  categories:
    - Business
  built_by: David Krasniy
  built_by_url: http://dkrasniy.com
  featured: false
- title: Styled System
  url: https://styled-system.com/
  main_url: https://styled-system.com/
  source_url: https://github.com/styled-system/styled-system/tree/master/docs
  description: >
    Style props for rapid UI development.
  categories:
    - Design System
  built_by: Brent Jackson
  built_by_url: https://jxnblk.com/
- title: Timehacker
  url: https://timehacker.app
  main_url: https://timehacker.app
  description: >
    Procrastination killer, automatic time tracking app to skyrocket your productivity
  categories:
    - Productivity
    - App
    - Technology
    - Marketing
    - Landing Page
  built_by: timehackers
  featured: false
- title: Little & Big
  main_url: "https://www.littleandbig.com.au/"
  url: "https://www.littleandbig.com.au/"
  description: >
    Little & Big exists with the aim to create Websites, Apps, E-commerce stores
    that are consistently unique and thoughtfully crafted, every time.
  categories:
    - Agency
    - Design
    - Web Development
    - Portfolio
  built_by: Little & Big
  built_by_url: "https://www.littleandbig.com.au/"
  featured: false
- title: Cat Knows
  main_url: "https://catnose99.com/"
  url: "https://catnose99.com/"
  description: >
    Personal blog built with Gatsby v2.
  categories:
    - Blog
    - Web Development
  built_by: CatNose
  built_by_url: "https://twitter.com/catnose99"
  featured: false
- title: just some dev
  url: https://www.iamdeveloper.com
  main_url: https://www.iamdeveloper.com
  source_url: https://github.com/nickytonline/www.iamdeveloper.com
  description: >
    Just some software developer writing things ✏️
  categories:
    - Blog
  built_by: Nick Taylor
  built_by_url: https://www.iamdeveloper.com
  featured: false
- title: Keziah Moselle Blog
  url: https://blog.keziahmoselle.fr/
  main_url: https://blog.keziahmoselle.fr/
  source_url: https://github.com/KeziahMoselle/blog.keziahmoselle.fr
  description: >
    ✍️ A place to share my thoughts.
  categories:
    - Blog
  built_by: Keziah Moselle
  built_by_url: https://keziahmoselle.fr/
- title: xfuture's blog
  url: https://www.xfuture-blog.com/
  main_url: https://www.xfuture-blog.com/
  source_url: https://github.com/xFuture603/xfuture-blog
  description: >
    A blog about Devops, Web development, and my insights as a systems engineer.
  categories:
    - Blog
  built_by: Daniel Uhlmann
  built_by_url: https://www.xfuture-blog.com/
- title: Mayne's Blog
  main_url: "https://gine.me/"
  url: "https://gine.me/page/1"
  source_url: "https://github.com/mayneyao/gine-blog"
  featured: false
  categories:
    - Blog
    - Web Development
- title: Bakedbird
  url: https://bakedbird.com
  main_url: https://bakedbird.com
  description: >
    Eleftherios Psitopoulos - A frontend developer from Greece ☕
  categories:
    - Portfolio
    - Blog
  built_by: Eleftherios Psitopoulos
  built_by_url: https://bakedbird.com
- title: Benjamin Lannon
  url: https://lannonbr.com
  main_url: https://lannonbr.com
  source_url: https://github.com/lannonbr/Portfolio-gatsby
  description: >
    Personal portfolio of Benjamin Lannon
  categories:
    - Portfolio
    - Web Development
  built_by: Benjamin Lannon
  built_by_url: https://lannonbr.com
  featured: false
- title: Aravind Balla
  url: https://aravindballa.com
  main_url: https://aravindballa.com
  source_url: https://github.com/aravindballa/website2017
  description: >
    Personal portfolio of Aravind Balla
  categories:
    - Portfolio
    - Blog
    - Web Development
  built_by: Aravind Balla
  built_by_url: https://aravindballa.com
- title: Kaleb McKelvey
  url: https://kalebmckelvey.com
  main_url: https://kalebmckelvey.com
  source_url: https://github.com/avatar-kaleb/kalebmckelvey-site
  description: >
    Personal portfolio of Kaleb McKelvey!
  categories:
    - Blog
    - Portfolio
  built_by: Kaleb McKelvey
  built_by_url: https://kalebmckelvey.com
  featured: false
- title: Michal Czaplinski
  url: https://czaplinski.io
  main_url: https://czaplinski.io
  source_url: https://github.com/michalczaplinski/michalczaplinski.github.io
  description: >
    Michal Czaplinski is a full-stack developer 🚀
  categories:
    - Portfolio
    - Web Development
  built_by: Michal Czaplinski mmczaplinski@gmail.com
  built_by_url: https://czaplinski.io
  featured: false
- title: Interactive Investor (ii)
  url: https://www.ii.co.uk
  main_url: https://www.ii.co.uk
  description: >
    Hybrid (static/dynamic) Gatsby web app for ii's free research, news and analysis, discussion and product marketing site.
  categories:
    - Business
    - Finance
    - Technology
  built_by: Interactive Investor (ii)
  built_by_url: https://www.ii.co.uk
  featured: false
- title: Weingut Goeschl
  url: https://www.weingut-goeschl.at/
  main_url: https://www.weingut-goeschl.at/
  description: >
    Weingut Goeschl is a family winery located in Gols, Burgenland in Austria (Österreich)
  categories:
    - eCommerce
    - Business
  built_by: Peter Kroyer
  built_by_url: https://www.peterkroyer.at/
  featured: false
- title: Hash Tech Guru
  url: https://hashtech.guru
  main_url: https://hashtech.guru
  description: >
    Software Development Training School and Tech Blog
  categories:
    - Blog
    - Education
  built_by: Htet Wai Yan Soe
  built_by_url: https://github.com/johnreginald
- title: AquaGruppen Vattenfilter
  url: https://aquagruppen.se
  main_url: https://aquagruppen.se/
  description: >
    Water filter and water treatment products in Sweden
  categories:
    - Business
    - Technology
  built_by: Johan Eliasson
  built_by_url: https://github.com/elitan
  featured: false
- title: Josef Aidt
  url: https://josefaidt.dev
  main_url: https://josefaidt.dev
  source_url: https://github.com/josefaidt/josefaidt.github.io
  description: >
    Personal website, blog, portfolio for Josef Aidt
  categories:
    - Portfolio
    - Blog
    - Web Development
  built_by: Josef Aidt
  built_by_url: https://twitter.com/garlicbred
- title: How To egghead
  main_url: https://howtoegghead.com/
  url: https://howtoegghead.com/
  source_url: https://github.com/eggheadio/how-to-egghead
  featured: false
  built_by: egghead.io
  built_by_url: https://egghead.io
  description: >
    How to become an egghead instructor or reviewer
  categories:
    - Documentation
    - Education
- title: Sherpalo Ventures
  main_url: "https://www.sherpalo.com/"
  url: "https://www.sherpalo.com/"
  featured: false
  categories:
    - Finance
    - Business
    - Technology
  built_by: Othermachines
  built_by_url: "https://othermachines.com"
- title: WrapCode
  url: https://www.wrapcode.com
  main_url: https://www.wrapcode.com
  description: >
    A full stack blog on Microsoft Azure, JavaScript, DevOps, AI and Bots.
  categories:
    - Blog
    - Technology
    - Web Development
  built_by: Rahul P
  built_by_url: https://twitter.com/_rahulpp
  featured: false
- title: Kirankumar Ambati's Portfolio
  url: https://www.kirankumarambati.me
  main_url: https://www.kirankumarambati.me
  description: >
    Personal website, blog, portfolio of Kirankumar Ambati
  categories:
    - Blog
    - Portfolio
    - Web Development
  built_by: Kirankumar Ambati
  built_by_url: https://github.com/kirankumarambati
  featured: false
- title: Mixkit by Envato
  url: https://mixkit.co
  main_url: https://mixkit.co
  description: >
    Extraordinary free HD videos
  categories:
    - Video
    - Design
    - Gallery
    - Video
  built_by: Envato
  built_by_url: https://github.com/envato
  featured: false
- title: Rou Hun Fan's portfolio
  main_url: https://flowen.me
  url: https://flowen.me
  source_url: https://github.com/flowen/flowen.me/tree/master/2019/v3
  description: >
    Portfolio of creative developer Rou Hun Fan. Built with Gatsby v2 &amp; Greensock drawSVG.
  categories:
    - Portfolio
  built_by: Rou Hun Fan Developer
  built_by_url: https://flowen.me
  featured: false
- title: chadly.net
  url: https://www.chadly.net
  main_url: https://www.chadly.net
  source_url: https://github.com/chadly/chadly.net
  description: >
    Personal tech blog by Chad Lee.
  categories:
    - Blog
    - Technology
    - Web Development
  built_by: Chad Lee
  built_by_url: https://github.com/chadly
  featured: false
- title: CivicSource
  url: https://www.civicsource.com
  main_url: https://www.civicsource.com
  description: >
    Online auction site to purchase tax-distressed properties from local taxing authorities.
  categories:
    - Real Estate
    - Government
  featured: false
- title: SpotYou
  main_url: "https://spotyou.joshglazer.com"
  url: "https://spotyou.joshglazer.com"
  source_url: "https://github.com/joshglazer/spotyou"
  description: >
    SpotYou allows you to watch your favorite music videos on Youtube based on your Spotify Preferences
  categories:
    - Entertainment
    - Music
  built_by: Josh Glazer
  built_by_url: https://linkedin.com/in/joshglazer/
  featured: false
- title: Hesam Kaveh's blog
  description: >
    A blog with great seo that using gatsby-source-wordpress to fetch posts from backend
  main_url: "https://hesamkaveh.com/"
  url: "https://hesamkaveh.com/"
  source_url: "https://github.com/hesamkaveh/sansi"
  featured: false
  categories:
    - Blog
    - WordPress
- title: Oliver Gomes Portfolio
  main_url: https://oliver-gomes.github.io/v4/
  url: https://oliver-gomes.github.io/v4/
  description: >
    As an artist and a web designer/developer, I wanted to find a way to present these two portfolios in a way that made sense.  I felt with new found power of speed, Gatsby helped keep my creativity intact with amazing response and versatility. I felt my butter smooth transition felt much better in user perspective and super happy with the power of Gatsby.
  categories:
    - Portfolio
    - Web Development
    - Blog
  built_by: Oliver Gomes
  built_by_url: https://github.com/oliver-gomes
  featured: false
- title: Patrik Szewczyk
  url: https://www.szewczyk.cz/
  main_url: https://www.szewczyk.cz/
  description: >
    Patrik Szewczyk – JavaScript, TypeScript, React, Node.js developer, Redux, Reason
  categories:
    - Portfolio
  built_by: Patrik Szewczyk
  built_by_url: https://linkedin.com/in/thepatriczek/
  featured: false
- title: Patrik Arvidsson's portfolio
  url: https://www.patrikarvidsson.com
  main_url: https://www.patrikarvidsson.com
  source_url: https://github.com/patrikarvidsson/portfolio-gatsby-contentful
  description: >
    Personal portfolio site of Swedish interaction designer Patrik Arvidsson. Built with Gatsby, Tailwind CSS, Emotion JS and Contentful.
  categories:
    - Blog
    - Design
    - Portfolio
    - Web Development
    - Technology
  built_by: Patrik Arvidsson
  built_by_url: https://www.patrikarvidsson.com
  featured: false
- title: Jacob Cofman's Blog
  description: >
    Personal blog / portfolio about Jacob Cofman.
  main_url: "https://jcofman.de/"
  url: "https://jcofman.de/"
  source_url: "https://github.com/JCofman/jc-website"
  featured: false
  categories:
    - Blog
    - Portfolio
- title: re-geo
  description: >
    re-geo is react based geo cities style component.
  main_url: "https://re-geo.netlify.com/"
  url: "https://re-geo.netlify.com/"
  source_url: "https://github.com/sadnessOjisan/re-geo-lp"
  categories:
    - Open Source
  built_by: sadnessOjisan
  built_by_url: https://twitter.com/sadnessOjisan
  featured: false
- title: Luis Cestou Portfolio
  description: >
    Portfolio of graphic + interactive designer Luis Cestou.
  main_url: "https://luiscestou.com"
  url: "https://luiscestou.com"
  source_url: "https://github.com/lcestou/luiscestou.com"
  built_by: Luis Cestou contact@luiscestou.com
  built_by_url: https://luiscestou.com
  featured: false
  categories:
    - Portfolio
    - Web Development
- title: Data Hackers
  url: https://datahackers.com.br/
  main_url: https://datahackers.com.br/
  description: >
    Official website for the biggest portuguese-speaking data science community. Makes use of several data sources such as podcasts from Anchor, messages from Slack, newsletters from MailChimp and blog posts from Medium. The unique visual design also had its hurdles and was quite fun to develop!
  categories:
    - Blog
    - Education
    - Podcast
    - Technology
  built_by: Kaordica
  built_by_url: https://kaordica.design
  featured: false
- title: TROMAQ
  url: https://www.tromaq.com/
  main_url: https://www.tromaq.com/
  description: >
    TROMAQ executes earthmoving services and rents heavy machinery for construction work. Even with the lack of good photography, their new site managed to pass a solid and trustworthy feeling to visitors during testing and they're already seeing the improvement in brand awareness, being the sole player with a modern website in their industry.
  categories:
    - Marketing
  built_by: Kaordica
  built_by_url: https://kaordica.design
  featured: false
- title: Novida Consulting
  url: https://www.novidaconsultoria.com.br
  main_url: https://www.novidaconsultoria.com.br
  description: >
    Novida’s goal was to position itself as a solid, exclusive and trustworthy brand for families looking for a safe financial future… We created a narrative and visual design that highlight their exclusivity.
  categories:
    - Marketing
  built_by: Kaordica
  built_by_url: https://kaordica.design
  featured: false
- title: We Are Clarks
  url: "https://www.weareclarks.com"
  main_url: "https://www.weareclarks.com"
  source_url: "https://github.com/abeaclark/weareclarks"
  description: >
    A family travel blog.
  categories:
    - Blog
    - Travel
  built_by: Abe Clark
  built_by_url: https://www.linkedin.com/in/abrahamclark/
  featured: false
- title: Guillaume Briday's Blog
  main_url: "https://guillaumebriday.fr/"
  url: "https://guillaumebriday.fr/"
  source_url: "https://github.com/guillaumebriday/guillaumebriday.fr"
  description: >
    My personal blog built with Gatsby and Tailwind CSS.
  categories:
    - Blog
    - Web Development
    - Technology
  built_by: Guillaume Briday
  built_by_url: https://guillaumebriday.fr/
  featured: false
- title: SEOmonitor
  main_url: "https://www.seomonitor.com"
  url: "https://www.seomonitor.com"
  description: >
    SEOmonitor is a suite of SEO tools dedicated to agencies.
  categories:
    - Blog
    - Portfolio
    - Agency
  built_by: Bejamas
  built_by_url: https://bejamas.io/
  featured: false
- title: Jean Regisser's Portfolio
  main_url: "https://jeanregisser.com/"
  url: "https://jeanregisser.com/"
  source_url: "https://github.com/jeanregisser/jeanregisser.com"
  featured: false
  description: >
    Portfolio of software engineer Jean Regisser.
  categories:
    - Portfolio
    - Mobile Development
  built_by: Jean Regisser
  built_by_url: "https://jeanregisser.com/"
- title: Axcept - Visual Screenshot Testing
  url: https://axcept.io
  main_url: https://axcept.io
  description: >
    Visual Testing for everyone
  categories:
    - Documentation
    - Web Development
  built_by: d:code:it
  built_by_url: https://dcodeit.com
  featured: false
- title: Chase Ohlson
  url: https://chaseohlson.com
  main_url: https://chaseohlson.com
  description: >
    Portfolio of frontend engineer & web developer Chase Ohlson.
  categories:
    - Portfolio
    - Web Development
  built_by: Chase Ohlson
  built_by_url: https://chaseohlson.com
  featured: false
- title: Zach Schnackel
  url: https://zslabs.com
  main_url: https://zslabs.com
  source_url: "https://github.com/zslabs/zslabs.com"
  description: >
    Portfolio site for UI/Motion Developer, Zach Schnackel.
  categories:
    - Portfolio
    - Web Development
  built_by: Zach Schnackel
  built_by_url: "https://zslabs.com"
- title: Gremlin
  url: https://www.gremlin.com
  main_url: https://www.gremlin.com
  description: >
    Gremlin's Failure as a Service finds weaknesses in your system before they cause problems.
  categories:
    - Marketing
- title: Headless.page
  main_url: https://headless.page/
  url: https://headless.page/
  description: >
    Headless.page is a directory of eCommerce sites featuring headless architecture, PWA features and / or the latest JavaScript technology.
  categories:
    - Directory
    - eCommerce
  built_by: Pilon
  built_by_url: https://pilon.io/
  featured: false
- title: Ouracademy
  main_url: https://our-academy.org/
  url: https://our-academy.org/
  source_url: "https://github.com/ouracademy/website"
  description: >
    Ouracademy is an organization that promoves the education in software development through blog posts & videos smiley.
  categories:
    - Open Source
    - Blog
    - Education
  built_by: Ouracademy
  built_by_url: https://github.com/ouracademy
  featured: false
- title: Tenon.io
  main_url: https://tenon.io
  url: https://tenon.io
  description: >
    Tenon.io is an accessibility tooling, services and consulting company.
  categories:
    - API
    - Accessibility
    - Business
    - Consulting
    - Technology
  built_by: Tenon.io
  built_by_url: https://tenon.io
  featured: false
- title: Projectival
  url: https://www.projectival.de/
  main_url: https://www.projectival.de/
  description: >
    Freelancer Online Marketing & Web Development in Cologne, Germany
  categories:
    - Freelance
    - Marketing
    - Web Development
    - Blog
    - Consulting
    - SEO
    - Business
  built_by: Sascha Klapetz
  built_by_url: https://www.projectival.de/
  featured: false
- title: Hetzner Online Community
  main_url: https://community.hetzner.com
  url: https://community.hetzner.com
  description: >
    Hetzner Online Community provides a free collection of high-quality tutorials, which are based on free and open source software, on a variety of topics such as development, system administration, and other web technology.
  categories:
    - Web Development
    - Technology
    - Programming
    - Open Source
    - Community
  built_by: Hetzner Online GmbH
  built_by_url: https://www.hetzner.com/
  featured: false
- title: AGYNAMIX
  url: https://www.agynamix.de/
  main_url: https://www.agynamix.de/
  source_url: https://github.com/tuhlmann/agynamix.de
  description: >
    Full Stack Java, Scala, Clojure, TypeScript, React Developer in Thalheim, Germany
  categories:
    - Freelance
    - Web Development
    - Programming
    - Blog
    - Consulting
    - Portfolio
    - Business
  built_by: Torsten Uhlmann
  built_by_url: https://www.agynamix.de/
  featured: false
- title: syracuse.io
  url: https://syracuse.io
  main_url: https://syracuse.io
  source_url: https://github.com/syracuseio/syracuseio/
  description: >
    Landing page for Syracuse NY Software Development Meetup Groups
  categories:
    - Community
  built_by: Benjamin Lannon
  built_by_url: https://lannonbr.com
- title: Render Documentation
  main_url: https://render.com/docs
  url: https://render.com/docs
  description: >
    Render is the easiest place to host your sites and apps. We use Gatsby for everything on https://render.com, including our documentation. The site is deployed on Render as well! We also have a guide to deploying Gatsby apps on Render: https://render.com/docs/deploy-gatsby.
  categories:
    - Web Development
    - Programming
    - Documentation
    - Technology
  built_by: Render Developers
  built_by_url: https://render.com
  featured: false
- title: prima
  url: https://www.prima.co
  main_url: https://www.prima.co
  description: >
    Discover industry-defining wellness content and trusted organic hemp CBD products safely supporting wellness, stress, mood, skin health, and balance.
  categories:
    - Blog
    - eCommerce
    - Education
  built_by: The Couch
  built_by_url: https://thecouch.nyc
- title: Gatsby Guides
  url: https://gatsbyguides.com/
  main_url: https://gatsbyguides.com/
  description: >
    Free tutorial course about using Gatsby with a CMS.
  categories:
    - Education
    - Documentation
    - Web Development
  built_by: Osio Labs
  built_by_url: https://osiolabs.com/
  featured: false
- title: Architude
  url: https://architudedesign.com
  main_url: https://architudedesign.com
  description: >
    筑冶 Architude International Design Consultants
  categories:
    - Design
    - Landing Page
    - Gallery
  built_by: Neo Nie
  built_by_url: https://github.com/nihgwu
  featured: false
- title: Arctica
  url: https://arctica.io
  main_url: https://arctica.io
  description: >
    Arctica specialises in purpose-built web sites and progressive web applications with user optimal experiences, tailored to meet the objectives of your business.
  categories:
    - Portfolio
    - Agency
    - Design
    - Web Development
  built_by: Arctica
  built_by_url: https://arctica.io
  featured: false
- title: Shard Ventures
  url: https://shard.vc
  main_url: https://shard.vc
  description: >
    Shard is building new online companies from scratch, partnering with other like-minded founders to start and invest in technology companies.
  categories:
    - Finance
    - Technology
    - Portfolio
  built_by: Arctica
  built_by_url: https://arctica.io
  featured: false
- title: David Brookes
  url: https://davidbrookes.me
  main_url: https://davidbrookes.me
  description: >
    Specialising in crafting stylish, high performance websites and applications that get results, using the latest cutting edge web development technologies.
  categories:
    - Portfolio
    - Freelance
    - Web Development
  built_by: Arctica
  built_by_url: https://arctica.io
  featured: false
- title: Dennis Morello
  url: https://morello.dev
  main_url: https://morello.dev
  source_url: https://gitlab.com/dennismorello/dev-blog
  description: >
    morello.dev is a development and techology blog written by Dennis Morello.
  categories:
    - Blog
    - Education
    - Web Development
    - Open Source
    - Technology
  built_by: Dennis Morello
  built_by_url: https://twitter.com/dennismorello
  featured: false
- title: BaseTable
  url: https://autodesk.github.io/react-base-table/
  main_url: https://autodesk.github.io/react-base-table/
  source_url: https://github.com/Autodesk/react-base-table
  description: >
    BaseTable is a react table component to display large data set with high performance and flexibility.
  categories:
    - Web Development
    - Documentation
    - Open Source
  built_by: Neo Nie
  built_by_url: https://github.com/nihgwu
  featured: false
- title: herper.io
  url: https://herper.io
  main_url: https://herper.io
  description: >
    Portfolio website for Jacob Herper - a Front End Web Developer with a passion for all things digital. I have more than 10 years experience working in web development.
  categories:
    - Portfolio
    - Web Development
    - Freelance
    - Design
    - SEO
  built_by: Jacob Herper
  built_by_url: https://github.com/jakeherp
  featured: false
- title: Artem Sapegin Photography
  description: >
    Photography portfolio and blog of Artem Sapegin, an award-losing photographer living in Berlin, Germany. Landscapes, cityscapes and dogs.
  main_url: "https://morning.photos/"
  url: "https://morning.photos/"
  source_url: "https://github.com/sapegin/morning.photos"
  categories:
    - Portfolio
    - Photography
  built_by: Artem Sapegin
  built_by_url: "https://github.com/sapegin"
- title: Pattyrn
  main_url: https://pattyrn.com
  url: https://pattyrn.com
  # optional: short paragraph describing the content and/or purpose of the site that will appear in the modal detail view and permalink views for your site
  description: >
    Pattyrn uses advanced machine learning AI to analyze the platform’s your teams use, making it easy to solve performance problems, reduce bottlenecks, and monitor culture health to optimize your ROI and help boost performance without causing burn out.
  categories:
    - Marketing
    - Technology
  built_by: Pattyrn
  built_by_url: https://twitter.com/Pattyrn4
  featured: false
- title: Intranet Italia Day
  main_url: https://www.intranetitaliaday.it/en
  url: https://www.intranetitaliaday.it/en
  description: >
    The Italian event dedicated to the digital workplace that focuses on planning, governance and company intranet management
  categories:
    - Event
    - Conference
  built_by: Ariadne Digital
  built_by_url: https://www.ariadnedigital.it
  featured: false
- title: Textually Stylo
  main_url: https://www.textually.net
  url: https://www.textually.net
  description: >
    Stylo Markdown writing App marketing/documentation website by Textually Inc.
  categories:
    - Marketing
    - Technology
    - Blog
    - Documentation
  built_by: Sébastien Hamel
  built_by_url: https://www.textually.net
  featured: false
- title: OneDeck
  main_url: https://www.onedeck.co
  url: https://www.onedeck.co
  description: >
    OneDeck is a simple yet powerful tool for creating and sharing your one-page investment summary in under 10 minutes.
  categories:
    - Finance
    - Technology
  built_by: William Neill
  built_by_url: https://twitter.com/williamneill
  featured: false
- title: Assortment
  main_url: https://assortment.io
  url: https://assortment.io
  description: >
    Assortment aims to provide detailed tutorials (and more) for developers of all skill levels within the Web Development Industry. Attempting to cut out the fluff and arm you with the facts.
  categories:
    - Blog
    - Web Development
  built_by: Luke Whitehouse
  built_by_url: https://twitter.com/_lukewh
  featured: false
- title: Mission42
  main_url: https://mission42.zauberware.com
  url: https://mission42.zauberware.com
  description: >
    A landing page for the mobile app Mission42. Mission42 wants to help you learn new skills.
  categories:
    - App
    - Learning
    - Education
    - Landing Page
  built_by: Philipp Siegmund, zauberware
  built_by_url: https://www.zauberware.com
- title: Altstadtdomizil Idstein
  main_url: http://www.altstadtdomizil-idstein.de/
  url: http://www.altstadtdomizil-idstein.de/
  description: >
    A landing page for a holiday apartment in Idstein, Germany.
  categories:
    - Landing Page
    - Travel
    - Real Estate
  built_by: Simon Franzen, zauberware
  built_by_url: https://www.zauberware.com
- title: Gerald Martinez Dev
  main_url: https://gmartinez.dev/
  url: https://gmartinez.dev/
  source_url: https://github.com/nephlin7/gmartinez.dev
  description: >
    Personal web site for show my skills and my works.
  categories:
    - Web Development
    - Portfolio
  built_by: Gerald Martinez
  built_by_url: https://twitter.com/GeraldM_92
  featured: false
- title: Becreatives
  main_url: "https://becreatives.com"
  url: "https://becreatives.com"
  featured: false
  description: >
    Digital software house. Enlights ideas. Think smart execute harder.
  categories:
    - Technology
    - Web Development
    - Agency
    - Marketing
  built_by: Becreatives
  built_by_url: "https://becreatives.com"
- title: Paul Clifton Photography
  main_url: https://paulcliftonphotography.com
  url: https://paulcliftonphotography.com
  featured: false
  description: >
    A full migration from WordPress to GatsbyJS and DatoCMS. Includes custom cropping on images as viewport changes size and also an infinity scroll that doesn't preload all of the results.
  categories:
    - Blog
    - Portfolio
    - Gallery
    - Photography
  built_by: Little Wolf Studio
  built_by_url: https://littlewolfstudio.co.uk
- title: Atte Juvonen - Blog
  url: https://www.attejuvonen.fi/
  main_url: https://www.attejuvonen.fi/
  source_url: https://github.com/baobabKoodaa/blog
  description: >
    Tech-oriented personal blog covering topics like AI, data, voting, game theory, infosec and software development.
  categories:
    - Blog
    - Data
    - JavaScript
    - Programming
    - Science
    - Security
    - Technology
    - Web Development
  featured: false
- title: Kibuk Construction
  url: https://kibukconstruction.com/
  main_url: https://kibukconstruction.com/
  description: >
    Kibuk Construction is a fully licensed and insured contractor specializing in Siding, Decks, Windows & Doors!
  categories:
    - Business
  built_by: David Krasniy
  built_by_url: http://dkrasniy.com
- title: RedCarpetUp
  main_url: https://www.redcarpetup.com
  url: https://www.redcarpetup.com/
  description: >
    RedCarpetUp's home page for a predominantly mobile-only customer base in India with major constraints on bandwidth availability
  categories:
    - Finance
  built_by: RedCarpet Dev Team
  built_by_url: https://www.redcarpetup.com
  featured: false
- title: talita traveler
  url: https://talitatraveler.com/
  main_url: https://talitatraveler.com/
  source_url: https://github.com/afuh/talitatraveler
  description: >
    Talita Traveler's personal blog.
  categories:
    - Blog
  built_by: Axel Fuhrmann
  built_by_url: https://axelfuhrmann.com/
  featured: false
- title: Pastelería el Progreso
  url: https://pasteleriaelprogreso.com/
  main_url: https://pasteleriaelprogreso.com/
  source_url: https://github.com/afuh/elprogreso
  description: >
    Famous bakery in Buenos Aires.
  categories:
    - Food
    - Gallery
  built_by: Axel Fuhrmann
  built_by_url: https://axelfuhrmann.com/
  featured: false
- title: Maitrik's Portfolio
  url: https://www.maitrikpatel.com/
  main_url: https://www.maitrikpatel.com/
  source_url: https://github.com/maitrikjpatel/portfolio
  description: >
    Portfolio of a Front-End Developer / UX Designer who designs and develops pixel perfect user interface, experiences and web applications.
  categories:
    - Portfolio
    - Blog
    - Design
    - Web Development
  built_by: Maitrik Patel
  built_by_url: https://www.maitrikpatel.com/
  featured: false
- title: PicPick
  url: https://picpick.app/
  main_url: https://picpick.app/
  description: >
    All-in-one Graphic Design Tool, Screen Capture Software, Image Editor, Color Picker, Pixel Ruler and More
  categories:
    - Productivity
    - App
    - Technology
  built_by: NGWIN
  built_by_url: https://picpick.app/
  featured: false
- title: Ste O'Neill
  main_url: https://www.steoneill.dev
  url: https://www.steoneill.dev
  description: >
    MVP of a portfolio site for a full stack UK based developer.
  categories:
    - Blog
    - Portfolio
  built_by: Ste O'Neill
  built_by_url: https://steoneill.dev
  featured: false
- title: Filipe Santos Correa's Portfolio
  description: >
    Filipe's Personal About Me / Portfolio.
  main_url: "https://filipesantoscorrea.com/"
  url: "https://filipesantoscorrea.com/"
  source_url: "https://github.com/Safi1012/filipesantoscorrea.com"
  featured: false
  categories:
    - Portfolio
- title: Progressive Massachusetts Legislator Scorecard
  main_url: https://scorecard.progressivemass.com
  url: https://scorecard.progressivemass.com
  featured: false
  source_url: https://github.com/progressivemass/legislator-scorecard
  description: >
    Learn about MA state legislators' voting records through a progressive lens
  categories:
    - Government
    - Education
  built_by: Alex Holachek
  built_by_url: "https://alex.holachek.com/"
- title: Jeff Wolff – Portfolio
  main_url: https://www.jeffwolff.net
  url: https://www.jeffwolff.net
  featured: false
  description: >
    A guy from San Diego who makes websites.
  categories:
    - Blog
    - Portfolio
    - Web Development
- title: Jp Valery – Portfolio
  main_url: https://jpvalery.photo
  url: https://jpvalery.photo
  featured: false
  description: >
    Self-taught photographer documenting spaces and people
  categories:
    - Portfolio
    - Photography
- title: Pantene
  main_url: https://pantene.com
  url: https://pantene.com
  featured: false
  description: >
    Pantene is a Swiss-created American brand of hair care products owned by Procter & Gamble
  categories:
    - Business
- title: Prevue
  main_url: https://www.prevue.io
  url: https://www.prevue.io
  featured: false
  description: >
    All in One Prototyping Tool For Vue Developers
  categories:
    - Open Source
    - Web Development
- title: Gold Medal Flour
  main_url: https://www.goldmedalflour.com
  url: https://www.goldmedalflour.com
  description: >
    Gold Medal Four is a brand of flour products owned by General Mills. The new site was built using Gatsby v2 with data sources from WordPress and an internal recipe API, and features multifaceted recipe filtering and a modified version of Gatsby Image to support art direction images.
  categories:
    - Food
  built_by: General Mills Branded Sites Dev Team
  built_by_url: https://www.generalmills.com
  featured: false
- title: Fifth Gait Technologies
  main_url: https://5thgait.com
  url: https://5thgait.com
  featured: false
  description: >
    Fifth Gait is a small business in the defense and space industry that is run and owned by physicists and engineers that have worked together for decades. The site was built using Gatsby V2.
  categories:
    - Government
    - Science
    - Technology
  built_by: Jonathan Z. Fisher
  built_by_url: "https://jonzfisher.com"
- title: Sal's Pals
  main_url: https://www.sals-pals.net
  url: https://www.sals-pals.net
  featured: false
  description: >
    Sal's Pals is a professional dog walking and pet sitting service based in Westfield, NJ. New site built with gatsby v2.
  categories:
    - Business
- title: Zuyet Awarmatrip
  main_url: https://www.zuyetawarmatrip.com
  url: https://www.zuyetawarmatrip.com
  featured: false
  description: >
    Zuyet Awarmatrip is a subsidiary identity within the personal ecosystem of Zuyet Awarmatik, focusing on travel and photography.
  categories:
    - Travel
    - Photography
  built_by: Zuyet Awarmatik
- title: manuvel.be
  url: https://www.manuvel.be
  main_url: https://www.manuvel.be
  source_url: https://github.com/riencoertjens/manuvelsite
  description: >
    Cycling themed café coming this april in Sint Niklaas, Belgium. One page with funky css-grid and gatsby-image trickery!
  categories:
    - Food
  built_by: WEBhart
  built_by_url: https://www.web-hart.com
  featured: false
- title: WEBhart
  url: https://www.web-hart.com
  main_url: https://www.web-hart.com
  description: >
    Hi, I'm Rien (pronounced Reen) from Belgium but based in Girona, Spain. I'm an autodidact, committed to learning until the end of time.
  categories:
    - Portfolio
    - Design
    - Web Development
    - Freelance
  built_by: WEBhart
  built_by_url: https://www.web-hart.com
  featured: false
- title: nicdougall.com
  url: https://nicdougall.netlify.com/
  main_url: https://nicdougall.netlify.com/
  source_url: https://github.com/riencoertjens/nicdougall.com
  description: >
    Athlete website with Netlify CMS for blog content.
  categories:
    - Blog
  built_by: WEBhart
  built_by_url: https://www.web-hart.com
  featured: false
- title: het Groeiatelier
  url: https://www.hetgroeiatelier.be/
  main_url: https://www.hetgroeiatelier.be/
  description: >
    Workspace for talent development and logopedics. One page site with basic info and small calendar CMS.
  categories:
    - Marketing
  built_by: WEBhart
  built_by_url: https://www.web-hart.com
  featured: false
- title: Lebuin D'Haese
  url: https://www.lebuindhaese.be/
  main_url: https://www.lebuindhaese.be/
  description: >
    Artist portfolio website. Powered by a super simple Netlify CMS to easily add blog posts or new art pieces.
  categories:
    - Portfolio
    - Blog
  built_by: WEBhart
  built_by_url: https://www.web-hart.com
  featured: false
- title: Iefke Molenstra
  url: https://www.iefke.be/
  main_url: https://www.iefke.be/
  description: >
    Artist portfolio website. Powered by a super simple Netlify CMS to easily add blog posts or new art pieces.
  categories:
    - Portfolio
    - Blog
  built_by: WEBhart
  built_by_url: https://www.web-hart.com
  featured: false
- title: The Broomwagon
  url: https://www.thebroomwagongirona.com/
  main_url: https://www.thebroomwagongirona.com/
  description: >
    foodtruck style coffee by pro cyclist Robert Gesink. The site has a webshop with merchandise and coffee beans.
  categories:
    - eCommerce
  built_by: WEBhart
  built_by_url: https://www.web-hart.com
- title: Pella Windows and Doors
  main_url: https://www.pella.com
  url: https://www.pella.com
  featured: false
  description: >
    The Pella Corporation is a privately held window and door manufacturing
  categories:
    - Business
- title: tinney.dev
  url: https://tinney.dev
  main_url: https://tinney.dev
  source_url: https://github.com/cdtinney/tinney.dev
  description: >
    Personal portfolio/blog of Colin Tinney
  categories:
    - Blog
    - Portfolio
    - Open Source
  built_by: Colin Tinney
  built_by_url: https://tinney.dev
  featured: false
- title: Monkeywrench Books
  main_url: https://monkeywrenchbooks.org
  url: https://monkeywrenchbooks.org
  description: >
    Monkeywrench Books is an all-volunteer, collectively-run bookstore and event space in Austin, TX
  categories:
    - Business
    - Community
    - Education
  built_by: Monkeywrench Books
  built_by_url: https://monkeywrenchbooks.org
- title: DeepMay.io
  main_url: https://deepmay.io
  url: https://deepmay.io
  description: >
    DeepMay is an experimental new tech bootcamp in the mountains of North Carolina.
  categories:
    - Event
    - Community
    - Technology
    - Marketing
  built_by: DeepMay
  built_by_url: https://twitter.com/deepmay_io
  featured: false
- title: Liferay.Design
  main_url: https://liferay.design
  url: https://liferay.design
  source_url: https://github.com/liferay-design/liferay.design
  description: >
    Liferay.Design is home to some of the freshest open-source designers who love to share articles and other resources for the Design Community.
  categories:
    - Blog
    - Community
    - Design
    - Marketing
    - Open Source
    - Technology
    - User Experience
  built_by: Liferay Designers
  built_by_url: https://twitter.com/liferaydesign
  featured: false
- title: Front End Remote Jobs
  main_url: https://frontendremotejobs.com
  url: https://frontendremotejobs.com
  source_url: https://github.com/benjamingrobertson/remotefrontend
  description: >
    Front End Remote Jobs features fully remote jobs for front end developers.
  categories:
    - WordPress
    - Web Development
  built_by: Ben Robertson
  built_by_url: https://benrobertson.io
  featured: false
- title: Penrose Grand Del Mar
  main_url: https://penroseatthegrand.com
  url: https://penroseatthegrand.com
  description: >
    Penrose Grand Del Mar is a luxury housing project coming soon.
  categories:
    - Real Estate
    - Design
  built_by: Chase Ohlson
  built_by_url: https://chaseohlson.com
- title: JustGraphQL
  url: https://www.justgraphql.com/
  main_url: https://www.justgraphql.com/
  source_url: https://github.com/Novvum/justgraphql
  description: >
    JustGraphQL helps developers quickly search and filter through GraphQL resources, tools, and articles.
  categories:
    - Open Source
    - Web Development
    - Technology
  built_by: Novvum
  built_by_url: https://www.novvum.io/
  featured: false
- title: Peter Macinkovic Personal Blog
  url: https://peter.macinkovic.id.au/
  main_url: https://peter.macinkovic.id.au/
  source_url: https://github.com/inkovic/peter-macinkovic-static-site
  description: >
    Personal Website and Blog of eCommerce SEO Specilaist and Digital Marketer Peter Macinkovic.
  categories:
    - SEO
    - Marketing
    - Blog
  featured: false
- title: NH Hydraulikzylinder
  main_url: https://nh-hydraulikzylinder.com
  url: https://nh-hydraulikzylinder.com
  description: >
    High quality & high performance hydraulic cylinders manufactured in Austria based on the clients requirements
  categories:
    - Business
  built_by: MangoART
  built_by_url: https://www.mangoart.at
  featured: false
- title: Frauennetzwerk Linz-Land
  main_url: https://frauennetzwerk-linzland.net
  url: https://frauennetzwerk-linzland.net
  description: >
    Homepage for the local women's association providing support to people in need offline and online (Livechat integration)
  categories:
    - Nonprofit
  built_by: MangoART
  built_by_url: https://www.mangoart.at
  featured: false
- title: Mein Traktor
  main_url: http://www.mein-traktor.at/
  url: http://www.mein-traktor.at/
  description: >
    Homepage of a the main importer of SAME and Lamborghini Tractors in Austria with customer support area
  categories:
    - Business
    - App
  built_by: MangoART
  built_by_url: https://www.mangoart.at
  featured: false
- title: Lamborghini Traktoren
  main_url: https://lamborghini-traktor.at
  url: https://lamborghini-traktor.at
  description: >
    Lamborghini Tractors - Landing page for the brand in Austria
  categories:
    - Business
  built_by: MangoART
  built_by_url: https://www.mangoart.at
  featured: false
- title: Holly Lodge Community Centre - Highgate, London
  main_url: https://www.hlcchl.org/
  url: https://www.hlcchl.org/
  source_url: https://github.com/eugelogic/hlcchl-gatsby
  description: >
    The Holly Lodge Community Centre - Highgate, London has a shiny new website built with Gatsby v2 that makes important contributions towards a faster, more secure and environmentally friendly web for everyone.
  categories:
    - Community
    - Event
    - Nonprofit
  built_by: Eugene Molari Developer
  built_by_url: https://twitter.com/EugeneMolari
  featured: false
- title: blackcater's blog
  url: https://www.blackcater.win
  main_url: https://www.blackcater.win
  source_url: https://github.com/blackcater/blog
  description: >
    Blog like Medium, for person and team.
  categories:
    - Blog
    - Web Development
  built_by: blackcater
  built_by_url: https://github.com/blackcater
  featured: false
- title: Kenneth Kwakye-Gyamfi Portfolio Site
  url: https://www.kwakye-gyamfi.com
  main_url: https://www.kwakye-gyamfi.com
  source_url: https://github.com/cr05s19xx/cross-site
  description: >
    Personal portfolio site for Kenneth Kwakye-Gyamfi, a mobile and web full stack applications developer currently based in Accra, Ghana.
  categories:
    - SEO
    - Web Development
    - Open Source
    - Portfolio
  featured: false
- title: Gareth Weaver
  url: https://www.garethweaver.com/
  main_url: https://www.garethweaver.com/
  source_url: https://github.com/garethweaver/public-site-react
  description: >
    A personal portofolio of a London based frontend developer built with Gatsby 2, Redux and Sass
  categories:
    - Portfolio
    - Web Development
  built_by: Gareth Weaver
  built_by_url: https://twitter.com/garethdweaver
  featured: false
- title: Mailjet
  url: https://dev.mailjet.com/
  main_url: https://dev.mailjet.com/
  description: >
    Mailjet is an easy-to-use all-in-one e-mail platform.
  categories:
    - API
    - Documentation
  featured: false
- title: Peintagone
  url: https://www.peintagone.be/
  main_url: https://www.peintagone.be/
  description: >
    Peintagone is a superior quality paint brand with Belgian tones.
  categories:
    - Portfolio
    - Gallery
  built_by: Sebastien Crepin
  built_by_url: https://github.com/opeah
  featured: false
- title: Let's Do Dish!
  url: https://letsdodish.com
  main_url: https://letsdodish.com
  description: >
    A new recipe site for people who enjoy cooking great food in their home kitchen. Find some great meal ideas! Let's do dish!
  categories:
    - Blog
    - Food
  built_by: Connerra
  featured: false
- title: AWS Amplify Community
  url: https://amplify.aws/community/
  main_url: https://amplify.aws/community/
  source_url: https://github.com/aws-amplify/community
  description: >
    Amplify Community is a hub for developers building fullstack serverless applications with Amplify to easily access content (such as events, blog posts, videos, sample projects, and tutorials) created by other members of the Amplify community.
  categories:
    - Blog
    - Directory
    - Education
    - Technology
  built_by: Nikhil Swaminathan
  built_by_url: https://github.com/swaminator
  featured: false
- title: Cal State Monterey Bay
  url: https://csumb.edu
  main_url: https://csumb.edu
  source_url: https://github.com/csumb/csumb-gatsby
  description: >
    A website for the entire campus of California State University, Monterey Bay.
  categories:
    - Education
    - Government
  built_by: CSUMB Web Team
  built_by_url: https://csumb.edu/web/team
  featured: false
- title: BestPricingPages.com
  url: https://bestpricingpages.com
  main_url: https://bestpricingpages.com
  source_url: https://github.com/jpvalery/pricingpages/
  description: >
    A repository of the best pricing pages by the best companies. Built in less than a week.
    Inspired by RGE and since pricingpages.xyz no longer exists, I felt such a resource was missing and could be helpful to many people.
  categories:
    - Business
    - Community
    - Entrepreneurship
    - Open Source
    - Technology
  built_by: Jp Valery
  built_by_url: https://jpvalery.me
  featured: false
- title: Lendo Austria
  url: https://lendo.at
  main_url: https://lendo.at
  description: >
    A Comparison site for best private loan offer from banks in Austria.
  categories:
    - Business
    - Finance
  built_by: Lendo developers
  featured: false
- title: Visual Cloud FX
  url: https://visualcloudfx.com
  main_url: https://visualcloudfx.com
  source_url: https://github.com/jjcav84/visualcloudfx
  description: >
    Basic static site built with MDBootstrap, React, and Gatsby
  categories:
    - Consulting
    - Portfolio
  built_by: Jacob Cavazos
  built_by_url: https://jacobcavazos.com
- title: Matthew Miller (Me4502)
  url: https://matthewmiller.dev
  main_url: https://matthewmiller.dev
  description: >
    The personal site, blog and portfolio of Matthew Miller (Me4502)
  categories:
    - Blog
    - Programming
    - Technology
    - Portfolio
  built_by: Matthew Miller
  featured: false
- title: Årets Kontor
  url: https://aretskontor.newst.se
  main_url: https://aretskontor.newst.se
  description: >
    A swedish competition for "office of the year" in sweden with a focus on design. Built with MDBootstrap and Gatsby.
  categories:
    - Real Estate
    - Marketing
  built_by: Victor Björklund
  built_by_url: https://victorbjorklund.com
  featured: false
- title: Kyma
  url: https://kyma-project.io
  main_url: https://kyma-project.io
  source_url: https://github.com/kyma-project/website
  description: >
    This website holds overview, blog and documentation for Kyma open source project that is a Kubernates based application extensibility framework.
  categories:
    - Documentation
    - Blog
    - Technology
    - Open Source
  built_by: Kyma developers
  built_by_url: https://twitter.com/kymaproject
  featured: false
- title: Verso
  main_url: https://verso.digital
  url: https://verso.digital
  description: >
    Verso is a creative technology studio based in Singapore. Site built with Gatsby and Netlify.
  categories:
    - Agency
    - Consulting
    - Design
    - Technology
  built_by: Verso
  built_by_url: https://verso.digital
  featured: false
- title: Camilo Holguin
  url: https://camiloholguin.me
  main_url: https://camiloholguin.me
  source_url: https://github.com/camiloholguin/gatsby-portfolio
  description: >
    Portfolio site using GatsbyJS and WordPress REST API.
  categories:
    - WordPress
    - Portfolio
    - Web Development
  built_by: Camilo Holguin
  built_by_url: https://camiloholguin.me
  featured: false
- title: Bennett Hardwick
  url: https://bennetthardwick.com
  main_url: https://bennetthardwick.com
  description: >
    The personal website and blog of Bennett Hardwick, an Australian software developer and human being.
  categories:
    - Blog
    - Programming
    - Technology
  source_url: https://github.com/bennetthardwick/website
  built_by: Bennett Hardwick
  built_by_url: https://bennetthardwick.com
  featured: false
- title: Sindhuka
  url: https://sindhuka.org/
  main_url: https://sindhuka.org/
  description: >
    Official website of the Sindhuka initiative, a sustainable farmers' network in Nepal.
  categories:
    - Business
    - Community
    - Government
    - Marketing
  source_url: https://github.com/Polcius/sindhuka-serif
  built_by: Pol Milian
  built_by_url: https://github.com/Polcius/
  featured: false
- title: ERS HCL Open Source Portal
  url: https://ers-hcl.github.io/
  main_url: https://ers-hcl.github.io/
  description: >
    Official site for ERS-HCL GitHub organizational site. This is a hybrid app with static and dynamic content, providing a details of the open source projects, initiatives, innovation ideas within ERS-HCL. It pulls data from various data sources including GitHub APIs, MDX based blog posts, excel files. It also hosts an ideas app that is based on Firebase.
  categories:
    - Open Source
    - Blog
    - Technology
    - Web Development
    - Community
    - Documentation
  source_url: https://github.com/ERS-HCL/gatsby-ershcl-app
  built_by: Tarun Kumar Sukhu
  built_by_url: https://github.com/tsukhu
- title: Sandbox
  url: https://www.sandboxneu.com/
  main_url: https://www.sandboxneu.com/
  source_url: https://github.com/sandboxneu/sandboxneu.com
  description: >
    Official website of Sandbox, a Northeastern University student group that builds software for researchers.
  categories:
    - Marketing
  built_by: Sandbox at Northeastern
  built_by_url: https://github.com/sandboxneu/
  featured: false
- title: Accessible App
  main_url: https://accessible-app.com
  url: https://accessible-app.com
  source_url: https://github.com/accessible-app/accessible-app_com
  description: >
    Learn how to build inclusive web applications and Single Page Apps in modern JavaScript frameworks. This project collects strategies, links, patterns and plugins for React, Vue and Angular.
  categories:
    - Accessibility
    - Web Development
    - JavaScript
  built_by: Marcus Herrmann
  built_by_url: https://marcus.io
  featured: false
- title: PygmalionPolymorph
  url: https://pygmalionpolymorph.com
  main_url: https://pygmalionpolymorph.com
  source_url: https://github.com/PygmalionPolymorph/portfolio
  description: >
    Portfolio of artist, musician and developer PygmalionPolymorph.
  categories:
    - Portfolio
    - Gallery
    - Music
    - Photography
    - Web Development
  built_by: PygmalionPolymorph
  built_by_url: https://pygmalionpolymorph.com
  featured: false
- title: Gonzalo Nuñez Photographer
  main_url: https://www.gonzalonunez.com
  url: https://www.gonzalonunez.com
  description: >
    Website for Cancun based destination wedding photographer Gonzalo Nuñez. Site built with GatsbyJS, WordPress API and Netlify.
  categories:
    - Photography
    - Portfolio
    - WordPress
  built_by: Miguel Mayo
  built_by_url: https://www.miguelmayo.com
  featured: false
- title: Element 84
  main_url: https://www.element84.com
  url: https://www.element84.com
  description: >
    A software development firm that designs and builds ambitious software products engineered for high scalability.
  categories:
    - Agency
    - Blog
    - Consulting
    - Portfolio
    - Programming
    - Science
    - Technology
    - Web Development
- title: Measures for Justice
  main_url: https://www.measuresforjustice.org
  url: https://www.measuresforjustice.org
  description: >
    Measures for Justice gathers criminal justice data at the county level and makes it available on a free public Data Portal. Site rebuilt from scratch with GatsbyJS.
  categories:
    - Nonprofit
    - Marketing
  featured: false
- title: Raconteur Agency
  main_url: https://www.raconteur.net/agency
  url: https://www.raconteur.net/agency
  description: >
    Raconteur Agency is a London-based content marketing agency for B2B brands. We have rebuilt their site with Gatsby v2 using their existing WordPress backend as the data source. By switching from WordPress to GatsbyJS we have achieved a 200%+ improvement in page load times and went from a Lighthouse performance score of 49 to 100.
  categories:
    - Agency
    - Marketing
    - WordPress
  built_by: Jacob Herper
  built_by_url: https://herper.io
  featured: false
- title: GreenOrbit
  main_url: https://greenorbit.com/
  url: https://greenorbit.com/
  description: >
    Cloud-based intranet software. Get your people going with everything you need, built in.
  categories:
    - Business
    - App
    - Productivity
    - Technology
  built_by: Effective Digital
  built_by_url: https://effective.digital/
- title: Purple11
  main_url: https://purple11.com/
  url: https://purple11.com/
  description: >
    Purple11 is a site for photography and photo retouching tips and tricks.
  categories:
    - Blog
    - Photography
  built_by: Sébastien Noël
  built_by_url: https://blkfuel.com/
  featured: false
- title: PerfReviews
  main_url: https://perf.reviews/
  url: https://perf.reviews/
  source_url: https://github.com/PerfReviews/PerfReviews
  description: >
    The best content about web performance in spanish language.
  categories:
    - Web Development
  built_by: Joan León & José M. Pérez
  built_by_url: https://perf.reviews/nosotros/
  featured: false
- title: Un Backend - Blog
  main_url: https://www.unbackend.pro/
  url: https://www.unbackend.pro/
  description: >
    The personal website and blog of Camilo Ramírez, a backend developer :).
  categories:
    - Blog
    - Programming
    - Technology
  source_url: https://github.com/camilortte/camilortte.github.com
  built_by: Camilo Ramírez
  built_by_url: https://www.unbackend.pro/about
  featured: false
- title: Hitesh Vaghasiya
  main_url: https://hiteshvaghasiya.com/
  url: https://hiteshvaghasiya.com/
  description: >
    This is Hitesh Vaghasiya's blog. This blog is help you an E-Commerce like Magento, Shopify, and BigCommece.
  categories:
    - Blog
    - Programming
    - Technology
    - Web Development
  built_by: Hitesh Vaghasiya
  built_by_url: https://hiteshvaghasiya.com/
  featured: false
- title: Aditus
  main_url: https://www.aditus.io
  url: https://www.aditus.io
  description: >
    Aditus is the accessibility tool for your team. We help teams build accessible websites and products.
  categories:
    - Accessibility
    - Education
  built_by: Aditus
  built_by_url: https://www.aditus.io
  featured: false
- title: Ultra Config
  main_url: https://ultraconfig.com.au/
  url: https://ultraconfig.com.au/ultra-config-generator/
  description: >
    Ultra Config Generator is a software application for Network Engineers to efficiently manage their network infrastructure.
  categories:
    - Blog
    - Technology
  built_by: Ultra Config
  built_by_url: https://ultraconfig.com.au/
  featured: false
- title: Malice
  main_url: https://malice.fr/
  url: https://malice.fr/
  description: >
    Malice is a cyber-training  platform for learning, validating and improving security related skills through simulated scenarios and challenges.
  categories:
    - Security
    - Technology
  built_by: Sysdream
  built_by_url: https://sysdream.com/
  featured: false
- title: Nash
  main_url: https://nash.io/
  url: https://nash.io/
  description: >
    Nash is a decentralized platform for trading, payment and other financial services. Our goal is to bring distributed finance to everyone by making blockchain technology fast and easy to use. We employ an off-chain engine to match trades rapidly, but never take control of customers’ assets. Our intuitive interface offers easy access to a range of trading, payment and investment functions.
  categories:
    - Portfolio
    - Security
    - Technology
  built_by: Andrej Gajdos
  built_by_url: https://andrejgajdos.com/
  featured: false
- title: Axel Fuhrmann
  url: https://axelfuhrmann.com
  main_url: https://axelfuhrmann.com
  source_url: https://github.com/afuh/axelfuhrmann.com
  description: >
    Personal portfolio.
  categories:
    - Portfolio
    - Freelance
    - Web Development
  featured: false
- title: Alaina Viau
  url: https://www.alainaviau.com
  main_url: https://www.alainaviau.com
  description: >
    Official website of Canadian opera director, creator, and producer Alaina Viau. Site designed by Stephen Bell.
  categories:
    - Portfolio
    - Music
  built_by: Michael Uloth
  built_by_url: "https://www.michaeluloth.com"
- title: Alison Moritz
  url: https://www.alisonmoritz.com
  main_url: https://www.alisonmoritz.com
  description: >
    Official website of American stage director Alison Moritz. Site designed by Stephen Bell.
  categories:
    - Portfolio
    - Music
  built_by: Michael Uloth
  built_by_url: "https://www.michaeluloth.com"
- title: Luke Secomb Digital
  url: https://lukesecomb.digital
  main_url: https://lukesecomb.digital
  source_url: https://github.com/lukethacoder/luke-secomb-simple
  description: >
    A simple portfolio site built using TypeScript, Markdown and React Spring.
  categories:
    - Portfolio
    - Web Development
  built_by: Luke Secomb
  built_by_url: https://lukesecomb.digital
  featured: false
- title: We are Brew
  url: https://www.wearebrew.co.uk
  main_url: https://www.wearebrew.co.uk
  description: >
    Official website for Brew, a Birmingham based Digital Marketing Agency.
  categories:
    - Portfolio
    - Web Development
    - Agency
    - Marketing
  built_by: Brew Digital
  built_by_url: https://www.wearebrew.co.uk
- title: Global City Data
  main_url: https://globalcitydata.com
  url: https://globalcitydata.com
  source_url: https://github.com/globalcitydata/globalcitydata
  description: >
    Global City Data is an open, easily browsable platform to showcase peer-reviewed urban datasets and models created by different research groups.
  categories:
    - Education
    - Open Source
  built_by: Rafi Barash
  built_by_url: https://rafibarash.com
  featured: false
- title: Submittable
  url: https://www.submittable.com
  main_url: https://www.submittable.com
  description: >
    Submissions made simple. Submittalbe is a cloud-based submissions manager that lets you accept, review, and make decisions on any kind of digital content.
  categories:
    - Technology
    - Marketing
  built_by: Genevieve Crow
  built_by_url: https://github.com/g-crow
- title: Appmantle
  main_url: https://appmantle.com
  url: https://appmantle.com
  description: >
    Appmantle is a new way of creating apps. A complete modern app that you build yourself quickly & easily, without programming knowledge.
  categories:
    - App
    - Marketing
    - Landing Page
    - Mobile Development
    - Technology
  built_by: Appmantle
  built_by_url: https://appmantle.com
  featured: false
- title: Acto
  main_url: https://www.acto.dk/
  url: https://www.acto.dk/
  description: >
    Tomorrows solutions - today. Acto is an innovative software engineering company, providing your business with high-quality, scalable and maintainable software solutions, to make your business shine.
  categories:
    - Agency
    - Technology
    - Web Development
    - Mobile Development
  built_by: Acto
  built_by_url: https://www.acto.dk/
- title: Gatsby GitHub Stats
  url: https://gatsby-github-stats.netlify.com
  main_url: https://gatsby-github-stats.netlify.com
  source_url: https://github.com/lannonbr/gatsby-github-stats/
  description: >
    Statistics Dashboard for Gatsby GitHub repository
  categories:
    - Data
  built_by: Benjamin Lannon
  built_by_url: https://lannonbr.com
  featured: false
- title: Graphic Intuitions
  url: https://www.graphicintuitions.com/
  main_url: https://www.graphicintuitions.com/
  description: >
    Digital marketing agency located in Morris, Manitoba.
  categories:
    - Agency
    - Web Development
    - Marketing
  featured: false
- title: Smooper
  url: https://www.smooper.com/
  main_url: https://www.smooper.com/
  description: >
    We connect you with digital marketing experts for 1 on 1 consultation sessions
  categories:
    - Marketing
    - Directory
  featured: false
- title: Lesley Barber
  url: https://www.lesleybarber.com/
  main_url: https://www.lesleybarber.com/
  description: >
    Official website of Canadian film composer Lesley Barber.
  categories:
    - Portfolio
    - Music
  built_by: Michael Uloth
  built_by_url: https://www.michaeluloth.com
- title: Timeline of Terror
  main_url: https://timelineofterror.org/
  url: https://timelineofterror.org/
  source_url: https://github.com/Symbitic/timeline-of-terror
  description: >
    Complete guide to the events of September 11, 2001.
  categories:
    - Directory
    - Government
  built_by: Alex Shaw
  built_by_url: https://github.com/Symbitic/
  featured: false
- title: Pill Club
  url: https://thepillclub.com
  main_url: https://thepillclub.com
  description: >
    Zero Copay With Insurance + Free Shipping + Bonus Gifts + Online Delivery – Birth Control Delivery and Prescription
  categories:
    - Marketing
    - Healthcare
  built_by: Pill Club
  built_by_url: https://thepillclub.com
- title: myweekinjs
  url: https://www.myweekinjs.com/
  main_url: https://www.myweekinjs.com/
  source_url: https://github.com/myweekinjs/public-website
  description: >
    Challenge to create and/or learn something new in JavaScript each week.
  categories:
    - Blog
  built_by: Adriaan Janse van Rensburg
  built_by_url: https://github.com/HurricaneInteractive/
  featured: false
- title: The Edit Suite
  main_url: https://www.theeditsuite.com.au/
  url: https://www.theeditsuite.com.au/
  source_url: https://thriveweb.com.au/portfolio/the-edit-suite/
  description: >-
    The Edit Suite is an award winning video production and photography company based out of our Mermaid Beach studio on the Gold Coast of Australia but we also have the ability to work mobile from any location.
  categories:
    - Photography
    - Marketing
  built_by: Thrive Team - Gold Coast
  built_by_url: https://thriveweb.com.au/
  featured: false
- title: CarineRoitfeld
  main_url: https://www.carineroitfeld.com/
  url: https://www.carineroitfeld.com/
  description: >
    Online shop for Carine Roitfeld parfume
  categories:
    - eCommerce
  built_by: Ask Phill
  built_by_url: https://askphill.com
- title: EngineHub.org
  url: https://enginehub.org
  main_url: https://enginehub.org
  source_url: https://github.com/EngineHub/enginehub-website
  description: >
    The landing pages for EngineHub, the organisation behind WorldEdit, WorldGuard, CraftBook, and more
  categories:
    - Landing Page
    - Technology
    - Open Source
  built_by: Matthew Miller
  built_by_url: https://matthewmiller.dev
- title: Goulburn Physiotherapy
  url: https://www.goulburnphysiotherapy.com.au/
  main_url: https://www.goulburnphysiotherapy.com.au/
  description: >
    Goulburn Physiotherapy is a leader in injury prevention, individual and community health, and workplace health solutions across Central Victoria.
  categories:
    - Blog
    - Healthcare
  built_by: KiwiSprout
  built_by_url: https://kiwisprout.nz/
  featured: false
- title: TomTom Traffic Index
  main_url: https://www.tomtom.com/en_gb/traffic-index/
  url: https://www.tomtom.com/en_gb/traffic-index/
  description: >
    The TomTom Traffic Index provides drivers, city planners, auto manufacturers and policy makers with unbiased statistics and information about congestion levels in 403 cities across 56 countries on 6 continents.
  categories:
    - Travel
    - Data
  built_by: TomTom
  built_by_url: https://tomtom.com
  featured: false
- title: PrintAWorld | A 3D Printing and Fabrication Company
  main_url: https://prtwd.com/
  url: https://prtwd.com/
  description: >
    PrintAWorld is a NYC based fabrication and manufacturing company that specializes in 3D printing, 3D scanning, CAD Design,
    laser cutting, and rapid prototyping. We help artists, agencies and engineers turn their ideas into its physical form.
  categories:
    - Business
  featured: false
- title: Asjas
  main_url: https://asjas.co.za
  url: https://asjas.co.za/blog
  source_url: https://github.com/Asjas/Personal-Webpage
  description: >
    This is a website built with Gatsby v2 that uses Netlify CMS and Gatsby-MDX as a blog (incl. portfolio page).
  categories:
    - Web Development
    - Blog
    - Portfolio
  built_by: A-J Roos
  built_by_url: https://twitter.com/_asjas
  featured: false
- title: Glug-Infinite
  main_url: https://gluginfinite.github.io
  url: https://gluginfinite.github.io
  source_url: https://github.com/crstnmac/glug
  description: >
    This is a website built with Gatsby v2 that is deployed on GitHub using GitHub Pages and Netlify.
  categories:
    - Web Development
    - Blog
    - Portfolio
    - Agency
  built_by: Criston Macarenhas
  built_by_url: https://github.com/crstnmac
  featured: false
- title: The State of CSS Survey
  main_url: https://stateofcss.com/
  url: https://stateofcss.com/
  source_url: https://github.com/StateOfJS/state-of-css-2019
  description: >
    Annual CSS survey, brother of The State of JS Survey.
  categories:
    - Web Development
  built_by: Sacha Greif & Contribs
  built_by_url: https://github.com/StateOfJS
  featured: false
- title: Bytom Blockchain
  url: https://bytom.io/
  main_url: https://bytom.io/
  source_url: https://github.com/bytomlabs/bytom.io
  description: >
    Embrace the New Era of Bytom Blockchain
  categories:
    - Finance
    - Open Source
    - Technology
  built_by: Bytom Foundation
  built_by_url: https://bytom.io/
  featured: false
- title: Oerol Festival
  url: https://www.oerol.nl/nl/
  main_url: https://www.oerol.nl/en/
  description: >
    Oerol is a cultural festival on the island of Terschelling in the Netherlands that is held annually in June.
    The ten-day festival is focused on live, public theatre as well as music and visual arts.
  categories:
    - Event
    - Entertainment
  built_by: Oberon
  built_by_url: https://oberon.nl/
  featured: false
- title: Libra
  main_url: "https://libra.org/"
  url: "https://libra.org/"
  description: Libra's mission is to enable a simple global currency and financial infrastructure that empowers billions of people.
  featured: false
  categories:
    - Open Source
    - Technology
    - Finance
- title: Riffy Blog
  main_url: https://blog.rayriffy.com/
  url: https://blog.rayriffy.com/
  source_url: https://github.com/rayriffy/rayriffy-blog
  description: >
    Riffy Blog is async based beautiful highly maintainable site built by using Gatsby v2 with SEO optimized.
  categories:
    - Web Development
    - Blog
    - Open Source
    - Technology
    - Music
    - SEO
  built_by: Phumrapee Limpianchop
  built_by_url: https://rayriffy.com/
  featured: false
- title: The Coffee Collective
  url: https://coffeecollective.dk
  main_url: https://coffeecollective.dk
  description: >
    The Coffee Collective website is a JAM-stack based, multilingual, multi currency website/shop selling coffee, related products and subscriptions.
  categories:
    - eCommerce
    - Food
  built_by: Remotely (Anders Hallundbæk)
  built_by_url: https://remotely.dk
  featured: false
- title: Leadership Development International
  url: https://ldi.global
  main_url: https://ldi.global
  description: >
    A DatoCMS-backed site for an education and training company based in the US, China and the UAE.
  categories:
    - Education
    - Nonprofit
  built_by: Grant Holle
  built_by_url: https://grantholle.com
  featured: false
- title: Canvas 1839
  main_url: "https://www.canvas1839.com/"
  url: "https://www.canvas1839.com/"
  description: >-
    Online store for Canvas 1839 products, including pharmacological-grade CBD oil and relief cream.
  categories:
    - eCommerce
    - Marketing
  built_by: Corey Ward
  built_by_url: "http://www.coreyward.me/"
- title: Sparkle Stories
  main_url: "https://app.sparklestories.com/"
  url: "https://app.sparklestories.com/"
  description: >-
    Sparkle Stories is a streaming audio platform for children with over 1,200 original audio stories.
  categories:
    - App
    - Education
  built_by: Corey Ward
  built_by_url: "http://www.coreyward.me/"
- title: nehalist.io
  main_url: https://nehalist.io
  url: https://nehalist.io
  source_url: https://github.com/nehalist/nehalist.io
  description: >
    nehalist.io is a blog about software development, technology and all that kind of geeky stuff.
  categories:
    - Blog
    - Web Development
    - Open Source
  built_by: Kevin Hirczy
  built_by_url: https://nehalist.io
  featured: false
- title: March and Ash
  main_url: https://marchandash.com/
  url: https://marchandash.com/
  description: >-
    March and Ash is a customer-focused, licensed cannabis dispensary located in Mission Valley.
  categories:
    - eCommerce
    - Business
    - Blog
  built_by: Blueyellow
  built_by_url: https://blueyellow.io/
  featured: false
- title: T Two Industries
  description: >
    T Two Industries is a manufacturing company specializing in building custom truck decks, truck bodies, and trailers.
  main_url: https://www.ttwo.ca
  url: https://www.ttwo.ca
  categories:
    - Business
  built_by: https://www.t2.ca
  built_by_url: https://www.t2.ca
  featured: false
- title: Cali's Finest Landscaping
  url: https://www.calisfinestlandscaping.com/
  main_url: https://www.calisfinestlandscaping.com/
  description: >
    A team of hard-working, quality-obsessed landscaping professionals looking to take dreams and transform them into reality.
  categories:
    - Business
  built_by: David Krasniy
  built_by_url: http://dkrasniy.com
  featured: false
- title: Vazco
  url: https://www.vazco.eu
  main_url: https://www.vazco.eu
  description: >
    Vazco works for clients from all around the world in future-proof technologies and help them build better products.
  categories:
    - Agency
    - Web Development
    - Blog
    - Business
    - Technology
  built_by: Vazco
  built_by_url: https://www.vazco.eu
  featured: false
- title: Major League Eating
  main_url: https://majorleagueeating.com
  url: https://majorleagueeating.com
  description: >
    Major League Eating is the professional competitive eating organization that runs the Nathan’s Famous Coney Island Hot Dog eating contest on July 4th, among other eating events.
  categories:
    - Entertainment
    - Sports
  built_by: Carmen Cincotti
  built_by_url: https://github.com/ccincotti3
  featured: false
- title: APIs You Won't Hate
  url: https://apisyouwonthate.com/blog
  main_url: https://apisyouwonthate.com
  source_url: http://github.com/apisyouwonthate/apisyouwonthate.com
  description: >
    API development is a topic very close to our hearts. APIs You Won't Hate is a team and community dedicated to learning, writing, sharing ideas and bettering understanding of API practices. Together we can erradicate APIs we hate.
  categories:
    - Blog
    - Education
    - eCommerce
    - API
    - Community
    - Learning
    - Open Source
    - Technology
    - Web Development
  built_by: Mike Bifulco
  built_by_url: https://github.com/mbifulco
  featured: false
- title: Sankarsan Kampa
  main_url: "https://traction.one"
  url: "https://traction.one"
  description: Full time programmer, part time gamer, exploring the details of programmable systems and how to stretch their capabilities.
  featured: false
  categories:
    - Portfolio
    - Freelance
- title: AwesomeDocs
  main_url: "https://awesomedocs.traction.one/"
  url: "https://awesomedocs.traction.one/install"
  source_url: "https://github.com/AwesomeDocs/website"
  description: An awesome documentation website generator!
  featured: false
  categories:
    - Open Source
    - Web Development
    - Technology
    - Documentation
  built_by: Sankarsan Kampa
  built_by_url: "https://traction.one"
- title: Prism Programming Language
  main_url: "https://prism.traction.one/"
  url: "https://prism.traction.one/"
  source_url: "https://github.com/PrismLang/website"
  description: Interpreted, high-level, programming language.
  featured: false
  categories:
    - Programming
    - Open Source
    - Technology
    - Documentation
  built_by: Sankarsan Kampa
  built_by_url: "https://traction.one"
- title: Arnondora
  main_url: "https://arnondora.in.th/"
  url: "https://arnondora.in.th/"
  source_url: "https://github.com/arnondora/arnondoraBlog"
  description: Arnondora is a personal blog by Arnon Puitrakul
  categories:
    - Blog
    - Programming
    - Technology
  built_by: Arnon Puitrakul
  built_by_url: "https://arnondora.in.th/"
  featured: false
- title: KingsDesign
  url: "https://www.kingsdesign.com.au/"
  main_url: "https://www.kingsdesign.com.au/"
  description: KingsDesign is a Hobart based web design and development company. KingsDesign creates, designs, measures and improves web based solutions for businesses and organisations across Australia.
  categories:
    - Agency
    - Technology
    - Portfolio
    - Consulting
    - User Experience
  built_by: KingsDesign
  built_by_url: "https://www.kingsdesign.com.au"
- title: EasyFloh | Easy Flows for all
  url: "https://www.easyfloh.com"
  main_url: "https://www.easyfloh.com"
  description: >
    EasyFloh is for creating simple flows for your organisation. An organisation
    can design own flows with own stages.
  categories:
    - Business
    - Landing Page
  built_by: Vikram Aroskar
  built_by_url: "https://medium.com/@vikramaroskar"
  featured: false
- title: Home Alarm Report
  url: https://homealarmreport.com/
  main_url: https://homealarmreport.com/
  description: >
    Home Alarm Report is dedicated to helping consumers make informed decisions
    about home security solutions. The site was easily migrated from a legacy WordPress
    installation and the dev team chose Gatsby for its site speed and SEO capabilities.
  categories:
    - Blog
    - Business
    - SEO
    - Technology
  built_by: Centerfield Media
  built_by_url: https://www.centerfield.com
- title: Just | FX for treasurers
  url: "https://www.gojust.com"
  main_url: "https://www.gojust.com"
  description: >
    Just provides a single centralized view of FX for corporate treasurers. See interbank market prices, and access transaction cost analysis.
  categories:
    - Finance
    - Technology
  built_by: Bejamas
  built_by_url: "https://bejamas.io/"
  featured: false
- title: Bureau for Good | Nonprofit branding, web and print communications
  url: "https://www.bureauforgood.com"
  main_url: "https://www.bureauforgood.com"
  description: >
    Bureau for Good helps nonprofits explain why they matter across digital & print media. Bureau for Good crafts purpose-driven identities, websites & print materials for changemakers.
  categories:
    - Nonprofit
    - Agency
    - Design
  built_by: Bejamas
  built_by_url: "https://bejamas.io/"
  featured: false
- title: Atelier Cartier Blumen
  url: "https://www.ateliercartier.ch"
  main_url: "https://www.ateliercartier.ch"
  description: >
    Im schönen Kreis 6 in Zürich kreiert Nicole Cartier Blumenkompositionen anhand Charaktereigenschaften oder Geschichten zur Person an. Für wen ist Dein Blumenstrauss gedacht? Einzigartige Floristik Blumensträusse, Blumenabos, Events, Shootings. Site designed by https://www.stolfo.co
  categories:
    - eCommerce
    - Design
  built_by: Bejamas
  built_by_url: "https://bejamas.io/"
  featured: false
- title: Veronym – Cloud Security Service Provider
  url: "https://www.veronym.com"
  main_url: "https://www.veronym.com"
  description: >
    Veronym is securing your digital transformation. A comprehensive Internet security solution for business. Stay safe no matter how, where and when you connect.
  categories:
    - Security
    - Technology
    - Business
  built_by: Bejamas
  built_by_url: "https://bejamas.io/"
  featured: false
- title: Devahoy
  url: "https://devahoy.com/"
  main_url: "https://devahoy.com/"
  description: >
    Devahoy is a personal blog written in Thai about software development.
  categories:
    - Blog
    - Programming
  built_by: Chai Phonbopit
  built_by_url: "https://github.com/phonbopit"
  featured: false
- title: Venus Lover
  url: https://venuslover.com
  main_url: https://venuslover.com
  description: >
    Venus Lover is a mobile app for iOS and Android so you can read your daily horoscope and have your natal chart, including the interpretation of the ascendant, planets, houses and aspects.
  categories:
    - App
    - Consulting
    - Education
    - Landing Page
- title: Write/Speak/Code
  url: https://www.writespeakcode.com/
  main_url: https://www.writespeakcode.com/
  description: >
    Write/Speak/Code is a non-profit on a mission to promote the visibility and leadership of technologists with marginalized genders through peer-led professional development.
  categories:
    - Community
    - Nonprofit
    - Open Source
    - Conference
  built_by: Nicola B.
  built_by_url: https://www.linkedin.com/in/nicola-b/
  featured: false
- title: Daniel Spajic
  url: https://danieljs.tech/
  main_url: https://danieljs.tech/
  source_url: https://github.com/dspacejs/portfolio
  description: >
    Passionate front-end developer with a deep, yet diverse skillset.
  categories:
    - Portfolio
    - Programming
    - Freelance
  built_by: Daniel Spajic
  featured: false
- title: Cosmotory
  url: https://cosmotory.netlify.com/
  main_url: https://cosmotory.netlify.com/
  description: >
    This is the educational blog containing various courses,learning materials from various authors from all over the world.
  categories:
    - Blog
    - Community
    - Nonprofit
    - Open Source
    - Education
  built_by: Hanishraj B Rao.
  built_by_url: https://hanishrao.netlify.com/
  featured: false
- title: Armorblox | Security Powered by Understanding
  url: https://www.armorblox.com
  main_url: https://www.armorblox.com
  description: >
    Armorblox is a venture-backed stealth cybersecurity startup, on a mission to build a game-changing enterprise security platform.
  categories:
    - Security
    - Technology
    - Business
  built_by: Bejamas
  built_by_url: https://bejamas.io
  featured: false
- title: Mojo
  url: https://www.mojo.is
  main_url: https://www.mojo.is/
  description: >
    We help companies create beautiful digital experiences
  categories:
    - Agency
    - Technology
    - Consulting
    - User Experience
    - Web Development
  featured: false
- title: Marcel Hauri
  url: https://marcelhauri.ch/
  main_url: https://marcelhauri.ch/
  description: >
    Marcel Hauri is an award-winning Magento developer and e-commerce specialist.
  categories:
    - Portfolio
    - Blog
    - Programming
    - Community
    - Open Source
    - eCommerce
  built_by: Marcel Hauri
  built_by_url: https://marcelhauri.ch
  featured: false
- title: Projektmanagementblog
  url: https://www.projektmanagementblog.de
  main_url: https://www.projektmanagementblog.de/
  source_url: https://github.com/StephanWeinhold/pmblog
  description: >
    Thoughts about modern project management. Built with Gatsby and Tachyons, based on Advanced Starter.
  categories:
    - Blog
  built_by: Stephan Weinhold
  built_by_url: https://stephanweinhold.com/
  featured: false
- title: Anthony Boyd Graphics
  url: https://www.anthonyboyd.graphics/
  main_url: https://www.anthonyboyd.graphics/
  description: >
    Free Graphic Design Resources by Anthony Boyd
  categories:
    - Portfolio
  built_by: Anthony Boyd
  built_by_url: https://www.anthonyboyd.com/
  featured: false
- title: Relocation Hero
  url: https://relocationhero.com
  main_url: https://relocationhero.com
  description: >
    Blog with FAQs related to Germany relocation. Built with Gatsby.
  categories:
    - Blog
    - Consulting
    - Community
  featured: false
- title: Zoe Rodriguez
  url: https://zoerodrgz.com
  main_url: https://zoerodrgz.com
  description: >
    Portfolio for Los Angeles-based designer Zoe Rodriguez. Built with Gatsby.
  categories:
    - Portfolio
    - Design
  built_by: Chase Ohlson
  built_by_url: https://chaseohlson.com
  featured: false
- title: TriActive USA
  url: https://triactiveusa.com
  main_url: https://triactiveusa.com
  description: >
    Website and blog for TriActive USA. Built with Gatsby.
  categories:
    - Landing Page
    - Business
  built_by: Chase Ohlson
  built_by_url: https://chaseohlson.com
- title: LaunchDarkly
  url: https://launchdarkly.com/
  main_url: https://launchdarkly.com/
  description: >
    LaunchDarkly is the feature management platform that software teams use to build better software, faster.
  categories:
    - Technology
    - Marketing
  built_by: LaunchDarkly
  built_by_url: https://launchdarkly.com/
  featured: false
- title: Arpit Goyal
  url: https://arpitgoyal.com
  main_url: https://arpitgoyal.com
  source_url: https://github.com/92arpitgoyal/ag-blog
  description: >
    Blog and portfolio website of a Front-end Developer turned Product Manager.
  categories:
    - Blog
    - Portfolio
    - Technology
    - User Experience
  built_by: Arpit Goyal
  built_by_url: https://twitter.com/_arpitgoyal
  featured: false
- title: Portfolio of Cole Townsend
  url: https://twnsnd.co
  main_url: https://twnsnd.co
  description: Portfolio of Cole Townsend, Product Designer
  categories:
    - Portfolio
    - User Experience
    - Web Development
    - Design
  built_by: Cole Townsend
  built_by_url: https://twitter.com/twnsndco
- title: Jana Desomer
  url: https://www.janadesomer.be/
  main_url: https://www.janadesomer.be/
  description: >
    I'm Jana, a digital product designer with coding skills, based in Belgium
  categories:
    - Portfolio
  built_by: Jana Desomer Designer/Developer
  built_by_url: https://www.janadesomer.be/
  featured: false
- title: Carbon8 Regenerative Agriculture
  url: https://www.carbon8.org.au/
  main_url: https://www.carbon8.org.au/
  description: >
    Carbon8 is a Not for Profit charity that supports Aussie farmers to transition to regenerative agriculture practices and rebuild the carbon (organic matter) in their soil from 1% to 8%.
  categories:
    - Nonprofit
    - eCommerce
  built_by: Little & Big
  built_by_url: "https://www.littleandbig.com.au/"
  featured: false
- title: Reactgo blog
  url: https://reactgo.com/
  main_url: https://reactgo.com/
  description: >
    It provides tutorials & articles about modern open source web technologies such as react,vuejs and gatsby.
  categories:
    - Blog
    - Education
    - Programming
    - Web Development
  built_by: Sai gowtham
  built_by_url: "https://twitter.com/saigowthamr"
  featured: false
- title: City Springs
  url: https://citysprings.com/
  main_url: https://citysprings.com/
  description: >
    Sandy Springs is a city built on creative thinking and determination. They captured a bold vision for a unified platform to bring together new and existing information systems. To get there, the Sandy Springs communications team partnered with Mediacurrent on a new Drupal 8 decoupled platform architecture with a Gatsbyjs front end to power both the City Springs website and its digital signage network. Now, the Sandy Springs team can create content once and publish it everywhere.
  categories:
    - Community
    - Government
  built_by: Mediacurrent
  built_by_url: https://www.mediacurrent.com
  featured: false
- title: Behalf
  url: https://www.behalf.no/
  main_url: https://www.behalf.no/
  description: >
    Behalf is Norwegian based digital design agency.
  categories:
    - Agency
    - Portfolio
    - Business
    - Consulting
    - Design
    - Design System
    - Marketing
    - Web Development
    - User Experience
  built_by: Behalf
  built_by_url: https://www.behalf.no/
  featured: false
- title: Saxenhammer & Co.
  url: https://saxenhammer-co.com/
  main_url: https://saxenhammer-co.com/
  description: >
    Saxenhammer & Co. is a leading boutique investment bank in Continental Europe. The firm’s strong track record is comprised of the execution of 200 successful transactions across all major industries.
  categories:
    - Consulting
    - Finance
    - Business
  built_by: Axel Fuhrmann
  built_by_url: https://axelfuhrmann.com/
  featured: false
- title: UltronEle
  url: http://ultronele.com
  main_url: https://runbytech.github.io/ueofcweb/
  source_url: https://github.com/runbytech/ueofcweb
  description: >
    UltronEle is a light, fast, simple yet interesting serverless e-learning CMS based on GatsbyJS. It aims to provide a easy-use product for tutors, teachers, instructors from all kinks of fields with near-zero efforts to setup their own authoring tool and content publish website.
  categories:
    - Education
    - Consulting
    - Landing Page
    - Web Development
    - Open Source
    - Learning
  built_by: RunbyTech
  built_by_url: http://runbytech.co
  featured: false
- title: Nick Selvaggio
  url: https://nickgs.com/
  main_url: https://nickgs.com/
  description: >
    The personal website of Nick Selvaggio. Long Island based web developer, teacher, and technologist.
  categories:
    - Consulting
    - Programming
    - Web Development
  featured: false
- title: Free & Open Source Gatsby Themes by LekoArts
  main_url: "https://themes.lekoarts.de"
  url: "https://themes.lekoarts.de"
  source_url: "https://github.com/LekoArts/gatsby-themes/tree/master/www"
  built_by: LekoArts
  built_by_url: "https://github.com/LekoArts"
  description: >-
    Get high-quality and customizable Gatsby themes to quickly bootstrap your website! Choose from many professionally created and impressive designs with a wide variety of features and customization options. Use Gatsby Themes to take your project to the next level and let you and your customers take advantage of the many benefits Gatsby has to offer.
  categories:
    - Open Source
    - Directory
    - Marketing
    - Landing Page
  featured: false
- title: Lars Roettig
  url: https://larsroettig.dev/
  main_url: https://larsroettig.dev/
  description: >
    Lars Roettig is a Magento Maintainer and e-commerce specialist. On his Blog, he writes Software Architecture and Magento Development.
  categories:
    - Portfolio
    - Blog
    - Programming
    - Community
    - Open Source
    - eCommerce
  built_by: Lars Roettig
  built_by_url: https://larsroettig.dev/
  featured: false
- title: Cade Kynaston
  url: https://cade.codes
  main_url: https://cade.codes
  source_url: https://github.com/cadekynaston/gatsby-portfolio
  description: >
    Cade Kynaston's Portfolio
  categories:
    - Portfolio
  built_by: Cade Kynaston
  built_by_url: https://github.com/cadekynaston
  featured: false
- title: Growable Meetups
  url: https://www.growable.io/
  main_url: https://www.growable.io/
  description: >
    Growable - Events to Accelerate your career in Tech. Made with <3 with Gatsby, React & Netlify by Talent Point in London.
  categories:
    - Event
    - Technology
    - Education
    - Community
    - Conference
  built_by: Talent Point
  built_by_url: https://github.com/talent-point/
  featured: false
- title: Fantastic Metropolis
  main_url: https://fantasticmetropolis.com
  url: https://fantasticmetropolis.com
  description: >
    Fantastic Metropolis ran between 2001 and 2006, highlighting the potential of literary science fiction and fantasy.
  categories:
    - Entertainment
  built_by: Luis Rodrigues
  built_by_url: https://goblindegook.com
  featured: false
- title: Simon Koelewijn
  main_url: https://simonkoelewijn.nl
  url: https://simonkoelewijn.nl
  description: >
    Personal blog of Simon Koelewijn, where he blogs about UX, analytics and web development (in Dutch). Made awesome and fast by using Gatsby 2.x (naturally) and gratefully using Netlify and Netlify CMS.
  categories:
    - Freelance
    - Blog
    - Web Development
    - User Experience
  built_by: Simon Koelewijn
  built_by_url: https://simonkoelewijn.nl
  featured: false
- title: Raconteur Careers
  main_url: https://careers.raconteur.net
  url: https://careers.raconteur.net
  description: >
    Raconteur is a London-based publishing house and content marketing agency. We have built this careers portal Gatsby v2 with TypeScript, Styled-Components, React-Spring and Contentful.
  categories:
    - Media
    - Marketing
    - Landing Page
  built_by: Jacob Herper
  built_by_url: https://herper.io
  featured: false
- title: Frankly Steve
  url: https://www.franklysteve.com/
  main_url: https://www.franklysteve.com/
  description: >
    Wedding photography with all the hugs, tears, kisses, smiles, laughter, banter, kids up trees, friends in hedges.
  categories:
    - Photography
    - Portfolio
  built_by: Little & Big
  built_by_url: "https://www.littleandbig.com.au/"
  featured: false
- title: Eventos orellana
  description: >-
    We are a company dedicated to providing personalized and professional advice
    for the elaboration and coordination of social and business events.
  main_url: "https://eventosorellana.com/"
  url: "https://eventosorellana.com/"
  featured: false
  categories:
    - Gallery
  built_by: Ramón Chancay
  built_by_url: "https://ramonchancay.me/"
- title: DIA Supermercados
  main_url: https://dia.com.br
  url: https://dia.com.br
  description: >-
    Brazilian retailer subsidiary, with more than 1,100 stores in Brazil, focusing on low prices and exclusive DIA Products.
  categories:
    - Business
  built_by: CloudDog
  built_by_url: https://clouddog.com.br
  featured: false
- title: AntdSite
  main_url: https://antdsite.yvescoding.org
  url: https://antdsite.yvescoding.org
  description: >-
    A static docs generator based on Ant Design and GatsbyJs.
  categories:
    - Documentation
  built_by: Yves Wang
  built_by_url: https://antdsite.yvescoding.org
- title: Fourpost
  url: https://www.fourpost.com
  main_url: https://www.fourpost.com
  description: >
    Fourpost is a shopping destination for today’s family that combines the best brands and experiences under one roof.
  categories:
    - Marketing
  built_by: Fourpost
  built_by_url: https://github.com/fourpost
  featured: false
- title: ReactStudy Blog
  url: https://elated-lewin-51cf0d.netlify.com
  main_url: https://elated-lewin-51cf0d.netlify.com
  description: >
    Belong to your own blog by gatsby
  categories:
    - Blog
  built_by: 97thjingba
  built_by_url: https://github.com/97thjingba
  featured: false
- title: George
  main_url: https://kind-mestorf-5a2bc0.netlify.com
  url: https://kind-mestorf-5a2bc0.netlify.com
  description: >
    shiny new web built with Gatsby
  categories:
    - Blog
    - Portfolio
    - Gallery
    - Landing Page
    - Design
    - Web Development
    - Open Source
    - Science
  built_by: George Davituri
  featured: false

- title: CEO amp
  main_url: https://www.ceoamp.com
  url: https://www.ceoamp.com
  description: >
    CEO amp is an executive training programme to amplify a CEO's voice in the media. This site was built with Gatsby v2, Styled-Components, TypeScript and React Spring.
  categories:
    - Consulting
    - Entrepreneurship
    - Marketing
    - Landing Page
  built_by: Jacob Herper
  built_by_url: https://herper.io
  featured: false
- title: QuantumBlack
  main_url: https://www.quantumblack.com/
  url: https://www.quantumblack.com/
  description: >
    We help companies use data to make distinctive, sustainable and significant improvements to their performance.
  categories:
    - Technology
    - Consulting
    - Data
    - Design
  built_by: Richard Westenra
  built_by_url: https://www.richardwestenra.com/
  featured: false
- title: Coffeeshop Creative
  url: https://www.coffeeshopcreative.ca
  main_url: https://www.coffeeshopcreative.ca
  description: >
    Marketing site for a Toronto web design and videography studio.
  categories:
    - Marketing
    - Agency
    - Design
    - Video
    - Web Development
  built_by: Michael Uloth
  built_by_url: https://www.michaeluloth.com
  featured: false
- title: Daily Hacker News
  url: https://dailyhn.com
  main_url: https://dailyhn.com
  description: >
    Daily Hacker News presents the top five stories from Hacker News daily.
  categories:
    - Entertainment
    - Design
    - Web Development
    - Technology
    - Science
  built_by: Joeri Smits
  built_by_url: https://joeri.dev
  featured: false
- title: Grüne Dresden
  main_url: https://ltw19dresden.de
  url: https://ltw19dresden.de
  description: >
    This site was built for the Green Party in Germany (Bündnis 90/Die Grünen) for their local election in Dresden, Saxony. The site was built with Gatsby v2 and Styled-Components.
  categories:
    - Government
    - Nonprofit
  built_by: Jacob Herper
  built_by_url: https://herper.io
- title: Gratsy
  url: https://gratsy.com/
  main_url: https://gratsy.com/
  description: >
    Gratsy: Feedback To Give Back
  categories:
    - Agency
    - Marketing
    - Landing Page
  built_by: Whalar
  built_by_url: https://whalar.com/
  featured: false
- title: deepThreads
  main_url: https://deepthreads.com
  url: https://deepthreads.com/
  description: >
    deepThreads is a shiny new website built with Gatsby v2.  We make art using deep learning along with print on demand providers to create some cool stuff!
  categories:
    - eCommerce
  built_by: Kyle Kitlinski
  built_by_url: http://github.com/k-kit
  featured: false
- title: Smoopit
  main_url: https://smoopit.com
  url: https://smoopit.com/
  description: >
    Smoopit helps you schedule meetings without the extra effort of checking your availability or back-and-forth emails.
  categories:
    - Business
    - Productivity
  built_by: Chandra Bhushan
  built_by_url: https://github.com/chandu2304
  featured: false
- title: Mill3 Studio
  main_url: https://mill3.studio/en/
  url: https://mill3.studio/en/
  description: >
    Our agency specializes in the analysis, strategy and development of digital products.
  categories:
    - Agency
    - Portfolio
  built_by: Mill3
  built_by_url: https://mill3.studio/en/
  featured: false
- title: Zellement
  main_url: https://www.zellement.com
  url: https://www.zellement.com
  description: >
    Online portfolio of Dan Farrow from Nottingham, UK.
  categories:
    - Portfolio
  built_by: Zellement
  built_by_url: https://www.zellement.com
  featured: false
- title: Fullstack HQ
  url: https://fullstackhq.com/
  main_url: https://fullstackhq.com/
  description: >
    Get immediate access to a battle-tested team of designers and developers on a pay-as-you-go monthly subscription.
  categories:
    - Agency
    - Consulting
    - Freelance
    - Marketing
    - Portfolio
    - Web Development
    - App
    - Business
    - Design
    - JavaScript
    - Technology
    - User Experience
    - Web Development
    - eCommerce
    - WordPress
  built_by: Fullstack HQ
  built_by_url: https://fullstackhq.com/
  featured: false
- title: Cantas
  main_url: https://www.cantas.co.jp
  url: https://www.cantas.co.jp
  description: >
    Cantas is digital marketing company in Japan.
  categories:
    - Business
    - Agency
  built_by: Cantas
  built_by_url: https://www.cantas.co.jp
  featured: false
- title: Sheringham Shantymen
  main_url: https://www.shantymen.com/
  url: https://www.shantymen.com/
  description: >
    The Sheringham Shantymen are a sea shanty singing group that raise money for the RNLI in the UK.
  categories:
    - Music
    - Community
    - Entertainment
    - Nonprofit
  built_by: Zellement
  built_by_url: https://www.zellement.com/
  featured: false
- title: WP Spark
  main_url: https://wpspark.io/
  url: https://wpspark.io/
  description: >
    Create blazing fast website with WordPress and our Gatsby themes.
  categories:
    - Agency
    - Community
    - Blog
    - WordPress
  built_by: wpspark
  built_by_url: https://wpspark.io/
- title: Ronald Langeveld
  description: >
    Ronald Langeveld's blog and Web Development portfolio website.
  main_url: "https://www.ronaldlangeveld.com"
  url: "https://www.ronaldlangeveld.com"
  categories:
    - Blog
    - Web Development
    - Freelance
    - Portfolio
    - Consulting
  featured: false
- title: Golfonaut
  description: >
    Golfonaut - Golf application for Apple Watch
  main_url: https://golfonaut.io
  url: https://golfonaut.io
  categories:
    - App
    - Sports
  featured: false
- title: Anton Sten - UX Lead/Design
  url: https://www.antonsten.com
  main_url: https://www.antonsten.com
  description: Anton Sten leads UX for design-driven companies.
  categories:
    - User Experience
    - Blog
    - Freelance
    - Portfolio
    - Consulting
    - Agency
    - Design
  featured: false
- title: Rashmi AP - Front-end Developer
  main_url: http://rashmiap.me
  url: http://rashmiap.me
  featured: false
  description: >
    Rashmi AP's Personal Portfolio Website
  source_url: https://github.com/rashmiap/personal-website-react
  categories:
    - Portfolio
    - Open Source
  built_by: Rashmi AP
  built_by_url: http://rashmiap.me
- title: OpenSourceRepos - Blogs for open source repositories
  main_url: https://opensourcerepos.com
  url: https://opensourcerepos.com
  featured: false
  description: >
    Open Source Repos is a blog site for explaining the architecture, code-walkthrough and key takeways for the GitHub repository. Out main aim to is to help more developers contribute to open source projects.
  source_url: https://github.com/opensourcerepos/blogs
  categories:
    - Open Source
    - Design
    - Design System
    - Blog
  built_by: OpenSourceRepos Team
  built_by_url: https://opensourcerepos.com
- title: Sheelah Brennan - Front-End/UX Engineer
  main_url: https://sheelahb.com
  url: https://sheelahb.com
  featured: false
  description: >
    Sheelah Brennan's web development blog
  categories:
    - Blog
    - Web Development
    - Design
    - Freelance
    - Portfolio
  built_by: Sheelah Brennan
- title: Delinx.Digital - Web and Mobile Development Agency based in Sofia, Bulgaria
  main_url: https://delinx.digital
  url: https://delinx.digital/solutions
  description: >
    Delinx.digital is a software development oriented digital agency based in Sofia, Bulgaria. We develop bespoke software solutions using  WordPress, WooCommerce, Shopify, eCommerce, React.js, Node.js, PHP, Laravel and many other technologies.
  categories:
    - Agency
    - Web Development
    - Design
    - eCommerce
    - WordPress
  featured: false
- title: Cameron Nuckols - Articles, Book Notes, and More
  main_url: https://nucks.co
  url: https://nucks.co
  description: >
    This site hosts all of Cameron Nuckols's writing on entrepreneurship, startups, money, fitness, self-education, and self-improvement.
  categories:
    - Blog
    - Entrepreneurship
    - Business
    - Productivity
    - Technology
    - Marketing
  featured: false
- title: Hayato KAJIYAMA - Portfolio
  main_url: "https://hyakt.dev"
  url: "https://hyakt.dev"
  source_url: "https://github.com/hyakt/hyakt.github.io"
  featured: false
  categories:
    - Portfolio
- title: Skirtcraft - Unisex Skirts with Large Pockets
  main_url: https://skirtcraft.com
  url: https://skirtcraft.com/products
  source_url: https://github.com/jqrn/skirtcraft-web
  description: >
    Skirtcraft sells unisex skirts with large pockets, made in the USA. Site built with TypeScript and styled-components, with Tumblr-sourced blog posts.
  categories:
    - eCommerce
    - Blog
  built_by: Joe Quarion
  built_by_url: https://github.com/jqrn
  featured: false
- title: Vermarc Sport
  main_url: https://www.vermarcsport.com/
  url: https://www.vermarcsport.com/
  description: >
    Vermarc Sport offers a wide range of cycle clothing, cycling jerseys, bib shorts, rain gear and accessories, as well for the summer, the mid-season (autumn / spring) and the winter.
  categories:
    - eCommerce
  built_by: BrikL
  built_by_url: https://github.com/Brikl
- title: Cole Ruche
  main_url: https://coleruche.com
  url: https://coleruche.com
  source_url: https://github.com/kingingcole/myblog
  description: >
    The personal website and blog for Emeruche "Cole" Ikenna, front-end web developer from Nigeria.
  categories:
    - Blog
    - Portfolio
  built_by: Emeruche "Cole" Ikenna
  built_by_url: https://twitter.com/cole_ruche
  featured: false
- title: Abhith Rajan - Coder, Blogger, Biker, Full Stack Developer
  main_url: https://www.abhith.net/
  url: https://www.abhith.net/
  source_url: https://github.com/Abhith/abhith.net
  description: >
    abhith.net is a portfolio website of Abhith Rajan, a full stack developer. Sharing blog posts, recommended videos, developer stories and services with the world through this site.
  categories:
    - Portfolio
    - Blog
    - Programming
    - Open Source
    - Technology
  built_by: Abhith Rajan
  built_by_url: https://github.com/Abhith
  featured: false
- title: Mr & Mrs Wilkinson
  url: https://thewilkinsons.netlify.com/
  main_url: https://thewilkinsons.netlify.com/
  source_url: https://github.com/davemullenjnr/the-wilkinsons
  description: >
    A one-page wedding photography showcase using Gatsby Image and featuring a lovely hero and intro section.
  categories:
    - Photography
  built_by: Dave Mullen Jnr
  built_by_url: https://davemullenjnr.co.uk
  featured: false
- title: Gopesh Gopinath - Full Stack JavaScript Developer
  url: https://www.gopeshgopinath.com
  main_url: https://www.gopeshgopinath.com
  source_url: https://github.com/GopeshMedayil/gopeshgopinath.com
  description: >
    Gopesh Gopinath's Personal Portfolio Website
  categories:
    - Portfolio
    - Open Source
  built_by: Gopesh Gopinath
  built_by_url: https://www.gopeshgopinath.com
  featured: false
- title: Misael Taveras - FrontEnd Developer
  url: https://taverasmisael.com
  main_url: https://taverasmisael.com
  source_url: https://github.com/taverasmisael/taverasmisael
  description: >
    Personal site and bloging about learning FrontEnd web development in spanish.
  categories:
    - Portfolio
    - Open Source
    - Blog
    - JavaScript
    - Web Development
  built_by: Misael Taveras
  built_by_url: https://taverasmisael.com
  featured: false
- title: Le Reacteur
  url: https://www.lereacteur.io/
  main_url: https://www.lereacteur.io/
  description: >
    Le Reacteur is the first coding bootcamp dedicated to web and mobile apps development (iOS/Android). We offer intensive sessions to train students in a short time (10 weeks). Our goal is to pass on to our students in less than 3 months what they would have learned in 2 years. To achieve this ambitious challenge, our training is based on learning JavaScript (Node.js, Express, ReactJS, React Native).
  categories:
    - JavaScript
    - Learning
    - Mobile Development
    - Web Development
  built_by: Farid Safi
  built_by_url: https://twitter.com/FaridSafi
  featured: false
- title: Cinch
  url: https://www.cinch.co.uk
  main_url: https://www.cinch.co.uk
  description: >
    Cinch is a hub for car supermarkets and dealers to show off their stock. The site only lists second-hand cars that are seven years old or younger, with less than 70,000 miles on the clock.
  categories:
    - Entrepreneurship
    - Business
  built_by: Somo
  built_by_url: https://www.somoglobal.com
  featured: false
- title: Recetas El Universo
  description: >-
    Recipes and videos with the best of Ecuadorian cuisine.
    Collectable recipes from Diario El Universo.
  main_url: "https://recetas-eu.netlify.com/"
  url: "https://recetas-eu.netlify.com/"
  featured: false
  categories:
    - Blog
    - WordPress
    - Food
  built_by: Ramón Chancay
  built_by_url: "https://ramonchancay.me/"
- title: NuBrakes
  url: https://nubrakes.com/
  main_url: https://nubrakes.com/
  description: >
    NuBrakes is the mobile brake repair company that comes to you! We perform brake pad, caliper, and rotor replacement at your office, apartment or home!
  categories:
    - Business
    - Entrepreneurship
  featured: false
- title: Third and Grove
  url: https://www.thirdandgrove.com
  main_url: https://www.thirdandgrove.com
  source_url: https://github.com/thirdandgrove/tagd8_gatsby
  description: >
    A digital agency slaying the mundane one pixel at a time.
  categories:
    - Agency
    - Marketing
    - Open Source
    - Technology
  built_by: Third and Grove
  built_by_url: https://www.thirdandgrove.com
  featured: false
- title: Le Bikini
  url: https://lebikini.com
  main_url: https://lebikini.com
  description: >
    New website for Toulouse's most iconic concert hall.
  categories:
    - Music
  built_by: Antoine Rousseau
  built_by_url: https://antoine.rousseau.im
  featured: false
- title: Jimmy Truong's Portfolio
  url: https://jimmytruong.ca
  main_url: https://jimmytruong.ca
  description: >
    This porfolio is a complication of all projects done during my time at BCIT D3 (Digital Design and Development) program and after graduation.
  categories:
    - Portfolio
    - Web Development
  built_by: Jimmy Truong
  built_by_url: https://jimmytruong.ca
  featured: false
- title: Quick Stop Nicaragua
  main_url: https://quickstopnicaragua.com
  url: https://quickstopnicaragua.com
  description: >
    Convenience Store Website
  categories:
    - Food
  built_by: Gerald Martinez
  built_by_url: https://twitter.com/GeraldM_92
  featured: false
- title: XIEL
  main_url: https://xiel.dev
  url: https://xiel.dev
  source_url: https://github.com/xiel/xiel
  description: >
    I'm a freelance front-end developer from Berlin who creates digital experiences that everyone likes to use.
  categories:
    - Portfolio
    - Blog
  built_by: Felix Leupold
  built_by_url: https://twitter.com/xiel
  featured: false
- title: Nicaragua Best Guides
  main_url: https://www.nicaraguasbestguides.com
  url: https://www.nicaraguasbestguides.com
  description: >
    Full-Service Tour Operator and Destination Management Company (DMC)
  categories:
    - Agency
    - Travel
  built_by: Gerald Martinez
  built_by_url: https://twitter.com/GeraldM_92
  featured: false
- title: Thoughts and Stuff
  main_url: http://thoughtsandstuff.com
  url: http://thoughtsandstuff.com
  source_url: https://github.com/robmarshall/gatsby-tns
  description: >
    A simple easy to read blog. Minimalistic, focusing on content over branding. Includes RSS feed.
  categories:
    - Accessibility
    - Blog
    - WordPress
  built_by: Robert Marshall
  built_by_url: https://robertmarshall.dev
  featured: false
- title: Tracli
  url: https://tracli.rootvan.com/
  main_url: https://tracli.rootvan.com/
  source_url: https://github.com/ridvankaradag/tracli-landing
  description: >
    A command line app that tracks your time
  categories:
    - Productivity
    - Technology
    - Landing Page
  built_by: Ridvan Karadag
  built_by_url: http://www.rootvan.com
  featured: false
- title: Fifteen Seconds Istanbul
  url: https://fifteenseconds.istanbul/
  main_url: https://fifteenseconds.istanbul/
  description: >
    Landing page of FifteenSeconds Istanbul Event
  categories:
    - Event
    - Conference
    - Business
    - Landing Page
  built_by: İbrahim Telman
  built_by_url: https://github.com/ibrahimtelman/
  featured: false
- title: spon.io
  url: https://www.spon.io
  main_url: https://www.spon.io
  source_url: https://github.com/magicspon/spon.io
  description: >
    Portfolio for frontend web developer, based in Bristol UK
  categories:
    - Portfolio
  built_by: Dave Stockley
  built_by_url: https://www.spon.io
  featured: false
- title: BBS
  url: https://big-boss-studio.com
  main_url: https://big-boss-studio.com
  description: >
    For 11 years, we help great brands in their digital transformation, offering all our expertise for their needs. Technical consulting, UX, design, technical integration and maintenance.
  categories:
    - Agency
    - JavaScript
    - Web Development
  built_by: BBS
  built_by_url: https://big-boss-studio.com
  featured: false
- title: Appes - Meant to evolve
  main_url: https://appes.co
  url: https://appes.co
  description: >
    Appes is all about apps and evolution. We help companies to build mobile and
    web products.
  categories:
    - Agency
    - Mobile Development
    - Web Development
    - Technology
  built_by: Appes
  built_by_url: https://appes.co
  featured: false
- title: Intern
  url: https://intern.imedadel.me
  main_url: https://intern.imedadel.me
  description: >
    Intern is a job board for getting internships in tech, design, marketing, and more. It's built entirely with Gatsby.
  categories:
    - Directory
    - Technology
  built_by: Imed Adel
  built_by_url: https://imedadel.me
  featured: false
- title: Global Citizen Foundation
  main_url: https://www.globalcitizenfoundation.org
  url: https://www.globalcitizenfoundation.org
  description: >
    In the digital economy, we are Global Citizens and the currency is Personal Data
  categories:
    - Nonprofit
  built_by: The Delta Studio
  built_by_url: https://www.thedelta.io
  featured: false
- title: GatsbyFinds
  main_url: https://gatsbyfinds.netlify.com
  url: https://gatsbyfinds.netlify.com
  source_url: https://github.com/bvlktech/GatsbyFinds
  description: >
    GatsbyFinds is a website built ontop of Gatsby v2 by providing developers with a showcase of all the lastest projects made with the beloved GatsbyJS.
  categories:
    - Portfolio
    - Gallery
  built_by: Bvlktech
  built_by_url: https://twitter.com/bvlktech
  featured: false
- title: AFEX Commodities Exchange
  main_url: https://afexnigeria.com
  url: https://afexnigeria.com
  description: >
    AFEX Nigeria strives to transform Nigerian agriculture by creating more bargaining power to smallholder farmers, access to information, and secure storage.
  categories:
    - Blog
    - Business
    - Finance
    - Food
    - WordPress
  built_by: Mayowa Falade
  built_by_url: http://mayowafalade.com
  featured: false
- title: VIA Data
  main_url: https://viadata.io
  url: https://viadata.io
  description: >
    The future of data management
  categories:
    - Data
  built_by: The Delta Studio
  built_by_url: https://www.thedelta.io
  featured: false
- title: Front End Day Event Website
  main_url: https://frontend-day.com/
  url: https://frontend-day.com/
  description: >
    Performant landing page for a front end workshops recurring event / conference.
  categories:
    - Event
    - Conference
    - Web Development
    - Technology
  built_by: Pagepro
  built_by_url: https://pagepro.co
  featured: false
- title: Mutual
  main_url: https://www.madebymutual.com
  url: https://www.madebymutual.com
  description: >
    Mutual is a web design and development agency. Our new website is powered by Gatsby and Craft CMS.
  categories:
    - Blog
    - Portfolio
    - Agency
    - Design
    - Web Development
  built_by: Mutual
  built_by_url: https://twitter.com/madebymutual
  featured: false
- title: Surge 3
  main_url: https://surge3.com
  url: https://surge3.com/
  description: >
    We’re Surge 3 - a premier web development agency. Our company centers around the principles of quality, speed, and service! We are founded using the latest in web technologies and are dedicated to using those exact tools to help our customers achieve their goals.
  categories:
    - Portfolio
    - Blog
    - Agency
    - Web Development
    - Marketing
  built_by: Dillon Browne
  built_by_url: https://dillonbrowne.com
- title: Adaltas
  main_url: https://www.adaltas.com
  url: https://www.adaltas.com
  description: >
    Adaltas is a team of consultants with a focus on Open Source, Big Data and Cloud Computing based in France, Canada and Morocco.
  categories:
    - Consulting
    - Data
    - Design System
    - Programming
    - Learning
  built_by: Adaltas
  built_by_url: https://www.adaltas.com
- title: Themis Attorneys
  main_url: https://themis-attorneys.com
  url: https://themis-attorneys.com
  description: >
    Themis Attorneys is Chennai based lawyers. Their new complete website is made using Gatsby.
  categories:
    - Agency
    - Consulting
    - Portfolio
    - Law
  built_by: Merbin J Anselm
  built_by_url: https://anselm.in
- title: Saint New York
  url: https://www.saintnewyork.com
  main_url: https://www.saintnewyork.com
  description: >
    A powerful fresh-scent formula made with clean ingredients.
  categories:
    - eCommerce
    - Business
  built_by: Peter Hironaka
  built_by_url: https://peterhironaka.com
- title: Runlet
  main_url: https://runlet.app
  url: https://runlet.app
  source_url: https://github.com/runletapp/runlet
  description: >
    Runlet is a cloud-based job manager that offers device synchronization and reliable message delivery in a network of connected devices even after connectivity issues. Available for ARM, Linux, Mac and Windows.
  categories:
    - App
    - Landing Page
    - Productivity
    - Technology
  built_by: Vandre Leal
  built_by_url: https://vandreleal.github.io
  featured: false
- title: tiaan.dev
  main_url: https://tiaan.dev
  url: https://tiaan.dev
  featured: false
  categories:
    - Blog
    - Portfolio
    - Web Development
- title: Praveen Bisht
  main_url: https://www.prvnbist.com/
  url: https://www.prvnbist.com/
  source_url: https://github.com/prvnbist/portfolio
  categories:
    - Portfolio
    - Blog
  built_by: Praveen Bisht
  built_by_url: https://www.prvnbist.com/
  featured: false
- title: Jeff Mills The Outer Limits x NTS Radio
  url: https://www.nts.live/projects/jeff-mills-the-outer-limits/
  main_url: https://www.nts.live/projects/jeff-mills-the-outer-limits/
  source_url: https://github.com/ntslive/the-outer-limits
  description: >
    NTS Radio created a minisite for Jeff Mills' 6 part radio series The Outer Limits, including original music production and imagery curated from the NASA online image archive.
  categories:
    - Music
    - Gallery
    - Science
    - Entertainment
  built_by: NTS Radio
  built_by_url: https://www.nts.live
  featured: false
- title: BALAJIRAO676
  main_url: https://thebalajiraoecommerce.netlify.com/
  url: https://thebalajiraoecommerce.netlify.com/
  featured: false
  categories:
    - Blog
    - eCommerce
    - Web Development
- title: Mentimeter
  url: https://www.mentimeter.com/
  main_url: https://www.mentimeter.com/
  categories:
    - Business
  featured: false
- title: HYFN
  url: https://hyfn.com/
  main_url: https://hyfn.com/
  categories:
    - Business
  featured: false
- title: Mozilla India
  main_url: https://mozillaindia.org/
  url: https://mozillaindia.org/
  categories:
    - Open Source
  featured: false
- title: Primer Labs
  main_url: https://www.primerlabs.io
  url: https://www.primerlabs.io
  featured: false
  categories:
    - Education
    - Learning
- title: AJ on Purr-fect Solutions
  url: https://ajonp.com
  main_url: https://ajonp.com
  description: >
    A Community of developers, creating resources for all to use!
  categories:
    - Education
    - Learning
    - Programming
    - Web Development
    - API
    - Blog
    - SEO
  built_by: AJonP
  built_by_url: http://ajonp.com/authors/alex-patterson
- title: blog.kwst.site
  main_url: https://blog.kwst.site
  url: https://blog.kwst.site
  description: A blog of frontend engineer working in Fukuoka
  source_url: https://github.com/SatoshiKawabata/blog
  featured: false
  categories:
    - Blog
    - Technology
    - Web Development
    - JavaScript
- title: Run Leeds
  main_url: http://www.runleeds.co.uk
  url: http://www.runleeds.co.uk
  description: >
    Community running site based in Leeds,UK. Aiming to support those going through a life crisis.
  categories:
    - Accessibility
    - Blog
    - Community
    - Nonprofit
    - Sports
    - WordPress
  built_by: Robert Marshall
  built_by_url: https://www.robertmarshall.dev
- title: Arvind Kumar
  main_url: https://arvind.io
  url: https://arvind.io
  source_url: https://github.com/EnKrypt/arvind.io
  built_by: Arvind Kumar
  built_by_url: "https://arvind.io/"
  description: >
    A blog about writing code, making music and studying the skies.
  featured: false
  categories:
    - Blog
    - Music
    - Technology
- title: GlobalMoney
  url: https://global24.ua
  main_url: https://global24.ua
  description: >
    Provide payment solution for SMB, eWallet GlobalMoney
  categories:
    - Business
    - Finance
    - Technology
  built_by: NodeArt
  built_by_url: https://NodeArt.io
- title: Women's and Girls' Emergency Centre
  url: https://www.wagec.org.au/
  main_url: https://www.wagec.org.au/
  description: >
    Specialist homelessness service for women and families escaping domestic violence. Based in Redfern, Sydney, Australia.
  categories:
    - Nonprofit
    - Community
  built_by: Little & Big
  built_by_url: "https://www.littleandbig.com.au/"
  featured: false
- title: Guus van de Wal | Drupal Front-end specialist
  url: https://guusvandewal.nl
  main_url: https://guusvandewal.nl
  description: >
    Decoupled portfolio site for guusvandewal.nl, a Drupal and ReactJS front-end developer and designer.
  categories:
    - Open Source
    - Web Development
    - Design
    - Blog
    - Freelance
  built_by: Guus van de Wal
  featured: false
- title: Pixelize Web Design Gold Coast | Web Design and SEO
  url: https://www.pixelize.com.au/
  main_url: https://www.pixelize.com.au/
  description: >
    Pixelize is a tight knit group of professional web developers, graphic designers, and content creators that work together to create high performing, blazing fast, beautiful websites with a strong focus on SEO.
  categories:
    - Agency
    - Web Development
    - Marketing
    - SEO
    - Design
    - Portfolio
    - Blog
  built_by: Pixelize
  built_by_url: https://www.pixelize.com.au
  featured: false
- title: VS Code GitHub Stats
  url: https://vscode-github-stats.netlify.com
  main_url: https://vscode-github-stats.netlify.com
  source_url: https://github.com/lannonbr/vscode-github-stats/
  description: >
    Statistics Dashboard for VS Code GitHub repository
  categories:
    - Data
  built_by: Benjamin Lannon
  built_by_url: https://lannonbr.com
  featured: false
- title: MetaProjection
  main_url: https://www.metaprojection.ca
  url: https://www.metaprojection.ca
  source_url: https://github.com/rosslh/metaprojection
  description: >
    MetaProjection is a website that aggregates multiple Canadian federal electoral projections in order to provide an overview of how the election is playing out, both federally and by district.
  categories:
    - Government
    - Data
    - Open Source
  built_by: Ross Hill
  built_by_url: https://rosshill.ca
  featured: false
- title: Tamarisc VC
  url: https://www.tamarisc.vc
  main_url: https://www.tamarisc.vc
  description: >
    Tamarisc invests in and helps build companies that improve the human habitat through innovating at the intersection of real estate, health, and technology.
  categories:
    - Business
    - Technology
  built_by: Peter Hironaka
  built_by_url: "https://peterhironaka.com"
  featured: false
- title: Roman Kravets
  description: >
    Portfolio of Roman Kravets. Web Developer, HTML & CSS Coder.
  main_url: "https://romkravets.netlify.com/"
  url: "https://romkravets.netlify.com/"
  categories:
    - Portfolio
    - Open Source
    - Web Development
    - Blog
  built_by: Roman Kravets
  built_by_url: "https://github.com/romkravets/dev-page"
  featured: false
- title: Phil Tietjen Portfolio
  url: https://www.philtietjen.dev/
  main_url: https://www.philtietjen.dev/
  source_url: https://github.com/Phizzard/phil-portfolio
  description: >
    Portfolio of Phil Tietjen using Gatsby, TailwindCSS, and Emotion/styled
  categories:
    - Portfolio
    - Open Source
    - Web Development
  built_by: Phil Tietjen
  built_by_url: https://github.com/Phizzard
  featured: false
- title: Gatsby Bomb
  description: >
    A fan made version of the website Giantbomb, fully static and powered by Gatsby JS and the GiantBomb API.
  main_url: "https://gatsbybomb.netlify.com"
  url: "https://gatsbybomb.netlify.com"
  categories:
    - App
    - Entertainment
    - Media
    - Video
  built_by: Phil Tietjen
  built_by_url: "https://github.com/Phizzard"
  featured: false
- title: AtomBuild
  url: https://atombuild.github.io/
  main_url: https://atombuild.github.io/
  source_url: https://github.com/AtomBuild/atombuild.github.io
  description: >
    Landing page for the AtomBuild project, offering a curation of Atom packages associated with the project.
- title: Josh Pensky
  main_url: https://joshpensky.com
  url: https://joshpensky.com
  description: >
    Josh Pensky is an interactive developer based in Boston. He designs and builds refreshing web experiences, packed to the punch with delightful interactions.
  categories:
    - Portfolio
    - Web Development
    - Design
    - SEO
  built_by: Josh Pensky
  built_by_url: https://github.com/joshpensky
  featured: false
- title: AtomLinter
  url: https://atomlinter.github.io/
  main_url: https://atomlinter.github.io/
  source_url: https://github.com/AtomLinter/atomlinter.github.io
  description: >
    Landing page for the AtomLinter project, offering a curation of Atom packages associated with the project.
  categories:
    - Directory
    - Landing Page
    - Open Source
    - Programming
    - Technology
  built_by: Kepler Sticka-Jones
  built_by_url: https://keplersj.com/
  featured: false
<<<<<<< HEAD
- title: Arturo Alviar's Portfolio
  main_url: "https://arturoalviar.com"
  url: "https://arturoalviar.com"
  source_url: "https://github.com/arturoalviar/portfolio"
  categories:
    - Portfolio
    - Open Source
    - Web Development
  built_by: Arturo Alviar
  built_by_url: "https://github.com/arturoalviar"
=======
- title: viviGuides - Your travel guides
  url: https://vivitravels.com/en/guides/
  main_url: https://vivitravels.com/en/guides/
  description: >
    viviGuides is viviTravels' blog: here you will find travel tips, useful information about the cities and the best guides for your next vacation.
  categories:
    - Travel
    - Blog
  built_by: Kframe Interactive SA
  built_by_url: https://kframeinteractive.com/
>>>>>>> e479eb03
  featured: false<|MERGE_RESOLUTION|>--- conflicted
+++ resolved
@@ -7730,7 +7730,17 @@
   built_by: Kepler Sticka-Jones
   built_by_url: https://keplersj.com/
   featured: false
-<<<<<<< HEAD
+- title: viviGuides - Your travel guides
+  url: https://vivitravels.com/en/guides/
+  main_url: https://vivitravels.com/en/guides/
+  description: >
+    viviGuides is viviTravels' blog: here you will find travel tips, useful information about the cities and the best guides for your next vacation.
+  categories:
+    - Travel
+    - Blog
+  built_by: Kframe Interactive SA
+  built_by_url: https://kframeinteractive.com/
+  featured: false
 - title: Arturo Alviar's Portfolio
   main_url: "https://arturoalviar.com"
   url: "https://arturoalviar.com"
@@ -7741,16 +7751,4 @@
     - Web Development
   built_by: Arturo Alviar
   built_by_url: "https://github.com/arturoalviar"
-=======
-- title: viviGuides - Your travel guides
-  url: https://vivitravels.com/en/guides/
-  main_url: https://vivitravels.com/en/guides/
-  description: >
-    viviGuides is viviTravels' blog: here you will find travel tips, useful information about the cities and the best guides for your next vacation.
-  categories:
-    - Travel
-    - Blog
-  built_by: Kframe Interactive SA
-  built_by_url: https://kframeinteractive.com/
->>>>>>> e479eb03
   featured: false