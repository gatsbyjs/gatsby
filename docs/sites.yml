- title: ReactJS
  main_url: https://reactjs.org/
  url: https://reactjs.org/
  source_url: https://github.com/reactjs/reactjs.org
  featured: true
  categories:
    - Web Development
    - Featured
    - Documentation
- title: Flamingo
  main_url: https://www.shopflamingo.com/
  url: https://www.shopflamingo.com/
  description: >
    Online shop for women's body care and hair removal products.
  categories:
    - E-commerce
    - Featured
  featured: true
- title: IDEO
  url: https://www.ideo.com
  main_url: https://www.ideo.com/
  description: >
    A Global design company committed to creating positive impact.
  categories:
    - Agency
    - Technology
    - Featured
    - Consulting
    - User Experience
  featured: true
- title: Airbnb Engineering & Data Science
  description: >
    Creative engineers and data scientists building a world where you can belong
    anywhere
  main_url: https://airbnb.io/
  url: https://airbnb.io/
  categories:
    - Blog
    - Gallery
    - Featured
  featured: true
- title: Impossible Foods
  main_url: https://impossiblefoods.com/
  url: https://impossiblefoods.com/
  categories:
    - Food
    - Featured
  featured: true
- title: Braun
  description: >
    Braun offers high performance hair removal and hair care products, including dryers, straighteners, shavers, and more.
  main_url: https://ca.braun.com/en-ca
  url: https://ca.braun.com/en-ca
  categories:
    - E-commerce
    - Featured
  featured: true
- title: NYC Pride 2019 | WorldPride NYC | Stonewall50
  main_url: https://2019-worldpride-stonewall50.nycpride.org/
  url: https://2019-worldpride-stonewall50.nycpride.org/
  featured: true
  description: >-
    Join us in 2019 for NYC Pride, as we welcome WorldPride and mark the 50th
    Anniversary of the Stonewall Uprising and a half-century of LGBTQ+
    liberation.
  categories:
    - Education
    - Marketing
    - Nonprofit
    - Featured
  built_by: Canvas United
  built_by_url: https://www.canvasunited.com/
- title: The State of European Tech
  main_url: https://2017.stateofeuropeantech.com/
  url: https://2017.stateofeuropeantech.com/
  featured: true
  categories:
    - Technology
    - Featured
  built_by: Studio Lovelock
  built_by_url: http://www.studiolovelock.com/
- title: Hopper
  main_url: https://www.hopper.com/
  url: https://www.hopper.com/
  built_by: Narative
  built_by_url: https://www.narative.co/
  featured: true
  categories:
    - Technology
    - App
    - Featured
- title: GM Capital One
  description: |
    Introducing the new online experience for your GM Rewards Credit Card
  main_url: https://gm.capitalone.com/
  url: https://gm.capitalone.com/
  categories:
    - Featured
  featured: true
- title: Theodora Warre
  main_url: https://theodorawarre.eu
  url: https://theodorawarre.eu
  description: >-
    E-commerce site for jewellery designer Theodora Warre, built using Gatsby + Shopify + Prismic + Matter.js
  categories:
    - E-commerce
    - Marketing
  built_by: Pierre Nel
  built_by_url: https://pierre.io
  featured: false
- title: Life Without Barriers | Foster Care
  main_url: https://www.lwb.org.au/foster-care
  url: https://www.lwb.org.au/foster-care
  featured: true
  description: >-
    We are urgently seeking foster carers all across Australia. Can you open
    your heart and your home to a child in need? There are different types of
    foster care that can suit you. We offer training and 24/7 support.
  categories:
    - Nonprofit
    - Education
    - Documentation
    - Marketing
    - Featured
  built_by: LWB Digital Team
  built_by_url: https://twitter.com/LWBAustralia
- title: Figma
  main_url: https://www.figma.com/
  url: https://www.figma.com/
  featured: true
  categories:
    - Marketing
    - Design
    - Featured
  built_by: Corey Ward
  built_by_url: http://www.coreyward.me/
- title: Bejamas - JAM Experts for hire
  main_url: https://bejamas.io/
  url: https://bejamas.io/
  featured: true
  description: >-
    We help agencies and companies with JAMStack tools. This includes web
    development using Static Site Generators, Headless CMS, CI / CD and CDN
    setup.
  categories:
    - Technology
    - Web Development
    - Agency
    - Marketing
    - Featured
  built_by: Bejamas
  built_by_url: https://bejamas.io/
- title: The State of JavaScript
  description: >
    Data from over 20,000 developers, asking them questions on topics ranging
    from frontend frameworks and state management, to build tools and testing
    libraries.
  main_url: https://stateofjs.com/
  url: https://stateofjs.com/
  source_url: https://github.com/StateOfJS/StateOfJS
  categories:
    - Data
    - JavaScript
    - Featured
  built_by: StateOfJS
  built_by_url: https://github.com/StateOfJS/StateOfJS/graphs/contributors
  featured: true
- title: DesignSystems.com
  main_url: https://www.designsystems.com/
  url: https://www.designsystems.com/
  description: |
    A resource for learning, creating and evangelizing design systems.
  categories:
    - Design
    - Blog
    - Technology
    - Featured
  built_by: Corey Ward
  built_by_url: http://www.coreyward.me/
  featured: true
- title: Snap Kit
  main_url: https://kit.snapchat.com/
  url: https://kit.snapchat.com/
  description: >
    Snap Kit lets developers integrate some of Snapchat’s best features across
    platforms.
  categories:
    - Technology
    - Documentation
    - Featured
  featured: true
- title: SendGrid
  main_url: https://sendgrid.com/docs/
  url: https://sendgrid.com/docs/
  description: >
    SendGrid delivers your transactional and marketing emails through the
    world's largest cloud-based email delivery platform.
  categories:
    - API
    - Technology
    - Documentation
    - Featured
  featured: true
- title: Kirsten Noelle
  main_url: https://www.kirstennoelle.com/
  url: https://www.kirstennoelle.com/
  featured: true
  description: >
    Digital portfolio for San Francisco Bay Area photographer Kirsten Noelle Wiemer.
  categories:
    - Photography
    - Portfolio
    - Featured
  built_by: Ryan Wiemer
  built_by_url: https://www.ryanwiemer.com/
- title: Cajun Bowfishing
  main_url: https://cajunbowfishing.com/
  url: https://cajunbowfishing.com/
  featured: false
  categories:
    - E-commerce
    - Sports
  built_by: Escalade Sports
  built_by_url: https://www.escaladesports.com/
- title: NEON
  main_url: http://neonrated.com/
  url: http://neonrated.com/
  featured: false
  categories:
    - Gallery
- title: GraphCMS
  main_url: https://graphcms.com/
  url: https://graphcms.com/
  featured: false
  categories:
    - Marketing
    - Technology
- title: Ghost Documentation
  main_url: https://docs.ghost.org/
  url: https://docs.ghost.org/
  source_url: https://github.com/tryghost/docs
  featured: false
  description: >-
    Ghost is an open source, professional publishing platform built on a modern Node.js technology stack — designed for teams who need power, flexibility and performance.
  categories:
    - Technology
    - Documentation
    - Open Source
  built_by: Ghost Foundation
  built_by_url: https://ghost.org/
- title: Nike - Just Do It
  main_url: https://justdoit.nike.com/
  url: https://justdoit.nike.com/
  featured: true
  categories:
    - E-commerce
    - Featured
- title: AirBnB Cereal
  main_url: https://airbnb.design/cereal
  url: https://airbnb.design/cereal
  featured: false
  categories:
    - Marketing
    - Design
- title: Cardiogram
  main_url: https://cardiogr.am/
  url: https://cardiogr.am/
  featured: false
  categories:
    - Marketing
    - Technology
- title: Hack Club
  main_url: https://hackclub.com/
  url: https://hackclub.com/
  source_url: https://github.com/hackclub/site
  featured: false
  categories:
    - Education
    - Web Development
- title: Matthias Jordan Portfolio
  main_url: https://iammatthias.com/
  url: https://iammatthias.com/
  source_url: https://github.com/iammatthias/.com
  description: >-
    Photography portfolio of content creator and digital marketer Matthias Jordan
  built_by: Matthias Jordan
  built_by_url: https://github.com/iammatthias
  featured: false
  categories:
    - Photography
    - Portfolio
    - Blog
    - Gallery
- title: Investment Calculator
  main_url: https://investmentcalculator.io/
  url: https://investmentcalculator.io/
  featured: false
  categories:
    - Education
    - Finance
- title: CSS Grid Playground by MozillaDev
  main_url: https://mozilladevelopers.github.io/playground/
  url: https://mozilladevelopers.github.io/playground/
  source_url: https://github.com/MozillaDevelopers/playground
  featured: false
  categories:
    - Education
    - Web Development
- title: Piotr Fedorczyk Portfolio
  built_by: Piotr Fedorczyk
  built_by_url: https://piotrf.pl
  categories:
    - Portfolio
    - Web Development
  description: >-
    Portfolio of Piotr Fedorczyk, a digital product designer and full-stack developer specializing in shaping, designing and building news and tools for news.
  featured: false
  main_url: https://piotrf.pl/
  url: https://piotrf.pl/
- title: unrealcpp
  main_url: https://unrealcpp.com/
  url: https://unrealcpp.com/
  source_url: https://github.com/Harrison1/unrealcpp-com
  featured: false
  categories:
    - Blog
    - Web Development
- title: Andy Slezak
  main_url: https://www.aslezak.com/
  url: https://www.aslezak.com/
  source_url: https://github.com/amslezak
  featured: false
  categories:
    - Web Development
    - Portfolio
- title: Deliveroo.Design
  main_url: https://www.deliveroo.design/
  url: https://www.deliveroo.design/
  featured: false
  categories:
    - Food
    - Marketing
- title: Dona Rita
  main_url: https://www.donarita.co.uk/
  url: https://www.donarita.co.uk/
  source_url: https://github.com/peduarte/dona-rita-website
  featured: false
  categories:
    - Food
    - Marketing
- title: Fröhlich ∧ Frei
  main_url: https://www.froehlichundfrei.de/
  url: https://www.froehlichundfrei.de/
  featured: false
  categories:
    - Web Development
    - Blog
    - Open Source
- title: How to GraphQL
  main_url: https://www.howtographql.com/
  url: https://www.howtographql.com/
  source_url: https://github.com/howtographql/howtographql
  featured: false
  categories:
    - Documentation
    - Web Development
    - Open Source
- title: OnCallogy
  main_url: https://www.oncallogy.com/
  url: https://www.oncallogy.com/
  featured: false
  categories:
    - Marketing
    - Healthcare
- title: Ryan Wiemer's Portfolio
  main_url: https://www.ryanwiemer.com/
  url: https://www.ryanwiemer.com/knw-photography/
  source_url: https://github.com/ryanwiemer/rw
  featured: false
  description: >
    Digital portfolio for Oakland, CA based account manager Ryan Wiemer.
  categories:
    - Portfolio
    - Web Development
    - Design
  built_by: Ryan Wiemer
  built_by_url: https://www.ryanwiemer.com/
- title: Ventura Digitalagentur Köln
  main_url: https://www.ventura-digital.de/
  url: https://www.ventura-digital.de/
  featured: false
  built_by: Ventura Digitalagentur
  categories:
    - Agency
    - Marketing
    - Featured
- title: Azer Koçulu
  main_url: https://kodfabrik.com/
  url: https://kodfabrik.com/photography/
  featured: false
  categories:
    - Portfolio
    - Photography
    - Web Development
- title: Damir.io
  main_url: http://damir.io/
  url: http://damir.io/
  source_url: https://github.com/dvzrd/gatsby-sfiction
  featured: false
  categories:
    - Blog
- title: Digital Psychology
  main_url: http://digitalpsychology.io/
  url: http://digitalpsychology.io/
  source_url: https://github.com/danistefanovic/digitalpsychology.io
  featured: false
  categories:
    - Education
    - Library
- title: Théâtres Parisiens
  main_url: http://theatres-parisiens.fr/
  url: http://theatres-parisiens.fr/
  source_url: https://github.com/phacks/theatres-parisiens
  featured: false
  categories:
    - Education
    - Entertainment
- title: A4 纸网
  main_url: http://www.a4z.cn/
  url: http://www.a4z.cn/price
  source_url: https://github.com/hiooyUI/hiooyui.github.io
  featured: false
  categories:
    - E-commerce
- title: Steve Meredith's Portfolio
  main_url: http://www.stevemeredith.com/
  url: http://www.stevemeredith.com/
  featured: false
  categories:
    - Portfolio
- title: API Platform
  main_url: https://api-platform.com/
  url: https://api-platform.com/
  source_url: https://github.com/api-platform/website
  featured: false
  categories:
    - Documentation
    - Web Development
    - Open Source
    - Library
- title: The Audacious Project
  main_url: https://audaciousproject.org/
  url: https://audaciousproject.org/
  featured: false
  categories:
    - Nonprofit
- title: Dustin Schau's Blog
  main_url: https://blog.dustinschau.com/
  url: https://blog.dustinschau.com/
  source_url: https://github.com/dschau/blog
  featured: false
  categories:
    - Blog
    - Web Development
- title: iContract Blog
  main_url: https://blog.icontract.co.uk/
  url: http://blog.icontract.co.uk/
  featured: false
  categories:
    - Blog
- title: BRIIM
  main_url: https://bri.im/
  url: https://bri.im/
  featured: false
  description: >-
    BRIIM is a movement to enable JavaScript enthusiasts and web developers in
    machine learning. Learn about artificial intelligence and data science, two
    fields which are governed by machine learning, in JavaScript. Take it right
    to your browser with WebGL.
  categories:
    - Education
    - Web Development
    - Technology
- title: Calpa's Blog
  main_url: https://calpa.me/
  url: https://calpa.me/
  source_url: https://github.com/calpa/blog
  featured: false
  categories:
    - Blog
    - Web Development
- title: Code Bushi
  main_url: https://codebushi.com/
  url: https://codebushi.com/
  featured: false
  description: >-
    Web development resources, trends, & techniques to elevate your coding
    journey.
  categories:
    - Web Development
    - Open Source
    - Blog
  built_by: Hunter Chang
  built_by_url: https://hunterchang.com/
- title: Daniel Hollcraft
  main_url: https://danielhollcraft.com/
  url: https://danielhollcraft.com/
  source_url: https://github.com/danielbh/danielhollcraft.com
  featured: false
  categories:
    - Web Development
    - Blog
    - Portfolio
- title: Darren Britton's Portfolio
  main_url: https://darrenbritton.com/
  url: https://darrenbritton.com/
  source_url: https://github.com/darrenbritton/darrenbritton.github.io
  featured: false
  categories:
    - Web Development
    - Portfolio
- title: Dave Lindberg Marketing & Design
  url: https://davelindberg.com/
  main_url: https://davelindberg.com/
  source_url: https://github.com/Dave-Lindberg/dl-gatsby
  featured: false
  description: >-
    My work revolves around solving problems for people in business, using
    integrated design and marketing strategies to improve sales, increase brand
    engagement, generate leads and achieve goals.
  categories:
    - Design
    - Marketing
    - Portfolio
- title: Dalbinaco's Website
  main_url: https://dlbn.co/en/
  url: https://dlbn.co/en/
  source_url: https://github.com/dalbinaco/dlbn.co
  featured: false
  categories:
    - Portfolio
    - Web Development
- title: mParticle's Documentation
  main_url: https://docs.mparticle.com/
  url: https://docs.mparticle.com/
  featured: false
  categories:
    - Web Development
    - Documentation
- title: Doopoll
  main_url: https://doopoll.co/
  url: https://doopoll.co/
  featured: false
  categories:
    - Marketing
    - Technology
- title: ERC dEX
  main_url: https://ercdex.com/
  url: https://ercdex.com/aqueduct
  featured: false
  categories:
    - Marketing
- title: Fabian Schultz' Portfolio
  main_url: https://fabianschultz.com/
  url: https://fabianschultz.com/
  source_url: https://github.com/fabe/site
  featured: false
  description: >-
    Hello, I’m Fabian — a product designer and developer based in Potsdam,
    Germany. I’ve been working both as a product designer and frontend developer
    for over 5 years now. I particularly enjoy working with companies that try
    to meet broad and unique user needs.
  categories:
    - Portfolio
    - Web Development
  built_by: Fabian Schultz
  built_by_url: https://fabianschultz.com/
- title: CalState House Manager
  description: >
    Home service membership that offers proactive and on-demand maintenance for
    homeowners
  main_url: https://housemanager.calstate.aaa.com/
  url: https://housemanager.calstate.aaa.com/
  categories:
    - Marketing
- title: The freeCodeCamp Guide
  main_url: https://guide.freecodecamp.org/
  url: https://guide.freecodecamp.org/
  source_url: https://github.com/freeCodeCamp/guide
  featured: false
  categories:
    - Web Development
    - Documentation
- title: Hapticmedia
  main_url: https://hapticmedia.fr/en/
  url: https://hapticmedia.fr/en/
  featured: false
  categories:
    - Agency
- title: heml.io
  main_url: https://heml.io/
  url: https://heml.io/
  source_url: https://github.com/SparkPost/heml.io
  featured: false
  categories:
    - Documentation
    - Web Development
    - Open Source
- title: Juliette Pretot's Portfolio
  main_url: https://juliette.sh/
  url: https://juliette.sh/
  featured: false
  categories:
    - Web Development
    - Portfolio
    - Blog
- title: Kris Hedstrom's Portfolio
  main_url: https://k-create.com/
  url: https://k-create.com/portfolio/
  source_url: https://github.com/kristofferh/kristoffer
  featured: false
  description: >-
    Hey. I’m Kris. I’m an interactive designer / developer. I grew up in Umeå,
    in northern Sweden, but I now live in Brooklyn, NY. I am currently enjoying
    a hybrid Art Director + Lead Product Engineer role at a small startup called
    Nomad Health. Before that, I was a Product (Engineering) Manager at Tumblr.
    Before that, I worked at agencies. Before that, I was a baby. I like to
    design things, and then I like to build those things. I occasionally take on
    freelance projects. Feel free to get in touch if you have an interesting
    project that you want to collaborate on. Or if you just want to say hello,
    that’s cool too.
  categories:
    - Portfolio
  built_by: Kris Hedstrom
  built_by_url: https://k-create.com/
- title: knpw.rs
  main_url: https://knpw.rs/
  url: https://knpw.rs/
  source_url: https://github.com/knpwrs/knpw.rs
  featured: false
  categories:
    - Blog
    - Web Development
- title: Kostas Bariotis' Blog
  main_url: https://kostasbariotis.com/
  url: https://kostasbariotis.com/
  source_url: https://github.com/kbariotis/kostasbariotis.com
  featured: false
  categories:
    - Blog
    - Portfolio
    - Web Development
- title: LaserTime Clinic
  main_url: https://lasertime.ru/
  url: https://lasertime.ru/
  source_url: https://github.com/oleglegun/lasertime
  featured: false
  categories:
    - Marketing
- title: Jason Lengstorf
  main_url: https://lengstorf.com
  url: https://lengstorf.com
  source_url: https://github.com/jlengstorf/lengstorf.com
  featured: false
  categories:
    - Blog
  built_by: Jason Lengstorf
  built_by_url: https://github.com/jlengstorf
- title: Mannequin.io
  main_url: https://mannequin.io/
  url: https://mannequin.io/
  source_url: https://github.com/LastCallMedia/Mannequin/tree/master/site
  featured: false
  categories:
    - Open Source
    - Web Development
    - Documentation
- title: manu.ninja
  main_url: https://manu.ninja/
  url: https://manu.ninja/
  source_url: https://github.com/Lorti/manu.ninja
  featured: false
  description: >-
    manu.ninja is the personal blog of Manuel Wieser, where he talks about
    frontend development, games and digital art
  categories:
    - Blog
    - Technology
    - Web Development
- title: Fabric
  main_url: https://meetfabric.com/
  url: https://meetfabric.com/
  featured: false
  categories:
    - Marketing
- title: Nexit
  main_url: https://nexit.sk/
  url: https://nexit.sk/references
  featured: false
  categories:
    - Web Development
- title: Open FDA
  description: >
    Provides APIs and raw download access to a number of high-value, high
    priority and scalable structured datasets, including adverse events, drug
    product labeling, and recall enforcement reports.
  main_url: https://open.fda.gov/
  url: https://open.fda.gov/
  source_url: https://github.com/FDA/open.fda.gov
  featured: false
  categories:
    - Government
    - Open Source
    - Web Development
    - API
    - Data
- title: NYC Planning Labs (New York City Department of City Planning)
  main_url: https://planninglabs.nyc/
  url: https://planninglabs.nyc/about/
  source_url: https://github.com/NYCPlanning/
  featured: false
  description: >-
    We work with New York City's Urban Planners to deliver impactful, modern
    technology tools.
  categories:
    - Open Source
    - Government
- title: Preston Richey Portfolio / Blog
  main_url: https://prestonrichey.com/
  url: https://prestonrichey.com/
  source_url: https://github.com/prichey/prestonrichey.com
  featured: false
  categories:
    - Web Development
    - Portfolio
    - Blog
- title: Landing page of Put.io
  main_url: https://put.io/
  url: https://put.io/
  featured: false
  categories:
    - E-commerce
    - Technology
- title: The Rick and Morty API
  main_url: https://rickandmortyapi.com/
  url: https://rickandmortyapi.com/
  built_by: Axel Fuhrmann
  built_by_url: https://axelfuhrmann.com/
  featured: false
  categories:
    - Web Development
    - Entertainment
    - Documentation
    - Open Source
    - API
- title: Santa Compañía Creativa
  main_url: https://santacc.es/
  url: https://santacc.es/
  source_url: https://github.com/DesarrolloWebSantaCC/santacc-web
  featured: false
  categories:
    - Agency
- title: Sean Coker's Blog
  main_url: https://sean.is/
  url: https://sean.is/
  featured: false
  categories:
    - Blog
    - Portfolio
    - Web Development
- title: Several Levels
  main_url: https://severallevels.io/
  url: https://severallevels.io/
  source_url: https://github.com/Harrison1/several-levels
  featured: false
  categories:
    - Agency
    - Web Development
- title: Simply
  main_url: https://simply.co.za/
  url: https://simply.co.za/
  featured: false
  categories:
    - Marketing
- title: Storybook
  main_url: https://storybook.js.org/
  url: https://storybook.js.org/
  source_url: https://github.com/storybooks/storybook
  featured: false
  categories:
    - Web Development
    - Open Source
- title: Vibert Thio's Portfolio
  main_url: https://vibertthio.com/portfolio/
  url: https://vibertthio.com/portfolio/projects/
  source_url: https://github.com/vibertthio/portfolio
  featured: false
  categories:
    - Portfolio
    - Web Development
- title: VisitGemer
  main_url: https://visitgemer.sk/
  url: https://visitgemer.sk/
  featured: false
  categories:
    - Marketing
- title: Bricolage.io
  main_url: https://www.bricolage.io/
  url: https://www.bricolage.io/
  source_url: https://github.com/KyleAMathews/blog
  featured: false
  categories:
    - Blog
- title: Charles Pinnix Website
  main_url: https://www.charlespinnix.com/
  url: https://www.charlespinnix.com/
  featured: false
  description: >-
    I’m a senior frontend engineer with 8 years of experience building websites
    and web applications. I’m interested in leading creative, multidisciplinary
    engineering teams. I’m a creative technologist, merging photography, art,
    and design into engineering and visa versa. I take a pragmatic,
    product-oriented approach to development, allowing me to see the big picture
    and ensuring quality products are completed on time. I have a passion for
    modern frontend JavaScript frameworks such as React and Vue, and I have
    substantial experience on the backend with an interest in Node and
    container based deployment with Docker and AWS.
  categories:
    - Portfolio
    - Web Development
- title: Charlie Harrington's Blog
  main_url: https://www.charlieharrington.com/
  url: https://www.charlieharrington.com/
  source_url: https://github.com/whatrocks/blog
  featured: false
  categories:
    - Blog
    - Web Development
    - Music
- title: Gabriel Adorf's Portfolio
  main_url: https://www.gabrieladorf.com/
  url: https://www.gabrieladorf.com/
  source_url: https://github.com/gabdorf/gabriel-adorf-portfolio
  featured: false
  categories:
    - Portfolio
    - Web Development
- title: greglobinski.com
  main_url: https://www.greglobinski.com/
  url: https://www.greglobinski.com/
  source_url: https://github.com/greglobinski/www.greglobinski.com
  featured: false
  categories:
    - Portfolio
    - Web Development
- title: I am Putra
  main_url: https://www.iamputra.com/
  url: https://www.iamputra.com/
  featured: false
  categories:
    - Portfolio
    - Web Development
    - Blog
- title: In Sowerby Bridge
  main_url: https://www.insowerbybridge.co.uk/
  url: https://www.insowerbybridge.co.uk/
  featured: false
  categories:
    - Marketing
    - Government
- title: JavaScript Stuff
  main_url: https://www.javascriptstuff.com/
  url: https://www.javascriptstuff.com/
  featured: false
  categories:
    - Education
    - Web Development
    - Library
- title: Ledgy
  main_url: https://www.ledgy.com/
  url: https://github.com/morloy/ledgy.com
  featured: false
  categories:
    - Marketing
    - Finance
- title: Alec Lomas's Portfolio / Blog
  main_url: https://www.lowmess.com/
  url: https://www.lowmess.com/
  source_url: https://github.com/lowmess/lowmess
  featured: false
  categories:
    - Web Development
    - Blog
    - Portfolio
- title: Michele Mazzucco's Portfolio
  main_url: https://www.michelemazzucco.it/
  url: https://www.michelemazzucco.it/
  source_url: https://github.com/michelemazzucco/michelemazzucco.it
  featured: false
  categories:
    - Portfolio
- title: Orbit FM Podcasts
  main_url: https://www.orbit.fm/
  url: https://www.orbit.fm/
  source_url: https://github.com/agarrharr/orbit.fm
  featured: false
  categories:
    - Podcast
- title: Prosecco Springs
  main_url: https://www.proseccosprings.com/
  url: https://www.proseccosprings.com/
  featured: false
  categories:
    - Food
    - Blog
    - Marketing
- title: Verious
  main_url: https://www.verious.io/
  url: https://www.verious.io/
  source_url: https://github.com/cpinnix/verious
  featured: false
  categories:
    - Web Development
- title: Yisela
  main_url: https://www.yisela.com/
  url: https://www.yisela.com/tetris-against-trauma-gaming-as-therapy/
  featured: false
  categories:
    - Blog
- title: YouFoundRon.com
  main_url: https://www.youfoundron.com/
  url: https://www.youfoundron.com/
  source_url: https://github.com/rongierlach/yfr-dot-com
  featured: false
  categories:
    - Portfolio
    - Web Development
    - Blog
- title: Ease
  main_url: https://www.ease.com/
  url: https://www.ease.com/
  featured: false
  categories:
    - Marketing
    - Healthcare
- title: Policygenius
  main_url: https://www.policygenius.com/
  url: https://www.policygenius.com/
  featured: false
  categories:
    - Marketing
    - Healthcare
- title: Moteefe
  main_url: https://www.moteefe.com/
  url: https://www.moteefe.com/
  featured: false
  categories:
    - Marketing
    - Agency
    - Technology
- title: Athelas
  main_url: http://www.athelas.com/
  url: http://www.athelas.com/
  featured: false
  categories:
    - Marketing
    - Healthcare
- title: Pathwright
  main_url: http://www.pathwright.com/
  url: http://www.pathwright.com/
  featured: false
  categories:
    - Marketing
    - Education
- title: Lucid
  main_url: https://www.golucid.co/
  url: https://www.golucid.co/
  featured: false
  categories:
    - Marketing
    - Technology
- title: Bench
  main_url: http://www.bench.co/
  url: http://www.bench.co/
  featured: false
  categories:
    - Marketing
- title: Gin Lane
  main_url: http://www.ginlane.com/
  url: https://www.ginlane.com/
  featured: false
  categories:
    - Web Development
    - Agency
- title: Marmelab
  main_url: https://marmelab.com/en/
  url: https://marmelab.com/en/
  featured: false
  categories:
    - Web Development
    - Agency
- title: Dovetail
  main_url: https://dovetailapp.com/
  url: https://dovetailapp.com/
  featured: false
  categories:
    - Marketing
    - Technology
- title: The Bastion Bot
  main_url: https://bastionbot.org/
  url: https://bastionbot.org/
  source_url: https://github.com/TheBastionBot/Bastion-Website
  description: Give awesome perks to your Discord server!
  featured: false
  categories:
    - Open Source
    - Technology
    - Documentation
    - Community
  built_by: Sankarsan Kampa
  built_by_url: https://traction.one
- title: Smakosh
  main_url: https://smakosh.com/
  url: https://smakosh.com/
  source_url: https://github.com/smakosh/smakosh.com
  featured: false
  categories:
    - Portfolio
    - Web Development
- title: WebGazer
  main_url: https://www.webgazer.io/
  url: https://www.webgazer.io/
  featured: false
  categories:
    - Marketing
    - Web Development
    - Technology
- title: Joe Seifi's Blog
  main_url: http://seifi.org/
  url: http://seifi.org/
  featured: false
  categories:
    - Portfolio
    - Web Development
    - Blog
- title: LekoArts — Graphic Designer & Front-End Developer
  main_url: https://www.lekoarts.de
  url: https://www.lekoarts.de
  source_url: https://github.com/LekoArts/portfolio
  featured: false
  built_by: LekoArts
  built_by_url: https://github.com/LekoArts
  description: >-
    Hi, I'm Lennart — a self-taught and passionate graphic/web designer &
    frontend developer based in Darmstadt, Germany. I love it to realize complex
    projects in a creative manner and face new challenges. Since 6 years I do
    graphic design, my love for frontend development came up 3 years ago. I
    enjoy acquiring new skills and cementing this knowledge by writing blogposts
    and creating tutorials.
  categories:
    - Portfolio
    - Blog
    - Design
    - Web Development
    - Freelance
    - Open Source
- title: 杨二小的博客
  main_url: https://blog.yangerxiao.com/
  url: https://blog.yangerxiao.com/
  source_url: https://github.com/zerosoul/blog.yangerxiao.com
  featured: false
  categories:
    - Blog
    - Portfolio
- title: MOTTO x MOTTO
  main_url: https://mottox2.com
  url: https://mottox2.com
  source_url: https://github.com/mottox2/website
  description: Web developer / UI Designer in Tokyo Japan.
  featured: false
  categories:
    - Blog
    - Portfolio
  built_by: mottox2
  built_by_url: https://mottox2.com
- title: Pride of the Meadows
  main_url: https://www.prideofthemeadows.com/
  url: https://www.prideofthemeadows.com/
  featured: false
  categories:
    - E-commerce
    - Food
    - Blog
  built_by: Caldera Digital
  built_by_url: https://www.calderadigital.com/
- title: Michael Uloth
  main_url: https://www.michaeluloth.com
  url: https://www.michaeluloth.com
  featured: false
  description: Michael Uloth is a web developer, opera singer, and the creator of Up and Running Tutorials.
  categories:
    - Portfolio
    - Web Development
    - Music
  built_by: Michael Uloth
  built_by_url: https://www.michaeluloth.com
- title: Spacetime
  main_url: https://www.heyspacetime.com/
  url: https://www.heyspacetime.com/
  featured: false
  description: >-
    Spacetime is a Dallas-based digital experience agency specializing in web,
    app, startup, and digital experience creation.
  categories:
    - Marketing
    - Portfolio
    - Agency
  built_by: Spacetime
  built_by_url: https://www.heyspacetime.com/
- title: Eric Jinks
  main_url: https://ericjinks.com/
  url: https://ericjinks.com/
  featured: false
  description: Software engineer / web developer from the Gold Coast, Australia.
  categories:
    - Portfolio
    - Blog
    - Web Development
    - Technology
  built_by: Eric Jinks
  built_by_url: https://ericjinks.com/
- title: GaiAma - We are wildlife
  main_url: https://www.gaiama.org/
  url: https://www.gaiama.org/
  featured: false
  description: >-
    We founded the GaiAma conservation organization to protect wildlife in Perú
    and to create an example of a permaculture neighborhood, living
    symbiotically with the forest - because reforestation is just the beginning
  categories:
    - Nonprofit
    - Marketing
    - Blog
  source_url: https://github.com/GaiAma/gaiama.org
  built_by: GaiAma
  built_by_url: https://www.gaiama.org/
- title: Healthcare Logic
  main_url: https://www.healthcarelogic.com/
  url: https://www.healthcarelogic.com/
  featured: false
  description: >-
    Revolutionary technology that empowers clinical and managerial leaders to
    collaborate with clarity.
  categories:
    - Marketing
    - Healthcare
    - Technology
  built_by: Thrive
  built_by_url: https://thriveweb.com.au/
- title: Papergov
  main_url: https://papergov.com/
  url: https://papergov.com/
  featured: false
  description: Manage all your government services in a single place
  categories:
    - Directory
    - Government
    - Technology
  source_url: https://github.com/WeOpenly/localgov.fyi
  built_by: Openly Technologies
  built_by_url: https://papergov.com/about/
- title: Kata.ai Documentation
  main_url: https://docs.kata.ai/
  url: https://docs.kata.ai/
  source_url: https://github.com/kata-ai/kata-platform-docs
  featured: false
  description: >-
    Documentation website for the Kata Platform, an all-in-one platform for
    building chatbots using AI technologies.
  categories:
    - Documentation
    - Technology
- title: goalgetters
  main_url: https://goalgetters.space/
  url: https://goalgetters.space/
  featured: false
  description: >-
    goalgetters is a source of inspiration for people who want to change their
    career. We offer articles, success stories and expert interviews on how to
    find a new passion and how to implement change.
  categories:
    - Blog
    - Education
  built_by: Stephanie Langers (content), Adrian Wenke (development)
  built_by_url: https://twitter.com/AdrianWenke
- title: Zensum
  main_url: https://zensum.se/
  url: https://zensum.se/
  featured: false
  description: >-
    Borrow money quickly and safely through Zensum. We compare Sweden's leading
    banks and credit institutions. Choose from multiple offers and lower your
    monthly cost. [Translated from Swedish]
  categories:
    - Technology
    - Finance
    - Marketing
  built_by: Bejamas
  built_by_url: https://bejamas.io/
- title: StatusHub - Easy to use Hosted Status Page Service
  main_url: https://statushub.com/
  url: https://statushub.com/
  featured: false
  description: >-
    Set up your very own service status page in minutes with StatusHub. Allow
    customers to subscribe to be updated automatically.
  categories:
    - Technology
    - Marketing
  built_by: Bejamas
  built_by_url: https://bejamas.io/
- title: Mambu
  main_url: https://www.mambu.com/
  url: https://www.mambu.com/
  featured: false
  description: >-
    Mambu is the cloud platform for banking and lending businesses that
    puts customer relationships first.
  categories:
    - Technology
    - Finance
  built_by: Bejamas
  built_by_url: https://bejamas.io/
- title: Avenues
  main_url: https://www.avenues.org
  url: https://www.avenues.org
  featured: false
  description: >-
    One school with many campuses, providing transformative,
    world-focused learning experiences to students around the globe
  categories:
    - Education
  built_by: Bejamas
  built_by_url: https://bejamas.io/
- title: Multicoin Capital
  main_url: https://multicoin.capital
  url: https://multicoin.capital
  featured: false
  description: >-
    Multicoin Capital is a thesis-driven investment firm that
    invests in cryptocurrencies, tokens, and blockchain
    companies reshaping trillion-dollar markets.
  categories:
    - Technology
    - Finance
  built_by: Bejamas
  built_by_url: https://bejamas.io/
- title: Argent
  main_url: https://www.argent.xyz/
  url: https://www.argent.xyz/
  featured: false
  description: Argent is the simplest and safest Ethereum wallet for DeFi.
  categories:
    - Technology
    - Finance
  built_by: Bejamas
  built_by_url: https://bejamas.io/
- title: Meet Flo
  main_url: https://meetflo.com/
  url: https://meetflo.com/
  featured: false
  description: >-
    The Flo by Moen Smart Water Shutoff is a comprehensive
    water monitoringand shut-off system with leak detection
    and proactive leak prevention technologies.
  categories:
    - E-commerce
  built_by: Bejamas
  built_by_url: https://bejamas.io/
- title: Matthias Kretschmann Portfolio
  main_url: https://matthiaskretschmann.com/
  url: https://matthiaskretschmann.com/
  source_url: https://github.com/kremalicious/portfolio
  featured: false
  description: Portfolio of designer & developer Matthias Kretschmann.
  categories:
    - Portfolio
    - Web Development
  built_by: Matthias Kretschmann
  built_by_url: https://matthiaskretschmann.com/
- title: Iron Cove Solutions
  main_url: https://ironcovesolutions.com/
  url: https://ironcovesolutions.com/
  description: >-
    Iron Cove Solutions is a cloud based consulting firm. We help companies
    deliver a return on cloud usage by applying best practices
  categories:
    - Technology
    - Web Development
  built_by: Iron Cove Solutions
  built_by_url: https://ironcovesolutions.com/
  featured: false
- title: Moetez Chaabene Portfolio / Blog
  main_url: https://moetez.me/
  url: https://moetez.me/
  source_url: https://github.com/moetezch/moetez.me
  featured: false
  description: Portfolio of Moetez Chaabene
  categories:
    - Portfolio
    - Web Development
    - Blog
  built_by: Moetez Chaabene
  built_by_url: https://twitter.com/moetezch
- title: Nikita
  description: >-
    Automation of system deployments in Node.js for applications and
    infrastructures.
  main_url: https://nikita.js.org/
  url: https://nikita.js.org/
  source_url: https://github.com/adaltas/node-nikita
  categories:
    - Documentation
    - Open Source
    - Technology
  built_by: Adaltas
  built_by_url: https://www.adaltas.com
  featured: false
- title: Gourav Sood Blog & Portfolio
  main_url: https://www.gouravsood.com/
  url: https://www.gouravsood.com/
  featured: false
  categories:
    - Blog
    - Portfolio
  built_by: Gourav Sood
  built_by_url: https://www.gouravsood.com/
- title: Jonas Tebbe Portfolio
  description: |
    Hey, I’m Jonas and I create digital products.
  main_url: https://jonastebbe.com
  url: https://jonastebbe.com
  categories:
    - Portfolio
  built_by: Jonas Tebbe
  built_by_url: https://twitter.com/jonastebbe
  featured: false
- title: Parker Sarsfield Portfolio
  description: |
    I'm Parker, a software engineer and sneakerhead.
  main_url: https://parkersarsfield.com
  url: https://parkersarsfield.com
  categories:
    - Blog
    - Portfolio
  built_by: Parker Sarsfield
  built_by_url: https://parkersarsfield.com
- title: Frontend web development with Greg
  description: |
    JavaScript, GatsbyJS, ReactJS, CSS in JS... Let's learn some stuff together.
  main_url: https://dev.greglobinski.com
  url: https://dev.greglobinski.com
  categories:
    - Blog
    - Web Development
  built_by: Greg Lobinski
  built_by_url: https://github.com/greglobinski
- title: Insomnia
  description: |
    Desktop HTTP and GraphQL client for developers
  main_url: https://insomnia.rest/
  url: https://insomnia.rest/
  categories:
    - Blog
  built_by: Gregory Schier
  built_by_url: https://schier.co
  featured: false
- title: Timeline Theme Portfolio
  description: |
    I'm Aman Mittal, a software developer.
  main_url: https://amanhimself.dev/
  url: https://amanhimself.dev/
  categories:
    - Web Development
    - Portfolio
  built_by: Aman Mittal
  built_by_url: https://amanhimself.dev/
- title: Ocean artUp
  description: >
    Science outreach site built using styled-components and Contentful. It
    presents the research project "Ocean artUp" funded by an Advanced Grant of
    the European Research Council to explore the possible benefits of artificial
    uplift of nutrient-rich deep water to the ocean’s sunlit surface layer.
  main_url: https://ocean-artup.eu
  url: https://ocean-artup.eu
  source_url: https://github.com/janosh/ocean-artup
  categories:
    - Science
    - Education
    - Blog
  built_by: Janosh Riebesell
  built_by_url: https://janosh.io
  featured: false
- title: Ryan Fitzgerald
  description: |
    Personal portfolio and blog for Ryan Fitzgerald
  main_url: https://ryanfitzgerald.ca/
  url: https://ryanfitzgerald.ca/
  categories:
    - Web Development
    - Portfolio
  built_by: Ryan Fitzgerald
  built_by_url: https://github.com/RyanFitzgerald
  featured: false
- title: Kaizen
  description: |
    Content Marketing, PR & SEO Agency in London
  main_url: https://www.kaizen.co.uk/
  url: https://www.kaizen.co.uk/
  categories:
    - Agency
    - Blog
    - Design
    - Web Development
    - SEO
  built_by: Bogdan Stanciu
  built_by_url: https://github.com/b0gd4n
  featured: false
- title: HackerOne Platform Documentation
  description: |
    HackerOne's Product Documentation Center!
  url: https://docs.hackerone.com/
  main_url: https://docs.hackerone.com/
  categories:
    - Documentation
    - Security
  featured: false
- title: Mux Video
  description: |
    API to video hosting and streaming
  main_url: https://mux.com/
  url: https://mux.com/
  categories:
    - Video
    - API
  featured: false
- title: Swapcard
  description: >
    The easiest way for event organizers to instantly connect people, build a
    community of attendees and exhibitors, and increase revenue over time
  main_url: https://www.swapcard.com/
  url: https://www.swapcard.com/
  categories:
    - Event
    - Community
    - Marketing
  built_by: Swapcard
  built_by_url: https://www.swapcard.com/
  featured: false
- title: Kalix
  description: >
    Kalix is perfect for healthcare professionals starting out in private
    practice, to those with an established clinic.
  main_url: https://www.kalixhealth.com/
  url: https://www.kalixhealth.com/
  categories:
    - Healthcare
  featured: false
- title: HyperPlay
  description: |
    In Asean's 1st Ever LOL Esports X Music Festival
  main_url: https://hyperplay.leagueoflegends.com/
  url: https://hyperplay.leagueoflegends.com/
  categories:
    - Music
  featured: false
- title: Bad Credit Loans
  description: |
    Get the funds you need, from $250-$5,000
  main_url: https://www.creditloan.com/
  url: https://www.creditloan.com/
  categories:
    - Finance
  featured: false
- title: Financial Center
  description: >
    Member-owned, not-for-profit, co-operative whose members receive financial
    benefits in the form of lower loan rates, higher savings rates, and lower
    fees than banks.
  main_url: https://fcfcu.com/
  url: https://fcfcu.com/
  categories:
    - Finance
    - Nonprofit
    - Business
    - Education
  built_by: https://fcfcu.com/
  built_by_url: https://fcfcu.com/
  featured: false
- title: Office of Institutional Research and Assessment
  description: |
    Good Data, Good Decisions
  main_url: http://oira.ua.edu/
  url: http://oira.ua.edu/
  categories:
    - Data
  featured: false
- title: The Telegraph Premium
  description: |
    Exclusive stories from award-winning journalists
  main_url: https://premium.telegraph.co.uk/
  url: https://premium.telegraph.co.uk/
  categories:
    - Media
  featured: false
- title: html2canvas
  description: |
    Screenshots with JavaScript
  main_url: http://html2canvas.hertzen.com/
  url: http://html2canvas.hertzen.com/
  source_url: https://github.com/niklasvh/html2canvas/tree/master/www
  categories:
    - JavaScript
    - Documentation
  built_by: Niklas von Hertzen
  built_by_url: http://hertzen.com/
  featured: false
- title: Half Electronics
  description: |
    Personal website
  main_url: https://www.halfelectronic.com/
  url: https://www.halfelectronic.com/
  categories:
    - Blog
  built_by: Fernando Poumian
  built_by_url: https://github.com/fpoumian/halfelectronic.com
  featured: false
- title: Frithir Software Development
  main_url: https://frithir.com/
  url: https://frithir.com/
  featured: false
  description: I DRINK COFFEE, WRITE CODE AND IMPROVE MY DEVELOPMENT SKILLS EVERY DAY.
  categories:
    - Design
    - Web Development
  built_by: Frithir
  built_by_url: https://Frithir.com/
- title: Unow
  main_url: https://www.unow.fr/
  url: https://www.unow.fr/
  categories:
    - Education
    - Marketing
  featured: false
- title: Peter Hironaka
  description: |
    Freelance Web Developer based in Los Angeles.
  main_url: https://peterhironaka.com/
  url: https://peterhironaka.com/
  categories:
    - Portfolio
    - Web Development
  built_by: Peter Hironaka
  built_by_url: https://github.com/PHironaka
  featured: false
- title: Michael McQuade
  description: |
    Personal website and blog for Michael McQuade
  main_url: https://giraffesyo.io
  url: https://giraffesyo.io
  categories:
    - Blog
  built_by: Michael McQuade
  built_by_url: https://github.com/giraffesyo
  featured: false
- title: Haacht Brewery
  description: |
    Corporate website for Haacht Brewery. Designed and Developed by Gafas.
  main_url: https://haacht.com/en/
  url: https://haacht.com
  categories:
    - Marketing
  built_by: Gafas
  built_by_url: https://gafas.be
  featured: false
- title: StoutLabs
  description: |
    Portfolio of Daniel Stout, freelance developer in East Tennessee.
  main_url: https://www.stoutlabs.com/
  url: https://www.stoutlabs.com/
  categories:
    - Web Development
    - Portfolio
  built_by: Daniel Stout
  built_by_url: https://github.com/stoutlabs
  featured: false
- title: Chicago Ticket Outcomes By Neighborhood
  description: |
    ProPublica data visualization of traffic ticket court outcomes
  categories:
    - Media
    - Nonprofit
  url: >-
    https://projects.propublica.org/graphics/il/il-city-sticker-tickets-maps/ticket-status/?initialWidth=782
  main_url: >-
    https://projects.propublica.org/graphics/il/il-city-sticker-tickets-maps/ticket-status/?initialWidth=782
  built_by: David Eads
  built_by_url: https://github.com/eads
  featured: false
- title: Chicago South Side Traffic Ticketing rates
  description: |
    ProPublica data visualization of traffic ticket rates by community
  main_url: >-
    https://projects.propublica.org/graphics/il/il-city-sticker-tickets-maps/ticket-rate/?initialWidth=782
  url: >-
    https://projects.propublica.org/graphics/il/il-city-sticker-tickets-maps/ticket-rate/?initialWidth=782
  categories:
    - Media
    - Nonprofit
  built_by: David Eads
  built_by_url: https://github.com/eads
  featured: false
- title: Otsimo
  description: >
    Otsimo is a special education application for children with autism, down
    syndrome and other developmental disabilities.
  main_url: https://otsimo.com/en/
  url: https://otsimo.com/en/
  categories:
    - Blog
    - Education
  featured: false
- title: Matt Bagni Portfolio 2018
  description: >
    Mostly the result of playing with Gatsby and learning about react and
    graphql. Using the screenshot plugin to showcase the work done for my
    company in the last 2 years, and a good amount of other experiments.
  main_url: https://mattbag.github.io
  url: https://mattbag.github.io
  categories:
    - Portfolio
  featured: false
- title: Lisa Ye's Blog
  description: |
    Simple blog/portofolio for a fashion designer. Gatsby_v2 + Netlify cms
  main_url: https://lisaye.netlify.com/
  url: https://lisaye.netlify.com/
  categories:
    - Blog
    - Portfolio
  featured: false
- title: Artem Sapegin
  description: >
    Little homepage of Artem Sapegin, a frontend developer, passionate
    photographer, coffee drinker and crazy dogs’ owner.
  main_url: https://sapegin.me/
  url: https://sapegin.me/
  categories:
    - Portfolio
    - Open Source
    - Web Development
  built_by: Artem Sapegin
  built_by_url: https://github.com/sapegin
  featured: false
- title: SparkPost Developers
  main_url: https://developers.sparkpost.com/
  url: https://developers.sparkpost.com/
  source_url: https://github.com/SparkPost/developers.sparkpost.com
  categories:
    - Documentation
    - API
  featured: false
- title: Malik Browne Portfolio 2018
  description: >
    The portfolio blog of Malik Browne, a full-stack engineer, foodie, and avid
    blogger/YouTuber.
  main_url: https://www.malikbrowne.com/about
  url: https://www.malikbrowne.com
  categories:
    - Blog
    - Portfolio
  built_by: Malik Browne
  built_by_url: https://twitter.com/milkstarz
  featured: false
- title: Novatics
  description: |
    Digital products that inspire and make a difference
  main_url: https://www.novatics.com.br
  url: https://www.novatics.com.br
  categories:
    - Portfolio
    - Technology
    - Web Development
  built_by: Novatics
  built_by_url: https://github.com/Novatics
  featured: false
- title: Max McKinney
  description: >
    I’m a developer and designer with a focus in web technologies. I build cars
    on the side.
  main_url: https://maxmckinney.com/
  url: https://maxmckinney.com/
  categories:
    - Portfolio
    - Web Development
    - Design
  built_by: Max McKinney
  featured: false
- title: Stickyard
  description: |
    Make your React component sticky the easy way
  main_url: https://nihgwu.github.io/stickyard/
  url: https://nihgwu.github.io/stickyard/
  source_url: https://github.com/nihgwu/stickyard/tree/master/website
  categories:
    - Web Development
  built_by: Neo Nie
  featured: false
- title: Agata Milik
  description: |
    Website of a Polish psychologist/psychotherapist based in Gdańsk, Poland.
  main_url: https://agatamilik.pl
  url: https://agatamilik.pl
  categories:
    - Marketing
    - Healthcare
  built_by: Piotr Fedorczyk
  built_by_url: https://piotrf.pl
  featured: false
- title: WebPurple
  main_url: https://www.webpurple.net/
  url: https://www.webpurple.net/
  source_url: https://github.com/WebPurple/site
  description: >-
    Site of local (Russia, Ryazan) frontend community. Main purpose is to show
    info about meetups and keep blog.
  categories:
    - Nonprofit
    - Web Development
    - Community
    - Blog
    - Open Source
  built_by: Nikita Kirsanov
  built_by_url: https://twitter.com/kitos_kirsanov
  featured: false
- title: Papertrail.io
  description: |
    Inspection Management for the 21st Century
  main_url: https://www.papertrail.io/
  url: https://www.papertrail.io/
  categories:
    - Marketing
    - Technology
  built_by: Papertrail.io
  built_by_url: https://www.papertrail.io
  featured: false
- title: Matt Ferderer
  main_url: https://mattferderer.com
  url: https://mattferderer.com
  source_url: https://github.com/mattferderer/gatsbyblog
  description: >
    A blog built with Gatsby that discusses web related tech
    such as JavaScript, .NET, Blazor & security.
  categories:
    - Blog
    - Web Development
  built_by: Matt Ferderer
  built_by_url: https://twitter.com/mattferderer
  featured: false
- title: Sahyadri Open Source Community
  main_url: https://sosc.org.in
  url: https://sosc.org.in
  source_url: https://github.com/haxzie/sosc-website
  description: >
    Official website of Sahyadri Open Source Community for community blog, event
    details and members info.
  categories:
    - Blog
    - Community
    - Open Source
  built_by: Musthaq Ahamad
  built_by_url: https://github.com/haxzie
  featured: false
- title: Tech Confessions
  main_url: https://confessions.tech
  url: https://confessions.tech
  source_url: https://github.com/JonathanSpeek/tech-confessions
  description: A guilt-free place for us to confess our tech sins \U0001F64F\n
  categories:
    - Community
    - Open Source
  built_by: Jonathan Speek
  built_by_url: https://speek.design
  featured: false
- title: Thibault Maekelbergh
  main_url: https://thibmaek.com
  url: https://thibmaek.com
  source_url: https://github.com/thibmaek/thibmaek.github.io
  description: |
    A nice blog about development, Raspberry Pi, plants and probably records.
  categories:
    - Blog
    - Open Source
  built_by: Thibault Maekelbergh
  built_by_url: https://twitter.com/thibmaek
  featured: false
- title: LearnReact.design
  main_url: https://learnreact.design
  url: https://learnreact.design
  description: >
    React Essentials For Designers: A React course tailored for product
    designers, ux designers, ui designers.
  categories:
    - Blog
  built_by: Linton Ye
  built_by_url: https://twitter.com/lintonye
- title: Mega House Creative
  main_url: https://www.megahousecreative.com/
  url: https://www.megahousecreative.com/
  description: >
    Mega House Creative is a digital agency that provides unique goal-oriented
    web marketing solutions.
  categories:
    - Marketing
    - Agency
  built_by: Daniel Robinson
  featured: false
- title: Tobie Marier Robitaille - csc
  main_url: https://tobiemarierrobitaille.com/
  url: https://tobiemarierrobitaille.com/en/
  description: |
    Portfolio site for director of photography Tobie Marier Robitaille
  categories:
    - Portfolio
    - Gallery
  built_by: Mill3 Studio
  built_by_url: https://mill3.studio/en/
  featured: false
- title: Bestvideogame.deals
  main_url: https://bestvideogame.deals/
  url: https://bestvideogame.deals/
  description: |
    Video game comparison website for the UK, build with GatsbyJS.
  categories:
    - E-commerce
  built_by: Koen Kamphuis
  built_by_url: https://koenkamphuis.com/
  featured: false
- title: Mahipat's Portfolio
  main_url: https://mojaave.com/
  url: https://mojaave.com
  source_url: https://github.com/mhjadav/mojaave
  description: >
    mojaave.com is Mahipat's portfolio, I have developed it using Gatsby v2 and
    Bootstrap, To get in touch with people looking for full-stack developer.
  categories:
    - Portfolio
    - Web Development
  built_by: Mahipat Jadav
  built_by_url: https://mojaave.com/
  featured: false
- title: Mintfort
  main_url: https://mintfort.com/
  url: https://mintfort.com/
  source_url: https://github.com/MintFort/mintfort.com
  description: >
    Mintfort, the first crypto-friendly bank account. Store and manage assets on
    the blockchain.
  categories:
    - Technology
    - Finance
  built_by: Axel Fuhrmann
  built_by_url: https://axelfuhrmann.com/
  featured: false
- title: React Native Explorer
  main_url: https://react-native-explorer.firebaseapp.com
  url: https://react-native-explorer.firebaseapp.com
  description: |
    Explorer React Native packages and examples effortlessly.
  categories:
    - Education
  featured: false
- title: 500Tech
  main_url: https://500tech.com/
  url: https://500tech.com/
  featured: false
  categories:
    - Web Development
    - Agency
    - Open Source
- title: eworld
  main_url: https://eworld.herokuapp.com/
  url: https://eworld.herokuapp.com/
  featured: false
  categories:
    - E-commerce
    - Technology
- title: It's a Date
  description: >
    It's a Date is a dating app that actually involves dating.
  main_url: https://www.itsadate.app/
  url: https://www.itsadate.app/
  featured: false
  categories:
    - App
    - Blog
- title: Node.js HBase
  description: >
    Asynchronous HBase client for NodeJs using REST.
  main_url: https://hbase.js.org/
  url: https://hbase.js.org/
  source_url: https://github.com/adaltas/node-hbase
  categories:
    - Documentation
    - Open Source
    - Technology
  built_by: David Worms
  built_by_url: http://www.adaltas.com
  featured: false
- title: Peter Kroyer - Web Design / Web Development
  main_url: https://www.peterkroyer.at/en/
  url: https://www.peterkroyer.at/en/
  description: >
    Freelance web designer / web developer based in Vienna, Austria (Wien, Österreich).
  categories:
    - Agency
    - Web Development
    - Design
    - Portfolio
    - Freelance
  built_by: Peter Kroyer
  built_by_url: https://www.peterkroyer.at/
  featured: false
- title: Geddski
  main_url: https://gedd.ski
  url: https://gedd.ski
  description: >
    frontend mastery blog - level up your UI game.
  categories:
    - Web Development
    - Education
    - Productivity
    - User Experience
  built_by: Dave Geddes
  built_by_url: https://twitter.com/geddski
  featured: false
- title: Rung
  main_url: https://rung.com.br/
  url: https://rung.com.br/
  description: >
    Rung alerts you about the exceptionalities of your personal and professional life.
  categories:
    - API
    - Technology
    - Travel
  featured: false
- title: Mokkapps
  main_url: https://www.mokkapps.de/
  url: https://www.mokkapps.de/
  source_url: https://github.com/mokkapps/website
  description: >
    Portfolio website from Michael Hoffmann. Passionate software developer with focus on web-based technologies.
  categories:
    - Blog
    - Portfolio
    - Web Development
    - Mobile Development
  featured: false
- title: Premier Octet
  main_url: https://www.premieroctet.com/
  url: https://www.premieroctet.com/
  description: >
    Premier Octet is a React-based agency
  categories:
    - Agency
    - Web Development
    - Mobile Development
  featured: false
- title: Thorium
  main_url: https://www.thoriumsim.com/
  url: https://www.thoriumsim.com/
  source_url: https://github.com/thorium-sim/thoriumsim.com
  description: >
    Thorium - Open-source Starship Simulator Controls for Live Action Role Play
  built_by: Alex Anderson
  built_by_url: https://twitter.com/ralex1993
  categories:
    - Blog
    - Portfolio
    - Documentation
    - Marketing
    - Education
    - Entertainment
    - Open Source
    - Web Development
  featured: false
- title: Cameron Maske
  main_url: https://www.cameronmaske.com/
  url: https://www.cameronmaske.com/courses/introduction-to-pytest/
  source_url: https://github.com/cameronmaske/cameronmaske.com-v2
  description: >
    The homepage of Cameron Maske, a freelance full-stack developer, who is currently working on a free pytest video course
  categories:
    - Education
    - Video
    - Portfolio
    - Freelance
  featured: false
- title: Studenten bilden Schüler
  description: >
    Studenten bilden Schüler e.V. is a German student-run nonprofit initiative that aims to
    contribute to more equal educational opportunities by providing free tutoring to refugees
    and children from underprivileged families. The site is built on Gatsby v2, styled-components
    and Contentful. It supports Google Analytics, fluid typography and Algolia search.
  main_url: https://studenten-bilden-schueler.de
  url: https://studenten-bilden-schueler.de
  source_url: https://github.com/StudentenBildenSchueler/homepage
  categories:
    - Education
    - Nonprofit
    - Blog
  built_by: Janosh Riebesell
  built_by_url: https://janosh.io
  featured: false
- title: Mike's Remote List
  main_url: https://www.mikesremotelist.com
  url: https://www.mikesremotelist.com
  description: >
    A list of remote jobs, updated throughout the day. Built on Gatsby v1 and powered by Contentful, Google Sheets, string and sticky tape.
  categories:
    - Marketing
  featured: false
- title: Madvoid
  main_url: https://madvoid.com/
  url: https://madvoid.com/screenshot/
  featured: false
  description: >
    Madvoid is a team of expert developers dedicated to creating simple, clear, usable and blazing fast web and mobile apps.
    We are coders that help companies and agencies to create social & interactive experiences.
    This includes full-stack development using React, WebGL, Static Site Generators, Ruby On Rails, Phoenix, GraphQL, Chatbots, CI / CD, Docker and more!
  categories:
    - Portfolio
    - Technology
    - Web Development
    - Agency
    - Marketing
  built_by: Jean-Paul Bonnetouche
  built_by_url: https://twitter.com/_jpb
- title: MOMNOTEBOOK.COM
  description: >
    Sharing knowledge and experiences that make childhood and motherhood rich, vibrant and healthy.
  main_url: https://momnotebook.com/
  url: https://momnotebook.com/
  featured: false
  built_by: Aleksander Hansson
  built_by_url: https://www.linkedin.com/in/aleksanderhansson/
  categories:
    - Blog
- title: Pirate Studios
  description: >
    Reinventing music studios with 24/7 self service rehearsal, DJ & production rooms available around the world.
  main_url: https://www.piratestudios.co
  url: https://www.piratestudios.co
  featured: false
  built_by: The Pirate Studios team
  built_by_url: https://github.com/piratestudios/
  categories:
    - Music
- title: Aurora EOS
  main_url: https://www.auroraeos.com/
  url: https://www.auroraeos.com/
  featured: false
  categories:
    - Finance
    - Marketing
    - Blog
  built_by: Corey Ward
  built_by_url: http://www.coreyward.me/
- title: MadeComfy
  main_url: https://madecomfy.com.au/
  url: https://madecomfy.com.au/
  description: >
    Short term rental management startup, using Contentful + Gatsby + CircleCI
  featured: false
  categories:
    - Travel
  built_by: Lucas Vilela
  built_by_url: https://madecomfy.com.au/
- title: Tiger Facility Services
  description: >
    Tiger Facility Services combines facility management expertise with state of the art software to offer a sustainable and customer oriented cleaning and facility service.
  main_url: https://www.tigerfacilityservices.com/de-en/
  url: https://www.tigerfacilityservices.com/de-en/
  featured: false
  categories:
    - Marketing
- title: Luciano Mammino's blog
  description: >
    Tech & programming blog of Luciano Mammino a.k.a. "loige", Full-Stack Web Developer and International Speaker
  main_url: https://loige.co
  url: https://loige.co
  featured: false
  categories:
    - Blog
    - Web Development
  built_by: Luciano Mammino
  built_by_url: https://loige.co
- title: Wire • Secure collaboration platform
  description: >
    Corporate website of Wire, an open source, end-to-end encrypted collaboration platform
  main_url: https://wire.com
  url: https://wire.com
  featured: false
  categories:
    - Open Source
    - Productivity
    - Technology
    - Blog
    - App
  built_by: Wire team
  built_by_url: https://github.com/orgs/wireapp/people
- title: J. Patrick Raftery
  main_url: https://www.jpatrickraftery.com
  url: https://www.jpatrickraftery.com
  description: J. Patrick Raftery is an opera singer and voice teacher based in Vancouver, BC.
  categories:
    - Portfolio
    - Music
  built_by: Michael Uloth
  built_by_url: https://www.michaeluloth.com
  featured: false
- title: Aria Umezawa
  main_url: https://www.ariaumezawa.com
  url: https://www.ariaumezawa.com
  description: Aria Umezawa is a director, producer, and writer currently based in San Francisco. Site designed by Stephen Bell.
  categories:
    - Portfolio
    - Music
    - Entertainment
  built_by: Michael Uloth
  built_by_url: https://www.michaeluloth.com
  featured: false
- title: Pomegranate Opera
  main_url: https://pomegranateopera.netlify.com
  url: https://pomegranateopera.netlify.com
  description: Pomegranate Opera is a lesbian opera written by Amanda Hale & Kye Marshall. Site designed by Stephen Bell.
  categories:
    - Gallery
    - Music
  built_by: Michael Uloth
  built_by_url: https://www.michaeluloth.com
  featured: false
- title: Daniel Cabena
  main_url: https://www.danielcabena.com
  url: https://www.danielcabena.com
  description: Daniel Cabena is a Canadian countertenor highly regarded in both Canada and Europe for prize-winning performances ranging from baroque to contemporary repertoire. Site designed by Stephen Bell.
  categories:
    - Portfolio
    - Music
  built_by: Michael Uloth
  built_by_url: https://www.michaeluloth.com
  featured: false
- title: Artist.Center
  main_url: https://artistcenter.netlify.com
  url: https://artistcenter.netlify.com
  description: The marketing page for Artist.Center, a soon-to-launch platform designed to connect opera singers to opera companies. Site designed by Stephen Bell.
  categories:
    - Music
  built_by: Michael Uloth
  built_by_url: https://www.michaeluloth.com
  featured: false
- title: DG Volo & Company
  main_url: https://www.dgvolo.com
  url: https://www.dgvolo.com
  description: DG Volo & Company is a Toronto-based investment consultancy. Site designed by Stephen Bell.
  categories:
    - Finance
  built_by: Michael Uloth
  built_by_url: https://www.michaeluloth.com
  featured: false
- title: Shawna Lucey
  main_url: https://www.shawnalucey.com
  url: https://www.shawnalucey.com
  description: Shawna Lucey is an American theater and opera director based in New York City. Site designed by Stephen Bell.
  categories:
    - Portfolio
    - Music
    - Entertainment
  built_by: Michael Uloth
  built_by_url: https://www.michaeluloth.com
  featured: false
- title: Leyan Lo
  main_url: https://www.leyanlo.com
  url: https://www.leyanlo.com
  description: >
    Leyan Lo’s personal website
  categories:
    - Portfolio
  built_by: Leyan Lo
  built_by_url: https://www.leyanlo.com
  featured: false
- title: Hawaii National Bank
  url: https://hawaiinational.bank
  main_url: https://hawaiinational.bank
  description: Hawaii National Bank's highly personalized service has helped loyal customers & locally owned businesses achieve their financial dreams for over 50 years.
  categories:
    - Finance
  built_by: Wall-to-Wall Studios
  built_by_url: https://walltowall.com
  featured: false
- title: Coletiv
  url: https://coletiv.com
  main_url: https://coletiv.com
  description: Coletiv teams up with companies of all sizes to design, develop & launch digital products for iOS, Android & the Web.
  categories:
    - Technology
    - Agency
    - Web Development
  built_by: Coletiv
  built_by_url: https://coletiv.com
  featured: false
- title: janosh.io
  description: >
    Personal blog and portfolio of Janosh Riebesell. The site is built with Gatsby v2 and designed
    entirely with styled-components v4. Much of the layout was achieved with CSS grid. It supports
    Google Analytics, fluid typography and Algolia search.
  main_url: https://janosh.io
  url: https://janosh.io
  source_url: https://github.com/janosh/janosh.io
  categories:
    - Portfolio
    - Blog
    - Science
    - Photography
    - Travel
  built_by: Janosh Riebesell
  built_by_url: https://janosh.io
  featured: false
- title: Gold Edge Training
  url: https://www.goldedgetraining.co.uk
  main_url: https://www.goldedgetraining.co.uk
  description: >
    AAT approved online distance learning accountancy training provider. Branded landing page / mini brochure promoting competitor differentiators, student testimonials, offers, service benefits and features. Designed to both inform potential students and encourage visits to company e-commerce site or direct company contact.
  categories:
    - Education
    - Learning
    - Landing Page
    - Business
    - Finance
  built_by: Leo Furze-Waddock
  built_by_url: https://www.linkedin.com/in/lfurzewaddock
- title: Gatsby Manor
  description: >
    We build themes for gatsby. We have themes for all projects including personal,
    portfolio, e-commerce, landing pages and more. We also run an in-house
    web dev and design studio. If you cannot find what you want, we can build it for you!
    Email us at gatsbymanor@gmail.com with questions.
  main_url: https://www.gatsbymanor.com
  url: https://www.gatsbymanor.com
  source_url: https://github.com/gatsbymanor
  categories:
    - Web Development
    - Agency
    - Technology
    - Freelance
  built_by: Steven Natera
  built_by_url: https://stevennatera.com
- title: Ema Suriano's Portfolio
  main_url: https://emasuriano.com/
  url: https://emasuriano.com/
  description: >
    Ema Suriano's portfolio to display information about him, his projects and what he's writing about.
  categories:
    - Portfolio
    - Technology
    - Web Development
  built_by: Ema Suriano
  built_by_url: https://emasuriano.com/
  featured: false
- title: Luan Orlandi
  main_url: https://luanorlandi.github.io
  url: https://luanorlandi.github.io
  source_url: https://github.com/luanorlandi/luanorlandi.github.io
  description: >
    Luan Orlandi's personal website. Brazilian web developer, enthusiast in React and Gatsby.
  categories:
    - Blog
    - Portfolio
    - Web Development
  built_by: Luan Orlandi
  built_by_url: https://github.com/luanorlandi
- title: Mobius Labs
  main_url: https://mobius.ml
  url: https://mobius.ml
  description: >
    Mobius Labs landing page, a Start-up working on Computer Vision
  categories:
    - Landing Page
    - Marketing
    - Technology
  built_by: sktt
  built_by_url: https://github.com/sktt
- title: EZAgrar
  main_url: https://www.ezagrar.at/en/
  url: https://www.ezagrar.at/en/
  description: >
    EZAgrar.at is the homepage of the biggest agricultural machinery dealership in Austria. In total 8 pages will be built for this client reusing a lot of components between them.
  categories:
    - E-commerce
    - Marketing
  built_by: MangoART
  built_by_url: https://www.mangoart.at
  featured: false
- title: OAsome blog
  main_url: https://oasome.blog/
  url: https://oasome.blog/
  source_url: https://github.com/oorestisime/oasome
  description: >
    Paris-based Cypriot adventurers. A and O. Lovers of life and travel. Want to get a glimpse of the OAsome world?
  categories:
    - Blog
    - Photography
    - Travel
  built_by: Orestis Ioannou
  featured: false
- title: Brittany Chiang
  main_url: https://brittanychiang.com/
  url: https://brittanychiang.com/
  source_url: https://github.com/bchiang7/v4
  description: >
    Personal website and portfolio of Brittany Chiang built with Gatsby v2
  categories:
    - Portfolio
  built_by: Brittany Chiang
  built_by_url: https://github.com/bchiang7
  featured: false
- title: Fitekran
  description: >
    One of the most visited Turkish blogs about health, sports and healthy lifestyle, that has been rebuilt with Gatsby v2 using WordPress.
  main_url: https://www.fitekran.com
  url: https://www.fitekran.com
  categories:
    - Science
    - Healthcare
    - Blog
  built_by: Burak Tokak
  built_by_url: https://www.buraktokak.com
- title: Serverless
  main_url: https://serverless.com
  url: https://serverless.com
  description: >
    Serverless.com – Build web, mobile and IoT applications with serverless architectures using AWS Lambda, Azure Functions, Google CloudFunctions & more!
  categories:
    - Technology
    - Web Development
  built_by: Codebrahma
  built_by_url: https://codebrahma.com
  featured: false
- title: Dive Bell
  main_url: https://divebell.band/
  url: https://divebell.band/
  description: >
    Simple site for a band to list shows dates and videos (499 on lighthouse)
  categories:
    - Music
  built_by: Matt Bagni
  built_by_url: https://mattbag.github.io
  featured: false
- title: Mayer Media Co.
  main_url: https://mayermediaco.com/
  url: https://mayermediaco.com/
  description: >
    Freelance Web Development and Digital Marketing
  categories:
    - Web Development
    - Marketing
    - Blog
  source_url: https://github.com/MayerMediaCo/MayerMediaCo2.0
  built_by: Danny Mayer
  built_by_url: https://twitter.com/mayermediaco
  featured: false
- title: Jan Czizikow Portfolio
  main_url: https://www.janczizikow.com/
  url: https://www.janczizikow.com/
  source_url: https://github.com/janczizikow/janczizikow-portfolio
  description: >
    Simple personal portfolio site built with Gatsby
  categories:
    - Portfolio
    - Freelance
    - Web Development
  built_by: Jan Czizikow
  built_by_url: https://github.com/janczizikow
- title: Carbon Design Systems
  main_url: http://www.carbondesignsystem.com/
  url: http://www.carbondesignsystem.com/
  description: >
    The Carbon Design System is integrating the new IBM Design Ethos and Language. It represents a completely fresh approach to the design of all things at IBM.
  categories:
    - Design System
    - Documentation
  built_by: IBM
  built_by_url: https://www.ibm.com/
  featured: false
- title: Mozilla Mixed Reality
  main_url: https://mixedreality.mozilla.org/
  url: https://mixedreality.mozilla.org/
  description: >
    Virtual Reality for the free and open Web.
  categories:
    - Open Source
  built_by: Mozilla
  built_by_url: https://www.mozilla.org/
  featured: false
- title: Uniform Hudl Design System
  main_url: http://uniform.hudl.com/
  url: http://uniform.hudl.com/
  description: >
    A single design system to ensure every interface feels like Hudl. From the colors we use to the size of our buttons and what those buttons say, Uniform has you covered. Check the guidelines, copy the code and get to building.
  categories:
    - Design System
    - Open Source
    - Design
  built_by: Hudl
  built_by_url: https://www.hudl.com/
- title: Subtle UI
  main_url: https://subtle-ui.netlify.com/
  url: https://subtle-ui.netlify.com/
  source_url: https://github.com/ryanwiemer/subtle-ui
  description: >
    A collection of clever yet understated user interactions found on the web.
  categories:
    - Web Development
    - Open Source
    - User Experience
  built_by: Ryan Wiemer
  built_by_url: https://www.ryanwiemer.com/
  featured: false
- title: developer.bitcoin.com
  main_url: https://developer.bitcoin.com/
  url: https://developer.bitcoin.com/
  description: >
    Bitbox based bitcoin.com developer platform and resources.
  categories:
    - Finance
  featured: false
- title: Barmej
  main_url: https://app.barmej.com/
  url: https://app.barmej.com/
  description: >
    An interactive platform to learn different programming languages in Arabic for FREE
  categories:
    - Education
    - Programming
    - Learning
  built_by: Obytes
  built_by_url: https://www.obytes.com/
  featured: false
- title: Emergence
  main_url: https://emcap.com/
  url: https://emcap.com/
  description: >
    Emergence is a top enterprise cloud venture capital firm. We fund early stage ventures focusing on enterprise & SaaS applications. Emergence is one of the top VC firms in Silicon Valley.
  categories:
    - Marketing
    - Blog
  built_by: Upstatement
  built_by_url: https://www.upstatement.com/
  featured: false
- title: FPVtips
  main_url: https://fpvtips.com
  url: https://fpvtips.com
  source_url: https://github.com/jumpalottahigh/fpvtips
  description: >
    FPVtips is all about bringing racing drone pilots closer together, and getting more people into the hobby!
  categories:
    - Community
    - Education
  built_by: Georgi Yanev
  built_by_url: https://twitter.com/jumpalottahigh
  featured: false
- title: Georgi Yanev
  main_url: https://blog.georgi-yanev.com/
  url: https://blog.georgi-yanev.com/
  source_url: https://github.com/jumpalottahigh/blog.georgi-yanev.com
  description: >
    I write articles about FPV quads (building and flying), web development, smart home automation, life-long learning and other topics from my personal experience.
  categories:
    - Blog
  built_by: Georgi Yanev
  built_by_url: https://twitter.com/jumpalottahigh
  featured: false
- title: Bear Archery
  main_url: https://beararchery.com/
  url: https://beararchery.com/
  categories:
    - E-commerce
    - Sports
  built_by: Escalade Sports
  built_by_url: https://www.escaladesports.com/
  featured: false
- title: "attn:"
  main_url: https://www.attn.com/
  url: https://www.attn.com/
  categories:
    - Media
    - Entertainment
  built_by: "attn:"
  built_by_url: https://www.attn.com/
  featured: false
- title: Mirror Conf
  description: >
    Mirror Conf is a conference designed to empower designers and frontend developers who have a thirst for knowledge and want to broaden their horizons.
  main_url: https://www.mirrorconf.com/
  url: https://www.mirrorconf.com/
  categories:
    - Conference
    - Design
    - Web Development
  featured: false
- title: Startarium
  main_url: https://www.startarium.ro
  url: https://www.startarium.ro
  description: >
    Free entrepreneurship educational portal with more than 20000 users, hundreds of resources, crowdfunding, mentoring and investor pitching events facilitated.
  categories:
    - Education
    - Nonprofit
    - Entrepreneurship
  built_by: Cezar Neaga
  built_by_url: https://twitter.com/cezarneaga
  featured: false
- title: Microlink
  main_url: https://microlink.io/
  url: https://microlink.io/
  description: >
    Extract structured data from any website.
  categories:
    - Web Development
    - API
  built_by: Kiko Beats
  built_by_url: https://kikobeats.com/
  featured: false
- title: Markets.com
  main_url: https://www.markets.com/
  url: https://www.markets.com/
  featured: false
  categories:
    - Finance
- title: Kevin Legrand
  url: https://k-legrand.com
  main_url: https://k-legrand.com
  source_url: https://github.com/Manoz/k-legrand.com
  description: >
    Personal website and blog built with love with Gatsby v2
  categories:
    - Blog
    - Portfolio
    - Web Development
  built_by: Kevin Legrand
  built_by_url: https://k-legrand.com
  featured: false
- title: David James Portfolio
  main_url: https://dfjames.com/
  url: https://dfjames.com/
  source_url: https://github.com/daviddeejjames/dfjames-gatsby
  description: >
    Portfolio Site using GatsbyJS and headless WordPress
  categories:
    - WordPress
    - Portfolio
    - Blog
  built_by: David James
  built_by_url: https://twitter.com/daviddeejjames
- title: Hypertext Candy
  url: https://www.hypertextcandy.com/
  main_url: https://www.hypertextcandy.com/
  description: >
    Blog about web development. Laravel, Vue.js, etc.
  categories:
    - Blog
    - Web Development
  built_by: Masahiro Harada
  built_by_url: https://twitter.com/_Masahiro_H_
  featured: false
- title: Maxence Poutord's blog
  description: >
    Tech & programming blog of Maxence Poutord, Software Engineer, Serial Traveler and Public Speaker
  main_url: https://www.maxpou.fr
  url: https://www.maxpou.fr
  featured: false
  categories:
    - Blog
    - Web Development
  built_by: Maxence Poutord
  built_by_url: https://www.maxpou.fr
- title: The Noted Project
  url: https://thenotedproject.org
  main_url: https://thenotedproject.org
  source_url: https://github.com/ianbusko/the-noted-project
  description: >
    Website to showcase the ethnomusicology research for The Noted Project.
  categories:
    - Portfolio
    - Education
    - Gallery
  built_by: Ian Busko
  built_by_url: https://github.com/ianbusko
  featured: false
- title: People For Bikes
  url: https://2017.peopleforbikes.org/
  main_url: https://2017.peopleforbikes.org/
  categories:
    - Community
    - Sports
    - Gallery
    - Nonprofit
  built_by: PeopleForBikes
  built_by_url: https://peopleforbikes.org/about-us/who-we-are/staff/
  featured: false
- title: Wide Eye
  description: >
    Creative agency specializing in interactive design, web development, and digital communications.
  url: https://wideeye.co/
  main_url: https://wideeye.co/
  categories:
    - Design
    - Web Development
  built_by: Wide Eye
  built_by_url: https://wideeye.co/about-us/
  featured: false
- title: CodeSandbox
  description: >
    CodeSandbox is an online editor that helps you create web applications, from prototype to deployment.
  url: https://codesandbox.io/
  main_url: https://codesandbox.io/
  categories:
    - Web Development
  featured: false
- title: Marvel
  description: >
    The all-in-one platform powering design.
  url: https://marvelapp.com/
  main_url: https://marvelapp.com/
  categories:
    - Design
  featured: false
- title: Designcode.io
  description: >
    Learn to design and code React apps.
  url: https://designcode.io
  main_url: https://designcode.io
  categories:
    - Learning
  featured: false
- title: Happy Design
  description: >
    The Brand and Product Team Behind Happy Money
  url: https://design.happymoney.com/
  main_url: https://design.happymoney.com/
  categories:
    - Design
    - Finance
- title: Weihnachtsmarkt.ms
  description: >
    Explore the christmas market in Münster (Westf).
  url: https://weihnachtsmarkt.ms/
  main_url: https://weihnachtsmarkt.ms/
  source_url: https://github.com/codeformuenster/weihnachtsmarkt
  categories:
    - Gallery
    - Food
  built_by: Code for Münster during MSHACK18
  featured: false
- title: Code Championship
  description: >
    Competitive coding competitions for students from 3rd to 8th grade. Code is Sport.
  url: https://www.codechampionship.com
  main_url: https://www.codechampionship.com
  categories:
    - Learning
    - Education
    - Sports
  built_by: Abamath LLC
  built_by_url: https://www.abamath.com
  featured: false
- title: Wieden+Kennedy
  description: >
    Wieden+Kennedy is an independent, global creative company.
  categories:
    - Technology
    - Web Development
    - Agency
    - Marketing
  url: https://www.wk.com
  main_url: https://www.wk.com
  built_by: Wieden Kennedy
  built_by_url: https://www.wk.com/about/
  featured: false
- title: Testing JavaScript
  description: >
    This course will teach you the fundamentals of testing your JavaScript applications using eslint, Flow, Jest, and Cypress.
  url: https://testingjavascript.com/
  main_url: https://testingjavascript.com/
  categories:
    - Learning
    - Education
    - JavaScript
  built_by: Kent C. Dodds
  built_by_url: https://kentcdodds.com/
  featured: false
- title: Use Hooks
  description: >
    One new React Hook recipe every day.
  url: https://usehooks.com/
  main_url: https://usehooks.com/
  categories:
    - Learning
  built_by: Gabe Ragland
  built_by_url: https://twitter.com/gabe_ragland
  featured: false
- title: Ambassador
  url: https://www.getambassador.io
  main_url: https://www.getambassador.io
  description: >
    Open source, Kubernetes-native API Gateway for microservices built on Envoy.
  categories:
    - Open Source
    - Documentation
    - Technology
  built_by: Datawire
  built_by_url: https://www.datawire.io
  featured: false
- title: Clubhouse
  main_url: https://clubhouse.io
  url: https://clubhouse.io
  description: >
    The intuitive and powerful project management platform loved by software teams of all sizes. Built with Gatsby v2 and Prismic
  categories:
    - Technology
    - Blog
    - Productivity
    - Community
    - Design
    - Open Source
  built_by: Ueno.
  built_by_url: https://ueno.co
  featured: false
- title: Asian Art Collection
  url: http://artmuseum.princeton.edu/asian-art/
  main_url: http://artmuseum.princeton.edu/asian-art/
  description: >
    Princeton University has a branch dealing with state of art.They have showcased ore than 6,000 works of Asian art are presented alongside ongoing curatorial and scholarly research
  categories:
    - Marketing
  featured: false
- title: QHacks
  url: https://qhacks.io
  main_url: https://qhacks.io
  source_url: https://github.com/qhacks/qhacks-website
  description: >
    QHacks is Queen’s University’s annual hackathon! QHacks was founded in 2016 with a mission to advocate and incubate the tech community at Queen’s University and throughout Canada.
  categories:
    - Education
    - Technology
    - Podcast
  featured: false
- title: Tyler McGinnis
  url: https://tylermcginnis.com/
  main_url: https://tylermcginnis.com/
  description: >
    The linear, course based approach to learning web technologies.
  categories:
    - Education
    - Technology
    - Podcast
    - Web Development
  featured: false
- title: a11y with Lindsey
  url: https://www.a11ywithlindsey.com/
  main_url: https://www.a11ywithlindsey.com/
  source_url: https://github.com/lkopacz/a11y-with-lindsey
  description: >
    To help developers navigate accessibility jargon, write better code, and to empower them to make their Internet, Everyone's Internet.
  categories:
    - Education
    - Blog
    - Technology
  built_by: Lindsey Kopacz
  built_by_url: https://twitter.com/littlekope0903
  featured: false
- title: DEKEMA
  url: https://www.dekema.com/
  main_url: https://www.dekema.com/
  description: >
    Worldclass crafting: Furnace, fervor, fulfillment. Delivering highest demand for future craftsmanship. Built using Gatsby v2 and Prismic.
  categories:
    - Healthcare
    - Science
    - Technology
  built_by: Crisp Studio
  built_by_url: https://crisp.studio
  featured: false
- title: Ramón Chancay
  description: >-
    Front-end / Back-end Developer in Guayaquil Ecuador.
    Currently at Everymundo, previously at El Universo.
    I enjoy teaching and sharing what I know.
    I give professional advice to developers and companies.
    My wife and my children are everything in my life.
  main_url: https://ramonchancay.me/
  url: https://ramonchancay.me/
  source_url: https://github.com/devrchancay/personal-site
  featured: false
  categories:
    - Blog
    - Technology
    - Web Development
  built_by: Ramón Chancay
  built_by_url: https://ramonchancay.me/
- title: BELLHOPS
  main_url: https://www.getbellhops.com/
  url: https://www.getbellhops.com/
  description: >-
    Whether you’re moving someplace new or just want to complete a few projects around your current home, BellHops can arrange the moving services you need—at simple, straightforward rates.
  categories:
    - Business
  built_by: Bellhops, Inc.
  built_by_url: https://www.getbellhops.com/
  featured: false
- title: Acclimate Consulting
  main_url: https://www.acclimate.io/
  url: https://www.acclimate.io/
  description: >-
    Acclimate is a consulting firm that puts organizations back in control with data-driven strategies and full-stack applications.
  categories:
    - Technology
    - Consulting
  built_by: Andrew Wilson
  built_by_url: https://github.com/andwilson
  featured: false
- title: Flyright
  url: https://flyright.co/
  main_url: https://flyright.co/
  description: >-
    Flyright curates everything you need for international travel in one tidy place 💜
  categories:
    - Technology
    - App
  built_by: Ty Hopp
  built_by_url: https://github.com/tyhopp
  featured: false
- title: Vets Who Code
  url: https://vetswhocode.io/
  main_url: https://vetswhocode.io/
  description: >-
    VetsWhoCode is a non-profit organization dedicated to training military veterans & giving them the skills they need transition into tech careers.
  categories:
    - Technology
    - Nonprofit
  featured: false
- title: Patreon Blog
  url: https://blog.patreon.com/
  main_url: https://blog.patreon.com/
  description: >-
    Official blog of Patreon.com
  categories:
    - Blog
  featured: false
- title: Full Beaker
  url: https://fullbeaker.com/
  main_url: https://fullbeaker.com/
  description: >-
    Full Beaker provides independent advice online about careers and home ownership, and connect anyone who asks with companies that can help them.
  categories:
    - Consulting
  featured: false
- title: Citywide Holdup
  url: https://citywideholdup.org/
  main_url: https://citywideholdup.org/
  description: >-
    Citywide Holdup is an annual fundraising event held around early November in the city of Austin, TX hosted by the Texas Wranglers benefitting Easter Seals of Central Texas, a non-profit organization that provides exceptional services, education, outreach and advocacy so that people with disabilities can live, learn, work and play in our communities.
  categories:
    - Nonprofit
    - Event
  built_by: Cameron Rison
  built_by_url: https://github.com/killakam3084
  featured: false
- title: Dawn Labs
  url: https://dawnlabs.io
  main_url: https://dawnlabs.io
  description: >-
    Thoughtful products for inspired teams. With a holistic approach to engineering and design, we partner with startups and enterprises to build for the digital era.
  categories:
    - Technology
    - Agency
    - Web Development
  featured: false
- title: COOP by Ryder
  url: https://coop.com/
  main_url: https://coop.com/
  description: >
    COOP is a platform that connects fleet managers that have idle vehicles to businesses that are looking to rent vehicles. COOP simplifies the process and paperwork required to safely share vehicles between business owners.
  categories:
    - Marketing
  built_by: Crispin Porter Bogusky
  built_by_url: http://www.cpbgroup.com/
  featured: false
- title: Domino's Paving for Pizza
  url: https://www.pavingforpizza.com/
  main_url: https://www.pavingforpizza.com/
  description: >
    Nominate your town for a chance to have your rough drive home from Domino's fixed to pizza perfection.
  categories:
    - Marketing
  built_by: Crispin Porter Bogusky
  built_by_url: http://www.cpbgroup.com/
  featured: false
- title: Propapanda
  url: https://propapanda.eu/
  main_url: https://propapanda.eu/
  description: >
    Is a creative production house based in Tallinn, Estonia. We produce music videos, commercials, films and campaigns – from scratch to finish.
  categories:
    - Video
    - Portfolio
    - Agency
    - Media
  built_by: Henry Kehlmann
  built_by_url: https://github.com/madhenry/
  featured: false
- title: JAMstack.paris
  url: https://jamstack.paris/
  main_url: https://jamstack.paris/
  source_url: https://github.com/JAMstack-paris/jamstack.paris
  description: >
    JAMstack-focused, bi-monthly meetup in Paris
  categories:
    - Web Development
  built_by: Matthieu Auger & Nicolas Goutay
  built_by_url: https://github.com/JAMstack-paris
  featured: false
- title: DexWallet - The only Wallet you need by Dexlab
  main_url: https://www.dexwallet.io/
  url: https://www.dexwallet.io/
  source_url: https://github.com/dexlab-io/DexWallet-website
  featured: false
  description: >-
    DexWallet is a secure, multi-chain, mobile wallet with an upcoming one-click exchange for mobile.
  categories:
    - App
    - Open Source
  built_by: DexLab
  built_by_url: https://github.com/dexlab-io
- title: Kings Valley Paving
  url: https://kingsvalleypaving.com
  main_url: https://kingsvalleypaving.com
  description: >
    Kings Valley Paving is an asphalt, paving and concrete company serving the commercial, residential and industrial sectors in the Greater Toronto Area. Site designed by Stephen Bell.
  categories:
    - Marketing
  built_by: Michael Uloth
  built_by_url: https://www.michaeluloth.com
  featured: false
- title: Peter Barrett
  url: https://www.peterbarrett.ca
  main_url: https://www.peterbarrett.ca
  description: >
    Peter Barrett is a Canadian baritone from Newfoundland and Labrador who performs opera and concert repertoire in Canada, the U.S. and around the world. Site designed by Stephen Bell.
  categories:
    - Portfolio
    - Music
  built_by: Michael Uloth
  built_by_url: https://www.michaeluloth.com
  featured: false
- title: NARCAN
  main_url: https://www.narcan.com
  url: https://www.narcan.com
  description: >
    NARCAN Nasal Spray is the first and only FDA-approved nasal form of naloxone for the emergency treatment of a known or suspected opioid overdose.
  categories:
    - Healthcare
  built_by: NARCAN
  built_by_url: https://www.narcan.com
  featured: false
- title: Ritual
  main_url: https://ritual.com
  url: https://ritual.com
  description: >
    Ritual started with a simple question, what exactly is in women's multivitamins? This is the story of what happened when our founder Kat started searching for answers — the story of Ritual.
  categories:
    - Healthcare
  built_by: Ritual
  built_by_url: https://ritual.com
  featured: false
- title: Truebill
  main_url: https://www.truebill.com
  url: https://www.truebill.com
  description: >
    Truebill empowers you to take control of your money.
  categories:
    - Finance
  built_by: Truebill
  built_by_url: https://www.truebill.com
  featured: false
- title: Smartling
  main_url: https://www.smartling.com
  url: https://www.smartling.com
  description: >
    Smartling enables you to automate, manage, and professionally translate content so that you can do more with less.
  categories:
    - Marketing
  built_by: Smartling
  built_by_url: https://www.smartling.com
  featured: false
- title: Clear
  main_url: https://www.clearme.com
  url: https://www.clearme.com
  description: >
    At clear, we’re working toward a future where you are your ID, enabling you to lead an unstoppable life.
  categories:
    - Security
  built_by: Clear
  built_by_url: https://www.clearme.com
  featured: false
- title: VS Code Rocks
  main_url: https://vscode.rocks
  url: https://vscode.rocks
  source_url: https://github.com/lannonbr/vscode-rocks
  featured: false
  description: >
    VS Code Rocks is a place for weekly news on the newest features and updates to Visual Studio Code as well as trending extensions and neat tricks to continually improve your VS Code skills.
  categories:
    - Open Source
    - Blog
    - Web Development
  built_by: Benjamin Lannon
  built_by_url: https://github.com/lannonbr
- title: Particle
  main_url: https://www.particle.io
  url: https://www.particle.io
  featured: false
  description: Particle is a fully-integrated IoT platform that offers everything you need to deploy an IoT product.
  categories:
    - Marketing
- title: freeCodeCamp curriculum
  main_url: https://learn.freecodecamp.org
  url: https://learn.freecodecamp.org
  featured: false
  description: Learn to code with free online courses, programming projects, and interview preparation for developer jobs.
  categories:
    - Web Development
    - Learning
- title: Tandem
  main_url: https://www.tandem.co.uk
  url: https://www.tandem.co.uk
  description: >
    We're on a mission to free you of money misery. Our app, card and savings account are designed to help you spend less time worrying about money and more time enjoying life.
  categories:
    - Finance
    - App
  built_by: Tandem
  built_by_url: https://github.com/tandembank
  featured: false
- title: Monbanquet.fr
  main_url: https://monbanquet.fr
  url: https://monbanquet.fr
  description: >
    Give your corporate events the food and quality it deserves, thanks to the know-how of the best local artisans.
  categories:
    - E-commerce
    - Food
    - Event
  built_by: Monbanquet.fr
  built_by_url: https://github.com/monbanquet
  featured: false
- title: The Leaky Cauldron Blog
  url: https://theleakycauldronblog.com
  main_url: https://theleakycauldronblog.com
  source_url: https://github.com/v4iv/theleakycauldronblog
  description: >
    A Brew of Awesomeness with a Pinch of Magic...
  categories:
    - Blog
  built_by: Vaibhav Sharma
  built_by_url: https://github.com/v4iv
  featured: false
- title: Wild Drop Surf Camp
  main_url: https://wilddropsurfcamp.com
  url: https://wilddropsurfcamp.com
  description: >
    Welcome to Portugal's best kept secret and be amazed with our nature. Here you can explore, surf, taste the world's best gastronomy and wine, feel the North Canyon's power with the biggest waves in the world and so many other amazing things. Find us, discover yourself!
  categories:
    - Travel
  built_by: Samuel Fialho
  built_by_url: https://samuelfialho.com
  featured: false
- title: JoinUp HR chatbot
  url: https://www.joinup.io
  main_url: https://www.joinup.io
  description: Custom HR chatbot for better candidate experience
  categories:
    - App
    - Technology
  featured: false
- title: JDCastro Web Design & Development
  main_url: https://jacobdcastro.com
  url: https://jacobdcastro.com
  source_url: https://github.com/jacobdcastro/personal-site
  featured: false
  description: >
    A small business site for freelance web designer and developer Jacob D. Castro. Includes professional blog, contact forms, and soon-to-come portfolio of sites for clients. Need a new website or an extra developer to share the workload? Feel free to check out the website!
  categories:
    - Blog
    - Portfolio
    - Business
    - Freelance
  built_by: Jacob D. Castro
  built_by_url: https://twitter.com/jacobdcastro
- title: Gatsby Tutorials
  main_url: https://www.gatsbytutorials.com
  url: https://www.gatsbytutorials.com
  source_url: https://github.com/ooloth/gatsby-tutorials
  featured: false
  description: >
    Gatsby Tutorials is a community-updated list of video, audio and written tutorials to help you learn GatsbyJS.
  categories:
    - Web Development
    - Education
    - Open Source
  built_by: Michael Uloth
  built_by_url: https://www.michaeluloth.com
- title: Grooovinger
  url: https://www.grooovinger.com
  main_url: https://www.grooovinger.com
  description: >
    Martin Grubinger, a web developer from Austria
  categories:
    - Portfolio
    - Web Development
  built_by: Martin Grubinger
  built_by_url: https://www.grooovinger.com
  featured: false
- title: LXDX - the Crypto Derivatives Exchange
  main_url: https://www.lxdx.co/
  url: https://www.lxdx.co/
  description: >
    LXDX is the world's fastest crypto exchange. Our mission is to bring innovative financial products to retail crypto investors, providing access to the same speed and scalability that institutional investors already depend on us to deliver each and every day.
  categories:
    - Marketing
    - Finance
  built_by: Corey Ward
  built_by_url: http://www.coreyward.me/
  featured: false
- title: Kyle McDonald
  url: https://kylemcd.com
  main_url: https://kylemcd.com
  source_url: https://github.com/kylemcd/personal-site-react
  description: >
    Personal site + blog for Kyle McDonald
  categories:
    - Blog
  built_by: Kyle McDonald
  built_by_url: https://kylemcd.com
  featured: false
- title: VSCode Power User Course
  main_url: https://VSCode.pro
  url: https://VSCode.pro
  description: >
    After 10 years with Sublime, I switched to VSCode. Love it. Spent 1000+ hours building a premium video course to help you switch today. 200+ power user tips & tricks turn you into a VSCode.pro
  categories:
    - Education
    - Learning
    - E-commerce
    - Marketing
    - Technology
    - Web Development
  built_by: Ahmad Awais
  built_by_url: https://twitter.com/MrAhmadAwais/
  featured: false
- title: Thijs Koerselman Portfolio
  main_url: https://www.vauxlab.com
  url: https://www.vauxlab.com
  featured: false
  description: >
    Portfolio of Thijs Koerselman. A freelance software engineer, full-stack web developer and sound designer.
  categories:
    - Portfolio
    - Business
    - Freelance
    - Technology
    - Web Development
    - Music
- title: Ad Hoc Homework
  main_url: https://homework.adhoc.team
  url: https://homework.adhoc.team
  description: >
    Ad Hoc builds government digital services that are fast, efficient, and usable by everyone. Ad Hoc Homework is a collection of coding and design challenges for candidates applying to our open positions.
  categories:
    - Web Development
    - Government
    - Healthcare
    - Programming
  built_by_url: https://adhoc.team
  featured: false
- title: Birra Napoli
  main_url: http://www.birranapoli.it
  url: http://www.birranapoli.it
  built_by: Ribrain
  built_by_url: https://www.ribrainstudio.com
  featured: false
  description: >
    Birra Napoli official site
  categories:
    - Landing Page
    - Business
    - Food
- title: Satispay
  url: https://www.satispay.com
  main_url: https://www.satispay.com
  categories:
    - Business
    - Finance
    - Technology
  built_by: Satispay
  built_by_url: https://www.satispay.com
  featured: false
- title: The Movie Database - Gatsby
  url: https://tmdb.lekoarts.de
  main_url: https://tmdb.lekoarts.de
  source_url: https://github.com/LekoArts/gatsby-source-tmdb-example
  categories:
    - Open Source
    - Entertainment
    - Gallery
  featured: false
  built_by: LekoArts
  built_by_url: https://github.com/LekoArts
  description: >
    Source from The Movie Database (TMDb) API (v3) in Gatsby. This example is built with react-spring, React hooks and react-tabs and showcases the gatsby-source-tmdb plugin. It also has some client-only paths and uses gatsby-image.
- title: LANDR - Creative Tools for Musicians
  url: https://www.landr.com/
  main_url: https://www.landr.com/en/
  categories:
    - Music
    - Technology
    - Business
    - Entrepreneurship
    - Freelance
    - Marketing
    - Media
  featured: false
  built_by: LANDR
  built_by_url: https://twitter.com/landr_music
  description: >
    Marketing website built for LANDR. LANDR is a web application that provides tools for musicians to master their music (using artificial intelligence), collaborate with other musicians, and distribute their music to multiple platforms.
- title: ClinicJS
  url: https://clinicjs.org/
  main_url: https://clinicjs.org/
  categories:
    - Technology
    - Documentation
  featured: false
  built_by: NearForm
  built_by_url: https://www.nearform.com/
  description: >
    Tools to help diagnose and pinpoint Node.js performance issues.
- title: KOBIT
  main_url: https://kobit.in
  url: https://kobit.in
  description: Automated Google Analytics Report with everything you need and more
  featured: false
  categories:
    - Marketing
    - Blog
  built_by: mottox2
  built_by_url: https://mottox2.com
- title: Aleksander Hansson
  main_url: https://ahansson.com
  url: https://ahansson.com
  featured: false
  description: >
    Portfolio website for Aleksander Hansson
  categories:
    - Portfolio
    - Business
    - Freelance
    - Technology
    - Web Development
    - Consulting
  built_by: Aleksander Hansson
  built_by_url: https://www.linkedin.com/in/aleksanderhansson/
- title: Surfing Nosara
  main_url: https://www.surfingnosara.com
  url: https://www.surfingnosara.com
  description: Real estate, vacation, and surf report hub for Nosara, Costa Rica
  featured: false
  categories:
    - Business
    - Blog
    - Gallery
    - Marketing
  built_by: Desarol
  built_by_url: https://www.desarol.com
- title: Crispin Porter Bogusky
  url: https://cpbgroup.com/
  main_url: https://cpbgroup.com/
  description: >
    We solve the world’s toughest communications problems with the most quantifiably potent creative assets.
  categories:
    - Agency
    - Design
    - Marketing
  built_by: Crispin Porter Bogusky
  built_by_url: https://cpbgroup.com/
  featured: false
- title: graphene-python
  url: https://graphene-python.org
  main_url: https://graphene-python.org
  description: Graphene is a collaboratively funded project.Graphene-Python is a library for building GraphQL APIs in Python easily.
  categories:
    - Library
    - API
    - Documentation
  featured: false
- title: Engel & Völkers Ibiza Holiday Rentals
  main_url: https://www.ev-ibiza.com/
  url: https://www.ev-ibiza.com/
  featured: false
  built_by: Ventura Digitalagentur
  description: >
    Engel & Völkers, one of the most successful real estate agencies in the world, offers luxury holiday villas to rent in Ibiza.
  categories:
    - Travel
- title: Sylvain Hamann's personal website
  url: https://shamann.fr
  main_url: https://shamann.fr
  source_url: https://github.com/sylvhama/shamann-gatsby/
  description: >
    Sylvain Hamann, web developer from France
  categories:
    - Portfolio
    - Web Development
  built_by: Sylvain Hamann
  built_by_url: https://twitter.com/sylvhama
  featured: false
- title: Luca Crea's portfolio
  main_url: https://lcrea.github.io
  url: https://lcrea.github.io
  description: >
    Portfolio and personal website of Luca Crea, an Italian software engineer.
  categories:
    - Portfolio
  built_by: Luca Crea
  built_by_url: https://github.com/lcrea
  featured: false
- title: Escalade Sports
  main_url: https://www.escaladesports.com/
  url: https://www.escaladesports.com/
  categories:
    - E-commerce
    - Sports
  built_by: Escalade Sports
  built_by_url: https://www.escaladesports.com/
  featured: false
- title: Exposify
  main_url: https://www.exposify.de/
  url: https://www.exposify.de/
  description: >
    This is our German website built with Gatsby 2.0, Emotion and styled-system.
    Exposify is a proptech startup and builds technology for real estate businesses.
    We provide our customers with an elegant agent software in combination
    with beautifully designed and fast websites.
  categories:
    - Web Development
    - Real Estate
    - Agency
    - Marketing
  built_by: Exposify
  built_by_url: https://www.exposify.de/
  featured: false
- title: Steak Point
  main_url: https://www.steakpoint.at/
  url: https://www.steakpoint.at/
  description: >
    Steak Restaurant in Vienna, Austria (Wien, Österreich).
  categories:
    - Food
  built_by: Peter Kroyer
  built_by_url: https://www.peterkroyer.at/
  featured: false
- title: Takumon blog
  main_url: https://takumon.com
  url: https://takumon.com
  source_url: https://github.com/Takumon/blog
  description: Java Engineer's tech blog.
  featured: false
  categories:
    - Blog
  built_by: Takumon
  built_by_url: https://twitter.com/inouetakumon
- title: DayThirty
  main_url: https://daythirty.com
  url: https://daythirty.com
  description: DayThirty - ideas for the new year.
  featured: false
  categories:
    - Marketing
  built_by: Jack Oliver
  built_by_url: https://twitter.com/mrjackolai
- title: TheAgencyProject
  main_url: https://theagencyproject.co
  url: https://theagencyproject.co
  description: Agency model, without agency overhead.
  categories:
    - Agency
  built_by: JV-LA
  built_by_url: https://jv-la.com
- title: Karen Hou's portfolio
  main_url: https://www.karenhou.com/
  url: https://www.karenhou.com/
  categories:
    - Portfolio
  built_by: Karen H. Developer
  built_by_url: https://github.com/karenhou
  featured: false
- title: Jean Luc Ponty
  main_url: https://ponty.com
  url: https://ponty.com
  description: Official site for Jean Luc Ponty, French virtuoso violinist and jazz composer.
  featured: false
  categories:
    - Music
    - Entertainment
  built_by: Othermachines
  built_by_url: https://othermachines.com
- title: Rosewood Family Advisors
  main_url: https://www.rfallp.com/
  url: https://www.rfallp.com/
  description: Rosewood Family Advisors LLP (Palo Alto) provides a diverse range of family office services customized for ultra high net worth individuals.
  featured: false
  categories:
    - Finance
    - Business
  built_by: Othermachines
  built_by_url: https://othermachines.com
- title: Standing By Company
  main_url: https://standingby.company
  url: https://standingby.company
  description: A brand experience design company led by Scott Mackenzie and Trent Barton.
  featured: false
  categories:
    - Design
    - Web Development
  built_by: Standing By Company
  built_by_url: https://standingby.company
- title: Ashley Thouret
  main_url: https://www.ashleythouret.com
  url: https://www.ashleythouret.com
  description: Official website of Canadian soprano Ashley Thouret. Site designed by Stephen Bell.
  categories:
    - Portfolio
    - Music
  built_by: Michael Uloth
  built_by_url: https://www.michaeluloth.com
  featured: false
- title: The AZOOR Society
  main_url: https://www.azoorsociety.org
  url: https://www.azoorsociety.org
  description: The AZOOR Society is a UK-based charity committed to promoting awareness of Acute Zonal Occult Outer Retinopathy and assisting further research. Site designed by Stephen Bell.
  categories:
    - Community
    - Nonprofit
  built_by: Michael Uloth
  built_by_url: https://www.michaeluloth.com
  featured: false
- title: Gábor Fűzy pianist
  main_url: https://pianobar.hu
  url: https://pianobar.hu
  description: Gábor Fűzy pianist's official website built with Gatsby v2.
  categories:
    - Music
  built_by: Zoltán Bedi
  built_by_url: https://github.com/B3zo0
  featured: false
- title: Logicwind
  main_url: https://logicwind.com
  url: https://logicwind.com
  description: Website of Logicwind - JavaScript experts, Technology development agency & consulting.
  featured: false
  categories:
    - Portfolio
    - Agency
    - Web Development
    - Consulting
  built_by: Logicwind
  built_by_url: https://www.logicwind.com
- title: ContactBook.app
  main_url: https://contactbook.app
  url: https://contactbook.app
  description: Seamlessly share Contacts with G Suite team members
  featured: false
  categories:
    - Landing Page
    - Blog
  built_by: Logicwind
  built_by_url: https://www.logicwind.com
- title: Waterscapes
  main_url: https://waterscap.es
  url: https://waterscap.es/lake-monteynard/
  source_url: https://github.com/gaelbillon/Waterscapes-Gatsby-site
  description: Waterscap.es is a directory of bodies of water (creeks, ponds, waterfalls, lakes, etc) with information about each place such as how to get there, hike time, activities and photos and a map displayed with the Mapbox GL SJ npm package. It was developed with the goal of learning Gatsby. This website is based on the gatsby-contentful-starter and uses Contentful as CMS. It is hosted on Netlify. Hooks are setup with Bitbucket and Contentful to trigger a new build upon code or content changes. The data on Waterscap.es is a mix of original content and informations from the internets gathered and put together.
  categories:
    - Directory
    - Photography
    - Travel
  built_by: Gaël Billon
  built_by_url: https://gaelbillon.com
  featured: false
- title: Packrs
  url: https://www.packrs.co/
  main_url: https://www.packrs.co/
  description: >
    Packrs is a local delivery platform, one spot for all your daily requirements. On a single tap get everything you need at your doorstep.
  categories:
    - Marketing
    - Landing Page
    - Entrepreneurship
  built_by: Vipin Kumar Rawat
  built_by_url: https://github.com/aesthytik
  featured: false
- title: HyakuninIsshu
  main_url: https://hyakuninanki.net
  url: https://hyakuninanki.net
  source_url: https://github.com/rei-m/web_hyakuninisshu
  description: >
    HyakuninIsshu is a traditional Japanese card game.
  categories:
    - Education
    - Gallery
    - Entertainment
  built_by: Rei Matsushita
  built_by_url: https://github.com/rei-m/
  featured: false
- title: WQU Partners
  main_url: https://partners.wqu.org/
  url: https://partners.wqu.org/
  featured: false
  categories:
    - Marketing
    - Education
    - Landing Page
  built_by: Corey Ward
  built_by_url: http://www.coreyward.me/
- title: Federico Giacone
  url: https://federico.giac.one/
  main_url: https://federico.giac.one
  source_url: https://github.com/leopuleo/federico.giac.one
  description: >
    Digital portfolio for Italian Architect Federico Giacone.
  categories:
    - Portfolio
    - Gallery
  built_by: Leonardo Giacone
  built_by_url: https://github.com/leopuleo
  featured: false
- title: Station
  url: https://getstation.com/
  main_url: https://getstation.com/
  description: Station is the first smart browser for busy people. A single place for all of your web applications.
  categories:
    - Technology
    - Web Development
    - Productivity
  featured: false
- title: Vyron Vasileiadis
  url: https://fedonman.com/
  main_url: https://fedonman.com
  source_url: https://github.com/fedonman/fedonman-website
  description: Personal space of Vyron Vasileiadis aka fedonman, a Web & IoT Developer, Educator and Entrepreneur based in Athens, Greece.
  categories:
    - Portfolio
    - Technology
    - Web Development
    - Education
  built_by: Vyron Vasileiadis
  built_by_url: https://github.com/fedonman
- title: Fabien Champigny
  url: https://www.champigny.name/
  main_url: https://www.champigny.name/
  built_by_url: https://www.champigny.name/
  description: Fabien Champigny's personal blog. Entrepreneur, hacker and loves street photo.
  categories:
    - Blog
    - Gallery
    - Photography
    - Productivity
    - Entrepreneurship
  featured: false
- title: Alex Xie - Portfolio
  url: https://alexieyizhe.me/
  main_url: https://alexieyizhe.me/
  source_url: https://github.com/alexieyizhe/alexieyizhe.github.io
  description: >
    Personal website of Alex Yizhe Xie, a University of Waterloo Computer Science student and coding enthusiast.
  categories:
    - Blog
    - Portfolio
    - Web Development
  featured: false
- title: Equithon
  url: https://equithon.org/
  main_url: https://equithon.org/
  source_url: https://github.com/equithon/site-main/
  built_by: Alex Xie
  built_by_url: https://alexieyizhe.me/
  description: >
    Equithon is the largest social innovation hackathon in Waterloo, Canada. It was founded in 2016 to tackle social equity issues and create change.
  categories:
    - Education
    - Event
    - Learning
    - Open Source
    - Nonprofit
    - Technology
  featured: false
- title: Dale Blackburn - Portfolio
  url: https://dakebl.co.uk/
  main_url: https://dakebl.co.uk/
  description: >
    Dale Blackburn's personal website and blog.
  categories:
    - Blog
    - Portfolio
    - Web Development
  featured: false
- title: Portfolio of Anthony Wiktor
  url: https://www.anthonydesigner.com/
  main_url: https://www.anthonydesigner.com/
  description: >
    Anthony Wiktor is a Webby Award-Winning Creative Director and Digital Designer twice named Hot 100 by WebDesigner Magazine. Anthony has over a decade of award-winning experience in design and has worked on projects across a diverse set of industries — from entertainment to consumer products to hospitality to technology. Anthony is a frequent lecturer at USC’s Annenberg School for Communication & Journalism and serves on the board of AIGA Los Angeles.
  categories:
    - Portfolio
    - Marketing
  built_by: Maciej Leszczyński
  built_by_url: https://twitter.com/_maciej
  featured: false
- title: Frame.io Workflow Guide
  main_url: https://workflow.frame.io
  url: https://workflow.frame.io
  description: >
    The web’s most comprehensive post-production resource, written by pro filmmakers, for pro filmmakers. Always expanding, always free.
  categories:
    - Education
  built_by: Frame.io
  built_by_url: https://frame.io
  featured: false
- title: MarcySutton.com
  main_url: https://marcysutton.com
  url: https://marcysutton.com
  description: >
    The personal website of web developer and accessibility advocate Marcy Sutton.
  categories:
    - Blog
    - Accessibility
    - Video
    - Photography
  built_by: Marcy Sutton
  built_by_url: https://marcysutton.com
  featured: true
- title: WPGraphQL Docs
  main_url: https://docs.wpgraphql.com
  url: https://docs.wpgraphql.com
  description: >
    Documentation for WPGraphQL, a free open-source WordPress plugin that provides an extendable GraphQL schema and API for any WordPress site.
  categories:
    - API
    - Documentation
    - Technology
    - Web Development
    - WordPress
  built_by: WPGraphQL
  built_by_url: https://wpgraphql.com
  featured: false
- title: Shine Lawyers
  main_url: https://www.shine.com.au
  url: https://www.shine.com.au
  description: >
    Shine Lawyers is an Australian legal services website built with Gatsby v2, Elasticsearch, Isso, and Geolocation services.
  categories:
    - Business
    - Blog
- title: Parallel Polis Kosice
  url: https://www.paralelnapoliskosice.sk/
  main_url: https://www.paralelnapoliskosice.sk/
  source_url: https://github.com/ParalelnaPolisKE/paralelnapoliskosice.sk
  description: >
    Parallel Polis is a collective of people who want to live in a more opened world. We look for possibilities and technologies (Bitcoin, the blockchain, reputation systems and decentralized technologies in general) that open new ways, make processes easier and remove unnecessary barriers. We want to create an environment that aims at education, discovering and creating better systems for everybody who is interested in freedom and independence.
  categories:
    - Blog
    - Education
    - Technology
  built_by: Roman Vesely
  built_by_url: https://romanvesely.
  featured: false
- title: Unda Solutions
  url: https://unda.com.au
  main_url: https://unda.com.au
  description: >
    A custom web application development company in Perth, WA
  categories:
    - Business
    - Freelance
    - Web Development
    - Technology
  featured: false
- title: BIGBrave
  main_url: https://bigbrave.digital
  url: https://bigbrave.digital
  description: >
    BIGBrave is a strategic design firm. We partner with our clients, big and small, to design & create human-centered brands, products, services and systems that are simple, beautiful and easy to use.
  categories:
    - Agency
    - Web Development
    - Marketing
    - Technology
    - WordPress
  built_by: Francois Brill | BIGBrave
  built_by_url: https://bigbrave.digital
  featured: false
- title: 5th Avenue Properties
  main_url: https://5thavenue.co.za
  url: https://5thavenue.co.za
  description: >
    5th Avenue Properties specializes in the leasing and sales of office space and industrial property. BIGBrave built the website in Gatsby with data from an API server (CRM) for all the property and consultant data, and WordPress for all the website content data and case studies. All forms on the website was also directly integrated into the CRM system to ensure no leads are lost. People cannot stop commenting on the speed of the site and the property search.
  categories:
    - Technology
    - WordPress
    - API
  built_by: Russel Povey and Francois Brill | BIGBrave
  built_by_url: https://bigbrave.digital
  featured: false
- title: Intsha Consulting
  main_url: https://intsha.co.za
  url: https://intsha.co.za
  description: >
    Intsha is a bespoke Human Resources consultancy firm offering expert Recruitment and Talent Management services in today's competitive marketplace. BIGBrave helped Intsha design and develop a bespoke online presense helping them stand out from the crowd.
  categories:
    - Consulting
    - Marketing
    - WordPress
  built_by: Evan Janovsky | BIGBrave
  built_by_url: https://bigbrave.digital
  featured: false
- title: MHW Law
  main_url: https://mhwlaw.ca
  url: https://mhwlaw.ca
  description: >
    MHW is a full service law firm that has offered legal representation and advice to clients locally and throughout British Columbia since 1984. BIGBrave helped MHW bring their website into the 21st century by offering the best and latest Gatsby site to help them stand our from the crowd.
  categories:
    - Law
    - Marketing
    - WordPress
  built_by: Evan Janovsky and Francois Brill | BIGBrave
  built_by_url: https://bigbrave.digital
  featured: false
- title: KegTracker
  main_url: https://www.kegtracker.co.za
  url: https://www.kegtracker.co.za
  description: >
    Keg Tracker is part of the Beverage Insights family and its sole aim is to provide you with the right data about your kegs to make better decisions. In today’s business landscape having the right information at your finger tips is crucial to the agility of your business.
  categories:
    - Food
    - Business
    - Technology
  built_by: Francois Brill | BIGBrave
  built_by_url: https://bigbrave.digital
  featured: false
- title: Mike Nichols
  url: https://www.mikenichols.me
  main_url: https://www.mikenichols.me
  description: >
    Portfolio site of Mike Nichols, a UX designer and product development lead.
  categories:
    - Portfolio
    - Technology
    - Web Development
  built_by: Mike Nichols
  featured: false
- title: Steve Haid
  url: https://www.stevehaid.com
  main_url: https://www.stevehaid.com
  description: >
    Steve Haid is a real estate agent and Professional Financial Planner (PFP) who has been helping clients achieve their investment goals since 2006. Site designed by Stephen Bell.
  categories:
    - Marketing
    - Real Estate
  built_by: Michael Uloth
  built_by_url: https://www.michaeluloth.com
- title: Incremental - Loyalty, Rewards and Incentive Programs
  main_url: https://www.incremental.com.au
  url: https://www.incremental.com.au
  description: >
    Sydney-based digital agency specialising in loyalty, rewards and incentive programs. WordPress backend; Cloudinary, YouTube and Hubspot form integration; query data displayed as animated SVG graphs; video background in the header.
  categories:
    - Agency
    - Portfolio
    - WordPress
  built_by: Incremental
  built_by_url: https://www.incremental.com.au
  featured: false
- title: Technica11y
  main_url: https://www.technica11y.org
  url: https://www.technica11y.org
  description: >
    Discussing challenges in technical accessibility.
  categories:
    - Accessibility
    - Education
    - Video
  built_by: Tenon.io
  built_by_url: https://tenon.io
  featured: false
- title: Matthew Secrist
  main_url: https://www.matthewsecrist.net
  url: https://www.matthewsecrist.net
  source_url: https://github.com/matthewsecrist/v3
  description: >
    Matthew Secrist's personal portfolio using Gatsby, Prismic and Styled-Components.
  categories:
    - Portfolio
    - Technology
    - Web Development
  built_by: Matthew Secrist
  built_by_url: https://www.matthewsecrist.net
  featured: false
- title: Node.js Dev
  main_url: https://nodejs.dev
  url: https://nodejs.dev
  source_url: https://github.com/nodejs/nodejs.dev
  description: >
    Node.js Foundation Website.
  categories:
    - Documentation
    - Web Development
  built_by: Node.js Website Redesign Working Group
  built_by_url: https://github.com/nodejs/website-redesign
  featured: false
- title: Sheffielders
  main_url: https://sheffielders.org
  url: https://sheffielders.org
  source_url: https://github.com/davemullenjnr/sheffielders
  description: >
    A collective of businesses, creatives, and projects based in Sheffield, UK.
  categories:
    - Directory
  built_by: Dave Mullen Jnr
  built_by_url: https://davemullenjnr.co.uk
  featured: false
- title: Stealth Labs
  url: https://stealthlabs.io
  main_url: https://stealthlabs.io
  description: >
    We design and develop for the web, mobile and desktop
  categories:
    - Portfolio
    - Web Development
  built_by: Edvins Antonovs
  built_by_url: https://edvins.io
  featured: false
- title: Constanzia Yurashko
  main_url: https://www.constanziayurashko.com
  url: https://www.constanziayurashko.com
  description: >
    Exclusive women's ready-to-wear fashion by designer Constanzia Yurashko.
  categories:
    - Portfolio
  built_by: Maxim Andries
  featured: false
- title: Algolia
  url: https://algolia.com
  main_url: https://algolia.com
  description: >
    Algolia helps businesses across industries quickly create relevant, scalable, and lightning fast search and discovery experiences.
  categories:
    - Web Development
    - Technology
    - Open Source
    - Featured
  built_by: Algolia
  featured: true
- title: GVD Renovations
  url: https://www.gvdrenovationsinc.com/
  main_url: https://www.gvdrenovationsinc.com/
  description: >
    GVD Renovations is a home improvement contractor with a well known reputation as a professional, quality contractor in California.
  categories:
    - Business
  built_by: David Krasniy
  built_by_url: http://dkrasniy.com
  featured: false
- title: Styled System
  url: https://styled-system.com/
  main_url: https://styled-system.com/
  source_url: https://github.com/styled-system/styled-system/tree/master/docs
  description: >
    Style props for rapid UI development.
  categories:
    - Design System
  built_by: Brent Jackson
  built_by_url: https://jxnblk.com/
- title: Timehacker
  url: https://timehacker.app
  main_url: https://timehacker.app
  description: >
    Procrastination killer, automatic time tracking app to skyrocket your productivity
  categories:
    - Productivity
    - App
    - Technology
    - Marketing
    - Landing Page
  built_by: timehackers
  featured: false
- title: Little & Big
  main_url: https://www.littleandbig.com.au/
  url: https://www.littleandbig.com.au/
  description: >
    Little & Big exists with the aim to create Websites, Apps, E-commerce stores
    that are consistently unique and thoughtfully crafted, every time.
  categories:
    - Agency
    - Design
    - Web Development
    - Portfolio
  built_by: Little & Big
  built_by_url: https://www.littleandbig.com.au/
  featured: false
- title: Cat Knows
  main_url: https://catnose99.com/
  url: https://catnose99.com/
  description: >
    Personal blog built with Gatsby v2.
  categories:
    - Blog
    - Web Development
  built_by: CatNose
  built_by_url: https://twitter.com/catnose99
  featured: false
- title: just some dev
  url: https://www.iamdeveloper.com
  main_url: https://www.iamdeveloper.com
  source_url: https://github.com/nickytonline/www.iamdeveloper.com
  description: >
    Just some software developer writing things ✏️
  categories:
    - Blog
  built_by: Nick Taylor
  built_by_url: https://www.iamdeveloper.com
  featured: false
- title: Keziah Moselle Blog
  url: https://blog.keziahmoselle.fr/
  main_url: https://blog.keziahmoselle.fr/
  source_url: https://github.com/KeziahMoselle/blog.keziahmoselle.fr
  description: >
    ✍️ A place to share my thoughts.
  categories:
    - Blog
  built_by: Keziah Moselle
  built_by_url: https://keziahmoselle.fr/
- title: xfuture's blog
  url: https://www.xfuture-blog.com/
  main_url: https://www.xfuture-blog.com/
  source_url: https://github.com/xFuture603/xfuture-blog
  description: >
    A blog about Devops, Web development, and my insights as a systems engineer.
  categories:
    - Blog
  built_by: Daniel Uhlmann
  built_by_url: https://www.xfuture-blog.com/
- title: Mayne's Blog
  main_url: https://gine.me/
  url: https://gine.me/page/1
  source_url: https://github.com/mayneyao/gine-blog
  featured: false
  categories:
    - Blog
    - Web Development
- title: Bakedbird
  url: https://bakedbird.com
  main_url: https://bakedbird.com
  description: >
    Eleftherios Psitopoulos - A frontend developer from Greece ☕
  categories:
    - Portfolio
    - Blog
  built_by: Eleftherios Psitopoulos
  built_by_url: https://bakedbird.com
- title: Benjamin Lannon
  url: https://lannonbr.com
  main_url: https://lannonbr.com
  source_url: https://github.com/lannonbr/Portfolio-gatsby
  description: >
    Personal portfolio of Benjamin Lannon
  categories:
    - Portfolio
    - Web Development
  built_by: Benjamin Lannon
  built_by_url: https://lannonbr.com
  featured: false
- title: Aravind Balla
  url: https://aravindballa.com
  main_url: https://aravindballa.com
  source_url: https://github.com/aravindballa/website2017
  description: >
    Personal portfolio of Aravind Balla
  categories:
    - Portfolio
    - Blog
    - Web Development
  built_by: Aravind Balla
  built_by_url: https://aravindballa.com
- title: Kaleb McKelvey
  url: https://kalebmckelvey.com
  main_url: https://kalebmckelvey.com
  source_url: https://github.com/avatar-kaleb/kalebmckelvey-site
  description: >
    Personal portfolio of Kaleb McKelvey!
  categories:
    - Blog
    - Portfolio
  built_by: Kaleb McKelvey
  built_by_url: https://kalebmckelvey.com
  featured: false
- title: Michal Czaplinski
  url: https://czaplinski.io
  main_url: https://czaplinski.io
  source_url: https://github.com/michalczaplinski/michalczaplinski.github.io
  description: >
    Michal Czaplinski is a full-stack developer 🚀
  categories:
    - Portfolio
    - Web Development
  built_by: Michal Czaplinski mmczaplinski@gmail.com
  built_by_url: https://czaplinski.io
  featured: false
- title: Interactive Investor (ii)
  url: https://www.ii.co.uk
  main_url: https://www.ii.co.uk
  description: >
    Hybrid (static/dynamic) Gatsby web app for ii's free research, news and analysis, discussion and product marketing site.
  categories:
    - Business
    - Finance
    - Technology
  built_by: Interactive Investor (ii)
  built_by_url: https://www.ii.co.uk
  featured: false
- title: Weingut Goeschl
  url: https://www.weingut-goeschl.at/
  main_url: https://www.weingut-goeschl.at/
  description: >
    Weingut Goeschl is a family winery located in Gols, Burgenland in Austria (Österreich)
  categories:
    - E-commerce
    - Business
  built_by: Peter Kroyer
  built_by_url: https://www.peterkroyer.at/
  featured: false
- title: Hash Tech Guru
  url: https://hashtech.guru
  main_url: https://hashtech.guru
  description: >
    Software Development Training School and Tech Blog
  categories:
    - Blog
    - Education
  built_by: Htet Wai Yan Soe
  built_by_url: https://github.com/johnreginald
- title: AquaGruppen Vattenfilter
  url: https://aquagruppen.se
  main_url: https://aquagruppen.se/
  description: >
    Water filter and water treatment products in Sweden
  categories:
    - Business
    - Technology
  built_by: Johan Eliasson
  built_by_url: https://github.com/elitan
  featured: false
- title: Josef Aidt
  url: https://josefaidt.dev
  main_url: https://josefaidt.dev
  source_url: https://github.com/josefaidt/josefaidt.github.io
  description: >
    Personal website, blog, portfolio for Josef Aidt
  categories:
    - Portfolio
    - Blog
    - Web Development
  built_by: Josef Aidt
  built_by_url: https://twitter.com/garlicbred
- title: How To egghead
  main_url: https://howtoegghead.com/
  url: https://howtoegghead.com/
  source_url: https://github.com/eggheadio/how-to-egghead
  featured: false
  built_by: egghead.io
  built_by_url: https://egghead.io
  description: >
    How to become an egghead instructor or reviewer
  categories:
    - Documentation
    - Education
- title: Sherpalo Ventures
  main_url: https://www.sherpalo.com/
  url: https://www.sherpalo.com/
  featured: false
  categories:
    - Finance
    - Business
    - Technology
  built_by: Othermachines
  built_by_url: https://othermachines.com
- title: WrapCode
  url: https://www.wrapcode.com
  main_url: https://www.wrapcode.com
  description: >
    A full stack blog on Microsoft Azure, JavaScript, DevOps, AI and Bots.
  categories:
    - Blog
    - Technology
    - Web Development
  built_by: Rahul P
  built_by_url: https://twitter.com/_rahulpp
  featured: false
- title: Kirankumar Ambati's Portfolio
  url: https://www.kirankumarambati.me
  main_url: https://www.kirankumarambati.me
  description: >
    Personal website, blog, portfolio of Kirankumar Ambati
  categories:
    - Blog
    - Portfolio
    - Web Development
  built_by: Kirankumar Ambati
  built_by_url: https://github.com/kirankumarambati
  featured: false
- title: Rou Hun Fan's portfolio
  main_url: https://flowen.me
  url: https://flowen.me
  description: >
    Portfolio of creative developer Rou Hun Fan. Built with Gatsby v2 &amp; Greensock drawSVG.
  categories:
    - Portfolio
  built_by: Rou Hun Fan Developer
  built_by_url: https://flowen.me
  featured: false
- title: chadly.net
  url: https://www.chadly.net
  main_url: https://www.chadly.net
  source_url: https://github.com/chadly/chadly.net
  description: >
    Personal tech blog by Chad Lee.
  categories:
    - Blog
    - Technology
    - Web Development
  built_by: Chad Lee
  built_by_url: https://github.com/chadly
  featured: false
- title: CivicSource
  url: https://www.civicsource.com
  main_url: https://www.civicsource.com
  description: >
    Online auction site to purchase tax-distressed properties from local taxing authorities.
  categories:
    - Real Estate
    - Government
  featured: false
- title: SpotYou
  main_url: https://spotyou.joshglazer.com
  url: https://spotyou.joshglazer.com
  source_url: https://github.com/joshglazer/spotyou
  description: >
    SpotYou allows you to watch your favorite music videos on Youtube based on your Spotify Preferences
  categories:
    - Entertainment
    - Music
  built_by: Josh Glazer
  built_by_url: https://linkedin.com/in/joshglazer/
  featured: false
- title: Hesam Kaveh's blog
  description: >
    A blog with great seo that using gatsby-source-wordpress to fetch posts from backend
  main_url: https://hesamkaveh.com/
  url: https://hesamkaveh.com/
  source_url: https://github.com/hesamkaveh/sansi
  featured: false
  categories:
    - Blog
    - WordPress
- title: Oliver Gomes Portfolio
  main_url: https://oliver-gomes.github.io/v4/
  url: https://oliver-gomes.github.io/v4/
  description: >
    As an artist and a web designer/developer, I wanted to find a way to present these two portfolios in a way that made sense.  I felt with new found power of speed, Gatsby helped keep my creativity intact with amazing response and versatility. I felt my butter smooth transition felt much better in user perspective and super happy with the power of Gatsby.
  categories:
    - Portfolio
    - Web Development
    - Blog
  built_by: Oliver Gomes
  built_by_url: https://github.com/oliver-gomes
  featured: false
- title: Patrik Szewczyk
  url: https://www.szewczyk.cz/
  main_url: https://www.szewczyk.cz/
  description: >
    Patrik Szewczyk – JavaScript, TypeScript, React, Node.js developer, Redux, Reason
  categories:
    - Portfolio
  built_by: Patrik Szewczyk
  built_by_url: https://linkedin.com/in/thepatriczek/
  featured: false
- title: Jacob Cofman's Blog
  description: >
    Personal blog / portfolio about Jacob Cofman.
  main_url: https://jcofman.de/
  url: https://jcofman.de/
  source_url: https://github.com/JCofman/jc-website
  featured: false
  categories:
    - Blog
    - Portfolio
- title: re-geo
  description: >
    re-geo is react based geo cities style component.
  main_url: https://re-geo.netlify.com/
  url: https://re-geo.netlify.com/
  source_url: https://github.com/sadnessOjisan/re-geo-lp
  categories:
    - Open Source
  built_by: sadnessOjisan
  built_by_url: https://twitter.com/sadnessOjisan
  featured: false
- title: Luis Cestou Portfolio
  description: >
    Portfolio of graphic + interactive designer Luis Cestou.
  main_url: https://luiscestou.com
  url: https://luiscestou.com
  source_url: https://github.com/lcestou/luiscestou.com
  built_by: Luis Cestou contact@luiscestou.com
  built_by_url: https://luiscestou.com
  featured: false
  categories:
    - Portfolio
    - Web Development
- title: Data Hackers
  url: https://datahackers.com.br/
  main_url: https://datahackers.com.br/
  description: >
    Official website for the biggest portuguese-speaking data science community. Makes use of several data sources such as podcasts from Anchor, messages from Slack, newsletters from MailChimp and blog posts from Medium. The unique visual design also had its hurdles and was quite fun to develop!
  categories:
    - Blog
    - Education
    - Podcast
    - Technology
  built_by: Kaordica
  built_by_url: https://kaordica.design
  featured: false
- title: TROMAQ
  url: https://www.tromaq.com/
  main_url: https://www.tromaq.com/
  description: >
    TROMAQ executes earthmoving services and rents heavy machinery for construction work. Even with the lack of good photography, their new site managed to pass a solid and trustworthy feeling to visitors during testing and they're already seeing the improvement in brand awareness, being the sole player with a modern website in their industry.
  categories:
    - Marketing
  built_by: Kaordica
  built_by_url: https://kaordica.design
  featured: false
- title: Novida Consulting
  url: https://www.novidaconsultoria.com.br
  main_url: https://www.novidaconsultoria.com.br
  description: >
    Novida’s goal was to position itself as a solid, exclusive and trustworthy brand for families looking for a safe financial future… We created a narrative and visual design that highlight their exclusivity.
  categories:
    - Marketing
  built_by: Kaordica
  built_by_url: https://kaordica.design
  featured: false
- title: We Are Clarks
  url: https://www.weareclarks.com
  main_url: https://www.weareclarks.com
  source_url: https://github.com/abeaclark/weareclarks
  description: >
    A family travel blog.
  categories:
    - Blog
    - Travel
  built_by: Abe Clark
  built_by_url: https://www.linkedin.com/in/abrahamclark/
  featured: false
- title: Guillaume Briday's Blog
  main_url: https://guillaumebriday.fr/
  url: https://guillaumebriday.fr/
  source_url: https://github.com/guillaumebriday/guillaumebriday.fr
  description: >
    My personal blog built with Gatsby and Tailwind CSS.
  categories:
    - Blog
    - Web Development
    - Technology
  built_by: Guillaume Briday
  built_by_url: https://guillaumebriday.fr/
  featured: false
- title: Jean Regisser's Portfolio
  main_url: https://jeanregisser.com/
  url: https://jeanregisser.com/
  source_url: https://github.com/jeanregisser/jeanregisser.com
  featured: false
  description: >
    Portfolio of software engineer Jean Regisser.
  categories:
    - Portfolio
    - Mobile Development
  built_by: Jean Regisser
  built_by_url: https://jeanregisser.com/
- title: Chase Ohlson
  url: https://chaseohlson.com
  main_url: https://chaseohlson.com
  description: >
    Portfolio of frontend engineer & web developer Chase Ohlson.
  categories:
    - Portfolio
    - Web Development
  built_by: Chase Ohlson
  built_by_url: https://chaseohlson.com
  featured: false
- title: Zach Schnackel
  url: https://zslabs.com
  main_url: https://zslabs.com
  source_url: https://github.com/zslabs/zslabs.com
  description: >
    Portfolio site for UI/Motion Developer, Zach Schnackel.
  categories:
    - Portfolio
    - Web Development
  built_by: Zach Schnackel
  built_by_url: https://zslabs.com
- title: Gremlin
  url: https://www.gremlin.com
  main_url: https://www.gremlin.com
  description: >
    Gremlin's Failure as a Service finds weaknesses in your system before they cause problems.
  categories:
    - Marketing
- title: Headless.page
  main_url: https://headless.page/
  url: https://headless.page/
  description: >
    Headless.page is a directory of e-commerce sites featuring headless architecture, PWA features and / or the latest JavaScript technology.
  categories:
    - Directory
    - E-commerce
  built_by: Subscribe Pro
  built_by_url: https://www.subscribepro.com/
  featured: false
- title: Ouracademy
  main_url: https://our-academy.org/
  url: https://our-academy.org/
  source_url: https://github.com/ouracademy/website
  description: >
    Ouracademy is an organization that promoves the education in software development through blog posts & videos smiley.
  categories:
    - Open Source
    - Blog
    - Education
  built_by: Ouracademy
  built_by_url: https://github.com/ouracademy
  featured: false
- title: Tenon.io
  main_url: https://tenon.io
  url: https://tenon.io
  description: >
    Tenon.io is an accessibility tooling, services and consulting company.
  categories:
    - API
    - Accessibility
    - Business
    - Consulting
    - Technology
  built_by: Tenon.io
  built_by_url: https://tenon.io
  featured: false
- title: Projectival
  url: https://www.projectival.de/
  main_url: https://www.projectival.de/
  description: >
    Freelancer Online Marketing & Web Development in Cologne, Germany
  categories:
    - Freelance
    - Marketing
    - Web Development
    - Blog
    - Consulting
    - SEO
    - Business
  built_by: Sascha Klapetz
  built_by_url: https://www.projectival.de/
  featured: false
- title: Hetzner Online Community
  main_url: https://community.hetzner.com
  url: https://community.hetzner.com
  description: >
    Hetzner Online Community provides a free collection of high-quality tutorials, which are based on free and open source software, on a variety of topics such as development, system administration, and other web technology.
  categories:
    - Web Development
    - Technology
    - Programming
    - Open Source
    - Community
  built_by: Hetzner Online GmbH
  built_by_url: https://www.hetzner.com/
  featured: false
- title: AGYNAMIX
  url: https://www.agynamix.de/
  main_url: https://www.agynamix.de/
  source_url: https://github.com/tuhlmann/agynamix.de
  description: >
    Full Stack Java, Scala, Clojure, TypeScript, React Developer in Thalheim, Germany
  categories:
    - Freelance
    - Web Development
    - Programming
    - Blog
    - Consulting
    - Portfolio
    - Business
  built_by: Torsten Uhlmann
  built_by_url: https://www.agynamix.de/
  featured: false
- title: syracuse.io
  url: https://syracuse.io
  main_url: https://syracuse.io
  source_url: https://github.com/syracuseio/syracuseio/
  description: >
    Landing page for Syracuse NY Software Development Meetup Groups
  categories:
    - Community
  built_by: Benjamin Lannon
  built_by_url: https://lannonbr.com
- title: Render Documentation
  main_url: https://render.com/docs
  url: https://render.com/docs
  description: >
    Render is the easiest place to host your sites and apps. We use Gatsby for everything on https://render.com, including our documentation. The site is deployed on Render as well! We also have a guide to deploying Gatsby apps on Render: https://render.com/docs/deploy-gatsby.
  categories:
    - Web Development
    - Programming
    - Documentation
    - Technology
  built_by: Render Developers
  built_by_url: https://render.com
  featured: false
- title: prima
  url: https://www.prima.co
  main_url: https://www.prima.co
  description: >
    Discover industry-defining wellness content and trusted organic hemp CBD products safely supporting wellness, stress, mood, skin health, and balance.
  categories:
    - Blog
    - E-commerce
    - Education
  built_by: The Couch
  built_by_url: https://thecouch.nyc
- title: Gatsby Guides
  url: https://gatsbyguides.com/
  main_url: https://gatsbyguides.com/
  description: >
    Free tutorial course about using Gatsby with a CMS.
  categories:
    - Education
    - Documentation
    - Web Development
  built_by: Osio Labs
  built_by_url: https://osiolabs.com/
  featured: false
- title: Architude
  url: https://architudedesign.com
  main_url: https://architudedesign.com
  description: >
    筑冶 Architude International Design Consultants
  categories:
    - Design
    - Landing Page
    - Gallery
  built_by: Neo Nie
  built_by_url: https://github.com/nihgwu
  featured: false
- title: Arctica
  url: https://arctica.io
  main_url: https://arctica.io
  description: >
    Arctica specialises in purpose-built web sites and progressive web applications with user optimal experiences, tailored to meet the objectives of your business.
  categories:
    - Portfolio
    - Agency
    - Design
    - Web Development
  built_by: Arctica
  built_by_url: https://arctica.io
  featured: false
- title: Shard Ventures
  url: https://shard.vc
  main_url: https://shard.vc
  description: >
    Shard is building new online companies from scratch, partnering with other like-minded founders to start and invest in technology companies.
  categories:
    - Finance
    - Technology
    - Portfolio
  built_by: Arctica
  built_by_url: https://arctica.io
  featured: false
- title: David Brookes
  url: https://davidbrookes.me
  main_url: https://davidbrookes.me
  description: >
    Specialising in crafting stylish, high performance websites and applications that get results, using the latest cutting edge web development technologies.
  categories:
    - Portfolio
    - Freelance
    - Web Development
  built_by: Arctica
  built_by_url: https://arctica.io
  featured: false
- title: Dennis Morello
  url: https://morello.dev
  main_url: https://morello.dev
  source_url: https://gitlab.com/dennismorello/dev-blog
  description: >
    morello.dev is a development and technology blog written by Dennis Morello.
  categories:
    - Blog
    - Education
    - Web Development
    - Open Source
    - Technology
  built_by: Dennis Morello
  built_by_url: https://twitter.com/dennismorello
  featured: false
- title: BaseTable
  url: https://autodesk.github.io/react-base-table/
  main_url: https://autodesk.github.io/react-base-table/
  source_url: https://github.com/Autodesk/react-base-table
  description: >
    BaseTable is a react table component to display large data set with high performance and flexibility.
  categories:
    - Web Development
    - Documentation
    - Open Source
  built_by: Neo Nie
  built_by_url: https://github.com/nihgwu
  featured: false
- title: herper.io
  url: https://herper.io
  main_url: https://herper.io
  description: >
    Portfolio website for Jacob Herper - a Front End Web Developer with a passion for all things digital. I have more than 10 years experience working in web development.
  categories:
    - Portfolio
    - Web Development
    - Freelance
    - Design
    - SEO
  built_by: Jacob Herper
  built_by_url: https://github.com/jakeherp
  featured: false
- title: Artem Sapegin Photography
  description: >
    Photography portfolio and blog of Artem Sapegin, an award-losing photographer living in Berlin, Germany. Landscapes, cityscapes and dogs.
  main_url: https://morning.photos/
  url: https://morning.photos/
  source_url: https://github.com/sapegin/morning.photos
  categories:
    - Portfolio
    - Photography
  built_by: Artem Sapegin
  built_by_url: https://github.com/sapegin
- title: Pattyrn
  main_url: https://pattyrn.com
  url: https://pattyrn.com
  description: >
    Pattyrn uses advanced machine learning AI to analyze the platform’s your teams use, making it easy to solve performance problems, reduce bottlenecks, and monitor culture health to optimize your ROI and help boost performance without causing burn out.
  categories:
    - Marketing
    - Technology
  built_by: Pattyrn
  built_by_url: https://twitter.com/Pattyrn4
  featured: false
- title: Intranet Italia Day
  main_url: https://www.intranetitaliaday.it/en
  url: https://www.intranetitaliaday.it/en
  description: >
    The Italian event dedicated to the digital workplace that focuses on planning, governance and company intranet management
  categories:
    - Event
    - Conference
  built_by: Ariadne Digital
  built_by_url: https://www.ariadnedigital.it
  featured: false
- title: Textually Stylo
  main_url: https://www.textually.net
  url: https://www.textually.net
  description: >
    Stylo Markdown writing App marketing/documentation website by Textually Inc.
  categories:
    - Marketing
    - Technology
    - Blog
    - Documentation
  built_by: Sébastien Hamel
  built_by_url: https://www.textually.net
  featured: false
- title: OneDeck
  main_url: https://www.onedeck.co
  url: https://www.onedeck.co
  description: >
    OneDeck is a simple yet powerful tool for creating and sharing your one-page investment summary in under 10 minutes.
  categories:
    - Finance
    - Technology
  built_by: William Neill
  built_by_url: https://twitter.com/williamneill
  featured: false
- title: Assortment
  main_url: https://assortment.io
  url: https://assortment.io
  description: >
    Assortment aims to provide detailed tutorials (and more) for developers of all skill levels within the Web Development Industry. Attempting to cut out the fluff and arm you with the facts.
  categories:
    - Blog
    - Web Development
  built_by: Luke Whitehouse
  built_by_url: https://twitter.com/_lukewh
  featured: false
- title: Mission42
  main_url: https://mission42.zauberware.com
  url: https://mission42.zauberware.com
  description: >
    A landing page for the mobile app Mission42. Mission42 wants to help you learn new skills.
  categories:
    - App
    - Learning
    - Education
    - Landing Page
  built_by: Philipp Siegmund, zauberware
  built_by_url: https://www.zauberware.com
- title: Altstadtdomizil Idstein
  main_url: http://www.altstadtdomizil-idstein.de/
  url: http://www.altstadtdomizil-idstein.de/
  description: >
    A landing page for a holiday apartment in Idstein, Germany.
  categories:
    - Landing Page
    - Travel
    - Real Estate
  built_by: Simon Franzen, zauberware
  built_by_url: https://www.zauberware.com
- title: Gerald Martinez Dev
  main_url: https://gmartinez.dev/
  url: https://gmartinez.dev/
  source_url: https://github.com/nephlin7/gmartinez.dev
  description: >
    Personal web site for show my skills and my works.
  categories:
    - Web Development
    - Portfolio
  built_by: Gerald Martinez
  built_by_url: https://twitter.com/GeraldM_92
  featured: false
- title: Becreatives
  main_url: https://becreatives.com
  url: https://becreatives.com
  featured: false
  description: >
    Digital software house. Enlights ideas. Think smart execute harder.
  categories:
    - Technology
    - Web Development
    - Agency
    - Marketing
  built_by: Becreatives
  built_by_url: https://becreatives.com
- title: Paul Clifton Photography
  main_url: https://paulcliftonphotography.com
  url: https://paulcliftonphotography.com
  featured: false
  description: >
    A full migration from WordPress to GatsbyJS and DatoCMS. Includes custom cropping on images as viewport changes size and also an infinity scroll that doesn't preload all of the results.
  categories:
    - Blog
    - Portfolio
    - Gallery
    - Photography
  built_by: Little Wolf Studio
  built_by_url: https://littlewolfstudio.co.uk
- title: Atte Juvonen - Blog
  url: https://www.attejuvonen.fi/
  main_url: https://www.attejuvonen.fi/
  source_url: https://github.com/baobabKoodaa/blog
  description: >
    Tech-oriented personal blog covering topics like AI, data, voting, game theory, infosec and software development.
  categories:
    - Blog
    - Data
    - JavaScript
    - Programming
    - Science
    - Security
    - Technology
    - Web Development
  featured: false
- title: Kibuk Construction
  url: https://kibukconstruction.com/
  main_url: https://kibukconstruction.com/
  description: >
    Kibuk Construction is a fully licensed and insured contractor specializing in Siding, Decks, Windows & Doors!
  categories:
    - Business
  built_by: David Krasniy
  built_by_url: http://dkrasniy.com
- title: RedCarpetUp
  main_url: https://www.redcarpetup.com
  url: https://www.redcarpetup.com/
  description: >
    RedCarpetUp's home page for a predominantly mobile-only customer base in India with major constraints on bandwidth availability
  categories:
    - Finance
  built_by: RedCarpet Dev Team
  built_by_url: https://www.redcarpetup.com
  featured: false
- title: talita traveler
  url: https://talitatraveler.com/
  main_url: https://talitatraveler.com/
  source_url: https://github.com/afuh/talitatraveler
  description: >
    Talita Traveler's personal blog.
  categories:
    - Blog
  built_by: Axel Fuhrmann
  built_by_url: https://axelfuhrmann.com/
  featured: false
- title: Pastelería el Progreso
  url: https://pasteleriaelprogreso.com/
  main_url: https://pasteleriaelprogreso.com/
  source_url: https://github.com/afuh/elprogreso
  description: >
    Famous bakery in Buenos Aires.
  categories:
    - Food
    - Gallery
  built_by: Axel Fuhrmann
  built_by_url: https://axelfuhrmann.com/
  featured: false
- title: Maitrik's Portfolio
  url: https://www.maitrikpatel.com/
  main_url: https://www.maitrikpatel.com/
  source_url: https://github.com/maitrikjpatel/portfolio
  description: >
    Portfolio of a Front-End Developer / UX Designer who designs and develops pixel perfect user interface, experiences and web applications.
  categories:
    - Portfolio
    - Blog
    - Design
    - Web Development
  built_by: Maitrik Patel
  built_by_url: https://www.maitrikpatel.com/
  featured: false
- title: PicPick
  url: https://picpick.app/
  main_url: https://picpick.app/
  description: >
    All-in-one Graphic Design Tool, Screen Capture Software, Image Editor, Color Picker, Pixel Ruler and More
  categories:
    - Productivity
    - App
    - Technology
  built_by: NGWIN
  built_by_url: https://picpick.app/
  featured: false
- title: Ste O'Neill
  main_url: https://www.steoneill.dev
  url: https://www.steoneill.dev
  description: >
    MVP of a portfolio site for a full stack UK based developer.
  categories:
    - Blog
    - Portfolio
  built_by: Ste O'Neill
  built_by_url: https://steoneill.dev
  featured: false
- title: Filipe Santos Correa's Portfolio
  description: >
    Filipe's Personal About Me / Portfolio.
  main_url: https://filipesantoscorrea.com/
  url: https://filipesantoscorrea.com/
  source_url: https://github.com/Safi1012/filipesantoscorrea.com
  featured: false
  categories:
    - Portfolio
- title: Progressive Massachusetts Legislator Scorecard
  main_url: https://scorecard.progressivemass.com
  url: https://scorecard.progressivemass.com
  featured: false
  source_url: https://github.com/progressivemass/legislator-scorecard
  description: >
    Learn about MA state legislators' voting records through a progressive lens
  categories:
    - Government
    - Education
  built_by: Alex Holachek
  built_by_url: https://alex.holachek.com/
- title: Jeff Wolff – Portfolio
  main_url: https://www.jeffwolff.net
  url: https://www.jeffwolff.net
  featured: false
  description: >
    A guy from San Diego who makes websites.
  categories:
    - Blog
    - Portfolio
    - Web Development
- title: Jp Valery – Portfolio
  main_url: https://jpvalery.photo
  url: https://jpvalery.photo
  featured: false
  description: >
    Self-taught photographer documenting spaces and people
  categories:
    - Portfolio
    - Photography
- title: Prevue
  main_url: https://www.prevue.io
  url: https://www.prevue.io
  featured: false
  description: >
    All in One Prototyping Tool For Vue Developers
  categories:
    - Open Source
    - Web Development
- title: Gold Medal Flour
  main_url: https://www.goldmedalflour.com
  url: https://www.goldmedalflour.com
  description: >
    Gold Medal Four is a brand of flour products owned by General Mills. The new site was built using Gatsby v2 with data sources from WordPress and an internal recipe API, and features multifaceted recipe filtering and a modified version of Gatsby Image to support art direction images.
  categories:
    - Food
  built_by: General Mills Branded Sites Dev Team
  built_by_url: https://www.generalmills.com
  featured: false
- title: Fifth Gait Technologies
  main_url: https://5thgait.com
  url: https://5thgait.com
  featured: false
  description: >
    Fifth Gait is a small business in the defense and space industry that is run and owned by physicists and engineers that have worked together for decades. The site was built using Gatsby V2.
  categories:
    - Government
    - Science
    - Technology
  built_by: Jonathan Z. Fisher
  built_by_url: https://jonzfisher.com
- title: Sal's Pals
  main_url: https://www.sals-pals.net
  url: https://www.sals-pals.net
  featured: false
  description: >
    Sal's Pals is a professional dog walking and pet sitting service based in Westfield, NJ. New site built with gatsby v2.
  categories:
    - Business
- title: Zuyet Awarmatrip
  main_url: https://www.zuyetawarmatrip.com
  url: https://www.zuyetawarmatrip.com
  featured: false
  description: >
    Zuyet Awarmatrip is a subsidiary identity within the personal ecosystem of Zuyet Awarmatik, focusing on travel and photography.
  categories:
    - Travel
    - Photography
  built_by: Zuyet Awarmatik
- title: manuvel.be
  url: https://www.manuvel.be
  main_url: https://www.manuvel.be
  source_url: https://github.com/riencoertjens/manuvelsite
  description: >
    Cycling themed café coming this april in Sint Niklaas, Belgium. One page with funky css-grid and gatsby-image trickery!
  categories:
    - Food
  built_by: WEBhart
  built_by_url: https://www.web-hart.com
  featured: false
- title: WEBhart
  url: https://www.web-hart.com
  main_url: https://www.web-hart.com
  description: >
    Hi, I'm Rien (pronounced Reen) from Belgium but based in Girona, Spain. I'm an autodidact, committed to learning until the end of time.
  categories:
    - Portfolio
    - Design
    - Web Development
    - Freelance
  built_by: WEBhart
  built_by_url: https://www.web-hart.com
  featured: false
- title: nicdougall.com
  url: https://nicdougall.netlify.com/
  main_url: https://nicdougall.netlify.com/
  source_url: https://github.com/riencoertjens/nicdougall.com
  description: >
    Athlete website with Netlify CMS for blog content.
  categories:
    - Blog
  built_by: WEBhart
  built_by_url: https://www.web-hart.com
  featured: false
- title: Lebuin D'Haese
  url: https://www.lebuindhaese.be/
  main_url: https://www.lebuindhaese.be/
  description: >
    Artist portfolio website. Powered by a super simple Netlify CMS to easily add blog posts or new art pieces.
  categories:
    - Portfolio
    - Blog
  built_by: WEBhart
  built_by_url: https://www.web-hart.com
  featured: false
- title: Iefke Molenstra
  url: https://www.iefke.be/
  main_url: https://www.iefke.be/
  description: >
    Artist portfolio website. Powered by a super simple Netlify CMS to easily add blog posts or new art pieces.
  categories:
    - Portfolio
    - Blog
  built_by: WEBhart
  built_by_url: https://www.web-hart.com
  featured: false
- title: The Broomwagon
  url: https://www.thebroomwagongirona.com/
  main_url: https://www.thebroomwagongirona.com/
  description: >
    foodtruck style coffee by pro cyclist Robert Gesink. The site has a webshop with merchandise and coffee beans.
  categories:
    - E-commerce
  built_by: WEBhart
  built_by_url: https://www.web-hart.com
- title: Pella Windows and Doors
  main_url: https://www.pella.com
  url: https://www.pella.com
  featured: false
  description: >
    The Pella Corporation is a privately held window and door manufacturing
  categories:
    - Business
- title: tinney.dev
  url: https://tinney.dev
  main_url: https://tinney.dev
  source_url: https://github.com/cdtinney/tinney.dev
  description: >
    Personal portfolio/blog of Colin Tinney
  categories:
    - Blog
    - Portfolio
    - Open Source
  built_by: Colin Tinney
  built_by_url: https://tinney.dev
  featured: false
- title: Monkeywrench Books
  main_url: https://monkeywrenchbooks.org
  url: https://monkeywrenchbooks.org
  description: >
    Monkeywrench Books is an all-volunteer, collectively-run bookstore and event space in Austin, TX
  categories:
    - Business
    - Community
    - Education
  built_by: Monkeywrench Books
  built_by_url: https://monkeywrenchbooks.org
- title: DeepMay.io
  main_url: https://deepmay.io
  url: https://deepmay.io
  description: >
    DeepMay is an experimental new tech bootcamp in the mountains of North Carolina.
  categories:
    - Event
    - Community
    - Technology
    - Marketing
  built_by: DeepMay
  built_by_url: https://twitter.com/deepmay_io
  featured: false
- title: Liferay.Design
  main_url: https://liferay.design
  url: https://liferay.design
  source_url: https://github.com/liferay-design/liferay.design
  description: >
    Liferay.Design is home to some of the freshest open-source designers who love to share articles and other resources for the Design Community.
  categories:
    - Blog
    - Community
    - Design
    - Marketing
    - Open Source
    - Technology
    - User Experience
  built_by: Liferay Designers
  built_by_url: https://twitter.com/liferaydesign
  featured: false
- title: Front End Remote Jobs
  main_url: https://frontendremotejobs.com
  url: https://frontendremotejobs.com
  source_url: https://github.com/benjamingrobertson/remotefrontend
  description: >
    Front End Remote Jobs features fully remote jobs for front end developers.
  categories:
    - WordPress
    - Web Development
  built_by: Ben Robertson
  built_by_url: https://benrobertson.io
  featured: false
- title: Penrose Grand Del Mar
  main_url: https://penroseatthegrand.com
  url: https://penroseatthegrand.com
  description: >
    Penrose Grand Del Mar is a luxury housing project coming soon.
  categories:
    - Real Estate
    - Design
  built_by: Chase Ohlson
  built_by_url: https://chaseohlson.com
- title: JustGraphQL
  url: https://www.justgraphql.com/
  main_url: https://www.justgraphql.com/
  source_url: https://github.com/Novvum/justgraphql
  description: >
    JustGraphQL helps developers quickly search and filter through GraphQL resources, tools, and articles.
  categories:
    - Open Source
    - Web Development
    - Technology
  built_by: Novvum
  built_by_url: https://www.novvum.io/
  featured: false
- title: Peter Macinkovic Personal Blog
  url: https://peter.macinkovic.id.au/
  main_url: https://peter.macinkovic.id.au/
  source_url: https://github.com/inkovic/peter-macinkovic-static-site
  description: >
    Personal Website and Blog of e-commerce SEO Specialist and Digital Marketer Peter Macinkovic.
  categories:
    - SEO
    - Marketing
    - Blog
  featured: false
- title: NH Hydraulikzylinder
  main_url: https://nh-hydraulikzylinder.com
  url: https://nh-hydraulikzylinder.com
  description: >
    High quality & high performance hydraulic cylinders manufactured in Austria based on the clients requirements
  categories:
    - Business
  built_by: MangoART
  built_by_url: https://www.mangoart.at
  featured: false
- title: Frauennetzwerk Linz-Land
  main_url: https://frauennetzwerk-linzland.net
  url: https://frauennetzwerk-linzland.net
  description: >
    Homepage for the local women's association providing support to people in need offline and online (Livechat integration)
  categories:
    - Nonprofit
  built_by: MangoART
  built_by_url: https://www.mangoart.at
  featured: false
- title: Mein Traktor
  main_url: http://www.mein-traktor.at/
  url: http://www.mein-traktor.at/
  description: >
    Homepage of a the main importer of SAME and Lamborghini Tractors in Austria with customer support area
  categories:
    - Business
    - App
  built_by: MangoART
  built_by_url: https://www.mangoart.at
  featured: false
- title: Lamborghini Traktoren
  main_url: https://lamborghini-traktor.at
  url: https://lamborghini-traktor.at
  description: >
    Lamborghini Tractors - Landing page for the brand in Austria
  categories:
    - Business
  built_by: MangoART
  built_by_url: https://www.mangoart.at
  featured: false
- title: Holly Lodge Community Centre - Highgate, London
  main_url: https://www.hlcchl.org/
  url: https://www.hlcchl.org/
  source_url: https://github.com/eugelogic/hlcchl-gatsby
  description: >
    The Holly Lodge Community Centre - Highgate, London has a shiny new website built with Gatsby v2 that makes important contributions towards a faster, more secure and environmentally friendly web for everyone.
  categories:
    - Community
    - Event
    - Nonprofit
  built_by: Eugene Molari Developer
  built_by_url: https://twitter.com/EugeneMolari
  featured: false
- title: blackcater's blog
  url: https://www.blackcater.win
  main_url: https://www.blackcater.win
  source_url: https://github.com/blackcater/blog
  description: >
    Blog like Medium, for person and team.
  categories:
    - Blog
    - Web Development
  built_by: blackcater
  built_by_url: https://github.com/blackcater
  featured: false
- title: Kenneth Kwakye-Gyamfi Portfolio Site
  url: https://www.kwakye-gyamfi.com
  main_url: https://www.kwakye-gyamfi.com
  source_url: https://www.github.com/cross19xx/cross-site
  description: >
    Personal portfolio site for Kenneth Kwakye-Gyamfi, a mobile and web full stack applications developer currently based in Accra, Ghana.
  categories:
    - SEO
    - Web Development
    - Open Source
    - Portfolio
  featured: false
- title: Gareth Weaver
  url: https://www.garethweaver.com/
  main_url: https://www.garethweaver.com/
  source_url: https://github.com/garethweaver/public-site-react
  description: >
    A personal portfolio of a London based frontend developer built with Gatsby 2, Redux and Sass
  categories:
    - Portfolio
    - Web Development
  built_by: Gareth Weaver
  built_by_url: https://twitter.com/garethdweaver
  featured: false
- title: Mailjet
  url: https://dev.mailjet.com/
  main_url: https://dev.mailjet.com/
  description: >
    Mailjet is an easy-to-use all-in-one e-mail platform.
  categories:
    - API
    - Documentation
  featured: false
- title: Peintagone
  url: https://www.peintagone.be/
  main_url: https://www.peintagone.be/
  description: >
    Peintagone is a superior quality paint brand with Belgian tones.
  categories:
    - Portfolio
    - Gallery
  built_by: Sebastien Crepin
  built_by_url: https://github.com/opeah
  featured: false
- title: Let's Do Dish!
  url: https://letsdodish.com
  main_url: https://letsdodish.com
  description: >
    A new recipe site for people who enjoy cooking great food in their home kitchen. Find some great meal ideas! Let's do dish!
  categories:
    - Blog
    - Food
  built_by: Connerra
  featured: false
- title: AWS Amplify Community
  url: https://amplify.aws/community/
  main_url: https://amplify.aws/community/
  source_url: https://github.com/aws-amplify/community
  description: >
    Amplify Community is a hub for developers building fullstack serverless applications with Amplify to easily access content (such as events, blog posts, videos, sample projects, and tutorials) created by other members of the Amplify community.
  categories:
    - Blog
    - Directory
    - Education
    - Technology
  built_by: Nikhil Swaminathan
  built_by_url: https://github.com/swaminator
  featured: false
- title: Cal State Monterey Bay
  url: https://csumb.edu
  main_url: https://csumb.edu
  source_url: https://github.com/csumb/csumb-gatsby
  description: >
    A website for the entire campus of California State University, Monterey Bay.
  categories:
    - Education
    - Government
  built_by: CSUMB Web Team
  built_by_url: https://csumb.edu/web/team
  featured: false
- title: BestPricingPages.com
  url: https://bestpricingpages.com
  main_url: https://bestpricingpages.com
  source_url: https://github.com/jpvalery/pricingpages/
  description: >
    A repository of the best pricing pages by the best companies. Built in less than a week.
    Inspired by RGE and since pricingpages.xyz no longer exists, I felt such a resource was missing and could be helpful to many people.
  categories:
    - Business
    - Community
    - Entrepreneurship
    - Open Source
    - Technology
  built_by: Jp Valery
  built_by_url: https://jpvalery.me
  featured: false
- title: Lendo Austria
  url: https://lendo.at
  main_url: https://lendo.at
  description: >
    A Comparison site for best private loan offer from banks in Austria.
  categories:
    - Business
    - Finance
  built_by: Lendo developers
  featured: false
- title: Visual Cloud FX
  url: https://visualcloudfx.com
  main_url: https://visualcloudfx.com
  source_url: https://github.com/jjcav84/visualcloudfx
  description: >
    Basic static site built with MDBootstrap, React, and Gatsby
  categories:
    - Consulting
    - Portfolio
  built_by: Jacob Cavazos
  built_by_url: https://jacobcavazos.com
- title: Matthew Miller (Me4502)
  url: https://matthewmiller.dev
  main_url: https://matthewmiller.dev
  description: >
    The personal site, blog and portfolio of Matthew Miller (Me4502)
  categories:
    - Blog
    - Programming
    - Technology
    - Portfolio
  built_by: Matthew Miller
  featured: false
- title: Årets Kontor
  url: https://aretskontor.newst.se
  main_url: https://aretskontor.newst.se
  description: >
    A swedish competition for "office of the year" in sweden with a focus on design. Built with MDBootstrap and Gatsby.
  categories:
    - Real Estate
    - Marketing
  built_by: Victor Björklund
  built_by_url: https://victorbjorklund.com
  featured: false
- title: Kyma
  url: https://kyma-project.io
  main_url: https://kyma-project.io
  source_url: https://github.com/kyma-project/website
  description: >
    This website holds overview, blog and documentation for Kyma open source project that is a Kubernates based application extensibility framework.
  categories:
    - Documentation
    - Blog
    - Technology
    - Open Source
  built_by: Kyma developers
  built_by_url: https://twitter.com/kymaproject
  featured: false
- title: Verso
  main_url: https://verso.digital
  url: https://verso.digital
  description: >
    Verso is a creative technology studio based in Singapore. Site built with Gatsby and Netlify.
  categories:
    - Agency
    - Consulting
    - Design
    - Technology
  built_by: Verso
  built_by_url: https://verso.digital
  featured: false
- title: Camilo Holguin
  url: https://camiloholguin.me
  main_url: https://camiloholguin.me
  source_url: https://github.com/camiloholguin/gatsby-portfolio
  description: >
    Portfolio site using GatsbyJS and WordPress REST API.
  categories:
    - WordPress
    - Portfolio
    - Web Development
  built_by: Camilo Holguin
  built_by_url: https://camiloholguin.me
  featured: false
- title: Bennett Hardwick
  url: https://bennetthardwick.com
  main_url: https://bennetthardwick.com
  description: >
    The personal website and blog of Bennett Hardwick, an Australian software developer and human being.
  categories:
    - Blog
    - Programming
    - Technology
  source_url: https://github.com/bennetthardwick/website
  built_by: Bennett Hardwick
  built_by_url: https://bennetthardwick.com
  featured: false
- title: Kodingnesia
  url: https://kodingnesia.com/
  main_url: https://kodingnesia.com/
  description: >
    Kodingnesia is a place for learning programming & linux in Bahasa Indonesia.
  categories:
    - Blog
    - Programming
    - Technology
  built_by: Frisko Mayufid
  built_by_url: https://frisko.space
- title: Sindhuka
  url: https://sindhuka.org/
  main_url: https://sindhuka.org/
  description: >
    Official website of the Sindhuka initiative, a sustainable farmers' network in Nepal.
  categories:
    - Business
    - Community
    - Government
    - Marketing
  source_url: https://github.com/Polcius/sindhuka-serif
  built_by: Pol Milian
  built_by_url: https://github.com/Polcius/
  featured: false
- title: ERS HCL Open Source Portal
  url: https://ers-hcl.github.io/
  main_url: https://ers-hcl.github.io/
  description: >
    Official site for ERS-HCL GitHub organizational site. This is a hybrid app with static and dynamic content, providing a details of the open source projects, initiatives, innovation ideas within ERS-HCL. It pulls data from various data sources including GitHub APIs, MDX based blog posts, excel files. It also hosts an ideas app that is based on Firebase.
  categories:
    - Open Source
    - Blog
    - Technology
    - Web Development
    - Community
    - Documentation
  source_url: https://github.com/ERS-HCL/gatsby-ershcl-app
  built_by: Tarun Kumar Sukhu
  built_by_url: https://github.com/tsukhu
- title: Sandbox
  url: https://www.sandboxneu.com/
  main_url: https://www.sandboxneu.com/
  source_url: https://github.com/sandboxneu/sandboxneu.com
  description: >
    Official website of Sandbox, a Northeastern University student group that builds software for researchers.
  categories:
    - Marketing
  built_by: Sandbox at Northeastern
  built_by_url: https://github.com/sandboxneu/
  featured: false
- title: Accessible App
  main_url: https://accessible-app.com
  url: https://accessible-app.com
  source_url: https://github.com/accessible-app/accessible-app_com
  description: >
    Learn how to build inclusive web applications and Single Page Apps in modern JavaScript frameworks. This project collects strategies, links, patterns and plugins for React, Vue and Angular.
  categories:
    - Accessibility
    - Web Development
    - JavaScript
  built_by: Marcus Herrmann
  built_by_url: https://marcus.io
  featured: false
- title: PygmalionPolymorph
  url: https://pygmalionpolymorph.com
  main_url: https://pygmalionpolymorph.com
  source_url: https://github.com/PygmalionPolymorph/portfolio
  description: >
    Portfolio of artist, musician and developer PygmalionPolymorph.
  categories:
    - Portfolio
    - Gallery
    - Music
    - Photography
    - Web Development
  built_by: PygmalionPolymorph
  built_by_url: https://pygmalionpolymorph.com
  featured: false
- title: Gonzalo Nuñez Photographer
  main_url: https://www.gonzalonunez.com
  url: https://www.gonzalonunez.com
  description: >
    Website for Cancun based destination wedding photographer Gonzalo Nuñez. Site built with GatsbyJS, WordPress API and Netlify.
  categories:
    - Photography
    - Portfolio
    - WordPress
  built_by: Miguel Mayo
  built_by_url: https://www.miguelmayo.com
  featured: false
- title: Element 84
  main_url: https://www.element84.com
  url: https://www.element84.com
  description: >
    Element 84 is software engineering and design firm that helps companies and government agencies solve problems using remote sensing, life sciences, and transportation data in the cloud.
  categories:
    - Agency
    - Blog
    - Business
    - Consulting
    - Data
    - Design
    - Government
    - Portfolio
    - Programming
    - Science
    - Technology
    - User Experience
    - Web Development
- title: Raconteur Agency
  main_url: https://www.raconteur.net/agency
  url: https://www.raconteur.net/agency
  description: >
    Raconteur Agency is a London-based content marketing agency for B2B brands. We have rebuilt their site with Gatsby v2 using their existing WordPress backend as the data source. By switching from WordPress to GatsbyJS we have achieved a 200%+ improvement in page load times and went from a Lighthouse performance score of 49 to 100.
  categories:
    - Agency
    - Marketing
    - WordPress
  built_by: Jacob Herper
  built_by_url: https://herper.io
  featured: false
- title: Purple11
  main_url: https://purple11.com/
  url: https://purple11.com/
  description: >
    Purple11 is a site for photography and photo retouching tips and tricks.
  categories:
    - Blog
    - Photography
  built_by: Sébastien Noël
  built_by_url: https://blkfuel.com/
  featured: false
- title: PerfReviews
  main_url: https://perf.reviews/
  url: https://perf.reviews/
  source_url: https://github.com/PerfReviews/PerfReviews
  description: >
    The best content about web performance in spanish language.
  categories:
    - Web Development
  built_by: Joan León & José M. Pérez
  built_by_url: https://perf.reviews/nosotros/
  featured: false
- title: Un Backend - Blog
  main_url: https://www.unbackend.pro/
  url: https://www.unbackend.pro/
  description: >
    The personal website and blog of Camilo Ramírez, a backend developer :).
  categories:
    - Blog
    - Programming
    - Technology
  source_url: https://github.com/camilortte/camilortte.github.com
  built_by: Camilo Ramírez
  built_by_url: https://www.unbackend.pro/about
  featured: false
- title: Hitesh Vaghasiya
  main_url: https://hiteshvaghasiya.com/
  url: https://hiteshvaghasiya.com/
  description: >
    This is Hitesh Vaghasiya's blog. This blog is help you an E-Commerce like Magento, Shopify, and BigCommerce.
  categories:
    - Blog
    - Programming
    - Technology
    - Web Development
  built_by: Hitesh Vaghasiya
  built_by_url: https://hiteshvaghasiya.com/
  featured: false
- title: Aditus
  main_url: https://www.aditus.io
  url: https://www.aditus.io
  description: >
    Aditus is the accessibility tool for your team. We help teams build accessible websites and products.
  categories:
    - Accessibility
    - Education
  built_by: Aditus
  built_by_url: https://www.aditus.io
  featured: false
- title: Ultra Config
  main_url: https://ultraconfig.com.au/
  url: https://ultraconfig.com.au/ultra-config-generator/
  description: >
    Ultra Config Generator is a software application for Network Engineers to efficiently manage their network infrastructure.
  categories:
    - Blog
    - Technology
  built_by: Ultra Config
  built_by_url: https://ultraconfig.com.au/
  featured: false
- title: Malice
  main_url: https://malice.fr/
  url: https://malice.fr/
  description: >
    Malice is a cyber-training  platform for learning, validating and improving security related skills through simulated scenarios and challenges.
  categories:
    - Security
    - Technology
  built_by: Sysdream
  built_by_url: https://sysdream.com/
  featured: false
- title: Nash
  main_url: https://nash.io/
  url: https://nash.io/
  description: >
    Nash is a decentralized platform for trading, payment and other financial services. Our goal is to bring distributed finance to everyone by making blockchain technology fast and easy to use. We employ an off-chain engine to match trades rapidly, but never take control of customers’ assets. Our intuitive interface offers easy access to a range of trading, payment and investment functions.
  categories:
    - Portfolio
    - Security
    - Technology
  built_by: Andrej Gajdos
  built_by_url: https://andrejgajdos.com/
  featured: false
- title: Axel Fuhrmann
  url: https://axelfuhrmann.com
  main_url: https://axelfuhrmann.com
  source_url: https://github.com/afuh/axelfuhrmann.com
  description: >
    Personal portfolio.
  categories:
    - Portfolio
    - Freelance
    - Web Development
  featured: false
- title: Alaina Viau
  url: https://www.alainaviau.com
  main_url: https://www.alainaviau.com
  description: >
    Official website of Canadian opera director, creator, and producer Alaina Viau. Site designed by Stephen Bell.
  categories:
    - Portfolio
    - Music
  built_by: Michael Uloth
  built_by_url: https://www.michaeluloth.com
- title: Alison Moritz
  url: https://www.alisonmoritz.com
  main_url: https://www.alisonmoritz.com
  description: >
    Official website of American stage director Alison Moritz. Site designed by Stephen Bell.
  categories:
    - Portfolio
    - Music
  built_by: Michael Uloth
  built_by_url: https://www.michaeluloth.com
- title: Luke Secomb Digital
  url: https://lukesecomb.digital
  main_url: https://lukesecomb.digital
  source_url: https://github.com/lukethacoder/luke-secomb-simple
  description: >
    A simple portfolio site built using TypeScript, Markdown and React Spring.
  categories:
    - Portfolio
    - Web Development
  built_by: Luke Secomb
  built_by_url: https://lukesecomb.digital
  featured: false
- title: We are Brew
  url: https://www.wearebrew.co.uk
  main_url: https://www.wearebrew.co.uk
  description: >
    Official website for Brew, a Birmingham based Digital Marketing Agency.
  categories:
    - Portfolio
    - Web Development
    - Agency
    - Marketing
  built_by: Brew Digital
  built_by_url: https://www.wearebrew.co.uk
- title: Global City Data
  main_url: https://globalcitydata.com
  url: https://globalcitydata.com
  source_url: https://github.com/globalcitydata/globalcitydata
  description: >
    Global City Data is an open, easily browsable platform to showcase peer-reviewed urban datasets and models created by different research groups.
  categories:
    - Education
    - Open Source
  built_by: Rafi Barash
  built_by_url: https://rafibarash.com
  featured: false
- title: Submittable
  url: https://www.submittable.com
  main_url: https://www.submittable.com
  description: >
    Submissions made simple. Submittalbe is a cloud-based submissions manager that lets you accept, review, and make decisions on any kind of digital content.
  categories:
    - Technology
    - Marketing
  built_by: Genevieve Crow
  built_by_url: https://github.com/g-crow
- title: Appmantle
  main_url: https://appmantle.com
  url: https://appmantle.com
  description: >
    Appmantle is a new way of creating apps. A complete modern app that you build yourself quickly & easily, without programming knowledge.
  categories:
    - App
    - Marketing
    - Landing Page
    - Mobile Development
    - Technology
  built_by: Appmantle
  built_by_url: https://appmantle.com
  featured: false
- title: Acto
  main_url: https://www.acto.dk/
  url: https://www.acto.dk/
  description: >
    Tomorrows solutions - today. Acto is an innovative software engineering company, providing your business with high-quality, scalable and maintainable software solutions, to make your business shine.
  categories:
    - Agency
    - Technology
    - Web Development
    - Mobile Development
  built_by: Acto
  built_by_url: https://www.acto.dk/
- title: Gatsby GitHub Stats
  url: https://gatsby-github-stats.netlify.com
  main_url: https://gatsby-github-stats.netlify.com
  source_url: https://github.com/lannonbr/gatsby-github-stats/
  description: >
    Statistics Dashboard for Gatsby GitHub repository
  categories:
    - Data
  built_by: Benjamin Lannon
  built_by_url: https://lannonbr.com
  featured: false
- title: Graphic Intuitions
  url: https://www.graphicintuitions.com/
  main_url: https://www.graphicintuitions.com/
  description: >
    Digital marketing agency located in Morris, Manitoba.
  categories:
    - Agency
    - Web Development
    - Marketing
  featured: false
- title: Smooper
  url: https://www.smooper.com/
  main_url: https://www.smooper.com/
  description: >
    We connect you with digital marketing experts for 1 on 1 consultation sessions
  categories:
    - Marketing
    - Directory
  featured: false
- title: Lesley Barber
  url: https://www.lesleybarber.com/
  main_url: https://www.lesleybarber.com/
  description: >
    Official website of Canadian film composer Lesley Barber.
  categories:
    - Portfolio
    - Music
  built_by: Michael Uloth
  built_by_url: https://www.michaeluloth.com
- title: Timeline of Terror
  main_url: https://timelineofterror.org/
  url: https://timelineofterror.org/
  source_url: https://github.com/Symbitic/timeline-of-terror
  description: >
    Complete guide to the events of September 11, 2001.
  categories:
    - Directory
    - Government
  built_by: Alex Shaw
  built_by_url: https://github.com/Symbitic/
  featured: false
- title: Pill Club
  url: https://thepillclub.com
  main_url: https://thepillclub.com
  description: >
    Zero Copay With Insurance + Free Shipping + Bonus Gifts + Online Delivery – Birth Control Delivery and Prescription
  categories:
    - Marketing
    - Healthcare
  built_by: Pill Club
  built_by_url: https://thepillclub.com
- title: myweekinjs
  url: https://www.myweekinjs.com/
  main_url: https://www.myweekinjs.com/
  source_url: https://github.com/myweekinjs/public-website
  description: >
    Challenge to create and/or learn something new in JavaScript each week.
  categories:
    - Blog
  built_by: Adriaan Janse van Rensburg
  built_by_url: https://github.com/HurricaneInteractive/
  featured: false
- title: The Edit Suite
  main_url: https://www.theeditsuite.com.au/
  url: https://www.theeditsuite.com.au/
  source_url: https://thriveweb.com.au/portfolio/the-edit-suite/
  description: >-
    The Edit Suite is an award winning video production and photography company based out of our Mermaid Beach studio on the Gold Coast of Australia but we also have the ability to work mobile from any location.
  categories:
    - Photography
    - Marketing
  built_by: Thrive Team - Gold Coast
  built_by_url: https://thriveweb.com.au/
  featured: false
- title: CarineRoitfeld
  main_url: https://www.carineroitfeld.com/
  url: https://www.carineroitfeld.com/
  description: >
    Online shop for Carine Roitfeld parfume
  categories:
    - E-commerce
  built_by: Ask Phill
  built_by_url: https://askphill.com
- title: EngineHub.org
  url: https://enginehub.org
  main_url: https://enginehub.org
  source_url: https://github.com/EngineHub/enginehub-website
  description: >
    The landing pages for EngineHub, the organisation behind WorldEdit, WorldGuard, CraftBook, and more
  categories:
    - Landing Page
    - Technology
    - Open Source
  built_by: Matthew Miller
  built_by_url: https://matthewmiller.dev
- title: Goulburn Physiotherapy
  url: https://www.goulburnphysiotherapy.com.au/
  main_url: https://www.goulburnphysiotherapy.com.au/
  description: >
    Goulburn Physiotherapy is a leader in injury prevention, individual and community health, and workplace health solutions across Central Victoria.
  categories:
    - Blog
    - Healthcare
  built_by: KiwiSprout
  built_by_url: https://kiwisprout.nz/
  featured: false
- title: TomTom Traffic Index
  main_url: https://www.tomtom.com/en_gb/traffic-index/
  url: https://www.tomtom.com/en_gb/traffic-index/
  description: >
    The TomTom Traffic Index provides drivers, city planners, auto manufacturers and policy makers with unbiased statistics and information about congestion levels in 403 cities across 56 countries on 6 continents.
  categories:
    - Travel
    - Data
  built_by: TomTom
  built_by_url: https://tomtom.com
  featured: false
- title: PrintAWorld | A 3D Printing and Fabrication Company
  main_url: https://prtwd.com/
  url: https://prtwd.com/
  description: >
    PrintAWorld is a NYC based fabrication and manufacturing company that specializes in 3D printing, 3D scanning, CAD Design,
    laser cutting, and rapid prototyping. We help artists, agencies and engineers turn their ideas into its physical form.
  categories:
    - Business
  featured: false
- title: Glug-Infinite
  main_url: https://gluginfinite.github.io
  url: https://gluginfinite.github.io
  source_url: https://github.com/crstnmac/glug
  description: >
    This is a website built with Gatsby v2 that is deployed on GitHub using GitHub Pages and Netlify.
  categories:
    - Web Development
    - Blog
    - Portfolio
    - Agency
  built_by: Criston Macarenhas
  built_by_url: https://github.com/crstnmac
  featured: false
- title: The State of CSS Survey
  main_url: https://stateofcss.com/
  url: https://stateofcss.com/
  source_url: https://github.com/StateOfJS/state-of-css-2019
  description: >
    Annual CSS survey, brother of The State of JS Survey.
  categories:
    - Web Development
  built_by: Sacha Greif & Contribs
  built_by_url: https://github.com/StateOfJS
  featured: false
- title: Bytom Blockchain
  url: https://bytom.io/
  main_url: https://bytom.io/
  source_url: https://github.com/bytomlabs/bytom.io
  description: >
    Embrace the New Era of Bytom Blockchain
  categories:
    - Finance
    - Open Source
    - Technology
  built_by: Bytom Foundation
  built_by_url: https://bytom.io/
  featured: false
- title: Oerol Festival
  url: https://www.oerol.nl/nl/
  main_url: https://www.oerol.nl/en/
  description: >
    Oerol is a cultural festival on the island of Terschelling in the Netherlands that is held annually in June.
    The ten-day festival is focused on live, public theatre as well as music and visual arts.
  categories:
    - Event
    - Entertainment
  built_by: Oberon
  built_by_url: https://oberon.nl/
  featured: false
- title: Libra
  main_url: https://libra.org/
  url: https://libra.org/
  description: Libra's mission is to enable a simple global currency and financial infrastructure that empowers billions of people.
  featured: false
  categories:
    - Open Source
    - Technology
    - Finance
- title: Riffy Blog
  main_url: https://blog.rayriffy.com/
  url: https://blog.rayriffy.com/
  source_url: https://github.com/rayriffy/rayriffy-blog
  description: >
    Riffy Blog is async based beautiful highly maintainable site built by using Gatsby v2 with SEO optimized.
  categories:
    - Web Development
    - Blog
    - Open Source
    - Technology
    - Music
    - SEO
  built_by: Phumrapee Limpianchop
  built_by_url: https://rayriffy.com/
  featured: false
- title: The Coffee Collective
  url: https://coffeecollective.dk
  main_url: https://coffeecollective.dk
  description: >
    The Coffee Collective website is a JAM-stack based, multilingual, multi currency website/shop selling coffee, related products and subscriptions.
  categories:
    - E-commerce
    - Food
  built_by: Remotely (Anders Hallundbæk)
  built_by_url: https://remotely.dk
  featured: false
- title: Leadership Development International
  url: https://ldi.global
  main_url: https://ldi.global
  description: >
    A DatoCMS-backed site for an education and training company based in the US, China and the UAE.
  categories:
    - Education
    - Nonprofit
  built_by: Grant Holle
  built_by_url: https://grantholle.com
  featured: false
- title: Canvas 1839
  main_url: https://www.canvas1839.com/
  url: https://www.canvas1839.com/
  description: >-
    Online store for Canvas 1839 products, including pharmacological-grade CBD oil and relief cream.
  categories:
    - E-commerce
    - Marketing
  built_by: Corey Ward
  built_by_url: http://www.coreyward.me/
- title: Sparkle Stories
  main_url: https://app.sparklestories.com/
  url: https://app.sparklestories.com/
  description: >-
    Sparkle Stories is a streaming audio platform for children with over 1,200 original audio stories.
  categories:
    - App
    - Education
  built_by: Corey Ward
  built_by_url: http://www.coreyward.me/
- title: nehalist.io
  main_url: https://nehalist.io
  url: https://nehalist.io
  description: >
    nehalist.io is a blog about software development, technology and all that kind of geeky stuff.
  categories:
    - Blog
    - Web Development
    - Open Source
  built_by: Kevin Hirczy
  built_by_url: https://nehalist.io
  featured: false
- title: March and Ash
  main_url: https://marchandash.com/
  url: https://marchandash.com/
  description: >-
    March and Ash is a customer-focused, licensed cannabis dispensary located in Mission Valley.
  categories:
    - E-commerce
    - Business
    - Blog
  built_by: Blueyellow
  built_by_url: https://blueyellow.io/
  featured: false
- title: T Two Industries
  description: >
    T Two Industries is a manufacturing company specializing in building custom truck decks, truck bodies, and trailers.
  main_url: https://www.ttwo.ca
  url: https://www.ttwo.ca
  categories:
    - Business
  built_by: https://www.t2.ca
  built_by_url: https://www.t2.ca
  featured: false
- title: Cali's Finest Landscaping
  url: https://www.calisfinestlandscaping.com/
  main_url: https://www.calisfinestlandscaping.com/
  description: >
    A team of hard-working, quality-obsessed landscaping professionals looking to take dreams and transform them into reality.
  categories:
    - Business
  built_by: David Krasniy
  built_by_url: http://dkrasniy.com
  featured: false
- title: Vazco
  url: https://www.vazco.eu
  main_url: https://www.vazco.eu
  description: >
    Vazco works for clients from all around the world in future-proof technologies and help them build better products.
  categories:
    - Agency
    - Web Development
    - Blog
    - Business
    - Technology
  built_by: Vazco
  built_by_url: https://www.vazco.eu
  featured: false
- title: Major League Eating
  main_url: https://majorleagueeating.com
  url: https://majorleagueeating.com
  description: >
    Major League Eating is the professional competitive eating organization that runs the Nathan’s Famous Coney Island Hot Dog eating contest on July 4th, among other eating events.
  categories:
    - Entertainment
    - Sports
  built_by: Carmen Cincotti
  built_by_url: https://github.com/ccincotti3
  featured: false
- title: APIs You Won't Hate
  url: https://apisyouwonthate.com/blog
  main_url: https://apisyouwonthate.com
  source_url: https://github.com/apisyouwonthate/apisyouwonthate.com
  description: >
    API development is a topic very close to our hearts. APIs You Won't Hate is a team and community dedicated to learning, writing, sharing ideas and bettering understanding of API practices. Together we can eradicate APIs we hate.
  categories:
    - Blog
    - Education
    - E-commerce
    - API
    - Community
    - Learning
    - Open Source
    - Technology
    - Web Development
  built_by: Mike Bifulco
  built_by_url: https://github.com/mbifulco
  featured: false
- title: Sankarsan Kampa
  main_url: https://traction.one
  url: https://traction.one
  description: Full time programmer, part time gamer, exploring the details of programmable systems and how to stretch their capabilities.
  featured: false
  categories:
    - Portfolio
    - Freelance
- title: AwesomeDocs
  main_url: https://awesomedocs.traction.one/
  url: https://awesomedocs.traction.one/install
  source_url: https://github.com/AwesomeDocs/website
  description: An awesome documentation website generator!
  featured: false
  categories:
    - Open Source
    - Web Development
    - Technology
    - Documentation
  built_by: Sankarsan Kampa
  built_by_url: https://traction.one
- title: Prism Programming Language
  main_url: https://prism.traction.one/
  url: https://prism.traction.one/
  source_url: https://github.com/PrismLang/website
  description: Interpreted, high-level, programming language.
  featured: false
  categories:
    - Programming
    - Open Source
    - Technology
    - Documentation
  built_by: Sankarsan Kampa
  built_by_url: https://traction.one
- title: Arnondora
  main_url: https://arnondora.in.th/
  url: https://arnondora.in.th/
  source_url: https://github.com/arnondora/arnondoraBlog
  description: Arnondora is a personal blog by Arnon Puitrakul
  categories:
    - Blog
    - Programming
    - Technology
  built_by: Arnon Puitrakul
  built_by_url: https://arnondora.in.th/
  featured: false
- title: KingsDesign
  url: https://www.kingsdesign.com.au/
  main_url: https://www.kingsdesign.com.au/
  description: KingsDesign is a Hobart based web design and development company. KingsDesign creates, designs, measures and improves web based solutions for businesses and organisations across Australia.
  categories:
    - Agency
    - Technology
    - Portfolio
    - Consulting
    - User Experience
  built_by: KingsDesign
  built_by_url: https://www.kingsdesign.com.au
- title: EasyFloh | Easy Flows for all
  url: https://www.easyfloh.com
  main_url: https://www.easyfloh.com
  description: >
    EasyFloh is for creating simple flows for your organisation. An organisation
    can design own flows with own stages.
  categories:
    - Business
    - Landing Page
  built_by: Vikram Aroskar
  built_by_url: https://medium.com/@vikramaroskar
  featured: false
- title: Home Alarm Report
  url: https://homealarmreport.com/
  main_url: https://homealarmreport.com/
  description: >
    Home Alarm Report is dedicated to helping consumers make informed decisions
    about home security solutions. The site was easily migrated from a legacy WordPress
    installation and the dev team chose Gatsby for its site speed and SEO capabilities.
  categories:
    - Blog
    - Business
    - SEO
    - Technology
  built_by: Centerfield Media
  built_by_url: https://www.centerfield.com
- title: Just | FX for treasurers
  url: https://www.gojust.com
  main_url: https://www.gojust.com
  description: >
    Just provides a single centralized view of FX for corporate treasurers. See interbank market prices, and access transaction cost analysis.
  categories:
    - Finance
    - Technology
  built_by: Bejamas
  built_by_url: https://bejamas.io/
  featured: false
- title: Bureau for Good | Nonprofit branding, web and print communications
  url: https://www.bureauforgood.com
  main_url: https://www.bureauforgood.com
  description: >
    Bureau for Good helps nonprofits explain why they matter across digital & print media. Bureau for Good crafts purpose-driven identities, websites & print materials for changemakers.
  categories:
    - Nonprofit
    - Agency
    - Design
  built_by: Bejamas
  built_by_url: https://bejamas.io/
  featured: false
- title: Atelier Cartier Blumen
  url: https://www.ateliercartier.ch
  main_url: https://www.ateliercartier.ch
  description: >
    Im schönen Kreis 6 in Zürich kreiert Nicole Cartier Blumenkompositionen anhand Charaktereigenschaften oder Geschichten zur Person an. Für wen ist Dein Blumenstrauss gedacht? Einzigartige Floristik Blumensträusse, Blumenabos, Events, Shootings. Site designed by https://www.stolfo.co
  categories:
    - E-commerce
    - Design
  built_by: Bejamas
  built_by_url: https://bejamas.io/
  featured: false
- title: Veronym – Cloud Security Service Provider
  url: https://www.veronym.com
  main_url: https://www.veronym.com
  description: >
    Veronym is securing your digital transformation. A comprehensive Internet security solution for business. Stay safe no matter how, where and when you connect.
  categories:
    - Security
    - Technology
    - Business
  built_by: Bejamas
  built_by_url: https://bejamas.io/
  featured: false
- title: Devahoy
  url: https://devahoy.com/
  main_url: https://devahoy.com/
  description: >
    Devahoy is a personal blog written in Thai about software development.
  categories:
    - Blog
    - Programming
  built_by: Chai Phonbopit
  built_by_url: https://github.com/phonbopit
  featured: false
- title: Venus Lover
  url: https://venuslover.com
  main_url: https://venuslover.com
  description: >
    Venus Lover is a mobile app for iOS and Android so you can read your daily horoscope and have your natal chart, including the interpretation of the ascendant, planets, houses and aspects.
  categories:
    - App
    - Consulting
    - Education
    - Landing Page
- title: Write/Speak/Code
  url: https://www.writespeakcode.com/
  main_url: https://www.writespeakcode.com/
  description: >
    Write/Speak/Code is a non-profit on a mission to promote the visibility and leadership of technologists with marginalized genders through peer-led professional development.
  categories:
    - Community
    - Nonprofit
    - Open Source
    - Conference
  built_by: Nicola B.
  built_by_url: https://www.linkedin.com/in/nicola-b/
  featured: false
- title: Daniel Spajic
  url: https://danieljs.tech/
  main_url: https://danieljs.tech/
  description: >
    Passionate front-end developer with a deep, yet diverse skillset.
  categories:
    - Portfolio
    - Programming
    - Freelance
  built_by: Daniel Spajic
  featured: false
- title: Cosmotory
  url: https://cosmotory.netlify.com/
  main_url: https://cosmotory.netlify.com/
  description: >
    This is the educational blog containing various courses,learning materials from various authors from all over the world.
  categories:
    - Blog
    - Community
    - Nonprofit
    - Open Source
    - Education
  built_by: Hanishraj B Rao.
  built_by_url: https://hanishrao.netlify.com/
  featured: false
- title: Armorblox | Security Powered by Understanding
  url: https://www.armorblox.com
  main_url: https://www.armorblox.com
  description: >
    Armorblox is a venture-backed stealth cybersecurity startup, on a mission to build a game-changing enterprise security platform.
  categories:
    - Security
    - Technology
    - Business
  built_by: Bejamas
  built_by_url: https://bejamas.io
  featured: false
- title: Mojo
  url: https://www.mojo.is
  main_url: https://www.mojo.is/
  description: >
    We help companies create beautiful digital experiences
  categories:
    - Agency
    - Technology
    - Consulting
    - User Experience
    - Web Development
  featured: false
- title: Marcel Hauri
  url: https://marcelhauri.ch/
  main_url: https://marcelhauri.ch/
  description: >
    Marcel Hauri is an award-winning Magento developer and e-commerce specialist.
  categories:
    - Portfolio
    - Blog
    - Programming
    - Community
    - Open Source
    - E-commerce
  built_by: Marcel Hauri
  built_by_url: https://marcelhauri.ch
  featured: false
- title: Projektmanagementblog
  url: https://www.projektmanagementblog.de
  main_url: https://www.projektmanagementblog.de/
  source_url: https://github.com/StephanWeinhold/pmblog
  description: >
    Thoughts about modern project management. Built with Gatsby and Tachyons, based on Advanced Starter.
  categories:
    - Blog
  built_by: Stephan Weinhold
  built_by_url: https://stephanweinhold.com/
  featured: false
- title: Anthony Boyd Graphics
  url: https://www.anthonyboyd.graphics/
  main_url: https://www.anthonyboyd.graphics/
  description: >
    Free Graphic Design Resources by Anthony Boyd
  categories:
    - Portfolio
  built_by: Anthony Boyd
  built_by_url: https://www.anthonyboyd.com/
  featured: false
- title: Relocation Hero
  url: https://relocationhero.com
  main_url: https://relocationhero.com
  description: >
    Blog with FAQs related to Germany relocation. Built with Gatsby.
  categories:
    - Blog
    - Consulting
    - Community
  featured: false
- title: Zoe Rodriguez
  url: https://zoerodrgz.com
  main_url: https://zoerodrgz.com
  description: >
    Portfolio for Los Angeles-based designer Zoe Rodriguez. Built with Gatsby.
  categories:
    - Portfolio
    - Design
  built_by: Chase Ohlson
  built_by_url: https://chaseohlson.com
  featured: false
- title: TriActive USA
  url: https://triactiveusa.com
  main_url: https://triactiveusa.com
  description: >
    Website and blog for TriActive USA. Built with Gatsby.
  categories:
    - Landing Page
    - Business
  built_by: Chase Ohlson
  built_by_url: https://chaseohlson.com
- title: LaunchDarkly
  url: https://launchdarkly.com/
  main_url: https://launchdarkly.com/
  description: >
    LaunchDarkly is the feature management platform that software teams use to build better software, faster.
  categories:
    - Technology
    - Marketing
  built_by: LaunchDarkly
  built_by_url: https://launchdarkly.com/
  featured: false
- title: Arpit Goyal
  url: https://arpitgoyal.com
  main_url: https://arpitgoyal.com
  source_url: https://github.com/92arpitgoyal/ag-blog
  description: >
    Blog and portfolio website of a Front-end Developer turned Product Manager.
  categories:
    - Blog
    - Portfolio
    - Technology
    - User Experience
  built_by: Arpit Goyal
  built_by_url: https://twitter.com/_arpitgoyal
  featured: false
- title: Portfolio of Cole Townsend
  url: https://twnsnd.co
  main_url: https://twnsnd.co
  description: Portfolio of Cole Townsend, Product Designer
  categories:
    - Portfolio
    - User Experience
    - Web Development
    - Design
  built_by: Cole Townsend
  built_by_url: https://twitter.com/twnsndco
- title: Jana Desomer
  url: https://www.janadesomer.be/
  main_url: https://www.janadesomer.be/
  description: >
    I'm Jana, a digital product designer with coding skills, based in Belgium
  categories:
    - Portfolio
  built_by: Jana Desomer Designer/Developer
  built_by_url: https://www.janadesomer.be/
  featured: false
- title: Carbon8 Regenerative Agriculture
  url: https://www.carbon8.org.au/
  main_url: https://www.carbon8.org.au/
  description: >
    Carbon8 is a Not for Profit charity that supports Aussie farmers to transition to regenerative agriculture practices and rebuild the carbon (organic matter) in their soil from 1% to 8%.
  categories:
    - Nonprofit
    - E-commerce
  built_by: Little & Big
  built_by_url: https://www.littleandbig.com.au/
  featured: false
- title: Reactgo blog
  url: https://reactgo.com/
  main_url: https://reactgo.com/
  description: >
    It provides tutorials & articles about modern open source web technologies such as react,vuejs and gatsby.
  categories:
    - Blog
    - Education
    - Programming
    - Web Development
  built_by: Sai gowtham
  built_by_url: https://twitter.com/saigowthamr
  featured: false
- title: City Springs
  url: https://citysprings.com/
  main_url: https://citysprings.com/
  description: >
    Sandy Springs is a city built on creative thinking and determination. They captured a bold vision for a unified platform to bring together new and existing information systems. To get there, the Sandy Springs communications team partnered with Mediacurrent on a new Drupal 8 decoupled platform architecture with a Gatsbyjs front end to power both the City Springs website and its digital signage network. Now, the Sandy Springs team can create content once and publish it everywhere.
  categories:
    - Community
    - Government
  built_by: Mediacurrent
  built_by_url: https://www.mediacurrent.com
  featured: false
- title: Behalf
  url: https://www.behalf.no/
  main_url: https://www.behalf.no/
  description: >
    Behalf is Norwegian based digital design agency.
  categories:
    - Agency
    - Portfolio
    - Business
    - Consulting
    - Design
    - Design System
    - Marketing
    - Web Development
    - User Experience
  built_by: Behalf
  built_by_url: https://www.behalf.no/
  featured: false
- title: Saxenhammer & Co.
  url: https://saxenhammer-co.com/
  main_url: https://saxenhammer-co.com/
  description: >
    Saxenhammer & Co. is a leading boutique investment bank in Continental Europe. The firm’s strong track record is comprised of the execution of 200 successful transactions across all major industries.
  categories:
    - Consulting
    - Finance
    - Business
  built_by: Axel Fuhrmann
  built_by_url: https://axelfuhrmann.com/
  featured: false
- title: UltronEle
  url: http://ultronele.com
  main_url: https://runbytech.github.io/ueofcweb/
  source_url: https://github.com/runbytech/ueofcweb
  description: >
    UltronEle is a light, fast, simple yet interesting serverless e-learning CMS based on GatsbyJS. It aims to provide a easy-use product for tutors, teachers, instructors from all kinks of fields with near-zero efforts to setup their own authoring tool and content publish website.
  categories:
    - Education
    - Consulting
    - Landing Page
    - Web Development
    - Open Source
    - Learning
  built_by: RunbyTech
  built_by_url: http://runbytech.co
  featured: false
- title: Nick Selvaggio
  url: https://nickgs.com/
  main_url: https://nickgs.com/
  description: >
    The personal website of Nick Selvaggio. Long Island based web developer, teacher, and technologist.
  categories:
    - Consulting
    - Programming
    - Web Development
  featured: false
- title: Free & Open Source Gatsby Themes by LekoArts
  main_url: https://themes.lekoarts.de
  url: https://themes.lekoarts.de
  source_url: https://github.com/LekoArts/gatsby-themes/tree/master/www
  built_by: LekoArts
  built_by_url: https://github.com/LekoArts
  description: >-
    Get high-quality and customizable Gatsby themes to quickly bootstrap your website! Choose from many professionally created and impressive designs with a wide variety of features and customization options. Use Gatsby Themes to take your project to the next level and let you and your customers take advantage of the many benefits Gatsby has to offer.
  categories:
    - Open Source
    - Directory
    - Marketing
    - Landing Page
  featured: false
- title: Lars Roettig
  url: https://larsroettig.dev/
  main_url: https://larsroettig.dev/
  description: >
    Lars Roettig is a Magento Maintainer and e-commerce specialist. On his Blog, he writes Software Architecture and Magento Development.
  categories:
    - Portfolio
    - Blog
    - Programming
    - Community
    - Open Source
    - E-commerce
  built_by: Lars Roettig
  built_by_url: https://larsroettig.dev/
  featured: false
- title: Cade Kynaston
  url: https://cade.codes
  main_url: https://cade.codes
  source_url: https://github.com/cadekynaston/gatsby-portfolio
  description: >
    Cade Kynaston's Portfolio
  categories:
    - Portfolio
  built_by: Cade Kynaston
  built_by_url: https://github.com/cadekynaston
  featured: false
- title: Growable Meetups
  url: https://www.growable.io/
  main_url: https://www.growable.io/
  description: >
    Growable - Events to Accelerate your career in Tech. Made with <3 with Gatsby, React & Netlify by Talent Point in London.
  categories:
    - Event
    - Technology
    - Education
    - Community
    - Conference
  built_by: Talent Point
  built_by_url: https://github.com/talent-point/
  featured: false
- title: Fantastic Metropolis
  main_url: https://fantasticmetropolis.com
  url: https://fantasticmetropolis.com
  description: >
    Fantastic Metropolis ran between 2001 and 2006, highlighting the potential of literary science fiction and fantasy.
  categories:
    - Entertainment
  built_by: Luis Rodrigues
  built_by_url: https://goblindegook.com
  featured: false
- title: Simon Koelewijn
  main_url: https://simonkoelewijn.nl
  url: https://simonkoelewijn.nl
  description: >
    Personal blog of Simon Koelewijn, where he blogs about UX, analytics and web development (in Dutch). Made awesome and fast by using Gatsby 2.x (naturally) and gratefully using Netlify and Netlify CMS.
  categories:
    - Freelance
    - Blog
    - Web Development
    - User Experience
  built_by: Simon Koelewijn
  built_by_url: https://simonkoelewijn.nl
  featured: false
- title: Frankly Steve
  url: https://www.franklysteve.com/
  main_url: https://www.franklysteve.com/
  description: >
    Wedding photography with all the hugs, tears, kisses, smiles, laughter, banter, kids up trees, friends in hedges.
  categories:
    - Photography
    - Portfolio
  built_by: Little & Big
  built_by_url: https://www.littleandbig.com.au/
  featured: false
- title: Eventos orellana
  description: >-
    We are a company dedicated to providing personalized and professional advice
    for the elaboration and coordination of social and business events.
  main_url: https://eventosorellana.com/
  url: https://eventosorellana.com/
  featured: false
  categories:
    - Gallery
  built_by: Ramón Chancay
  built_by_url: https://ramonchancay.me/
- title: DIA Supermercados
  main_url: https://dia.com.br
  url: https://dia.com.br
  description: >-
    Brazilian retailer subsidiary, with more than 1,100 stores in Brazil, focusing on low prices and exclusive DIA Products.
  categories:
    - Business
  built_by: CloudDog
  built_by_url: https://clouddog.com.br
  featured: false
- title: AntdSite
  main_url: https://antdsite.yvescoding.org
  url: https://antdsite.yvescoding.org
  description: >-
    A static docs generator based on Ant Design and GatsbyJs.
  categories:
    - Documentation
  built_by: Yves Wang
  built_by_url: https://antdsite.yvescoding.org
- title: AntV
  main_url: https://antv.vision
  url: https://antv.vision
  description: >-
    AntV is a new generation of data visualization technique from Ant Financial
  categories:
    - Documentation
  built_by: afc163
  built_by_url: https://github.com/afc163
- title: Fourpost
  url: https://www.fourpost.com
  main_url: https://www.fourpost.com
  description: >
    Fourpost is a shopping destination for today’s family that combines the best brands and experiences under one roof.
  categories:
    - Marketing
  built_by: Fourpost
  built_by_url: https://github.com/fourpost
  featured: false
- title: ReactStudy Blog
  url: https://elated-lewin-51cf0d.netlify.com
  main_url: https://elated-lewin-51cf0d.netlify.com
  description: >
    Belong to your own blog by gatsby
  categories:
    - Blog
  built_by: 97thjingba
  built_by_url: https://github.com/97thjingba
  featured: false
- title: George
  main_url: https://kind-mestorf-5a2bc0.netlify.com
  url: https://kind-mestorf-5a2bc0.netlify.com
  description: >
    shiny new web built with Gatsby
  categories:
    - Blog
    - Portfolio
    - Gallery
    - Landing Page
    - Design
    - Web Development
    - Open Source
    - Science
  built_by: George Davituri
  featured: false

- title: CEO amp
  main_url: https://www.ceoamp.com
  url: https://www.ceoamp.com
  description: >
    CEO amp is an executive training programme to amplify a CEO's voice in the media. This site was built with Gatsby v2, Styled-Components, TypeScript and React Spring.
  categories:
    - Consulting
    - Entrepreneurship
    - Marketing
    - Landing Page
  built_by: Jacob Herper
  built_by_url: https://herper.io
  featured: false
- title: QuantumBlack
  main_url: https://www.quantumblack.com/
  url: https://www.quantumblack.com/
  description: >
    We help companies use data to make distinctive, sustainable and significant improvements to their performance.
  categories:
    - Technology
    - Consulting
    - Data
    - Design
  built_by: Richard Westenra
  built_by_url: https://www.richardwestenra.com/
  featured: false
- title: Coffeeshop Creative
  url: https://www.coffeeshopcreative.ca
  main_url: https://www.coffeeshopcreative.ca
  description: >
    Marketing site for a Toronto web design and videography studio.
  categories:
    - Marketing
    - Agency
    - Design
    - Video
    - Web Development
  built_by: Michael Uloth
  built_by_url: https://www.michaeluloth.com
  featured: false
- title: Daily Hacker News
  url: https://dailyhn.com
  main_url: https://dailyhn.com
  description: >
    Daily Hacker News presents the top five stories from Hacker News daily.
  categories:
    - Entertainment
    - Design
    - Web Development
    - Technology
    - Science
  built_by: Joeri Smits
  built_by_url: https://joeri.dev
  featured: false
- title: Grüne Dresden
  main_url: https://ltw19dresden.de
  url: https://ltw19dresden.de
  description: >
    This site was built for the Green Party in Germany (Bündnis 90/Die Grünen) for their local election in Dresden, Saxony. The site was built with Gatsby v2 and Styled-Components.
  categories:
    - Government
    - Nonprofit
  built_by: Jacob Herper
  built_by_url: https://herper.io
- title: Mill3 Studio
  main_url: https://mill3.studio/en/
  url: https://mill3.studio/en/
  description: >
    Our agency specializes in the analysis, strategy and development of digital products.
  categories:
    - Agency
    - Portfolio
  built_by: Mill3
  built_by_url: https://mill3.studio/en/
  featured: false
- title: Zellement
  main_url: https://www.zellement.com
  url: https://www.zellement.com
  description: >
    Online portfolio of Dan Farrow from Nottingham, UK.
  categories:
    - Portfolio
  built_by: Zellement
  built_by_url: https://www.zellement.com
  featured: false
- title: Fullstack HQ
  url: https://fullstackhq.com/
  main_url: https://fullstackhq.com/
  description: >
    Get immediate access to a battle-tested team of designers and developers on a pay-as-you-go monthly subscription.
  categories:
    - Agency
    - Consulting
    - Freelance
    - Marketing
    - Portfolio
    - Web Development
    - App
    - Business
    - Design
    - JavaScript
    - Technology
    - User Experience
    - Web Development
    - E-commerce
    - WordPress
  built_by: Fullstack HQ
  built_by_url: https://fullstackhq.com/
  featured: false
- title: Cantas
  main_url: https://www.cantas.co.jp
  url: https://www.cantas.co.jp
  description: >
    Cantas is digital marketing company in Japan.
  categories:
    - Business
    - Agency
  built_by: Cantas
  built_by_url: https://www.cantas.co.jp
  featured: false
- title: Sheringham Shantymen
  main_url: https://www.shantymen.com/
  url: https://www.shantymen.com/
  description: >
    The Sheringham Shantymen are a sea shanty singing group that raise money for the RNLI in the UK.
  categories:
    - Music
    - Community
    - Entertainment
    - Nonprofit
  built_by: Zellement
  built_by_url: https://www.zellement.com/
  featured: false
- title: WP Spark
  main_url: https://wpspark.io/
  url: https://wpspark.io/
  description: >
    Create blazing fast website with WordPress and our Gatsby themes.
  categories:
    - Agency
    - Community
    - Blog
    - WordPress
  built_by: wpspark
  built_by_url: https://wpspark.io/
- title: Ronald Langeveld
  description: >
    Ronald Langeveld's blog and Web Development portfolio website.
  main_url: https://www.ronaldlangeveld.com
  url: https://www.ronaldlangeveld.com
  categories:
    - Blog
    - Web Development
    - Freelance
    - Portfolio
    - Consulting
  featured: false
- title: Golfonaut
  description: >
    Golfonaut - Golf application for Apple Watch
  main_url: https://golfonaut.io
  url: https://golfonaut.io
  categories:
    - App
    - Sports
  featured: false
- title: Anton Sten - UX Lead/Design
  url: https://www.antonsten.com
  main_url: https://www.antonsten.com
  description: Anton Sten leads UX for design-driven companies.
  categories:
    - User Experience
    - Blog
    - Freelance
    - Portfolio
    - Consulting
    - Agency
    - Design
  featured: false
- title: Rashmi AP - Front-end Developer
  main_url: http://rashmiap.me
  url: http://rashmiap.me
  featured: false
  description: >
    Rashmi AP's Personal Portfolio Website
  source_url: https://github.com/rashmiap/personal-website-react
  categories:
    - Portfolio
    - Open Source
  built_by: Rashmi AP
  built_by_url: http://rashmiap.me
- title: OpenSourceRepos - Blogs for open source repositories
  main_url: https://opensourcerepos.com
  url: https://opensourcerepos.com
  featured: false
  description: >
    Open Source Repos is a blog site for explaining the architecture, code-walkthrough and key takeways for the GitHub repository. Out main aim to is to help more developers contribute to open source projects.
  source_url: https://github.com/opensourcerepos/blogs
  categories:
    - Open Source
    - Design
    - Design System
    - Blog
  built_by: OpenSourceRepos Team
  built_by_url: https://opensourcerepos.com
- title: Sheelah Brennan - Front-End/UX Engineer
  main_url: https://sheelahb.com
  url: https://sheelahb.com
  featured: false
  description: >
    Sheelah Brennan's web development blog
  categories:
    - Blog
    - Web Development
    - Design
    - Freelance
    - Portfolio
  built_by: Sheelah Brennan
- title: Delinx.Digital - Web and Mobile Development Agency based in Sofia, Bulgaria
  main_url: https://delinx.digital
  url: https://delinx.digital/solutions
  description: >
    Delinx.digital is a software development oriented digital agency based in Sofia, Bulgaria. We develop bespoke software solutions using  WordPress, WooCommerce, Shopify, e-commerce, React.js, Node.js, PHP, Laravel and many other technologies.
  categories:
    - Agency
    - Web Development
    - Design
    - E-commerce
    - WordPress
  featured: false
- title: Cameron Nuckols - Articles, Book Notes, and More
  main_url: https://nucks.co
  url: https://nucks.co
  description: >
    This site hosts all of Cameron Nuckols's writing on entrepreneurship, startups, money, fitness, self-education, and self-improvement.
  categories:
    - Blog
    - Entrepreneurship
    - Business
    - Productivity
    - Technology
    - Marketing
  featured: false
- title: Hayato KAJIYAMA - Portfolio
  main_url: https://hyakt.dev
  url: https://hyakt.dev
  source_url: https://github.com/hyakt/hyakt.github.io
  featured: false
  categories:
    - Portfolio
- title: Skirtcraft - Unisex Skirts with Large Pockets
  main_url: https://skirtcraft.com
  url: https://skirtcraft.com/products
  source_url: https://github.com/jqrn/skirtcraft-web
  description: >
    Skirtcraft sells unisex skirts with large pockets, made in the USA. Site built with TypeScript and styled-components, with Tumblr-sourced blog posts.
  categories:
    - E-commerce
    - Blog
  built_by: Joe Quarion
  built_by_url: https://github.com/jqrn
  featured: false
- title: Vermarc Sport
  main_url: https://www.vermarcsport.com/
  url: https://www.vermarcsport.com/
  description: >
    Vermarc Sport offers a wide range of cycle clothing, cycling jerseys, bib shorts, rain gear and accessories, as well for the summer, the mid-season (autumn / spring) and the winter.
  categories:
    - E-commerce
  built_by: BrikL
  built_by_url: https://github.com/Brikl
- title: Cole Ruche
  main_url: https://coleruche.com
  url: https://coleruche.com
  source_url: https://github.com/kingingcole/myblog
  description: >
    The personal website and blog for Emeruche "Cole" Ikenna, front-end web developer from Nigeria.
  categories:
    - Blog
    - Portfolio
  built_by: Emeruche "Cole" Ikenna
  built_by_url: https://twitter.com/cole_ruche
  featured: false
- title: Abhith Rajan - Coder, Blogger, Biker, Full Stack Developer
  main_url: https://www.abhith.net/
  url: https://www.abhith.net/
  source_url: https://github.com/Abhith/abhith.net
  description: >
    abhith.net is a portfolio website of Abhith Rajan, a full stack developer. Sharing blog posts, recommended videos, developer stories and services with the world through this site.
  categories:
    - Portfolio
    - Blog
    - Programming
    - Open Source
    - Technology
  built_by: Abhith Rajan
  built_by_url: https://github.com/Abhith
  featured: false
- title: Mr & Mrs Wilkinson
  url: https://thewilkinsons.netlify.com/
  main_url: https://thewilkinsons.netlify.com/
  source_url: https://github.com/davemullenjnr/the-wilkinsons
  description: >
    A one-page wedding photography showcase using Gatsby Image and featuring a lovely hero and intro section.
  categories:
    - Photography
  built_by: Dave Mullen Jnr
  built_by_url: https://davemullenjnr.co.uk
  featured: false
- title: Gopesh Gopinath - Full Stack JavaScript Developer
  url: https://www.gopeshgopinath.com
  main_url: https://www.gopeshgopinath.com
  source_url: https://github.com/GopeshMedayil/gopeshgopinath.com
  description: >
    Gopesh Gopinath's Personal Portfolio Website
  categories:
    - Portfolio
    - Open Source
  built_by: Gopesh Gopinath
  built_by_url: https://www.gopeshgopinath.com
  featured: false
- title: Misael Taveras - FrontEnd Developer
  url: https://taverasmisael.com
  main_url: https://taverasmisael.com
  source_url: https://github.com/taverasmisael/taverasmisael
  description: >
    Personal site and blogging about learning FrontEnd web development in spanish.
  categories:
    - Portfolio
    - Open Source
    - Blog
    - JavaScript
    - Web Development
  built_by: Misael Taveras
  built_by_url: https://taverasmisael.com
  featured: false
- title: Le Reacteur
  url: https://www.lereacteur.io/
  main_url: https://www.lereacteur.io/
  description: >
    Le Reacteur is the first coding bootcamp dedicated to web and mobile apps development (iOS/Android). We offer intensive sessions to train students in a short time (10 weeks). Our goal is to pass on to our students in less than 3 months what they would have learned in 2 years. To achieve this ambitious challenge, our training is based on learning JavaScript (Node.js, Express, ReactJS, React Native).
  categories:
    - JavaScript
    - Learning
    - Mobile Development
    - Web Development
  built_by: Farid Safi
  built_by_url: https://twitter.com/FaridSafi
  featured: false
- title: Cinch
  url: https://www.cinch.co.uk
  main_url: https://www.cinch.co.uk
  description: >
    Cinch is a hub for car supermarkets and dealers to show off their stock. The site only lists second-hand cars that are seven years old or younger, with less than 70,000 miles on the clock.
  categories:
    - Entrepreneurship
    - Business
  built_by: Somo
  built_by_url: https://www.somoglobal.com
  featured: false
- title: Recetas El Universo
  description: >-
    Recipes and videos with the best of Ecuadorian cuisine.
    Collectable recipes from Diario El Universo.
  main_url: https://recetas-eu.netlify.com/
  url: https://recetas-eu.netlify.com/
  featured: false
  categories:
    - Blog
    - WordPress
    - Food
  built_by: Ramón Chancay
  built_by_url: https://ramonchancay.me/
- title: Third and Grove
  url: https://www.thirdandgrove.com
  main_url: https://www.thirdandgrove.com
  source_url: https://github.com/thirdandgrove/tagd8_gatsby
  description: >
    A digital agency slaying the mundane one pixel at a time.
  categories:
    - Agency
    - Marketing
    - Open Source
    - Technology
  built_by: Third and Grove
  built_by_url: https://www.thirdandgrove.com
  featured: false
- title: Le Bikini
  url: https://lebikini.com
  main_url: https://lebikini.com
  description: >
    New website for Toulouse's most iconic concert hall.
  categories:
    - Music
  built_by: Antoine Rousseau
  built_by_url: https://antoine.rousseau.im
  featured: false
- title: Jimmy Truong's Portfolio
  url: https://jimmytruong.ca
  main_url: https://jimmytruong.ca
  description: >
    This porfolio is a complication of all projects done during my time at BCIT D3 (Digital Design and Development) program and after graduation.
  categories:
    - Portfolio
    - Web Development
  built_by: Jimmy Truong
  built_by_url: https://jimmytruong.ca
  featured: false
- title: Quick Stop Nicaragua
  main_url: https://quickstopnicaragua.com
  url: https://quickstopnicaragua.com
  description: >
    Convenience Store Website
  categories:
    - Food
  built_by: Gerald Martinez
  built_by_url: https://twitter.com/GeraldM_92
  featured: false
- title: XIEL
  main_url: https://xiel.dev
  url: https://xiel.dev
  source_url: https://github.com/xiel/xiel
  description: >
    I'm a freelance front-end developer from Berlin who creates digital experiences that everyone likes to use.
  categories:
    - Portfolio
    - Blog
  built_by: Felix Leupold
  built_by_url: https://twitter.com/xiel
  featured: false
- title: Nicaragua Best Guides
  main_url: https://www.nicaraguasbestguides.com
  url: https://www.nicaraguasbestguides.com
  description: >
    Full-Service Tour Operator and Destination Management Company (DMC)
  categories:
    - Agency
    - Travel
  built_by: Gerald Martinez
  built_by_url: https://twitter.com/GeraldM_92
  featured: false
- title: Thoughts and Stuff
  main_url: http://thoughtsandstuff.com
  url: http://thoughtsandstuff.com
  source_url: https://github.com/robmarshall/gatsby-tns
  description: >
    A simple easy to read blog. Minimalistic, focusing on content over branding. Includes RSS feed.
  categories:
    - Accessibility
    - Blog
    - WordPress
  built_by: Robert Marshall
  built_by_url: https://robertmarshall.dev
  featured: false
- title: Tracli
  url: https://tracli.rootvan.com/
  main_url: https://tracli.rootvan.com/
  source_url: https://github.com/ridvankaradag/tracli-landing
  description: >
    A command line app that tracks your time
  categories:
    - Productivity
    - Technology
    - Landing Page
  built_by: Ridvan Karadag
  built_by_url: http://www.rootvan.com
  featured: false
- title: spon.io
  url: https://www.spon.io
  main_url: https://www.spon.io
  source_url: https://github.com/magicspon/spon.io
  description: >
    Portfolio for frontend web developer, based in Bristol UK
  categories:
    - Portfolio
  built_by: Dave Stockley
  built_by_url: https://www.spon.io
  featured: false
- title: BBS
  url: https://big-boss-studio.com
  main_url: https://big-boss-studio.com
  description: >
    For 11 years, we help great brands in their digital transformation, offering all our expertise for their needs. Technical consulting, UX, design, technical integration and maintenance.
  categories:
    - Agency
    - JavaScript
    - Web Development
  built_by: BBS
  built_by_url: https://big-boss-studio.com
  featured: false
- title: Appes - Meant to evolve
  main_url: https://appes.co
  url: https://appes.co
  description: >
    Appes is all about apps and evolution. We help companies to build mobile and
    web products.
  categories:
    - Agency
    - Mobile Development
    - Web Development
    - Technology
  built_by: Appes
  built_by_url: https://appes.co
  featured: false
- title: Intern
  url: https://intern.imedadel.me
  main_url: https://intern.imedadel.me
  description: >
    Intern is a job board for getting internships in tech, design, marketing, and more. It's built entirely with Gatsby.
  categories:
    - Directory
    - Technology
  built_by: Imed Adel
  built_by_url: https://imedadel.me
  featured: false
- title: Global Citizen Foundation
  main_url: https://www.globalcitizenfoundation.org
  url: https://www.globalcitizenfoundation.org
  description: >
    In the digital economy, we are Global Citizens and the currency is Personal Data
  categories:
    - Nonprofit
  built_by: The Delta Studio
  built_by_url: https://www.thedelta.io
  featured: false
- title: GatsbyFinds
  main_url: https://gatsbyfinds.netlify.com
  url: https://gatsbyfinds.netlify.com
  description: >
    GatsbyFinds is a website built ontop of Gatsby v2 by providing developers with a showcase of all the latest projects made with the beloved GatsbyJS.
  categories:
    - Portfolio
    - Gallery
  built_by: Bvlktech
  built_by_url: https://twitter.com/bvlktech
  featured: false
- title: AFEX Commodities Exchange
  main_url: https://afexnigeria.com
  url: https://afexnigeria.com
  description: >
    AFEX Nigeria strives to transform Nigerian agriculture by creating more bargaining power to smallholder farmers, access to information, and secure storage.
  categories:
    - Blog
    - Business
    - Finance
    - Food
    - WordPress
  built_by: Mayowa Falade
  built_by_url: http://mayowafalade.com
  featured: false
- title: VIA Data
  main_url: https://viadata.io
  url: https://viadata.io
  description: >
    The future of data management
  categories:
    - Data
  built_by: The Delta Studio
  built_by_url: https://www.thedelta.io
  featured: false
- title: Front End Day Event Website
  main_url: https://frontend-day.com/
  url: https://frontend-day.com/
  description: >
    Performant landing page for a front end workshops recurring event / conference.
  categories:
    - Event
    - Conference
    - Web Development
    - Technology
  built_by: Pagepro
  built_by_url: https://pagepro.co
  featured: false
- title: Mutual
  main_url: https://www.madebymutual.com
  url: https://www.madebymutual.com
  description: >
    Mutual is a web design and development agency. Our new website is powered by Gatsby and Craft CMS.
  categories:
    - Blog
    - Portfolio
    - Agency
    - Design
    - Web Development
  built_by: Mutual
  built_by_url: https://twitter.com/madebymutual
  featured: false
- title: Surge 3
  main_url: https://surge3.com
  url: https://surge3.com/
  description: >
    We’re Surge 3 - a premier web development agency. Our company centers around the principles of quality, speed, and service! We are founded using the latest in web technologies and are dedicated to using those exact tools to help our customers achieve their goals.
  categories:
    - Portfolio
    - Blog
    - Agency
    - Web Development
    - Marketing
  built_by: Dillon Browne
  built_by_url: https://dillonbrowne.com
- title: Adaltas
  main_url: https://www.adaltas.com
  url: https://www.adaltas.com
  description: >
    Adaltas is a team of consultants with a focus on Open Source, Big Data and Cloud Computing based in France, Canada and Morocco.
  categories:
    - Consulting
    - Data
    - Design System
    - Programming
    - Learning
  built_by: Adaltas
  built_by_url: https://www.adaltas.com
- title: Themis Attorneys
  main_url: https://themis-attorneys.com
  url: https://themis-attorneys.com
  description: >
    Themis Attorneys is Chennai based lawyers. Their new complete website is made using Gatsby.
  categories:
    - Agency
    - Consulting
    - Portfolio
    - Law
  built_by: Merbin J Anselm
  built_by_url: https://anselm.in
- title: Runlet
  main_url: https://runlet.app
  url: https://runlet.app
  source_url: https://github.com/runletapp/runlet
  description: >
    Runlet is a cloud-based job manager that offers device synchronization and reliable message delivery in a network of connected devices even after connectivity issues. Available for ARM, Linux, Mac and Windows.
  categories:
    - App
    - Landing Page
    - Productivity
    - Technology
  built_by: Vandré Leal
  built_by_url: https://vandreleal.github.io
  featured: false
- title: tiaan.dev
  main_url: https://tiaan.dev
  url: https://tiaan.dev
  featured: false
  categories:
    - Blog
    - Portfolio
    - Web Development
- title: Praveen Bisht
  main_url: https://www.prvnbist.com/
  url: https://www.prvnbist.com/
  source_url: https://github.com/prvnbist/portfolio
  categories:
    - Portfolio
    - Blog
  built_by: Praveen Bisht
  built_by_url: https://www.prvnbist.com/
  featured: false
- title: Jeff Mills The Outer Limits x NTS Radio
  url: https://www.nts.live/projects/jeff-mills-the-outer-limits/
  main_url: https://www.nts.live/projects/jeff-mills-the-outer-limits/
  source_url: https://github.com/ntslive/the-outer-limits
  description: >
    NTS Radio created a minisite for Jeff Mills' 6 part radio series The Outer Limits, including original music production and imagery curated from the NASA online image archive.
  categories:
    - Music
    - Gallery
    - Science
    - Entertainment
  built_by: NTS Radio
  built_by_url: https://www.nts.live
  featured: false
- title: BALAJIRAO676
  main_url: https://thebalajiraoecommerce.netlify.com/
  url: https://thebalajiraoecommerce.netlify.com/
  featured: false
  categories:
    - Blog
    - E-commerce
    - Web Development
- title: Mentimeter
  url: https://www.mentimeter.com/
  main_url: https://www.mentimeter.com/
  categories:
    - Business
  featured: false
- title: HYFN
  url: https://hyfn.com/
  main_url: https://hyfn.com/
  categories:
    - Business
  featured: false
- title: Mozilla India
  main_url: https://mozillaindia.org/
  url: https://mozillaindia.org/
  categories:
    - Open Source
  featured: false
- title: Primer Labs
  main_url: https://www.primerlabs.io
  url: https://www.primerlabs.io
  featured: false
  categories:
    - Education
    - Learning
- title: AJ on Purr-fect Solutions
  url: https://ajonp.com
  main_url: https://ajonp.com
  description: >
    A Community of developers, creating resources for all to use!
  categories:
    - Education
    - Learning
    - Programming
    - Web Development
    - API
    - Blog
    - SEO
  built_by: AJonP
  built_by_url: http://ajonp.com/authors/alex-patterson
- title: blog.kwst.site
  main_url: https://blog.kwst.site
  url: https://blog.kwst.site
  description: A blog of frontend engineer working in Fukuoka
  source_url: https://github.com/SatoshiKawabata/blog
  featured: false
  categories:
    - Blog
    - Technology
    - Web Development
    - JavaScript
- title: Run Leeds
  main_url: http://www.runleeds.co.uk
  url: http://www.runleeds.co.uk
  description: >
    Community running site based in Leeds,UK. Aiming to support those going through a life crisis.
  categories:
    - Accessibility
    - Blog
    - Community
    - Nonprofit
    - Sports
    - WordPress
  built_by: Robert Marshall
  built_by_url: https://www.robertmarshall.dev
- title: Arvind Kumar
  main_url: https://arvind.io
  url: https://arvind.io
  source_url: https://github.com/EnKrypt/arvind.io
  built_by: Arvind Kumar
  built_by_url: https://arvind.io/
  description: >
    A blog about writing code, making music and studying the skies.
  featured: false
  categories:
    - Blog
    - Music
    - Technology
- title: GlobalMoney
  url: https://global24.ua
  main_url: https://global24.ua
  description: >
    Provide payment solution for SMB, eWallet GlobalMoney
  categories:
    - Business
    - Finance
    - Technology
  built_by: NodeArt
  built_by_url: https://NodeArt.io
- title: Women's and Girls' Emergency Centre
  url: https://www.wagec.org.au/
  main_url: https://www.wagec.org.au/
  description: >
    Specialist homelessness service for women and families escaping domestic violence. Based in Redfern, Sydney, Australia.
  categories:
    - Nonprofit
    - Community
    - E-commerce
  built_by: Little & Big
  built_by_url: https://www.littleandbig.com.au/
  featured: false
- title: Guus van de Wal | Drupal Front-end specialist
  url: https://guusvandewal.nl
  main_url: https://guusvandewal.nl
  description: >
    Decoupled portfolio site for guusvandewal.nl, a Drupal and ReactJS front-end developer and designer.
  categories:
    - Open Source
    - Web Development
    - Design
    - Blog
    - Freelance
  built_by: Guus van de Wal
  featured: false
- title: Pixelize Web Design Gold Coast | Web Design and SEO
  url: https://www.pixelize.com.au/
  main_url: https://www.pixelize.com.au/
  description: >
    Pixelize is a tight knit group of professional web developers, graphic designers, and content creators that work together to create high performing, blazing fast, beautiful websites with a strong focus on SEO.
  categories:
    - Agency
    - Web Development
    - Marketing
    - SEO
    - Design
    - Portfolio
    - Blog
  built_by: Pixelize
  built_by_url: https://www.pixelize.com.au
  featured: false
- title: VS Code GitHub Stats
  url: https://vscode-github-stats.netlify.com
  main_url: https://vscode-github-stats.netlify.com
  source_url: https://github.com/lannonbr/vscode-github-stats/
  description: >
    Statistics Dashboard for VS Code GitHub repository
  categories:
    - Data
  built_by: Benjamin Lannon
  built_by_url: https://lannonbr.com
  featured: false
- title: MetaProjection
  main_url: https://www.metaprojection.ca
  url: https://www.metaprojection.ca
  source_url: https://github.com/rosslh/metaprojection
  description: >
    MetaProjection is a website that aggregates multiple Canadian federal electoral projections in order to provide an overview of how the election is playing out, both federally and by district.
  categories:
    - Government
    - Data
    - Open Source
  built_by: Ross Hill
  built_by_url: https://rosshill.ca
  featured: false
- title: Tamarisc VC
  url: https://www.tamarisc.vc
  main_url: https://www.tamarisc.vc
  description: >
    Tamarisc invests in and helps build companies that improve the human habitat through innovating at the intersection of real estate, health, and technology.
  categories:
    - Business
    - Technology
  built_by: Peter Hironaka
  built_by_url: https://peterhironaka.com
  featured: false
- title: Up Your A11y
  url: https://www.upyoura11y.com/
  main_url: https://www.upyoura11y.com/
  source_url: https://www.upyoura11y.com/
  description: >
    A web accessibility toolkit with a React focus, Up Your A11y is a resource for front-end developers to find useful information on how to make your sites more accessible. The topics covered have a React bias, but the principles in each apply to all web development, so please don't be put off if you don't work with React specifically!
  categories:
    - Accessibility
    - Blog
    - Programming
    - JavaScript
    - User Experience
    - Web Development
  built_by: Suzanne Aitchison
  built_by_url: https://twitter.com/s_aitchison
  featured: false
- title: Roman Kravets
  description: >
    Portfolio of Roman Kravets. Web Developer, HTML & CSS Coder.
  main_url: https://romkravets.netlify.com/
  url: https://romkravets.netlify.com/
  categories:
    - Portfolio
    - Open Source
    - Web Development
    - Blog
  built_by: Roman Kravets
  built_by_url: https://github.com/romkravets/dev-page
  featured: false
- title: Phil Tietjen Portfolio
  url: https://www.philtietjen.dev/
  main_url: https://www.philtietjen.dev/
  source_url: https://github.com/Phizzard/phil-portfolio
  description: >
    Portfolio of Phil Tietjen using Gatsby, TailwindCSS, and Emotion/styled
  categories:
    - Portfolio
    - Open Source
    - Web Development
  built_by: Phil Tietjen
  built_by_url: https://github.com/Phizzard
  featured: false
- title: Gatsby Bomb
  description: >
    A fan made version of the website Giantbomb, fully static and powered by Gatsby JS and the GiantBomb API.
  main_url: https://gatsbybomb.netlify.com
  url: https://gatsbybomb.netlify.com
  categories:
    - App
    - Entertainment
    - Media
    - Video
  built_by: Phil Tietjen
  built_by_url: https://github.com/Phizzard
  featured: false
- title: Divyanshu Maithani
  main_url: https://divyanshu013.dev
  url: https://divyanshu013.dev
  source_url: https://github.com/divyanshu013/blog
  description: >
    Personal blog of Divyanshu Maithani. Life, music, code and things in between...
  categories:
    - Blog
    - JavaScript
    - Open Source
    - Music
    - Programming
    - Technology
    - Web Development
  built_by: Divyanshu Maithani
  built_by_url: https://twitter.com/divyanshu013
- title: TFE Energy
  main_url: https://www.tfe.energy
  url: https://www.tfe.energy
  source_url: https://gitlab.com/marcfehrmedia/2019-07-03-tfe-energy
  description: >
    TFE Energy believes in the future. Their new website is programmed with Gatsby, Scrollmagic, Contentful, Cloudify.
  categories:
    - Technology
    - Consulting
    - Video
    - Business
  built_by: Marc Fehr
  built_by_url: https://www.marcfehr.ch
- title: AtomBuild
  url: https://atombuild.github.io/
  main_url: https://atombuild.github.io/
  source_url: https://github.com/AtomBuild/atombuild.github.io
  description: >
    Landing page for the AtomBuild project, offering a curation of Atom packages associated with the project.
  categories:
    - Directory
    - Landing Page
    - Open Source
    - Programming
    - Technology
  built_by: Kepler Sticka-Jones
  built_by_url: https://keplersj.com/
  featured: false
- title: Josh Pensky
  main_url: https://joshpensky.com
  url: https://joshpensky.com
  description: >
    Josh Pensky is an interactive developer based in Boston. He designs and builds refreshing web experiences, packed to the punch with delightful interactions.
  categories:
    - Portfolio
    - Web Development
    - Design
    - SEO
  built_by: Josh Pensky
  built_by_url: https://github.com/joshpensky
  featured: false
- title: AtomLinter
  url: https://atomlinter.github.io/
  main_url: https://atomlinter.github.io/
  source_url: https://github.com/AtomLinter/atomlinter.github.io
  description: >
    Landing page for the AtomLinter project, offering a curation of Atom packages associated with the project.
  categories:
    - Directory
    - Landing Page
    - Open Source
    - Programming
    - Technology
  built_by: Kepler Sticka-Jones
  built_by_url: https://keplersj.com/
  featured: false
- title: Dashbouquet
  url: https://dashbouquet.com/
  main_url: https://dashbouquet.com/
  categories:
    - Agency
    - Blog
    - Business
    - Mobile Development
    - Portfolio
    - Web Development
  built_by: Dashbouquet team
  featured: false
- title: rathes.me
  url: https://rathes.me/
  main_url: https://rathes.me/
  source_url: https://github.com/rathesDot/rathes.me
  description: >
    The Portfolio Website of Rathes Sachchithananthan
  categories:
    - Blog
    - Portfolio
    - Web Development
  built_by: Rathes Sachchithananthan
  built_by_url: https://rathes.me/
- title: viviGuides - Your travel guides
  url: https://vivitravels.com/en/guides/
  main_url: https://vivitravels.com/en/guides/
  description: >
    viviGuides is viviTravels' blog: here you will find travel tips, useful information about the cities and the best guides for your next vacation.
  categories:
    - Travel
    - Blog
  built_by: Kframe Interactive SA
  built_by_url: https://kframeinteractive.com/
  featured: false
- title: KNC Blog
  main_url: https://nagakonada.com
  url: https://nagakonada.com/
  description: >
    Nagakonada is my blogging and portfolio site where I list my projects, experience, capabilities and the blog mostly talks about technical and personal writings.
  categories:
    - Blog
    - Web Development
    - Portfolio
  built_by: Konada, Naga Chaitanya
  built_by_url: https://github.com/ChaituKNag
  featured: false
- title: Vishal Nakum
  url: https://nakum.tech/
  main_url: https://nakum.tech/
  source_url: https://github.com/vishalnakum011/contentful
  description: >
    Portfolio of Vishal Nakum. Made with Gatsby, Contentful. Deployed on Netlify.
  categories:
    - Portfolio
    - Blog
  built_by: Amol Tangade
  built_by_url: https://amoltangade.me/
- title: Sagar Hani Portfolio
  url: http://sagarhani.in/
  main_url: http://sagarhani.in/
  source_url: https://github.com/sagarhani
  description: >
    Sagar Hani is a Software Developer & an Open Source Enthusiast. He blogs about JavaScript, Open Source and his Life experiences.
  categories:
    - Portfolio
    - Blog
    - Web Development
    - Open Source
    - Technology
    - Programming
    - JavaScript
  built_by: Sagar Hani
  built_by_url: http://sagarhani.in/about
- title: Arturo Alviar's Portfolio
  main_url: https://arturoalviar.com
  url: https://arturoalviar.com
  source_url: https://github.com/arturoalviar/portfolio
  categories:
    - Portfolio
    - Open Source
    - Web Development
  built_by: Arturo Alviar
  built_by_url: https://github.com/arturoalviar
  featured: false
- title: Pearly
  url: https://www.pearlyplan.com
  main_url: https://www.pearlyplan.com
  description: >
    Dental Membership Growth Platform
  categories:
    - Technology
    - Healthcare
    - App
  built_by: Sean Emmer and Jeff Cole
- title: MarceloNM
  url: https://marcelonm.com
  main_url: https://marcelonm.com
  description: >
    Personal landing page and blog for MarceloNM, a frontend developer based in Brazil.
  categories:
    - Blog
    - JavaScript
    - Landing Page
    - Programming
    - Web Development
  built_by: Marcelo Nascimento Menezes
  built_by_url: https://github.com/mrcelo
  featured: false
- title: Open Source Galaxy
  main_url: https://www.opensourcegalaxy.com
  url: https://www.opensourcegalaxy.com
  description: >
    Explore the Open Source Galaxy and help other earthlings by contributing to open source.
  categories:
    - Open Source
    - Programming
    - Web Development
  built_by: Justin Juno
  built_by_url: https://www.justinjuno.dev
  featured: false
- title: enBonnet Blog
  url: https://enbonnet.me/
  main_url: https://enbonnet.me/
  source_url: https://github.com/enbonnet
  description: >
    Hola, este es mi sitio personal, estare escribiendo sobre JavaScript, Frontend y Tecnologia que utilice en mi dia a dia.
  categories:
    - Portfolio
    - Blog
    - Web Development
    - Technology
    - Programming
    - JavaScript
  built_by: Ender Bonnet
  built_by_url: https://enbonnet.me/
- title: Edenspiekermann
  url: https://www.edenspiekermann.com/eu/
  main_url: https://www.edenspiekermann.com/eu/
  description: >
    Hello. We are Edenspiekermann, an independent global creative agency.
  categories:
    - Featured
    - Agency
    - Design
    - Portfolio
  featured: true
- title: IBM Design
  url: https://www.ibm.com/design/
  main_url: https://www.ibm.com/design/
  description: >
    At IBM, our design philosophy is to help guide people so they can do their best work. Our human-centered design practices help us deliver on that goal.
  categories:
    - Featured
    - Design
    - Technology
    - Web Development
  built_by: IBM
  featured: true
- title: We Do Plugins
  url: https://wedoplugins.com
  main_url: https://wedoplugins.com
  description: >
    Free & premium WordPress plugins development studio from Wroclaw, Poland.
  categories:
    - Portfolio
    - Agency
    - Open Source
    - Web Development
  built_by: We Do Plugins
  built_by_url: https://wedoplugins.com
- title: Mevish Aslam, business coach
  url: https://mevishaslam.com/
  main_url: https://mevishaslam.com/
  description: >
    Mevish Aslam helps women build a life they love and coaches women to launch and grow businesses.
  categories:
    - Business
    - Consulting
    - Entrepreneurship
    - Freelance
    - Marketing
    - Portfolio
  built_by: Rou Hun Fan
  built_by_url: https://flowen.me
  featured: false
- title: Principles of wealth
  url: https://principlesofwealth.net
  main_url: https://principlesofwealth.net
  source_url: https://github.com/flowen/principlesofwealth
  description: >
    Principles of wealth. How to get rich without being lucky, a summary of Naval Ravikant's tweets and podcast.`
  categories:
    - Business
    - Consulting
    - Education
    - Entrepreneurship
    - Finance
    - Learning
    - Marketing
    - Media
    - Nonprofit
    - Productivity
    - Science
  built_by: Rou Hun Fan
  built_by_url: https://flowen.me
  featured: false
- title: Problem studio
  url: https://problem.studio
  main_url: https://problem.studio
  description: >
    Problem Studio creates unique and fun web experiences. Our enemy is "boring" if ya know what we mean: overused WordPress templates, the top 10 shopify templates, copy of a copy of a copy of a copy. We love to support design and marketing agencies and help realize their creations into a digital product. `
  categories:
    - Agency
    - Business
    - Consulting
    - Design
    - Education
    - Entrepreneurship
    - Freelance
    - Landing Page
    - Marketing
    - Media
    - Portfolio
    - Productivity
    - Web Development
  built_by: Rou Hun Fan & Sander Visser
  built_by_url: https://flowen.me
- title: North X South
  main_url: https://northxsouth.co
  url: https://northxsouth.co
  description: >
    We work with small businesses and non-profits to develop their brands, build an online identity, create stellar designs, and give a voice to their causes.
  categories:
    - Agency
    - Consulting
    - Business
    - Design
    - Web Development
  built_by: North X South
  built_by_url: https://northxsouth.co
- title: Plenty of Fish
  main_url: https://www.pof.com/
  url: https://pof.com
  description: >
    Plenty of Fish is one of the world's largest dating platforms.
  categories:
    - Community
  featured: true
- title: Bitcoin
  main_url: https://www.bitcoin.com/
  url: https://bitcoin.com
  description: >
    One of the largest crypto-currency platforms in the world.
  categories:
    - Technology
    - Finance
  featured: true
- title: Frame.io
  main_url: https://www.frame.io/
  url: https://frame.io
  description: >
    Frame.io is a cloud-based video collaboration platform that allows its users to easily work on media projects together
  categories:
    - Technology
    - Entertainment
    - Media
  featured: true
- title: Sainsbury’s Homepage
  main_url: https://www.sainsburys.co.uk/
  url: https://www.sainsburys.co.uk
  description: >
    Sainsbury’s is an almost 150 year old supermarket chain in the United Kingdom.
  categories:
    - E-commerce
    - Food
  featured: true
- title: Haxzie, Portfolio and Blog
  url: https://haxzie.com/
  main_url: https://haxzie.com/
  source_url: https://github.com/haxzie/haxzie.com
  description: >
    Haxzie.com is the portfolio and personal blog of Musthaq Ahamad, UX Engineer and Visual Designer
  categories:
    - Blog
    - Portfolio
  built_by: Musthaq Ahamad
  built_by_url: https://haxzie.com
  featured: false
- title: GBT
  url: https://yangmuzi.com/
  main_url: https://yangmuzi.com/
  source_url: https://github.com/yangnianbing/blog-by-gatsby
  description: >
    It is a basic Gatsby site project
  categories:
    - Blog
    - Portfolio
  built_by: yangnianbing
  featured: false
- title: Robin Wieruch's Blog
  url: https://www.robinwieruch.de/
  main_url: https://www.robinwieruch.de/
  categories:
    - Blog
    - Education
  featured: false
- title: Roger Ramos Development Journal
  url: https://rogerramos.me/
  main_url: https://rogerramos.me/
  source_url: https://github.com/rogerramosme/rogerramos.me/
  description: >
    Personal development journal made with Netlify CMS
  categories:
    - Blog
  built_by: Roger Ramos
  built_by_url: https://rogerramos.me/
  featured: false
- title: Global Adviser Alpha
  main_url: https://globaladviseralpha.com
  url: https://globaladviseralpha.com
  description: >
    Lead by David Haintz, Global Adviser Alpha transforms advice business into world class firms.
  categories:
    - Business
    - Blog
    - Finance
  built_by: Handsome Creative
  built_by_url: https://www.hellohandsome.com.au
  featured: false
- title: Alcamine
  url: https://alcamine.com/
  main_url: https://alcamine.com/
  description: >
    Never apply to another job online and receive tons of tech jobs in your inbox everyday — all while keeping your information private.
  categories:
    - Blog
    - Technology
  built_by: Caldera Digital
  built_by_url: https://www.calderadigital.com/
  featured: false
- title: Caldera Digital
  url: https://www.calderadigital.com/
  main_url: https://www.calderadigital.com/
  source_url: https://github.com/caldera-digital/platform
  description: >
    Caldera is a product and application development agency that uses innovative technology to bring your vision, brand, and identity to life through user centered design.
  categories:
    - Blog
    - User Experience
    - Consulting
  built_by: Caldera Digital
  built_by_url: https://www.calderadigital.com/
  featured: false
- title: Keycodes
  url: https://www.keycodes.dev
  main_url: https://www.keycodes.dev
  source_url: https://github.com/justinjunodev/keycodes.dev
  description: >
    A developer resource for getting keyboard key codes.
  categories:
    - Programming
    - Productivity
    - Open Source
    - Web Development
  built_by: Justin Juno
  built_by_url: https://www.justinjuno.dev
  featured: false
- title: Utah Pumpkins
  url: https://www.utahpumpkins.com/
  main_url: https://www.utahpumpkins.com/
  source_url: https://github.com/cadekynaston/utah-pumpkins
  description: >
    An awesome pumpkin gallery built using Gatsby and Contentful.
  categories:
    - Gallery
    - Blog
    - Photography
  built_by: Cade Kynaston
  built_by_url: https://cade.codes
- title: diff001a's blog
  main_url: https://diff001a.netlify.com/
  url: https://diff001a.netlify.com/
  description: >
    This is diff001a's blog which contains blogs related to programming.
  categories:
    - Blog
  built_by: diff001a
- title: Rockwong Blog
  main_url: http://rockwong.com/blog/
  url: http://rockwong.com/blog/
  description: >
    Rockwong is a technical blog containing content related to various web technologies.
  categories:
    - Technology
    - Education
    - Blog
- title: RegexGuide
  main_url: https://regex.guide
  url: https://regex.guide/playground
  source_url: https://github.com/pacdiv/regex.guide
  description: >
    The easiest way to learn regular expressions! The RegexGuide is a playground helping developers to discover regular expressions. Trying it is adopting regular expressions!
  categories:
    - App
    - Education
    - JavaScript
    - Nonprofit
    - Open Source
    - Programming
    - Technology
    - Web Development
  built_by: Loïc J.
  built_by_url: https://growthnotes.dev
- title: re:store
  url: https://www.visitrestore.com
  main_url: https://www.visitrestore.com
  description: >
    This is your chance to discover, connect, and shop beyond your feed and get to know the who, how, and why behind your favorite products.
  categories:
    - Marketing
  built_by: The Couch
  built_by_url: https://thecouch.nyc
  featured: false
- title: Bululu Eventos
  url: https://bululueventos.cl/
  main_url: https://bululueventos.cl/
  source_url: https://github.com/enBonnet/bululu-front
  description: >
    Sitio de organizadores de eventos
  categories:
    - Marketing
  built_by: Ender Bonnet
  built_by_url: https://enbonnet.me/
- title: MyPrograming Steps
  main_url: https://mysteps.netlify.com/
  url: https://mysteps.netlify.com/
  description: >
    FrontEnd Tutorial Information
  featured: false
  categories:
    - Blog
    - Portfolio
  source_url: https://github.com/IoT-Arduino/Gatsby-MySteps
  built_by: Maruo
  built_by_url: https://twitter.com/DengenT
- title: Brent Runs Marathons
  main_url: https://www.brentrunsmarathons.com/
  url: https://www.brentrunsmarathons.com/
  description: >
    Brent Runs Marathons is about the training and race experience for the Comrades Ultra Marathon
  categories:
    - Blog
  built_by: Brent Ingram
  built_by_url: https://www.brentjingram.com/
  featured: false
- title: Pedro LaTorre
  main_url: https://www.pedrolatorre.com/
  url: https://www.pedrolatorre.com/
  source_url: https://github.com/bingr001/pedro-latorre-site
  description: >
    A really awesome website built for the motivational speaker Pedro LaTorre
  categories:
    - Blog
  built_by: Brent Ingram
  built_by_url: https://www.brentjingram.com/
  featured: false
- title: Veryben
  main_url: https://veryben.com/
  url: https://veryben.com/
  description: >
    be water my friend
  categories:
    - Blog
  built_by: anikijiang
  built_by_url: https://twitter.com/anikijiang
  featured: false
- title: kentarom's portfolio
  main_url: https://kentarom.com/
  url: https://kentarom.com/
  source_url: https://github.com/kentaro-m/portfolio-gatsby
  description: >
    The portfolio of kentarom, frontend developer. This site shows recent activities about him.
  categories:
    - Portfolio
    - Technology
    - Web Development
  built_by: kentarom
  built_by_url: https://twitter.com/_kentaro_m
  featured: false
- title: MotionThat
  main_url: https://motionthat.com.au
  url: https://motionthat.com.au
  description: >
    MotionThat was created to fill a void in Tabletop Product shooting, whereby the need for consistency, repetition and flexibility was required to eliminate the many variables and inaccuracies that slow the filming process down.
  categories:
    - Entertainment
    - Food
    - Media
    - Gallery
  built_by: Handsome Creative
  built_by_url: https://www.hellohandsome.com.au
  featured: false
- title: TEN ALPHAS
  main_url: https://tenalphas.com.au
  url: https://tenalphas.com.au
  description: >
    TEN ALPHAS is a content production company based in Sydney and Wollongong, telling stories through moving image and beautiful design.
  categories:
    - Media
    - Entertainment
    - Video
  built_by: Handsome Creative
  built_by_url: https://www.hellohandsome.com.au
  featured: false
- title: SalesGP
  main_url: https://salesgp.io
  url: https://salesgp.io
  description: >
    SalesGP is a specialist Sales and Operations partner offering expert skill-sets and decades of experience to companies entering the Australia, NZ (ANZ) and South East Asian (SEA) markets.
  categories:
    - Business
    - Marketing
    - Consulting
  built_by: Handsome Creative
  built_by_url: https://www.hellohandsome.com.au
  featured: false
- title: Source Separation Systems
  main_url: https://sourceseparationsystems.com.au
  url: https://sourceseparationsystems.com.au
  description: >
    Innovative waste diversion products, designed to connect Australians to a more sustainable world.
  categories:
    - Business
  built_by: Handsome Creative
  built_by_url: https://www.hellohandsome.com.au
- title: Fuzzy String Matching
  main_url: https://fuzzy-string-matching.netlify.com
  url: https://fuzzy-string-matching.netlify.com
  source_url: https://github.com/jdemieville/fuzzyStringMatching
  description: >
    This site is built to assess the performance of various approximate string matching algorithms aka fuzzy string searching.
  categories:
    - JavaScript
    - Learning
    - Programming
  built_by: Jennifer Demieville
  built_by_url: https://demieville-codes.herokuapp.com/portfolio
  featured: false
- title: Open Techiz
  main_url: https://www.opentechiz.com/
  url: https://www.opentechiz.com/
  featured: false
  description: >
    An agile software development company in Vietnam, providing wide range service from e-commerce development, mobile development, automation testing and cloud deployment with kubernets
  categories:
    - Web Development
    - Mobile Development
    - Technology
  built_by: Open Techiz
  built_by_url: https://www.opentechiz.com/
- title: Leave Me Alone
  url: https://leavemealone.app
  main_url: https://leavemealone.app
  description: >
    Leave Me Alone helps you unsubscribe from unwanted emails easily. It's built with Gatsby v2.
  categories:
    - Landing Page
    - Productivity
  built_by: James Ivings
  built_by_url: https://squarecat.io
  featured: false
- title: Oberion
  main_url: https://oberion.io
  url: https://oberion.io
  description: >
    Oberion analyzes your gaming library and gives you personal recommendations based on what you play
  categories:
    - Entertainment
    - Media
  built_by: Thomas Uta
  built_by_url: https://twitter.com/ThomasJanUta
  featured: false
- title: Yoseph.tech
  main_url: https://www.yoseph.tech
  url: https://www.yoseph.tech/compilers
  source_url: https://github.com/radding/yoseph.tech_gatsby
  description: >
    Yoseph.tech is a personal blog centered around technology and software engineering
  categories:
    - Technology
    - Web Development
    - Open Source
  built_by: Yoseph Radding
  built_by_url: https://github.com/radding
  featured: false
- title: Really Fast Sites
  url: https://reallyfastsites.com
  main_url: https://reallyfastsites.com
  description: >
    Really Fast Sites showcases websites that have a speed score of 85 or higher on Google's Page Speed Insights for both mobile and desktop, along with some of the platforms and technologies those sites use.
  categories:
    - Web Development
    - Programming
  built_by: Peter Brady
  built_by_url: https://www.peterbrady.co.uk
  featured: false
- title: Mieke Frouws
  url: https://www.miekefrouws.nl
  main_url: https://www.miekefrouws.nl
  description: >
    Mieke Frouws is a freelance primary and secondary school theatre teacher based in the Netherlands.
  categories:
    - Freelance
    - Education
  built_by: Laurens Kling
  built_by_url: https://www.goedideemedia.nl
  featured: false
- title: Paul de Vries
  url: https://pauldevries1972.nl
  main_url: https://pauldevries1972.nl
  description: >
    Paul de Vries is founder of #DCDW and Spokesperson for Marktplaats Automotive (eBay) - Making the online automotive better!
  categories:
    - Blog
    - Business
    - Consulting
  built_by: Laurens Kling
  built_by_url: https://www.goedideemedia.nl
  featured: false
- title: The Fabulous Lifestyles 不藏私旅行煮藝
  url: https://thefabulouslifestyles.com/
  main_url: https://thefabulouslifestyles.com/
  description: >
    The Fabulous Lifestyles features content about travel and food. It offers practical travel advice that covers trip planning, logistics, and reviews on destination, resort & hotel...etc. Besides travelling, there are step-by-step homemade gourmet recipes that will appeal to everyone's taste buds.
  categories:
    - Blog
    - Food
    - Travel
  built_by: Kevin C Chen
  built_by_url: https://www.linkedin.com/in/kevincychen/
- title: Salexa - Estetica Venezolana
  url: https://peluqueriavenezolana.cl/
  main_url: https://peluqueriavenezolana.cl/
  source_url: https://github.com/enbonnet/salexa-front
  description: >
    Venezuelan beauty and hairdressing salon in Chile
  categories:
    - Marketing
    - Business
  built_by: Ender Bonnet
  built_by_url: https://enbonnet.me/
- title: Akshay Thakur's Portfolio
  main_url: https://akshaythakur.me
  url: https://akshaythakur.me
  categories:
    - Portfolio
    - Web Development
  built_by: Akshay Thakur
  built_by_url: https://akshaythakur.me
- title: Binaria
  description: >
    Digital product connecting technics & creativity.
  main_url: https://binaria.com/en/
  url: https://binaria.com/en/
  categories:
    - Web Development
    - Agency
    - Technology
    - App
    - Consulting
    - User Experience
  built_by: Binaria
  built_by_url: https://binaria.com/
- title: Quema Labs
  url: https://quemalabs.com/
  main_url: https://quemalabs.com/
  description: >
    WordPress themes for these modern times
  categories:
    - Blog
    - Web Development
    - WordPress
    - Portfolio
  built_by: Nico Andrade
  built_by_url: https://nicoandrade.com/
- title: Century 21 Financial
  url: https://century21financial.co.nz/
  main_url: https://century21financial.co.nz/
  description: Website for Century 21's mortgage broker and insurance broker business in New Zealand.
  categories:
    - Real Estate
    - Finance
    - Business
  built_by: Shannon Smith
  built_by_url: https://www.powerboard.co.nz/clients
  featured: false
- title: Base Backpackers
  url: https://www.stayatbase.com/
  main_url: https://www.stayatbase.com/
  description: Base Backpackers is one of Australasia's biggest youth adventure tourism brands. They are super stoked to have one of the fastest websites in the tourism industry.
  categories:
    - Travel
    - Business
  built_by: Shannon Smith
  built_by_url: https://www.powerboard.co.nz/clients
  featured: false
- title: Wealthsimple
  url: https://www.wealthsimple.com/
  main_url: https://www.wealthsimple.com/en-us/
  description: >
    The simple way to grow your money like the world's most sophisticated investors. Zero-maintenance portfolios, expert advisors and low fees.
  categories:
    - App
    - Business
    - Finance
  featured: false
- title: To Be Created
  description: >
    tbc is a London based styling agency that champions a modernised minimal aesthetic for both personal clients and brands.
  main_url: https://to-be-created.com
  url: https://to-be-created.com
  categories:
    - Web Development
    - Agency
    - Portfolio
    - Freelance
  built_by: Sam Goddard
  built_by_url: https://samgoddard.dev/
- title: Kosmos Platform
  main_url: https://kosmosplatform.com
  url: https://kosmosplatform.com
  description: >
    Explore the Kosmos - A new world is here, where every clinician now has the ability to improve cardiothoracic and abdominal assessment, in just a few minutes.
  categories:
    - Marketing
    - Science
    - Video
    - Landing Page
    - Healthcare
    - Technology
  built_by: Bryce Benson via Turnstyle Studio
  built_by_url: https://github.com/brycebenson
- title: B-Engaged
  url: https://b-engaged.se/
  main_url: https://b-engaged.se/
  description: >
    B-Engaged gives a clear picture of the organization and helps you implement the measures that makes difference for the employees. The results of our employee surveys are easily transformed into concrete improvement measures using AI technology.
  categories:
    - Business
    - Human Resources
  featured: false
- title: Rollbar
  url: https://rollbar.com/
  main_url: https://rollbar.com/
  description: >
    Rollbar automates error monitoring and triaging, so developers can fix errors that matter within minutes, and build software quickly and painlessly.
  categories:
    - Programming
    - Web Development
  featured: false
- title: EQX
  url: https://digitalexperience.equinox.com/
  main_url: https://digitalexperience.equinox.com/
  description: >
    The Equinox app, personalized to unlock your full potential.
  categories:
    - Sports
    - App
  featured: false
- title: WagWalking
  url: https://wagwalking.com/
  main_url: https://wagwalking.com/
  description: >
    Paws on the move
  categories:
    - App
  featured: false
- title: FirstBorn
  url: https://www.firstborn.com/
  main_url: https://www.firstborn.com/
  description: >
    We shape modern brands for a connected future.
  categories:
    - Agency
    - Design
- title: Pix4D
  url: https://www.pix4d.com
  main_url: https://www.pix4d.com
  description: >
    A unique suite of photogrammetry software for drone mapping. Capture images with our app, process on desktop or cloud and create maps and 3D models.
  categories:
    - Business
    - Productivity
    - Technology
  featured: false
- title: Bakken & Bæck
  url: https://bakkenbaeck.com
  main_url: https://bakkenbaeck.com
  description: >
    We’re Bakken & Bæck, a digital studio based in Oslo, Bonn and Amsterdam. Ambitious companies call us when they need an experienced team that can transform interesting ideas into powerful products.
  categories:
    - Agency
    - Design
    - Technology
  featured: false
- title: Figma Config
  url: https://config.figma.com/
  main_url: https://config.figma.com/
  description: A one-day conference where Figma users come together to learn from each other.
  categories:
    - Conference
    - Design
    - Event
    - Community
    - Learning
  built_by: Corey Ward
  built_by_url: http://www.coreyward.me/
  featured: false
- title: Anurag Hazra's Portfolio
  url: https://anuraghazra.github.io/
  main_url: https://anuraghazra.github.io/
  source_url: https://github.com/anuraghazra/anuraghazra.github.io
  description: >
    Anurag Hazra's portfolio & personal blog, Creative FrontEnd web developer from india.
  categories:
    - Portfolio
    - Blog
    - Open Source
    - JavaScript
  built_by: Anurag Hazra
  built_by_url: https://github.com/anuraghazra
- title: VeganWorks
  url: https://veganworks.com/
  main_url: https://veganworks.com/
  description: We make delicious vegan snack boxes.
  categories:
    - Food
- title: codesundar
  url: https://codesundar.com
  main_url: https://codesundar.com
  description: >
    Learn PhoneGap, Ionic, Flutter
  categories:
    - Education
    - Technology
    - Web Development
    - Blog
  built_by: codesundar
  built_by_url: https://codesundar.com
  featured: false
- title: Nordic Microfinance Initiative
  url: https://www.nmimicro.no/
  main_url: https://www.nmimicro.no/
  description: Nordic Microfinance Initiative's (NMI) vision is to contribute to the empowerment of poor people in developing countries and to the creation of jobs and wealth on a sustainable basis.
  featured: false
  categories:
    - Finance
    - Business
  built_by: Othermachines
  built_by_url: https://othermachines.com
- title: Subscribe Pro Documentation
  url: https://docs.subscribepro.com/
  main_url: https://docs.subscribepro.com/
  description: >
    Subscribe Pro is a subscription commerce solution that enables brands to quickly add subscription commerce models such as box, subscribe-and-save, autoship and similar to their existing e-commerce websites.
  categories:
    - Documentation
    - E-commerce
    - API
    - Technology
    - Web Development
  built_by: Subscribe Pro
  built_by_url: https://www.subscribepro.com/
- title: Software.com
  main_url: https://www.software.com
  url: https://www.software.com
  description: Our data platform helps developers learn from their data, increase productivity, and code smarter.
  categories:
    - Data
    - Productivity
    - Programming
  built_by: Brett Stevens, Joshua Cheng, Geoff Stevens
  built_by_url: https://github.com/swdotcom/
  featured: false
- title: WTL Studio Website Builder
  main_url: https://wtlstudio.com/
  url: https://wtlstudio.com/
  description: >
    Cloud-based, SEO focused website builder - helping local businesses and startups reach audiences faster.
  featured: false
  categories:
    - E-commerce
    - SEO
    - Business
- title: ToolsDB
  main_url: https://toolsdb.dev
  url: https://toolsdb.dev
  description: List of tools for better software development.
  featured: false
  categories:
    - Technology
    - Web Development
    - Programming
    - Productivity
- title: Eastman Strings
  url: https://www.eastmanstrings.com
  main_url: https://www.eastmanstrings.com
  description: >
    Site was built using GatsbyJS, Cosmic CMS, and Netlify.
  categories:
    - Business
    - Music
  built_by: Tekhaus
  built_by_url: https://www.tekha.us
  featured: false
- title: Lesley Lai
  main_url: https://lesleylai.info
  url: https://lesleylai.info
  source_url: https://github.com/LesleyLai/blog
  description: >
    lesleylai.info is the personal website of Lesley Lai, where he talks mainly about C++ and Computer Graphics.
  categories:
    - Blog
    - Open Source
    - Portfolio
    - Programming
    - Technology
  built_by: Lesley Lai
  built_by_url: https://github.com/LesleyLai
  featured: false
- title: Whipstitch Webwork
  url: https://www.whipstitchwebwork.com
  main_url: https://www.whipstitchwebwork.com
  description: >
    Websites for smart people.
  categories:
    - Agency
    - Web Development
  built_by: Matthew Russell
  featured: false
- title: Vandré Leal
  main_url: https://vandreleal.github.io
  url: https://vandreleal.github.io
  source_url: https://github.com/vandreleal/vandreleal.github.io
  description: >
    Portfolio of Vandré Leal.
  categories:
    - Portfolio
    - Web Development
  built_by: Vandré Leal
  built_by_url: https://vandreleal.github.io
  featured: false
- title: Tarokenlog
  url: https://taroken.dev/
  main_url: https://taroken.dev/
  description: >
    Blog and Gallery
  categories:
    - Blog
    - Portfolio
    - Web Development
    - Photography
  built_by: Kentaro Koga
  built_by_url: https://twitter.com/kentaro_koga
  featured: false
- title: OwlyPixel Blog
  main_url: https://owlypixel.com
  url: https://owlypixel.com
  description: >
    Notes and tutorials on coding, web development, design and other stuff.
  categories:
    - Web Development
    - Blog
    - Education
  built_by: Owlypixel
  built_by_url: https://twitter.com/owlypixel
  featured: false
- title: talkoverflow
  main_url: https://talkoverflow.com
  url: https://talkoverflow.com
  description: Blog on software engineering built with Gatsby themes and theme-ui
  categories:
    - Blog
    - Web Development
    - Technology
  built_by: Patryk Jeziorowski
  built_by_url: https://twitter.com/pjeziorowski
- title: HISTORYTalks
  main_url: https://www.history-talks.com/
  url: https://www.history-talks.com/
  description: Built using Gatsby, JSS and Contentful
  categories:
    - Conference
    - Media
  built_by: A+E Networks
  built_by_url: https://www.aenetworks.com/
- title: HISTORYCon
  main_url: https://www.historycon.com/
  url: https://www.historycon.com/
  description: Built using Gatsby, JSS and Contentful
  categories:
    - Conference
    - Media
  built_by: A+E Networks
  built_by_url: https://www.aenetworks.com/
- title: Kölliker Immobilien
  url: https://koelliker-immobilien.ch/
  main_url: https://koelliker-immobilien.ch/
  description: >
    Built using Gatsby, Netlify and Contentful
  categories:
    - Real Estate
    - Marketing
  built_by: Matthias Gemperli
  built_by_url: https://matthiasgemperli.ch
- title: Lessmess Agency website
  url: https://lessmess.agency/
  main_url: https://lessmess.agency/
  description: >
    Website of Lessmess Agency
  categories:
    - Agency
    - Web Development
  built_by: Ilya Lesik
  built_by_url: https://github.com/ilyalesik
- title: Ezekiel Ekunola Portfolio
  main_url: http://ezekielekunola.com/
  url: http://ezekielekunola.com/
  description: Built using Gatsby, Styled-Components
  categories:
    - Web Development
    - Portfolio
  built_by: Ezekiel Ekunola
  built_by_url: https://github.com/easybuoy/
  featured: false
- title: Gearbox Development
  main_url: https://gearboxbuilt.com
  url: https://gearboxbuilt.com/?no-load-in
  description: >
    Gearbox is a performance website development & optimization company based out of Canada. Built using Gatsby/WordPress.
  categories:
    - Agency
    - Web Development
    - WordPress
    - Portfolio
    - Programming
    - Technology
    - Business
  built_by: Gearbox Development
  built_by_url: https://gearboxbuilt.com
  featured: false
- title: UXWorks
  main_url: https://uxworks.org
  url: https://uxworks.org
  description: Built with Gatsby, Netlify and Markdown
  categories:
    - Web Development
    - Blog
  built_by: Amrish Kushwaha
  built_by_url: https://github.com/isamrish
  featured: false
- title: Jarod Peachey
  main_url: https://jarodpeachey.netlify.com
  url: https://jarodpeachey.netlify.com
  source_url: https://github.com/jarodpeachey/portfolio
  description: >
    Jarod Peachey is a front-end developer focused on building modern and fast websites for everyone.
  categories:
    - Blog
    - JavaScript
    - Mobile Development
    - Portfolio
  built_by: Jarod Peachey
  built_by_url: https://github.com/jarodpeachey
  featured: false
- title: Thomas Maximini
  main_url: https://www.thomasmaximini.com/
  url: https://www.thomasmaximini.com/
  source_url: https://github.com/tmaximini/maxi.io
  description: >
    Thomas Maximini is a full stack web developer from Germany
  categories:
    - Blog
    - JavaScript
    - Photography
    - Portfolio
    - Web Development
  built_by: Thomas Maximini
  built_by_url: https://github.com/tmaximini
  featured: false
- title: Aretha Iskandar
  main_url: https://arethaiskandar.com/
  url: https://arethaiskandar.com/
  source_url: https://github.com/tmaximini/arethaiskandar.com
  description: >
    Aretha Iskandar is a Jazz and Soul Singer / Songwriter from Paris
  categories:
    - Music
  built_by: Thomas Maximini
  built_by_url: https://github.com/tmaximini
  featured: false
- title: Harshil Shah
  url: https://harshil.net
  main_url: https://harshil.net
  description: >
    Harshil Shah is an iOS engineer from Mumbai, India
  categories:
    - Blog
    - Mobile Development
  built_by: Harshil Shah
  built_by_url: https://twitter.com/_HarshilShah
  featured: false
- title: Code Examples
  url: https://codeexamples.dev/
  main_url: https://codeexamples.dev/
  description: >
    Examples about various programming languages like JavaScript, Python, Rust, Angular, React, Vue.js etc.
  categories:
    - Blog
    - Education
    - Programming
    - Web Development
  built_by: Sai gowtham
  built_by_url: https://twitter.com/saigowthamr
  featured: false
- title: Samir Mujanovic
  main_url: https://www.samirmujanovic.com/
  url: https://www.samirmujanovic.com/
  description: >
    I'm a Frontend Developer with 3 years of experience. I describe myself as a developer who loves coding, open-source and web platform.
  categories:
    - Portfolio
    - Web Development
    - Design
  built_by: Samir Mujanovic
  built_by_url: https://github.com/sameerrM
- title: Yearlyglot - Fluent Every Year
  url: https://www.yearlyglot.com/blog
  main_url: https://www.yearlyglot.com
  description: >
    A popular blog on languages, second language acquisition and polyglottery.
  categories:
    - Blog
    - Education
    - Learning
    - Travel
  built_by: Donovan Nagel
  built_by_url: https://www.donovannagel.com
  featured: false
- title: 8fit.com
  url: https://8fit.com/
  main_url: https://8fit.com/
  description: >
    Get personalized workouts, custom meal plans, and nutrition guidance, right in the palm of your hand. Prioritize progress over perfection with the 8fit app!
  categories:
    - App
    - Food
    - Sports
  featured: false
- title: Dispel - Remote Access for Industrial Control Systems
  url: https://dispel.io
  main_url: https://dispel.io
  description: >
    Dispel provides secure, moving target defense networks through which your teams can remotely access industrial control systems in seconds, replacing static-defense products that take 5 to 15 minutes to work through.
  categories:
    - Business
    - Technology
    - Security
  built_by: Anton Aberg
  built_by_url: https://github.com/aaaberg
  featured: false
- title: Geothermal Heat Pump DIY Project
  url: https://diyheatpump.net/
  main_url: https://diyheatpump.net/
  description: Personal project by Yuriy Logvin that demonstrates how you can switch to heating with electricity at a minimal cost. The goal here is to show that everyone can build a geothermal heat pump and start saving money.
  categories:
    - Blog
    - Education
    - Technology
  built_by: Yuriy Logvin
  built_by_url: https://powerwatcher.net
- title: Catalyst Network - Cryptocurrency
  url: https://www.cryptocatalyst.net/
  main_url: https://www.cryptocatalyst.net/
  source_url: https://github.com/n8tb1t/gatsby-starter-cryptocurrency
  description: >
    An All-in-One solution for Modern Transactions.
  categories:
    - Business
    - Technology
  built_by: n8tb1t
  built_by_url: https://github.com/n8tb1t/
  featured: false
- title: SaoBear's-Blog
  main_url: https://saobear.xyz/
  url: https://saobear.xyz/
  source_url: https://github.com/PiccoloYu/SaoBear-is-Blog
  featured: false
  categories:
    - Blog
    - Web Development
- title: Rumaan Khalander - Portfolio
  url: https://www.rumaan.me/
  main_url: https://www.rumaan.me/
  description: >
    Rumaan Khalander is a Full-Stack Dev from Bengaluru who loves to develop for mobile and web.
  categories:
    - Portfolio
  built_by: rumaan
  built_by_url: https://github.com/rumaan/
  featured: false
- title: DigiGov
  main_url: https://digigov.grnet.gr/
  url: https://digigov.grnet.gr/
  description: >
    DigiGov is an initiative for the Digital Transformation of the Greek Public Sector
  categories:
    - Government
  built_by: GRNET
  built_by_url: https://grnet.gr/
  featured: false
- title: Zeek Interactive
  main_url: https://zeek.com
  url: https://zeek.com
  description: >
    Business site for Zeek Interactive. Using WordPress as a data store via the WPGraphQL plugin.
  categories:
    - Blog
    - Web Development
    - Mobile Development
    - WordPress
    - Agency
    - Business
  built_by: Zeek Interactive
  built_by_url: https://zeek.com
  featured: false
- title: Bare Advertising & Communications
  url: https://bare.ca/
  main_url: https://bare.ca/
  description: >
    Bare is a full-service branding and production agency in Vancouver BC with deep experience in digital/traditional communications and strategy. We specialize in building headless WordPress sites with Gatsby.
  categories:
    - WordPress
    - Agency
    - Business
  built_by: Bare Advertising & Communications
  built_by_url: https://www.bare.ca/
  featured: false
- title: The Decking Superstore
  url: https://www.thedeckingsuperstore.com/
  main_url: https://www.thedeckingsuperstore.com/
  description: >
    One of Northern California's largest outdoor decking and siding providers.
  categories:
    - WordPress
    - Business
  built_by: Bare Advertising & Communications
  built_by_url: https://www.bare.ca/
  featured: false
- title: Precision Cedar Products
  url: https://www.precisioncedar.com/
  main_url: https://www.precisioncedar.com/
  description: >
    Western Red Cedar Distributor in Vancouver Canada.
  categories:
    - WordPress
    - Business
  built_by: Bare Advertising & Communications
  built_by_url: https://www.bare.ca/
  featured: false
- title: Circle Restoration
  url: https://www.circlerestoration.com/
  main_url: https://www.circlerestoration.com/
  description: >
    Restoration Services Provider in Vancouver Canada.
  categories:
    - WordPress
    - Business
  built_by: Bare Advertising & Communications
  built_by_url: https://www.bare.ca/
  featured: false
- title: ALS Rally
  url: https://www.alsrally.com/
  main_url: https://www.alsrally.com/
  description: >
    Non profit fundraiser for ALS Research.
  categories:
    - WordPress
    - Nonprofit
    - Event
  built_by: Bare Advertising & Communications
  built_by_url: https://www.bare.ca/
  featured: false
- title: Vancouver Welsh Men's Choir
  url: https://vancouverchoir.ca/
  main_url: https://vancouverchoir.ca/
  description: >
    Vancouver Welsh Men's Choir website for upcoming shows, ticket purchases and online merchandise.
  categories:
    - WordPress
    - Entertainment
    - Event
    - E-commerce
  built_by: Bare Advertising & Communications
  built_by_url: https://www.bare.ca/
  featured: false
- title: Paul Scanlon - Blog
  main_url: https://paulie.dev/
  url: https://paulie.dev/
  source_url: https://github.com/PaulieScanlon/paulie-dev-2019
  description: >
    I'm a React UI developer / UX Engineer. React, GatsbyJs, JavaScript, TypeScript/Flow, StyledComponents, Storybook, TDD (Jest/Enzyme) and a tiny bit of Node.js.
  categories:
    - Blog
    - Web Development
  built_by: Paul Scanlon
  built_by_url: http://www.pauliescanlon.io
  featured: false
- title: EF Design
  main_url: https://ef.design
  url: https://ef.design
  description: >
    Home of everything creative, digital and brand at EF.
  featured: false
  categories:
    - Marketing
    - Design
  built_by: João Matos (Global Creative Studio - Education First)
- title: Codica
  main_url: https://www.codica.com/
  url: https://www.codica.com/
  description: >
    We help startups and established brands with JAMStack, Progressive Web Apps and Marketplaces development.
  categories:
    - Agency
    - Web Development
  built_by: Codica
  built_by_url: https://www.codica.com/
- title: Bhavani Ravi's Portfolio
  url: https://bhavaniravi.com
  main_url: https://bhavaniravi.com
  description: >
    Showcase of Bhavani Ravi's skillset and blogs
  categories:
    - Blog
    - Portfolio
  built_by: Bhavani Ravi
  built_by_url: https://twitter.com/geeky_bhavani
- title: Kotoriyama
  main_url: https://kotoriyama.com/
  url: https://kotoriyama.com/
  description: >
    Japanese Indie Game Creator.
  featured: false
  categories:
    - App
    - Entertainment
    - Mobile Development
  built_by: Motoyoshi Shiine (Kotoriyama)
- title: PWA Shields
  url: https://www.pwa-shields.com
  main_url: https://www.pwa-shields.com
  source_url: https://github.com/richardtaylordawson/pwa-shields
  description: >
    Personalize your app's README with custom, fun, PWA shields in SVG
  categories:
    - Documentation
    - App
    - API
  built_by: Richard Taylor Dawson
  built_by_url: https://richardtaylordawson.com
- title: Zatsuzen
  url: https://zatsuzen.com
  main_url: https://zatsuzen.com
  description: >
    Web developer's portfolio
  categories:
    - Portfolio
  built_by: Akane
  built_by_url: https://twitter.com/akanewz
  featured: false
- title: Reeemoter
  description: >-
    Join thousands of developers from everywhere and access to job
    offers from hundreds of companies worldwide right
    at your inbox for free.
  main_url: https://reeemoter.com/
  url: https://reeemoter.com/
  featured: false
  categories:
    - Technology
    - Web Development
  built_by: Ramón Chancay
  built_by_url: https://ramonchancay.me/
- title: Ananya Neogi
  main_url: https://ananyaneogi.com
  url: https://ananyaneogi.com
  description: >
    Showcases Ananya's work as a frontend developer and comprises of a collection of written articles on web development, programming and, user experience.
  categories:
    - Portfolio
    - Blog
  built_by: Ananya Neogi
  built_by_url: https://ananyaneogi.com
- title: webman.pro
  main_url: https://webman.pro/
  url: https://webman.pro/
  description: >
    webman.pro is an awesome portfolio and technical blog where
    professional Front End engineer Dmytro Chumak shares his thoughts
    and experience to inspire other developers.
  featured: false
  categories:
    - Blog
    - Web Development
    - JavaScript
  built_by: Dmytro Chumak
  built_by_url: https://github.com/wwwebman
- title: borderless
  url: https://junhobaik.github.io
  main_url: https://junhobaik.github.io
  source_url: https://github.com/junhobaik/junhobaik.github.io/tree/develop
  description: >
    Junho Baik's Development Blog
  categories:
    - Blog
    - Web Development
  built_by: Junho Baik
  built_by_url: https://github.com/junhobaik
  featured: false
- title: React Resume Generator
  main_url: https://nimahkh.github.io/nima_habibkhoda
  url: https://nimahkh.github.io/nima_habibkhoda
  source_url: https://github.com/nimahkh/resume_generator
  description: >
    The resume generator is a project to create your own resume web page easily with Gatsby.
  categories:
    - Portfolio
  built_by: Nima Habibkhoda
  featured: false
- title: Thomas Wang's Blog
  main_url: https://www.thomaswang.io
  url: https://www.thomaswang.io
  description: >-
    Technical blog by Thomas Wang
  built_by: Thomas Wang
  built_by_url: https://github.com/thomaswang
  featured: false
  categories:
    - Blog
    - Web Development
- title: Engleezi
  main_url: https://www.myengleezi.com
  url: https://myengleezi.com/teachers/
  description: >-
    Affordable, accessible and fun, Engleezi is an English tutoring service that aims to make your child a better and more fluent English speaker. Our unique online approach gets your children learning English one-on-one from a native English teacher from the comfort of your home.
  built_by: Suleiman Mayow
  built_by_url: https://github.com/sullom101
  featured: false
  categories:
    - Education
    - Learning
    - Technology
- title: The Rebigulator
  main_url: https://www.rebigulator.org/
  source_url: https://github.com/Me4502/Rebigulator/
  url: https://rebigulator.org/
  description: A quote-based via game powered by Frinkiac
  built_by: Matthew Miller
  built_by_url: https://matthewmiller.dev/
  featured: false
  categories:
    - Open Source
    - Entertainment
    - App
- title: madewithlove
  main_url: https://madewithlove.com
  url: https://madewithlove.com
  description: >-
    We build digital products and create the teams around them. We can help with software engineering, product management, managing technical teams, audits and technical consulting.
  built_by: madewithlove
  built_by_url: https://madewithlove.com
  featured: false
  categories:
    - Web Development
    - Blog
    - Agency
    - Business
- title: Sprucehill
  url: https://sprucehill.ca/
  main_url: https://sprucehill.ca/
  description: >
    Sprucehill is a North Vancouver based custom home builder and renovator.
  categories:
    - WordPress
    - Business
  built_by: Bare Advertising & Communications
  built_by_url: https://www.bare.ca/
  featured: false
- title: Nathaniel Ryan Mathew
  url: https://nathanielmathew.me
  main_url: https://nathanielmathew.me
  source_url: https://github.com/nathanielmathew/MyPortfolio
  description: >
    A personal online Portfolio built using GatsbyJS, that showcases Achievements, Projects and Additional information.
  categories:
    - Portfolio
    - Open Source
    - Blog
  built_by: Nathaniel Ryan Mathew
  built_by_url: https://github.com/nathanielmathew
  featured: false
- title: Kanazawa.js Community Page
  main_url: https://kanazawajs.now.sh/
  url: https://kanazawajs.now.sh/
  source_url: https://github.com/kanazawa-js/community-page
  description: >
    Kanazawa.js is a local community for the JSer around Kanazawa to share knowledge about JavaScript.
  categories:
    - Community
    - Programming
    - Web Development
  built_by: Kanazawa.js
  built_by_url: https://twitter.com/knzw_js
  featured: false
- title: monica*dev
  url: https://www.aboutmonica.com/
  main_url: https://www.aboutmonica.com/
  description: >
    Personal site for Monica Powell, a software engineer who is passionate about making open-source more accessible and building community, online & offline.
  categories:
    - Web Development
    - Blog
    - Programming
    - Portfolio
  built_by: Monica Powell
  built_by_url: https://www.aboutmonica.com/
  featured: false
- title: Shivam Sinha
  url: https://www.helloshivam.com/
  main_url: https://www.helloshivam.com/
  description: >
    Portfolio of Shivam Sinha, Graphic Designer and Creative Coder based in New York.
  categories:
    - Portfolio
  built_by: Shivam Sinha
  built_by_url: https://www.helloshivam.com/
  featured: false
- title: Brianna Sharpe - Writer
  main_url: https://www.briannasharpe.com/
  url: https://www.briannasharpe.com/
  source_url: https://github.com/ehowey/briannasharpe
  description: >
    Brianna Sharpe is an Alberta, Canada based freelance writer and journalist focused on health, LGBTQ2S+, parenting, and the environment.
  categories:
    - Portfolio
    - Media
  built_by: Eric Howey
  built_by_url: https://www.erichowey.dev/
  featured: false
- title: Eric Howey Web Development
  main_url: https://www.erichowey.dev/
  url: https://www.erichowey.dev/
  source_url: https://github.com/ehowey/erichoweydev
  description: >
    Personal website and blog for Eric Howey. I am a freelance web developer based in Alberta, Canada specializing in Gatsby, React, WordPress and Theme-UI.
  categories:
    - Portfolio
    - Web Development
    - Freelance
    - Blog
  built_by: Eric Howey
  built_by_url: https://www.erichowey.dev/
- title: Solfej Chord Search
  url: https://www.solfej.io/chords
  main_url: https://www.solfej.io/chords
  description: >
    Solfej Chord Search helps you master every chord imaginable. It shows you notes, intervals, guitar and piano fingerings for 1000s of chords.
  categories:
    - Education
    - Music
  built_by: Shayan Javadi
  built_by_url: https://www.instagram.com/shawnjavadi/
- title: a+ Saúde
  url: https://www.amaissaude.com.br/
  main_url: https://www.amaissaude.com.br/
  description: >
    An even better experience in using health services.
  categories:
    - Healthcare
    - Marketing
    - Blog
  built_by: Grupo Fleury
  built_by_url: http://www.grupofleury.com.br/
  featured: false
- title: Mallikarjun Katakol Photography
  main_url: https://mallik.in
  url: https://mallik.in
  built_by: Arvind Kumar
  built_by_url: https://arvind.io/
  description: >
    Mallikarjun Katakol is an Advertising, Architecture, Editorial, Fashion and Lifestyle Photographer based in Bangalore, India.
    Shoots Corporate & Business headshots, Portfolios for Models and Actors, Documents Projects for Architects, Fashion & Interior Designers
  featured: false
  categories:
    - Gallery
    - Photography
    - Portfolio
- title: gatsby-animate-blog
  url: https://gatsby-animate-blog.luffyzh.now.sh/
  main_url: https://gatsby-animate-blog.luffyzh.now.sh/home
  source_url: https://github.com/luffyZh/gatsby-animate-blog
  description: >
    A simple && cool blog site starter kit by Gatsby.
  categories:
    - Blog
    - Open Source
    - Web Development
  built_by: luffyZh
  built_by_url: https://github.com/luffyZh
  featured: false
- title: LBI Financial
  main_url: https://lbifinancial.com/
  url: https://lbifinancial.com/
  description: >
    We help individuals and businesses with life insurance, disability, long-term care and annuities.
  categories:
    - Business
    - Consulting
    - Finance
  built_by: Pagepro
  built_by_url: https://pagepro.co
  featured: false
- title: GIS-Netzwerk
  url: https://www.gis-netzwerk.com/
  main_url: https://www.gis-netzwerk.com/
  description: >
    Multilingual (i18n) Blog with different URLs for categories, tags and posts depending on the language.
  categories:
    - Blog
    - Data
    - Technology
  built_by: Max Dietrich
  built_by_url: https://www.gis-netzwerk.com/
  featured: false
- title: Hand in Hand Preschool
  url: https://handinhand-preschool.com/
  main_url: https://handinhand-preschool.com/
  description: >
    Hand in Hand Preschool is a preschool located in Geneva, IL.
  categories:
    - Education
    - Business
  built_by: ccalamos
  built_by_url: https://github.com/ccalamos
  featured: false
- title: Krishna Gopinath
  main_url: https://krishnagopinath.me
  url: https://krishnagopinath.me
  source_url: https://github.com/krishnagopinath/website
  description: >
    Website of Krishna Gopinath, software engineer and budding teacher.
  categories:
    - Portfolio
  built_by: Krishna Gopinath
  built_by_url: https://twitter.com/krishwader
  featured: false
- title: Curology
  main_url: https://curology.com
  url: https://curology.com
  description: >
    Curology's mission is to make effective skincare accessible to everyone. We provide customized prescription skincare for our acne and anti-aging patients.
  categories:
    - Healthcare
    - Community
    - Landing Page
  built_by: Curology
  built_by_url: https://curology.com
- title: labelmake.jp
  main_url: https://labelmake.jp/
  url: https://labelmake.jp/
  description: >
    Web Application of Variable Data Printing and Blog.
  categories:
    - App
    - Data
    - Blog
  built_by: hand-dot
  built_by_url: https://twitter.com/hand_dot
  featured: false
- title: Personal website of Maarten Afink
  main_url: https://www.maarten.im/
  url: https://www.maarten.im/
  source_url: https://github.com/maartenafink/personal-website
  description: >
    Personal website of Maarten Afink, digital product designer.
  categories:
    - Portfolio
    - Open Source
    - Blog
    - Music
    - Design
- title: Adam Bowen
  main_url: https://adamcbowen.com/
  url: https://adamcbowen.com/
  source_url: https://github.com/bowenac/my-website
  description: >
    Personal website for Adam Bowen. I am a freelance web developer based in Tacoma, WA specializing in WordPress, Craft CMS, plus a lot more and recently fell in love with Gatsby.
  categories:
    - Portfolio
    - Web Development
    - Freelance
  built_by: Adam Bowen
  built_by_url: https://adamcbowen.com
  featured: false
- title: tqCoders
  main_url: https://tqcoders.com
  url: https://tqcoders.com
  description: >
    tqCoders is a software development company that focuses on the development of the most advanced websites and mobile apps. We use the most advanced technologies to make websites blazing fast, SEO-friendly and responsive for each screen resolution.
  categories:
    - Web Development
    - Mobile Development
    - SEO
    - Design
    - Programming
    - Technology
    - Business
  built_by: tqCoders
  built_by_url: https://tqcoders.com
  featured: false
- title: ErudiCAT
  main_url: https://www.erudicat.com
  url: https://www.erudicat.com
  description: >
    ErudiCAT is an educational platform created to help PMP certification candidates to prepare for the exam. There are 1k+ sample questions and PMP Exam Simulator. Upon completion, there are statistics and performance chart available. Performance reports are saved in users' accounts and may be used later to review questions. The PMP Exam Simulator has a unique feature of Time Acceleration. It makes the Mock Exam even tougher and makes training even more advanced.
  categories:
    - Education
    - Web Development
    - Learning
  built_by: tqCoders
  built_by_url: https://tqcoders.com
  featured: false
- title: Qri.io Website and Docs
  main_url: https://qri.io
  url: https://qri.io/docs
  source_url: https://github.com/qri-io/website
  description: >
    Website and Documentation for Qri, an open source version control system for datasets
  categories:
    - Open Source
    - Community
    - Data
    - Technology
  built_by: Qri, Inc.
  built_by_url: https://qri.io
  featured: false
- title: Jellypepper
  main_url: https://jellypepper.com/
  url: https://jellypepper.com/
  description: >
    Award-winning creative studio for disrupters. We design and build beautiful brands, apps, websites and videos for startups and tech companies.
  categories:
    - Portfolio
    - Agency
  built_by: Jellypepper
  built_by_url: https://jellypepper.com/
- title: Miyamado Jinja
  main_url: https://www.miyamadojinja.com
  url: https://www.miyamadojinja.com
  source_url: https://github.com/mnishiguchi/miyamadojinja
  description: >
    Miyamado Jinja is a Japanese Shinto Shrine in Yokkaichi, Mie, Japan.
  categories:
    - Nonprofit
    - Travel
  built_by: mnishiguchi
  built_by_url: https://mnishiguchi.com
  featured: false
- title: Hear This Idea
  main_url: https://hearthisidea.com
  url: https://hearthisidea.com/episodes/victoria
  source_url: https://github.com/finmoorhouse/podcast
  description: >
    A podcast showcasing new thinking from top academics.
  categories:
    - Podcast
    - Open Source
  built_by: Fin Moorhouse
  built_by_url: https://finmoorhouse.com
  featured: false
- title: Calisthenics Skills
  main_url: https://www.calisthenicsskills.com
  url: https://www.calisthenicsskills.com
  description: >
    A beautiful fitness progress tracker built on Gatsby.
  categories:
    - Sports
  built_by: Andrico Karoulla
  built_by_url: https://andri.co
  featured: false
- title: AutoloadIT
  main_url: https://autoloadit.com/
  url: https://autoloadit.com/
  description: >
    The world's leading Enterprise Automotive imaging solution
  categories:
    - Business
    - Landing Page
  built_by: Pagepro
  built_by_url: https://pagepro.co
  featured: false
- title: Tools of Golf
  main_url: https://toolsof.golf
  url: https://toolsof.golf/titleist-915-d2-driver
  description: >
    Tools of Golf is a community dedicated to golf nerds and gear heads.
  categories:
    - Sports
    - Data
    - Documentation
  built_by: Peter Hironaka
  built_by_url: https://peterhironaka.com
  featured: false
- title: sung.codes
  main_url: https://sung.codes/
  source_url: https://github.com/dance2die/sung.codes
  url: https://sung.codes/
  description: >
    Blog by Sung M. Kim (a.k.a. dance2die)
  categories:
    - Blog
    - Landing Page
  built_by: Sung M. Kim
  built_by_url: https://github.com/dance2die
  featured: false
- title: Choose Tap
  main_url: https://www.choosetap.com.au/
  url: https://www.choosetap.com.au/
  featured: false
  description: >
    Choose Tap aims to improve the health and wellbeing of communities and the environment by promoting tap water as the best choice of hydration for all Australians.
  built_by: Hardhat
  built_by_url: https://www.hardhat.com.au
  categories:
    - Nonprofit
    - Community
- title: Akash Rajpurohit
  main_url: https://akashwho.codes/
  url: https://akashwho.codes/
  description: >
    Personal portfolio website of Akash Rajpurohit made using Gatsby v2, where I  write short blogs related to software development and share my experiences.
  categories:
    - Portfolio
    - Blog
  built_by: Akash Rajpurohit
  built_by_url: https://github.com/AkashRajpurohit
  featured: false
- title: See Kids Dream
  url: https://seekidsdream.org/
  main_url: https://seekidsdream.org/
  description: >
    A not-for-profit organization dedicated to empower youth with the skills, motivation and confidence.
  categories:
    - Nonprofit
    - Education
    - Learning
  built_by: CapTech Consulting
  built_by_url: https://www.captechconsulting.com/
  featured: false
- title: Locale Central
  url: https://localecentral.io/
  main_url: https://localecentral.io/
  description: >
    Locale Central is a web & mobile data collection app that makes it easy to record accurate data out on the field.
  categories:
    - Technology
  built_by: KiwiSprout
  built_by_url: https://kiwisprout.nz/
  featured: false
- title: Cathy O'Shea
  url: https://cathyoshea.co.nz/
  main_url: https://cathyoshea.co.nz/
  categories:
    - Portfolio
    - Real Estate
  built_by: KiwiSprout
  built_by_url: https://kiwisprout.nz/
  featured: false
- title: DG Recruit
  url: https://dgrecruit.com
  main_url: https://dgrecruit.com
  description: >
    DG Recruit is a NYC recruitment agency
  categories:
    - Agency
    - WordPress
  built_by: Waverly Lab
  built_by_url: https://waverlylab.com
  featured: false
- title: Smile
  url: https://reasontosmile.com
  main_url: https://reasontosmile.com
  description: >
    Smile is an online store for buying CBD products that keep you balanced and happy
  categories:
    - E-commerce
    - WordPress
  built_by: Waverly Lab
  built_by_url: https://waverlylab.com
- title: Bold Oak Design
  url: https://boldoak.design/
  main_url: https://boldoak.design/
  description: >
    A Milwaukee-based web design and development studio.
  categories:
    - Blog
    - Business
    - Freelance
    - Portfolio
    - Programming
    - Technology
    - Web Development
  featured: false
- title: Lydia Rose Eiche
  url: https://lydiaroseeiche.com/
  main_url: https://lydiaroseeiche.com/
  description: >
    Lydia Rose Eiche is a soprano, opera singer, and actress based in Milwaukee.
  categories:
    - Music
    - Portfolio
  built_by: Bold Oak Design
  built_by_url: https://boldoak.design/
  featured: false
- title: Chris Otto
  url: https://chrisotto.dev/
  main_url: https://chrisotto.dev/
  source_url: https://github.com/chrisotto6/chrisottodev
  description: >
    Blog, portfolio and website for Chris Otto.
  categories:
    - Blog
    - JavaScript
    - Landing Page
    - Portfolio
    - Programming
    - Technology
    - Web Development
  built_by: Chris Otto
  built_by_url: https://github.com/chrisotto6
  featured: false
- title: Roboto Studio
  url: https://roboto.studio
  main_url: https://roboto.studio
  description: >
    Faster than a speeding bullet Website Development based in sunny old Nottingham
  categories:
    - Agency
    - Blog
    - Business
    - Design
    - Featured
    - Freelance
    - Web Development
  featured: true
- title: Viraj Chavan | Full Stack Software Engineer
  url: http://virajc.tech
  main_url: http://virajc.tech
  source_url: https://github.com/virajvchavan/portfolio
  description: >
    Portfolio and blog of a full stack software engineer from India
  categories:
    - Portfolio
    - Blog
    - Web Development
  built_by: Viraj V Chavan
  built_by_url: https://twitter.com/VirajVChavan
  featured: false
- title: Nexweave
  url: https://www.nexweave.com
  main_url: https://www.nexweave.com
  description: >
    Nexweave is a SaaS platform built by a team of experienced product, design & technology professionals in India. Nexweave allows brands to create personalized & interactive video experiences at scale. We would love for our site to be featured at the gatsby showcase since we have long been appreciating the flexibility and speed of the sites we have created using the same.
  categories:
    - Video
    - API
    - User Experience
    - Marketing
    - Design
    - Data
    - Technology
    - Media
    - Consulting
  built_by: Kashaf S
  built_by_url: https://www.linkedin.com/in/kashaf-shaikh-925117178
  featured: false
- title: Daniel Balloch
  url: https://danielballoch.com
  main_url: https://danielballoch.com
  source_url: https://github.com/danielballoch/danielballoch
  description: >
    Hey, I'm Daniel and this is my portfolio site. Made with Gatsby, React, GraphQL, Styled Emotion & Netlify. Install & local host instructions: 1. git clone https://github.com/danielballoch/danielballoch.git 2. npm install. 3. gatsby develop. Keep in mind I'm still learning myself, so these may not be best practises. If anyone's curious as to how something works flick me a message or if you have advice for me I'd love to hear it, otherwise happy coding!
  categories:
    - Portfolio
    - Business
    - Design
    - Freelance
    - Web Development
  built_by: Daniel Balloch
  built_by_url: https://danielballoch.com
- title: The Rift Metz
  url: http://theriftmetz.com/
  main_url: http://theriftmetz.com/
  description: >
    The Rift is a gaming bar based in Metz (France).
  categories:
    - Landing Page
    - Entertainment
    - Design
    - Blog
    - Food
  built_by: Hugo Torzuoli
  built_by_url: https://github.com/HZooly
  featured: false
- title: Built with Workers
  url: https://workers.cloudflare.com/built-with/
  main_url: https://workers.cloudflare.com/built-with/
  description: >
    Showcasing websites & projects built with Cloudflare Workers
  categories:
    - Portfolio
    - JavaScript
    - Web Development
  built_by: Workers who work at Cloudflare
  built_by_url: https://github.com/cloudflare/built-with-workers/graphs/contributors
- title: WebAnaya Solutions
  url: https://www.webanaya.com
  main_url: https://www.webanaya.com
  description: >
    Full Stack Web Solutions Provider.
  categories:
    - Agency
    - Web Development
    - API
    - Blog
  built_by: Durgesh Gupta
  built_by_url: https://durgeshgupta.com
  featured: false
- title: Artem Sapegin’s Blog
  description: >
    Blog of a Berlin based coffee first frontend engineer who works at Omio, makes photos and hangs out with his dogs.
  main_url: https://blog.sapegin.me/
  url: https://blog.sapegin.me/
  source_url: https://github.com/sapegin/blog.sapegin.me
  categories:
    - Blog
    - Open Source
    - Web Development
    - JavaScript
    - Programming
    - Technology
  built_by: Artem Sapegin
  built_by_url: https://github.com/sapegin
- title: adam.ai
  url: https://adam.ai/
  main_url: https://adam.ai/
  description: >
    Are you ready to make your meetings more productive? Our intelligent meeting management tool can help!
  categories:
    - Business
    - Landing Page
    - Productivity
    - Technology
  built_by: Hazem Osama
  built_by_url: https://github.com/hazem3500
  featured: false
- title: Indra Kusuma Profile Page
  url: https://indrakusuma.web.id/me/
  main_url: https://indrakusuma.web.id/me/
  description: >
    Hi! I'm Indra Kusuma. I am an optimistic and type of person of learn by doing who have an interest in Software Engineering, specifically about Web Development.
  categories:
    - Landing Page
    - Blog
  built_by: Indra Kusuma
  built_by_url: https://github.com/idindrakusuma/me
  featured: false
- title: Lukas Horak
  main_url: https://lukashorak.com
  url: https://lukashorak.com
  description: >
    Lukas Horak's personal website. Full stack JavaScript Developer, working in React on front end and Node.js on back end.
  categories:
    - Blog
    - Portfolio
    - Web Development
  built_by: Lukas Horak
  built_by_url: https://github.com/lhorak
  featured: false
- title: Alexandra Thomas
  main_url: https://alexandracthomas.com/
  url: https://alexandracthomas.com/
  description: >
    A portfolio site for Alexandra Thomas, a front-end developer with creative super powers based in Charlotte, NC.
  categories:
    - Portfolio
    - Blog
    - Web Development
  featured: false
- title: Storto Productions
  main_url: https://www.storto-productions.com/
  url: https://www.storto-productions.com/about/
  featured: false
  description: >
    A portfolio site for a video production company based out of Phoenix, AZ.
  categories:
    - Video
    - Blog
    - Portfolio
    - Business
  built_by: Alexandra Thomas
  built_by_url: https://alexandracthomas.com/
- title: Zatsuzen Blog
  url: https://blog.zatsuzen.com
  main_url: https://blog.zatsuzen.com
  description: >
    Web developer's tech blog
  categories:
    - Blog
  built_by: Akane
  built_by_url: https://twitter.com/akanewz
- title: Matthew Mesa
  url: https://matthewmesa.com
  main_url: https://matthewmesa.com
  description: >
    Portfolio website for freelance digital specialist Matthew Mesa.
  categories:
    - Portfolio
  built_by: Matthew Mesa
  built_by_url: https://matthewmesa.com
- title: Taskade
  main_url: https://taskade.com
  url: https://taskade.com
  description: >
    Taskade is the unified workspace for distributed teams. Collaborate and organize in real-time to get things done, faster and smarter.
  categories:
    - App
    - Business
    - Productivity
  built_by: Taskade
  built_by_url: https://github.com/taskade
  featured: false
- title: PWD
  url: https://pwd.com.au
  main_url: https://pwd.com.au
  description: >
    PWD is a full service web marketing, design, and development agency in Perth, Western Australia.
  categories:
    - Blog
    - Portfolio
    - WordPress
    - Business
  built_by: Alex Moon
  built_by_url: https://moonmeister.net
  featured: false
- title: ramonak.io
  url: https://ramonak.io/
  main_url: https://ramonak.io/
  source_url: https://github.com/KaterinaLupacheva/ramonak.io
  description: >
    Tech blog and portfolio site of a full stack web developer Katsiaryna (Kate) Lupachova
  categories:
    - Blog
    - Portfolio
  built_by: Katsiaryna Lupachova
  built_by_url: https://ramonak.io/
  featured: false
- title: React JS Developer
  main_url: https://reacter.dev/
  url: https://reacter.dev/
  featured: false
  categories:
    - App
    - Web Development
    - Web Development
    - Agency
  built_by: App Design
  built_by_url: https://appdesign.dev/
- title: Guillermo Gómez-Peña
  url: https://www.guillermogomezpena.com/
  main_url: https://www.guillermogomezpena.com/
  description: >
    Personal website for the work of Guillermo Gómez-Peña: performance artist, writer, activist, radical pedagogue and artistic director of the performance troupe La Pocha Nostra. Recipient of the MacArthur Fellow, USA Artists Fellow, and a winner of the Bessie, Guggenheim, and American Book awards.
  categories:
    - Portfolio
    - Gallery
  built_by: Aveling Ray
  built_by_url: https://avelingray.com/
  featured: false
- title: Clinka
  url: https://www.clinka.com.au/
  main_url: https://www.clinka.com.au/
  description: >
    B2B website for an Australian manufacturer of environmentally friendly construction materials.
  categories:
    - Business
  built_by: Aveling Ray
  built_by_url: https://avelingray.com/
- title: Chris Vogt's Blog
  main_url: https://www.chrisvogt.me
  url: https://www.chrisvogt.me
  source_url: https://github.com/chrisvogt/gatsby-theme-private-sphere
  description: >-
    Personal blog of Chris Vogt, a software developer in San Francisco. Showcases
    my latest activity on Instagram, Goodreads, and Spotify using original widgets.
  categories:
    - Blog
    - Open Source
    - Photography
    - Portfolio
  built_by: Chris Vogt
  built_by_url: https://github.com/chrisvogt
- title: Trolley Travel
  main_url: http://trolleytravel.org/
  url: http://trolleytravel.org/
  description: >
    Travel blog website to give tips and informations for many destinations, built with Novella theme
  categories:
    - Blog
    - Travel
  built_by: Pierre Beard
  built_by_url: https://github.com/PBRT
  featured: false
- title: Playlist Detective
  main_url: https://www.playlistdetective.com/
  url: https://www.playlistdetective.com/
  source_url: https://github.com/bobylito/playlistFinder
  description: >
    Playlist Detective is an attempt to ease music discovery with playlists. Back in the days, people were sharing mixtapes - some songs we knew and others we didn't, therefore expanding our musical horizons.

    Playlists are the same, and playlist detective lets you search for songs or artists you like in order to stumble on your new favorite songs.

    It uses Algolia for the search.
  categories:
    - Media
    - Music
  built_by: Alexandre Valsamou-Stanislawski
  built_by_url: https://www.noima.xyz
- title: ProjectManager.tools
  main_url: https://projectmanager.tools/
  url: https://projectmanager.tools/
  featured: false
  categories:
    - App
    - Web Development
    - Design
    - Agency
  built_by: App Design
  built_by_url: https://appdesign.dev/
- title: 1902 Software
  url: https://1902software.com/
  main_url: https://1902software.com/
  description: >
    We are an IT company that specializes in e-commerce and website development on different platforms such as Magento, WordPress, and Umbraco. We are also known for custom software development, web design and mobile app solutions for iOS and Android.
  categories:
    - E-commerce
    - Web Development
    - Programming
    - Mobile Development
    - WordPress
    - Design
    - Business
    - Agency
  built_by: 1902 Software Development Corporation
  built_by_url: https://1902software.com/
  featured: false
- title: Codeful
  url: https://www.codeful.fi/
  main_url: https://www.codeful.fi/
  categories:
    - Agency
    - Consulting
  featured: false
- title: Noima
  url: https://www.noima.xyz
  main_url: https://www.noima.xyz
  categories:
    - Agency
    - Consulting
    - Blog
  featured: false
  built_by: Alexandre Valsamou-Stanislawski
  built_by_url: https://www.noima.xyz
- title: Talent Point
  url: https://talentpoint.co
  main_url: https://talentpoint.co
  description: >
    Talent Point provide the tools that companies need to scale quickly and effectively, bridging the gap between employer brand, HR, and hiring to build teams from within.
  categories:
    - Business
    - Technology
    - Blog
    - Consulting
    - Human Resources
  built_by: Talent Point
  built_by_url: https://talentpoint.co
  featured: false
- title: Marathon Oil
  main_url: https://www.marathonoil.com/
  url: https://www.marathonoil.com/
  featured: false
  categories:
    - Business
    - Marketing
  built_by: Corey Ward
  built_by_url: http://www.coreyward.me/
- title: Gene
  url: https://www.geneglobal.com/work
  main_url: https://www.geneglobal.com
  description: >
    We’re an experience design agency, focused on the future of health
  categories:
    - Agency
    - Technology
    - Healthcare
    - Consulting
    - User Experience
  featured: false
- title: medignition – healthcare innovations
  url: https://medignition.com/
  main_url: https://medignition.com/
  description: >
    medignition builds digital innovations in healthcare.
  categories:
    - Healthcare
    - Education
    - Technology
    - Design
    - Business
    - Portfolio
    - Entrepreneurship
    - Agency
  built_by: medignition
  built_by_url: https://medignition.com/
- title: Dynobase
  url: https://dynobase.dev/
  main_url: https://dynobase.dev/
  description: >
    Professional GUI Client for DynamoDB.
  categories:
    - Data
    - Programming
    - Web Development
  built_by: Rafal Wilinski
  built_by_url: https://rwilinski.me/
  featured: false
- title: Vaktija.eu
  url: https://vaktija.eu
  main_url: https://vaktija.eu
  description: >
    Vaktija.eu gives information about prayer times in germany. (Built with GatsbyJS. Fast in every way that matters.)
  categories:
    - App
    - Community
    - Nonprofit
    - SEO
    - Web Development
  built_by: Rašid Redžić
  built_by_url: https://rasidre.com/
  featured: false
- title: Creative code daily
  main_url: https://www.bobylito.dev/
  url: https://www.bobylito.dev/
  source_url: https://github.com/bobylito/sketches
  description: >
    Creative code daily (CCD) is a personal project for which I build a new animation made out of code every day.
  categories:
    - Blog
    - Programming
    - Gallery
    - Portfolio
  built_by: Alexandre Valsamou-Stanislawski
  built_by_url: https://www.noima.xyz
- title: Messi vs Ronaldo
  description: >
    The biggest debate in football - but who is the best, Messi or Ronaldo? This website provides all the goals and stats to help you reach your own conclusion.
  main_url: https://www.messivsronaldo.app/
  url: https://www.messivsronaldo.app/
  categories:
    - Sports
    - Data
    - App
  built_by: Stephen Greig
  built_by_url: http://ste.digital/
- title: Em Em Recipes
  url: https://ememrecipes.com
  main_url: https://ememrecipes.com
  description: >
    Finally, a recipe website that gets straight to the point.
  categories:
    - Blog
    - Food
  built_by: Matthew Mesa
  built_by_url: https://matthewmesa.com
- title: Yuuniworks Portfolio / Blog
  main_url: https://www.yuuniworks.com/
  url: https://www.yuuniworks.com/
  source_url: https://github.com/junkboy0315/gatsby-portfolio-blog
  featured: false
  categories:
    - Portfolio
    - Web Development
    - Blog
- title: Jun Chen Portfolio
  url: https://www.junchenjun.me
  main_url: https://www.junchenjun.me
  source_url: https://github.com/junchenjun/junchenjun.me
  description: >
    Get to know Jun.
  categories:
    - Portfolio
    - Blog
    - Web Development
  built_by: Jun Chen
  built_by_url: https://www.junchenjun.me
- title: Xavier Mirabelli-Montan
  url: https://xavie.mirmon.co.uk
  main_url: https://xavie.mirmon.co.uk
  source_url: https://github.com/xaviemirmon/xavier-developer-site
  description: >
    The developer portfolio and blog for Xavier Mirabelli-Montan.  Built using TinaCMS Grande hosted on Gatsby Cloud.
  categories:
    - Blog
    - Portfolio
    - Programming
  featured: false
- title: MPG Calculator
  url: https://www.mpg-calculator.co.uk
  main_url: https://www.mpg-calculator.co.uk
  description: >
    A website which allows you to calculate the MPG of your vehicle.
  categories:
    - SEO
    - Accessibility
    - Blog
  built_by: PJ
  built_by_url: https://pjsachdev.me
- title: Softblues
  main_url: https://softblues.io
  url: https://softblues.io
  description: >
    We optimize your project costs and deliver outstanding results by applying relevant technology. Plus, we create our own effective products for businesses and developers all over the world.
  categories:
    - WordPress
    - Portfolio
    - Agency
  built_by: Softblues
  built_by_url: https://softblues.io
- title: Clipchamp
  main_url: https://clipchamp.com/
  url: https://clipchamp.com/en/
  description: >
    Clipchamp is an online video editor, compressor, and converter. The Clipchamp website and blog are powered by Gatsby, Contentful, and Smartling.
  categories:
    - App
    - Blog
    - Landing Page
    - Marketing
    - Video
  featured: false
- title: Mob HQ
  main_url: https://hq.yt-mob.com/
  url: https://hq.yt-mob.com/
  description: >
    Mob HQ is the Headquarters for the World Cup winning Downhill Mountain Bike Race Team, and also a full-time Ride Center for YT bikes.
  categories:
    - Sports
    - Travel
  built_by: Built by Rebels Ltd.
  built_by_url: https://builtbyrebels.com/
  featured: false
- title: OCIUS
  url: https://www.ocius.com.au/
  main_url: https://www.ocius.com.au/
  source_url: https://github.com/ocius/website
  description: >
    Ocius Technology Ltd (formerly Solar Sailor Holdings Ltd) is an Australian public unlisted company with Research and Development facilities at the University of NSW.
  categories:
    - Business
    - Technology
    - Science
  built_by: Sergey Monin
  built_by_url: https://build-in-saratov.com/
- title: Kosmos & Kaos
  main_url: https://www.kosmosogkaos.is/
  url: https://www.kosmosogkaos.is/
  description: >
    A carefully designed user experience is good business.
  categories:
    - Design
    - Consulting
    - Agency
    - Web Development
    - JavaScript
  built_by: Kosmos & Kaos
  built_by_url: https://www.kosmosogkaos.is/
  featured: false
- title: Design Portfolio of Richard Bruskowski
  main_url: https://bruskowski.design/
  url: https://bruskowski.design/
  description: >
    My freelance design portfolio: Visual design, digital products, interactive prototypes, design systems, brand design. Uses MDX, Styled Components, Framer Motion. Started with Gatsby Starter Emilia by LekoArts.
  categories:
    - Design
    - Portfolio
    - User Experience
    - Freelance
    - Photography
  built_by: Richard Bruskowski
  built_by_url: https://github.com/richardbruskowski
- title: Kelvin DeCosta's Website
  url: https://kelvindecosta.com
  main_url: https://kelvindecosta.com
  categories:
    - Blog
    - Portfolio
  built_by: Kelvin DeCosta
  built_by_url: https://github.com/kelvindecosta
  featured: false
- title: Coronavirus (COVID-19) Tracker
  url: https://coronavirus.traction.one/
  main_url: https://coronavirus.traction.one/
  description: >
    This application shows the near real-time status based on data from JHU CSSE.
  categories:
    - Data
    - Directory
  built_by: Sankarsan Kampa
  built_by_url: https://traction.one
  featured: false
- title: Coronavirus COVID-19 Statistics Worldwide
  url: https://maxmaxinechen.github.io/COVID19-Worldwide-Stats/
  main_url: https://maxmaxinechen.github.io/COVID19-Worldwide-Stats/
  source_url: https://github.com/maxMaxineChen/COVID19-Worldwide-Stats
  description: >
    A Coronavirus COVID-19 global data statistics application built by Gatsby + Material UI + Recharts
  categories:
    - Data
    - Open Source
  built_by: Maxine Chen
  built_by_url: https://github.com/maxMaxineChen
  featured: false
- title: Folding@Home Stats
  url: https://folding.traction.one/team?id=246252
  main_url: https://folding.traction.one
  description: >
    Folding@Home Stats Report for Teams.
  categories:
    - Data
    - Science
    - Directory
  built_by: Sankarsan Kampa
  built_by_url: https://traction.one
  featured: false
- title: COVID-19 Tracking and Projections
  url: https://flattenthecurve.co.nz/
  main_url: https://flattenthecurve.co.nz/
  source_url: https://github.com/carlaiau/flatten-the-curve
  description: >
    Allowing non technical users to compare their country with other situations around the world. We present configurable cumulative graph curves. We compare your countries current status with other countries who have already been at your level and show you where they’ve ended up. Data via JHU. Further functionality added daily.
  categories:
    - Data
    - Open Source
  built_by: Carl Aiau
  built_by_url: https://github.com/carlaiau
  featured: false
- title: Takeout Tracker
  main_url: https://www.takeouttracker.com/
  url: https://www.takeouttracker.com/
  featured: false
  categories:
    - Data
    - Open Source
    - Food
    - Directory
    - Nonprofit
  built_by: Corey Ward
  built_by_url: http://www.coreyward.me/
- title: Illustration Hunt
  main_url: https://illustrationhunt.com/
  url: https://illustrationhunt.com/
  featured: false
  categories:
    - Data
    - Design
    - Entertainment
    - Productivity
    - User Experience
    - Programming
    - Gallery
    - Human Resources
    - Library
  built_by: Gilbish Kosma
  built_by_url: https://www.gil20.me/
- title: Monolit
  url: https://monolit.hr
  main_url: https://monolit.hr
  description: >
    Standard business website with sliders and contact form.
  categories:
    - Business
  built_by: Devnet
  built_by_url: https://devnet.hr
  featured: false
- title: Andrew Zeller
  main_url: https://zeller.io
  source_url: https://github.com/ajzeller/zellerio_gatsby
  url: https://zeller.io
  featured: false
  categories:
    - Portfolio
    - Blog
    - Web Development
  built_by: Andrew Zeller
  built_by_url: https://zeller.io
- title: Crushing WFH
  url: https://crushingwfh.com/
  main_url: https://crushingwfh.com/
  source_url: https://github.com/tiagofsanchez/wfh-tools
  description: >
    A directory of tools to help anyone to work from home in a productive manner
  categories:
    - Directory
    - Open Source
  built_by: Tiago Sanchez
  built_by_url: https://www.tiagofsanchez.com/
  featured: false
- title: Martin Container
  main_url: https://www.container.com/
  url: https://www.container.com/
  featured: false
  categories:
    - Business
  built_by: Vincit California
  built_by_url: https://www.vincit.com/
- title: Urban Armor Gear
  main_url: https://www.urbanarmorgear.com/
  url: https://www.urbanarmorgear.com/
  featured: false
  categories:
    - E-commerce
  built_by: Vincit California
  built_by_url: https://www.vincit.com/
- title: Jason Zheng's Portfolio
  main_url: https://jasonzy.com
  url: https://jasonzy.com
  source_url: https://github.com/bilafish/portfolio-site
  description: >
    Hey there, I'm Jason! I'm a front-end web developer from the sunny island
    of Singapore. This is my first Gatsby site developed using Gatsby and
    Netlify CMS. Feel free to get in touch if you're interested to collaborate
    or engage me on any projects. If you just want to say hello, that's cool
    too.
  featured: false
  categories:
    - Portfolio
    - Web Development
  built_by: Jason Zheng
  built_by_url: https://github.com/bilafish
- title: Fluiditype
  url: https://www.fluiditype.com/
  main_url: https://www.fluiditype.com/
  description: >
    Fluditype is small CSS library focusing on pure typographic fluidity. Recommend to be used for blogs, portfolios, documentation & and simplistic text websites.
  categories:
    - Open Source
    - Design
  built_by: Boris Kirov
  built_by_url: https://www.boriskirov.com
  featured: false
- title: Bonsaiilabs
  main_url: https://bonsaiilabs.com/
  url: https://bonsaiilabs.com/
  description: >
    We are a team of two, creating software for startups and enabling learners with our visualize, break, and solve approach.
  featured: false
  categories:
    - Education
    - Consulting
  built_by: Bonsaiilabs Team
  built_by_url: https://bonsaiilabs.com/team
- title: Tyson
  main_url: https://www.tyson.com
  url: https://www.tyson.com
  featured: false
  categories:
    - Food
    - Marketing
  built_by: Tyson Foods, Inc.
- title: Hillshire Farm
  main_url: https://www.hillshirefarm.com
  url: https://www.hillshirefarm.com
  featured: false
  categories:
    - Food
    - Marketing
  built_by: Tyson Foods, Inc.
- title: Hillshire Snacking
  main_url: https://www.hillshiresnacking.com
  url: https://www.hillshiresnacking.com
  featured: false
  categories:
    - Food
    - Marketing
  built_by: Tyson Foods, Inc.
- title: Jimmy Dean
  main_url: https://www.jimmydean.com
  url: https://www.jimmydean.com
  featured: false
  categories:
    - Food
    - Marketing
  built_by: Tyson Foods, Inc.
- title: Aidells
  main_url: https://www.aidells.com
  url: https://www.aidells.com
  featured: false
  categories:
    - Food
    - Marketing
  built_by: Tyson Foods, Inc.
- title: State Fair
  main_url: https://www.corndogs.com
  url: https://www.corndogs.com
  featured: false
  categories:
    - Food
    - Marketing
  built_by: Tyson Foods, Inc.
- title: Nudges
  main_url: https://www.nudgesdogtreats.com
  url: https://www.nudgesdogtreats.com
  featured: false
  categories:
    - Food
    - Marketing
  built_by: Tyson Foods, Inc.
- title: Tyson Ingredient Solutions
  main_url: https://www.tysoningredientsolutions.com
  url: https://www.tysoningredientsolutions.com
  featured: false
  categories:
    - Food
    - Marketing
  built_by: Tyson Foods, Inc.
- title: Wright Brand
  main_url: https://www.wrightbrand.com
  url: https://www.wrightbrand.com
  featured: false
  categories:
    - Food
    - Marketing
  built_by: Tyson Foods, Inc.
- title: TSUKUTTEMITA LAB
  main_url: https://create.kayac.com/
  url: https://create.kayac.com/
  description: KAYAC private works
  featured: false
  categories:
    - Portfolio
    - Technology
    - Entertainment
  built_by: KAYAC inc.
- title: Brad Garropy
  url: https://bradgarropy.com
  main_url: https://bradgarropy.com
  source_url: https://github.com/bradgarropy/bradgarropy.com
  categories:
    - Blog
    - Education
    - Entertainment
    - JavaScript
    - Open Source
    - Portfolio
    - Programming
    - SEO
    - Technology
    - Web Development
  built_by: Brad Garropy
  built_by_url: https://twitter.com/bradgarropy
- title: mrkaluzny
  main_url: https://mrkaluzny.com
  url: https://mrkaluzny.com
  description: >
    Web designer and web developer specializing in providing services for SME sector.
  featured: false
  categories:
    - Web Development
    - Programming
    - Business
    - Portfolio
    - Freelance
  built_by: Wojciech Kaluzny
- title: The COVID Tracking Project
  url: https://covidtracking.com/
  main_url: https://covidtracking.com/
  source_url: https://github.com/COVID19Tracking/website
  description: >
    The COVID Tracking Project collects and publishes the most complete testing data available for US states and territories.
  categories:
    - Media
    - Healthcare
  built_by: The COVID Tracking Project Web Team
  built_by_url: https://github.com/COVID19Tracking/website/graphs/contributors
- title: The Gauntlet Coverage of COVID-19 in Canada
  url: https://covid19.thegauntlet.ca
  main_url: https://covid19.thegauntlet.ca
  description: >
    Tracking The Spread of Coronavirus in Canada
  categories:
    - Media
    - Education
  built_by: Masoud Karimi
  built_by_url: https://github.com/masoudkarimif
- title: Zestard Technologies
  main_url: https://www.zestard.com
  url: https://www.zestard.com
  description: >
    Zestard Technologies is an eCommerce Specialist company focusing on Magento & Shopify as a core expertise.
  categories:
    - Web Development
    - WordPress
    - Technology
    - Agency
    - E-commerce
  built_by: Zestard Technologies
  built_by_url: https://www.zestard.com
- title: Kostas Vrouvas
  main_url: https://kosvrouvas.com
  url: https://kosvrouvas.com
  featured: false
  categories:
    - Blog
    - Portfolio
  built_by: Kostas Vrouvas
- title: Hanare Cafe in Toshijima, Toba, Japan
  main_url: https://hanarecafe.com
  url: https://hanarecafe.com
  source_url: https://github.com/mnishiguchi/hanarecafe-gatsby
  description: >
    A website for a cafe/bakery located in Toshijima, a beautiful sightseeing spot just a 20-minutes ferry ride from downtown Toba, Japan.
  categories:
    - Food
    - Travel
  built_by: Masatoshi Nishiguchi
  built_by_url: https://mnishiguchi.com
  featured: false
- title: WhileNext
  url: https://whilenext.com
  main_url: https://whilenext.com
  description: >
    A Blog on Software Development
  categories:
    - Blog
    - Learning
    - Programming
    - Web Development
  built_by: Masoud Karimi
  built_by_url: https://github.com/masoudkarimif
- title: Jamify.me
  description: >
    We build websites & PWAs with JAMstack. Delivering faster, more secure web.
  main_url: https://jamify.me
  url: https://jamify.me
  categories:
    - Agency
    - Web Development
  featured: false
- title: The Cares Family
  main_url: https://thecaresfamily.org.uk/home
  url: https://thecaresfamily.org.uk/home
  description: >
    The Cares Family helps people find connection and community in a disconnected age. They relaunched their website in Gatsby during the COVID-19 outbreak of 2020 to help connect neighbours.
  categories:
    - Nonprofit
    - Blog
    - Community
  built_by: Mutual
  built_by_url: https://www.madebymutual.com
- title: "Due to COVID-19: Documenting the Signs of the Pandemic"
  url: https://duetocovid19.com
  main_url: https://duetocovid19.com
  description: >
    A project to document all the signs that have gone up on the storefronts of our cities in response to the coronavirus pandemic.
  categories:
    - Photography
    - Community
  built_by: Andrew Louis
  built_by_url: https://hyfen.net
  featured: false
<<<<<<< HEAD
- title: Interficie Internet Services
  main_url: https://www.interficie.com
  url: https://www.interficie.com/our-work/
  description: >
    Located in Barcelona, we develop innovative websites, ecommerce solutions and software platforms for global brands, startups and organizations.
  categories:
    - E-commerce
    - Web Development
    - Consulting
    - JavaScript
    - Agency
    - Business
  built_by: Interficie Internet Services
  built_by_url: https://github.com/InterficieIS
=======
- title: SofaScore Corporate
  url: https://corporate.sofascore.com
  main_url: https://corporate.sofascore.com
  description: >
    SofaScore is a leading provider of advanced sports insights and content with global coverage of 20+ sports.
  categories:
    - App
    - Data
    - Sports
    - Technology
  built_by: SofaScore
  built_by_url: https://www.sofascore.com
>>>>>>> c29c6ee7
  featured: false<|MERGE_RESOLUTION|>--- conflicted
+++ resolved
@@ -10436,7 +10436,6 @@
   built_by: Andrew Louis
   built_by_url: https://hyfen.net
   featured: false
-<<<<<<< HEAD
 - title: Interficie Internet Services
   main_url: https://www.interficie.com
   url: https://www.interficie.com/our-work/
@@ -10451,7 +10450,6 @@
     - Business
   built_by: Interficie Internet Services
   built_by_url: https://github.com/InterficieIS
-=======
 - title: SofaScore Corporate
   url: https://corporate.sofascore.com
   main_url: https://corporate.sofascore.com
@@ -10464,5 +10462,4 @@
     - Technology
   built_by: SofaScore
   built_by_url: https://www.sofascore.com
->>>>>>> c29c6ee7
   featured: false