--- conflicted
+++ resolved
@@ -6253,7 +6253,6 @@
   built_by: Adriaan Janse van Rensburg
   built_by_url: https://github.com/HurricaneInteractive/
   featured: false
-<<<<<<< HEAD
 - title: The Edit Suite
   main_url: https://www.theeditsuite.com.au/
   url: https://www.theeditsuite.com.au/
@@ -6268,7 +6267,6 @@
   built_by: Thrive Team - Gold Coast
   built_by_url: https://thriveweb.com.au/
   featured: false
-=======
 - title: CarineRoitfeld
   main_url: https://www.carineroitfeld.com/
   url: https://www.carineroitfeld.com/
@@ -6278,5 +6276,4 @@
     - eCommerce
     - Beauty
   built_by: Ask Phill
-  built_by_url: https://askphill.com
->>>>>>> 1e03ac44
+  built_by_url: https://askphill.com