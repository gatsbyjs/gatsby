--- conflicted
+++ resolved
@@ -4929,19 +4929,6 @@
   built_by: bejamas
   built_by_url: https://bejamas.io/
   featured: false
-<<<<<<< HEAD
-- title: Headless.page
-  main_url: https://headless.page/
-  url: https://headless.page/
-  description: >
-    Headless.page is a directory of eCommerce sites featuring headless architecture, PWA features and / or the latest JavaScript technology.
-  categories:
-    - Directory
-    - eCommerce
-  built_by: Pilon
-  built_by_url: https://pilon.io/
-  featured: false  
-=======
 - title: Jean Regisser's Portfolio
   main_url: "https://jeanregisser.com/"
   url: "https://jeanregisser.com/"
@@ -4999,4 +4986,14 @@
   categories:
     - Marketing
     - Chaos Engineering
->>>>>>> ee02bca7
+- title: Headless.page
+  main_url: https://headless.page/
+  url: https://headless.page/
+  description: >
+    Headless.page is a directory of eCommerce sites featuring headless architecture, PWA features and / or the latest JavaScript technology.
+  categories:
+    - Directory
+    - eCommerce
+  built_by: Pilon
+  built_by_url: https://pilon.io/
+  featured: false