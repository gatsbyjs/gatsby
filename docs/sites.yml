--- conflicted
+++ resolved
@@ -10363,7 +10363,6 @@
     - Agency
     - Web Development
   featured: false
-<<<<<<< HEAD
 - title: The Cares Family
   main_url: https://thecaresfamily.org.uk/home
   url: https://thecaresfamily.org.uk/home
@@ -10375,7 +10374,6 @@
     - Community
   built_by: Mutual
   built_by_url: https://www.madebymutual.com
-=======
 - title: "Due to COVID-19: Documenting the Signs of the Pandemic"
   url: https://duetocovid19.com
   main_url: https://duetocovid19.com
@@ -10386,5 +10384,4 @@
     - Community
   built_by: Andrew Louis
   built_by_url: https://hyfen.net
->>>>>>> 41f1cc5e
   featured: false