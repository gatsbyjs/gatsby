- title: ReactJS
  main_url: "https://reactjs.org/"
  url: "https://reactjs.org/"
  source_url: "https://github.com/reactjs/reactjs.org"
  featured: true
  categories:
    - Web Development
    - Featured
- title: Flamingo
  main_url: https://www.shopflamingo.com/
  url: https://www.shopflamingo.com/
  description: >
    Online shop for women's body care and hair removal products.
  categories:
    - eCommerce
    - Featured
  featured: true
- title: IDEO
  url: https://www.ideo.com
  main_url: https://www.ideo.com/
  description: >
    A Global design company committed to creating positive impact.
  categories:
    - Agency
    - Technology
    - Featured
    - Consulting
    - User Experience
  featured: true
- title: Airbnb Engineering & Data Science
  description: >
    Creative engineers and data scientists building a world where you can belong
    anywhere
  main_url: "https://airbnb.io/"
  url: "https://airbnb.io/"
  categories:
    - Blog
    - Gallery
    - Featured
  featured: true
- title: Impossible Foods
  main_url: "https://impossiblefoods.com/"
  url: "https://impossiblefoods.com/"
  categories:
    - Food
    - Featured
  featured: true
- title: Braun
  description: >
    Braun offers high performance hair removal and hair care products, including dryers, straighteners, shavers, and more.
  main_url: "https://ca.braun.com/en-ca"
  url: "https://ca.braun.com/en-ca"
  categories:
    - eCommerce
    - Featured
  featured: true
- title: NYC Pride 2019 | WorldPride NYC | Stonewall50
  main_url: "https://2019-worldpride-stonewall50.nycpride.org/"
  url: "https://2019-worldpride-stonewall50.nycpride.org/"
  featured: true
  description: >-
    Join us in 2019 for NYC Pride, as we welcome WorldPride and mark the 50th
    Anniversary of the Stonewall Uprising and a half-century of LGBTQ+
    liberation.
  categories:
    - Education
    - Marketing
    - Nonprofit
    - Featured
  built_by: Canvas United
  built_by_url: "https://www.canvasunited.com/"
- title: The State of European Tech
  main_url: "https://2017.stateofeuropeantech.com/"
  url: "https://2017.stateofeuropeantech.com/"
  featured: true
  categories:
    - Technology
    - Featured
  built_by: Studio Lovelock
  built_by_url: "http://www.studiolovelock.com/"
- title: Hopper
  main_url: "https://www.hopper.com/"
  url: "https://www.hopper.com/"
  built_by: Narative
  built_by_url: "https://www.narative.co/"
  featured: true
  categories:
    - Technology
    - App
    - Featured
- title: GM Capital One
  description: |
    Introducing the new online experience for your GM Rewards Credit Card
  main_url: "https://gm.capitalone.com/"
  url: "https://gm.capitalone.com/"
  categories:
    - Featured
  featured: true
- title: Theodora Warre
  main_url: "https://theodorawarre.eu"
  url: "https://theodorawarre.eu"
  description: >-
    E-commerce site for jewellery designer Theodora Warre, built using Gatsby + Shopify + Prismic + Matter.js
  categories:
    - eCommerce
    - Marketing
  built_by: Pierre Nel
  built_by_url: "https://pierre.io"
  featured: false
- title: Life Without Barriers | Foster Care
  main_url: "https://www.lwb.org.au/foster-care"
  url: "https://www.lwb.org.au/foster-care"
  featured: true
  description: >-
    We are urgently seeking foster carers all across Australia. Can you open
    your heart and your home to a child in need? There are different types of
    foster care that can suit you. We offer training and 24/7 support.
  categories:
    - Nonprofit
    - Education
    - Documentation
    - Marketing
    - Featured
  built_by: LWB Digital Team
  built_by_url: "https://twitter.com/LWBAustralia"
- title: Figma
  main_url: "https://www.figma.com/"
  url: "https://www.figma.com/"
  featured: true
  categories:
    - Marketing
    - Design
    - Featured
  built_by: Corey Ward
  built_by_url: "http://www.coreyward.me/"
- title: Bejamas - JAM Experts for hire
  main_url: "https://bejamas.io/"
  url: "https://bejamas.io/"
  featured: true
  description: >-
    We help agencies and companies with JAMStack tools. This includes web
    development using Static Site Generators, Headless CMS, CI / CD and CDN
    setup.
  categories:
    - Technology
    - Web Development
    - Agency
    - Marketing
    - Featured
  built_by: Bejamas
  built_by_url: "https://bejamas.io/"
- title: The State of JavaScript
  description: >
    Data from over 20,000 developers, asking them questions on topics ranging
    from frontend frameworks and state management, to build tools and testing
    libraries.
  main_url: "https://stateofjs.com/"
  url: "https://stateofjs.com/"
  source_url: "https://github.com/StateOfJS/StateOfJS"
  categories:
    - Data
    - JavaScript
    - Featured
  built_by: StateOfJS
  built_by_url: "https://github.com/StateOfJS/StateOfJS/graphs/contributors"
  featured: true
- title: DesignSystems.com
  main_url: "https://www.designsystems.com/"
  url: "https://www.designsystems.com/"
  description: |
    A resource for learning, creating and evangelizing design systems.
  categories:
    - Design
    - Blog
    - Technology
    - Featured
  built_by: Corey Ward
  built_by_url: "http://www.coreyward.me/"
  featured: true
- title: Timely
  main_url: "https://timelyapp.com/"
  url: "https://timelyapp.com/"
  description: |
    Fully automatic time tracking. For those who trade in time.
  categories:
    - Productivity
    - Featured
  built_by: Timm Stokke
  built_by_url: "https://timm.stokke.me"
  featured: true
- title: Snap Kit
  main_url: "https://kit.snapchat.com/"
  url: "https://kit.snapchat.com/"
  description: >
    Snap Kit lets developers integrate some of Snapchat’s best features across
    platforms.
  categories:
    - Technology
    - Documentation
    - Featured
  featured: true
- title: SendGrid
  main_url: "https://sendgrid.com/docs/"
  url: "https://sendgrid.com/docs/"
  description: >
    SendGrid delivers your transactional and marketing emails through the
    world's largest cloud-based email delivery platform.
  categories:
    - API
    - Technology
    - Documentation
    - Featured
  featured: true
- title: Kirsten Noelle
  main_url: "https://www.kirstennoelle.com/"
  url: "https://www.kirstennoelle.com/"
  featured: true
  description: >
    Digital portfolio for San Francisco Bay Area photographer Kirsten Noelle Wiemer.
  categories:
    - Photography
    - Portfolio
    - Featured
  built_by: Ryan Wiemer
  built_by_url: "https://www.ryanwiemer.com/"
- title: Cajun Bowfishing
  main_url: "https://cajunbowfishing.com/"
  url: "https://cajunbowfishing.com/"
  featured: false
  categories:
    - eCommerce
    - Sports
  built_by: Escalade Sports
  built_by_url: "https://www.escaladesports.com/"
- title: NEON
  main_url: "http://neonrated.com/"
  url: "http://neonrated.com/"
  featured: false
  categories:
    - Gallery
- title: GraphCMS
  main_url: "https://graphcms.com/"
  url: "https://graphcms.com/"
  featured: false
  categories:
    - Marketing
    - Technology
- title: Bottender Docs
  main_url: "https://bottender.js.org/"
  url: "https://bottender.js.org/"
  source_url: "https://github.com/bottenderjs/bottenderjs.github.io"
  featured: false
  categories:
    - Documentation
    - Web Development
    - Open Source
- title: Ghost Documentation
  main_url: https://docs.ghost.org/
  url: https://docs.ghost.org/
  source_url: "https://github.com/tryghost/docs"
  featured: false
  description: >-
    Ghost is an open source, professional publishing platform built on a modern Node.js technology stack — designed for teams who need power, flexibility and performance.
  categories:
    - Technology
    - Documentation
    - Open Source
  built_by: Ghost Foundation
  built_by_url: https://ghost.org/
- title: Nike - Just Do It
  main_url: "https://justdoit.nike.com/"
  url: "https://justdoit.nike.com/"
  featured: true
  categories:
    - eCommerce
    - Featured
- title: AirBnB Cereal
  main_url: "https://airbnb.design/cereal"
  url: "https://airbnb.design/cereal"
  featured: false
  categories:
    - Marketing
    - Design
- title: Cardiogram
  main_url: "https://cardiogr.am/"
  url: "https://cardiogr.am/"
  featured: false
  categories:
    - Marketing
    - Technology
- title: Hack Club
  main_url: "https://hackclub.com/"
  url: "https://hackclub.com/"
  source_url: "https://github.com/hackclub/site"
  featured: false
  categories:
    - Education
    - Web Development
- title: Matthias Jordan Portfolio
  main_url: "https://iammatthias.com/"
  url: "https://iammatthias.com/"
  source_url: "https://github.com/iammatthias/.com"
  description: >-
    Photography portfolio of content creator and digital marketer Matthias Jordan
  built_by: Matthias Jordan
  built_by_url: https://github.com/iammatthias
  featured: false
  categories:
    - Photography
    - Portfolio
    - Blog
    - Gallery
- title: Investment Calculator
  main_url: "https://investmentcalculator.io/"
  url: "https://investmentcalculator.io/"
  featured: false
  categories:
    - Education
    - Finance
- title: CSS Grid Playground by MozillaDev
  main_url: "https://mozilladevelopers.github.io/playground/"
  url: "https://mozilladevelopers.github.io/playground/"
  source_url: "https://github.com/MozillaDevelopers/playground"
  featured: false
  categories:
    - Education
    - Web Development
- title: Piotr Fedorczyk Portfolio
  built_by: Piotr Fedorczyk
  built_by_url: "https://piotrf.pl"
  categories:
    - Portfolio
    - Web Development
  description: >-
    Portfolio of Piotr Fedorczyk, a digital product designer and full-stack developer specializing in shaping, designing and building news and tools for news.
  featured: false
  main_url: "https://piotrf.pl/"
  url: "https://piotrf.pl/"
- title: unrealcpp
  main_url: "https://unrealcpp.com/"
  url: "https://unrealcpp.com/"
  source_url: "https://github.com/Harrison1/unrealcpp-com"
  featured: false
  categories:
    - Blog
    - Web Development
- title: Andy Slezak
  main_url: "https://www.aslezak.com/"
  url: "https://www.aslezak.com/"
  source_url: "https://github.com/amslezak"
  featured: false
  categories:
    - Web Development
    - Portfolio
- title: Deliveroo.Design
  main_url: "https://www.deliveroo.design/"
  url: "https://www.deliveroo.design/"
  featured: false
  categories:
    - Food
    - Marketing
- title: Dona Rita
  main_url: "https://www.donarita.co.uk/"
  url: "https://www.donarita.co.uk/"
  source_url: "https://github.com/peduarte/dona-rita-website"
  featured: false
  categories:
    - Food
    - Marketing
- title: Fröhlich ∧ Frei
  main_url: "https://www.froehlichundfrei.de/"
  url: "https://www.froehlichundfrei.de/"
  featured: false
  categories:
    - Web Development
    - Blog
    - Open Source
- title: How to GraphQL
  main_url: "https://www.howtographql.com/"
  url: "https://www.howtographql.com/"
  source_url: "https://github.com/howtographql/howtographql"
  featured: false
  categories:
    - Documentation
    - Web Development
    - Open Source
- title: OnCallogy
  main_url: "https://www.oncallogy.com/"
  url: "https://www.oncallogy.com/"
  featured: false
  categories:
    - Marketing
    - Healthcare
- title: Ryan Wiemer's Portfolio
  main_url: "https://www.ryanwiemer.com/"
  url: "https://www.ryanwiemer.com/knw-photography/"
  source_url: "https://github.com/ryanwiemer/rw"
  featured: false
  description: >
    Digital portfolio for Oakland, CA based account manager Ryan Wiemer.
  categories:
    - Portfolio
    - Web Development
    - Design
  built_by: Ryan Wiemer
  built_by_url: "https://www.ryanwiemer.com/"
- title: Ventura Digitalagentur Köln
  main_url: "https://www.ventura-digital.de/"
  url: "https://www.ventura-digital.de/"
  featured: false
  built_by: Ventura Digitalagentur
  categories:
    - Agency
    - Marketing
    - Featured
- title: Azer Koçulu
  main_url: "https://kodfabrik.com/"
  url: "https://kodfabrik.com/photography/"
  featured: false
  categories:
    - Portfolio
    - Photography
    - Web Development
- title: Damir.io
  main_url: "http://damir.io/"
  url: "http://damir.io/"
  source_url: "https://github.com/dvzrd/gatsby-sfiction"
  featured: false
  categories:
    - Blog
- title: Digital Psychology
  main_url: "http://digitalpsychology.io/"
  url: "http://digitalpsychology.io/"
  source_url: "https://github.com/danistefanovic/digitalpsychology.io"
  featured: false
  categories:
    - Education
    - Library
- title: Théâtres Parisiens
  main_url: "http://theatres-parisiens.fr/"
  url: "http://theatres-parisiens.fr/"
  source_url: "https://github.com/phacks/theatres-parisiens"
  featured: false
  categories:
    - Education
    - Entertainment
# - title: William Owen UK Portfolio / Blog
#   main_url: "http://william-owen.co.uk/"
#   url: "http://william-owen.co.uk/"
#   featured: false
#   description: >-
#     Over 20 years experience delivering customer-facing websites, internet-based
#     solutions and creative visual design for a wide range of companies and
#     organisations.
#   categories:
#     - Portfolio
#     - Blog
#   built_by: William Owen
#   built_by_url: "https://twitter.com/twilowen"
- title: A4 纸网
  main_url: "http://www.a4z.cn/"
  url: "http://www.a4z.cn/price"
  source_url: "https://github.com/hiooyUI/hiooyui.github.io"
  featured: false
  categories:
    - eCommerce
- title: Steve Meredith's Portfolio
  main_url: "http://www.stevemeredith.com/"
  url: "http://www.stevemeredith.com/"
  featured: false
  categories:
    - Portfolio
- title: API Platform
  main_url: "https://api-platform.com/"
  url: "https://api-platform.com/"
  source_url: "https://github.com/api-platform/website"
  featured: false
  categories:
    - Documentation
    - Web Development
    - Open Source
    - Library
- title: Artivest
  main_url: "https://artivest.co/"
  url: "https://artivest.co/what-we-do/for-advisors-and-investors/"
  featured: false
  categories:
    - Marketing
    - Blog
    - Documentation
    - Finance
- title: The Audacious Project
  main_url: "https://audaciousproject.org/"
  url: "https://audaciousproject.org/"
  featured: false
  categories:
    - Nonprofit
- title: Dustin Schau's Blog
  main_url: "https://blog.dustinschau.com/"
  url: "https://blog.dustinschau.com/"
  source_url: "https://github.com/dschau/blog"
  featured: false
  categories:
    - Blog
    - Web Development
- title: iContract Blog
  main_url: "https://blog.icontract.co.uk/"
  url: "http://blog.icontract.co.uk/"
  featured: false
  categories:
    - Blog
- title: BRIIM
  main_url: "https://bri.im/"
  url: "https://bri.im/"
  featured: false
  description: >-
    BRIIM is a movement to enable JavaScript enthusiasts and web developers in
    machine learning. Learn about artificial intelligence and data science, two
    fields which are governed by machine learning, in JavaScript. Take it right
    to your browser with WebGL.
  categories:
    - Education
    - Web Development
    - Technology
- title: Calpa's Blog
  main_url: "https://calpa.me/"
  url: "https://calpa.me/"
  source_url: "https://github.com/calpa/blog"
  featured: false
  categories:
    - Blog
    - Web Development
- title: Code Bushi
  main_url: "https://codebushi.com/"
  url: "https://codebushi.com/"
  featured: false
  description: >-
    Web development resources, trends, & techniques to elevate your coding
    journey.
  categories:
    - Web Development
    - Open Source
    - Blog
  built_by: Hunter Chang
  built_by_url: "https://hunterchang.com/"
- title: Daniel Hollcraft
  main_url: "https://danielhollcraft.com/"
  url: "https://danielhollcraft.com/"
  source_url: "https://github.com/danielbh/danielhollcraft.com"
  featured: false
  categories:
    - Web Development
    - Blog
    - Portfolio
- title: Darren Britton's Portfolio
  main_url: "https://darrenbritton.com/"
  url: "https://darrenbritton.com/"
  source_url: "https://github.com/darrenbritton/darrenbritton.github.io"
  featured: false
  categories:
    - Web Development
    - Portfolio
- title: Dave Lindberg Marketing & Design
  url: "https://davelindberg.com/"
  main_url: "https://davelindberg.com/"
  source_url: "https://github.com/Dave-Lindberg/dl-gatsby"
  featured: false
  description: >-
    My work revolves around solving problems for people in business, using
    integrated design and marketing strategies to improve sales, increase brand
    engagement, generate leads and achieve goals.
  categories:
    - Design
    - Marketing
    - Portfolio
- title: Dalbinaco's Website
  main_url: "https://dlbn.co/en/"
  url: "https://dlbn.co/en/"
  source_url: "https://github.com/dalbinaco/dlbn.co"
  featured: false
  categories:
    - Portfolio
    - Web Development
- title: mParticle's Documentation
  main_url: "https://docs.mparticle.com/"
  url: "https://docs.mparticle.com/"
  featured: false
  categories:
    - Web Development
    - Documentation
- title: Doopoll
  main_url: "https://doopoll.co/"
  url: "https://doopoll.co/"
  featured: false
  categories:
    - Marketing
    - Technology
- title: ERC dEX
  main_url: "https://ercdex.com/"
  url: "https://ercdex.com/aqueduct"
  featured: false
  categories:
    - Marketing
- title: Fabian Schultz' Portfolio
  main_url: "https://fabianschultz.com/"
  url: "https://fabianschultz.com/"
  source_url: "https://github.com/fabe/site"
  featured: false
  description: >-
    Hello, I’m Fabian — a product designer and developer based in Potsdam,
    Germany. I’ve been working both as a product designer and frontend developer
    for over 5 years now. I particularly enjoy working with companies that try
    to meet broad and unique user needs.
  categories:
    - Portfolio
    - Web Development
  built_by: Fabian Schultz
  built_by_url: "https://fabianschultz.com/"
- title: CalState House Manager
  description: >
    Home service membership that offers proactive and on-demand maintenance for
    homeowners
  main_url: "https://housemanager.calstate.aaa.com/"
  url: "https://housemanager.calstate.aaa.com/"
  categories:
    - Marketing
- title: The freeCodeCamp Guide
  main_url: "https://guide.freecodecamp.org/"
  url: "https://guide.freecodecamp.org/"
  source_url: "https://github.com/freeCodeCamp/guide"
  featured: false
  categories:
    - Web Development
    - Documentation
- title: High School Hackathons
  main_url: "https://hackathons.hackclub.com/"
  url: "https://hackathons.hackclub.com/"
  source_url: "https://github.com/hackclub/hackathons"
  featured: false
  categories:
    - Education
    - Web Development
- title: Hapticmedia
  main_url: "https://hapticmedia.fr/en/"
  url: "https://hapticmedia.fr/en/"
  featured: false
  categories:
    - Agency
- title: heml.io
  main_url: "https://heml.io/"
  url: "https://heml.io/"
  source_url: "https://github.com/SparkPost/heml.io"
  featured: false
  categories:
    - Documentation
    - Web Development
    - Open Source
- title: Juliette Pretot's Portfolio
  main_url: "https://juliette.sh/"
  url: "https://juliette.sh/"
  featured: false
  categories:
    - Web Development
    - Portfolio
    - Blog
- title: Kris Hedstrom's Portfolio
  main_url: "https://k-create.com/"
  url: "https://k-create.com/portfolio/"
  source_url: "https://github.com/kristofferh/kristoffer"
  featured: false
  description: >-
    Hey. I’m Kris. I’m an interactive designer / developer. I grew up in Umeå,
    in northern Sweden, but I now live in Brooklyn, NY. I am currently enjoying
    a hybrid Art Director + Lead Product Engineer role at a small startup called
    Nomad Health. Before that, I was a Product (Engineering) Manager at Tumblr.
    Before that, I worked at agencies. Before that, I was a baby. I like to
    design things, and then I like to build those things. I occasionally take on
    freelance projects. Feel free to get in touch if you have an interesting
    project that you want to collaborate on. Or if you just want to say hello,
    that’s cool too.
  categories:
    - Portfolio
  built_by: Kris Hedstrom
  built_by_url: "https://k-create.com/"
- title: knpw.rs
  main_url: "https://knpw.rs/"
  url: "https://knpw.rs/"
  source_url: "https://github.com/knpwrs/knpw.rs"
  featured: false
  categories:
    - Blog
    - Web Development
- title: Kostas Bariotis' Blog
  main_url: "https://kostasbariotis.com/"
  url: "https://kostasbariotis.com/"
  source_url: "https://github.com/kbariotis/kostasbariotis.com"
  featured: false
  categories:
    - Blog
    - Portfolio
    - Web Development
- title: LaserTime Clinic
  main_url: "https://lasertime.ru/"
  url: "https://lasertime.ru/"
  source_url: "https://github.com/oleglegun/lasertime"
  featured: false
  categories:
    - Marketing
- title: Jason Lengstorf
  main_url: "https://lengstorf.com"
  url: "https://lengstorf.com"
  source_url: "https://github.com/jlengstorf/lengstorf.com"
  featured: false
  categories:
    - Blog
  built_by: Jason Lengstorf
  built_by_url: "https://github.com/jlengstorf"
- title: Mannequin.io
  main_url: "https://mannequin.io/"
  url: "https://mannequin.io/"
  source_url: "https://github.com/LastCallMedia/Mannequin/tree/master/site"
  featured: false
  categories:
    - Open Source
    - Web Development
    - Documentation
- title: manu.ninja
  main_url: "https://manu.ninja/"
  url: "https://manu.ninja/"
  source_url: "https://github.com/Lorti/manu.ninja"
  featured: false
  description: >-
    manu.ninja is the personal blog of Manuel Wieser, where he talks about
    frontend development, games and digital art
  categories:
    - Blog
    - Technology
    - Web Development
- title: Fabric
  main_url: "https://meetfabric.com/"
  url: "https://meetfabric.com/"
  featured: false
  categories:
    - Marketing
- title: Nexit
  main_url: "https://nexit.sk/"
  url: "https://nexit.sk/references"
  featured: false
  categories:
    - Web Development
- title: Open FDA
  description: >
    Provides APIs and raw download access to a number of high-value, high
    priority and scalable structured datasets, including adverse events, drug
    product labeling, and recall enforcement reports.
  main_url: "https://open.fda.gov/"
  url: "https://open.fda.gov/"
  source_url: "https://github.com/FDA/open.fda.gov"
  featured: false
  categories:
    - Government
    - Open Source
    - Web Development
    - API
    - Data
- title: NYC Planning Labs (New York City Department of City Planning)
  main_url: "https://planninglabs.nyc/"
  url: "https://planninglabs.nyc/about/"
  source_url: "https://github.com/NYCPlanning/"
  featured: false
  description: >-
    We work with New York City's Urban Planners to deliver impactful, modern
    technology tools.
  categories:
    - Open Source
    - Government
- title: Pravdomil
  main_url: "https://pravdomil.com/"
  url: "https://pravdomil.com/"
  source_url: "https://github.com/pravdomil/pravdomil.com"
  featured: false
  description: >-
    I’ve been working both as a product designer and frontend developer for over
    5 years now. I particularly enjoy working with companies that try to meet
    broad and unique user needs.
  categories:
    - Portfolio
- title: Preston Richey Portfolio / Blog
  main_url: "https://prestonrichey.com/"
  url: "https://prestonrichey.com/"
  source_url: "https://github.com/prichey/prestonrichey.com"
  featured: false
  categories:
    - Web Development
    - Portfolio
    - Blog
- title: Landing page of Put.io
  main_url: "https://put.io/"
  url: "https://put.io/"
  featured: false
  categories:
    - eCommerce
    - Technology
- title: The Rick and Morty API
  main_url: "https://rickandmortyapi.com/"
  url: "https://rickandmortyapi.com/"
  built_by: Axel Fuhrmann
  built_by_url: "https://axelfuhrmann.com/"
  featured: false
  categories:
    - Web Development
    - Entertainment
    - Documentation
    - Open Source
    - API
- title: Santa Compañía Creativa
  main_url: "https://santacc.es/"
  url: "https://santacc.es/"
  source_url: "https://github.com/DesarrolloWebSantaCC/santacc-web"
  featured: false
  categories:
    - Agency
- title: Sean Coker's Blog
  main_url: "https://sean.is/"
  url: "https://sean.is/"
  featured: false
  categories:
    - Blog
    - Portfolio
    - Web Development
- title: Several Levels
  main_url: "https://severallevels.io/"
  url: "https://severallevels.io/"
  source_url: "https://github.com/Harrison1/several-levels"
  featured: false
  categories:
    - Agency
    - Web Development
- title: Simply
  main_url: "https://simply.co.za/"
  url: "https://simply.co.za/"
  featured: false
  categories:
    - Marketing
- title: Storybook
  main_url: "https://storybook.js.org/"
  url: "https://storybook.js.org/"
  source_url: "https://github.com/storybooks/storybook"
  featured: false
  categories:
    - Web Development
    - Open Source
- title: Vibert Thio's Portfolio
  main_url: "https://vibertthio.com/portfolio/"
  url: "https://vibertthio.com/portfolio/projects/"
  source_url: "https://github.com/vibertthio/portfolio"
  featured: false
  categories:
    - Portfolio
    - Web Development
- title: VisitGemer
  main_url: "https://visitgemer.sk/"
  url: "https://visitgemer.sk/"
  featured: false
  categories:
    - Marketing
- title: Bricolage.io
  main_url: "https://www.bricolage.io/"
  url: "https://www.bricolage.io/"
  source_url: "https://github.com/KyleAMathews/blog"
  featured: false
  categories:
    - Blog
- title: Charles Pinnix Website
  main_url: "https://www.charlespinnix.com/"
  url: "https://www.charlespinnix.com/"
  featured: false
  description: >-
    I’m a senior frontend engineer with 8 years of experience building websites
    and web applications. I’m interested in leading creative, multidisciplinary
    engineering teams. I’m a creative technologist, merging photography, art,
    and design into engineering and visa versa. I take a pragmatic,
    product-oriented approach to development, allowing me to see the big picture
    and ensuring quality products are completed on time. I have a passion for
    modern frontend JavaScript frameworks such as React and Vue, and I have
    substantial experience on the backend with an interest in Node and
    container based deployment with Docker and AWS.
  categories:
    - Portfolio
    - Web Development
- title: Charlie Harrington's Blog
  main_url: "https://www.charlieharrington.com/"
  url: "https://www.charlieharrington.com/"
  source_url: "https://github.com/whatrocks/blog"
  featured: false
  categories:
    - Blog
    - Web Development
    - Music
- title: Gabriel Adorf's Portfolio
  main_url: "https://www.gabrieladorf.com/"
  url: "https://www.gabrieladorf.com/"
  source_url: "https://github.com/gabdorf/gabriel-adorf-portfolio"
  featured: false
  categories:
    - Portfolio
    - Web Development
- title: greglobinski.com
  main_url: "https://www.greglobinski.com/"
  url: "https://www.greglobinski.com/"
  source_url: "https://github.com/greglobinski/www.greglobinski.com"
  featured: false
  categories:
    - Portfolio
    - Web Development
- title: I am Putra
  main_url: "https://www.iamputra.com/"
  url: "https://www.iamputra.com/"
  featured: false
  categories:
    - Portfolio
    - Web Development
    - Blog
- title: In Sowerby Bridge
  main_url: "https://www.insowerbybridge.co.uk/"
  url: "https://www.insowerbybridge.co.uk/"
  featured: false
  categories:
    - Marketing
    - Government
- title: JavaScript Stuff
  main_url: "https://www.javascriptstuff.com/"
  url: "https://www.javascriptstuff.com/"
  featured: false
  categories:
    - Education
    - Web Development
    - Library
- title: Ledgy
  main_url: "https://www.ledgy.com/"
  url: "https://github.com/morloy/ledgy.com"
  featured: false
  categories:
    - Marketing
    - Finance
- title: Alec Lomas's Portfolio / Blog
  main_url: "https://www.lowmess.com/"
  url: "https://www.lowmess.com/"
  source_url: "https://github.com/lowmess/lowmess"
  featured: false
  categories:
    - Web Development
    - Blog
    - Portfolio
- title: Michele Mazzucco's Portfolio
  main_url: "https://www.michelemazzucco.it/"
  url: "https://www.michelemazzucco.it/"
  source_url: "https://github.com/michelemazzucco/michelemazzucco.it"
  featured: false
  categories:
    - Portfolio
- title: Orbit FM Podcasts
  main_url: "https://www.orbit.fm/"
  url: "https://www.orbit.fm/"
  source_url: "https://github.com/agarrharr/orbit.fm"
  featured: false
  categories:
    - Podcast
- title: Prosecco Springs
  main_url: "https://www.proseccosprings.com/"
  url: "https://www.proseccosprings.com/"
  featured: false
  categories:
    - Food
    - Blog
    - Marketing
- title: Verious
  main_url: "https://www.verious.io/"
  url: "https://www.verious.io/"
  source_url: "https://github.com/cpinnix/verious"
  featured: false
  categories:
    - Web Development
- title: Yisela
  main_url: "https://www.yisela.com/"
  url: "https://www.yisela.com/tetris-against-trauma-gaming-as-therapy/"
  featured: false
  categories:
    - Blog
- title: YouFoundRon.com
  main_url: "https://www.youfoundron.com/"
  url: "https://www.youfoundron.com/"
  source_url: "https://github.com/rongierlach/yfr-dot-com"
  featured: false
  categories:
    - Portfolio
    - Web Development
    - Blog
- title: yerevancoder
  main_url: "https://yerevancoder.com/"
  url: "https://forum.yerevancoder.com/categories"
  source_url: "https://github.com/yerevancoder/yerevancoder.github.io"
  featured: false
  categories:
    - Blog
    - Web Development
- title: Ease
  main_url: "https://www.ease.com/"
  url: "https://www.ease.com/"
  featured: false
  categories:
    - Marketing
    - Healthcare
- title: Policygenius
  main_url: "https://www.policygenius.com/"
  url: "https://www.policygenius.com/"
  featured: false
  categories:
    - Marketing
    - Healthcare
- title: Moteefe
  main_url: "http://www.moteefe.com/"
  url: "http://www.moteefe.com/"
  featured: false
  categories:
    - Marketing
    - Agency
    - Technology
- title: Athelas
  main_url: "http://www.athelas.com/"
  url: "http://www.athelas.com/"
  featured: false
  categories:
    - Marketing
    - Healthcare
- title: Pathwright
  main_url: "http://www.pathwright.com/"
  url: "http://www.pathwright.com/"
  featured: false
  categories:
    - Marketing
    - Education
- title: Lucid
  main_url: "https://www.golucid.co/"
  url: "https://www.golucid.co/"
  featured: false
  categories:
    - Marketing
    - Technology
- title: Bench
  main_url: "http://www.bench.co/"
  url: "http://www.bench.co/"
  featured: false
  categories:
    - Marketing
- title: Union Plus Credit Card
  main_url: "http://www.unionpluscard.com"
  url: "https://unionplus.capitalone.com/"
  featured: false
  categories:
    - Marketing
    - Finance
- title: Gin Lane
  main_url: "http://www.ginlane.com/"
  url: "https://www.ginlane.com/"
  featured: false
  categories:
    - Web Development
    - Agency
- title: Marmelab
  main_url: "https://marmelab.com/en/"
  url: "https://marmelab.com/en/"
  featured: false
  categories:
    - Web Development
    - Agency
- title: Dovetail
  main_url: "https://dovetailapp.com/"
  url: "https://dovetailapp.com/"
  featured: false
  categories:
    - Marketing
    - Technology
- title: Yuuniworks Portfolio / Blog
  main_url: "https://www.yuuniworks.com/"
  url: "https://www.yuuniworks.com/"
  source_url: "https://github.com/junkboy0315/yuuni-web"
  featured: false
  categories:
    - Portfolio
    - Web Development
    - Blog
- title: The Bastion Bot
  main_url: "https://bastionbot.org/"
  url: "https://bastionbot.org/"
  source_url: "https://github.com/TheBastionBot/Bastion-Website"
  description: Give awesome perks to your Discord server!
  featured: false
  categories:
    - Open Source
    - Technology
    - Documentation
    - Community
  built_by: Sankarsan Kampa
  built_by_url: "https://traction.one"
- title: Smakosh
  main_url: "https://smakosh.com/"
  url: "https://smakosh.com/"
  source_url: "https://github.com/smakosh/smakosh.com"
  featured: false
  categories:
    - Portfolio
    - Web Development
# - title: Philipp Czernitzki - Blog/Website
#   main_url: "http://philippczernitzki.me/"
#   url: "http://philippczernitzki.me/"
#   featured: false
#   categories:
#     - Portfolio
#     - Web Development
#     - Blog
- title: WebGazer
  main_url: "https://www.webgazer.io/"
  url: "https://www.webgazer.io/"
  featured: false
  categories:
    - Marketing
    - Web Development
    - Technology
- title: Joe Seifi's Blog
  main_url: "http://seifi.org/"
  url: "http://seifi.org/"
  featured: false
  categories:
    - Portfolio
    - Web Development
    - Blog
- title: LekoArts — Graphic Designer & Front-End Developer
  main_url: "https://www.lekoarts.de"
  url: "https://www.lekoarts.de"
  source_url: "https://github.com/LekoArts/portfolio"
  featured: false
  built_by: LekoArts
  built_by_url: "https://github.com/LekoArts"
  description: >-
    Hi, I'm Lennart — a self-taught and passionate graphic/web designer &
    frontend developer based in Darmstadt, Germany. I love it to realize complex
    projects in a creative manner and face new challenges. Since 6 years I do
    graphic design, my love for frontend development came up 3 years ago. I
    enjoy acquiring new skills and cementing this knowledge by writing blogposts
    and creating tutorials.
  categories:
    - Portfolio
    - Blog
    - Design
    - Web Development
    - Freelance
    - Open Source
- title: 杨二小的博客
  main_url: "https://blog.yangerxiao.com/"
  url: "https://blog.yangerxiao.com/"
  source_url: "https://github.com/zerosoul/blog.yangerxiao.com"
  featured: false
  categories:
    - Blog
    - Portfolio
- title: MOTTO x MOTTO
  main_url: "https://mottox2.com"
  url: "https://mottox2.com"
  source_url: "https://github.com/mottox2/website"
  description: Web developer / UI Designer in Tokyo Japan.
  featured: false
  categories:
    - Blog
    - Portfolio
  built_by: mottox2
  built_by_url: "https://mottox2.com"
- title: Pride of the Meadows
  main_url: "https://www.prideofthemeadows.com/"
  url: "https://www.prideofthemeadows.com/"
  featured: false
  categories:
    - eCommerce
    - Food
    - Blog
  built_by: Caldera Digital
  built_by_url: https://www.calderadigital.com/
- title: Michael Uloth
  main_url: "https://www.michaeluloth.com"
  url: "https://www.michaeluloth.com"
  featured: false
  description: Michael Uloth is a web developer, opera singer, and the creator of Up and Running Tutorials.
  categories:
    - Portfolio
    - Web Development
    - Music
  built_by: Michael Uloth
  built_by_url: "https://www.michaeluloth.com"
- title: Spacetime
  main_url: "https://www.heyspacetime.com/"
  url: "https://www.heyspacetime.com/"
  featured: false
  description: >-
    Spacetime is a Dallas-based digital experience agency specializing in web,
    app, startup, and digital experience creation.
  categories:
    - Marketing
    - Portfolio
    - Agency
  built_by: Spacetime
  built_by_url: "https://www.heyspacetime.com/"
- title: Eric Jinks
  main_url: "https://ericjinks.com/"
  url: "https://ericjinks.com/"
  featured: false
  description: "Software engineer / web developer from the Gold Coast, Australia."
  categories:
    - Portfolio
    - Blog
    - Web Development
    - Technology
  built_by: Eric Jinks
  built_by_url: "https://ericjinks.com/"
- title: GaiAma - We are wildlife
  main_url: "https://www.gaiama.org/"
  url: "https://www.gaiama.org/"
  featured: false
  description: >-
    We founded the GaiAma conservation organization to protect wildlife in Perú
    and to create an example of a permaculture neighborhood, living
    symbiotically with the forest - because reforestation is just the beginning
  categories:
    - Nonprofit
    - Marketing
    - Blog
  source_url: "https://github.com/GaiAma/gaiama.org"
  built_by: GaiAma
  built_by_url: "https://www.gaiama.org/"
- title: Healthcare Logic
  main_url: "https://www.healthcarelogic.com/"
  url: "https://www.healthcarelogic.com/"
  featured: false
  description: >-
    Revolutionary technology that empowers clinical and managerial leaders to
    collaborate with clarity.
  categories:
    - Marketing
    - Healthcare
    - Technology
  built_by: Thrive
  built_by_url: "https://thriveweb.com.au/"
- title: Papergov
  main_url: "https://papergov.com/"
  url: "https://papergov.com/"
  featured: false
  description: Manage all your government services in a single place
  categories:
    - Directory
    - Government
    - Technology
  source_url: "https://github.com/WeOpenly/localgov.fyi"
  built_by: Openly Technologies
  built_by_url: "https://papergov.com/about/"
- title: Kata.ai Documentation
  main_url: "https://docs.kata.ai/"
  url: "https://docs.kata.ai/"
  source_url: "https://github.com/kata-ai/kata-platform-docs"
  featured: false
  description: >-
    Documentation website for the Kata Platform, an all-in-one platform for
    building chatbots using AI technologies.
  categories:
    - Documentation
    - Technology
- title: goalgetters
  main_url: "https://goalgetters.space/"
  url: "https://goalgetters.space/"
  featured: false
  description: >-
    goalgetters is a source of inspiration for people who want to change their
    career. We offer articles, success stories and expert interviews on how to
    find a new passion and how to implement change.
  categories:
    - Blog
    - Education
  built_by: "Stephanie Langers (content), Adrian Wenke (development)"
  built_by_url: "https://twitter.com/AdrianWenke"
- title: Zensum
  main_url: "https://zensum.se/"
  url: "https://zensum.se/"
  featured: false
  description: >-
    Borrow money quickly and safely through Zensum. We compare Sweden's leading
    banks and credit institutions. Choose from multiple offers and lower your
    monthly cost. [Translated from Swedish]
  categories:
    - Technology
    - Finance
    - Marketing
  built_by: Bejamas
  built_by_url: "https://bejamas.io/"
- title: StatusHub - Easy to use Hosted Status Page Service
  main_url: "https://statushub.com/"
  url: "https://statushub.com/"
  featured: false
  description: >-
    Set up your very own service status page in minutes with StatusHub. Allow
    customers to subscribe to be updated automatically.
  categories:
    - Technology
    - Marketing
  built_by: Bejamas
  built_by_url: "https://bejamas.io/"
- title: Matthias Kretschmann Portfolio
  main_url: "https://matthiaskretschmann.com/"
  url: "https://matthiaskretschmann.com/"
  source_url: "https://github.com/kremalicious/portfolio"
  featured: false
  description: Portfolio of designer & developer Matthias Kretschmann.
  categories:
    - Portfolio
    - Web Development
  built_by: Matthias Kretschmann
  built_by_url: "https://matthiaskretschmann.com/"
- title: Iron Cove Solutions
  main_url: "https://ironcovesolutions.com/"
  url: "https://ironcovesolutions.com/"
  description: >-
    Iron Cove Solutions is a cloud based consulting firm. We help companies
    deliver a return on cloud usage by applying best practices
  categories:
    - Technology
    - Web Development
  built_by: Iron Cove Solutions
  built_by_url: "https://ironcovesolutions.com/"
  featured: false
- title: Moetez Chaabene Portfolio / Blog
  main_url: "https://moetez.me/"
  url: "https://moetez.me/"
  source_url: "https://github.com/moetezch/moetez.me"
  featured: false
  description: Portfolio of Moetez Chaabene
  categories:
    - Portfolio
    - Web Development
    - Blog
  built_by: Moetez Chaabene
  built_by_url: "https://twitter.com/moetezch"
- title: Nikita
  description: >-
    Automation of system deployments in Node.js for applications and
    infrastructures.
  main_url: "https://nikita.js.org/"
  url: "https://nikita.js.org/"
  source_url: "https://github.com/adaltas/node-nikita"
  categories:
    - Documentation
    - Open Source
    - Technology
  built_by: Adaltas
  built_by_url: "https://www.adaltas.com"
  featured: false
- title: Gourav Sood Blog & Portfolio
  main_url: "https://www.gouravsood.com/"
  url: "https://www.gouravsood.com/"
  featured: false
  categories:
    - Blog
    - Portfolio
  built_by: Gourav Sood
  built_by_url: "https://www.gouravsood.com/"
- title: Jonas Tebbe Portfolio
  description: |
    Hey, I’m Jonas and I create digital products.
  main_url: "https://jonastebbe.com"
  url: "https://jonastebbe.com"
  categories:
    - Portfolio
  built_by: Jonas Tebbe
  built_by_url: "http://twitter.com/jonastebbe"
  featured: false
- title: Parker Sarsfield Portfolio
  description: |
    I'm Parker, a software engineer and sneakerhead.
  main_url: "https://parkersarsfield.com"
  url: "https://parkersarsfield.com"
  categories:
    - Blog
    - Portfolio
  built_by: Parker Sarsfield
  built_by_url: "https://parkersarsfield.com"
- title: Frontend web development with Greg
  description: |
    JavaScript, GatsbyJS, ReactJS, CSS in JS... Let's learn some stuff together.
  main_url: "https://dev.greglobinski.com"
  url: "https://dev.greglobinski.com"
  categories:
    - Blog
    - Web Development
  built_by: Greg Lobinski
  built_by_url: "https://github.com/greglobinski"
- title: Insomnia
  description: |
    Desktop HTTP and GraphQL client for developers
  main_url: "https://insomnia.rest/"
  url: "https://insomnia.rest/"
  categories:
    - Blog
  built_by: Gregory Schier
  built_by_url: "https://schier.co"
  featured: false
- title: Timeline Theme Portfolio
  description: |
    I'm Aman Mittal, a software developer.
  main_url: "https://amanhimself.dev/"
  url: "https://amanhimself.dev/"
  categories:
    - Web Development
    - Portfolio
  built_by: Aman Mittal
  built_by_url: "https://amanhimself.dev/"
- title: Ocean artUp
  description: >
    Science outreach site built using styled-components and Contentful. It
    presents the research project "Ocean artUp" funded by an Advanced Grant of
    the European Research Council to explore the possible benefits of artificial
    uplift of nutrient-rich deep water to the ocean’s sunlit surface layer.
  main_url: "https://ocean-artup.eu"
  url: "https://ocean-artup.eu"
  source_url: "https://github.com/janosh/ocean-artup"
  categories:
    - Science
    - Education
    - Blog
  built_by: Janosh Riebesell
  built_by_url: "https://janosh.io"
  featured: false
- title: Ryan Fitzgerald
  description: |
    Personal portfolio and blog for Ryan Fitzgerald
  main_url: "https://ryanfitzgerald.ca/"
  url: "https://ryanfitzgerald.ca/"
  categories:
    - Web Development
    - Portfolio
  built_by: Ryan Fitzgerald
  built_by_url: "https://github.com/RyanFitzgerald"
  featured: false
- title: Kaizen
  description: |
    Content Marketing, PR & SEO Agency in London
  main_url: "https://www.kaizen.co.uk/"
  url: "https://www.kaizen.co.uk/"
  categories:
    - Agency
    - Blog
    - Design
    - Web Development
    - SEO
  built_by: Bogdan Stanciu
  built_by_url: "https://github.com/b0gd4n"
  featured: false
- title: HackerOne Platform Documentation
  description: |
    HackerOne's Product Documentation Center!
  url: "https://docs.hackerone.com/"
  main_url: "https://docs.hackerone.com/"
  categories:
    - Documentation
    - Security
  featured: false
- title: Mux Video
  description: |
    API to video hosting and streaming
  main_url: "https://mux.com/"
  url: "https://mux.com/"
  categories:
    - Video
    - API
  featured: false
- title: Swapcard
  description: >
    The easiest way for event organizers to instantly connect people, build a
    community of attendees and exhibitors, and increase revenue over time
  main_url: "https://www.swapcard.com/"
  url: "https://www.swapcard.com/"
  categories:
    - Event
    - Community
    - Marketing
  built_by: Swapcard
  built_by_url: "https://www.swapcard.com/"
  featured: false
- title: Kalix
  description: >
    Kalix is perfect for healthcare professionals starting out in private
    practice, to those with an established clinic.
  main_url: "https://www.kalixhealth.com/"
  url: "https://www.kalixhealth.com/"
  categories:
    - Healthcare
  featured: false
- title: Hubba
  description: |
    Buy wholesale products from thousands of independent, verified Brands.
  main_url: "https://join.hubba.com/"
  url: "https://join.hubba.com/"
  categories:
    - eCommerce
  featured: false
- title: HyperPlay
  description: |
    In Asean's 1st Ever LOL Esports X Music Festival
  main_url: "https://hyperplay.leagueoflegends.com/"
  url: "https://hyperplay.leagueoflegends.com/"
  categories:
    - Music
  featured: false
- title: Bad Credit Loans
  description: |
    Get the funds you need, from $250-$5,000
  main_url: "https://www.creditloan.com/"
  url: "https://www.creditloan.com/"
  categories:
    - Finance
  featured: false
- title: Financial Center
  description: >
    Member-owned, not-for-profit, co-operative whose members receive financial
    benefits in the form of lower loan rates, higher savings rates, and lower
    fees than banks.
  main_url: "https://fcfcu.com/"
  url: "https://fcfcu.com/"
  categories:
    - Finance
    - Nonprofit
    - Business
    - Education
  built_by: "https://fcfcu.com/"
  built_by_url: "https://fcfcu.com/"
  featured: false
- title: Office of Institutional Research and Assessment
  description: |
    Good Data, Good Decisions
  main_url: "http://oira.ua.edu/"
  url: "http://oira.ua.edu/"
  categories:
    - Data
  featured: false
- title: The Telegraph Premium
  description: |
    Exclusive stories from award-winning journalists
  main_url: "https://premium.telegraph.co.uk/"
  url: "https://premium.telegraph.co.uk/"
  categories:
    - Media
  featured: false
- title: html2canvas
  description: |
    Screenshots with JavaScript
  main_url: "http://html2canvas.hertzen.com/"
  url: "http://html2canvas.hertzen.com/"
  source_url: "https://github.com/niklasvh/html2canvas/tree/master/www"
  categories:
    - JavaScript
    - Documentation
  built_by: Niklas von Hertzen
  built_by_url: "http://hertzen.com/"
  featured: false
- title: Dato CMS
  description: |
    The API-based CMS your editors will love
  main_url: "https://www.datocms.com/"
  url: "https://www.datocms.com/"
  categories:
    - API
  featured: false
- title: Half Electronics
  description: |
    Personal website
  main_url: "https://www.halfelectronic.com/"
  url: "https://www.halfelectronic.com/"
  categories:
    - Blog
  built_by: Fernando Poumian
  built_by_url: "https://github.com/fpoumian/halfelectronic.com"
  featured: false
- title: Frithir Software Development
  main_url: "https://frithir.com/"
  url: "https://frithir.com/"
  featured: false
  description: "I DRINK COFFEE, WRITE CODE AND IMPROVE MY DEVELOPMENT SKILLS EVERY DAY."
  categories:
    - Design
    - Web Development
  built_by: Frithir
  built_by_url: "https://Frithir.com/"
- title: Unow
  main_url: "https://www.unow.fr/"
  url: "https://www.unow.fr/"
  categories:
    - Education
    - Marketing
  featured: false
- title: Peter Hironaka
  description: |
    Freelance Web Developer based in Los Angeles.
  main_url: "https://peterhironaka.com/"
  url: "https://peterhironaka.com/"
  categories:
    - Portfolio
    - Web Development
  built_by: Peter Hironaka
  built_by_url: "https://github.com/PHironaka"
  featured: false
- title: Michael McQuade
  description: |
    Personal website and blog for Michael McQuade
  main_url: "https://giraffesyo.io"
  url: "https://giraffesyo.io"
  categories:
    - Blog
  built_by: Michael McQuade
  built_by_url: "https://github.com/giraffesyo"
  featured: false
- title: Haacht Brewery
  description: |
    Corporate website for Haacht Brewery. Designed and Developed by Gafas.
  main_url: "https://haacht.com/en/"
  url: "https://haacht.com"
  categories:
    - Marketing
  built_by: Gafas
  built_by_url: "https://gafas.be"
  featured: false
- title: StoutLabs
  description: |
    Portfolio of Daniel Stout, freelance developer in East Tennessee.
  main_url: "https://www.stoutlabs.com/"
  url: "https://www.stoutlabs.com/"
  categories:
    - Web Development
    - Portfolio
  built_by: Daniel Stout
  built_by_url: "https://github.com/stoutlabs"
  featured: false
- title: Chicago Ticket Outcomes By Neighborhood
  description: |
    ProPublica data visualization of traffic ticket court outcomes
  categories:
    - Media
    - Nonprofit
  url: >-
    https://projects.propublica.org/graphics/il/il-city-sticker-tickets-maps/ticket-status/?initialWidth=782
  main_url: >-
    https://projects.propublica.org/graphics/il/il-city-sticker-tickets-maps/ticket-status/?initialWidth=782
  built_by: David Eads
  built_by_url: "https://github.com/eads"
  featured: false
- title: Chicago South Side Traffic Ticketing rates
  description: |
    ProPublica data visualization of traffic ticket rates by community
  main_url: >-
    https://projects.propublica.org/graphics/il/il-city-sticker-tickets-maps/ticket-rate/?initialWidth=782
  url: >-
    https://projects.propublica.org/graphics/il/il-city-sticker-tickets-maps/ticket-rate/?initialWidth=782
  categories:
    - Media
    - Nonprofit
  built_by: David Eads
  built_by_url: "https://github.com/eads"
  featured: false
- title: Otsimo
  description: >
    Otsimo is a special education application for children with autism, down
    syndrome and other developmental disabilities.
  main_url: "https://otsimo.com/en/"
  url: "https://otsimo.com/en/"
  categories:
    - Blog
    - Education
  featured: false
- title: Matt Bagni Portfolio 2018
  description: >
    Mostly the result of playing with Gatsby and learning about react and
    graphql. Using the screenshot plugin to showcase the work done for my
    company in the last 2 years, and a good amount of other experiments.
  main_url: "https://mattbag.github.io"
  url: "https://mattbag.github.io"
  categories:
    - Portfolio
  featured: false
- title: Lisa Ye's Blog
  description: |
    Simple blog/portofolio for a fashion designer. Gatsby_v2 + Netlify cms
  main_url: "https://lisaye.netlify.com/"
  url: "https://lisaye.netlify.com/"
  categories:
    - Blog
    - Portfolio
  featured: false
- title: Artem Sapegin
  description: >
    Little homepage of Artem Sapegin, a frontend developer, passionate
    photographer, coffee drinker and crazy dogs’ owner.
  main_url: "https://sapegin.me/"
  url: "https://sapegin.me/"
  categories:
    - Portfolio
    - Open Source
    - Web Development
  built_by: Artem Sapegin
  built_by_url: "https://github.com/sapegin"
  featured: false
- title: SparkPost Developers
  main_url: "https://developers.sparkpost.com/"
  url: "https://developers.sparkpost.com/"
  source_url: "https://github.com/SparkPost/developers.sparkpost.com"
  categories:
    - Documentation
    - API
  featured: false
- title: Malik Browne Portfolio 2018
  description: >
    The portfolio blog of Malik Browne, a full-stack engineer, foodie, and avid
    blogger/YouTuber.
  main_url: "https://www.malikbrowne.com/about"
  url: "https://www.malikbrowne.com"
  categories:
    - Blog
    - Portfolio
  built_by: Malik Browne
  built_by_url: "https://twitter.com/milkstarz"
  featured: false
- title: Novatics
  description: |
    Digital products that inspire and make a difference
  main_url: "https://www.novatics.com.br"
  url: "https://www.novatics.com.br"
  categories:
    - Portfolio
    - Technology
    - Web Development
  built_by: Novatics
  built_by_url: "https://github.com/Novatics"
  featured: false
- title: Max McKinney
  description: >
    I’m a developer and designer with a focus in web technologies. I build cars
    on the side.
  main_url: "https://maxmckinney.com/"
  url: "https://maxmckinney.com/"
  categories:
    - Portfolio
    - Web Development
    - Design
  built_by: Max McKinney
  featured: false
- title: Stickyard
  description: |
    Make your React component sticky the easy way
  main_url: "https://nihgwu.github.io/stickyard/"
  url: "https://nihgwu.github.io/stickyard/"
  source_url: "https://github.com/nihgwu/stickyard/tree/master/website"
  categories:
    - Web Development
  built_by: Neo Nie
  featured: false
- title: Agata Milik
  description: |
    Website of a Polish psychologist/psychotherapist based in Gdańsk, Poland.
  main_url: "https://agatamilik.pl"
  url: "https://agatamilik.pl"
  categories:
    - Marketing
    - Healthcare
  built_by: Piotr Fedorczyk
  built_by_url: "https://piotrf.pl"
  featured: false
- title: WebPurple
  main_url: "https://www.webpurple.net/"
  url: "https://www.webpurple.net/"
  source_url: "https://github.com/WebPurple/site"
  description: >-
    Site of local (Russia, Ryazan) frontend community. Main purpose is to show
    info about meetups and keep blog.
  categories:
    - Nonprofit
    - Web Development
    - Community
    - Blog
    - Open Source
  built_by: Nikita Kirsanov
  built_by_url: "https://twitter.com/kitos_kirsanov"
  featured: false
- title: Papertrail.io
  description: |
    Inspection Management for the 21st Century
  main_url: "https://www.papertrail.io/"
  url: "https://www.papertrail.io/"
  categories:
    - Marketing
    - Technology
  built_by: Papertrail.io
  built_by_url: "https://www.papertrail.io"
  featured: false
- title: Matt Ferderer
  main_url: "https://mattferderer.com"
  url: "https://mattferderer.com"
  source_url: "https://github.com/mattferderer/gatsbyblog"
  description: >
    {titleofthesite} is a blog built with Gatsby that discusses web related tech
    such as JavaScript, .NET, Blazor & security.
  categories:
    - Blog
    - Web Development
  built_by: Matt Ferderer
  built_by_url: "https://twitter.com/mattferderer"
  featured: false
- title: Sahyadri Open Source Community
  main_url: "https://sosc.org.in"
  url: "https://sosc.org.in"
  source_url: "https://github.com/haxzie/sosc-website"
  description: >
    Official website of Sahyadri Open Source Community for community blog, event
    details and members info.
  categories:
    - Blog
    - Community
    - Open Source
  built_by: Musthaq Ahamad
  built_by_url: "https://github.com/haxzie"
  featured: false
- title: Tech Confessions
  main_url: "https://confessions.tech"
  url: "https://confessions.tech"
  source_url: "https://github.com/JonathanSpeek/tech-confessions"
  description: "A guilt-free place for us to confess our tech sins \U0001F64F\n"
  categories:
    - Community
    - Open Source
  built_by: Jonathan Speek
  built_by_url: "https://speek.design"
  featured: false
- title: Thibault Maekelbergh
  main_url: "https://thibmaek.com"
  url: "https://thibmaek.com"
  source_url: "https://github.com/thibmaek/thibmaek.github.io"
  description: |
    A nice blog about development, Raspberry Pi, plants and probably records.
  categories:
    - Blog
    - Open Source
  built_by: Thibault Maekelbergh
  built_by_url: "https://twitter.com/thibmaek"
  featured: false
- title: LearnReact.design
  main_url: "https://learnreact.design"
  url: "https://learnreact.design"
  description: >
    React Essentials For Designers: A React course tailored for product
    designers, ux designers, ui designers.
  categories:
    - Blog
  built_by: Linton Ye
  built_by_url: "https://twitter.com/lintonye"
- title: Mega House Creative
  main_url: "https://www.megahousecreative.com/"
  url: "https://www.megahousecreative.com/"
  description: >
    Mega House Creative is a digital agency that provides unique goal-oriented
    web marketing solutions.
  categories:
    - Marketing
    - Agency
  built_by: Daniel Robinson
  featured: false
- title: Tobie Marier Robitaille - csc
  main_url: "https://tobiemarierrobitaille.com/"
  url: "https://tobiemarierrobitaille.com/en/"
  description: |
    Portfolio site for director of photography Tobie Marier Robitaille
  categories:
    - Portfolio
    - Gallery
  built_by: Mill3 Studio
  built_by_url: "https://mill3.studio/en/"
  featured: false
- title: Bestvideogame.deals
  main_url: "https://bestvideogame.deals/"
  url: "https://bestvideogame.deals/"
  description: |
    Video game comparison website for the UK, build with GatsbyJS.
  categories:
    - eCommerce
  built_by: Koen Kamphuis
  built_by_url: "https://koenkamphuis.com/"
  featured: false
- title: Mahipat's Portfolio
  main_url: "https://mojaave.com/"
  url: "https://mojaave.com"
  source_url: "https://github.com/mhjadav/mojaave"
  description: >
    mojaave.com is Mahipat's portfolio, I have developed it using Gatsby v2 and
    Bootstrap, To get in touch with people looking for full-stack developer.
  categories:
    - Portfolio
    - Web Development
  built_by: Mahipat Jadav
  built_by_url: "https://mojaave.com/"
  featured: false
- title: Insights
  main_url: "https://justaskusers.com/"
  url: "https://justaskusers.com/"
  description: >
    Insights helps user experience (UX) researchers conduct their research and
    make sense of the findings.
  categories:
    - User Experience
    - Design
  built_by: Just Ask Users
  built_by_url: "https://justaskusers.com/"
  featured: false
- title: Tensiq
  main_url: "https://tensiq.com"
  url: "https://tensiq.com"
  source_url: "https://github.com/Tensiq/tensiq-site"
  description: >
    Tensiq is an e-Residency startup, that provides development in cutting-edge
    technology while delivering secure, resilient, performant solutions.
  categories:
    - Web Development
    - Mobile Development
    - Agency
    - Open Source
  built_by: Jens
  built_by_url: "https://github.com/arrkiin"
  featured: false
- title: Mintfort
  main_url: "https://mintfort.com/"
  url: "https://mintfort.com/"
  source_url: "https://github.com/MintFort/mintfort.com"
  description: >
    Mintfort, the first crypto-friendly bank account. Store and manage assets on
    the blockchain.
  categories:
    - Technology
    - Finance
  built_by: Axel Fuhrmann
  built_by_url: "https://axelfuhrmann.com/"
  featured: false
- title: React Native Explorer
  main_url: "https://react-native-explorer.firebaseapp.com"
  url: "https://react-native-explorer.firebaseapp.com"
  description: |
    Explorer React Native packages and examples effortlessly.
  categories:
    - Education
  featured: false
- title: 500Tech
  main_url: "https://500tech.com/"
  url: "https://500tech.com/"
  featured: false
  categories:
    - Web Development
    - Agency
    - Open Source
- title: eworld
  main_url: "http://eworld.herokuapp.com/"
  url: "http://eworld.herokuapp.com/"
  featured: false
  categories:
    - eCommerce
    - Technology
- title: It's a Date
  description: >
    It's a Date is a dating app that actually involves dating.
  main_url: "https://www.itsadate.app/"
  url: "https://www.itsadate.app/"
  featured: false
  categories:
    - App
    - Blog
- title: Node.js HBase
  description: >
    Asynchronous HBase client for NodeJs using REST.
  main_url: https://hbase.js.org/
  url: https://hbase.js.org/
  source_url: "https://github.com/adaltas/node-hbase"
  categories:
    - Documentation
    - Open Source
    - Technology
  built_by: David Worms
  built_by_url: http://www.adaltas.com
  featured: false
- title: Peter Kroyer - Web Design / Web Development
  main_url: https://www.peterkroyer.at/en/
  url: https://www.peterkroyer.at/en/
  description: >
    Freelance web designer / web developer based in Vienna, Austria (Wien, Österreich).
  categories:
    - Agency
    - Web Development
    - Design
    - Portfolio
    - Freelance
  built_by: Peter Kroyer
  built_by_url: https://www.peterkroyer.at/
  featured: false
- title: Geddski
  main_url: https://gedd.ski
  url: https://gedd.ski
  description: >
    frontend mastery blog - level up your UI game.
  categories:
    - Web Development
    - Education
    - Productivity
    - User Experience
  built_by: Dave Geddes
  built_by_url: https://twitter.com/geddski
  featured: false
- title: Rung
  main_url: "https://rung.com.br/"
  url: "https://rung.com.br/"
  description: >
    Rung alerts you about the exceptionalities of your personal and professional life.
  categories:
    - API
    - Technology
    - Travel
  featured: false
- title: Mokkapps
  main_url: "https://www.mokkapps.de/"
  url: "https://www.mokkapps.de/"
  source_url: "https://github.com/mokkapps/website"
  description: >
    Portfolio website from Michael Hoffmann. Passionate software developer with focus on web-based technologies.
  categories:
    - Blog
    - Portfolio
    - Web Development
    - Mobile Development
  featured: false
- title: Premier Octet
  main_url: "https://www.premieroctet.com/"
  url: "https://www.premieroctet.com/"
  description: >
    Premier Octet is a React-based agency
  categories:
    - Agency
    - Web Development
    - Mobile Development
  featured: false
- title: Thorium
  main_url: "https://www.thoriumsim.com/"
  url: "https://www.thoriumsim.com/"
  source_url: "https://github.com/thorium-sim/thoriumsim.com"
  description: >
    Thorium - Open-source Starship Simulator Controls for Live Action Role Play
  built_by: Alex Anderson
  built_by_url: https://twitter.com/ralex1993
  categories:
    - Blog
    - Portfolio
    - Documentation
    - Marketing
    - Education
    - Entertainment
    - Open Source
    - Web Development
  featured: false
- title: Cameron Maske
  main_url: "https://www.cameronmaske.com/"
  url: "https://www.cameronmaske.com/courses/introduction-to-pytest/"
  source_url: "https://github.com/cameronmaske/cameronmaske.com-v2"
  description: >
    The homepage of Cameron Maske, a freelance full-stack developer, who is currently working on a free pytest video course
  categories:
    - Education
    - Video
    - Portfolio
    - Freelance
  featured: false
- title: Studenten bilden Schüler
  description: >
    Studenten bilden Schüler e.V. is a German student-run nonprofit initiative that aims to
    contribute to more equal educational opportunities by providing free tutoring to refugees
    and children from underprivileged families. The site is built on Gatsby v2, styled-components
    and Contentful. It supports Google Analytics, fluid typography and Algolia search.
  main_url: "https://studenten-bilden-schueler.de"
  url: "https://studenten-bilden-schueler.de"
  source_url: "https://github.com/StudentenBildenSchueler/homepage"
  categories:
    - Education
    - Nonprofit
    - Blog
  built_by: Janosh Riebesell
  built_by_url: "https://janosh.io"
  featured: false
- title: Mike's Remote List
  main_url: "https://www.mikesremotelist.com"
  url: "https://www.mikesremotelist.com"
  description: >
    A list of remote jobs, updated throughout the day. Built on Gatsby v1 and powered by Contentful, Google Sheets, string and sticky tape.
  categories:
    - Marketing
  featured: false
- title: Madvoid
  main_url: "https://madvoid.com/"
  url: "https://madvoid.com/screenshot/"
  featured: false
  description: >
    Madvoid is a team of expert developers dedicated to creating simple, clear, usable and blazing fast web and mobile apps.
    We are coders that help companies and agencies to create social & interactive experiences.
    This includes full-stack development using React, WebGL, Static Site Generators, Ruby On Rails, Phoenix, GraphQL, Chatbots, CI / CD, Docker and more!
  categories:
    - Portfolio
    - Technology
    - Web Development
    - Agency
    - Marketing
  built_by: Jean-Paul Bonnetouche
  built_by_url: https://twitter.com/_jpb
- title: MOMNOTEBOOK.COM
  description: >
    Sharing knowledge and experiences that make childhood and motherhood rich, vibrant and healthy.
  main_url: "https://momnotebook.com/"
  url: "https://momnotebook.com/"
  featured: false
  built_by: Aleksander Hansson
  built_by_url: https://www.linkedin.com/in/aleksanderhansson/
  categories:
    - Blog
- title: Pirate Studios
  description: >
    Reinventing music studios with 24/7 self service rehearsal, DJ & production rooms available around the world.
  main_url: "https://www.piratestudios.co"
  url: "https://www.piratestudios.co"
  featured: false
  built_by: The Pirate Studios team
  built_by_url: https://github.com/piratestudios/
  categories:
    - Music
- title: Aurora EOS
  main_url: "https://www.auroraeos.com/"
  url: "https://www.auroraeos.com/"
  featured: false
  categories:
    - Finance
    - Marketing
    - Blog
  built_by: Corey Ward
  built_by_url: "http://www.coreyward.me/"
- title: MadeComfy
  main_url: "https://madecomfy.com.au/"
  url: "https://madecomfy.com.au/"
  description: >
    Short term rental management startup, using Contentful + Gatsby + CicleCI
  featured: false
  categories:
    - Travel
  built_by: Lucas Vilela
  built_by_url: "https://madecomfy.com.au/"
- title: Tiger Facility Services
  description: >
    Tiger Facility Services combines facility management expertise with state of the art software to offer a sustainable and customer oriented cleaning and facility service.
  main_url: https://www.tigerfacilityservices.com/de-en/
  url: https://www.tigerfacilityservices.com/de-en/
  featured: false
  categories:
    - Marketing
- title: "Luciano Mammino's blog"
  description: >
    Tech & programming blog of Luciano Mammino a.k.a. "loige", Full-Stack Web Developer and International Speaker
  main_url: https://loige.co
  url: https://loige.co
  featured: false
  categories:
    - Blog
    - Web Development
  built_by: Luciano Mammino
  built_by_url: https://loige.co
- title: Wire • Secure collaboration platform
  description: >
    Corporate website of Wire, an open source, end-to-end encrypted collaboration platform
  main_url: "https://wire.com"
  url: "https://wire.com"
  featured: false
  categories:
    - Open Source
    - Productivity
    - Technology
    - Blog
    - App
  built_by: Wire team
  built_by_url: "https://github.com/orgs/wireapp/people"
- title: J. Patrick Raftery
  main_url: "https://www.jpatrickraftery.com"
  url: "https://www.jpatrickraftery.com"
  description: J. Patrick Raftery is an opera singer and voice teacher based in Vancouver, BC.
  categories:
    - Portfolio
    - Music
  built_by: Michael Uloth
  built_by_url: "https://www.michaeluloth.com"
  featured: false
- title: Aria Umezawa
  main_url: "https://www.ariaumezawa.com"
  url: "https://www.ariaumezawa.com"
  description: Aria Umezawa is a director, producer, and writer currently based in San Francisco. Site designed by Stephen Bell.
  categories:
    - Portfolio
    - Music
    - Entertainment
  built_by: Michael Uloth
  built_by_url: "https://www.michaeluloth.com"
  featured: false
- title: Pomegranate Opera
  main_url: "https://www.pomegranateopera.com"
  url: "https://www.pomegranateopera.com"
  description: Pomegranate Opera is a lesbian opera written by Amanda Hale & Kye Marshall. Site designed by Stephen Bell.
  categories:
    - Gallery
    - Music
  built_by: Michael Uloth
  built_by_url: "https://www.michaeluloth.com"
  featured: false
- title: Daniel Cabena
  main_url: "https://www.danielcabena.com"
  url: "https://www.danielcabena.com"
  description: Daniel Cabena is a Canadian countertenor highly regarded in both Canada and Europe for prize-winning performances ranging from baroque to contemporary repertoire. Site designed by Stephen Bell.
  categories:
    - Portfolio
    - Music
  built_by: Michael Uloth
  built_by_url: "https://www.michaeluloth.com"
  featured: false
- title: Artist.Center
  main_url: "https://artistcenter.netlify.com"
  url: "https://artistcenter.netlify.com"
  description: The marketing page for Artist.Center, a soon-to-launch platform designed to connect opera singers to opera companies. Site designed by Stephen Bell.
  categories:
    - Music
  built_by: Michael Uloth
  built_by_url: "https://www.michaeluloth.com"
  featured: false
- title: DG Volo & Company
  main_url: "https://www.dgvolo.com"
  url: "https://www.dgvolo.com"
  description: DG Volo & Company is a Toronto-based investment consultancy. Site designed by Stephen Bell.
  categories:
    - Finance
  built_by: Michael Uloth
  built_by_url: "https://www.michaeluloth.com"
  featured: false
- title: Shawna Lucey
  main_url: "https://www.shawnalucey.com"
  url: "https://www.shawnalucey.com"
  description: Shawna Lucey is an American theater and opera director based in New York City. Site designed by Stephen Bell.
  categories:
    - Portfolio
    - Music
    - Entertainment
  built_by: Michael Uloth
  built_by_url: "https://www.michaeluloth.com"
  featured: false
- title: Leyan Lo
  main_url: https://www.leyanlo.com
  url: https://www.leyanlo.com
  description: >
    Leyan Lo’s personal website
  categories:
    - Portfolio
  built_by: Leyan Lo
  built_by_url: https://www.leyanlo.com
  featured: false
- title: Hawaii National Bank
  url: https://hawaiinational.bank
  main_url: https://hawaiinational.bank
  description: Hawaii National Bank's highly personalized service has helped loyal customers & locally owned businesses achieve their financial dreams for over 50 years.
  categories:
    - Finance
  built_by: Wall-to-Wall Studios
  built_by_url: https://walltowall.com
  featured: false
- title: Coletiv
  url: https://coletiv.com
  main_url: https://coletiv.com
  description: Coletiv teams up with companies of all sizes to design, develop & launch digital products for iOS, Android & the Web.
  categories:
    - Technology
    - Agency
    - Web Development
  built_by: Coletiv
  built_by_url: https://coletiv.com
  featured: false
- title: janosh.io
  description: >
    Personal blog and portfolio of Janosh Riebesell. The site is built with Gatsby v2 and designed
    entirely with styled-components v4. Much of the layout was achieved with CSS grid. It supports
    Google Analytics, fluid typography and Algolia search.
  main_url: "https://janosh.io"
  url: "https://janosh.io"
  source_url: "https://github.com/janosh/janosh.io"
  categories:
    - Portfolio
    - Blog
    - Science
    - Photography
    - Travel
  built_by: Janosh Riebesell
  built_by_url: "https://janosh.io"
  featured: false
- title: Gatsby Manor
  description: >
    We build themes for gatsby. We have themes for all projects including personal,
    portfolio, ecommerce, landing pages and more. We also run an in-house
    web dev and design studio. If you cannot find what you want, we can build it for you!
    Email us at gatsbymanor@gmail.com with questions.
  main_url: "https://www.gatsbymanor.com"
  url: "https://www.gatsbymanor.com"
  source_url: "https://github.com/gatsbymanor"
  categories:
    - Web Development
    - Agency
    - Technology
    - Freelance
  built_by: Steven Natera
  built_by_url: "https://stevennatera.com"
- title: Ema Suriano's Portfolio
  main_url: https://emasuriano.com/
  url: https://emasuriano.com/
  source_url: https://github.com/EmaSuriano/emasuriano.github.io
  description: >
    Ema Suriano's portfolio to display information about him, his projects and what he's writing about.
  categories:
    - Portfolio
    - Technology
    - Web Development
  built_by: Ema Suriano
  built_by_url: https://emasuriano.com/
  featured: false
- title: Luan Orlandi
  main_url: https://luanorlandi.github.io
  url: https://luanorlandi.github.io
  source_url: https://github.com/luanorlandi/luanorlandi.github.io
  description: >
    Luan Orlandi's personal website. Brazilian web developer, enthusiast in React and Gatsby.
  categories:
    - Blog
    - Portfolio
    - Web Development
  built_by: Luan Orlandi
  built_by_url: https://github.com/luanorlandi
- title: Mobius Labs
  main_url: https://mobius.ml
  url: https://mobius.ml
  description: >
    Mobius Labs landing page, a Start-up working on Computer Vision
  categories:
    - Landing Page
    - Marketing
    - Technology
  built_by: sktt
  built_by_url: https://github.com/sktt
- title: EZAgrar
  main_url: https://www.ezagrar.at/en/
  url: https://www.ezagrar.at/en/
  description: >
    EZAgrar.at is the homepage of the biggest agricultural machinery dealership in Austria. In total 8 pages will be built for this client reusing a lot of components between them.
  categories:
    - eCommerce
    - Marketing
  built_by: MangoART
  built_by_url: https://www.mangoart.at
  featured: false
- title: OAsome blog
  main_url: https://oasome.blog/
  url: https://oasome.blog/
  source_url: https://github.com/oorestisime/oasome
  description: >
    Paris-based Cypriot adventurers. A and O. Lovers of life and travel. Want to get a glimpse of the OAsome world?
  categories:
    - Blog
    - Photography
    - Travel
  built_by: Orestis Ioannou
  featured: false
- title: Brittany Chiang
  main_url: https://brittanychiang.com/
  url: https://brittanychiang.com/
  source_url: https://github.com/bchiang7/v4
  description: >
    Personal website and portfolio of Brittany Chiang built with Gatsby v2
  categories:
    - Portfolio
  built_by: Brittany Chiang
  built_by_url: https://github.com/bchiang7
  featured: false
- title: Fitekran
  description: >
    One of the most visited Turkish blogs about health, sports and healthy lifestyle, that has been rebuilt with Gatsby v2 using WordPress.
  main_url: "https://www.fitekran.com"
  url: "https://www.fitekran.com"
  categories:
    - Science
    - Healthcare
    - Blog
  built_by: Burak Tokak
  built_by_url: "https://www.buraktokak.com"
- title: Serverless
  main_url: https://serverless.com
  url: https://serverless.com
  source_url: https://github.com/serverless/site
  description: >
    Serverless.com – Build web, mobile and IoT applications with serverless architectures using AWS Lambda, Azure Functions, Google CloudFunctions & more!
  categories:
    - Technology
    - Web Development
  built_by: Codebrahma
  built_by_url: https://codebrahma.com
  featured: false
- title: Dive Bell
  main_url: https://divebell.band/
  url: https://divebell.band/
  description: >
    Simple site for a band to list shows dates and videos (499 on lighthouse)
  categories:
    - Music
  built_by: Matt Bagni
  built_by_url: https://mattbag.github.io
  featured: false
- title: Mayer Media Co.
  main_url: https://mayermediaco.com/
  url: https://mayermediaco.com/
  description: >
    Freelance Web Development and Digital Marketing
  categories:
    - Web Development
    - Marketing
    - Blog
  source_url: https://github.com/MayerMediaCo/MayerMediaCo2.0
  built_by: Danny Mayer
  built_by_url: https://twitter.com/mayermediaco
  featured: false
- title: Jan Czizikow Portfolio
  main_url: https://www.janczizikow.com/
  url: https://www.janczizikow.com/
  source_url: https://github.com/janczizikow/janczizikow-portfolio
  description: >
    Simple personal portfolio site built with Gatsby
  categories:
    - Portfolio
    - Freelance
    - Web Development
  built_by: Jan Czizikow
  built_by_url: https://github.com/janczizikow
- title: Carbon Design Systems
  main_url: http://www.carbondesignsystem.com/
  url: http://www.carbondesignsystem.com/
  description: >
    The Carbon Design System is integrating the new IBM Design Ethos and Language. It represents a completely fresh approach to the design of all things at IBM.
  categories:
    - Design System
    - Documentation
  built_by: IBM
  built_by_url: https://www.ibm.com/
  featured: false
- title: Mozilla Mixed Reality
  main_url: https://mixedreality.mozilla.org/
  url: https://mixedreality.mozilla.org/
  description: >
    Virtual Reality for the free and open Web.
  categories:
    - Open Source
  built_by: Mozilla
  built_by_url: https://www.mozilla.org/
  featured: false
- title: Uniform Hudl Design System
  main_url: http://uniform.hudl.com/
  url: http://uniform.hudl.com/
  description: >
    A single design system to ensure every interface feels like Hudl. From the colors we use to the size of our buttons and what those buttons say, Uniform has you covered. Check the guidelines, copy the code and get to building.
  categories:
    - Design System
    - Open Source
    - Design
  built_by: Hudl
  built_by_url: https://www.hudl.com/
- title: Subtle UI
  main_url: "https://subtle-ui.netlify.com/"
  url: "https://subtle-ui.netlify.com/"
  source_url: "https://github.com/ryanwiemer/subtle-ui"
  description: >
    A collection of clever yet understated user interactions found on the web.
  categories:
    - Web Development
    - Open Source
    - User Experience
  built_by: Ryan Wiemer
  built_by_url: "https://www.ryanwiemer.com/"
  featured: false
- title: developer.bitcoin.com
  main_url: "https://developer.bitcoin.com/"
  url: "https://developer.bitcoin.com/"
  description: >
    Bitbox based bitcoin.com developer platform and resources.
  categories:
    - Finance
  featured: false
- title: Barmej
  main_url: "https://app.barmej.com/"
  url: "https://app.barmej.com/"
  description: >
    An interactive platform to learn different programming languages in Arabic for FREE
  categories:
    - Education
    - Programming
    - Learning
  built_by: Obytes
  built_by_url: "https://www.obytes.com/"
  featured: false
- title: Vote Save America
  main_url: "https://votesaveamerica.com"
  url: "https://votesaveamerica.com"
  description: >
    Be a voter. Save America.
  categories:
    - Education
    - Government
  featured: false
  built_by: Jeremy E. Miller
  built_by_url: "https://jeremyemiller.com/"
- title: Emergence
  main_url: https://emcap.com/
  url: https://emcap.com/
  description: >
    Emergence is a top enterprise cloud venture capital firm. We fund early stage ventures focusing on enterprise & SaaS applications. Emergence is one of the top VC firms in Silicon Valley.
  categories:
    - Marketing
    - Blog
  built_by: Upstatement
  built_by_url: https://www.upstatement.com/
  featured: false
- title: FPVtips
  main_url: https://fpvtips.com
  url: https://fpvtips.com
  source_url: https://github.com/jumpalottahigh/fpvtips
  description: >
    FPVtips is all about bringing racing drone pilots closer together, and getting more people into the hobby!
  categories:
    - Community
    - Education
  built_by: Georgi Yanev
  built_by_url: https://twitter.com/jumpalottahigh
  featured: false
- title: Georgi Yanev
  main_url: https://blog.georgi-yanev.com/
  url: https://blog.georgi-yanev.com/
  source_url: https://github.com/jumpalottahigh/blog.georgi-yanev.com
  description: >
    I write articles about FPV quads (building and flying), web development, smart home automation, life-long learning and other topics from my personal experience.
  categories:
    - Blog
  built_by: Georgi Yanev
  built_by_url: https://twitter.com/jumpalottahigh
  featured: false
- title: Bear Archery
  main_url: "https://beararchery.com/"
  url: "https://beararchery.com/"
  categories:
    - eCommerce
    - Sports
  built_by: Escalade Sports
  built_by_url: "https://www.escaladesports.com/"
  featured: false
- title: "attn:"
  main_url: "https://www.attn.com/"
  url: "https://www.attn.com/"
  categories:
    - Media
    - Entertainment
  built_by: "attn:"
  built_by_url: "https://www.attn.com/"
  featured: false
- title: Mirror Conf
  description: >
    Mirror Conf is a conference designed to empower designers and frontend developers who have a thirst for knowledge and want to broaden their horizons.
  main_url: "https://www.mirrorconf.com/"
  url: "https://www.mirrorconf.com/"
  categories:
    - Conference
    - Design
    - Web Development
  featured: false
- title: Startarium
  main_url: https://www.startarium.ro
  url: https://www.startarium.ro
  description: >
    Free entrepreneurship educational portal with more than 20000 users, hundreds of resources, crowdfunding, mentoring and investor pitching events facilitated.
  categories:
    - Education
    - Nonprofit
    - Entrepreneurship
  built_by: Cezar Neaga
  built_by_url: https://twitter.com/cezarneaga
  featured: false
- title: Microlink
  main_url: https://microlink.io/
  url: https://microlink.io/
  description: >
    Extract structured data from any website.
  categories:
    - Web Development
    - API
  built_by: Kiko Beats
  built_by_url: https://kikobeats.com/
  featured: false
- title: Markets.com
  main_url: "https://www.markets.com/"
  url: "https://www.markets.com/"
  featured: false
  categories:
    - Finance
- title: Kevin Legrand
  url: "https://k-legrand.com"
  main_url: "https://k-legrand.com"
  source_url: "https://github.com/Manoz/k-legrand.com"
  description: >
    Personal website and blog built with love with Gatsby v2
  categories:
    - Blog
    - Portfolio
    - Web Development
  built_by: Kevin Legrand
  built_by_url: https://k-legrand.com
  featured: false
- title: David James Portfolio
  main_url: https://dfjames.com/
  url: https://dfjames.com/
  source_url: https://github.com/daviddeejjames/dfjames-gatsby
  description: >
    Portfolio Site using GatsbyJS and headless WordPress
  categories:
    - WordPress
    - Portfolio
    - Blog
  built_by: David James
  built_by_url: https://twitter.com/daviddeejjames
- title: Hypertext Candy
  url: https://www.hypertextcandy.com/
  main_url: https://www.hypertextcandy.com/
  description: >
    Blog about web development. Laravel, Vue.js, etc.
  categories:
    - Blog
    - Web Development
  built_by: Masahiro Harada
  built_by_url: https://twitter.com/_Masahiro_H_
  featured: false
- title: "Maxence Poutord's blog"
  description: >
    Tech & programming blog of Maxence Poutord, Software Engineer, Serial Traveler and Public Speaker
  main_url: https://www.maxpou.fr
  url: https://www.maxpou.fr
  featured: false
  categories:
    - Blog
    - Web Development
  built_by: Maxence Poutord
  built_by_url: https://www.maxpou.fr
- title: "The Noted Project"
  url: https://thenotedproject.org
  main_url: https://thenotedproject.org
  source_url: https://github.com/ianbusko/the-noted-project
  description: >
    Website to showcase the ethnomusicology research for The Noted Project.
  categories:
    - Portfolio
    - Education
    - Gallery
  built_by: Ian Busko
  built_by_url: https://github.com/ianbusko
  featured: false
- title: People For Bikes
  url: "https://2017.peopleforbikes.org/"
  main_url: "https://2017.peopleforbikes.org/"
  categories:
    - Community
    - Sports
    - Gallery
    - Nonprofit
  built_by: PeopleForBikes
  built_by_url: "https://peopleforbikes.org/about-us/who-we-are/staff/"
  featured: false
- title: Wide Eye
  description: >
    Creative agency specializing in interactive design, web development, and digital communications.
  url: https://wideeye.co/
  main_url: https://wideeye.co/
  categories:
    - Design
    - Web Development
  built_by: Wide Eye
  built_by_url: https://wideeye.co/about-us/
  featured: false
- title: CodeSandbox
  description: >
    CodeSandbox is an online editor that helps you create web applications, from prototype to deployment.
  url: https://codesandbox.io/
  main_url: https://codesandbox.io/
  categories:
    - Web Development
  featured: false
- title: Marvel
  description: >
    The all-in-one platform powering design.
  url: https://marvelapp.com/
  main_url: https://marvelapp.com/
  categories:
    - Design
  featured: false
- title: Designcode.io
  description: >
    Learn to design and code React apps.
  url: https://designcode.io
  main_url: https://designcode.io
  categories:
    - Learning
  featured: false
- title: Happy Design
  description: >
    The Brand and Product Team Behind Happy Money
  url: https://design.happymoney.com/
  main_url: https://design.happymoney.com/
  categories:
    - Design
    - Finance
- title: Weihnachtsmarkt.ms
  description: >
    Explore the christmas market in Münster (Westf).
  url: https://weihnachtsmarkt.ms/
  main_url: https://weihnachtsmarkt.ms/
  source_url: https://github.com/codeformuenster/weihnachtsmarkt
  categories:
    - Gallery
    - Food
  built_by: "Code for Münster during #MSHACK18"
  featured: false
- title: Code Championship
  description: >
    Competitive coding competitions for students from 3rd to 8th grade. Code is Sport.
  url: https://www.codechampionship.com
  main_url: https://www.codechampionship.com
  categories:
    - Learning
    - Education
    - Sports
  built_by: Abamath LLC
  built_by_url: https://www.abamath.com
  featured: false
- title: Wieden+Kennedy
  description: >
    Wieden+Kennedy is an independent, global creative company.
  categories:
    - Technology
    - Web Development
    - Agency
    - Marketing
  url: https://www.wk.com
  main_url: https://www.wk.com
  built_by: Wieden Kennedy
  built_by_url: https://www.wk.com/about/
  featured: false
- title: Testing JavaScript
  description: >
    This course will teach you the fundamentals of testing your JavaScript applications using eslint, Flow, Jest, and Cypress.
  url: https://testingjavascript.com/
  main_url: https://testingjavascript.com/
  categories:
    - Learning
    - Education
    - JavaScript
  built_by: Kent C. Dodds
  built_by_url: https://kentcdodds.com/
  featured: false
- title: Use Hooks
  description: >
    One new React Hook recipe every day.
  url: https://usehooks.com/
  main_url: https://usehooks.com/
  categories:
    - Learning
  built_by: Gabe Ragland
  built_by_url: https://twitter.com/gabe_ragland
  featured: false
- title: Ambassador
  url: https://www.getambassador.io
  main_url: https://www.getambassador.io
  description: >
    Open source, Kubernetes-native API Gateway for microservices built on Envoy.
  categories:
    - Open Source
    - Documentation
    - Technology
  built_by: Datawire
  built_by_url: https://www.datawire.io
  featured: false
- title: Clubhouse
  main_url: https://clubhouse.io
  url: https://clubhouse.io
  description: >
    The intuitive and powerful project management platform loved by software teams of all sizes. Built with Gatsby v2 and Prismic
  categories:
    - Technology
    - Blog
    - Productivity
    - Community
    - Design
    - Open Source
  built_by: Ueno.
  built_by_url: https://ueno.co
  featured: false
- title: Asian Art Collection
  url: http://artmuseum.princeton.edu/asian-art/
  main_url: http://artmuseum.princeton.edu/asian-art/
  description: >
    Princeton University has a branch dealing with state of art.They have showcased ore than 6,000 works of Asian art are presented alongside ongoing curatorial and scholarly research
  categories:
    - Marketing
  featured: false
- title: QHacks
  url: https://qhacks.io
  main_url: https://qhacks.io
  source_url: https://github.com/qhacks/qhacks-website
  description: >
    QHacks is Queen’s University’s annual hackathon! QHacks was founded in 2016 with a mission to advocate and incubate the tech community at Queen’s University and throughout Canada.
  categories:
    - Education
    - Technology
    - Podcast
  featured: false
- title: Tyler McGinnis
  url: https://tylermcginnis.com/
  main_url: https://tylermcginnis.com/
  description: >
    The linear, course based approach to learning web technologies.
  categories:
    - Education
    - Technology
    - Podcast
    - Web Development
  featured: false
- title: a11y with Lindsey
  url: https://www.a11ywithlindsey.com/
  main_url: https://www.a11ywithlindsey.com/
  source_url: https://github.com/lkopacz/a11y-with-lindsey
  description: >
    To help developers navigate accessibility jargon, write better code, and to empower them to make their Internet, Everyone's Internet.
  categories:
    - Education
    - Blog
    - Technology
  built_by: Lindsey Kopacz
  built_by_url: https://twitter.com/littlekope0903
  featured: false
- title: DEKEMA
  url: https://www.dekema.com/
  main_url: https://www.dekema.com/
  description: >
    Worldclass crafting: Furnace, fervor, fulfillment. Delivering highest demand for future craftsmanship. Built using Gatsby v2 and Prismic.
  categories:
    - Healthcare
    - Science
    - Technology
  built_by: Crisp Studio
  built_by_url: https://crisp.studio
  featured: false
- title: Ramón Chancay
  description: >-
    Front-end / Back-end Developer in Guayaquil Ecuador.
    Currently at Everymundo, previously at El Universo.
    I enjoy teaching and sharing what I know.
    I give professional advice to developers and companies.
    My wife and my children are everything in my life.
  main_url: "https://ramonchancay.me/"
  url: "https://ramonchancay.me/"
  source_url: "https://github.com/devrchancay/personal-site"
  featured: false
  categories:
    - Blog
    - Technology
    - Web Development
  built_by: Ramón Chancay
  built_by_url: "https://ramonchancay.me/"
- title: BELLHOPS
  main_url: https://www.getbellhops.com/
  url: https://www.getbellhops.com/
  description: >-
    Whether you’re moving someplace new or just want to complete a few projects around your current home, BellHops can arrange the moving services you need—at simple, straightforward rates.
  categories:
    - Business
  built_by: Bellhops, Inc.
  built_by_url: https://www.getbellhops.com/
  featured: false
- title: Acclimate Consulting
  main_url: https://www.acclimate.io/
  url: https://www.acclimate.io/
  description: >-
    Acclimate is a consulting firm that puts organizations back in control with data-driven strategies and full-stack applications.
  categories:
    - Technology
    - Consulting
  built_by: Andrew Wilson
  built_by_url: https://github.com/andwilson
  featured: false
- title: Flyright
  url: https://flyright.co/
  main_url: https://flyright.co/
  description: >-
    Flyright curates everything you need for international travel in one tidy place 💜
  categories:
    - Technology
    - App
  built_by: Ty Hopp
  built_by_url: https://github.com/tyhopp
  featured: false
- title: Vets Who Code
  url: https://vetswhocode.io/
  main_url: https://vetswhocode.io/
  description: >-
    VetsWhoCode is a non-profit organization dedicated to training military veterans & giving them the skills they need transition into tech careers.
  categories:
    - Technology
    - Nonprofit
  featured: false
- title: Patreon Blog
  url: https://blog.patreon.com/
  main_url: https://blog.patreon.com/
  description: >-
    Official blog of Patreon.com
  categories:
    - Blog
  featured: false
- title: Full Beaker
  url: https://fullbeaker.com/
  main_url: https://fullbeaker.com/
  description: >-
    Full Beaker provides independent advice online about careers and home ownership, and connect anyone who asks with companies that can help them.
  categories:
    - Consulting
  featured: false
- title: Citywide Holdup
  url: https://citywideholdup.org/
  main_url: https://citywideholdup.org/
  source_url: https://github.com/killakam3084/citywide-site
  description: >-
    Citywide Holdup is an annual fundraising event held around early November in the city of Austin, TX hosted by the Texas Wranglers benefitting Easter Seals of Central Texas, a non-profit organization that provides exceptional services, education, outreach and advocacy so that people with disabilities can live, learn, work and play in our communities.
  categories:
    - Nonprofit
    - Event
  built_by: Cameron Rison
  built_by_url: https://github.com/killakam3084
  featured: false
- title: Dawn Labs
  url: https://dawnlabs.io
  main_url: https://dawnlabs.io
  description: >-
    Thoughtful products for inspired teams. With a holistic approach to engineering and design, we partner with startups and enterprises to build for the digital era.
  categories:
    - Technology
    - Agency
    - Web Development
  featured: false
- title: COOP by Ryder
  url: https://coop.com/
  main_url: https://coop.com/
  description: >
    COOP is a platform that connects fleet managers that have idle vehicles to businesses that are looking to rent vehicles. COOP simplifies the process and paperwork required to safely share vehicles between business owners.
  categories:
    - Marketing
  built_by: Crispin Porter Bogusky
  built_by_url: http://www.cpbgroup.com/
  featured: false
- title: Domino's Paving for Pizza
  url: https://www.pavingforpizza.com/
  main_url: https://www.pavingforpizza.com/
  description: >
    Nominate your town for a chance to have your rough drive home from Domino's fixed to pizza perfection.
  categories:
    - Marketing
  built_by: Crispin Porter Bogusky
  built_by_url: http://www.cpbgroup.com/
  featured: false
- title: Propapanda
  url: https://propapanda.eu/
  main_url: https://propapanda.eu/
  description: >
    Is a creative production house based in Tallinn, Estonia. We produce music videos, commercials, films and campaigns – from scratch to finish.
  categories:
    - Video
    - Portfolio
    - Agency
    - Media
  built_by: Henry Kehlmann
  built_by_url: https://github.com/madhenry/
  featured: false
- title: JAMstack.paris
  url: https://jamstack.paris/
  main_url: https://jamstack.paris/
  source_url: https://github.com/JAMstack-paris/jamstack.paris
  description: >
    JAMstack-focused, bi-monthly meetup in Paris
  categories:
    - Web Development
  built_by: Matthieu Auger & Nicolas Goutay
  built_by_url: https://github.com/JAMstack-paris
  featured: false
- title: DexWallet - The only Wallet you need by Dexlab
  main_url: "https://www.dexwallet.io/"
  url: "https://www.dexwallet.io/"
  source_url: "https://github.com/dexlab-io/DexWallet-website"
  featured: false
  description: >-
    DexWallet is a secure, multi-chain, mobile wallet with an upcoming one-click exchange for mobile.
  categories:
    - App
    - Open Source
  built_by: DexLab
  built_by_url: "https://github.com/dexlab-io"
- title: Kings Valley Paving
  url: https://kingsvalleypaving.com
  main_url: https://kingsvalleypaving.com
  description: >
    Kings Valley Paving is an asphalt, paving and concrete company serving the commercial, residential and industrial sectors in the Greater Toronto Area. Site designed by Stephen Bell.
  categories:
    - Marketing
  built_by: Michael Uloth
  built_by_url: https://www.michaeluloth.com
  featured: false
- title: Peter Barrett
  url: https://www.peterbarrett.ca
  main_url: https://www.peterbarrett.ca
  description: >
    Peter Barrett is a Canadian baritone from Newfoundland and Labrador who performs opera and concert repertoire in Canada, the U.S. and around the world. Site designed by Stephen Bell.
  categories:
    - Portfolio
    - Music
  built_by: Michael Uloth
  built_by_url: https://www.michaeluloth.com
  featured: false
- title: NARCAN
  main_url: https://www.narcan.com
  url: https://www.narcan.com
  description: >
    NARCAN Nasal Spray is the first and only FDA-approved nasal form of naloxone for the emergency treatment of a known or suspected opioid overdose.
  categories:
    - Healthcare
  built_by: NARCAN
  built_by_url: https://www.narcan.com
  featured: false
- title: Ritual
  main_url: https://ritual.com
  url: https://ritual.com
  description: >
    Ritual started with a simple question, what exactly is in women's multivitamins? This is the story of what happened when our founder Kat started searching for answers — the story of Ritual.
  categories:
    - Healthcare
  built_by: Ritual
  built_by_url: https://ritual.com
  featured: false
- title: Truebill
  main_url: https://www.truebill.com
  url: https://www.truebill.com
  description: >
    Truebill empowers you to take control of your money.
  categories:
    - Finance
  built_by: Truebill
  built_by_url: https://www.truebill.com
  featured: false
- title: Smartling
  main_url: https://www.smartling.com
  url: https://www.smartling.com
  description: >
    Smartling enables you to automate, manage, and professionally translate content so that you can do more with less.
  categories:
    - Marketing
  built_by: Smartling
  built_by_url: https://www.smartling.com
  featured: false
- title: Clear
  main_url: https://www.clearme.com
  url: https://www.clearme.com
  description: >
    At clear, we’re working toward a future where you are your ID, enabling you to lead an unstoppable life.
  categories:
    - Security
  built_by: Clear
  built_by_url: https://www.clearme.com
  featured: false
- title: VS Code Rocks
  main_url: "https://vscode.rocks"
  url: "https://vscode.rocks"
  source_url: "https://github.com/lannonbr/vscode-rocks"
  featured: false
  description: >
    VS Code Rocks is a place for weekly news on the newest features and updates to Visual Studio Code as well as trending extensions and neat tricks to continually improve your VS Code skills.
  categories:
    - Open Source
    - Blog
    - Web Development
  built_by: Benjamin Lannon
  built_by_url: "https://github.com/lannonbr"
- title: Particle
  main_url: "https://www.particle.io"
  url: "https://www.particle.io"
  featured: false
  description: Particle is a fully-integrated IoT platform that offers everything you need to deploy an IoT product.
  categories:
    - Marketing
- title: freeCodeCamp curriculum
  main_url: "https://learn.freecodecamp.org"
  url: "https://learn.freecodecamp.org"
  featured: false
  description: Learn to code with free online courses, programming projects, and interview preparation for developer jobs.
  categories:
    - Web Development
    - Learning
- title: Tandem
  main_url: "https://www.tandem.co.uk"
  url: "https://www.tandem.co.uk"
  description: >
    We're on a mission to free you of money misery. Our app, card and savings account are designed to help you spend less time worrying about money and more time enjoying life.
  categories:
    - Finance
    - App
  built_by: Tandem
  built_by_url: https://github.com/tandembank
  featured: false
- title: Monbanquet.fr
  main_url: "https://monbanquet.fr"
  url: "https://monbanquet.fr"
  description: >
    Give your corporate events the food and quality it deserves, thanks to the know-how of the best local artisans.
  categories:
    - eCommerce
    - Food
    - Event
  built_by: Monbanquet.fr
  built_by_url: https://github.com/monbanquet
  featured: false
- title: The Leaky Cauldron Blog
  url: https://theleakycauldronblog.com
  main_url: https://theleakycauldronblog.com
  source_url: https://github.com/v4iv/theleakycauldronblog
  description: >
    A Brew of Awesomeness with a Pinch of Magic...
  categories:
    - Blog
  built_by: Vaibhav Sharma
  built_by_url: https://github.com/v4iv
  featured: false
- title: Wild Drop Surf Camp
  main_url: "https://wilddropsurfcamp.com"
  url: "https://wilddropsurfcamp.com"
  description: >
    Welcome to Portugal's best kept secret and be amazed with our nature. Here you can explore, surf, taste the world's best gastronomy and wine, feel the North Canyon's power with the biggest waves in the world and so many other amazing things. Find us, discover yourself!
  categories:
    - Travel
  built_by: Samuel Fialho
  built_by_url: https://samuelfialho.com
  featured: false
- title: JoinUp HR chatbot
  url: https://www.joinup.io
  main_url: https://www.joinup.io
  description: Custom HR chatbot for better candidate experience
  categories:
    - App
    - Technology
  featured: false
- title: JDCastro Web Design & Development
  main_url: https://jacobdcastro.com
  url: https://jacobdcastro.com
  source_url: https://github.com/jacobdcastro/personal-site
  featured: false
  description: >
    A small business site for freelance web designer and developer Jacob D. Castro. Includes professional blog, contact forms, and soon-to-come portfolio of sites for clients. Need a new website or an extra developer to share the workload? Feel free to check out the website!
  categories:
    - Blog
    - Portfolio
    - Business
    - Freelance
  built_by: Jacob D. Castro
  built_by_url: https://twitter.com/jacobdcastro
- title: Gatsby Tutorials
  main_url: https://www.gatsbytutorials.com
  url: https://www.gatsbytutorials.com
  source_url: https://github.com/ooloth/gatsby-tutorials
  featured: false
  description: >
    Gatsby Tutorials is a community-updated list of video, audio and written tutorials to help you learn GatsbyJS.
  categories:
    - Web Development
    - Education
    - Open Source
  built_by: Michael Uloth
  built_by_url: "https://www.michaeluloth.com"
- title: Up & Running Tutorials
  main_url: https://www.upandrunningtutorials.com
  url: https://www.upandrunningtutorials.com
  featured: false
  description: >
    Free coding tutorials for web developers. Get your web development career up and running by learning to build better, faster websites.
  categories:
    - Web Development
    - Education
  built_by: Michael Uloth
  built_by_url: "https://www.michaeluloth.com"
- title: Grooovinger
  url: https://www.grooovinger.com
  main_url: https://www.grooovinger.com
  description: >
    Martin Grubinger, a web developer from Austria
  categories:
    - Portfolio
    - Web Development
  built_by: Martin Grubinger
  built_by_url: https://www.grooovinger.com
  featured: false
- title: LXDX - the Crypto Derivatives Exchange
  main_url: https://www.lxdx.co/
  url: https://www.lxdx.co/
  description: >
    LXDX is the world's fastest crypto exchange. Our mission is to bring innovative financial products to retail crypto investors, providing access to the same speed and scalability that institutional investors already depend on us to deliver each and every day.
  categories:
    - Marketing
    - Finance
  built_by: Corey Ward
  built_by_url: http://www.coreyward.me/
  featured: false
- title: Kyle McDonald
  url: https://kylemcd.com
  main_url: https://kylemcd.com
  source_url: https://github.com/kylemcd/personal-site-react
  description: >
    Personal site + blog for Kyle McDonald
  categories:
    - Blog
  built_by: Kyle McDonald
  built_by_url: https://kylemcd.com
  featured: false
- title: VSCode Power User Course
  main_url: https://VSCode.pro
  url: https://VSCode.pro
  description: >
    After 10 years with Sublime, I switched to VSCode. Love it. Spent 1000+ hours building a premium video course to help you switch today. 200+ power user tips & tricks turn you into a VSCode.pro
  categories:
    - Education
    - Learning
    - eCommerce
    - Marketing
    - Technology
    - Web Development
  built_by: Ahmad Awais
  built_by_url: https://twitter.com/MrAhmadAwais/
  featured: false
- title: Thijs Koerselman Portfolio
  main_url: https://www.vauxlab.com
  url: https://www.vauxlab.com
  featured: false
  description: >
    Portfolio of Thijs Koerselman. A freelance software engineer, full-stack web developer and sound designer.
  categories:
    - Portfolio
    - Business
    - Freelance
    - Technology
    - Web Development
    - Music
- title: Ad Hoc Homework
  main_url: https://homework.adhoc.team
  url: https://homework.adhoc.team
  description: >
    Ad Hoc builds government digital services that are fast, efficient, and usable by everyone. Ad Hoc Homework is a collection of coding and design challenges for candidates applying to our open positions.
  categories:
    - Web Development
    - Government
    - Healthcare
    - Programming
  built_by_url: https://adhoc.team
  featured: false
- title: Birra Napoli
  main_url: http://www.birranapoli.it
  url: http://www.birranapoli.it
  built_by: Ribrain
  built_by_url: https://www.ribrainstudio.com
  featured: false
  description: >
    Birra Napoli official site
  categories:
    - Landing Page
    - Business
    - Food
- title: Satispay
  url: https://www.satispay.com
  main_url: https://www.satispay.com
  categories:
    - Business
    - Finance
    - Technology
  built_by: Satispay
  built_by_url: https://www.satispay.com
  featured: false
- title: The Movie Database - Gatsby
  url: https://tmdb.lekoarts.de
  main_url: https://tmdb.lekoarts.de
  source_url: https://github.com/LekoArts/gatsby-source-tmdb-example
  categories:
    - Open Source
    - Entertainment
    - Gallery
  featured: false
  built_by: LekoArts
  built_by_url: "https://github.com/LekoArts"
  description: >
    Source from The Movie Database (TMDb) API (v3) in Gatsby. This example is built with react-spring, React hooks and react-tabs and showcases the gatsby-source-tmdb plugin. It also has some client-only paths and uses gatsby-image.
- title: LANDR - Creative Tools for Musicians
  url: https://www.landr.com/
  main_url: https://www.landr.com/en/
  categories:
    - Music
    - Technology
    - Business
    - Entrepreneurship
    - Freelance
    - Marketing
    - Media
  featured: false
  built_by: LANDR
  built_by_url: https://twitter.com/landr_music
  description: >
    Marketing website built for LANDR. LANDR is a web application that provides tools for musicians to master their music (using artificial intelligence), collaborate with other musicians, and distribute their music to multiple platforms.
- title: ClinicJS
  url: https://clinicjs.org/
  main_url: https://clinicjs.org/
  categories:
    - Technology
    - Documentation
  featured: false
  built_by: NearForm
  built_by_url: "https://www.nearform.com/"
  description: >
    Tools to help diagnose and pinpoint Node.js performance issues.
- title: KOBIT
  main_url: "https://kobit.in"
  url: "https://kobit.in"
  description: Automated Google Analytics Report with everything you need and more
  featured: false
  categories:
    - Marketing
    - Blog
  built_by: mottox2
  built_by_url: "https://mottox2.com"
- title: Aleksander Hansson
  main_url: https://ahansson.com
  url: https://ahansson.com
  featured: false
  description: >
    Portfolio website for Aleksander Hansson
  categories:
    - Portfolio
    - Business
    - Freelance
    - Technology
    - Web Development
    - Consulting
  built_by: Aleksander Hansson
  built_by_url: https://www.linkedin.com/in/aleksanderhansson/
- title: Surfing Nosara
  main_url: "https://www.surfingnosara.com"
  url: "https://www.surfingnosara.com"
  description: Real estate, vacation, and surf report hub for Nosara, Costa Rica
  featured: false
  categories:
    - Business
    - Blog
    - Gallery
    - Marketing
  built_by: Desarol
  built_by_url: "https://www.desarol.com"
- title: Crispin Porter Bogusky
  url: https://cpbgroup.com/
  main_url: https://cpbgroup.com/
  description: >
    We solve the world’s toughest communications problems with the most quantifiably potent creative assets.
  categories:
    - Agency
    - Design
    - Marketing
  built_by: Crispin Porter Bogusky
  built_by_url: https://cpbgroup.com/
  featured: false
- title: graphene-python
  url: https://graphene-python.org
  main_url: https://graphene-python.org
  description: Graphene is a collaboratively funded project.Graphene-Python is a library for building GraphQL APIs in Python easily.
  categories:
    - Library
    - API
    - Documentation
  featured: false
- title: Engel & Völkers Ibiza Holiday Rentals
  main_url: "https://www.ev-ibiza.com/"
  url: "https://www.ev-ibiza.com/"
  featured: false
  built_by: Ventura Digitalagentur
  description: >
    Engel & Völkers, one of the most successful real estate agencies in the world, offers luxury holiday villas to rent in Ibiza.
  categories:
    - Travel
- title: Sylvain Hamann's personal website
  url: "https://shamann.fr"
  main_url: "https://shamann.fr"
  source_url: "https://github.com/sylvhama/shamann-gatsby/"
  description: >
    Sylvain Hamann, web developer from France
  categories:
    - Portfolio
    - Web Development
  built_by: Sylvain Hamann
  built_by_url: "https://twitter.com/sylvhama"
  featured: false
- title: Luca Crea's portfolio
  main_url: https://lcrea.github.io
  url: https://lcrea.github.io
  description: >
    Portfolio and personal website of Luca Crea, an Italian software engineer.
  categories:
    - Portfolio
  built_by: Luca Crea
  built_by_url: https://github.com/lcrea
  featured: false
- title: Escalade Sports
  main_url: "https://www.escaladesports.com/"
  url: "https://www.escaladesports.com/"
  categories:
    - eCommerce
    - Sports
  built_by: Escalade Sports
  built_by_url: "https://www.escaladesports.com/"
  featured: false
- title: Exposify
  main_url: "https://www.exposify.de/"
  url: "https://www.exposify.de/"
  description: >
    This is our German website built with Gatsby 2.0, Emotion and styled-system.
    Exposify is a proptech startup and builds technology for real estate businesses.
    We provide our customers with an elegant agent software in combination
    with beautifully designed and fast websites.
  categories:
    - Web Development
    - Real Estate
    - Agency
    - Marketing
  built_by: Exposify
  built_by_url: "https://www.exposify.de/"
  featured: false
- title: Steak Point
  main_url: https://www.steakpoint.at/
  url: https://www.steakpoint.at/
  description: >
    Steak Restaurant in Vienna, Austria (Wien, Österreich).
  categories:
    - Food
  built_by: Peter Kroyer
  built_by_url: https://www.peterkroyer.at/
  featured: false
- title: Takumon blog
  main_url: "https://takumon.com"
  url: "https://takumon.com"
  source_url: "https://github.com/Takumon/blog"
  description: Java Engineer's tech blog.
  featured: false
  categories:
    - Blog
  built_by: Takumon
  built_by_url: "https://twitter.com/inouetakumon"
- title: DayThirty
  main_url: "https://daythirty.com"
  url: "https://daythirty.com"
  description: DayThirty - ideas for the new year.
  featured: false
  categories:
    - Marketing
  built_by: Jack Oliver
  built_by_url: "https://twitter.com/mrjackolai"
- title: TheAgencyProject
  main_url: "https://theagencyproject.co"
  url: "https://theagencyproject.co"
  description: Agency model, without agency overhead.
  categories:
    - Agency
  built_by: JV-LA
  built_by_url: https://jv-la.com
- title: Karen Hou's portfolio
  main_url: https://www.karenhou.com/
  url: https://www.karenhou.com/
  categories:
    - Portfolio
  built_by: Karen H. Developer
  built_by_url: https://github.com/karenhou
  featured: false
- title: Jean Luc Ponty
  main_url: "https://ponty.com"
  url: "https://ponty.com"
  description: Official site for Jean Luc Ponty, French virtuoso violinist and jazz composer.
  featured: false
  categories:
    - Music
    - Entertainment
  built_by: Othermachines
  built_by_url: "https://othermachines.com"
- title: Rosewood Family Advisors
  main_url: "https://www.rfallp.com/"
  url: "https://www.rfallp.com/"
  description: Rosewood Family Advisors LLP (Palo Alto) provides a diverse range of family office services customized for ultra high net worth individuals.
  featured: false
  categories:
    - Finance
    - Business
  built_by: Othermachines
  built_by_url: "https://othermachines.com"
- title: Cole Walker's Portfolio
  main_url: "https://www.walkermakes.com"
  url: "https://www.walkermakes.com"
  source_url: "https://github.com/ColeWalker/portfolio"
  description: The portfolio of web developer Cole Walker, built with the help of Gatsby v2, React-Spring, and SASS.
  featured: false
  categories:
    - Portfolio
    - Web Development
  built_by: Cole Walker
  built_by_url: "https://www.walkermakes.com"
- title: Standing By Company
  main_url: "https://standingby.company"
  url: "https://standingby.company"
  description: A brand experience design company led by Scott Mackenzie and Trent Barton.
  featured: false
  categories:
    - Design
    - Web Development
  built_by: Standing By Company
  built_by_url: "https://standingby.company"
- title: Ashley Thouret
  main_url: "https://www.ashleythouret.com"
  url: "https://www.ashleythouret.com"
  description: Official website of Canadian soprano Ashley Thouret. Site designed by Stephen Bell.
  categories:
    - Portfolio
    - Music
  built_by: Michael Uloth
  built_by_url: "https://www.michaeluloth.com"
  featured: false
- title: The AZOOR Society
  main_url: "https://www.theazoorsociety.org"
  url: "https://www.theazoorsociety.org"
  description: The AZOOR Society is a UK-based charity committed to promoting awareness of Acute Zonal Occult Outer Retinopathy and assisting further research. Site designed by Stephen Bell.
  categories:
    - Community
    - Nonprofit
  built_by: Michael Uloth
  built_by_url: "https://www.michaeluloth.com"
  featured: false
- title: Gábor Fűzy pianist
  main_url: "https://pianobar.hu"
  url: "https://pianobar.hu"
  description: Gábor Fűzy pianist's official website built with Gatsby v2.
  categories:
    - Music
  built_by: Zoltán Bedi
  built_by_url: "https://github.com/B3zo0"
  featured: false
- title: Logicwind
  main_url: "https://logicwind.com"
  url: "https://logicwind.com"
  description: Website of Logicwind - JavaScript experts, Technology development agency & consulting.
  featured: false
  categories:
    - Portfolio
    - Agency
    - Web Development
    - Consulting
  built_by: Logicwind
  built_by_url: "https://www.logicwind.com"
- title: ContactBook.app
  main_url: "https://contactbook.app"
  url: "https://contactbook.app"
  description: Seamlessly share Contacts with G Suite team members
  featured: false
  categories:
    - Landing Page
    - Blog
  built_by: Logicwind
  built_by_url: "https://www.logicwind.com"
- title: Waterscapes
  main_url: "https://waterscap.es"
  url: "https://waterscap.es/lake-monteynard/"
  source_url: "https://github.com/gaelbillon/Waterscapes-Gatsby-site"
  description: Waterscap.es is a directory of bodies of water (creeks, ponds, waterfalls, lakes, etc) with information about each place such as how to get there, hike time, activities and photos and a map displayed with the Mapbox GL SJ npm package. It was developed with the goal of learning Gatsby. This website is based on the gatsby-contentful-starter and uses Contentful as CMS. It is hosted on Netlify. Hooks are setup with Bitbucket and Contentful to trigger a new build upon code or content changes. The data on Waterscap.es is a mix of original content and informations from the internets gathered and put together.
  categories:
    - Directory
    - Photography
    - Travel
  built_by: Gaël Billon
  built_by_url: "https://gaelbillon.com"
  featured: false
- title: Packrs
  url: "https://www.packrs.co/"
  main_url: "https://www.packrs.co/"
  description: >
    Packrs is a local delivery platform, one spot for all your daily requirements. On a single tap get everything you need at your doorstep.
  categories:
    - Marketing
    - Landing Page
    - Entrepreneurship
  built_by: Vipin Kumar Rawat
  built_by_url: "https://github.com/aesthytik"
  featured: false
- title: HyakuninIsshu
  main_url: "https://hyakuninanki.net"
  url: "https://hyakuninanki.net"
  source_url: "https://github.com/rei-m/web_hyakuninisshu"
  description: >
    HyakuninIsshu is a traditional Japanese card game.
  categories:
    - Education
    - Gallery
    - Entertainment
  built_by: Rei Matsushita
  built_by_url: "https://github.com/rei-m/"
  featured: false
- title: WQU Partners
  main_url: "https://partners.wqu.org/"
  url: "https://partners.wqu.org/"
  featured: false
  categories:
    - Marketing
    - Education
    - Landing Page
  built_by: Corey Ward
  built_by_url: "http://www.coreyward.me/"
- title: Federico Giacone
  url: "https://federico.giac.one/"
  main_url: "https://federico.giac.one"
  source_url: "https://github.com/leopuleo/federico.giac.one"
  description: >
    Digital portfolio for Italian Architect Federico Giacone.
  categories:
    - Portfolio
    - Gallery
  built_by: Leonardo Giacone
  built_by_url: "https://github.com/leopuleo"
  featured: false
- title: Station
  url: "https://getstation.com/"
  main_url: "https://getstation.com/"
  description: Station is the first smart browser for busy people. A single place for all of your web applications.
  categories:
    - Technology
    - Web Development
    - Productivity
  featured: false
- title: Vyron Vasileiadis
  url: "https://fedonman.com/"
  main_url: "https://fedonman.com"
  source_url: "https://github.com/fedonman/fedonman-website"
  description: Personal space of Vyron Vasileiadis aka fedonman, a Web & IoT Developer, Educator and Entrepreneur based in Athens, Greece.
  categories:
    - Portfolio
    - Technology
    - Web Development
    - Education
  built_by: Vyron Vasileiadis
  built_by_url: "https://github.com/fedonman"
- title: Fabien Champigny
  url: "https://www.champigny.name/"
  main_url: "https://www.champigny.name/"
  built_by_url: "https://www.champigny.name/"
  description: Fabien Champigny's personal blog. Entrepreneur, hacker and loves street photo.
  categories:
    - Blog
    - Gallery
    - Photography
    - Productivity
    - Entrepreneurship
  featured: false
- title: Alex Xie - Portfolio
  url: https://alexieyizhe.me/
  main_url: https://alexieyizhe.me/
  source_url: https://github.com/alexieyizhe/alexieyizhe.github.io
  description: >
    Personal website of Alex Yizhe Xie, a University of Waterloo Computer Science student and coding enthusiast.
  categories:
    - Blog
    - Portfolio
    - Web Development
  featured: false
- title: Equithon
  url: https://equithon.org/
  main_url: https://equithon.org/
  source_url: https://github.com/equithon/site-main/
  built_by: Alex Xie
  built_by_url: https://alexieyizhe.me/
  description: >
    Equithon is the largest social innovation hackathon in Waterloo, Canada. It was founded in 2016 to tackle social equity issues and create change.
  categories:
    - Education
    - Event
    - Learning
    - Open Source
    - Nonprofit
    - Technology
  featured: false
- title: Dale Blackburn - Portfolio
  url: https://dakebl.co.uk/
  main_url: https://dakebl.co.uk/
  source_url: https://github.com/dakebl/dakebl.co.uk
  description: >
    Dale Blackburn's personal website and blog.
  categories:
    - Blog
    - Portfolio
    - Web Development
  featured: false
- title: Portfolio of Anthony Wiktor
  url: https://www.anthonydesigner.com/
  main_url: https://www.anthonydesigner.com/
  description: >
    Anthony Wiktor is a Webby Award-Winning Creative Director and Digital Designer twice named Hot 100 by WebDesigner Magazine. Anthony has over a decade of award-winning experience in design and has worked on projects across a diverse set of industries — from entertainment to consumer products to hospitality to technology. Anthony is a frequent lecturer at USC’s Annenberg School for Communication & Journalism and serves on the board of AIGA Los Angeles.
  categories:
    - Portfolio
    - Marketing
  built_by: Maciej Leszczyński
  built_by_url: http://twitter.com/_maciej
  featured: false
- title: Frame.io Workflow Guide
  main_url: https://workflow.frame.io
  url: https://workflow.frame.io
  description: >
    The web’s most comprehensive post-production resource, written by pro filmmakers, for pro filmmakers. Always expanding, always free.
  categories:
    - Education
  built_by: Frame.io
  built_by_url: https://frame.io
  featured: false
- title: MarcySutton.com
  main_url: https://marcysutton.com
  url: https://marcysutton.com
  description: >
    The personal website of web developer and accessibility advocate Marcy Sutton.
  categories:
    - Blog
    - Accessibility
    - Video
    - Photography
  built_by: Marcy Sutton
  built_by_url: https://marcysutton.com
  featured: true
- title: Kepinski.me
  main_url: https://kepinski.me
  url: https://kepinski.me
  description: >
    The personal site of Antoni Kepinski, Node.js Developer.
  categories:
    - Portfolio
    - Open Source
  built_by: Antoni Kepinski
  built_by_url: https://kepinski.me
  featured: false
- title: WPGraphQL Docs
  main_url: https://docs.wpgraphql.com
  url: https://docs.wpgraphql.com
  description: >
    Documentation for WPGraphQL, a free open-source WordPress plugin that provides an extendable GraphQL schema and API for any WordPress site.
  categories:
    - API
    - Documentation
    - Technology
    - Web Development
    - WordPress
  built_by: WPGraphQL
  built_by_url: https://wpgraphql.com
  featured: false
- title: Shine Lawyers
  main_url: https://www.shine.com.au
  url: https://www.shine.com.au
  description: >
    Shine Lawyers is an Australian legal services website built with Gatsby v2, Elasticsearch, Isso, and Geolocation services.
  categories:
    - Business
    - Blog
- title: Parallel Polis Kosice
  url: https://www.paralelnapoliskosice.sk/
  main_url: https://www.paralelnapoliskosice.sk/
  source_url: https://github.com/ParalelnaPolisKE/paralelnapoliskosice.sk
  description: >
    Parallel Polis is a collective of people who want to live in a more opened world. We look for possibilities and technologies (Bitcoin, the blockchain, reputation systems and decentralized technologies in general) that open new ways, make processes easier and remove unnecessary barriers. We want to create an environment that aims at education, discovering and creating better systems for everybody who is interested in freedom and independence.
  categories:
    - Blog
    - Education
    - Technology
  built_by: Roman Vesely
  built_by_url: https://romanvesely.
  featured: false
- title: Unda Solutions
  url: https://unda.com.au
  main_url: https://unda.com.au
  description: >
    A custom web application development company in Perth, WA
  categories:
    - Business
    - Freelance
    - Web Development
    - Technology
  featured: false
- title: BIGBrave
  main_url: https://bigbrave.digital
  url: https://bigbrave.digital
  description: >
    BIGBrave is a strategic design firm. We partner with our clients, big and small, to design & create human-centered brands, products, services and systems that are simple, beautiful and easy to use.
  categories:
    - Agency
    - Web Development
    - Marketing
    - Technology
    - WordPress
  built_by: Francois Brill
  built_by_url: https://bigbrave.digital
  featured: false
- title: KegTracker
  main_url: https://www.kegtracker.co.za
  url: https://www.kegtracker.co.za
  description: >
    Keg Tracker is part of the Beverage Insights family and its sole aim is to provide you with the right data about your kegs to make better decisions. In today’s business landscape having the right information at your finger tips is crucial to the agility of your business.
  categories:
    - Food
    - Business
    - Technology
  built_by: Francois Brill
  built_by_url: https://bigbrave.digital
  featured: false
- title: Mike Nichols
  url: https://www.mikenichols.me
  main_url: https://www.mikenichols.me
  description: >
    Portfolio site of Mike Nichols, a UX designer and product development lead.
  categories:
    - Portfolio
    - Technology
    - Web Development
  built_by: Mike Nichols
  featured: false
- title: Steve Haid
  url: https://www.stevehaid.com
  main_url: https://www.stevehaid.com
  description: >
    Steve Haid is a real estate agent and Professional Financial Planner (PFP) who has been helping clients achieve their investment goals since 2006. Site designed by Stephen Bell.
  categories:
    - Marketing
    - Real Estate
  built_by: Michael Uloth
  built_by_url: "https://www.michaeluloth.com"
- title: Incremental - Loyalty, Rewards and Incentive Programs
  main_url: https://www.incremental.com.au
  url: https://www.incremental.com.au
  description: >
    Sydney-based digital agency specialising in loyalty, rewards and incentive programs. WordPress backend; Cloudinary, YouTube and Hubspot form integration; query data displayed as animated SVG graphs; video background in the header.
  categories:
    - Agency
    - Portfolio
    - WordPress
  built_by: Incremental
  built_by_url: https://www.incremental.com.au
  featured: false
- title: Technica11y
  main_url: https://www.technica11y.org
  url: https://www.technica11y.org
  description: >
    Discussing challenges in technical accessibility.
  categories:
    - Accessibility
    - Education
    - Video
  built_by: Tenon.io
  built_by_url: https://tenon.io
  featured: false
- title: Tenon-UI Documentation
  main_url: https://www.tenon-ui.info
  url: https://www.tenon-ui.info
  description: >
    Documentation site for Tenon-UI: Tenon.io's accessible components library.
  categories:
    - Accessibility
    - Documentation
    - Library
    - Web Development
  built_by: Tenon.io
  built_by_url: https://tenon.io
  featured: false
- title: Matthew Secrist
  main_url: https://www.matthewsecrist.net
  url: https://www.matthewsecrist.net
  source_url: https://github.com/matthewsecrist/v3
  description: >
    Matthew Secrist's personal portfolio using Gatsby, Prismic and Styled-Components.
  categories:
    - Portfolio
    - Technology
    - Web Development
  built_by: Matthew Secrist
  built_by_url: https://www.matthewsecrist.net
  featured: false
- title: Node.js Dev
  main_url: https://nodejs.dev
  url: https://nodejs.dev
  source_url: https://github.com/nodejs/nodejs.dev
  description: >
    Node.js Foundation Website.
  categories:
    - Documentation
    - Web Development
  built_by: Node.js Website Redesign Working Group
  built_by_url: https://github.com/nodejs/website-redesign
  featured: false
- title: Sheffielders
  main_url: https://sheffielders.org
  url: https://sheffielders.org
  source_url: https://github.com/davemullenjnr/sheffielders
  description: >
    A collective of businesses, creatives, and projects based in Sheffield, UK.
  categories:
    - Directory
  built_by: Dave Mullen Jnr
  built_by_url: https://davemullenjnr.co.uk
  featured: false
- title: Stealth Labs
  url: https://stealthlabs.io
  main_url: https://stealthlabs.io
  description: >
    We design and develop for the web, mobile and desktop
  categories:
    - Portfolio
    - Web Development
  built_by: Edvins Antonovs
  built_by_url: https://edvins.io
  featured: false
- title: Constanzia Yurashko
  main_url: https://www.constanziayurashko.com
  url: https://www.constanziayurashko.com
  description: >
    Exclusive women's ready-to-wear fashion by designer Constanzia Yurashko.
  categories:
    - Portfolio
  built_by: Maxim Andries
  featured: false
- title: Algolia
  url: https://algolia.com
  main_url: https://algolia.com
  description: >
    Algolia helps businesses across industries quickly create relevant, scalable, and lightning fast search and discovery experiences.
  categories:
    - Web Development
    - Technology
    - Open Source
    - Featured
  built_by: Algolia
  featured: true
- title: GVD Renovations
  url: https://www.gvdrenovationsinc.com/
  main_url: https://www.gvdrenovationsinc.com/
  description: >
    GVD Renovations is a home improvement contractor with a well known reputation as a professional, quality contractor in California.
  categories:
    - Business
  built_by: David Krasniy
  built_by_url: http://dkrasniy.com
  featured: false
- title: Styled System
  url: https://styled-system.com/
  main_url: https://styled-system.com/
  source_url: https://github.com/styled-system/styled-system/tree/master/docs
  description: >
    Style props for rapid UI development.
  categories:
    - Design System
  built_by: Brent Jackson
  built_by_url: https://jxnblk.com/
- title: Timehacker
  url: https://timehacker.app
  main_url: https://timehacker.app
  description: >
    Procrastination killer, automatic time tracking app to skyrocket your productivity
  categories:
    - Productivity
    - App
    - Technology
    - Marketing
    - Landing Page
  built_by: timehackers
  featured: false
- title: Little & Big
  main_url: "https://www.littleandbig.com.au/"
  url: "https://www.littleandbig.com.au/"
  description: >
    Little & Big exists with the aim to create Websites, Apps, E-commerce stores
    that are consistently unique and thoughtfully crafted, every time.
  categories:
    - Agency
    - Design
    - Web Development
    - Portfolio
  built_by: Little & Big
  built_by_url: "https://www.littleandbig.com.au/"
  featured: false
- title: Cat Knows
  main_url: "https://catnose99.com/"
  url: "https://catnose99.com/"
  description: >
    Personal blog built with Gatsby v2.
  categories:
    - Blog
    - Web Development
  built_by: CatNose
  built_by_url: "https://twitter.com/catnose99"
  featured: false
- title: just some dev
  url: https://www.iamdeveloper.com
  main_url: https://www.iamdeveloper.com
  source_url: https://github.com/nickytonline/www.iamdeveloper.com
  description: >
    Just some software developer writing things ✏️
  categories:
    - Blog
  built_by: Nick Taylor
  built_by_url: https://www.iamdeveloper.com
  featured: false
- title: Keziah Moselle Blog
  url: https://blog.keziahmoselle.fr/
  main_url: https://blog.keziahmoselle.fr/
  source_url: https://github.com/KeziahMoselle/blog.keziahmoselle.fr
  description: >
    ✍️ A place to share my thoughts.
  categories:
    - Blog
  built_by: Keziah Moselle
  built_by_url: https://keziahmoselle.fr/
- title: xfuture's blog
  url: https://www.xfuture-blog.com/
  main_url: https://www.xfuture-blog.com/
  source_url: https://github.com/xFuture603/xfuture-blog
  description: >
    A blog about Devops, Web development, and my insights as a systems engineer.
  categories:
    - Blog
  built_by: Daniel Uhlmann
  built_by_url: https://www.xfuture-blog.com/
- title: Mayne's Blog
  main_url: "https://gine.me/"
  url: "https://gine.me/page/1"
  source_url: "https://github.com/mayneyao/gine-blog"
  featured: false
  categories:
    - Blog
    - Web Development
- title: Bakedbird
  url: https://bakedbird.com
  main_url: https://bakedbird.com
  description: >
    Eleftherios Psitopoulos - A frontend developer from Greece ☕
  categories:
    - Portfolio
    - Blog
  built_by: Eleftherios Psitopoulos
  built_by_url: https://bakedbird.com
- title: Benjamin Lannon
  url: https://lannonbr.com
  main_url: https://lannonbr.com
  source_url: https://github.com/lannonbr/Portfolio-gatsby
  description: >
    Personal portfolio of Benjamin Lannon
  categories:
    - Portfolio
    - Web Development
  built_by: Benjamin Lannon
  built_by_url: https://lannonbr.com
  featured: false
- title: Aravind Balla
  url: https://aravindballa.com
  main_url: https://aravindballa.com
  source_url: https://github.com/aravindballa/website2017
  description: >
    Personal portfolio of Aravind Balla
  categories:
    - Portfolio
    - Blog
    - Web Development
  built_by: Aravind Balla
  built_by_url: https://aravindballa.com
- title: Kaleb McKelvey
  url: https://kalebmckelvey.com
  main_url: https://kalebmckelvey.com
  source_url: https://github.com/avatar-kaleb/kalebmckelvey-site
  description: >
    Personal portfolio of Kaleb McKelvey!
  categories:
    - Blog
    - Portfolio
  built_by: Kaleb McKelvey
  built_by_url: https://kalebmckelvey.com
  featured: false
- title: Michal Czaplinski
  url: https://czaplinski.io
  main_url: https://czaplinski.io
  source_url: https://github.com/michalczaplinski/michalczaplinski.github.io
  description: >
    Michal Czaplinski is a full-stack developer 🚀
  categories:
    - Portfolio
    - Web Development
  built_by: Michal Czaplinski mmczaplinski@gmail.com
  built_by_url: https://czaplinski.io
  featured: false
- title: Interactive Investor (ii)
  url: https://www.ii.co.uk
  main_url: https://www.ii.co.uk
  description: >
    Hybrid (static/dynamic) Gatsby web app for ii's free research, news and analysis, discussion and product marketing site.
  categories:
    - Business
    - Finance
    - Technology
  built_by: Interactive Investor (ii)
  built_by_url: https://www.ii.co.uk
  featured: false
- title: Weingut Goeschl
  url: https://www.weingut-goeschl.at/
  main_url: https://www.weingut-goeschl.at/
  description: >
    Weingut Goeschl is a family winery located in Gols, Burgenland in Austria (Österreich)
  categories:
    - eCommerce
    - Business
  built_by: Peter Kroyer
  built_by_url: https://www.peterkroyer.at/
  featured: false
- title: Hash Tech Guru
  url: https://hashtech.guru
  main_url: https://hashtech.guru
  description: >
    Software Development Training School and Tech Blog
  categories:
    - Blog
    - Education
  built_by: Htet Wai Yan Soe
  built_by_url: https://github.com/johnreginald
- title: AquaGruppen Vattenfilter
  url: https://aquagruppen.se
  main_url: https://aquagruppen.se/
  description: >
    Water filter and water treatment products in Sweden
  categories:
    - Business
    - Technology
  built_by: Johan Eliasson
  built_by_url: https://github.com/elitan
  featured: false
- title: Josef Aidt
  url: https://josefaidt.dev
  main_url: https://josefaidt.dev
  source_url: https://github.com/josefaidt/josefaidt.github.io
  description: >
    Personal website, blog, portfolio for Josef Aidt
  categories:
    - Portfolio
    - Blog
    - Web Development
  built_by: Josef Aidt
  built_by_url: https://twitter.com/garlicbred
- title: How To egghead
  main_url: https://howtoegghead.com/
  url: https://howtoegghead.com/
  source_url: https://github.com/eggheadio/how-to-egghead
  featured: false
  built_by: egghead.io
  built_by_url: https://egghead.io
  description: >
    How to become an egghead instructor or reviewer
  categories:
    - Documentation
    - Education
- title: Sherpalo Ventures
  main_url: "https://www.sherpalo.com/"
  url: "https://www.sherpalo.com/"
  featured: false
  categories:
    - Finance
    - Business
    - Technology
  built_by: Othermachines
  built_by_url: "https://othermachines.com"
- title: WrapCode
  url: https://www.wrapcode.com
  main_url: https://www.wrapcode.com
  description: >
    A full stack blog on Microsoft Azure, JavaScript, DevOps, AI and Bots.
  categories:
    - Blog
    - Technology
    - Web Development
  built_by: Rahul P
  built_by_url: https://twitter.com/_rahulpp
  featured: false
- title: Kirankumar Ambati's Portfolio
  url: https://www.kirankumarambati.me
  main_url: https://www.kirankumarambati.me
  description: >
    Personal website, blog, portfolio of Kirankumar Ambati
  categories:
    - Blog
    - Portfolio
    - Web Development
  built_by: Kirankumar Ambati
  built_by_url: https://github.com/kirankumarambati
  featured: false
- title: Rou Hun Fan's portfolio
  main_url: https://flowen.me
  url: https://flowen.me
  source_url: https://github.com/flowen/flowen.me/tree/master/2019/v3
  description: >
    Portfolio of creative developer Rou Hun Fan. Built with Gatsby v2 &amp; Greensock drawSVG.
  categories:
    - Portfolio
  built_by: Rou Hun Fan Developer
  built_by_url: https://flowen.me
  featured: false
- title: chadly.net
  url: https://www.chadly.net
  main_url: https://www.chadly.net
  source_url: https://github.com/chadly/chadly.net
  description: >
    Personal tech blog by Chad Lee.
  categories:
    - Blog
    - Technology
    - Web Development
  built_by: Chad Lee
  built_by_url: https://github.com/chadly
  featured: false
- title: CivicSource
  url: https://www.civicsource.com
  main_url: https://www.civicsource.com
  description: >
    Online auction site to purchase tax-distressed properties from local taxing authorities.
  categories:
    - Real Estate
    - Government
  featured: false
- title: SpotYou
  main_url: "https://spotyou.joshglazer.com"
  url: "https://spotyou.joshglazer.com"
  source_url: "https://github.com/joshglazer/spotyou"
  description: >
    SpotYou allows you to watch your favorite music videos on Youtube based on your Spotify Preferences
  categories:
    - Entertainment
    - Music
  built_by: Josh Glazer
  built_by_url: https://linkedin.com/in/joshglazer/
  featured: false
- title: Hesam Kaveh's blog
  description: >
    A blog with great seo that using gatsby-source-wordpress to fetch posts from backend
  main_url: "https://hesamkaveh.com/"
  url: "https://hesamkaveh.com/"
  source_url: "https://github.com/hesamkaveh/sansi"
  featured: false
  categories:
    - Blog
    - WordPress
- title: Oliver Gomes Portfolio
  main_url: https://oliver-gomes.github.io/v4/
  url: https://oliver-gomes.github.io/v4/
  description: >
    As an artist and a web designer/developer, I wanted to find a way to present these two portfolios in a way that made sense.  I felt with new found power of speed, Gatsby helped keep my creativity intact with amazing response and versatility. I felt my butter smooth transition felt much better in user perspective and super happy with the power of Gatsby.
  categories:
    - Portfolio
    - Web Development
    - Blog
  built_by: Oliver Gomes
  built_by_url: https://github.com/oliver-gomes
  featured: false
- title: Patrik Szewczyk
  url: https://www.szewczyk.cz/
  main_url: https://www.szewczyk.cz/
  description: >
    Patrik Szewczyk – JavaScript, TypeScript, React, Node.js developer, Redux, Reason
  categories:
    - Portfolio
  built_by: Patrik Szewczyk
  built_by_url: https://linkedin.com/in/thepatriczek/
  featured: false
- title: Patrik Arvidsson's portfolio
  url: https://www.patrikarvidsson.com
  main_url: https://www.patrikarvidsson.com
  source_url: https://github.com/patrikarvidsson/portfolio-gatsby-contentful
  description: >
    Personal portfolio site of Swedish interaction designer Patrik Arvidsson. Built with Gatsby, Tailwind CSS, Emotion JS and Contentful.
  categories:
    - Blog
    - Design
    - Portfolio
    - Web Development
    - Technology
  built_by: Patrik Arvidsson
  built_by_url: https://www.patrikarvidsson.com
  featured: false
- title: Jacob Cofman's Blog
  description: >
    Personal blog / portfolio about Jacob Cofman.
  main_url: "https://jcofman.de/"
  url: "https://jcofman.de/"
  source_url: "https://github.com/JCofman/jc-website"
  featured: false
  categories:
    - Blog
    - Portfolio
- title: re-geo
  description: >
    re-geo is react based geo cities style component.
  main_url: "https://re-geo.netlify.com/"
  url: "https://re-geo.netlify.com/"
  source_url: "https://github.com/sadnessOjisan/re-geo-lp"
  categories:
    - Open Source
  built_by: sadnessOjisan
  built_by_url: https://twitter.com/sadnessOjisan
  featured: false
- title: Luis Cestou Portfolio
  description: >
    Portfolio of graphic + interactive designer Luis Cestou.
  main_url: "https://luiscestou.com"
  url: "https://luiscestou.com"
  source_url: "https://github.com/lcestou/luiscestou.com"
  built_by: Luis Cestou contact@luiscestou.com
  built_by_url: https://luiscestou.com
  featured: false
  categories:
    - Portfolio
    - Web Development
- title: Data Hackers
  url: https://datahackers.com.br/
  main_url: https://datahackers.com.br/
  description: >
    Official website for the biggest portuguese-speaking data science community. Makes use of several data sources such as podcasts from Anchor, messages from Slack, newsletters from MailChimp and blog posts from Medium. The unique visual design also had its hurdles and was quite fun to develop!
  categories:
    - Blog
    - Education
    - Podcast
    - Technology
  built_by: Kaordica
  built_by_url: https://kaordica.design
  featured: false
- title: TROMAQ
  url: https://www.tromaq.com/
  main_url: https://www.tromaq.com/
  description: >
    TROMAQ executes earthmoving services and rents heavy machinery for construction work. Even with the lack of good photography, their new site managed to pass a solid and trustworthy feeling to visitors during testing and they're already seeing the improvement in brand awareness, being the sole player with a modern website in their industry.
  categories:
    - Marketing
  built_by: Kaordica
  built_by_url: https://kaordica.design
  featured: false
- title: Novida Consulting
  url: https://www.novidaconsultoria.com.br
  main_url: https://www.novidaconsultoria.com.br
  description: >
    Novida’s goal was to position itself as a solid, exclusive and trustworthy brand for families looking for a safe financial future… We created a narrative and visual design that highlight their exclusivity.
  categories:
    - Marketing
  built_by: Kaordica
  built_by_url: https://kaordica.design
  featured: false
- title: We Are Clarks
  url: "https://www.weareclarks.com"
  main_url: "https://www.weareclarks.com"
  source_url: "https://github.com/abeaclark/weareclarks"
  description: >
    A family travel blog.
  categories:
    - Blog
    - Travel
  built_by: Abe Clark
  built_by_url: https://www.linkedin.com/in/abrahamclark/
  featured: false
- title: Guillaume Briday's Blog
  main_url: "https://guillaumebriday.fr/"
  url: "https://guillaumebriday.fr/"
  source_url: "https://github.com/guillaumebriday/guillaumebriday.fr"
  description: >
    My personal blog built with Gatsby and Tailwind CSS.
  categories:
    - Blog
    - Web Development
    - Technology
  built_by: Guillaume Briday
  built_by_url: https://guillaumebriday.fr/
  featured: false
- title: SEOmonitor
  main_url: "https://www.seomonitor.com"
  url: "https://www.seomonitor.com"
  description: >
    SEOmonitor is a suite of SEO tools dedicated to agencies.
  categories:
    - Blog
    - Portfolio
    - Agency
  built_by: Bejamas
  built_by_url: https://bejamas.io/
  featured: false
- title: Jean Regisser's Portfolio
  main_url: "https://jeanregisser.com/"
  url: "https://jeanregisser.com/"
  source_url: "https://github.com/jeanregisser/jeanregisser.com"
  featured: false
  description: >
    Portfolio of software engineer Jean Regisser.
  categories:
    - Portfolio
    - Mobile Development
  built_by: Jean Regisser
  built_by_url: "https://jeanregisser.com/"
- title: Axcept - Visual Screenshot Testing
  url: https://axcept.io
  main_url: https://axcept.io
  description: >
    Visual Testing for everyone
  categories:
    - Documentation
    - Web Development
  built_by: d:code:it
  built_by_url: https://dcodeit.com
  featured: false
- title: Chase Ohlson
  url: https://chaseohlson.com
  main_url: https://chaseohlson.com
  description: >
    Portfolio of frontend engineer & web developer Chase Ohlson.
  categories:
    - Portfolio
    - Web Development
  built_by: Chase Ohlson
  built_by_url: https://chaseohlson.com
  featured: false
- title: Zach Schnackel
  url: https://zslabs.com
  main_url: https://zslabs.com
  source_url: "https://github.com/zslabs/zslabs.com"
  description: >
    Portfolio site for UI/Motion Developer, Zach Schnackel.
  categories:
    - Portfolio
    - Web Development
  built_by: Zach Schnackel
  built_by_url: "https://zslabs.com"
- title: Gremlin
  url: https://www.gremlin.com
  main_url: https://www.gremlin.com
  description: >
    Gremlin's Failure as a Service finds weaknesses in your system before they cause problems.
  categories:
    - Marketing
- title: Headless.page
  main_url: https://headless.page/
  url: https://headless.page/
  description: >
    Headless.page is a directory of eCommerce sites featuring headless architecture, PWA features and / or the latest JavaScript technology.
  categories:
    - Directory
    - eCommerce
  built_by: Pilon
  built_by_url: https://pilon.io/
  featured: false
- title: Ouracademy
  main_url: https://our-academy.org/
  url: https://our-academy.org/
  source_url: "https://github.com/ouracademy/website"
  description: >
    Ouracademy is an organization that promoves the education in software development through blog posts & videos smiley.
  categories:
    - Open Source
    - Blog
    - Education
  built_by: Ouracademy
  built_by_url: https://github.com/ouracademy
  featured: false
- title: Tenon.io
  main_url: https://tenon.io
  url: https://tenon.io
  description: >
    Tenon.io is an accessibility tooling, services and consulting company.
  categories:
    - API
    - Accessibility
    - Business
    - Consulting
    - Technology
  built_by: Tenon.io
  built_by_url: https://tenon.io
  featured: false
- title: Projectival
  url: https://www.projectival.de/
  main_url: https://www.projectival.de/
  description: >
    Freelancer Online Marketing & Web Development in Cologne, Germany
  categories:
    - Freelance
    - Marketing
    - Web Development
    - Blog
    - Consulting
    - SEO
    - Business
  built_by: Sascha Klapetz
  built_by_url: https://www.projectival.de/
  featured: false
- title: Hetzner Online Community
  main_url: https://community.hetzner.com
  url: https://community.hetzner.com
  description: >
    Hetzner Online Community provides a free collection of high-quality tutorials, which are based on free and open source software, on a variety of topics such as development, system administration, and other web technology.
  categories:
    - Web Development
    - Technology
    - Programming
    - Open Source
    - Community
  built_by: Hetzner Online GmbH
  built_by_url: https://www.hetzner.com/
  featured: false
- title: AGYNAMIX
  url: https://www.agynamix.de/
  main_url: https://www.agynamix.de/
  source_url: https://github.com/tuhlmann/agynamix.de
  description: >
    Full Stack Java, Scala, Clojure, TypeScript, React Developer in Thalheim, Germany
  categories:
    - Freelance
    - Web Development
    - Programming
    - Blog
    - Consulting
    - Portfolio
    - Business
  built_by: Torsten Uhlmann
  built_by_url: https://www.agynamix.de/
  featured: false
- title: syracuse.io
  url: https://syracuse.io
  main_url: https://syracuse.io
  source_url: https://github.com/syracuseio/syracuseio/
  description: >
    Landing page for Syracuse NY Software Development Meetup Groups
  categories:
    - Community
  built_by: Benjamin Lannon
  built_by_url: https://lannonbr.com
- title: Render Documentation
  main_url: https://render.com/docs
  url: https://render.com/docs
  description: >
    Render is the easiest place to host your sites and apps. We use Gatsby for everything on https://render.com, including our documentation. The site is deployed on Render as well! We also have a guide to deploying Gatsby apps on Render: https://render.com/docs/deploy-gatsby.
  categories:
    - Web Development
    - Programming
    - Documentation
    - Technology
  built_by: Render Developers
  built_by_url: https://render.com
  featured: false
- title: prima
  url: https://www.prima.co
  main_url: https://www.prima.co
  description: >
    Discover industry-defining wellness content and trusted organic hemp CBD products safely supporting wellness, stress, mood, skin health, and balance.
  categories:
    - Blog
    - eCommerce
    - Education
  built_by: The Couch
  built_by_url: https://thecouch.nyc
- title: Gatsby Guides
  url: https://gatsbyguides.com/
  main_url: https://gatsbyguides.com/
  description: >
    Free tutorial course about using Gatsby with a CMS.
  categories:
    - Education
    - Documentation
    - Web Development
  built_by: Osio Labs
  built_by_url: https://osiolabs.com/
  featured: false
- title: Architude
  url: https://architudedesign.com
  main_url: https://architudedesign.com
  description: >
    筑冶 Architude International Design Consultants
  categories:
    - Design
    - Landing Page
    - Gallery
  built_by: Neo Nie
  built_by_url: https://github.com/nihgwu
  featured: false
- title: Arctica
  url: https://arctica.io
  main_url: https://arctica.io
  description: >
    Arctica specialises in purpose-built web sites and progressive web applications with user optimal experiences, tailored to meet the objectives of your business.
  categories:
    - Portfolio
    - Agency
    - Design
    - Web Development
  built_by: Arctica
  built_by_url: https://arctica.io
  featured: false
- title: Shard Ventures
  url: https://shard.vc
  main_url: https://shard.vc
  description: >
    Shard is building new online companies from scratch, partnering with other like-minded founders to start and invest in technology companies.
  categories:
    - Finance
    - Technology
    - Portfolio
  built_by: Arctica
  built_by_url: https://arctica.io
  featured: false
- title: David Brookes
  url: https://davidbrookes.me
  main_url: https://davidbrookes.me
  description: >
    Specialising in crafting stylish, high performance websites and applications that get results, using the latest cutting edge web development technologies.
  categories:
    - Portfolio
    - Freelance
    - Web Development
  built_by: Arctica
  built_by_url: https://arctica.io
  featured: false
- title: Dennis Morello
  url: https://morello.dev
  main_url: https://morello.dev
  source_url: https://gitlab.com/dennismorello/dev-blog
  description: >
    morello.dev is a development and techology blog written by Dennis Morello.
  categories:
    - Blog
    - Education
    - Web Development
    - Open Source
    - Technology
  built_by: Dennis Morello
  built_by_url: https://twitter.com/dennismorello
  featured: false
- title: BaseTable
  url: https://autodesk.github.io/react-base-table/
  main_url: https://autodesk.github.io/react-base-table/
  source_url: https://github.com/Autodesk/react-base-table
  description: >
    BaseTable is a react table component to display large data set with high performance and flexibility.
  categories:
    - Web Development
    - Documentation
    - Open Source
  built_by: Neo Nie
  built_by_url: https://github.com/nihgwu
  featured: false
- title: herper.io
  url: https://herper.io
  main_url: https://herper.io
  description: >
    Portfolio website for Jacob Herper - a Front End Web Developer with a passion for all things digital. I have more than 10 years experience working in web development.
  categories:
    - Portfolio
    - Web Development
    - Freelance
    - Design
    - SEO
  built_by: Jacob Herper
  built_by_url: https://github.com/jakeherp
  featured: false
- title: Artem Sapegin Photography
  description: >
    Photography portfolio and blog of Artem Sapegin, an award-losing photographer living in Berlin, Germany. Landscapes, cityscapes and dogs.
  main_url: "https://morning.photos/"
  url: "https://morning.photos/"
  source_url: "https://github.com/sapegin/morning.photos"
  categories:
    - Portfolio
    - Photography
  built_by: Artem Sapegin
  built_by_url: "https://github.com/sapegin"
- title: Pattyrn
  main_url: https://pattyrn.com
  url: https://pattyrn.com
  # optional: short paragraph describing the content and/or purpose of the site that will appear in the modal detail view and permalink views for your site
  description: >
    Pattyrn uses advanced machine learning AI to analyze the platform’s your teams use, making it easy to solve performance problems, reduce bottlenecks, and monitor culture health to optimize your ROI and help boost performance without causing burn out.
  categories:
    - Marketing
    - Technology
  built_by: Pattyrn
  built_by_url: https://twitter.com/Pattyrn4
  featured: false
- title: Intranet Italia Day
  main_url: https://www.intranetitaliaday.it/en
  url: https://www.intranetitaliaday.it/en
  description: >
    The Italian event dedicated to the digital workplace that focuses on planning, governance and company intranet management
  categories:
    - Event
    - Conference
  built_by: Ariadne Digital
  built_by_url: https://www.ariadnedigital.it
  featured: false
- title: Textually Stylo
  main_url: https://www.textually.net
  url: https://www.textually.net
  description: >
    Stylo Markdown writing App marketing/documentation website by Textually Inc.
  categories:
    - Marketing
    - Technology
    - Blog
    - Documentation
  built_by: Sébastien Hamel
  built_by_url: https://www.textually.net
  featured: false
- title: OneDeck
  main_url: https://www.onedeck.co
  url: https://www.onedeck.co
  description: >
    OneDeck is a simple yet powerful tool for creating and sharing your one-page investment summary in under 10 minutes.
  categories:
    - Finance
    - Technology
  built_by: William Neill
  built_by_url: https://twitter.com/williamneill
  featured: false
- title: Assortment
  main_url: https://assortment.io
  url: https://assortment.io
  description: >
    Assortment aims to provide detailed tutorials (and more) for developers of all skill levels within the Web Development Industry. Attempting to cut out the fluff and arm you with the facts.
  categories:
    - Blog
    - Web Development
  built_by: Luke Whitehouse
  built_by_url: https://twitter.com/_lukewh
  featured: false
- title: Mission42
  main_url: https://mission42.zauberware.com
  url: https://mission42.zauberware.com
  description: >
    A landing page for the mobile app Mission42. Mission42 wants to help you learn new skills.
  categories:
    - App
    - Learning
    - Education
    - Landing Page
  built_by: Philipp Siegmund, zauberware
  built_by_url: https://www.zauberware.com
- title: Altstadtdomizil Idstein
  main_url: http://www.altstadtdomizil-idstein.de/
  url: http://www.altstadtdomizil-idstein.de/
  description: >
    A landing page for a holiday apartment in Idstein, Germany.
  categories:
    - Landing Page
    - Travel
    - Real Estate
  built_by: Simon Franzen, zauberware
  built_by_url: https://www.zauberware.com
- title: Gerald Martinez Dev
  main_url: https://gmartinez.dev/
  url: https://gmartinez.dev/
  source_url: https://github.com/nephlin7/gmartinez.dev
  description: >
    Personal web site for show my skills and my works.
  categories:
    - Web Development
    - Portfolio
  built_by: Gerald Martinez
  built_by_url: https://twitter.com/GeraldM_92
  featured: false
- title: Becreatives
  main_url: "https://becreatives.com"
  url: "https://becreatives.com"
  featured: false
  description: >
    Digital software house. Enlights ideas. Think smart execute harder.
  categories:
    - Technology
    - Web Development
    - Agency
    - Marketing
  built_by: Becreatives
  built_by_url: "https://becreatives.com"
- title: Paul Clifton Photography
  main_url: https://paulcliftonphotography.com
  url: https://paulcliftonphotography.com
  featured: false
  description: >
    A full migration from WordPress to GatsbyJS and DatoCMS. Includes custom cropping on images as viewport changes size and also an infinity scroll that doesn't preload all of the results.
  categories:
    - Blog
    - Portfolio
    - Gallery
    - Photography
  built_by: Little Wolf Studio
  built_by_url: https://littlewolfstudio.co.uk
- title: Atte Juvonen - Blog
  url: https://www.attejuvonen.fi/
  main_url: https://www.attejuvonen.fi/
  source_url: https://github.com/baobabKoodaa/blog
  description: >
    Tech-oriented personal blog covering topics like AI, data, voting, game theory, infosec and software development.
  categories:
    - Blog
    - Data
    - JavaScript
    - Programming
    - Science
    - Security
    - Technology
    - Web Development
  featured: false
- title: Kibuk Construction
  url: https://kibukconstruction.com/
  main_url: https://kibukconstruction.com/
  description: >
    Kibuk Construction is a fully licensed and insured contractor specializing in Siding, Decks, Windows & Doors!
  categories:
    - Business
  built_by: David Krasniy
  built_by_url: http://dkrasniy.com
- title: RedCarpetUp
  main_url: https://www.redcarpetup.com
  url: https://www.redcarpetup.com/
  description: >
    RedCarpetUp's home page for a predominantly mobile-only customer base in India with major constraints on bandwidth availability
  categories:
    - Finance
  built_by: RedCarpet Dev Team
  built_by_url: https://www.redcarpetup.com
  featured: false
- title: talita traveler
  url: https://talitatraveler.com/
  main_url: https://talitatraveler.com/
  source_url: https://github.com/afuh/talitatraveler
  description: >
    Talita Traveler's personal blog.
  categories:
    - Blog
  built_by: Axel Fuhrmann
  built_by_url: https://axelfuhrmann.com/
  featured: false
- title: Pastelería el Progreso
  url: https://pasteleriaelprogreso.com/
  main_url: https://pasteleriaelprogreso.com/
  source_url: https://github.com/afuh/elprogreso
  description: >
    Famous bakery in Buenos Aires.
  categories:
    - Food
    - Gallery
  built_by: Axel Fuhrmann
  built_by_url: https://axelfuhrmann.com/
  featured: false
- title: Maitrik's Portfolio
  url: https://www.maitrikpatel.com/
  main_url: https://www.maitrikpatel.com/
  source_url: https://github.com/maitrikjpatel/portfolio
  description: >
    Portfolio of a Front-End Developer / UX Designer who designs and develops pixel perfect user interface, experiences and web applications.
  categories:
    - Portfolio
    - Blog
    - Design
    - Web Development
  built_by: Maitrik Patel
  built_by_url: https://www.maitrikpatel.com/
  featured: false
- title: PicPick
  url: https://picpick.app/
  main_url: https://picpick.app/
  description: >
    All-in-one Graphic Design Tool, Screen Capture Software, Image Editor, Color Picker, Pixel Ruler and More
  categories:
    - Productivity
    - App
    - Technology
  built_by: NGWIN
  built_by_url: https://picpick.app/
  featured: false
- title: Ste O'Neill
  main_url: https://www.steoneill.dev
  url: https://www.steoneill.dev
  description: >
    MVP of a portfolio site for a full stack UK based developer.
  categories:
    - Blog
    - Portfolio
  built_by: Ste O'Neill
  built_by_url: https://steoneill.dev
  featured: false
- title: Filipe Santos Correa's Portfolio
  description: >
    Filipe's Personal About Me / Portfolio.
  main_url: "https://filipesantoscorrea.com/"
  url: "https://filipesantoscorrea.com/"
  source_url: "https://github.com/Safi1012/filipesantoscorrea.com"
  featured: false
  categories:
    - Portfolio
- title: Progressive Massachusetts Legislator Scorecard
  main_url: https://scorecard.progressivemass.com
  url: https://scorecard.progressivemass.com
  featured: false
  source_url: https://github.com/progressivemass/legislator-scorecard
  description: >
    Learn about MA state legislators' voting records through a progressive lens
  categories:
    - Government
    - Education
  built_by: Alex Holachek
  built_by_url: "https://alex.holachek.com/"
- title: Jeff Wolff – Portfolio
  main_url: https://www.jeffwolff.net
  url: https://www.jeffwolff.net
  featured: false
  description: >
    A guy from San Diego who makes websites.
  categories:
    - Blog
    - Portfolio
    - Web Development
- title: Jp Valery – Portfolio
  main_url: https://jpvalery.photo
  url: https://jpvalery.photo
  featured: false
  description: >
    Self-taught photographer documenting spaces and people
  categories:
    - Portfolio
    - Photography
- title: Prevue
  main_url: https://www.prevue.io
  url: https://www.prevue.io
  featured: false
  description: >
    All in One Prototyping Tool For Vue Developers
  categories:
    - Open Source
    - Web Development
- title: Gold Medal Flour
  main_url: https://www.goldmedalflour.com
  url: https://www.goldmedalflour.com
  description: >
    Gold Medal Four is a brand of flour products owned by General Mills. The new site was built using Gatsby v2 with data sources from WordPress and an internal recipe API, and features multifaceted recipe filtering and a modified version of Gatsby Image to support art direction images.
  categories:
    - Food
  built_by: General Mills Branded Sites Dev Team
  built_by_url: https://www.generalmills.com
  featured: false
- title: Fifth Gait Technologies
  main_url: https://5thgait.com
  url: https://5thgait.com
  featured: false
  description: >
    Fifth Gait is a small business in the defense and space industry that is run and owned by physicists and engineers that have worked together for decades. The site was built using Gatsby V2.
  categories:
    - Government
    - Science
    - Technology
  built_by: Jonathan Z. Fisher
  built_by_url: "https://jonzfisher.com"
- title: Sal's Pals
  main_url: https://www.sals-pals.net
  url: https://www.sals-pals.net
  featured: false
  description: >
    Sal's Pals is a professional dog walking and pet sitting service based in Westfield, NJ. New site built with gatsby v2.
  categories:
    - Business
- title: Zuyet Awarmatrip
  main_url: https://www.zuyetawarmatrip.com
  url: https://www.zuyetawarmatrip.com
  featured: false
  description: >
    Zuyet Awarmatrip is a subsidiary identity within the personal ecosystem of Zuyet Awarmatik, focusing on travel and photography.
  categories:
    - Travel
    - Photography
  built_by: Zuyet Awarmatik
- title: manuvel.be
  url: https://www.manuvel.be
  main_url: https://www.manuvel.be
  source_url: https://github.com/riencoertjens/manuvelsite
  description: >
    Cycling themed café coming this april in Sint Niklaas, Belgium. One page with funky css-grid and gatsby-image trickery!
  categories:
    - Food
  built_by: WEBhart
  built_by_url: https://www.web-hart.com
  featured: false
- title: WEBhart
  url: https://www.web-hart.com
  main_url: https://www.web-hart.com
  description: >
    Hi, I'm Rien (pronounced Reen) from Belgium but based in Girona, Spain. I'm an autodidact, committed to learning until the end of time.
  categories:
    - Portfolio
    - Design
    - Web Development
    - Freelance
  built_by: WEBhart
  built_by_url: https://www.web-hart.com
  featured: false
- title: nicdougall.com
  url: https://nicdougall.netlify.com/
  main_url: https://nicdougall.netlify.com/
  source_url: https://github.com/riencoertjens/nicdougall.com
  description: >
    Athlete website with Netlify CMS for blog content.
  categories:
    - Blog
  built_by: WEBhart
  built_by_url: https://www.web-hart.com
  featured: false
- title: het Groeiatelier
  url: https://www.hetgroeiatelier.be/
  main_url: https://www.hetgroeiatelier.be/
  description: >
    Workspace for talent development and logopedics. One page site with basic info and small calendar CMS.
  categories:
    - Marketing
  built_by: WEBhart
  built_by_url: https://www.web-hart.com
  featured: false
- title: Lebuin D'Haese
  url: https://www.lebuindhaese.be/
  main_url: https://www.lebuindhaese.be/
  description: >
    Artist portfolio website. Powered by a super simple Netlify CMS to easily add blog posts or new art pieces.
  categories:
    - Portfolio
    - Blog
  built_by: WEBhart
  built_by_url: https://www.web-hart.com
  featured: false
- title: Iefke Molenstra
  url: https://www.iefke.be/
  main_url: https://www.iefke.be/
  description: >
    Artist portfolio website. Powered by a super simple Netlify CMS to easily add blog posts or new art pieces.
  categories:
    - Portfolio
    - Blog
  built_by: WEBhart
  built_by_url: https://www.web-hart.com
  featured: false
- title: The Broomwagon
  url: https://www.thebroomwagongirona.com/
  main_url: https://www.thebroomwagongirona.com/
  description: >
    foodtruck style coffee by pro cyclist Robert Gesink. The site has a webshop with merchandise and coffee beans.
  categories:
    - eCommerce
  built_by: WEBhart
  built_by_url: https://www.web-hart.com
- title: Pella Windows and Doors
  main_url: https://www.pella.com
  url: https://www.pella.com
  featured: false
  description: >
    The Pella Corporation is a privately held window and door manufacturing
  categories:
    - Business
- title: tinney.dev
  url: https://tinney.dev
  main_url: https://tinney.dev
  source_url: https://github.com/cdtinney/tinney.dev
  description: >
    Personal portfolio/blog of Colin Tinney
  categories:
    - Blog
    - Portfolio
    - Open Source
  built_by: Colin Tinney
  built_by_url: https://tinney.dev
  featured: false
- title: Monkeywrench Books
  main_url: https://monkeywrenchbooks.org
  url: https://monkeywrenchbooks.org
  description: >
    Monkeywrench Books is an all-volunteer, collectively-run bookstore and event space in Austin, TX
  categories:
    - Business
    - Community
    - Education
  built_by: Monkeywrench Books
  built_by_url: https://monkeywrenchbooks.org
- title: DeepMay.io
  main_url: https://deepmay.io
  url: https://deepmay.io
  description: >
    DeepMay is an experimental new tech bootcamp in the mountains of North Carolina.
  categories:
    - Event
    - Community
    - Technology
    - Marketing
  built_by: DeepMay
  built_by_url: https://twitter.com/deepmay_io
  featured: false
- title: Liferay.Design
  main_url: https://liferay.design
  url: https://liferay.design
  source_url: https://github.com/liferay-design/liferay.design
  description: >
    Liferay.Design is home to some of the freshest open-source designers who love to share articles and other resources for the Design Community.
  categories:
    - Blog
    - Community
    - Design
    - Marketing
    - Open Source
    - Technology
    - User Experience
  built_by: Liferay Designers
  built_by_url: https://twitter.com/liferaydesign
  featured: false
- title: Front End Remote Jobs
  main_url: https://frontendremotejobs.com
  url: https://frontendremotejobs.com
  source_url: https://github.com/benjamingrobertson/remotefrontend
  description: >
    Front End Remote Jobs features fully remote jobs for front end developers.
  categories:
    - WordPress
    - Web Development
  built_by: Ben Robertson
  built_by_url: https://benrobertson.io
  featured: false
- title: Penrose Grand Del Mar
  main_url: https://penroseatthegrand.com
  url: https://penroseatthegrand.com
  description: >
    Penrose Grand Del Mar is a luxury housing project coming soon.
  categories:
    - Real Estate
    - Design
  built_by: Chase Ohlson
  built_by_url: https://chaseohlson.com
- title: JustGraphQL
  url: https://www.justgraphql.com/
  main_url: https://www.justgraphql.com/
  source_url: https://github.com/Novvum/justgraphql
  description: >
    JustGraphQL helps developers quickly search and filter through GraphQL resources, tools, and articles.
  categories:
    - Open Source
    - Web Development
    - Technology
  built_by: Novvum
  built_by_url: https://www.novvum.io/
  featured: false
- title: Peter Macinkovic Personal Blog
  url: https://peter.macinkovic.id.au/
  main_url: https://peter.macinkovic.id.au/
  source_url: https://github.com/inkovic/peter-macinkovic-static-site
  description: >
    Personal Website and Blog of eCommerce SEO Specilaist and Digital Marketer Peter Macinkovic.
  categories:
    - SEO
    - Marketing
    - Blog
  featured: false
- title: NH Hydraulikzylinder
  main_url: https://nh-hydraulikzylinder.com
  url: https://nh-hydraulikzylinder.com
  description: >
    High quality & high performance hydraulic cylinders manufactured in Austria based on the clients requirements
  categories:
    - Business
  built_by: MangoART
  built_by_url: https://www.mangoart.at
  featured: false
- title: Frauennetzwerk Linz-Land
  main_url: https://frauennetzwerk-linzland.net
  url: https://frauennetzwerk-linzland.net
  description: >
    Homepage for the local women's association providing support to people in need offline and online (Livechat integration)
  categories:
    - Nonprofit
  built_by: MangoART
  built_by_url: https://www.mangoart.at
  featured: false
- title: Mein Traktor
  main_url: http://www.mein-traktor.at/
  url: http://www.mein-traktor.at/
  description: >
    Homepage of a the main importer of SAME and Lamborghini Tractors in Austria with customer support area
  categories:
    - Business
    - App
  built_by: MangoART
  built_by_url: https://www.mangoart.at
  featured: false
- title: Lamborghini Traktoren
  main_url: https://lamborghini-traktor.at
  url: https://lamborghini-traktor.at
  description: >
    Lamborghini Tractors - Landing page for the brand in Austria
  categories:
    - Business
  built_by: MangoART
  built_by_url: https://www.mangoart.at
  featured: false
- title: Holly Lodge Community Centre - Highgate, London
  main_url: https://www.hlcchl.org/
  url: https://www.hlcchl.org/
  source_url: https://github.com/eugelogic/hlcchl-gatsby
  description: >
    The Holly Lodge Community Centre - Highgate, London has a shiny new website built with Gatsby v2 that makes important contributions towards a faster, more secure and environmentally friendly web for everyone.
  categories:
    - Community
    - Event
    - Nonprofit
  built_by: Eugene Molari Developer
  built_by_url: https://twitter.com/EugeneMolari
  featured: false
- title: blackcater's blog
  url: https://www.blackcater.win
  main_url: https://www.blackcater.win
  source_url: https://github.com/blackcater/blog
  description: >
    Blog like Medium, for person and team.
  categories:
    - Blog
    - Web Development
  built_by: blackcater
  built_by_url: https://github.com/blackcater
  featured: false
- title: Kenneth Kwakye-Gyamfi Portfolio Site
  url: https://www.kwakye-gyamfi.com
  main_url: https://www.kwakye-gyamfi.com
  source_url: https://github.com/cr05s19xx/cross-site
  description: >
    Personal portfolio site for Kenneth Kwakye-Gyamfi, a mobile and web full stack applications developer currently based in Accra, Ghana.
  categories:
    - SEO
    - Web Development
    - Open Source
    - Portfolio
  featured: false
- title: Gareth Weaver
  url: https://www.garethweaver.com/
  main_url: https://www.garethweaver.com/
  source_url: https://github.com/garethweaver/public-site-react
  description: >
    A personal portofolio of a London based frontend developer built with Gatsby 2, Redux and Sass
  categories:
    - Portfolio
    - Web Development
  built_by: Gareth Weaver
  built_by_url: https://twitter.com/garethdweaver
  featured: false
- title: Mailjet
  url: https://dev.mailjet.com/
  main_url: https://dev.mailjet.com/
  description: >
    Mailjet is an easy-to-use all-in-one e-mail platform.
  categories:
    - API
    - Documentation
  featured: false
- title: Peintagone
  url: https://www.peintagone.be/
  main_url: https://www.peintagone.be/
  description: >
    Peintagone is a superior quality paint brand with Belgian tones.
  categories:
    - Portfolio
    - Gallery
  built_by: Sebastien Crepin
  built_by_url: https://github.com/opeah
  featured: false
- title: Let's Do Dish!
  url: https://letsdodish.com
  main_url: https://letsdodish.com
  description: >
    A new recipe site for people who enjoy cooking great food in their home kitchen. Find some great meal ideas! Let's do dish!
  categories:
    - Blog
    - Food
  built_by: Connerra
  featured: false
- title: AWS Amplify Community
  url: https://amplify.aws/community/
  main_url: https://amplify.aws/community/
  source_url: https://github.com/aws-amplify/community
  description: >
    Amplify Community is a hub for developers building fullstack serverless applications with Amplify to easily access content (such as events, blog posts, videos, sample projects, and tutorials) created by other members of the Amplify community.
  categories:
    - Blog
    - Directory
    - Education
    - Technology
  built_by: Nikhil Swaminathan
  built_by_url: https://github.com/swaminator
  featured: false
- title: Cal State Monterey Bay
  url: https://csumb.edu
  main_url: https://csumb.edu
  source_url: https://github.com/csumb/csumb-gatsby
  description: >
    A website for the entire campus of California State University, Monterey Bay.
  categories:
    - Education
    - Government
  built_by: CSUMB Web Team
  built_by_url: https://csumb.edu/web/team
  featured: false
- title: BestPricingPages.com
  url: https://bestpricingpages.com
  main_url: https://bestpricingpages.com
  source_url: https://github.com/jpvalery/pricingpages/
  description: >
    A repository of the best pricing pages by the best companies. Built in less than a week.
    Inspired by RGE and since pricingpages.xyz no longer exists, I felt such a resource was missing and could be helpful to many people.
  categories:
    - Business
    - Community
    - Entrepreneurship
    - Open Source
    - Technology
  built_by: Jp Valery
  built_by_url: https://jpvalery.me
  featured: false
- title: Lendo Austria
  url: https://lendo.at
  main_url: https://lendo.at
  description: >
    A Comparison site for best private loan offer from banks in Austria.
  categories:
    - Business
    - Finance
  built_by: Lendo developers
  featured: false
- title: Visual Cloud FX
  url: https://visualcloudfx.com
  main_url: https://visualcloudfx.com
  source_url: https://github.com/jjcav84/visualcloudfx
  description: >
    Basic static site built with MDBootstrap, React, and Gatsby
  categories:
    - Consulting
    - Portfolio
  built_by: Jacob Cavazos
  built_by_url: https://jacobcavazos.com
- title: Matthew Miller (Me4502)
  url: https://matthewmiller.dev
  main_url: https://matthewmiller.dev
  description: >
    The personal site, blog and portfolio of Matthew Miller (Me4502)
  categories:
    - Blog
    - Programming
    - Technology
    - Portfolio
  built_by: Matthew Miller
  featured: false
- title: Årets Kontor
  url: https://aretskontor.newst.se
  main_url: https://aretskontor.newst.se
  description: >
    A swedish competition for "office of the year" in sweden with a focus on design. Built with MDBootstrap and Gatsby.
  categories:
    - Real Estate
    - Marketing
  built_by: Victor Björklund
  built_by_url: https://victorbjorklund.com
  featured: false
- title: Kyma
  url: https://kyma-project.io
  main_url: https://kyma-project.io
  source_url: https://github.com/kyma-project/website
  description: >
    This website holds overview, blog and documentation for Kyma open source project that is a Kubernates based application extensibility framework.
  categories:
    - Documentation
    - Blog
    - Technology
    - Open Source
  built_by: Kyma developers
  built_by_url: https://twitter.com/kymaproject
  featured: false
- title: Verso
  main_url: https://verso.digital
  url: https://verso.digital
  description: >
    Verso is a creative technology studio based in Singapore. Site built with Gatsby and Netlify.
  categories:
    - Agency
    - Consulting
    - Design
    - Technology
  built_by: Verso
  built_by_url: https://verso.digital
  featured: false
- title: Camilo Holguin
  url: https://camiloholguin.me
  main_url: https://camiloholguin.me
  source_url: https://github.com/camiloholguin/gatsby-portfolio
  description: >
    Portfolio site using GatsbyJS and WordPress REST API.
  categories:
    - WordPress
    - Portfolio
    - Web Development
  built_by: Camilo Holguin
  built_by_url: https://camiloholguin.me
  featured: false
- title: Bennett Hardwick
  url: https://bennetthardwick.com
  main_url: https://bennetthardwick.com
  description: >
    The personal website and blog of Bennett Hardwick, an Australian software developer and human being.
  categories:
    - Blog
    - Programming
    - Technology
  source_url: https://github.com/bennetthardwick/website
  built_by: Bennett Hardwick
  built_by_url: https://bennetthardwick.com
  featured: false
- title: Sindhuka
  url: https://sindhuka.org/
  main_url: https://sindhuka.org/
  description: >
    Official website of the Sindhuka initiative, a sustainable farmers' network in Nepal.
  categories:
    - Business
    - Community
    - Government
    - Marketing
  source_url: https://github.com/Polcius/sindhuka-serif
  built_by: Pol Milian
  built_by_url: https://github.com/Polcius/
  featured: false
- title: ERS HCL Open Source Portal
  url: https://ers-hcl.github.io/
  main_url: https://ers-hcl.github.io/
  description: >
    Official site for ERS-HCL GitHub organizational site. This is a hybrid app with static and dynamic content, providing a details of the open source projects, initiatives, innovation ideas within ERS-HCL. It pulls data from various data sources including GitHub APIs, MDX based blog posts, excel files. It also hosts an ideas app that is based on Firebase.
  categories:
    - Open Source
    - Blog
    - Technology
    - Web Development
    - Community
    - Documentation
  source_url: https://github.com/ERS-HCL/gatsby-ershcl-app
  built_by: Tarun Kumar Sukhu
  built_by_url: https://github.com/tsukhu
- title: Sandbox
  url: https://www.sandboxneu.com/
  main_url: https://www.sandboxneu.com/
  source_url: https://github.com/sandboxneu/sandboxneu.com
  description: >
    Official website of Sandbox, a Northeastern University student group that builds software for researchers.
  categories:
    - Marketing
  built_by: Sandbox at Northeastern
  built_by_url: https://github.com/sandboxneu/
  featured: false
- title: Accessible App
  main_url: https://accessible-app.com
  url: https://accessible-app.com
  source_url: https://github.com/accessible-app/accessible-app_com
  description: >
    Learn how to build inclusive web applications and Single Page Apps in modern JavaScript frameworks. This project collects strategies, links, patterns and plugins for React, Vue and Angular.
  categories:
    - Accessibility
    - Web Development
    - JavaScript
  built_by: Marcus Herrmann
  built_by_url: https://marcus.io
  featured: false
- title: PygmalionPolymorph
  url: https://pygmalionpolymorph.com
  main_url: https://pygmalionpolymorph.com
  source_url: https://github.com/PygmalionPolymorph/portfolio
  description: >
    Portfolio of artist, musician and developer PygmalionPolymorph.
  categories:
    - Portfolio
    - Gallery
    - Music
    - Photography
    - Web Development
  built_by: PygmalionPolymorph
  built_by_url: https://pygmalionpolymorph.com
  featured: false
- title: Gonzalo Nuñez Photographer
  main_url: https://www.gonzalonunez.com
  url: https://www.gonzalonunez.com
  description: >
    Website for Cancun based destination wedding photographer Gonzalo Nuñez. Site built with GatsbyJS, WordPress API and Netlify.
  categories:
    - Photography
    - Portfolio
    - WordPress
  built_by: Miguel Mayo
  built_by_url: https://www.miguelmayo.com
  featured: false
- title: Element 84
  main_url: https://www.element84.com
  url: https://www.element84.com
  description: >
    Element 84 is software engineering and design firm that helps companies and government agencies solve problems using remote sensing, life sciences, and transportation data in the cloud.
  categories:
    - Agency
    - Blog
    - Business
    - Consulting
    - Data
    - Design
    - Government
    - Portfolio
    - Programming
    - Science
    - Technology
    - User Experience
    - Web Development
- title: Measures for Justice
  main_url: https://www.measuresforjustice.org
  url: https://www.measuresforjustice.org
  description: >
    Measures for Justice gathers criminal justice data at the county level and makes it available on a free public Data Portal. Site rebuilt from scratch with GatsbyJS.
  categories:
    - Nonprofit
    - Marketing
  featured: false
- title: Raconteur Agency
  main_url: https://www.raconteur.net/agency
  url: https://www.raconteur.net/agency
  description: >
    Raconteur Agency is a London-based content marketing agency for B2B brands. We have rebuilt their site with Gatsby v2 using their existing WordPress backend as the data source. By switching from WordPress to GatsbyJS we have achieved a 200%+ improvement in page load times and went from a Lighthouse performance score of 49 to 100.
  categories:
    - Agency
    - Marketing
    - WordPress
  built_by: Jacob Herper
  built_by_url: https://herper.io
  featured: false
- title: GreenOrbit
  main_url: https://greenorbit.com/
  url: https://greenorbit.com/
  description: >
    Cloud-based intranet software. Get your people going with everything you need, built in.
  categories:
    - Business
    - App
    - Productivity
    - Technology
  built_by: Effective Digital
  built_by_url: https://effective.digital/
- title: Purple11
  main_url: https://purple11.com/
  url: https://purple11.com/
  description: >
    Purple11 is a site for photography and photo retouching tips and tricks.
  categories:
    - Blog
    - Photography
  built_by: Sébastien Noël
  built_by_url: https://blkfuel.com/
  featured: false
- title: PerfReviews
  main_url: https://perf.reviews/
  url: https://perf.reviews/
  source_url: https://github.com/PerfReviews/PerfReviews
  description: >
    The best content about web performance in spanish language.
  categories:
    - Web Development
  built_by: Joan León & José M. Pérez
  built_by_url: https://perf.reviews/nosotros/
  featured: false
- title: Un Backend - Blog
  main_url: https://www.unbackend.pro/
  url: https://www.unbackend.pro/
  description: >
    The personal website and blog of Camilo Ramírez, a backend developer :).
  categories:
    - Blog
    - Programming
    - Technology
  source_url: https://github.com/camilortte/camilortte.github.com
  built_by: Camilo Ramírez
  built_by_url: https://www.unbackend.pro/about
  featured: false
- title: Hitesh Vaghasiya
  main_url: https://hiteshvaghasiya.com/
  url: https://hiteshvaghasiya.com/
  description: >
    This is Hitesh Vaghasiya's blog. This blog is help you an E-Commerce like Magento, Shopify, and BigCommece.
  categories:
    - Blog
    - Programming
    - Technology
    - Web Development
  built_by: Hitesh Vaghasiya
  built_by_url: https://hiteshvaghasiya.com/
  featured: false
- title: Aditus
  main_url: https://www.aditus.io
  url: https://www.aditus.io
  description: >
    Aditus is the accessibility tool for your team. We help teams build accessible websites and products.
  categories:
    - Accessibility
    - Education
  built_by: Aditus
  built_by_url: https://www.aditus.io
  featured: false
- title: Ultra Config
  main_url: https://ultraconfig.com.au/
  url: https://ultraconfig.com.au/ultra-config-generator/
  description: >
    Ultra Config Generator is a software application for Network Engineers to efficiently manage their network infrastructure.
  categories:
    - Blog
    - Technology
  built_by: Ultra Config
  built_by_url: https://ultraconfig.com.au/
  featured: false
- title: Malice
  main_url: https://malice.fr/
  url: https://malice.fr/
  description: >
    Malice is a cyber-training  platform for learning, validating and improving security related skills through simulated scenarios and challenges.
  categories:
    - Security
    - Technology
  built_by: Sysdream
  built_by_url: https://sysdream.com/
  featured: false
- title: Nash
  main_url: https://nash.io/
  url: https://nash.io/
  description: >
    Nash is a decentralized platform for trading, payment and other financial services. Our goal is to bring distributed finance to everyone by making blockchain technology fast and easy to use. We employ an off-chain engine to match trades rapidly, but never take control of customers’ assets. Our intuitive interface offers easy access to a range of trading, payment and investment functions.
  categories:
    - Portfolio
    - Security
    - Technology
  built_by: Andrej Gajdos
  built_by_url: https://andrejgajdos.com/
  featured: false
- title: Axel Fuhrmann
  url: https://axelfuhrmann.com
  main_url: https://axelfuhrmann.com
  source_url: https://github.com/afuh/axelfuhrmann.com
  description: >
    Personal portfolio.
  categories:
    - Portfolio
    - Freelance
    - Web Development
  featured: false
- title: Alaina Viau
  url: https://www.alainaviau.com
  main_url: https://www.alainaviau.com
  description: >
    Official website of Canadian opera director, creator, and producer Alaina Viau. Site designed by Stephen Bell.
  categories:
    - Portfolio
    - Music
  built_by: Michael Uloth
  built_by_url: "https://www.michaeluloth.com"
- title: Alison Moritz
  url: https://www.alisonmoritz.com
  main_url: https://www.alisonmoritz.com
  description: >
    Official website of American stage director Alison Moritz. Site designed by Stephen Bell.
  categories:
    - Portfolio
    - Music
  built_by: Michael Uloth
  built_by_url: "https://www.michaeluloth.com"
- title: Luke Secomb Digital
  url: https://lukesecomb.digital
  main_url: https://lukesecomb.digital
  source_url: https://github.com/lukethacoder/luke-secomb-simple
  description: >
    A simple portfolio site built using TypeScript, Markdown and React Spring.
  categories:
    - Portfolio
    - Web Development
  built_by: Luke Secomb
  built_by_url: https://lukesecomb.digital
  featured: false
- title: We are Brew
  url: https://www.wearebrew.co.uk
  main_url: https://www.wearebrew.co.uk
  description: >
    Official website for Brew, a Birmingham based Digital Marketing Agency.
  categories:
    - Portfolio
    - Web Development
    - Agency
    - Marketing
  built_by: Brew Digital
  built_by_url: https://www.wearebrew.co.uk
- title: Global City Data
  main_url: https://globalcitydata.com
  url: https://globalcitydata.com
  source_url: https://github.com/globalcitydata/globalcitydata
  description: >
    Global City Data is an open, easily browsable platform to showcase peer-reviewed urban datasets and models created by different research groups.
  categories:
    - Education
    - Open Source
  built_by: Rafi Barash
  built_by_url: https://rafibarash.com
  featured: false
- title: Submittable
  url: https://www.submittable.com
  main_url: https://www.submittable.com
  description: >
    Submissions made simple. Submittalbe is a cloud-based submissions manager that lets you accept, review, and make decisions on any kind of digital content.
  categories:
    - Technology
    - Marketing
  built_by: Genevieve Crow
  built_by_url: https://github.com/g-crow
- title: Appmantle
  main_url: https://appmantle.com
  url: https://appmantle.com
  description: >
    Appmantle is a new way of creating apps. A complete modern app that you build yourself quickly & easily, without programming knowledge.
  categories:
    - App
    - Marketing
    - Landing Page
    - Mobile Development
    - Technology
  built_by: Appmantle
  built_by_url: https://appmantle.com
  featured: false
- title: Acto
  main_url: https://www.acto.dk/
  url: https://www.acto.dk/
  description: >
    Tomorrows solutions - today. Acto is an innovative software engineering company, providing your business with high-quality, scalable and maintainable software solutions, to make your business shine.
  categories:
    - Agency
    - Technology
    - Web Development
    - Mobile Development
  built_by: Acto
  built_by_url: https://www.acto.dk/
- title: Gatsby GitHub Stats
  url: https://gatsby-github-stats.netlify.com
  main_url: https://gatsby-github-stats.netlify.com
  source_url: https://github.com/lannonbr/gatsby-github-stats/
  description: >
    Statistics Dashboard for Gatsby GitHub repository
  categories:
    - Data
  built_by: Benjamin Lannon
  built_by_url: https://lannonbr.com
  featured: false
- title: Graphic Intuitions
  url: https://www.graphicintuitions.com/
  main_url: https://www.graphicintuitions.com/
  description: >
    Digital marketing agency located in Morris, Manitoba.
  categories:
    - Agency
    - Web Development
    - Marketing
  featured: false
- title: Smooper
  url: https://www.smooper.com/
  main_url: https://www.smooper.com/
  description: >
    We connect you with digital marketing experts for 1 on 1 consultation sessions
  categories:
    - Marketing
    - Directory
  featured: false
- title: Lesley Barber
  url: https://www.lesleybarber.com/
  main_url: https://www.lesleybarber.com/
  description: >
    Official website of Canadian film composer Lesley Barber.
  categories:
    - Portfolio
    - Music
  built_by: Michael Uloth
  built_by_url: https://www.michaeluloth.com
- title: Timeline of Terror
  main_url: https://timelineofterror.org/
  url: https://timelineofterror.org/
  source_url: https://github.com/Symbitic/timeline-of-terror
  description: >
    Complete guide to the events of September 11, 2001.
  categories:
    - Directory
    - Government
  built_by: Alex Shaw
  built_by_url: https://github.com/Symbitic/
  featured: false
- title: Pill Club
  url: https://thepillclub.com
  main_url: https://thepillclub.com
  description: >
    Zero Copay With Insurance + Free Shipping + Bonus Gifts + Online Delivery – Birth Control Delivery and Prescription
  categories:
    - Marketing
    - Healthcare
  built_by: Pill Club
  built_by_url: https://thepillclub.com
- title: myweekinjs
  url: https://www.myweekinjs.com/
  main_url: https://www.myweekinjs.com/
  source_url: https://github.com/myweekinjs/public-website
  description: >
    Challenge to create and/or learn something new in JavaScript each week.
  categories:
    - Blog
  built_by: Adriaan Janse van Rensburg
  built_by_url: https://github.com/HurricaneInteractive/
  featured: false
- title: The Edit Suite
  main_url: https://www.theeditsuite.com.au/
  url: https://www.theeditsuite.com.au/
  source_url: https://thriveweb.com.au/portfolio/the-edit-suite/
  description: >-
    The Edit Suite is an award winning video production and photography company based out of our Mermaid Beach studio on the Gold Coast of Australia but we also have the ability to work mobile from any location.
  categories:
    - Photography
    - Marketing
  built_by: Thrive Team - Gold Coast
  built_by_url: https://thriveweb.com.au/
  featured: false
- title: CarineRoitfeld
  main_url: https://www.carineroitfeld.com/
  url: https://www.carineroitfeld.com/
  description: >
    Online shop for Carine Roitfeld parfume
  categories:
    - eCommerce
  built_by: Ask Phill
  built_by_url: https://askphill.com
- title: EngineHub.org
  url: https://enginehub.org
  main_url: https://enginehub.org
  source_url: https://github.com/EngineHub/enginehub-website
  description: >
    The landing pages for EngineHub, the organisation behind WorldEdit, WorldGuard, CraftBook, and more
  categories:
    - Landing Page
    - Technology
    - Open Source
  built_by: Matthew Miller
  built_by_url: https://matthewmiller.dev
- title: Goulburn Physiotherapy
  url: https://www.goulburnphysiotherapy.com.au/
  main_url: https://www.goulburnphysiotherapy.com.au/
  description: >
    Goulburn Physiotherapy is a leader in injury prevention, individual and community health, and workplace health solutions across Central Victoria.
  categories:
    - Blog
    - Healthcare
  built_by: KiwiSprout
  built_by_url: https://kiwisprout.nz/
  featured: false
- title: TomTom Traffic Index
  main_url: https://www.tomtom.com/en_gb/traffic-index/
  url: https://www.tomtom.com/en_gb/traffic-index/
  description: >
    The TomTom Traffic Index provides drivers, city planners, auto manufacturers and policy makers with unbiased statistics and information about congestion levels in 403 cities across 56 countries on 6 continents.
  categories:
    - Travel
    - Data
  built_by: TomTom
  built_by_url: https://tomtom.com
  featured: false
- title: PrintAWorld | A 3D Printing and Fabrication Company
  main_url: https://prtwd.com/
  url: https://prtwd.com/
  description: >
    PrintAWorld is a NYC based fabrication and manufacturing company that specializes in 3D printing, 3D scanning, CAD Design,
    laser cutting, and rapid prototyping. We help artists, agencies and engineers turn their ideas into its physical form.
  categories:
    - Business
  featured: false
- title: Asjas
  main_url: https://asjas.co.za
  url: https://asjas.co.za/blog
  source_url: https://github.com/Asjas/Personal-Webpage
  description: >
    This is a website built with Gatsby v2 that uses Netlify CMS and Gatsby-MDX as a blog (incl. portfolio page).
  categories:
    - Web Development
    - Blog
    - Portfolio
  built_by: A-J Roos
  built_by_url: https://twitter.com/_asjas
  featured: false
- title: Glug-Infinite
  main_url: https://gluginfinite.github.io
  url: https://gluginfinite.github.io
  source_url: https://github.com/crstnmac/glug
  description: >
    This is a website built with Gatsby v2 that is deployed on GitHub using GitHub Pages and Netlify.
  categories:
    - Web Development
    - Blog
    - Portfolio
    - Agency
  built_by: Criston Macarenhas
  built_by_url: https://github.com/crstnmac
  featured: false
- title: The State of CSS Survey
  main_url: https://stateofcss.com/
  url: https://stateofcss.com/
  source_url: https://github.com/StateOfJS/state-of-css-2019
  description: >
    Annual CSS survey, brother of The State of JS Survey.
  categories:
    - Web Development
  built_by: Sacha Greif & Contribs
  built_by_url: https://github.com/StateOfJS
  featured: false
- title: Bytom Blockchain
  url: https://bytom.io/
  main_url: https://bytom.io/
  source_url: https://github.com/bytomlabs/bytom.io
  description: >
    Embrace the New Era of Bytom Blockchain
  categories:
    - Finance
    - Open Source
    - Technology
  built_by: Bytom Foundation
  built_by_url: https://bytom.io/
  featured: false
- title: Oerol Festival
  url: https://www.oerol.nl/nl/
  main_url: https://www.oerol.nl/en/
  description: >
    Oerol is a cultural festival on the island of Terschelling in the Netherlands that is held annually in June.
    The ten-day festival is focused on live, public theatre as well as music and visual arts.
  categories:
    - Event
    - Entertainment
  built_by: Oberon
  built_by_url: https://oberon.nl/
  featured: false
- title: Libra
  main_url: "https://libra.org/"
  url: "https://libra.org/"
  description: Libra's mission is to enable a simple global currency and financial infrastructure that empowers billions of people.
  featured: false
  categories:
    - Open Source
    - Technology
    - Finance
- title: Riffy Blog
  main_url: https://blog.rayriffy.com/
  url: https://blog.rayriffy.com/
  source_url: https://github.com/rayriffy/rayriffy-blog
  description: >
    Riffy Blog is async based beautiful highly maintainable site built by using Gatsby v2 with SEO optimized.
  categories:
    - Web Development
    - Blog
    - Open Source
    - Technology
    - Music
    - SEO
  built_by: Phumrapee Limpianchop
  built_by_url: https://rayriffy.com/
  featured: false
- title: The Coffee Collective
  url: https://coffeecollective.dk
  main_url: https://coffeecollective.dk
  description: >
    The Coffee Collective website is a JAM-stack based, multilingual, multi currency website/shop selling coffee, related products and subscriptions.
  categories:
    - eCommerce
    - Food
  built_by: Remotely (Anders Hallundbæk)
  built_by_url: https://remotely.dk
  featured: false
- title: Leadership Development International
  url: https://ldi.global
  main_url: https://ldi.global
  description: >
    A DatoCMS-backed site for an education and training company based in the US, China and the UAE.
  categories:
    - Education
    - Nonprofit
  built_by: Grant Holle
  built_by_url: https://grantholle.com
  featured: false
- title: Canvas 1839
  main_url: "https://www.canvas1839.com/"
  url: "https://www.canvas1839.com/"
  description: >-
    Online store for Canvas 1839 products, including pharmacological-grade CBD oil and relief cream.
  categories:
    - eCommerce
    - Marketing
  built_by: Corey Ward
  built_by_url: "http://www.coreyward.me/"
- title: Sparkle Stories
  main_url: "https://app.sparklestories.com/"
  url: "https://app.sparklestories.com/"
  description: >-
    Sparkle Stories is a streaming audio platform for children with over 1,200 original audio stories.
  categories:
    - App
    - Education
  built_by: Corey Ward
  built_by_url: "http://www.coreyward.me/"
- title: nehalist.io
  main_url: https://nehalist.io
  url: https://nehalist.io
  source_url: https://github.com/nehalist/nehalist.io
  description: >
    nehalist.io is a blog about software development, technology and all that kind of geeky stuff.
  categories:
    - Blog
    - Web Development
    - Open Source
  built_by: Kevin Hirczy
  built_by_url: https://nehalist.io
  featured: false
- title: March and Ash
  main_url: https://marchandash.com/
  url: https://marchandash.com/
  description: >-
    March and Ash is a customer-focused, licensed cannabis dispensary located in Mission Valley.
  categories:
    - eCommerce
    - Business
    - Blog
  built_by: Blueyellow
  built_by_url: https://blueyellow.io/
  featured: false
- title: T Two Industries
  description: >
    T Two Industries is a manufacturing company specializing in building custom truck decks, truck bodies, and trailers.
  main_url: https://www.ttwo.ca
  url: https://www.ttwo.ca
  categories:
    - Business
  built_by: https://www.t2.ca
  built_by_url: https://www.t2.ca
  featured: false
- title: Cali's Finest Landscaping
  url: https://www.calisfinestlandscaping.com/
  main_url: https://www.calisfinestlandscaping.com/
  description: >
    A team of hard-working, quality-obsessed landscaping professionals looking to take dreams and transform them into reality.
  categories:
    - Business
  built_by: David Krasniy
  built_by_url: http://dkrasniy.com
  featured: false
- title: Vazco
  url: https://www.vazco.eu
  main_url: https://www.vazco.eu
  description: >
    Vazco works for clients from all around the world in future-proof technologies and help them build better products.
  categories:
    - Agency
    - Web Development
    - Blog
    - Business
    - Technology
  built_by: Vazco
  built_by_url: https://www.vazco.eu
  featured: false
- title: Major League Eating
  main_url: https://majorleagueeating.com
  url: https://majorleagueeating.com
  description: >
    Major League Eating is the professional competitive eating organization that runs the Nathan’s Famous Coney Island Hot Dog eating contest on July 4th, among other eating events.
  categories:
    - Entertainment
    - Sports
  built_by: Carmen Cincotti
  built_by_url: https://github.com/ccincotti3
  featured: false
- title: APIs You Won't Hate
  url: https://apisyouwonthate.com/blog
  main_url: https://apisyouwonthate.com
  source_url: http://github.com/apisyouwonthate/apisyouwonthate.com
  description: >
    API development is a topic very close to our hearts. APIs You Won't Hate is a team and community dedicated to learning, writing, sharing ideas and bettering understanding of API practices. Together we can erradicate APIs we hate.
  categories:
    - Blog
    - Education
    - eCommerce
    - API
    - Community
    - Learning
    - Open Source
    - Technology
    - Web Development
  built_by: Mike Bifulco
  built_by_url: https://github.com/mbifulco
  featured: false
- title: Sankarsan Kampa
  main_url: "https://traction.one"
  url: "https://traction.one"
  description: Full time programmer, part time gamer, exploring the details of programmable systems and how to stretch their capabilities.
  featured: false
  categories:
    - Portfolio
    - Freelance
- title: AwesomeDocs
  main_url: "https://awesomedocs.traction.one/"
  url: "https://awesomedocs.traction.one/install"
  source_url: "https://github.com/AwesomeDocs/website"
  description: An awesome documentation website generator!
  featured: false
  categories:
    - Open Source
    - Web Development
    - Technology
    - Documentation
  built_by: Sankarsan Kampa
  built_by_url: "https://traction.one"
- title: Prism Programming Language
  main_url: "https://prism.traction.one/"
  url: "https://prism.traction.one/"
  source_url: "https://github.com/PrismLang/website"
  description: Interpreted, high-level, programming language.
  featured: false
  categories:
    - Programming
    - Open Source
    - Technology
    - Documentation
  built_by: Sankarsan Kampa
  built_by_url: "https://traction.one"
- title: Arnondora
  main_url: "https://arnondora.in.th/"
  url: "https://arnondora.in.th/"
  source_url: "https://github.com/arnondora/arnondoraBlog"
  description: Arnondora is a personal blog by Arnon Puitrakul
  categories:
    - Blog
    - Programming
    - Technology
  built_by: Arnon Puitrakul
  built_by_url: "https://arnondora.in.th/"
  featured: false
- title: KingsDesign
  url: "https://www.kingsdesign.com.au/"
  main_url: "https://www.kingsdesign.com.au/"
  description: KingsDesign is a Hobart based web design and development company. KingsDesign creates, designs, measures and improves web based solutions for businesses and organisations across Australia.
  categories:
    - Agency
    - Technology
    - Portfolio
    - Consulting
    - User Experience
  built_by: KingsDesign
  built_by_url: "https://www.kingsdesign.com.au"
- title: EasyFloh | Easy Flows for all
  url: "https://www.easyfloh.com"
  main_url: "https://www.easyfloh.com"
  description: >
    EasyFloh is for creating simple flows for your organisation. An organisation
    can design own flows with own stages.
  categories:
    - Business
    - Landing Page
  built_by: Vikram Aroskar
  built_by_url: "https://medium.com/@vikramaroskar"
  featured: false
- title: Home Alarm Report
  url: https://homealarmreport.com/
  main_url: https://homealarmreport.com/
  description: >
    Home Alarm Report is dedicated to helping consumers make informed decisions
    about home security solutions. The site was easily migrated from a legacy WordPress
    installation and the dev team chose Gatsby for its site speed and SEO capabilities.
  categories:
    - Blog
    - Business
    - SEO
    - Technology
  built_by: Centerfield Media
  built_by_url: https://www.centerfield.com
- title: Just | FX for treasurers
  url: "https://www.gojust.com"
  main_url: "https://www.gojust.com"
  description: >
    Just provides a single centralized view of FX for corporate treasurers. See interbank market prices, and access transaction cost analysis.
  categories:
    - Finance
    - Technology
  built_by: Bejamas
  built_by_url: "https://bejamas.io/"
  featured: false
- title: Bureau for Good | Nonprofit branding, web and print communications
  url: "https://www.bureauforgood.com"
  main_url: "https://www.bureauforgood.com"
  description: >
    Bureau for Good helps nonprofits explain why they matter across digital & print media. Bureau for Good crafts purpose-driven identities, websites & print materials for changemakers.
  categories:
    - Nonprofit
    - Agency
    - Design
  built_by: Bejamas
  built_by_url: "https://bejamas.io/"
  featured: false
- title: Atelier Cartier Blumen
  url: "https://www.ateliercartier.ch"
  main_url: "https://www.ateliercartier.ch"
  description: >
    Im schönen Kreis 6 in Zürich kreiert Nicole Cartier Blumenkompositionen anhand Charaktereigenschaften oder Geschichten zur Person an. Für wen ist Dein Blumenstrauss gedacht? Einzigartige Floristik Blumensträusse, Blumenabos, Events, Shootings. Site designed by https://www.stolfo.co
  categories:
    - eCommerce
    - Design
  built_by: Bejamas
  built_by_url: "https://bejamas.io/"
  featured: false
- title: Veronym – Cloud Security Service Provider
  url: "https://www.veronym.com"
  main_url: "https://www.veronym.com"
  description: >
    Veronym is securing your digital transformation. A comprehensive Internet security solution for business. Stay safe no matter how, where and when you connect.
  categories:
    - Security
    - Technology
    - Business
  built_by: Bejamas
  built_by_url: "https://bejamas.io/"
  featured: false
- title: Devahoy
  url: "https://devahoy.com/"
  main_url: "https://devahoy.com/"
  description: >
    Devahoy is a personal blog written in Thai about software development.
  categories:
    - Blog
    - Programming
  built_by: Chai Phonbopit
  built_by_url: "https://github.com/phonbopit"
  featured: false
- title: Venus Lover
  url: https://venuslover.com
  main_url: https://venuslover.com
  description: >
    Venus Lover is a mobile app for iOS and Android so you can read your daily horoscope and have your natal chart, including the interpretation of the ascendant, planets, houses and aspects.
  categories:
    - App
    - Consulting
    - Education
    - Landing Page
- title: Write/Speak/Code
  url: https://www.writespeakcode.com/
  main_url: https://www.writespeakcode.com/
  description: >
    Write/Speak/Code is a non-profit on a mission to promote the visibility and leadership of technologists with marginalized genders through peer-led professional development.
  categories:
    - Community
    - Nonprofit
    - Open Source
    - Conference
  built_by: Nicola B.
  built_by_url: https://www.linkedin.com/in/nicola-b/
  featured: false
- title: Daniel Spajic
  url: https://danieljs.tech/
  main_url: https://danieljs.tech/
  source_url: https://github.com/dspacejs/portfolio
  description: >
    Passionate front-end developer with a deep, yet diverse skillset.
  categories:
    - Portfolio
    - Programming
    - Freelance
  built_by: Daniel Spajic
  featured: false
- title: Cosmotory
  url: https://cosmotory.netlify.com/
  main_url: https://cosmotory.netlify.com/
  description: >
    This is the educational blog containing various courses,learning materials from various authors from all over the world.
  categories:
    - Blog
    - Community
    - Nonprofit
    - Open Source
    - Education
  built_by: Hanishraj B Rao.
  built_by_url: https://hanishrao.netlify.com/
  featured: false
- title: Armorblox | Security Powered by Understanding
  url: https://www.armorblox.com
  main_url: https://www.armorblox.com
  description: >
    Armorblox is a venture-backed stealth cybersecurity startup, on a mission to build a game-changing enterprise security platform.
  categories:
    - Security
    - Technology
    - Business
  built_by: Bejamas
  built_by_url: https://bejamas.io
  featured: false
- title: Mojo
  url: https://www.mojo.is
  main_url: https://www.mojo.is/
  description: >
    We help companies create beautiful digital experiences
  categories:
    - Agency
    - Technology
    - Consulting
    - User Experience
    - Web Development
  featured: false
- title: Marcel Hauri
  url: https://marcelhauri.ch/
  main_url: https://marcelhauri.ch/
  description: >
    Marcel Hauri is an award-winning Magento developer and e-commerce specialist.
  categories:
    - Portfolio
    - Blog
    - Programming
    - Community
    - Open Source
    - eCommerce
  built_by: Marcel Hauri
  built_by_url: https://marcelhauri.ch
  featured: false
- title: Projektmanagementblog
  url: https://www.projektmanagementblog.de
  main_url: https://www.projektmanagementblog.de/
  source_url: https://github.com/StephanWeinhold/pmblog
  description: >
    Thoughts about modern project management. Built with Gatsby and Tachyons, based on Advanced Starter.
  categories:
    - Blog
  built_by: Stephan Weinhold
  built_by_url: https://stephanweinhold.com/
  featured: false
- title: Anthony Boyd Graphics
  url: https://www.anthonyboyd.graphics/
  main_url: https://www.anthonyboyd.graphics/
  description: >
    Free Graphic Design Resources by Anthony Boyd
  categories:
    - Portfolio
  built_by: Anthony Boyd
  built_by_url: https://www.anthonyboyd.com/
  featured: false
- title: Relocation Hero
  url: https://relocationhero.com
  main_url: https://relocationhero.com
  description: >
    Blog with FAQs related to Germany relocation. Built with Gatsby.
  categories:
    - Blog
    - Consulting
    - Community
  featured: false
- title: Zoe Rodriguez
  url: https://zoerodrgz.com
  main_url: https://zoerodrgz.com
  description: >
    Portfolio for Los Angeles-based designer Zoe Rodriguez. Built with Gatsby.
  categories:
    - Portfolio
    - Design
  built_by: Chase Ohlson
  built_by_url: https://chaseohlson.com
  featured: false
- title: TriActive USA
  url: https://triactiveusa.com
  main_url: https://triactiveusa.com
  description: >
    Website and blog for TriActive USA. Built with Gatsby.
  categories:
    - Landing Page
    - Business
  built_by: Chase Ohlson
  built_by_url: https://chaseohlson.com
- title: LaunchDarkly
  url: https://launchdarkly.com/
  main_url: https://launchdarkly.com/
  description: >
    LaunchDarkly is the feature management platform that software teams use to build better software, faster.
  categories:
    - Technology
    - Marketing
  built_by: LaunchDarkly
  built_by_url: https://launchdarkly.com/
  featured: false
- title: Arpit Goyal
  url: https://arpitgoyal.com
  main_url: https://arpitgoyal.com
  source_url: https://github.com/92arpitgoyal/ag-blog
  description: >
    Blog and portfolio website of a Front-end Developer turned Product Manager.
  categories:
    - Blog
    - Portfolio
    - Technology
    - User Experience
  built_by: Arpit Goyal
  built_by_url: https://twitter.com/_arpitgoyal
  featured: false
- title: Portfolio of Cole Townsend
  url: https://twnsnd.co
  main_url: https://twnsnd.co
  description: Portfolio of Cole Townsend, Product Designer
  categories:
    - Portfolio
    - User Experience
    - Web Development
    - Design
  built_by: Cole Townsend
  built_by_url: https://twitter.com/twnsndco
- title: Jana Desomer
  url: https://www.janadesomer.be/
  main_url: https://www.janadesomer.be/
  description: >
    I'm Jana, a digital product designer with coding skills, based in Belgium
  categories:
    - Portfolio
  built_by: Jana Desomer Designer/Developer
  built_by_url: https://www.janadesomer.be/
  featured: false
- title: Carbon8 Regenerative Agriculture
  url: https://www.carbon8.org.au/
  main_url: https://www.carbon8.org.au/
  description: >
    Carbon8 is a Not for Profit charity that supports Aussie farmers to transition to regenerative agriculture practices and rebuild the carbon (organic matter) in their soil from 1% to 8%.
  categories:
    - Nonprofit
    - eCommerce
  built_by: Little & Big
  built_by_url: "https://www.littleandbig.com.au/"
  featured: false
- title: Reactgo blog
  url: https://reactgo.com/
  main_url: https://reactgo.com/
  description: >
    It provides tutorials & articles about modern open source web technologies such as react,vuejs and gatsby.
  categories:
    - Blog
    - Education
    - Programming
    - Web Development
  built_by: Sai gowtham
  built_by_url: "https://twitter.com/saigowthamr"
  featured: false
- title: City Springs
  url: https://citysprings.com/
  main_url: https://citysprings.com/
  description: >
    Sandy Springs is a city built on creative thinking and determination. They captured a bold vision for a unified platform to bring together new and existing information systems. To get there, the Sandy Springs communications team partnered with Mediacurrent on a new Drupal 8 decoupled platform architecture with a Gatsbyjs front end to power both the City Springs website and its digital signage network. Now, the Sandy Springs team can create content once and publish it everywhere.
  categories:
    - Community
    - Government
  built_by: Mediacurrent
  built_by_url: https://www.mediacurrent.com
  featured: false
- title: Behalf
  url: https://www.behalf.no/
  main_url: https://www.behalf.no/
  description: >
    Behalf is Norwegian based digital design agency.
  categories:
    - Agency
    - Portfolio
    - Business
    - Consulting
    - Design
    - Design System
    - Marketing
    - Web Development
    - User Experience
  built_by: Behalf
  built_by_url: https://www.behalf.no/
  featured: false
- title: Saxenhammer & Co.
  url: https://saxenhammer-co.com/
  main_url: https://saxenhammer-co.com/
  description: >
    Saxenhammer & Co. is a leading boutique investment bank in Continental Europe. The firm’s strong track record is comprised of the execution of 200 successful transactions across all major industries.
  categories:
    - Consulting
    - Finance
    - Business
  built_by: Axel Fuhrmann
  built_by_url: https://axelfuhrmann.com/
  featured: false
- title: UltronEle
  url: http://ultronele.com
  main_url: https://runbytech.github.io/ueofcweb/
  source_url: https://github.com/runbytech/ueofcweb
  description: >
    UltronEle is a light, fast, simple yet interesting serverless e-learning CMS based on GatsbyJS. It aims to provide a easy-use product for tutors, teachers, instructors from all kinks of fields with near-zero efforts to setup their own authoring tool and content publish website.
  categories:
    - Education
    - Consulting
    - Landing Page
    - Web Development
    - Open Source
    - Learning
  built_by: RunbyTech
  built_by_url: http://runbytech.co
  featured: false
- title: Nick Selvaggio
  url: https://nickgs.com/
  main_url: https://nickgs.com/
  description: >
    The personal website of Nick Selvaggio. Long Island based web developer, teacher, and technologist.
  categories:
    - Consulting
    - Programming
    - Web Development
  featured: false
- title: Free & Open Source Gatsby Themes by LekoArts
  main_url: "https://themes.lekoarts.de"
  url: "https://themes.lekoarts.de"
  source_url: "https://github.com/LekoArts/gatsby-themes/tree/master/www"
  built_by: LekoArts
  built_by_url: "https://github.com/LekoArts"
  description: >-
    Get high-quality and customizable Gatsby themes to quickly bootstrap your website! Choose from many professionally created and impressive designs with a wide variety of features and customization options. Use Gatsby Themes to take your project to the next level and let you and your customers take advantage of the many benefits Gatsby has to offer.
  categories:
    - Open Source
    - Directory
    - Marketing
    - Landing Page
  featured: false
- title: Lars Roettig
  url: https://larsroettig.dev/
  main_url: https://larsroettig.dev/
  description: >
    Lars Roettig is a Magento Maintainer and e-commerce specialist. On his Blog, he writes Software Architecture and Magento Development.
  categories:
    - Portfolio
    - Blog
    - Programming
    - Community
    - Open Source
    - eCommerce
  built_by: Lars Roettig
  built_by_url: https://larsroettig.dev/
  featured: false
- title: Cade Kynaston
  url: https://cade.codes
  main_url: https://cade.codes
  source_url: https://github.com/cadekynaston/gatsby-portfolio
  description: >
    Cade Kynaston's Portfolio
  categories:
    - Portfolio
  built_by: Cade Kynaston
  built_by_url: https://github.com/cadekynaston
  featured: false
- title: Growable Meetups
  url: https://www.growable.io/
  main_url: https://www.growable.io/
  description: >
    Growable - Events to Accelerate your career in Tech. Made with <3 with Gatsby, React & Netlify by Talent Point in London.
  categories:
    - Event
    - Technology
    - Education
    - Community
    - Conference
  built_by: Talent Point
  built_by_url: https://github.com/talent-point/
  featured: false
- title: Fantastic Metropolis
  main_url: https://fantasticmetropolis.com
  url: https://fantasticmetropolis.com
  description: >
    Fantastic Metropolis ran between 2001 and 2006, highlighting the potential of literary science fiction and fantasy.
  categories:
    - Entertainment
  built_by: Luis Rodrigues
  built_by_url: https://goblindegook.com
  featured: false
- title: Simon Koelewijn
  main_url: https://simonkoelewijn.nl
  url: https://simonkoelewijn.nl
  description: >
    Personal blog of Simon Koelewijn, where he blogs about UX, analytics and web development (in Dutch). Made awesome and fast by using Gatsby 2.x (naturally) and gratefully using Netlify and Netlify CMS.
  categories:
    - Freelance
    - Blog
    - Web Development
    - User Experience
  built_by: Simon Koelewijn
  built_by_url: https://simonkoelewijn.nl
  featured: false
- title: Raconteur Careers
  main_url: https://careers.raconteur.net
  url: https://careers.raconteur.net
  description: >
    Raconteur is a London-based publishing house and content marketing agency. We have built this careers portal Gatsby v2 with TypeScript, Styled-Components, React-Spring and Contentful.
  categories:
    - Media
    - Marketing
    - Landing Page
  built_by: Jacob Herper
  built_by_url: https://herper.io
  featured: false
- title: Frankly Steve
  url: https://www.franklysteve.com/
  main_url: https://www.franklysteve.com/
  description: >
    Wedding photography with all the hugs, tears, kisses, smiles, laughter, banter, kids up trees, friends in hedges.
  categories:
    - Photography
    - Portfolio
  built_by: Little & Big
  built_by_url: "https://www.littleandbig.com.au/"
  featured: false
- title: Eventos orellana
  description: >-
    We are a company dedicated to providing personalized and professional advice
    for the elaboration and coordination of social and business events.
  main_url: "https://eventosorellana.com/"
  url: "https://eventosorellana.com/"
  featured: false
  categories:
    - Gallery
  built_by: Ramón Chancay
  built_by_url: "https://ramonchancay.me/"
- title: DIA Supermercados
  main_url: https://dia.com.br
  url: https://dia.com.br
  description: >-
    Brazilian retailer subsidiary, with more than 1,100 stores in Brazil, focusing on low prices and exclusive DIA Products.
  categories:
    - Business
  built_by: CloudDog
  built_by_url: https://clouddog.com.br
  featured: false
- title: AntdSite
  main_url: https://antdsite.yvescoding.org
  url: https://antdsite.yvescoding.org
  description: >-
    A static docs generator based on Ant Design and GatsbyJs.
  categories:
    - Documentation
  built_by: Yves Wang
  built_by_url: https://antdsite.yvescoding.org
- title: Fourpost
  url: https://www.fourpost.com
  main_url: https://www.fourpost.com
  description: >
    Fourpost is a shopping destination for today’s family that combines the best brands and experiences under one roof.
  categories:
    - Marketing
  built_by: Fourpost
  built_by_url: https://github.com/fourpost
  featured: false
- title: ReactStudy Blog
  url: https://elated-lewin-51cf0d.netlify.com
  main_url: https://elated-lewin-51cf0d.netlify.com
  description: >
    Belong to your own blog by gatsby
  categories:
    - Blog
  built_by: 97thjingba
  built_by_url: https://github.com/97thjingba
  featured: false
- title: George
  main_url: https://kind-mestorf-5a2bc0.netlify.com
  url: https://kind-mestorf-5a2bc0.netlify.com
  description: >
    shiny new web built with Gatsby
  categories:
    - Blog
    - Portfolio
    - Gallery
    - Landing Page
    - Design
    - Web Development
    - Open Source
    - Science
  built_by: George Davituri
  featured: false

- title: CEO amp
  main_url: https://www.ceoamp.com
  url: https://www.ceoamp.com
  description: >
    CEO amp is an executive training programme to amplify a CEO's voice in the media. This site was built with Gatsby v2, Styled-Components, TypeScript and React Spring.
  categories:
    - Consulting
    - Entrepreneurship
    - Marketing
    - Landing Page
  built_by: Jacob Herper
  built_by_url: https://herper.io
  featured: false
- title: QuantumBlack
  main_url: https://www.quantumblack.com/
  url: https://www.quantumblack.com/
  description: >
    We help companies use data to make distinctive, sustainable and significant improvements to their performance.
  categories:
    - Technology
    - Consulting
    - Data
    - Design
  built_by: Richard Westenra
  built_by_url: https://www.richardwestenra.com/
  featured: false
- title: Coffeeshop Creative
  url: https://www.coffeeshopcreative.ca
  main_url: https://www.coffeeshopcreative.ca
  description: >
    Marketing site for a Toronto web design and videography studio.
  categories:
    - Marketing
    - Agency
    - Design
    - Video
    - Web Development
  built_by: Michael Uloth
  built_by_url: https://www.michaeluloth.com
  featured: false
- title: Daily Hacker News
  url: https://dailyhn.com
  main_url: https://dailyhn.com
  description: >
    Daily Hacker News presents the top five stories from Hacker News daily.
  categories:
    - Entertainment
    - Design
    - Web Development
    - Technology
    - Science
  built_by: Joeri Smits
  built_by_url: https://joeri.dev
  featured: false
- title: Grüne Dresden
  main_url: https://ltw19dresden.de
  url: https://ltw19dresden.de
  description: >
    This site was built for the Green Party in Germany (Bündnis 90/Die Grünen) for their local election in Dresden, Saxony. The site was built with Gatsby v2 and Styled-Components.
  categories:
    - Government
    - Nonprofit
  built_by: Jacob Herper
  built_by_url: https://herper.io
- title: Gratsy
  url: https://gratsy.com/
  main_url: https://gratsy.com/
  description: >
    Gratsy: Feedback To Give Back
  categories:
    - Agency
    - Marketing
    - Landing Page
  built_by: Whalar
  built_by_url: https://whalar.com/
  featured: false
- title: deepThreads
  main_url: https://deepthreads.com
  url: https://deepthreads.com/
  description: >
    deepThreads is a shiny new website built with Gatsby v2.  We make art using deep learning along with print on demand providers to create some cool stuff!
  categories:
    - eCommerce
  built_by: Kyle Kitlinski
  built_by_url: http://github.com/k-kit
  featured: false
- title: Smoopit
  main_url: https://smoopit.com
  url: https://smoopit.com/
  description: >
    Smoopit helps you schedule meetings without the extra effort of checking your availability or back-and-forth emails.
  categories:
    - Business
    - Productivity
  built_by: Chandra Bhushan
  built_by_url: https://github.com/chandu2304
  featured: false
- title: Mill3 Studio
  main_url: https://mill3.studio/en/
  url: https://mill3.studio/en/
  description: >
    Our agency specializes in the analysis, strategy and development of digital products.
  categories:
    - Agency
    - Portfolio
  built_by: Mill3
  built_by_url: https://mill3.studio/en/
  featured: false
- title: Zellement
  main_url: https://www.zellement.com
  url: https://www.zellement.com
  description: >
    Online portfolio of Dan Farrow from Nottingham, UK.
  categories:
    - Portfolio
  built_by: Zellement
  built_by_url: https://www.zellement.com
  featured: false
- title: Fullstack HQ
  url: https://fullstackhq.com/
  main_url: https://fullstackhq.com/
  description: >
    Get immediate access to a battle-tested team of designers and developers on a pay-as-you-go monthly subscription.
  categories:
    - Agency
    - Consulting
    - Freelance
    - Marketing
    - Portfolio
    - Web Development
    - App
    - Business
    - Design
    - JavaScript
    - Technology
    - User Experience
    - Web Development
    - eCommerce
    - WordPress
  built_by: Fullstack HQ
  built_by_url: https://fullstackhq.com/
  featured: false
- title: Cantas
  main_url: https://www.cantas.co.jp
  url: https://www.cantas.co.jp
  description: >
    Cantas is digital marketing company in Japan.
  categories:
    - Business
    - Agency
  built_by: Cantas
  built_by_url: https://www.cantas.co.jp
  featured: false
- title: Sheringham Shantymen
  main_url: https://www.shantymen.com/
  url: https://www.shantymen.com/
  description: >
    The Sheringham Shantymen are a sea shanty singing group that raise money for the RNLI in the UK.
  categories:
    - Music
    - Community
    - Entertainment
    - Nonprofit
  built_by: Zellement
  built_by_url: https://www.zellement.com/
  featured: false
- title: WP Spark
  main_url: https://wpspark.io/
  url: https://wpspark.io/
  description: >
    Create blazing fast website with WordPress and our Gatsby themes.
  categories:
    - Agency
    - Community
    - Blog
    - WordPress
  built_by: wpspark
  built_by_url: https://wpspark.io/
- title: Ronald Langeveld
  description: >
    Ronald Langeveld's blog and Web Development portfolio website.
  main_url: "https://www.ronaldlangeveld.com"
  url: "https://www.ronaldlangeveld.com"
  categories:
    - Blog
    - Web Development
    - Freelance
    - Portfolio
    - Consulting
  featured: false
- title: Golfonaut
  description: >
    Golfonaut - Golf application for Apple Watch
  main_url: https://golfonaut.io
  url: https://golfonaut.io
  categories:
    - App
    - Sports
  featured: false
- title: Anton Sten - UX Lead/Design
  url: https://www.antonsten.com
  main_url: https://www.antonsten.com
  description: Anton Sten leads UX for design-driven companies.
  categories:
    - User Experience
    - Blog
    - Freelance
    - Portfolio
    - Consulting
    - Agency
    - Design
  featured: false
- title: Rashmi AP - Front-end Developer
  main_url: http://rashmiap.me
  url: http://rashmiap.me
  featured: false
  description: >
    Rashmi AP's Personal Portfolio Website
  source_url: https://github.com/rashmiap/personal-website-react
  categories:
    - Portfolio
    - Open Source
  built_by: Rashmi AP
  built_by_url: http://rashmiap.me
- title: OpenSourceRepos - Blogs for open source repositories
  main_url: https://opensourcerepos.com
  url: https://opensourcerepos.com
  featured: false
  description: >
    Open Source Repos is a blog site for explaining the architecture, code-walkthrough and key takeways for the GitHub repository. Out main aim to is to help more developers contribute to open source projects.
  source_url: https://github.com/opensourcerepos/blogs
  categories:
    - Open Source
    - Design
    - Design System
    - Blog
  built_by: OpenSourceRepos Team
  built_by_url: https://opensourcerepos.com
- title: Sheelah Brennan - Front-End/UX Engineer
  main_url: https://sheelahb.com
  url: https://sheelahb.com
  featured: false
  description: >
    Sheelah Brennan's web development blog
  categories:
    - Blog
    - Web Development
    - Design
    - Freelance
    - Portfolio
  built_by: Sheelah Brennan
- title: Delinx.Digital - Web and Mobile Development Agency based in Sofia, Bulgaria
  main_url: https://delinx.digital
  url: https://delinx.digital/solutions
  description: >
    Delinx.digital is a software development oriented digital agency based in Sofia, Bulgaria. We develop bespoke software solutions using  WordPress, WooCommerce, Shopify, eCommerce, React.js, Node.js, PHP, Laravel and many other technologies.
  categories:
    - Agency
    - Web Development
    - Design
    - eCommerce
    - WordPress
  featured: false
- title: Cameron Nuckols - Articles, Book Notes, and More
  main_url: https://nucks.co
  url: https://nucks.co
  description: >
    This site hosts all of Cameron Nuckols's writing on entrepreneurship, startups, money, fitness, self-education, and self-improvement.
  categories:
    - Blog
    - Entrepreneurship
    - Business
    - Productivity
    - Technology
    - Marketing
  featured: false
- title: Hayato KAJIYAMA - Portfolio
  main_url: "https://hyakt.dev"
  url: "https://hyakt.dev"
  source_url: "https://github.com/hyakt/hyakt.github.io"
  featured: false
  categories:
    - Portfolio
- title: Skirtcraft - Unisex Skirts with Large Pockets
  main_url: https://skirtcraft.com
  url: https://skirtcraft.com/products
  source_url: https://github.com/jqrn/skirtcraft-web
  description: >
    Skirtcraft sells unisex skirts with large pockets, made in the USA. Site built with TypeScript and styled-components, with Tumblr-sourced blog posts.
  categories:
    - eCommerce
    - Blog
  built_by: Joe Quarion
  built_by_url: https://github.com/jqrn
  featured: false
- title: Vermarc Sport
  main_url: https://www.vermarcsport.com/
  url: https://www.vermarcsport.com/
  description: >
    Vermarc Sport offers a wide range of cycle clothing, cycling jerseys, bib shorts, rain gear and accessories, as well for the summer, the mid-season (autumn / spring) and the winter.
  categories:
    - eCommerce
  built_by: BrikL
  built_by_url: https://github.com/Brikl
- title: Cole Ruche
  main_url: https://coleruche.com
  url: https://coleruche.com
  source_url: https://github.com/kingingcole/myblog
  description: >
    The personal website and blog for Emeruche "Cole" Ikenna, front-end web developer from Nigeria.
  categories:
    - Blog
    - Portfolio
  built_by: Emeruche "Cole" Ikenna
  built_by_url: https://twitter.com/cole_ruche
  featured: false
- title: Abhith Rajan - Coder, Blogger, Biker, Full Stack Developer
  main_url: https://www.abhith.net/
  url: https://www.abhith.net/
  source_url: https://github.com/Abhith/abhith.net
  description: >
    abhith.net is a portfolio website of Abhith Rajan, a full stack developer. Sharing blog posts, recommended videos, developer stories and services with the world through this site.
  categories:
    - Portfolio
    - Blog
    - Programming
    - Open Source
    - Technology
  built_by: Abhith Rajan
  built_by_url: https://github.com/Abhith
  featured: false
- title: Mr & Mrs Wilkinson
  url: https://thewilkinsons.netlify.com/
  main_url: https://thewilkinsons.netlify.com/
  source_url: https://github.com/davemullenjnr/the-wilkinsons
  description: >
    A one-page wedding photography showcase using Gatsby Image and featuring a lovely hero and intro section.
  categories:
    - Photography
  built_by: Dave Mullen Jnr
  built_by_url: https://davemullenjnr.co.uk
  featured: false
- title: Gopesh Gopinath - Full Stack JavaScript Developer
  url: https://www.gopeshgopinath.com
  main_url: https://www.gopeshgopinath.com
  source_url: https://github.com/GopeshMedayil/gopeshgopinath.com
  description: >
    Gopesh Gopinath's Personal Portfolio Website
  categories:
    - Portfolio
    - Open Source
  built_by: Gopesh Gopinath
  built_by_url: https://www.gopeshgopinath.com
  featured: false
- title: Misael Taveras - FrontEnd Developer
  url: https://taverasmisael.com
  main_url: https://taverasmisael.com
  source_url: https://github.com/taverasmisael/taverasmisael
  description: >
    Personal site and bloging about learning FrontEnd web development in spanish.
  categories:
    - Portfolio
    - Open Source
    - Blog
    - JavaScript
    - Web Development
  built_by: Misael Taveras
  built_by_url: https://taverasmisael.com
  featured: false
- title: Le Reacteur
  url: https://www.lereacteur.io/
  main_url: https://www.lereacteur.io/
  description: >
    Le Reacteur is the first coding bootcamp dedicated to web and mobile apps development (iOS/Android). We offer intensive sessions to train students in a short time (10 weeks). Our goal is to pass on to our students in less than 3 months what they would have learned in 2 years. To achieve this ambitious challenge, our training is based on learning JavaScript (Node.js, Express, ReactJS, React Native).
  categories:
    - JavaScript
    - Learning
    - Mobile Development
    - Web Development
  built_by: Farid Safi
  built_by_url: https://twitter.com/FaridSafi
  featured: false
- title: Cinch
  url: https://www.cinch.co.uk
  main_url: https://www.cinch.co.uk
  description: >
    Cinch is a hub for car supermarkets and dealers to show off their stock. The site only lists second-hand cars that are seven years old or younger, with less than 70,000 miles on the clock.
  categories:
    - Entrepreneurship
    - Business
  built_by: Somo
  built_by_url: https://www.somoglobal.com
  featured: false
- title: Recetas El Universo
  description: >-
    Recipes and videos with the best of Ecuadorian cuisine.
    Collectable recipes from Diario El Universo.
  main_url: "https://recetas-eu.netlify.com/"
  url: "https://recetas-eu.netlify.com/"
  featured: false
  categories:
    - Blog
    - WordPress
    - Food
  built_by: Ramón Chancay
  built_by_url: "https://ramonchancay.me/"
- title: NuBrakes
  url: https://nubrakes.com/
  main_url: https://nubrakes.com/
  description: >
    NuBrakes is the mobile brake repair company that comes to you! We perform brake pad, caliper, and rotor replacement at your office, apartment or home!
  categories:
    - Business
    - Entrepreneurship
  featured: false
- title: Third and Grove
  url: https://www.thirdandgrove.com
  main_url: https://www.thirdandgrove.com
  source_url: https://github.com/thirdandgrove/tagd8_gatsby
  description: >
    A digital agency slaying the mundane one pixel at a time.
  categories:
    - Agency
    - Marketing
    - Open Source
    - Technology
  built_by: Third and Grove
  built_by_url: https://www.thirdandgrove.com
  featured: false
- title: Le Bikini
  url: https://lebikini.com
  main_url: https://lebikini.com
  description: >
    New website for Toulouse's most iconic concert hall.
  categories:
    - Music
  built_by: Antoine Rousseau
  built_by_url: https://antoine.rousseau.im
  featured: false
- title: Jimmy Truong's Portfolio
  url: https://jimmytruong.ca
  main_url: https://jimmytruong.ca
  description: >
    This porfolio is a complication of all projects done during my time at BCIT D3 (Digital Design and Development) program and after graduation.
  categories:
    - Portfolio
    - Web Development
  built_by: Jimmy Truong
  built_by_url: https://jimmytruong.ca
  featured: false
- title: Quick Stop Nicaragua
  main_url: https://quickstopnicaragua.com
  url: https://quickstopnicaragua.com
  description: >
    Convenience Store Website
  categories:
    - Food
  built_by: Gerald Martinez
  built_by_url: https://twitter.com/GeraldM_92
  featured: false
- title: XIEL
  main_url: https://xiel.dev
  url: https://xiel.dev
  source_url: https://github.com/xiel/xiel
  description: >
    I'm a freelance front-end developer from Berlin who creates digital experiences that everyone likes to use.
  categories:
    - Portfolio
    - Blog
  built_by: Felix Leupold
  built_by_url: https://twitter.com/xiel
  featured: false
- title: Nicaragua Best Guides
  main_url: https://www.nicaraguasbestguides.com
  url: https://www.nicaraguasbestguides.com
  description: >
    Full-Service Tour Operator and Destination Management Company (DMC)
  categories:
    - Agency
    - Travel
  built_by: Gerald Martinez
  built_by_url: https://twitter.com/GeraldM_92
  featured: false
- title: Thoughts and Stuff
  main_url: http://thoughtsandstuff.com
  url: http://thoughtsandstuff.com
  source_url: https://github.com/robmarshall/gatsby-tns
  description: >
    A simple easy to read blog. Minimalistic, focusing on content over branding. Includes RSS feed.
  categories:
    - Accessibility
    - Blog
    - WordPress
  built_by: Robert Marshall
  built_by_url: https://robertmarshall.dev
  featured: false
- title: Tracli
  url: https://tracli.rootvan.com/
  main_url: https://tracli.rootvan.com/
  source_url: https://github.com/ridvankaradag/tracli-landing
  description: >
    A command line app that tracks your time
  categories:
    - Productivity
    - Technology
    - Landing Page
  built_by: Ridvan Karadag
  built_by_url: http://www.rootvan.com
  featured: false
- title: spon.io
  url: https://www.spon.io
  main_url: https://www.spon.io
  source_url: https://github.com/magicspon/spon.io
  description: >
    Portfolio for frontend web developer, based in Bristol UK
  categories:
    - Portfolio
  built_by: Dave Stockley
  built_by_url: https://www.spon.io
  featured: false
- title: BBS
  url: https://big-boss-studio.com
  main_url: https://big-boss-studio.com
  description: >
    For 11 years, we help great brands in their digital transformation, offering all our expertise for their needs. Technical consulting, UX, design, technical integration and maintenance.
  categories:
    - Agency
    - JavaScript
    - Web Development
  built_by: BBS
  built_by_url: https://big-boss-studio.com
  featured: false
- title: Appes - Meant to evolve
  main_url: https://appes.co
  url: https://appes.co
  description: >
    Appes is all about apps and evolution. We help companies to build mobile and
    web products.
  categories:
    - Agency
    - Mobile Development
    - Web Development
    - Technology
  built_by: Appes
  built_by_url: https://appes.co
  featured: false
- title: Intern
  url: https://intern.imedadel.me
  main_url: https://intern.imedadel.me
  description: >
    Intern is a job board for getting internships in tech, design, marketing, and more. It's built entirely with Gatsby.
  categories:
    - Directory
    - Technology
  built_by: Imed Adel
  built_by_url: https://imedadel.me
  featured: false
- title: Global Citizen Foundation
  main_url: https://www.globalcitizenfoundation.org
  url: https://www.globalcitizenfoundation.org
  description: >
    In the digital economy, we are Global Citizens and the currency is Personal Data
  categories:
    - Nonprofit
  built_by: The Delta Studio
  built_by_url: https://www.thedelta.io
  featured: false
- title: GatsbyFinds
  main_url: https://gatsbyfinds.netlify.com
  url: https://gatsbyfinds.netlify.com
  source_url: https://github.com/bvlktech/GatsbyFinds
  description: >
    GatsbyFinds is a website built ontop of Gatsby v2 by providing developers with a showcase of all the lastest projects made with the beloved GatsbyJS.
  categories:
    - Portfolio
    - Gallery
  built_by: Bvlktech
  built_by_url: https://twitter.com/bvlktech
  featured: false
- title: AFEX Commodities Exchange
  main_url: https://afexnigeria.com
  url: https://afexnigeria.com
  description: >
    AFEX Nigeria strives to transform Nigerian agriculture by creating more bargaining power to smallholder farmers, access to information, and secure storage.
  categories:
    - Blog
    - Business
    - Finance
    - Food
    - WordPress
  built_by: Mayowa Falade
  built_by_url: http://mayowafalade.com
  featured: false
- title: VIA Data
  main_url: https://viadata.io
  url: https://viadata.io
  description: >
    The future of data management
  categories:
    - Data
  built_by: The Delta Studio
  built_by_url: https://www.thedelta.io
  featured: false
- title: Front End Day Event Website
  main_url: https://frontend-day.com/
  url: https://frontend-day.com/
  description: >
    Performant landing page for a front end workshops recurring event / conference.
  categories:
    - Event
    - Conference
    - Web Development
    - Technology
  built_by: Pagepro
  built_by_url: https://pagepro.co
  featured: false
- title: Mutual
  main_url: https://www.madebymutual.com
  url: https://www.madebymutual.com
  description: >
    Mutual is a web design and development agency. Our new website is powered by Gatsby and Craft CMS.
  categories:
    - Blog
    - Portfolio
    - Agency
    - Design
    - Web Development
  built_by: Mutual
  built_by_url: https://twitter.com/madebymutual
  featured: false
- title: Surge 3
  main_url: https://surge3.com
  url: https://surge3.com/
  description: >
    We’re Surge 3 - a premier web development agency. Our company centers around the principles of quality, speed, and service! We are founded using the latest in web technologies and are dedicated to using those exact tools to help our customers achieve their goals.
  categories:
    - Portfolio
    - Blog
    - Agency
    - Web Development
    - Marketing
  built_by: Dillon Browne
  built_by_url: https://dillonbrowne.com
- title: Adaltas
  main_url: https://www.adaltas.com
  url: https://www.adaltas.com
  description: >
    Adaltas is a team of consultants with a focus on Open Source, Big Data and Cloud Computing based in France, Canada and Morocco.
  categories:
    - Consulting
    - Data
    - Design System
    - Programming
    - Learning
  built_by: Adaltas
  built_by_url: https://www.adaltas.com
- title: Themis Attorneys
  main_url: https://themis-attorneys.com
  url: https://themis-attorneys.com
  description: >
    Themis Attorneys is Chennai based lawyers. Their new complete website is made using Gatsby.
  categories:
    - Agency
    - Consulting
    - Portfolio
    - Law
  built_by: Merbin J Anselm
  built_by_url: https://anselm.in
- title: Runlet
  main_url: https://runlet.app
  url: https://runlet.app
  source_url: https://github.com/runletapp/runlet
  description: >
    Runlet is a cloud-based job manager that offers device synchronization and reliable message delivery in a network of connected devices even after connectivity issues. Available for ARM, Linux, Mac and Windows.
  categories:
    - App
    - Landing Page
    - Productivity
    - Technology
  built_by: Vandre Leal
  built_by_url: https://vandreleal.github.io
  featured: false
- title: tiaan.dev
  main_url: https://tiaan.dev
  url: https://tiaan.dev
  featured: false
  categories:
    - Blog
    - Portfolio
    - Web Development
- title: Praveen Bisht
  main_url: https://www.prvnbist.com/
  url: https://www.prvnbist.com/
  source_url: https://github.com/prvnbist/portfolio
  categories:
    - Portfolio
    - Blog
  built_by: Praveen Bisht
  built_by_url: https://www.prvnbist.com/
  featured: false
- title: Jeff Mills The Outer Limits x NTS Radio
  url: https://www.nts.live/projects/jeff-mills-the-outer-limits/
  main_url: https://www.nts.live/projects/jeff-mills-the-outer-limits/
  source_url: https://github.com/ntslive/the-outer-limits
  description: >
    NTS Radio created a minisite for Jeff Mills' 6 part radio series The Outer Limits, including original music production and imagery curated from the NASA online image archive.
  categories:
    - Music
    - Gallery
    - Science
    - Entertainment
  built_by: NTS Radio
  built_by_url: https://www.nts.live
  featured: false
- title: BALAJIRAO676
  main_url: https://thebalajiraoecommerce.netlify.com/
  url: https://thebalajiraoecommerce.netlify.com/
  featured: false
  categories:
    - Blog
    - eCommerce
    - Web Development
- title: Mentimeter
  url: https://www.mentimeter.com/
  main_url: https://www.mentimeter.com/
  categories:
    - Business
  featured: false
- title: HYFN
  url: https://hyfn.com/
  main_url: https://hyfn.com/
  categories:
    - Business
  featured: false
- title: Mozilla India
  main_url: https://mozillaindia.org/
  url: https://mozillaindia.org/
  categories:
    - Open Source
  featured: false
- title: Primer Labs
  main_url: https://www.primerlabs.io
  url: https://www.primerlabs.io
  featured: false
  categories:
    - Education
    - Learning
- title: AJ on Purr-fect Solutions
  url: https://ajonp.com
  main_url: https://ajonp.com
  description: >
    A Community of developers, creating resources for all to use!
  categories:
    - Education
    - Learning
    - Programming
    - Web Development
    - API
    - Blog
    - SEO
  built_by: AJonP
  built_by_url: http://ajonp.com/authors/alex-patterson
- title: blog.kwst.site
  main_url: https://blog.kwst.site
  url: https://blog.kwst.site
  description: A blog of frontend engineer working in Fukuoka
  source_url: https://github.com/SatoshiKawabata/blog
  featured: false
  categories:
    - Blog
    - Technology
    - Web Development
    - JavaScript
- title: Run Leeds
  main_url: http://www.runleeds.co.uk
  url: http://www.runleeds.co.uk
  description: >
    Community running site based in Leeds,UK. Aiming to support those going through a life crisis.
  categories:
    - Accessibility
    - Blog
    - Community
    - Nonprofit
    - Sports
    - WordPress
  built_by: Robert Marshall
  built_by_url: https://www.robertmarshall.dev
- title: Arvind Kumar
  main_url: https://arvind.io
  url: https://arvind.io
  source_url: https://github.com/EnKrypt/arvind.io
  built_by: Arvind Kumar
  built_by_url: "https://arvind.io/"
  description: >
    A blog about writing code, making music and studying the skies.
  featured: false
  categories:
    - Blog
    - Music
    - Technology
- title: GlobalMoney
  url: https://global24.ua
  main_url: https://global24.ua
  description: >
    Provide payment solution for SMB, eWallet GlobalMoney
  categories:
    - Business
    - Finance
    - Technology
  built_by: NodeArt
  built_by_url: https://NodeArt.io
- title: Women's and Girls' Emergency Centre
  url: https://www.wagec.org.au/
  main_url: https://www.wagec.org.au/
  description: >
    Specialist homelessness service for women and families escaping domestic violence. Based in Redfern, Sydney, Australia.
  categories:
    - Nonprofit
    - Community
  built_by: Little & Big
  built_by_url: "https://www.littleandbig.com.au/"
  featured: false
- title: Guus van de Wal | Drupal Front-end specialist
  url: https://guusvandewal.nl
  main_url: https://guusvandewal.nl
  description: >
    Decoupled portfolio site for guusvandewal.nl, a Drupal and ReactJS front-end developer and designer.
  categories:
    - Open Source
    - Web Development
    - Design
    - Blog
    - Freelance
  built_by: Guus van de Wal
  featured: false
- title: Pixelize Web Design Gold Coast | Web Design and SEO
  url: https://www.pixelize.com.au/
  main_url: https://www.pixelize.com.au/
  description: >
    Pixelize is a tight knit group of professional web developers, graphic designers, and content creators that work together to create high performing, blazing fast, beautiful websites with a strong focus on SEO.
  categories:
    - Agency
    - Web Development
    - Marketing
    - SEO
    - Design
    - Portfolio
    - Blog
  built_by: Pixelize
  built_by_url: https://www.pixelize.com.au
  featured: false
- title: VS Code GitHub Stats
  url: https://vscode-github-stats.netlify.com
  main_url: https://vscode-github-stats.netlify.com
  source_url: https://github.com/lannonbr/vscode-github-stats/
  description: >
    Statistics Dashboard for VS Code GitHub repository
  categories:
    - Data
  built_by: Benjamin Lannon
  built_by_url: https://lannonbr.com
  featured: false
- title: MetaProjection
  main_url: https://www.metaprojection.ca
  url: https://www.metaprojection.ca
  source_url: https://github.com/rosslh/metaprojection
  description: >
    MetaProjection is a website that aggregates multiple Canadian federal electoral projections in order to provide an overview of how the election is playing out, both federally and by district.
  categories:
    - Government
    - Data
    - Open Source
  built_by: Ross Hill
  built_by_url: https://rosshill.ca
  featured: false
- title: Tamarisc VC
  url: https://www.tamarisc.vc
  main_url: https://www.tamarisc.vc
  description: >
    Tamarisc invests in and helps build companies that improve the human habitat through innovating at the intersection of real estate, health, and technology.
  categories:
    - Business
    - Technology
  built_by: Peter Hironaka
  built_by_url: "https://peterhironaka.com"
  featured: false
- title: Roman Kravets
  description: >
    Portfolio of Roman Kravets. Web Developer, HTML & CSS Coder.
  main_url: "https://romkravets.netlify.com/"
  url: "https://romkravets.netlify.com/"
  categories:
    - Portfolio
    - Open Source
    - Web Development
    - Blog
  built_by: Roman Kravets
  built_by_url: "https://github.com/romkravets/dev-page"
  featured: false
- title: Phil Tietjen Portfolio
  url: https://www.philtietjen.dev/
  main_url: https://www.philtietjen.dev/
  source_url: https://github.com/Phizzard/phil-portfolio
  description: >
    Portfolio of Phil Tietjen using Gatsby, TailwindCSS, and Emotion/styled
  categories:
    - Portfolio
    - Open Source
    - Web Development
  built_by: Phil Tietjen
  built_by_url: https://github.com/Phizzard
  featured: false
- title: Gatsby Bomb
  description: >
    A fan made version of the website Giantbomb, fully static and powered by Gatsby JS and the GiantBomb API.
  main_url: "https://gatsbybomb.netlify.com"
  url: "https://gatsbybomb.netlify.com"
  categories:
    - App
    - Entertainment
    - Media
    - Video
  built_by: Phil Tietjen
  built_by_url: "https://github.com/Phizzard"
  featured: false
- title: Divyanshu Maithani
  main_url: https://divyanshu013.dev
  url: https://divyanshu013.dev
  source_url: https://github.com/divyanshu013/blog
  description: >
    Personal blog of Divyanshu Maithani. Life, music, code and things in between...
  categories:
    - Blog
    - JavaScript
    - Open Source
    - Music
    - Programming
    - Technology
    - Web Development
  built_by: Divyanshu Maithani
  built_by_url: https://twitter.com/divyanshu013
- title: TFE Energy
  main_url: https://tfe.energy
  url: https://tfe.energy
  source_url: https://gitlab.com/marcfehrmedia/2019-07-03-tfe-energy
  description: >
    TFE Energy believes in the future. Their new website is programmed with Gatsby, Scrollmagic, Contentful, Cloudify.
  categories:
    - Technology
    - Consulting
    - Video
    - Business
  built_by: Marc Fehr
  built_by_url: https:/www.marcfehr.media
- title: AtomBuild
  url: https://atombuild.github.io/
  main_url: https://atombuild.github.io/
  source_url: https://github.com/AtomBuild/atombuild.github.io
  description: >
    Landing page for the AtomBuild project, offering a curation of Atom packages associated with the project.
  categories:
    - Directory
    - Landing Page
    - Open Source
    - Programming
    - Technology
  built_by: Kepler Sticka-Jones
  built_by_url: https://keplersj.com/
  featured: false
- title: Josh Pensky
  main_url: https://joshpensky.com
  url: https://joshpensky.com
  description: >
    Josh Pensky is an interactive developer based in Boston. He designs and builds refreshing web experiences, packed to the punch with delightful interactions.
  categories:
    - Portfolio
    - Web Development
    - Design
    - SEO
  built_by: Josh Pensky
  built_by_url: https://github.com/joshpensky
  featured: false
- title: AtomLinter
  url: https://atomlinter.github.io/
  main_url: https://atomlinter.github.io/
  source_url: https://github.com/AtomLinter/atomlinter.github.io
  description: >
    Landing page for the AtomLinter project, offering a curation of Atom packages associated with the project.
  categories:
    - Directory
    - Landing Page
    - Open Source
    - Programming
    - Technology
  built_by: Kepler Sticka-Jones
  built_by_url: https://keplersj.com/
  featured: false
- title: Dashbouquet
  url: https://dashbouquet.com/
  main_url: https://dashbouquet.com/
  categories:
    - Agency
    - Blog
    - Business
    - Mobile Development
    - Portfolio
    - Web Development
  built_by: Dashbouquet team
  featured: false
- title: rathes.me
  url: https://rathes.me/
  main_url: https://rathes.me/
  source_url: https://github.com/rathesDot/rathes.me
  description: >
    The Portfolio Website of Rathes Sachchithananthan
  categories:
    - Blog
    - Portfolio
    - Web Development
  built_by: Rathes Sachchithananthan
  built_by_url: https://rathes.me/
- title: viviGuides - Your travel guides
  url: https://vivitravels.com/en/guides/
  main_url: https://vivitravels.com/en/guides/
  description: >
    viviGuides is viviTravels' blog: here you will find travel tips, useful information about the cities and the best guides for your next vacation.
  categories:
    - Travel
    - Blog
  built_by: Kframe Interactive SA
  built_by_url: https://kframeinteractive.com/
  featured: false
- title: KNC Blog
  main_url: https://nagakonada.com
  url: https://nagakonada.com/
  description: >
    Nagakonada is my blogging and portfolio site where I list my projects, experience, capabilities and the blog mostly talks about technical and personal writings.
  categories:
    - Blog
    - Web Development
    - Portfolio
  built_by: Konada, Naga Chaitanya
  built_by_url: https://github.com/ChaituKNag
  featured: false
- title: Vishal Nakum
  url: https://nakum.tech/
  main_url: https://nakum.tech/
  source_url: https://github.com/vishalnakum011/contentful
  description: >
    Portfolio of Vishal Nakum. Made with Gatsby, Contentful. Deployed on Netlify.
  categories:
    - Portfolio
    - Blog
  built_by: Amol Tangade
  built_by_url: https://amoltangade.me/
- title: Sagar Hani Portfolio
  url: http://sagarhani.in/
  main_url: http://sagarhani.in/
  source_url: https://github.com/sagarhani
  description: >
    Sagar Hani is a Software Developer & an Open Source Enthusiast. He blogs about JavaScript, Open Source and his Life experiences.
  categories:
    - Portfolio
    - Blog
    - Web Development
    - Open Source
    - Technology
    - Programming
    - JavaScript
  built_by: Sagar Hani
  built_by_url: http://sagarhani.in/about
- title: Arturo Alviar's Portfolio
  main_url: "https://arturoalviar.com"
  url: "https://arturoalviar.com"
  source_url: "https://github.com/arturoalviar/portfolio"
  categories:
    - Portfolio
    - Open Source
    - Web Development
  built_by: Arturo Alviar
  built_by_url: "https://github.com/arturoalviar"
  featured: false
- title: Pearly
  url: https://www.pearlyplan.com
  main_url: https://www.pearlyplan.com
  description: >
    Dental Membership Growth Platform
  categories:
    - Technology
    - Healthcare
    - App
  built_by: Sean Emmer and Jeff Cole
- title: MarceloNM
  url: https://marcelonm.com
  main_url: https://marcelonm.com
  description: >
    Personal landing page and blog for MarceloNM, a frontend developer based in Brazil.
  categories:
    - Blog
    - JavaScript
    - Landing Page
    - Programming
    - Web Development
  built_by: Marcelo Nascimento Menezes
  built_by_url: https://github.com/mrcelo
  featured: false
- title: Open Source Galaxy
  main_url: https://www.opensourcegalaxy.com
  url: https://www.opensourcegalaxy.com
  description: >
    Explore the Open Source Galaxy and help other earthlings by contributing to open source.
  categories:
    - Open Source
    - Programming
    - Web Development
  built_by: Justin Juno
  built_by_url: https://www.justinjuno.dev
  featured: false
- title: enBonnet Blog
  url: https://enbonnet.me/
  main_url: https://enbonnet.me/
  source_url: https://github.com/enbonnet
  description: >
    Hola, este es mi sitio personal, estare escribiendo sobre Javascript, Frontend y Tecnologia que utilice en mi dia a dia.
  categories:
    - Portfolio
    - Blog
    - Web Development
    - Technology
    - Programming
    - JavaScript
  built_by: Ender Bonnet
  built_by_url: https://enbonnet.me/
- title: Edenspiekermann
  url: "https://www.edenspiekermann.com/eu/"
  main_url: "https://www.edenspiekermann.com/eu/"
  description: >
    Hello. We are Edenspiekermann, an independent global creative agency.
  categories:
    - Featured
    - Agency
    - Design
    - Portfolio
  featured: true
- title: IBM Design
  url: "https://www.ibm.com/design/"
  main_url: "https://www.ibm.com/design/"
  description: >
    At IBM, our design philosophy is to help guide people so they can do their best work. Our human-centered design practices help us deliver on that goal.
  categories:
    - Featured
    - Design
    - Technology
    - Web Development
  built_by: IBM
  featured: true
- title: We Do Plugins
  url: https://wedoplugins.com
  main_url: https://wedoplugins.com
  description: >
    Free & premium WordPress plugins development studio from Wroclaw, Poland.
  categories:
    - Portfolio
    - Agency
    - Open Source
    - Web Development
  built_by: We Do Plugins
  built_by_url: https://wedoplugins.com
- title: Mevish Aslam, business coach
  url: "https://mevishaslam.com/"
  main_url: "https://mevishaslam.com/"
  description: >
    Mevish Aslam helps women build a life they love and coaches women to launch and grow businesses.
  categories:
    - Business
    - Consulting
    - Entrepreneurship
    - Freelance
    - Marketing
    - Portfolio
  built_by: Rou Hun Fan
  built_by_url: "https://flowen.me"
  featured: false
- title: Principles of wealth
  url: "https://principlesofwealth.net"
  main_url: "https://principlesofwealth.net"
  source_url: "https://github.com/flowen/principlesofwealth"
  description: >
    Principles of wealth. How to get rich without being lucky, a summary of Naval Ravikant's tweets and podcast.`
  categories:
    - Business
    - Consulting
    - Education
    - Entrepreneurship
    - Finance
    - Learning
    - Marketing
    - Media
    - Nonprofit
    - Productivity
    - Science
  built_by: Rou Hun Fan
  built_by_url: "https://flowen.me"
  featured: false
- title: North X South
  main_url: https://northxsouth.co
  url: https://northxsouth.co
  description: >
    We work with small businesses and non-profits to develop their brands, build an online identity, create stellar designs, and give a voice to their causes.
  categories:
    - Agency
    - Consulting
    - Business
    - Design
    - Web Development
  built_by: North X South
  built_by_url: https://northxsouth.co
- title: Plenty of Fish
  main_url: https://www.pof.com/
  url: https://pof.com
  description: >
    Plenty of Fish is one of the world's largest dating platforms.
  categories:
    - Community
  featured: true
- title: Bitcoin
  main_url: https://www.bitcoin.com/
  url: https://bitcoin.com
  description: >
    One of the largest crypto-currency platforms in the world.
  categories:
    - Technology
    - Finance
  featured: true
- title: Frame.io
  main_url: https://www.frame.io/
  url: https://frame.io
  description: >
    Frame.io is a cloud-based video collaboration platform that allows its users to easily work on media projects together
  categories:
    - Technology
    - Entertainment
    - Media
  featured: true
- title: Sainsbury’s Homepage
  main_url: https://www.sainsburys.co.uk/
  url: https://www.sainsburys.co.uk
  description: >
    Sainsbury’s is an almost 150 year old supermarket chain in the United Kingdom.
  categories:
    - eCommerce
    - Food
  featured: true
- title: Haxzie, Portfolio and Blog
  url: "https://haxzie.com/"
  main_url: "https://haxzie.com/"
  source_url: "https://github.com/haxzie/haxzie.com"
  description: >
    Haxzie.com is the portfolio and personal blog of Musthaq Ahamad, UX Engineer and Visual Designer
  categories:
    - Blog
    - Portfolio
  built_by: Musthaq Ahamad
  built_by_url: "https://haxzie.com"
  featured: false
- title: GBT
  url: "https://yangmuzi.com/"
  main_url: "https://yangmuzi.com/"
  source_url: "https://github.com/yangnianbing/blog-by-gatsby"
  description: >
    It is a basic Gatsby site project
  categories:
    - Blog
    - Portfolio
  built_by: yangnianbing
  featured: false
- title: Robin Wieruch's Blog
  url: "https://www.robinwieruch.de/"
  main_url: "https://www.robinwieruch.de/"
  categories:
    - Blog
    - Education
  featured: false
- title: Roger Ramos Development Journal
  url: "https://rogerramos.me/"
  main_url: "https://rogerramos.me/"
  source_url: "https://github.com/rogerramosme/rogerramos.me/"
  description: >
    Personal development journal made with Netlify CMS
  categories:
    - Blog
  built_by: Roger Ramos
  built_by_url: https://rogerramos.me/
  featured: false
- title: Global Adviser Alpha
  main_url: "https://globaladviseralpha.com"
  url: "https://globaladviseralpha.com"
  description: >
    Lead by David Haintz, Global Adviser Alpha transforms advice business into world class firms.
  categories:
    - Business
    - Blog
    - Finance
  built_by: Handsome Creative
  built_by_url: https://www.hellohandsome.com.au
  featured: false
- title: Alcamine
  url: https://alcamine.com/
  main_url: https://alcamine.com/
  description: >
    Never apply to another job online and receive tons of tech jobs in your inbox everyday — all while keeping your information private.
  categories:
    - Blog
    - Technology
  built_by: Caldera Digital
  built_by_url: https://www.calderadigital.com/
  featured: false
- title: Caldera Digital
  url: https://www.calderadigital.com/
  main_url: https://www.calderadigital.com/
  source_url: https://github.com/caldera-digital/platform
  description: >
    Caldera is a product and application development agency that uses innovative technology to bring your vision, brand, and identity to life through user centered design.
  categories:
    - Blog
    - User Experience
    - Consulting
  built_by: Caldera Digital
  built_by_url: https://www.calderadigital.com/
  featured: false
- title: Keycodes
  url: https://www.keycodes.dev
  main_url: https://www.keycodes.dev
  source_url: https://github.com/justinjunodev/keycodes.dev
  description: >
    A developer resource for getting keyboard key codes.
  categories:
    - Programming
    - Productivity
    - Open Source
    - Web Development
  built_by: Justin Juno
  built_by_url: https://www.justinjuno.dev
  featured: false
- title: Utah Pumpkins
  url: https://www.utahpumpkins.com/
  main_url: https://www.utahpumpkins.com/
  source_url: https://github.com/cadekynaston/utah-pumpkins
  description: >
    An awesome pumpkin gallery built using Gatsby and Contentful.
  categories:
    - Gallery
    - Blog
    - Photography
  built_by: Cade Kynaston
  built_by_url: https://cade.codes
- title: diff001a's blog
  main_url: https://diff001a.netlify.com/
  url: https://diff001a.netlify.com/
  description: >
    This is diff001a's blog which contains blogs realted to programming.
  categories:
    - Blog
  built_by: diff001a
- title: Rockwong Blog
  main_url: http://rockwong.com/blog/
  url: http://rockwong.com/blog/
  description: >
    Rockwong is a techncal blog containing content realted to various web technologies.
  categories:
    - Technology
    - Education
    - Blog
- title: RegexGuide
  main_url: "https://regex.guide"
  url: "https://regex.guide/playground"
  source_url: "https://github.com/pacdiv/regex.guide"
  description: >
    The easiest way to learn regular expressions! The RegexGuide is a playground helping developers to discover regular expressions. Trying it is adopting regular expressions!
  categories:
    - App
    - Education
    - JavaScript
    - Nonprofit
    - Open Source
    - Programming
    - Technology
    - Web Development
  built_by: Loïc J.
  built_by_url: https://growthnotes.dev
- title: re:store
  url: https://www.visitrestore.com
  main_url: https://www.visitrestore.com
  description: >
    This is your chance to discover, connect, and shop beyond your feed and get to know the who, how, and why behind your favorite products.
  categories:
    - Marketing
  built_by: The Couch
  built_by_url: https://thecouch.nyc
  featured: false
- title: Bululu Eventos
  url: https://bululueventos.cl/
  main_url: https://bululueventos.cl/
  source_url: https://github.com/enBonnet/bululu-front
  description: >
    Sitio de organizadores de eventos
  categories:
    - Marketing
  built_by: Ender Bonnet
  built_by_url: https://enbonnet.me/
- title: MyPrograming Steps
  main_url: https://mysteps.netlify.com/
  url: https://mysteps.netlify.com/
  description: >
    FrontEnd Tutorial Information
  featured: false
  categories:
    - Blog
    - Portfolio
  source_url: https://github.com/IoT-Arduino/Gatsby-MySteps
  built_by: Maruo
  built_by_url: https://twitter.com/DengenT
- title: Brent Runs Marathons
  main_url: https://www.brentrunsmarathons.com/
  url: https://www.brentrunsmarathons.com/
  source_url: https://github.com/bingr001/brentrunsmarathonsv2
  description: >
    Brent Runs Marathons is about the training and race experience for the Comrades Ultra Marathon
  categories:
    - Blog
  built_by: Brent Ingram
  built_by_url: https://www.brentjingram.com/
  featured: false
- title: Pedro LaTorre
  main_url: https://www.pedrolatorre.com/
  url: https://www.pedrolatorre.com/
  source_url: https://github.com/bingr001/pedro-latorre-site
  description: >
    A really awesome website built for the motivational speaker Pedro LaTorre
  categories:
    - Blog
  built_by: Brent Ingram
  built_by_url: https://www.brentjingram.com/
  featured: false

- title: Veryben
  main_url: https://veryben.com/
  url: https://veryben.com/
  description: >
    be water my friend
  featured: false
  categories:
    - Blog
  built_by: anikijiang
  built_by_url: https://twitter.com/anikijiang
- title: kentarom's portfolio
  main_url: https://kentarom.com/
  url: https://kentarom.com/
  source_url: https://github.com/kentaro-m/portfolio-gatsby
  description: >
    The portfolio of kentarom, frontend developer. This site shows recent activities about him.
  categories:
    - Portfolio
    - Technology
    - Web Development
  built_by: kentarom
  built_by_url: https://twitter.com/_kentaro_m
  featured: false
<<<<<<< HEAD
- title: MotionThat
  main_url: "https://motionthat.com.au"
  url: "https://motionthat.com.au"
  description: >
    MotionThat was created to fill a void in Tabletop Product shooting, whereby the need for consistency, repetition and flexibility was required to eliminate the many variables and inaccuracies that slow the filming process down.
  categories:
    - Entertainment
    - Food
    - Media
    - Gallery
  built_by: Handsome Creative
  built_by_url: https://www.hellohandsome.com.au
  featured: false
- title: TEN ALPHAS
  main_url: "https://tenalphas.com.au"
  url: "https://tenalphas.com.au"
  description: >
    TEN ALPHAS is a content production company based in Sydney and Wollongong, telling stories through moving image and beautiful design.
  categories:
    - Media
    - Entertainment
    - Video
  built_by: Handsome Creative
  built_by_url: https://www.hellohandsome.com.au
  featured: false
- title: SalesGP
  main_url: "https://salesgp.io"
  url: "https://salesgp.io"
  description: >
    SalesGP is a specialist Sales and Operations partner offering expert skill-sets and decades of experience to companies entering the Australia, NZ (ANZ) and South East Asian (SEA) markets.
  categories:
    - Business
    - Marketing
    - Consulting
  built_by: Handsome Creative
  built_by_url: https://www.hellohandsome.com.au
  featured: false
- title: Source Separation Systems
  main_url: "https://sourceseparationsystems.com.au"
  url: "https://sourceseparationsystems.com.au"
  description: >
    Innovative waste diversion products, designed to connect Australians to a more sustainable world.
  categories:
    - Business
  built_by: Handsome Creative
  built_by_url: https://www.hellohandsome.com.au
=======
- title: Fuzzy String Matching
  main_url: https://fuzzy-string-matching.netlify.com
  url: https://fuzzy-string-matching.netlify.com
  source_url: https://github.com/jdemieville/fuzzyStringMatching
  description: >
    This site is built to assess the performance of various approximate string matching algorithms aka fuzzy string searching.
  categories:
    - JavaScript
    - Learning
    - Programming
  built_by: Jennifer Demieville
  built_by_url: https://demieville-codes.herokuapp.com/portfolio
>>>>>>> 84f8aea0
  featured: false<|MERGE_RESOLUTION|>--- conflicted
+++ resolved
@@ -8198,7 +8198,6 @@
   built_by: kentarom
   built_by_url: https://twitter.com/_kentaro_m
   featured: false
-<<<<<<< HEAD
 - title: MotionThat
   main_url: "https://motionthat.com.au"
   url: "https://motionthat.com.au"
@@ -8245,7 +8244,6 @@
     - Business
   built_by: Handsome Creative
   built_by_url: https://www.hellohandsome.com.au
-=======
 - title: Fuzzy String Matching
   main_url: https://fuzzy-string-matching.netlify.com
   url: https://fuzzy-string-matching.netlify.com
@@ -8258,5 +8256,4 @@
     - Programming
   built_by: Jennifer Demieville
   built_by_url: https://demieville-codes.herokuapp.com/portfolio
->>>>>>> 84f8aea0
   featured: false