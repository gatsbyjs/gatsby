--- conflicted
+++ resolved
@@ -7392,7 +7392,6 @@
   built_by: Mutual
   built_by_url: https://twitter.com/madebymutual
   featured: false
-<<<<<<< HEAD
 - title: Adaltas
   main_url: https://www.adaltas.com
   url: https://www.adaltas.com
@@ -7406,7 +7405,6 @@
     - Learning
   built_by: Adaltas
   built_by_url: https://www.adaltas.com
-=======
 - title: Themis Attorneys
   main_url: https://themis-attorneys.com
   url: https://themis-attorneys.com
@@ -7429,7 +7427,6 @@
     - Business
   built_by: Peter Hironaka
   built_by_url: https://peterhironaka.com
->>>>>>> 724bb19c
 - title: Runlet
   main_url: https://runlet.app
   url: https://runlet.app
