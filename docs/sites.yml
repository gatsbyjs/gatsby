--- conflicted
+++ resolved
@@ -4888,7 +4888,20 @@
   built_by: Ouracademy
   built_by_url: https://github.com/ouracademy
   featured: false
-<<<<<<< HEAD
+- title: Tenon.io
+  main_url: https://tenon.io
+  url: https://tenon.io
+  description: >
+    Tenon.io is an accessibility tooling, services and consulting company.
+  categories:
+    - API
+    - Accessibility
+    - Business
+    - Consulting
+    - Technology
+  built_by: Tenon.io
+  built_by_url: https://tenon.io
+  featured: false
 - title: Projectival
   url: https://www.projectival.de/
   main_url: https://www.projectival.de/
@@ -4904,19 +4917,4 @@
     - Business
   built_by: Sascha Klapetz
   built_by_url: https://www.projectival.de/
-=======
-- title: Tenon.io
-  main_url: https://tenon.io
-  url: https://tenon.io
-  description: >
-    Tenon.io is an accessibility tooling, services and consulting company.
-  categories:
-    - API
-    - Accessibility
-    - Business
-    - Consulting
-    - Technology
-  built_by: Tenon.io
-  built_by_url: https://tenon.io
->>>>>>> 04665972
   featured: false