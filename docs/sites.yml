- title: ReactJS
  main_url: "https://reactjs.org/"
  url: "https://reactjs.org/"
  source_url: "https://github.com/reactjs/reactjs.org"
  featured: true
  categories:
    - Web Development
    - Featured
- title: Flamingo
  main_url: https://www.shopflamingo.com/
  url: https://www.shopflamingo.com/
  description: >
    Online shop for women's body care and hair removal products.
  categories:
    - eCommerce
    - Featured
  featured: true
- title: IDEO
  url: https://www.ideo.com
  main_url: https://www.ideo.com/
  description: >
    A Global design company committed to creating positive impact.
  categories:
    - Agency
    - Technology
    - Featured
    - Consulting
    - User Experience
  featured: true
- title: Airbnb Engineering & Data Science
  description: >
    Creative engineers and data scientists building a world where you can belong
    anywhere
  main_url: "https://airbnb.io/"
  url: "https://airbnb.io/"
  categories:
    - Blog
    - Gallery
    - Featured
  featured: true
- title: Impossible Foods
  main_url: "https://impossiblefoods.com/"
  url: "https://impossiblefoods.com/"
  categories:
    - Food
    - Featured
  featured: true
- title: Braun
  description: >
    Braun offers high performance hair removal and hair care products, including dryers, straighteners, shavers, and more.
  main_url: "https://ca.braun.com/en-ca"
  url: "https://ca.braun.com/en-ca"
  categories:
    - eCommerce
    - Featured
  featured: true
- title: NYC Pride 2019 | WorldPride NYC | Stonewall50
  main_url: "https://2019-worldpride-stonewall50.nycpride.org/"
  url: "https://2019-worldpride-stonewall50.nycpride.org/"
  featured: true
  description: >-
    Join us in 2019 for NYC Pride, as we welcome WorldPride and mark the 50th
    Anniversary of the Stonewall Uprising and a half-century of LGBTQ+
    liberation.
  categories:
    - Education
    - Marketing
    - Nonprofit
    - Featured
  built_by: Canvas United
  built_by_url: "https://www.canvasunited.com/"
- title: The State of European Tech
  main_url: "https://2017.stateofeuropeantech.com/"
  url: "https://2017.stateofeuropeantech.com/"
  featured: true
  categories:
    - Technology
    - Featured
  built_by: Studio Lovelock
  built_by_url: "http://www.studiolovelock.com/"
- title: Hopper
  main_url: "https://www.hopper.com/"
  url: "https://www.hopper.com/"
  built_by: Narative
  built_by_url: "https://www.narative.co/"
  featured: true
  categories:
    - Technology
    - App
    - Featured
- title: GM Capital One
  description: |
    Introducing the new online experience for your GM Rewards Credit Card
  main_url: "https://gm.capitalone.com/"
  url: "https://gm.capitalone.com/"
  categories:
    - Featured
  featured: true
- title: Life Without Barriers | Foster Care
  main_url: "https://www.lwb.org.au/foster-care"
  url: "https://www.lwb.org.au/foster-care"
  featured: true
  description: >-
    We are urgently seeking foster carers all across Australia. Can you open
    your heart and your home to a child in need? There are different types of
    foster care that can suit you. We offer training and 24/7 support.
  categories:
    - Nonprofit
    - Education
    - Documentation
    - Marketing
    - Featured
  built_by: LWB Digital Team
  built_by_url: "https://twitter.com/LWBAustralia"
- title: Figma
  main_url: "https://www.figma.com/"
  url: "https://www.figma.com/"
  featured: true
  categories:
    - Marketing
    - Design
    - Featured
  built_by: Corey Ward
  built_by_url: "http://www.coreyward.me/"
- title: Bejamas - JAM Experts for hire
  main_url: "https://bejamas.io/"
  url: "https://bejamas.io/"
  featured: true
  description: >-
    We help agencies and companies with JAMStack tools. This includes web
    development using Static Site Generators, Headless CMS, CI / CD and CDN
    setup.
  categories:
    - Technology
    - Web Development
    - Agency
    - Marketing
    - Featured
  built_by: Bejamas
  built_by_url: "https://bejamas.io/"
- title: The State of JavaScript
  description: >
    Data from over 20,000 developers, asking them questions on topics ranging
    from frontend frameworks and state management, to build tools and testing
    libraries.
  main_url: "https://stateofjs.com/"
  url: "https://stateofjs.com/"
  source_url: "https://github.com/StateOfJS/StateOfJS"
  categories:
    - Data
    - JavaScript
    - Featured
  built_by: StateOfJS
  built_by_url: "https://github.com/StateOfJS/StateOfJS/graphs/contributors"
  featured: true
- title: DesignSystems.com
  main_url: "https://www.designsystems.com/"
  url: "https://www.designsystems.com/"
  description: |
    A resource for learning, creating and evangelizing design systems.
  categories:
    - Design
    - Blog
    - Technology
    - Featured
  built_by: Corey Ward
  built_by_url: "http://www.coreyward.me/"
  featured: true
- title: Timely
  main_url: "https://timelyapp.com/"
  url: "https://timelyapp.com/"
  description: |
    Fully automatic time tracking. For those who trade in time.
  categories:
    - Productivity
    - Featured
  built_by: Timm Stokke
  built_by_url: "https://timm.stokke.me"
  featured: true
- title: Snap Kit
  main_url: "https://kit.snapchat.com/"
  url: "https://kit.snapchat.com/"
  description: >
    Snap Kit lets developers integrate some of Snapchat’s best features across
    platforms.
  categories:
    - Technology
    - Documentation
    - Featured
  featured: true
- title: SendGrid
  main_url: "https://sendgrid.com/docs/"
  url: "https://sendgrid.com/docs/"
  description: >
    SendGrid delivers your transactional and marketing emails through the
    world's largest cloud-based email delivery platform.
  categories:
    - API
    - Technology
    - Documentation
    - Featured
  featured: true
- title: Kirsten Noelle
  main_url: "https://www.kirstennoelle.com/"
  url: "https://www.kirstennoelle.com/"
  featured: true
  description: >
    Digital portfolio for San Francisco Bay Area photographer Kirsten Noelle Wiemer.
  categories:
    - Photography
    - Portfolio
    - Featured
  built_by: Ryan Wiemer
  built_by_url: "https://www.ryanwiemer.com/"
- title: Cajun Bowfishing
  main_url: "https://cajunbowfishing.com/"
  url: "https://cajunbowfishing.com/"
  featured: false
  categories:
    - eCommerce
    - Sports
  built_by: Escalade Sports
  built_by_url: "https://www.escaladesports.com/"
- title: NEON
  main_url: "http://neonrated.com/"
  url: "http://neonrated.com/"
  featured: false
  categories:
    - Gallery
- title: GraphCMS
  main_url: "https://graphcms.com/"
  url: "https://graphcms.com/"
  featured: false
  categories:
    - Marketing
    - Technology
- title: Bottender Docs
  main_url: "https://bottender.js.org/"
  url: "https://bottender.js.org/"
  source_url: "https://github.com/bottenderjs/bottenderjs.github.io"
  featured: false
  categories:
    - Documentation
    - Web Development
    - Open Source
- title: Ghost Documentation
  main_url: https://docs.ghost.org/
  url: https://docs.ghost.org/
  source_url: "https://github.com/tryghost/docs"
  featured: false
  description: >-
    Ghost is an open source, professional publishing platform built on a modern Node.js technology stack — designed for teams who need power, flexibility and performance.
  categories:
    - Technology
    - Documentation
    - Open Source
  built_by: Ghost Foundation
  built_by_url: https://ghost.org/
- title: Nike - Just Do It
  main_url: "https://justdoit.nike.com/"
  url: "https://justdoit.nike.com/"
  featured: true
  categories:
    - eCommerce
    - Featured
- title: AirBnB Cereal
  main_url: "https://airbnb.design/cereal"
  url: "https://airbnb.design/cereal"
  featured: false
  categories:
    - Marketing
    - Design
- title: Cardiogram
  main_url: "https://cardiogr.am/"
  url: "https://cardiogr.am/"
  featured: false
  categories:
    - Marketing
    - Technology
- title: Hack Club
  main_url: "https://hackclub.com/"
  url: "https://hackclub.com/"
  source_url: "https://github.com/hackclub/site"
  featured: false
  categories:
    - Education
    - Web Development
- title: Matthias Jordan Portfolio
  main_url: "https://iammatthias.com/"
  url: "https://iammatthias.com/"
  source_url: "https://github.com/iammatthias/net"
  description: >-
    Photography portfolio and blog built using Contentful + Netlify + Gatsby V2.
  built_by: Matthias Jordan
  built_by_url: https://github.com/iammatthias
  featured: false
  categories:
    - Photography
    - Portfolio
- title: Investment Calculator
  main_url: "https://investmentcalculator.io/"
  url: "https://investmentcalculator.io/"
  featured: false
  categories:
    - Education
    - Finance
- title: CSS Grid Playground by MozillaDev
  main_url: "https://mozilladevelopers.github.io/playground/"
  url: "https://mozilladevelopers.github.io/playground/"
  source_url: "https://github.com/MozillaDevelopers/playground"
  featured: false
  categories:
    - Education
    - Web Development
- title: Piotr Fedorczyk Portfolio
  built_by: Piotr Fedorczyk
  built_by_url: "https://piotrf.pl"
  categories:
    - Portfolio
    - Web Development
  description: >-
    Portfolio of Piotr Fedorczyk, a digital product designer and full-stack developer specializing in shaping, designing and building news and tools for news.
  featured: false
  main_url: "https://piotrf.pl/"
  url: "https://piotrf.pl/"
- title: unrealcpp
  main_url: "https://unrealcpp.com/"
  url: "https://unrealcpp.com/"
  source_url: "https://github.com/Harrison1/unrealcpp-com"
  featured: false
  categories:
    - Blog
    - Web Development
- title: Andy Slezak
  main_url: "https://www.aslezak.com/"
  url: "https://www.aslezak.com/"
  source_url: "https://github.com/amslezak"
  featured: false
  categories:
    - Web Development
    - Portfolio
- title: Deliveroo.Design
  main_url: "https://www.deliveroo.design/"
  url: "https://www.deliveroo.design/"
  featured: false
  categories:
    - Food
    - Marketing
- title: Dona Rita
  main_url: "https://www.donarita.co.uk/"
  url: "https://www.donarita.co.uk/"
  source_url: "https://github.com/peduarte/dona-rita-website"
  featured: false
  categories:
    - Food
    - Marketing
- title: Fröhlich ∧ Frei
  main_url: "https://www.froehlichundfrei.de/"
  url: "https://www.froehlichundfrei.de/"
  featured: false
  categories:
    - Web Development
    - Blog
    - Open Source
- title: How to GraphQL
  main_url: "https://www.howtographql.com/"
  url: "https://www.howtographql.com/"
  source_url: "https://github.com/howtographql/howtographql"
  featured: false
  categories:
    - Documentation
    - Web Development
    - Open Source
- title: OnCallogy
  main_url: "https://www.oncallogy.com/"
  url: "https://www.oncallogy.com/"
  featured: false
  categories:
    - Marketing
    - Healthcare
- title: Ryan Wiemer's Portfolio
  main_url: "https://www.ryanwiemer.com/"
  url: "https://www.ryanwiemer.com/knw-photography/"
  source_url: "https://github.com/ryanwiemer/rw"
  featured: false
  description: >
    Digital portfolio for Oakland, CA based account manager Ryan Wiemer.
  categories:
    - Portfolio
    - Web Development
    - Design
  built_by: Ryan Wiemer
  built_by_url: "https://www.ryanwiemer.com/"
- title: Ventura Digitalagentur Köln
  main_url: "https://www.ventura-digital.de/"
  url: "https://www.ventura-digital.de/"
  featured: false
  built_by: Ventura Digitalagentur
  categories:
    - Agency
    - Marketing
    - Featured
- title: Azer Koçulu
  main_url: "https://kodfabrik.com/"
  url: "https://kodfabrik.com/photography/"
  featured: false
  categories:
    - Portfolio
    - Photography
    - Web Development
- title: Damir.io
  main_url: "http://damir.io/"
  url: "http://damir.io/"
  source_url: "https://github.com/dvzrd/gatsby-sfiction"
  featured: false
  categories:
    - Blog
- title: Digital Psychology
  main_url: "http://digitalpsychology.io/"
  url: "http://digitalpsychology.io/"
  source_url: "https://github.com/danistefanovic/digitalpsychology.io"
  featured: false
  categories:
    - Education
    - Library
- title: Théâtres Parisiens
  main_url: "http://theatres-parisiens.fr/"
  url: "http://theatres-parisiens.fr/"
  source_url: "https://github.com/phacks/theatres-parisiens"
  featured: false
  categories:
    - Education
    - Entertainment
# - title: William Owen UK Portfolio / Blog
#   main_url: "http://william-owen.co.uk/"
#   url: "http://william-owen.co.uk/"
#   featured: false
#   description: >-
#     Over 20 years experience delivering customer-facing websites, internet-based
#     solutions and creative visual design for a wide range of companies and
#     organisations.
#   categories:
#     - Portfolio
#     - Blog
#   built_by: William Owen
#   built_by_url: "https://twitter.com/twilowen"
- title: A4 纸网
  main_url: "http://www.a4z.cn/"
  url: "http://www.a4z.cn/price"
  source_url: "https://github.com/hiooyUI/hiooyui.github.io"
  featured: false
  categories:
    - eCommerce
- title: Steve Meredith's Portfolio
  main_url: "http://www.stevemeredith.com/"
  url: "http://www.stevemeredith.com/"
  featured: false
  categories:
    - Portfolio
- title: API Platform
  main_url: "https://api-platform.com/"
  url: "https://api-platform.com/"
  source_url: "https://github.com/api-platform/website"
  featured: false
  categories:
    - Documentation
    - Web Development
    - Open Source
    - Library
- title: Artivest
  main_url: "https://artivest.co/"
  url: "https://artivest.co/what-we-do/for-advisors-and-investors/"
  featured: false
  categories:
    - Marketing
    - Blog
    - Documentation
    - Finance
- title: The Audacious Project
  main_url: "https://audaciousproject.org/"
  url: "https://audaciousproject.org/"
  featured: false
  categories:
    - Nonprofit
- title: Dustin Schau's Blog
  main_url: "https://blog.dustinschau.com/"
  url: "https://blog.dustinschau.com/"
  source_url: "https://github.com/dschau/blog"
  featured: false
  categories:
    - Blog
    - Web Development
- title: iContract Blog
  main_url: "https://blog.icontract.co.uk/"
  url: "http://blog.icontract.co.uk/"
  featured: false
  categories:
    - Blog
- title: BRIIM
  main_url: "https://bri.im/"
  url: "https://bri.im/"
  featured: false
  description: >-
    BRIIM is a movement to enable JavaScript enthusiasts and web developers in
    machine learning. Learn about artificial intelligence and data science, two
    fields which are governed by machine learning, in JavaScript. Take it right
    to your browser with WebGL.
  categories:
    - Education
    - Web Development
    - Technology
- title: Calpa's Blog
  main_url: "https://calpa.me/"
  url: "https://calpa.me/"
  source_url: "https://github.com/calpa/blog"
  featured: false
  categories:
    - Blog
    - Web Development
- title: Chocolate Free
  main_url: "https://chocolate-free.com/"
  url: "https://chocolate-free.com/"
  source_url: "https://github.com/Khaledgarbaya/chocolate-free-website"
  featured: false
  description: "A full time foodie \U0001F60D a forever Parisian \"patisserie\" lover and \U0001F382 \U0001F369 \U0001F370 \U0001F36A explorer and finally an under construction #foodblogger #foodblog"
  categories:
    - Blog
    - Food
- title: Code Bushi
  main_url: "https://codebushi.com/"
  url: "https://codebushi.com/"
  featured: false
  description: >-
    Web development resources, trends, & techniques to elevate your coding
    journey.
  categories:
    - Web Development
    - Open Source
    - Blog
  built_by: Hunter Chang
  built_by_url: "https://hunterchang.com/"
- title: Daniel Hollcraft
  main_url: "https://danielhollcraft.com/"
  url: "https://danielhollcraft.com/"
  source_url: "https://github.com/danielbh/danielhollcraft.com"
  featured: false
  categories:
    - Web Development
    - Blog
    - Portfolio
- title: Darren Britton's Portfolio
  main_url: "https://darrenbritton.com/"
  url: "https://darrenbritton.com/"
  source_url: "https://github.com/darrenbritton/darrenbritton.github.io"
  featured: false
  categories:
    - Web Development
    - Portfolio
- title: Dave Lindberg Marketing & Design
  url: "https://davelindberg.com/"
  main_url: "https://davelindberg.com/"
  source_url: "https://github.com/Dave-Lindberg/dl-gatsby"
  featured: false
  description: >-
    My work revolves around solving problems for people in business, using
    integrated design and marketing strategies to improve sales, increase brand
    engagement, generate leads and achieve goals.
  categories:
    - Design
    - Marketing
    - Portfolio
- title: Design Systems Weekly
  main_url: "https://designsystems.email/"
  url: "https://designsystems.email/"
  featured: false
  categories:
    - Education
    - Web Development
- title: Dalbinaco's Website
  main_url: "https://dlbn.co/en/"
  url: "https://dlbn.co/en/"
  source_url: "https://github.com/dalbinaco/dlbn.co"
  featured: false
  categories:
    - Portfolio
    - Web Development
- title: mParticle's Documentation
  main_url: "https://docs.mparticle.com/"
  url: "https://docs.mparticle.com/"
  featured: false
  categories:
    - Web Development
    - Documentation
- title: Doopoll
  main_url: "https://doopoll.co/"
  url: "https://doopoll.co/"
  featured: false
  categories:
    - Marketing
    - Technology
- title: ERC dEX
  main_url: "https://ercdex.com/"
  url: "https://ercdex.com/aqueduct"
  featured: false
  categories:
    - Marketing
- title: Fabian Schultz' Portfolio
  main_url: "https://fabianschultz.com/"
  url: "https://fabianschultz.com/"
  source_url: "https://github.com/fabe/site"
  featured: false
  description: >-
    Hello, I’m Fabian — a product designer and developer based in Potsdam,
    Germany. I’ve been working both as a product designer and frontend developer
    for over 5 years now. I particularly enjoy working with companies that try
    to meet broad and unique user needs.
  categories:
    - Portfolio
    - Web Development
  built_by: Fabian Schultz
  built_by_url: "https://fabianschultz.com/"
- title: CalState House Manager
  description: >
    Home service membership that offers proactive and on-demand maintenance for
    homeowners
  main_url: "https://housemanager.calstate.aaa.com/"
  url: "https://housemanager.calstate.aaa.com/"
  categories:
    - Marketing
- title: The freeCodeCamp Guide
  main_url: "https://guide.freecodecamp.org/"
  url: "https://guide.freecodecamp.org/"
  source_url: "https://github.com/freeCodeCamp/guide"
  featured: false
  categories:
    - Web Development
    - Documentation
- title: High School Hackathons
  main_url: "https://hackathons.hackclub.com/"
  url: "https://hackathons.hackclub.com/"
  source_url: "https://github.com/hackclub/hackathons"
  featured: false
  categories:
    - Education
    - Web Development
- title: Hapticmedia
  main_url: "https://hapticmedia.fr/en/"
  url: "https://hapticmedia.fr/en/"
  featured: false
  categories:
    - Agency
- title: heml.io
  main_url: "https://heml.io/"
  url: "https://heml.io/"
  source_url: "https://github.com/SparkPost/heml.io"
  featured: false
  categories:
    - Documentation
    - Web Development
    - Open Source
- title: Juliette Pretot's Portfolio
  main_url: "https://juliette.sh/"
  url: "https://juliette.sh/"
  featured: false
  categories:
    - Web Development
    - Portfolio
    - Blog
- title: Kris Hedstrom's Portfolio
  main_url: "https://k-create.com/"
  url: "https://k-create.com/portfolio/"
  source_url: "https://github.com/kristofferh/kristoffer"
  featured: false
  description: >-
    Hey. I’m Kris. I’m an interactive designer / developer. I grew up in Umeå,
    in northern Sweden, but I now live in Brooklyn, NY. I am currently enjoying
    a hybrid Art Director + Lead Product Engineer role at a small startup called
    Nomad Health. Before that, I was a Product (Engineering) Manager at Tumblr.
    Before that, I worked at agencies. Before that, I was a baby. I like to
    design things, and then I like to build those things. I occasionally take on
    freelance projects. Feel free to get in touch if you have an interesting
    project that you want to collaborate on. Or if you just want to say hello,
    that’s cool too.
  categories:
    - Portfolio
  built_by: Kris Hedstrom
  built_by_url: "https://k-create.com/"
- title: knpw.rs
  main_url: "https://knpw.rs/"
  url: "https://knpw.rs/"
  source_url: "https://github.com/knpwrs/knpw.rs"
  featured: false
  categories:
    - Blog
    - Web Development
- title: Kostas Bariotis' Blog
  main_url: "https://kostasbariotis.com/"
  url: "https://kostasbariotis.com/"
  source_url: "https://github.com/kbariotis/kostasbariotis.com"
  featured: false
  categories:
    - Blog
    - Portfolio
    - Web Development
- title: LaserTime Clinic
  main_url: "https://lasertime.ru/"
  url: "https://lasertime.ru/"
  source_url: "https://github.com/oleglegun/lasertime"
  featured: false
  categories:
    - Marketing
- title: Jason Lengstorf
  main_url: "https://lengstorf.com"
  url: "https://lengstorf.com"
  source_url: "https://github.com/jlengstorf/lengstorf.com"
  featured: false
  categories:
    - Blog
  built_by: Jason Lengstorf
  built_by_url: "https://github.com/jlengstorf"
- title: Mannequin.io
  main_url: "https://mannequin.io/"
  url: "https://mannequin.io/"
  source_url: "https://github.com/LastCallMedia/Mannequin/tree/master/site"
  featured: false
  categories:
    - Open Source
    - Web Development
    - Documentation
- title: manu.ninja
  main_url: "https://manu.ninja/"
  url: "https://manu.ninja/"
  source_url: "https://github.com/Lorti/manu.ninja"
  featured: false
  description: >-
    manu.ninja is the personal blog of Manuel Wieser, where he talks about
    frontend development, games and digital art
  categories:
    - Blog
    - Technology
    - Web Development
- title: Fabric
  main_url: "https://meetfabric.com/"
  url: "https://meetfabric.com/"
  featured: false
  categories:
    - Marketing
- title: Nexit
  main_url: "https://nexit.sk/"
  url: "https://nexit.sk/references"
  featured: false
  categories:
    - Web Development
- title: Open FDA
  description: >
    Provides APIs and raw download access to a number of high-value, high
    priority and scalable structured datasets, including adverse events, drug
    product labeling, and recall enforcement reports.
  main_url: "https://open.fda.gov/"
  url: "https://open.fda.gov/"
  source_url: "https://github.com/FDA/open.fda.gov"
  featured: false
  categories:
    - Government
    - Open Source
    - Web Development
    - API
    - Data
- title: NYC Planning Labs (New York City Department of City Planning)
  main_url: "https://planninglabs.nyc/"
  url: "https://planninglabs.nyc/about/"
  source_url: "https://github.com/NYCPlanning/"
  featured: false
  description: >-
    We work with New York City's Urban Planners to deliver impactful, modern
    technology tools.
  categories:
    - Open Source
    - Government
- title: Pravdomil
  main_url: "https://pravdomil.com/"
  url: "https://pravdomil.com/"
  source_url: "https://github.com/pravdomil/pravdomil.com"
  featured: false
  description: >-
    I’ve been working both as a product designer and frontend developer for over
    5 years now. I particularly enjoy working with companies that try to meet
    broad and unique user needs.
  categories:
    - Portfolio
- title: Preston Richey Portfolio / Blog
  main_url: "https://prestonrichey.com/"
  url: "https://prestonrichey.com/"
  source_url: "https://github.com/prichey/prestonrichey.com"
  featured: false
  categories:
    - Web Development
    - Portfolio
    - Blog
- title: Landing page of Put.io
  main_url: "https://put.io/"
  url: "https://put.io/"
  featured: false
  categories:
    - eCommerce
    - Technology
- title: The Rick and Morty API
  main_url: "https://rickandmortyapi.com/"
  url: "https://rickandmortyapi.com/"
  built_by: Axel Fuhrmann
  built_by_url: "https://axelfuhrmann.com/"
  featured: false
  categories:
    - Web Development
    - Entertainment
    - Documentation
    - Open Source
    - API
- title: Santa Compañía Creativa
  main_url: "https://santacc.es/"
  url: "https://santacc.es/"
  source_url: "https://github.com/DesarrolloWebSantaCC/santacc-web"
  featured: false
  categories:
    - Agency
- title: Sean Coker's Blog
  main_url: "https://sean.is/"
  url: "https://sean.is/"
  featured: false
  categories:
    - Blog
    - Portfolio
    - Web Development
- title: Several Levels
  main_url: "https://severallevels.io/"
  url: "https://severallevels.io/"
  source_url: "https://github.com/Harrison1/several-levels"
  featured: false
  categories:
    - Agency
    - Web Development
- title: Simply
  main_url: "https://simply.co.za/"
  url: "https://simply.co.za/"
  featured: false
  categories:
    - Marketing
- title: Storybook
  main_url: "https://storybook.js.org/"
  url: "https://storybook.js.org/"
  source_url: "https://github.com/storybooks/storybook"
  featured: false
  categories:
    - Web Development
    - Open Source
- title: Vibert Thio's Portfolio
  main_url: "https://vibertthio.com/portfolio/"
  url: "https://vibertthio.com/portfolio/projects/"
  source_url: "https://github.com/vibertthio/portfolio"
  featured: false
  categories:
    - Portfolio
    - Web Development
- title: VisitGemer
  main_url: "https://visitgemer.sk/"
  url: "https://visitgemer.sk/"
  featured: false
  categories:
    - Marketing
- title: Bricolage.io
  main_url: "https://www.bricolage.io/"
  url: "https://www.bricolage.io/"
  source_url: "https://github.com/KyleAMathews/blog"
  featured: false
  categories:
    - Blog
- title: Charles Pinnix Website
  main_url: "https://www.charlespinnix.com/"
  url: "https://www.charlespinnix.com/"
  featured: false
  description: >-
    I’m a senior frontend engineer with 8 years of experience building websites
    and web applications. I’m interested in leading creative, multidisciplinary
    engineering teams. I’m a creative technologist, merging photography, art,
    and design into engineering and visa versa. I take a pragmatic,
    product-oriented approach to development, allowing me to see the big picture
    and ensuring quality products are completed on time. I have a passion for
    modern frontend JavaScript frameworks such as React and Vue, and I have
    substantial experience on the backend with an interest in Node and
    container based deployment with Docker and AWS.
  categories:
    - Portfolio
    - Web Development
- title: Charlie Harrington's Blog
  main_url: "https://www.charlieharrington.com/"
  url: "https://www.charlieharrington.com/"
  source_url: "https://github.com/whatrocks/blog"
  featured: false
  categories:
    - Blog
    - Web Development
    - Music
- title: Gabriel Adorf's Portfolio
  main_url: "https://www.gabrieladorf.com/"
  url: "https://www.gabrieladorf.com/"
  source_url: "https://github.com/gabdorf/gabriel-adorf-portfolio"
  featured: false
  categories:
    - Portfolio
    - Web Development
- title: greglobinski.com
  main_url: "https://www.greglobinski.com/"
  url: "https://www.greglobinski.com/"
  source_url: "https://github.com/greglobinski/www.greglobinski.com"
  featured: false
  categories:
    - Portfolio
    - Web Development
- title: I am Putra
  main_url: "https://www.iamputra.com/"
  url: "https://www.iamputra.com/"
  featured: false
  categories:
    - Portfolio
    - Web Development
    - Blog
- title: In Sowerby Bridge
  main_url: "https://www.insowerbybridge.co.uk/"
  url: "https://www.insowerbybridge.co.uk/"
  featured: false
  categories:
    - Marketing
    - Government
- title: JavaScript Stuff
  main_url: "https://www.javascriptstuff.com/"
  url: "https://www.javascriptstuff.com/"
  featured: false
  categories:
    - Education
    - Web Development
    - Library
- title: Ledgy
  main_url: "https://www.ledgy.com/"
  url: "https://github.com/morloy/ledgy.com"
  featured: false
  categories:
    - Marketing
    - Finance
- title: Alec Lomas's Portfolio / Blog
  main_url: "https://www.lowmess.com/"
  url: "https://www.lowmess.com/"
  source_url: "https://github.com/lowmess/lowmess"
  featured: false
  categories:
    - Web Development
    - Blog
    - Portfolio
- title: Michele Mazzucco's Portfolio
  main_url: "https://www.michelemazzucco.it/"
  url: "https://www.michelemazzucco.it/"
  source_url: "https://github.com/michelemazzucco/michelemazzucco.it"
  featured: false
  categories:
    - Portfolio
- title: Orbit FM Podcasts
  main_url: "https://www.orbit.fm/"
  url: "https://www.orbit.fm/"
  source_url: "https://github.com/agarrharr/orbit.fm"
  featured: false
  categories:
    - Podcast
- title: Prosecco Springs
  main_url: "https://www.proseccosprings.com/"
  url: "https://www.proseccosprings.com/"
  featured: false
  categories:
    - Food
    - Blog
    - Marketing
- title: Verious
  main_url: "https://www.verious.io/"
  url: "https://www.verious.io/"
  source_url: "https://github.com/cpinnix/verious"
  featured: false
  categories:
    - Web Development
- title: Yisela
  main_url: "https://www.yisela.com/"
  url: "https://www.yisela.com/tetris-against-trauma-gaming-as-therapy/"
  featured: false
  categories:
    - Blog
- title: YouFoundRon.com
  main_url: "https://www.youfoundron.com/"
  url: "https://www.youfoundron.com/"
  source_url: "https://github.com/rongierlach/yfr-dot-com"
  featured: false
  categories:
    - Portfolio
    - Web Development
    - Blog
- title: yerevancoder
  main_url: "https://yerevancoder.com/"
  url: "https://forum.yerevancoder.com/categories"
  source_url: "https://github.com/yerevancoder/yerevancoder.github.io"
  featured: false
  categories:
    - Blog
    - Web Development
- title: Ease
  main_url: "https://www.ease.com/"
  url: "https://www.ease.com/"
  featured: false
  categories:
    - Marketing
    - Healthcare
- title: Policygenius
  main_url: "https://www.policygenius.com/"
  url: "https://www.policygenius.com/"
  featured: false
  categories:
    - Marketing
    - Healthcare
- title: Moteefe
  main_url: "http://www.moteefe.com/"
  url: "http://www.moteefe.com/"
  featured: false
  categories:
    - Marketing
    - Agency
    - Technology
- title: Athelas
  main_url: "http://www.athelas.com/"
  url: "http://www.athelas.com/"
  featured: false
  categories:
    - Marketing
    - Healthcare
- title: Pathwright
  main_url: "http://www.pathwright.com/"
  url: "http://www.pathwright.com/"
  featured: false
  categories:
    - Marketing
    - Education
- title: Lucid
  main_url: "https://www.golucid.co/"
  url: "https://www.golucid.co/"
  featured: false
  categories:
    - Marketing
    - Technology
- title: Bench
  main_url: "http://www.bench.co/"
  url: "http://www.bench.co/"
  featured: false
  categories:
    - Marketing
- title: Union Plus Credit Card
  main_url: "http://www.unionpluscard.com"
  url: "https://unionplus.capitalone.com/"
  featured: false
  categories:
    - Marketing
    - Finance
- title: Gin Lane
  main_url: "http://www.ginlane.com/"
  url: "https://www.ginlane.com/"
  featured: false
  categories:
    - Web Development
    - Agency
- title: Marmelab
  main_url: "https://marmelab.com/en/"
  url: "https://marmelab.com/en/"
  featured: false
  categories:
    - Web Development
    - Agency
- title: Fusion Media Group
  main_url: "http://thefmg.com/"
  url: "http://thefmg.com/"
  featured: false
  categories:
    - Entertainment
- title: Dovetail
  main_url: "https://dovetailapp.com/"
  url: "https://dovetailapp.com/"
  featured: false
  categories:
    - Marketing
    - Technology
- title: Yuuniworks Portfolio / Blog
  main_url: "https://www.yuuniworks.com/"
  url: "https://www.yuuniworks.com/"
  source_url: "https://github.com/junkboy0315/yuuni-web"
  featured: false
  categories:
    - Portfolio
    - Web Development
    - Blog
- title: The Bastion Bot
  main_url: "https://bastionbot.org/"
  url: "https://bastionbot.org/"
  source_url: "https://github.com/TheBastionBot/Bastion-Website"
  description: Give awesome perks to your Discord server!
  featured: false
  categories:
    - Open Source
    - Technology
    - Documentation
    - Community
  built_by: Sankarsan Kampa
  built_by_url: "https://sankarsankampa.com"
- title: Smakosh
  main_url: "https://smakosh.com/"
  url: "https://smakosh.com/"
  source_url: "https://github.com/smakosh/smakosh.com"
  featured: false
  categories:
    - Portfolio
    - Web Development
# - title: Philipp Czernitzki - Blog/Website
#   main_url: "http://philippczernitzki.me/"
#   url: "http://philippczernitzki.me/"
#   featured: false
#   categories:
#     - Portfolio
#     - Web Development
#     - Blog
- title: WebGazer
  main_url: "https://www.webgazer.io/"
  url: "https://www.webgazer.io/"
  featured: false
  categories:
    - Marketing
    - Web Development
    - Technology
- title: Joe Seifi's Blog
  main_url: "http://seifi.org/"
  url: "http://seifi.org/"
  featured: false
  categories:
    - Portfolio
    - Web Development
    - Blog
- title: LekoArts — Graphic Designer & Front-End Developer
  main_url: "https://www.lekoarts.de"
  url: "https://www.lekoarts.de"
  source_url: "https://github.com/LekoArts/portfolio"
  featured: false
  built_by: LekoArts
  built_by_url: "https://github.com/LekoArts"
  description: >-
    Hi, I'm Lennart — a self-taught and passionate graphic/web designer &
    frontend developer based in Darmstadt, Germany. I love it to realize complex
    projects in a creative manner and face new challenges. Since 6 years I do
    graphic design, my love for frontend development came up 3 years ago. I
    enjoy acquiring new skills and cementing this knowledge by writing blogposts
    and creating tutorials.
  categories:
    - Portfolio
    - Blog
    - Design
    - Web Development
    - Freelance
    - Open Source
- title: 杨二小的博客
  main_url: "https://blog.yangerxiao.com/"
  url: "https://blog.yangerxiao.com/"
  source_url: "https://github.com/zerosoul/blog.yangerxiao.com"
  featured: false
  categories:
    - Blog
    - Portfolio
- title: MOTTO x MOTTO
  main_url: "https://mottox2.com"
  url: "https://mottox2.com"
  source_url: "https://github.com/mottox2/website"
  description: Web developer / UI Designer in Tokyo Japan.
  featured: false
  categories:
    - Blog
    - Portfolio
  built_by: mottox2
  built_by_url: "https://mottox2.com"
- title: Pride of the Meadows
  main_url: "https://www.prideofthemeadows.com/"
  url: "https://www.prideofthemeadows.com/"
  featured: false
  categories:
    - eCommerce
    - Food
    - Blog
- title: Michael Uloth
  main_url: "https://www.michaeluloth.com"
  url: "https://www.michaeluloth.com"
  featured: false
  description: Michael Uloth is a web developer, opera singer, and the creator of Up and Running Tutorials.
  categories:
    - Portfolio
    - Web Development
    - Music
  built_by: Michael Uloth
  built_by_url: "https://www.michaeluloth.com"
- title: Spacetime
  main_url: "https://www.heyspacetime.com/"
  url: "https://www.heyspacetime.com/"
  featured: false
  description: >-
    Spacetime is a Dallas-based digital experience agency specializing in web,
    app, startup, and digital experience creation.
  categories:
    - Marketing
    - Portfolio
    - Agency
  built_by: Spacetime
  built_by_url: "https://www.heyspacetime.com/"
- title: Eric Jinks
  main_url: "https://ericjinks.com/"
  url: "https://ericjinks.com/"
  featured: false
  description: "Software engineer / web developer from the Gold Coast, Australia."
  categories:
    - Portfolio
    - Blog
    - Web Development
    - Technology
  built_by: Eric Jinks
  built_by_url: "https://ericjinks.com/"
- title: GaiAma - We are wildlife
  main_url: "https://www.gaiama.org/"
  url: "https://www.gaiama.org/"
  featured: false
  description: >-
    We founded the GaiAma conservation organization to protect wildlife in Perú
    and to create an example of a permaculture neighborhood, living
    symbiotically with the forest - because reforestation is just the beginning
  categories:
    - Nonprofit
    - Marketing
    - Blog
  source_url: "https://github.com/GaiAma/gaiama.org"
  built_by: GaiAma
  built_by_url: "https://www.gaiama.org/"
- title: Healthcare Logic
  main_url: "https://www.healthcarelogic.com/"
  url: "https://www.healthcarelogic.com/"
  featured: false
  description: >-
    Revolutionary technology that empowers clinical and managerial leaders to
    collaborate with clarity.
  categories:
    - Marketing
    - Healthcare
    - Technology
  built_by: Thrive
  built_by_url: "https://thriveweb.com.au/"
- title: Evergov
  main_url: "https://evergov.com/"
  url: "https://evergov.com/"
  featured: false
  description: Finding local government services made easier.
  categories:
    - Directory
    - Government
    - Technology
  source_url: "https://github.com/WeOpenly/localgov.fyi"
  built_by: Evergov
  built_by_url: "https://evergov.com/about/"
- title: Kata.ai Documentation
  main_url: "https://docs.kata.ai/"
  url: "https://docs.kata.ai/"
  source_url: "https://github.com/kata-ai/kata-platform-docs"
  featured: false
  description: >-
    Documentation website for the Kata Platform, an all-in-one platform for
    building chatbots using AI technologies.
  categories:
    - Documentation
    - Technology
- title: goalgetters
  main_url: "https://goalgetters.space/"
  url: "https://goalgetters.space/"
  featured: false
  description: >-
    goalgetters is a source of inspiration for people who want to change their
    career. We offer articles, success stories and expert interviews on how to
    find a new passion and how to implement change.
  categories:
    - Blog
    - Education
  built_by: "Stephanie Langers (content), Adrian Wenke (development)"
  built_by_url: "https://twitter.com/AdrianWenke"
- title: Zensum
  main_url: "https://zensum.se/"
  url: "https://zensum.se/"
  featured: false
  description: >-
    Borrow money quickly and safely through Zensum. We compare Sweden's leading
    banks and credit institutions. Choose from multiple offers and lower your
    monthly cost. [Translated from Swedish]
  categories:
    - Technology
    - Finance
    - Marketing
  built_by: Bejamas
  built_by_url: "https://bejamas.io/"
- title: StatusHub - Easy to use Hosted Status Page Service
  main_url: "https://statushub.com/"
  url: "https://statushub.com/"
  featured: false
  description: >-
    Set up your very own service status page in minutes with StatusHub. Allow
    customers to subscribe to be updated automatically.
  categories:
    - Technology
    - Marketing
  built_by: Bejamas
  built_by_url: "https://bejamas.io/"
- title: Matthias Kretschmann Portfolio
  main_url: "https://matthiaskretschmann.com/"
  url: "https://matthiaskretschmann.com/"
  source_url: "https://github.com/kremalicious/portfolio"
  featured: false
  description: Portfolio of designer & developer Matthias Kretschmann.
  categories:
    - Portfolio
    - Web Development
  built_by: Matthias Kretschmann
  built_by_url: "https://matthiaskretschmann.com/"
- title: Iron Cove Solutions
  main_url: "https://ironcovesolutions.com/"
  url: "https://ironcovesolutions.com/"
  description: >-
    Iron Cove Solutions is a cloud based consulting firm. We help companies
    deliver a return on cloud usage by applying best practices
  categories:
    - Technology
    - Web Development
  built_by: Iron Cove Solutions
  built_by_url: "https://ironcovesolutions.com/"
  featured: false
- title: Moetez Chaabene Portfolio / Blog
  main_url: "https://moetez.me/"
  url: "https://moetez.me/"
  source_url: "https://github.com/moetezch/moetez.me"
  featured: false
  description: Portfolio of Moetez Chaabene
  categories:
    - Portfolio
    - Web Development
    - Blog
  built_by: Moetez Chaabene
  built_by_url: "https://twitter.com/moetezch"
- title: Nikita
  description: >-
    Automation of system deployments in Node.js for applications and
    infrastructures.
  main_url: "https://nikita.js.org/"
  url: "https://nikita.js.org/"
  source_url: "https://github.com/adaltas/node-nikita"
  categories:
    - Documentation
    - Open Source
    - Technology
  built_by: David Worms
  built_by_url: "http://www.adaltas.com"
  featured: false
- title: Gourav Sood Blog & Portfolio
  main_url: "https://www.gouravsood.com/"
  url: "https://www.gouravsood.com/"
  featured: false
  categories:
    - Blog
    - Portfolio
  built_by: Gourav Sood
  built_by_url: "https://www.gouravsood.com/"
- title: Jonas Tebbe Portfolio
  description: |
    Hey, I’m Jonas and I create digital products.
  main_url: "https://jonastebbe.com"
  url: "https://jonastebbe.com"
  categories:
    - Portfolio
  built_by: Jonas Tebbe
  built_by_url: "http://twitter.com/jonastebbe"
  featured: false
- title: Parker Sarsfield Portfolio
  description: |
    I'm Parker, a software engineer and sneakerhead.
  main_url: "https://parkersarsfield.com"
  url: "https://parkersarsfield.com"
  categories:
    - Blog
    - Portfolio
  built_by: Parker Sarsfield
  built_by_url: "https://parkersarsfield.com"
- title: Frontend web development with Greg
  description: |
    JavaScript, GatsbyJS, ReactJS, CSS in JS... Let's learn some stuff together.
  main_url: "https://dev.greglobinski.com"
  url: "https://dev.greglobinski.com"
  categories:
    - Blog
    - Web Development
  built_by: Greg Lobinski
  built_by_url: "https://github.com/greglobinski"
- title: Insomnia
  description: |
    Desktop HTTP and GraphQL client for developers
  main_url: "https://insomnia.rest/"
  url: "https://insomnia.rest/"
  categories:
    - Blog
  built_by: Gregory Schier
  built_by_url: "https://schier.co"
  featured: false
- title: Timeline Theme Portfolio
  description: |
    I'm Aman Mittal, a software developer.
  main_url: "https://amanhimself.dev/"
  url: "https://amanhimself.dev/"
  categories:
    - Web Development
    - Portfolio
  built_by: Aman Mittal
  built_by_url: "https://amanhimself.dev/"
- title: Ocean artUp
  description: >
    Science outreach site built using styled-components and Contentful. It
    presents the research project "Ocean artUp" funded by an Advanced Grant of
    the European Research Council to explore the possible benefits of artificial
    uplift of nutrient-rich deep water to the ocean’s sunlit surface layer.
  main_url: "https://ocean-artup.eu"
  url: "https://ocean-artup.eu"
  source_url: "https://github.com/janosh/ocean-artup"
  categories:
    - Science
    - Education
    - Blog
  built_by: Janosh Riebesell
  built_by_url: "https://janosh.io"
  featured: false
- title: Ryan Fitzgerald
  description: |
    Personal portfolio and blog for Ryan Fitzgerald
  main_url: "https://ryanfitzgerald.ca/"
  url: "https://ryanfitzgerald.ca/"
  categories:
    - Web Development
    - Portfolio
  built_by: Ryan Fitzgerald
  built_by_url: "https://github.com/RyanFitzgerald"
  featured: false
- title: Kaizen
  description: |
    Content Marketing, PR & SEO Agency in London
  main_url: "https://www.kaizen.co.uk/"
  url: "https://www.kaizen.co.uk/"
  categories:
    - Agency
    - Blog
    - Design
    - Web Development
    - SEO
  built_by: Bogdan Stanciu
  built_by_url: "https://github.com/b0gd4n"
  featured: false
- title: HackerOne Platform Documentation
  description: |
    HackerOne's Product Documentation Center!
  url: "https://docs.hackerone.com/"
  main_url: "https://docs.hackerone.com/"
  categories:
    - Documentation
    - Security
  featured: false
- title: Mux Video
  description: |
    API to video hosting and streaming
  main_url: "https://mux.com/"
  url: "https://mux.com/"
  categories:
    - Video
    - API
  featured: false
- title: Swapcard
  description: >
    The easiest way for event organizers to instantly connect people, build a
    community of attendees and exhibitors, and increase revenue over time
  main_url: "https://www.swapcard.com/"
  url: "https://www.swapcard.com/"
  categories:
    - Event
    - Community
    - Marketing
  built_by: Swapcard
  built_by_url: "https://www.swapcard.com/"
  featured: false
- title: Kalix
  description: >
    Kalix is perfect for healthcare professionals starting out in private
    practice, to those with an established clinic.
  main_url: "https://www.kalixhealth.com/"
  url: "https://www.kalixhealth.com/"
  categories:
    - Healthcare
  featured: false
- title: Hubba
  description: |
    Buy wholesale products from thousands of independent, verified Brands.
  main_url: "https://join.hubba.com/"
  url: "https://join.hubba.com/"
  categories:
    - eCommerce
  featured: false
- title: HyperPlay
  description: |
    In Asean's 1st Ever LOL Esports X Music Festival
  main_url: "https://hyperplay.leagueoflegends.com/"
  url: "https://hyperplay.leagueoflegends.com/"
  categories:
    - Music
  featured: false
- title: Bad Credit Loans
  description: |
    Get the funds you need, from $250-$5,000
  main_url: "https://www.creditloan.com/"
  url: "https://www.creditloan.com/"
  categories:
    - Finance
  featured: false
- title: Financial Center
  description: >
    Member-owned, not-for-profit, co-operative whose members receive financial
    benefits in the form of lower loan rates, higher savings rates, and lower
    fees than banks.
  main_url: "https://fcfcu.com/"
  url: "https://fcfcu.com/"
  categories:
    - Finance
    - Nonprofit
    - Business
    - Education
  built_by: "https://fcfcu.com/"
  built_by_url: "https://fcfcu.com/"
  featured: false
- title: Office of Institutional Research and Assessment
  description: |
    Good Data, Good Decisions
  main_url: "http://oira.ua.edu/"
  url: "http://oira.ua.edu/"
  categories:
    - Data
  featured: false
- title: The Telegraph Premium
  description: |
    Exclusive stories from award-winning journalists
  main_url: "https://premium.telegraph.co.uk/"
  url: "https://premium.telegraph.co.uk/"
  categories:
    - Media
  featured: false
- title: html2canvas
  description: |
    Screenshots with JavaScript
  main_url: "http://html2canvas.hertzen.com/"
  url: "http://html2canvas.hertzen.com/"
  source_url: "https://github.com/niklasvh/html2canvas/tree/master/www"
  categories:
    - JavaScript
    - Documentation
  built_by: Niklas von Hertzen
  built_by_url: "http://hertzen.com/"
  featured: false
- title: Dato CMS
  description: |
    The API-based CMS your editors will love
  main_url: "https://www.datocms.com/"
  url: "https://www.datocms.com/"
  categories:
    - API
  featured: false
- title: Half Electronics
  description: |
    Personal website
  main_url: "https://www.halfelectronic.com/"
  url: "https://www.halfelectronic.com/"
  categories:
    - Blog
  built_by: Fernando Poumian
  built_by_url: "https://github.com/fpoumian/halfelectronic.com"
  featured: false
- title: Frithir Software Development
  main_url: "https://frithir.com/"
  url: "https://frithir.com/"
  featured: false
  description: "I DRINK COFFEE, WRITE CODE AND IMPROVE MY DEVELOPMENT SKILLS EVERY DAY."
  categories:
    - Design
    - Web Development
  built_by: Frithir
  built_by_url: "https://Frithir.com/"
- title: Unow
  main_url: "https://www.unow.fr/"
  url: "https://www.unow.fr/"
  categories:
    - Education
    - Marketing
  featured: false
- title: Peter Hironaka
  description: |
    Freelance Web Developer based in Los Angeles.
  main_url: "https://peterhironaka.com/"
  url: "https://peterhironaka.com/"
  categories:
    - Portfolio
    - Web Development
  built_by: Peter Hironaka
  built_by_url: "https://github.com/PHironaka"
  featured: false
- title: Michael McQuade
  description: |
    Personal website and blog for Michael McQuade
  main_url: "https://giraffesyo.io"
  url: "https://giraffesyo.io"
  categories:
    - Blog
  built_by: Michael McQuade
  built_by_url: "https://github.com/giraffesyo"
  featured: false
- title: Haacht Brewery
  description: |
    Corporate website for Haacht Brewery. Designed and Developed by Gafas.
  main_url: "https://haacht.com/en/"
  url: "https://haacht.com"
  categories:
    - Marketing
  built_by: Gafas
  built_by_url: "https://gafas.be"
  featured: false
- title: StoutLabs
  description: |
    Portfolio of Daniel Stout, freelance developer in East Tennessee.
  main_url: "https://www.stoutlabs.com/"
  url: "https://www.stoutlabs.com/"
  categories:
    - Web Development
    - Portfolio
  built_by: Daniel Stout
  built_by_url: "https://github.com/stoutlabs"
  featured: false
- title: Chicago Ticket Outcomes By Neighborhood
  description: |
    ProPublica data visualization of traffic ticket court outcomes
  categories:
    - Media
    - Nonprofit
  url: >-
    https://projects.propublica.org/graphics/il/il-city-sticker-tickets-maps/ticket-status/?initialWidth=782
  main_url: >-
    https://projects.propublica.org/graphics/il/il-city-sticker-tickets-maps/ticket-status/?initialWidth=782
  built_by: David Eads
  built_by_url: "https://github.com/eads"
  featured: false
- title: Chicago South Side Traffic Ticketing rates
  description: |
    ProPublica data visualization of traffic ticket rates by community
  main_url: >-
    https://projects.propublica.org/graphics/il/il-city-sticker-tickets-maps/ticket-rate/?initialWidth=782
  url: >-
    https://projects.propublica.org/graphics/il/il-city-sticker-tickets-maps/ticket-rate/?initialWidth=782
  categories:
    - Media
    - Nonprofit
  built_by: David Eads
  built_by_url: "https://github.com/eads"
  featured: false
- title: Otsimo
  description: >
    Otsimo is a special education application for children with autism, down
    syndrome and other developmental disabilities.
  main_url: "https://otsimo.com/en/"
  url: "https://otsimo.com/en/"
  categories:
    - Blog
    - Education
  featured: false
- title: Matt Bagni Portfolio 2018
  description: >
    Mostly the result of playing with Gatsby and learning about react and
    graphql. Using the screenshot plugin to showcase the work done for my
    company in the last 2 years, and a good amount of other experiments.
  main_url: "https://mattbag.github.io"
  url: "https://mattbag.github.io"
  categories:
    - Portfolio
  featured: false
- title: Lisa Ye's Blog
  description: |
    Simple blog/portofolio for a fashion designer. Gatsby_v2 + Netlify cms
  main_url: "https://lisaye.netlify.com/"
  url: "https://lisaye.netlify.com/"
  categories:
    - Blog
    - Portfolio
  featured: false
- title: Artem Sapegin
  description: >
    Little homepage of Artem Sapegin, a frontend developer, passionate
    photographer, coffee drinker and crazy dogs’ owner.
  main_url: "https://sapegin.me/"
  url: "https://sapegin.me/"
  categories:
    - Portfolio
    - Open Source
    - Web Development
  built_by: Artem Sapegin
  built_by_url: "https://github.com/sapegin"
  featured: false
- title: SparkPost Developers
  main_url: "https://developers.sparkpost.com/"
  url: "https://developers.sparkpost.com/"
  source_url: "https://github.com/SparkPost/developers.sparkpost.com"
  categories:
    - Documentation
    - API
  featured: false
- title: Malik Browne Portfolio 2018
  description: >
    The portfolio blog of Malik Browne, a full-stack engineer, foodie, and avid
    blogger/YouTuber.
  main_url: "https://www.malikbrowne.com/about"
  url: "https://www.malikbrowne.com"
  categories:
    - Blog
    - Portfolio
  built_by: Malik Browne
  built_by_url: "https://twitter.com/milkstarz"
  featured: false
- title: Novatics
  description: |
    Digital products that inspire and make a difference
  main_url: "https://www.novatics.com.br"
  url: "https://www.novatics.com.br"
  categories:
    - Portfolio
    - Technology
    - Web Development
  built_by: Novatics
  built_by_url: "https://github.com/Novatics"
  featured: false
- title: Max McKinney
  description: >
    I’m a developer and designer with a focus in web technologies. I build cars
    on the side.
  main_url: "https://maxmckinney.com/"
  url: "https://maxmckinney.com/"
  categories:
    - Portfolio
    - Web Development
    - Design
  built_by: Max McKinney
  featured: false
- title: Stickyard
  description: |
    Make your React component sticky the easy way
  main_url: "https://nihgwu.github.io/stickyard/"
  url: "https://nihgwu.github.io/stickyard/"
  source_url: "https://github.com/nihgwu/stickyard/tree/master/website"
  categories:
    - Web Development
  built_by: Neo Nie
  featured: false
- title: Agata Milik
  description: |
    Website of a Polish psychologist/psychotherapist based in Gdańsk, Poland.
  main_url: "https://agatamilik.pl"
  url: "https://agatamilik.pl"
  categories:
    - Marketing
    - Healthcare
  built_by: Piotr Fedorczyk
  built_by_url: "https://piotrf.pl"
  featured: false
- title: WebPurple
  main_url: "https://www.webpurple.net/"
  url: "https://www.webpurple.net/"
  source_url: "https://github.com/WebPurple/site"
  description: >-
    Site of local (Russia, Ryazan) frontend community. Main purpose is to show
    info about meetups and keep blog.
  categories:
    - Nonprofit
    - Web Development
    - Community
    - Blog
    - Open Source
  built_by: Nikita Kirsanov
  built_by_url: "https://twitter.com/kitos_kirsanov"
  featured: false
- title: Papertrail.io
  description: |
    Inspection Management for the 21st Century
  main_url: "https://www.papertrail.io/"
  url: "https://www.papertrail.io/"
  categories:
    - Marketing
    - Technology
  built_by: Papertrail.io
  built_by_url: "https://www.papertrail.io"
  featured: false
- title: Matt Ferderer
  main_url: "https://mattferderer.com"
  url: "https://mattferderer.com"
  source_url: "https://github.com/mattferderer/gatsbyblog"
  description: >
    {titleofthesite} is a blog built with Gatsby that discusses web related tech
    such as JavaScript, .NET, Blazor & security.
  categories:
    - Blog
    - Web Development
  built_by: Matt Ferderer
  built_by_url: "https://twitter.com/mattferderer"
  featured: false
- title: Sahyadri Open Source Community
  main_url: "https://sosc.org.in"
  url: "https://sosc.org.in"
  source_url: "https://github.com/haxzie/sosc-website"
  description: >
    Official website of Sahyadri Open Source Community for community blog, event
    details and members info.
  categories:
    - Blog
    - Community
    - Open Source
  built_by: Musthaq Ahamad
  built_by_url: "https://github.com/haxzie"
  featured: false
- title: Tech Confessions
  main_url: "https://confessions.tech"
  url: "https://confessions.tech"
  source_url: "https://github.com/JonathanSpeek/tech-confessions"
  description: "A guilt-free place for us to confess our tech sins \U0001F64F\n"
  categories:
    - Community
    - Open Source
  built_by: Jonathan Speek
  built_by_url: "https://speek.design"
  featured: false
- title: Thibault Maekelbergh
  main_url: "https://thibmaek.com"
  url: "https://thibmaek.com"
  source_url: "https://github.com/thibmaek/thibmaek.github.io"
  description: |
    A nice blog about development, Raspberry Pi, plants and probably records.
  categories:
    - Blog
    - Open Source
  built_by: Thibault Maekelbergh
  built_by_url: "https://twitter.com/thibmaek"
  featured: false
- title: LearnReact.design
  main_url: "https://learnreact.design"
  url: "https://learnreact.design"
  description: >
    React Essentials For Designers: A React course tailored for product
    designers, ux designers, ui designers.
  categories:
    - Blog
  built_by: Linton Ye
  built_by_url: "https://twitter.com/lintonye"
- title: Mega House Creative
  main_url: "https://www.megahousecreative.com/"
  url: "https://www.megahousecreative.com/"
  description: >
    Mega House Creative is a digital agency that provides unique goal-oriented
    web marketing solutions.
  categories:
    - Marketing
    - Agency
  built_by: Daniel Robinson
  featured: false
- title: Tobie Marier Robitaille - csc
  main_url: "https://tobiemarierrobitaille.com/"
  url: "https://tobiemarierrobitaille.com/en/"
  description: |
    Portfolio site for director of photography Tobie Marier Robitaille
  categories:
    - Portfolio
    - Gallery
  built_by: Mill3 Studio
  built_by_url: "https://mill3.studio/en/"
  featured: false
- title: Bestvideogame.deals
  main_url: "https://bestvideogame.deals/"
  url: "https://bestvideogame.deals/"
  description: |
    Video game comparison website for the UK, build with GatsbyJS.
  categories:
    - eCommerce
  built_by: Koen Kamphuis
  built_by_url: "https://koenkamphuis.com/"
  featured: false
- title: Mahipat's Portfolio
  main_url: "https://mojaave.com/"
  url: "https://mojaave.com"
  source_url: "https://github.com/mhjadav/mojaave"
  description: >
    mojaave.com is Mahipat's portfolio, I have developed it using Gatsby v2 and
    Bootstrap, To get in touch with people looking for full-stack developer.
  categories:
    - Portfolio
    - Web Development
  built_by: Mahipat Jadav
  built_by_url: "https://mojaave.com/"
  featured: false
- title: Insights
  main_url: "https://justaskusers.com/"
  url: "https://justaskusers.com/"
  description: >
    Insights helps user experience (UX) researchers conduct their research and
    make sense of the findings.
  categories:
    - User Experience
    - Design
  built_by: Just Ask Users
  built_by_url: "https://justaskusers.com/"
  featured: false
- title: Tensiq
  main_url: "https://tensiq.com"
  url: "https://tensiq.com"
  source_url: "https://github.com/Tensiq/tensiq-site"
  description: >
    Tensiq is an e-Residency startup, that provides development in cutting-edge
    technology while delivering secure, resilient, performant solutions.
  categories:
    - Web Development
    - Mobile Development
    - Agency
    - Open Source
  built_by: Jens
  built_by_url: "https://github.com/arrkiin"
  featured: false
- title: Mintfort
  main_url: "https://mintfort.com/"
  url: "https://mintfort.com/"
  source_url: "https://github.com/MintFort/mintfort.com"
  description: >
    Mintfort, the first crypto-friendly bank account. Store and manage assets on
    the blockchain.
  categories:
    - Technology
    - Finance
  built_by: Axel Fuhrmann
  built_by_url: "https://axelfuhrmann.com/"
  featured: false
- title: React Native Explorer
  main_url: "https://react-native-explorer.firebaseapp.com"
  url: "https://react-native-explorer.firebaseapp.com"
  description: |
    Explorer React Native packages and examples effortlessly.
  categories:
    - Education
  featured: false
- title: 500Tech
  main_url: "https://500tech.com/"
  url: "https://500tech.com/"
  featured: false
  categories:
    - Web Development
    - Agency
    - Open Source
- title: eworld
  main_url: "http://eworld.herokuapp.com/"
  url: "http://eworld.herokuapp.com/"
  featured: false
  categories:
    - eCommerce
    - Technology
- title: It's a Date
  description: >
    It's a Date is a dating app that actually involves dating.
  main_url: "https://www.itsadate.app/"
  url: "https://www.itsadate.app/"
  featured: false
  categories:
    - App
    - Blog
- title: Node.js HBase
  description: >
    Asynchronous HBase client for NodeJs using REST.
  main_url: https://hbase.js.org/
  url: https://hbase.js.org/
  source_url: "https://github.com/adaltas/node-hbase"
  categories:
    - Documentation
    - Open Source
    - Technology
  built_by: David Worms
  built_by_url: http://www.adaltas.com
  featured: false
- title: Peter Kroyer - Web Design / Web Development
  main_url: https://www.peterkroyer.at/en/
  url: https://www.peterkroyer.at/en/
  description: >
    Freelance web designer / web developer based in Vienna, Austria (Wien, Österreich).
  categories:
    - Agency
    - Web Development
    - Design
    - Portfolio
    - Freelance
  built_by: Peter Kroyer
  built_by_url: https://www.peterkroyer.at/
  featured: false
- title: Geddski
  main_url: https://gedd.ski
  url: https://gedd.ski
  description: >
    frontend mastery blog - level up your UI game.
  categories:
    - Web Development
    - Education
    - Productivity
    - User Experience
  built_by: Dave Geddes
  built_by_url: https://twitter.com/geddski
  featured: false
- title: Rung
  main_url: "https://rung.com.br/"
  url: "https://rung.com.br/"
  description: >
    Rung alerts you about the exceptionalities of your personal and professional life.
  categories:
    - API
    - Technology
    - Travel
  featured: false
- title: Mokkapps
  main_url: "https://www.mokkapps.de/"
  url: "https://www.mokkapps.de/"
  source_url: "https://github.com/mokkapps/website"
  description: >
    Portfolio website from Michael Hoffmann. Passionate software developer with focus on web-based technologies.
  categories:
    - Blog
    - Portfolio
    - Web Development
    - Mobile Development
  featured: false
- title: Premier Octet
  main_url: "https://www.premieroctet.com/"
  url: "https://www.premieroctet.com/"
  description: >
    Premier Octet is a React-based agency
  categories:
    - Agency
    - Web Development
    - Mobile Development
  featured: false
- title: Thorium
  main_url: "https://www.thoriumsim.com/"
  url: "https://www.thoriumsim.com/"
  source_url: "https://github.com/thorium-sim/thoriumsim.com"
  description: >
    Thorium - Open-source Starship Simulator Controls for Live Action Role Play
  built_by: Alex Anderson
  built_by_url: https://twitter.com/ralex1993
  categories:
    - Blog
    - Portfolio
    - Documentation
    - Marketing
    - Education
    - Entertainment
    - Open Source
    - Web Development
  featured: false
- title: Cameron Maske
  main_url: "https://www.cameronmaske.com/"
  url: "https://www.cameronmaske.com/courses/introduction-to-pytest/"
  source_url: "https://github.com/cameronmaske/cameronmaske.com-v2"
  description: >
    The homepage of Cameron Maske, a freelance full-stack developer, who is currently working on a free pytest video course
  categories:
    - Education
    - Video
    - Portfolio
    - Freelance
  featured: false
- title: Studenten bilden Schüler
  description: >
    Studenten bilden Schüler e.V. is a German student-run nonprofit initiative that aims to
    contribute to more equal educational opportunities by providing free tutoring to refugees
    and children from underprivileged families. The site is built on Gatsby v2, styled-components
    and Contentful. It supports Google Analytics, fluid typography and Algolia search.
  main_url: "https://studenten-bilden-schueler.de"
  url: "https://studenten-bilden-schueler.de"
  source_url: "https://github.com/StudentenBildenSchueler/homepage"
  categories:
    - Education
    - Nonprofit
    - Blog
  built_by: Janosh Riebesell
  built_by_url: "https://janosh.io"
  featured: false
- title: Mike's Remote List
  main_url: "https://www.mikesremotelist.com"
  url: "https://www.mikesremotelist.com"
  description: >
    A list of remote jobs, updated throughout the day. Built on Gatsby v1 and powered by Contentful, Google Sheets, string and sticky tape.
  categories:
    - Marketing
  featured: false
- title: Madvoid
  main_url: "https://madvoid.com/"
  url: "https://madvoid.com/screenshot/"
  featured: false
  description: >
    Madvoid is a team of expert developers dedicated to creating simple, clear, usable and blazing fast web and mobile apps.
    We are coders that help companies and agencies to create social & interactive experiences.
    This includes full-stack development using React, WebGL, Static Site Generators, Ruby On Rails, Phoenix, GraphQL, Chatbots, CI / CD, Docker and more!
  categories:
    - Portfolio
    - Technology
    - Web Development
    - Agency
    - Marketing
  built_by: Jean-Paul Bonnetouche
  built_by_url: https://twitter.com/_jpb
- title: MOMNOTEBOOK.COM
  description: >
    Sharing knowledge and experiences that make childhood and motherhood rich, vibrant and healthy.
  main_url: "https://momnotebook.com/"
  url: "https://momnotebook.com/"
  featured: false
  built_by: Aleksander Hansson
  built_by_url: https://www.linkedin.com/in/aleksanderhansson/
  categories:
    - Blog
- title: Pirate Studios
  description: >
    Reinventing music studios with 24/7 self service rehearsal, DJ & production rooms available around the world.
  main_url: "https://www.piratestudios.co"
  url: "https://www.piratestudios.co"
  featured: false
  built_by: The Pirate Studios team
  built_by_url: https://github.com/piratestudios/
  categories:
    - Music
- title: Aurora EOS
  main_url: "https://www.auroraeos.com/"
  url: "https://www.auroraeos.com/"
  featured: false
  categories:
    - Finance
    - Marketing
    - Blog
  built_by: Corey Ward
  built_by_url: "http://www.coreyward.me/"
- title: MadeComfy
  main_url: "https://madecomfy.com.au/"
  url: "https://madecomfy.com.au/"
  description: >
    Short term rental management startup, using Contentful + Gatsby + CicleCI
  featured: false
  categories:
    - Travel
  built_by: Lucas Vilela
  built_by_url: "https://madecomfy.com.au/"
- title: How To Book Cheap Flights
  description: >
    A travel blog built with Gatsby and adopting the AMP technology.
  main_url: "https://howtobookcheapflights.com"
  url: "https://howtobookcheapflights.com"
  source_url: "https://github.com/flaviolivolsi/howtobookcheapflights"
  featured: false
  categories:
    - Travel
    - Blog
  built_by: Flavio Li Volsi
  built_by_url: "http://github.com/flaviolivolsi"
- title: Tiger Facility Services
  description: >
    Tiger Facility Services combines facility management expertise with state of the art software to offer a sustainable and customer oriented cleaning and facility service.
  main_url: https://www.tigerfacilityservices.com/de-en/
  url: https://www.tigerfacilityservices.com/de-en/
  featured: false
  categories:
    - Marketing
- title: "Luciano Mammino's blog"
  description: >
    Tech & programming blog of Luciano Mammino a.k.a. "loige", Full-Stack Web Developer and International Speaker
  main_url: https://loige.co
  url: https://loige.co
  featured: false
  categories:
    - Blog
    - Web Development
  built_by: Luciano Mammino
  built_by_url: https://loige.co
- title: Wire • Secure collaboration platform
  description: >
    Corporate website of Wire, an open source, end-to-end encrypted collaboration platform
  main_url: "https://wire.com"
  url: "https://wire.com"
  featured: false
  categories:
    - Open Source
    - Productivity
    - Technology
    - Blog
    - App
  built_by: Wire team
  built_by_url: "https://github.com/orgs/wireapp/people"
- title: J. Patrick Raftery
  main_url: "https://www.jpatrickraftery.com"
  url: "https://www.jpatrickraftery.com"
  description: J. Patrick Raftery is an opera singer and voice teacher based in Vancouver, BC.
  categories:
    - Portfolio
    - Music
  built_by: Michael Uloth
  built_by_url: "https://www.michaeluloth.com"
  featured: false
- title: Aria Umezawa
  main_url: "https://www.ariaumezawa.com"
  url: "https://www.ariaumezawa.com"
  description: Aria Umezawa is a director, producer, and writer currently based in San Francisco. Site designed by Stephen Bell.
  categories:
    - Portfolio
    - Music
    - Entertainment
  built_by: Michael Uloth
  built_by_url: "https://www.michaeluloth.com"
  featured: false
- title: Pomegranate Opera
  main_url: "https://www.pomegranateopera.com"
  url: "https://www.pomegranateopera.com"
  description: Pomegranate Opera is a lesbian opera written by Amanda Hale & Kye Marshall. Site designed by Stephen Bell.
  categories:
    - Gallery
    - Music
  built_by: Michael Uloth
  built_by_url: "https://www.michaeluloth.com"
  featured: false
- title: Daniel Cabena
  main_url: "https://www.danielcabena.com"
  url: "https://www.danielcabena.com"
  description: Daniel Cabena is a Canadian countertenor highly regarded in both Canada and Europe for prize-winning performances ranging from baroque to contemporary repertoire. Site designed by Stephen Bell.
  categories:
    - Portfolio
    - Music
  built_by: Michael Uloth
  built_by_url: "https://www.michaeluloth.com"
  featured: false
- title: Artist.Center
  main_url: "https://artistcenter.netlify.com"
  url: "https://artistcenter.netlify.com"
  description: The marketing page for Artist.Center, a soon-to-launch platform designed to connect opera singers to opera companies. Site designed by Stephen Bell.
  categories:
    - Music
  built_by: Michael Uloth
  built_by_url: "https://www.michaeluloth.com"
  featured: false
- title: DG Volo & Company
  main_url: "https://www.dgvolo.com"
  url: "https://www.dgvolo.com"
  description: DG Volo & Company is a Toronto-based investment consultancy. Site designed by Stephen Bell.
  categories:
    - Finance
  built_by: Michael Uloth
  built_by_url: "https://www.michaeluloth.com"
  featured: false
- title: Shawna Lucey
  main_url: "https://www.shawnalucey.com"
  url: "https://www.shawnalucey.com"
  description: Shawna Lucey is an American theater and opera director based in New York City. Site designed by Stephen Bell.
  categories:
    - Portfolio
    - Music
    - Entertainment
  built_by: Michael Uloth
  built_by_url: "https://www.michaeluloth.com"
  featured: false
- title: Leyan Lo
  main_url: https://www.leyanlo.com
  url: https://www.leyanlo.com
  description: >
    Leyan Lo’s personal website
  categories:
    - Portfolio
  built_by: Leyan Lo
  built_by_url: https://www.leyanlo.com
  featured: false
- title: Hawaii National Bank
  url: https://hawaiinational.bank
  main_url: https://hawaiinational.bank
  description: Hawaii National Bank's highly personalized service has helped loyal customers & locally owned businesses achieve their financial dreams for over 50 years.
  categories:
    - Finance
  built_by: Wall-to-Wall Studios
  built_by_url: https://walltowall.com
  featured: false
- title: Coletiv
  url: https://coletiv.com
  main_url: https://coletiv.com
  description: Coletiv teams up with companies of all sizes to design, develop & launch digital products for iOS, Android & the Web.
  categories:
    - Technology
    - Agency
    - Web Development
  built_by: Coletiv
  built_by_url: https://coletiv.com
  featured: false
- title: janosh.io
  description: >
    Personal blog and portfolio of Janosh Riebesell. The site is built with Gatsby v2 and designed
    entirely with styled-components v4. Much of the layout was achieved with CSS grid. It supports
    Google Analytics, fluid typography and Algolia search.
  main_url: "https://janosh.io"
  url: "https://janosh.io"
  source_url: "https://github.com/janosh/janosh.io"
  categories:
    - Portfolio
    - Blog
    - Science
    - Photography
    - Travel
  built_by: Janosh Riebesell
  built_by_url: "https://janosh.io"
  featured: false
- title: Gatsby Manor
  description: >
    We build themes for gatsby. We have themes for all projects including personal,
    portfolio, ecommerce, landing pages and more. We also run an in-house
    web dev and design studio. If you cannot find what you want, we can build it for you!
    Email us at gatsbymanor@gmail.com with questions.
  main_url: "https://www.gatsbymanor.com"
  url: "https://www.gatsbymanor.com"
  source_url: "https://github.com/gatsbymanor"
  categories:
    - Web Development
    - Agency
    - Technology
    - Freelance
  built_by: Steven Natera
  built_by_url: "https://stevennatera.com"
- title: Ema Suriano's Portfolio
  main_url: https://emasuriano.com/
  url: https://emasuriano.com/
  source_url: https://github.com/EmaSuriano/emasuriano.github.io
  description: >
    Ema Suriano's portfolio to display information about him, his projects and what he's writing about.
  categories:
    - Portfolio
    - Technology
    - Web Development
  built_by: Ema Suriano
  built_by_url: https://emasuriano.com/
  featured: false
- title: Luan Orlandi
  main_url: https://luanorlandi.github.io
  url: https://luanorlandi.github.io
  source_url: https://github.com/luanorlandi/luanorlandi.github.io
  description: >
    Luan Orlandi's personal website. Brazilian web developer, enthusiast in React and Gatsby.
  categories:
    - Blog
    - Portfolio
    - Web Development
  built_by: Luan Orlandi
  built_by_url: https://github.com/luanorlandi
- title: Mobius Labs
  main_url: https://mobius.ml
  url: https://mobius.ml
  description: >
    Mobius Labs landing page, a Start-up working on Computer Vision
  categories:
    - Landing Page
    - Marketing
    - Technology
  built_by: sktt
  built_by_url: https://github.com/sktt
- title: EZAgrar
  main_url: https://www.ezagrar.at/en/
  url: https://www.ezagrar.at/en/
  description: >
    EZAgrar.at is the homepage of the biggest agricultural machinery dealership in Austria. In total 8 pages will be built for this client reusing a lot of components between them.
  categories:
    - eCommerce
    - Marketing
  built_by: MangoART
  built_by_url: https://www.mangoart.at
  featured: false
- title: OAsome blog
  main_url: https://oasome.blog/
  url: https://oasome.blog/
  source_url: https://github.com/oorestisime/oasome
  description: >
    Paris-based Cypriot adventurers. A and O. Lovers of life and travel. Want to get a glimpse of the OAsome world?
  categories:
    - Blog
    - Photography
    - Travel
  built_by: Orestis Ioannou
  featured: false
- title: Brittany Chiang
  main_url: https://brittanychiang.com/
  url: https://brittanychiang.com/
  source_url: https://github.com/bchiang7/v4
  description: >
    Personal website and portfolio of Brittany Chiang built with Gatsby v2
  categories:
    - Portfolio
  built_by: Brittany Chiang
  built_by_url: https://github.com/bchiang7
  featured: false
- title: Fitekran
  description: >
    One of the most visited Turkish blogs about health, sports and healthy lifestyle, that has been rebuilt with Gatsby v2 using Wordpress.
  main_url: "https://www.fitekran.com"
  url: "https://www.fitekran.com"
  categories:
    - Science
    - Healthcare
    - Blog
  built_by: Burak Tokak
  built_by_url: "https://www.buraktokak.com"
- title: Serverless
  main_url: https://serverless.com
  url: https://serverless.com
  source_url: https://github.com/serverless/site
  description: >
    Serverless.com – Build web, mobile and IoT applications with serverless architectures using AWS Lambda, Azure Functions, Google CloudFunctions & more!
  categories:
    - Technology
    - Web Development
  built_by: Codebrahma
  built_by_url: https://codebrahma.com
  featured: false
- title: Dive Bell
  main_url: https://divebell.band/
  url: https://divebell.band/
  description: >
    Simple site for a band to list shows dates and videos (499 on lighthouse)
  categories:
    - Music
  built_by: Matt Bagni
  built_by_url: https://mattbag.github.io
  featured: false
- title: Mayer Media Co.
  main_url: https://mayermediaco.com/
  url: https://mayermediaco.com/
  description: >
    Freelance Web Development and Digital Marketing
  categories:
    - Web Development
    - Marketing
    - Blog
  source_url: https://github.com/MayerMediaCo/MayerMediaCo2.0
  built_by: Danny Mayer
  built_by_url: https://twitter.com/mayermediaco
  featured: false
- title: Jan Czizikow Portfolio
  main_url: https://www.janczizikow.com/
  url: https://www.janczizikow.com/
  source_url: https://github.com/janczizikow/janczizikow-portfolio
  description: >
    Simple personal portfolio site built with Gatsby
  categories:
    - Portfolio
    - Freelance
    - Web Development
  built_by: Jan Czizikow
  built_by_url: https://github.com/janczizikow
- title: Carbon Design Systems
  main_url: http://www.carbondesignsystem.com/
  url: http://www.carbondesignsystem.com/
  description: >
    The Carbon Design System is integrating the new IBM Design Ethos and Language. It represents a completely fresh approach to the design of all things at IBM.
  categories:
    - Design System
    - Documentation
  built_by: IBM
  built_by_url: https://www.ibm.com/
  featured: false
- title: Mozilla Mixed Reality
  main_url: https://mixedreality.mozilla.org/
  url: https://mixedreality.mozilla.org/
  description: >
    Virtual Reality for the free and open Web.
  categories:
    - Open Source
  built_by: Mozilla
  built_by_url: https://www.mozilla.org/
  featured: false
- title: Uniform Hudl Design System
  main_url: http://uniform.hudl.com/
  url: http://uniform.hudl.com/
  description: >
    A single design system to ensure every interface feels like Hudl. From the colors we use to the size of our buttons and what those buttons say, Uniform has you covered. Check the guidelines, copy the code and get to building.
  categories:
    - Design System
    - Open Source
    - Design
  built_by: Hudl
  built_by_url: https://www.hudl.com/
- title: Subtle UI
  main_url: "https://subtle-ui.netlify.com/"
  url: "https://subtle-ui.netlify.com/"
  source_url: "https://github.com/ryanwiemer/subtle-ui"
  description: >
    A collection of clever yet understated user interactions found on the web.
  categories:
    - Web Development
    - Open Source
    - User Experience
  built_by: Ryan Wiemer
  built_by_url: "https://www.ryanwiemer.com/"
  featured: false
- title: developer.bitcoin.com
  main_url: "https://developer.bitcoin.com/"
  url: "https://developer.bitcoin.com/"
  description: >
    Bitbox based bitcoin.com developer platform and resources.
  categories:
    - Finance
  featured: false
- title: Barmej
  main_url: "https://app.barmej.com/"
  url: "https://app.barmej.com/"
  description: >
    An interactive platform to learn different programming languages in Arabic for FREE
  categories:
    - Education
    - Programming
    - Learning
  built_by: Obytes
  built_by_url: "https://www.obytes.com/"
  featured: false
- title: Vote Save America
  main_url: "https://votesaveamerica.com"
  url: "https://votesaveamerica.com"
  description: >
    Be a voter. Save America.
  categories:
    - Education
    - Government
  featured: false
  built_by: Jeremy E. Miller
  built_by_url: "https://jeremyemiller.com/"
- title: Emergence
  main_url: https://emcap.com/
  url: https://emcap.com/
  description: >
    Emergence is a top enterprise cloud venture capital firm. We fund early stage ventures focusing on enterprise & SaaS applications. Emergence is one of the top VC firms in Silicon Valley.
  categories:
    - Marketing
    - Blog
  built_by: Upstatement
  built_by_url: https://www.upstatement.com/
  featured: false
- title: FPVtips
  main_url: https://fpvtips.com
  url: https://fpvtips.com
  source_url: https://github.com/jumpalottahigh/fpvtips
  description: >
    FPVtips is all about bringing racing drone pilots closer together, and getting more people into the hobby!
  categories:
    - Community
    - Education
  built_by: Georgi Yanev
  built_by_url: https://twitter.com/jumpalottahigh
  featured: false
- title: Georgi Yanev
  main_url: https://blog.georgi-yanev.com/
  url: https://blog.georgi-yanev.com/
  source_url: https://github.com/jumpalottahigh/blog.georgi-yanev.com
  description: >
    I write articles about FPV quads (building and flying), web development, smart home automation, life-long learning and other topics from my personal experience.
  categories:
    - Blog
  built_by: Georgi Yanev
  built_by_url: https://twitter.com/jumpalottahigh
  featured: false
- title: Bear Archery
  main_url: "https://beararchery.com/"
  url: "https://beararchery.com/"
  categories:
    - eCommerce
    - Sports
  built_by: Escalade Sports
  built_by_url: "https://www.escaladesports.com/"
  featured: false
- title: "attn:"
  main_url: "https://www.attn.com/"
  url: "https://www.attn.com/"
  categories:
    - Media
    - Entertainment
  built_by: "attn:"
  built_by_url: "https://www.attn.com/"
  featured: false
- title: Mirror Conf
  description: >
    Mirror Conf is a conference designed to empower designers and frontend developers who have a thirst for knowledge and want to broaden their horizons.
  main_url: "https://www.mirrorconf.com/"
  url: "https://www.mirrorconf.com/"
  categories:
    - Conference
    - Design
    - Web Development
  featured: false
- title: Startarium
  main_url: https://www.startarium.ro
  url: https://www.startarium.ro
  description: >
    Free entrepreneurship educational portal with more than 20000 users, hundreds of resources, crowdfunding, mentoring and investor pitching events facilitated.
  categories:
    - Education
    - Nonprofit
    - Entrepreneurship
  built_by: Cezar Neaga
  built_by_url: https://twitter.com/cezarneaga
  featured: false
- title: Microlink
  main_url: https://microlink.io/
  url: https://microlink.io/
  description: >
    Extract structured data from any website.
  categories:
    - Web Development
    - API
  built_by: Kiko Beats
  built_by_url: https://kikobeats.com/
  featured: false
- title: Markets.com
  main_url: "https://www.markets.com/"
  url: "https://www.markets.com/"
  featured: false
  categories:
    - Finance
- title: Kevin Legrand
  url: "https://k-legrand.com"
  main_url: "https://k-legrand.com"
  source_url: "https://github.com/Manoz/k-legrand.com"
  description: >
    Personal website and blog built with love with Gatsby v2
  categories:
    - Blog
    - Portfolio
    - Web Development
  built_by: Kevin Legrand
  built_by_url: https://k-legrand.com
  featured: false
- title: David James Portfolio
  main_url: https://dfjames.com/
  url: https://dfjames.com/
  source_url: https://github.com/daviddeejjames/dfjames-gatsby
  description: >
    Portfolio Site using GatsbyJS and headless WordPress
  categories:
    - WordPress
    - Portfolio
    - Blog
  built_by: David James
  built_by_url: https://twitter.com/daviddeejjames
- title: Hypertext Candy
  url: https://www.hypertextcandy.com/
  main_url: https://www.hypertextcandy.com/
  description: >
    Blog about web development. Laravel, Vue.js, etc.
  categories:
    - Blog
    - Web Development
  built_by: Masahiro Harada
  built_by_url: https://twitter.com/_Masahiro_H_
  featured: false
- title: "Maxence Poutord's blog"
  description: >
    Tech & programming blog of Maxence Poutord, Software Engineer, Serial Traveler and Public Speaker
  main_url: https://www.maxpou.fr
  url: https://www.maxpou.fr
  featured: false
  categories:
    - Blog
    - Web Development
  built_by: Maxence Poutord
  built_by_url: https://www.maxpou.fr
- title: "The Noted Project"
  url: https://thenotedproject.org
  main_url: https://thenotedproject.org
  source_url: https://github.com/ianbusko/the-noted-project
  description: >
    Website to showcase the ethnomusicology research for The Noted Project.
  categories:
    - Portfolio
    - Education
    - Gallery
  built_by: Ian Busko
  built_by_url: https://github.com/ianbusko
  featured: false
- title: Got Milk
  main_url: "https://www.gotmilk.com/"
  url: "https://www.gotmilk.com/"
  featured: false
  categories:
    - Food
- title: People For Bikes
  url: "https://2017.peopleforbikes.org/"
  main_url: "https://2017.peopleforbikes.org/"
  categories:
    - Community
    - Sports
    - Gallery
    - Nonprofit
  built_by: PeopleForBikes
  built_by_url: "https://peopleforbikes.org/about-us/who-we-are/staff/"
  featured: false
- title: Wide Eye
  description: >
    Creative agency specializing in interactive design, web development, and digital communications.
  url: https://wideeye.co/
  main_url: https://wideeye.co/
  categories:
    - Design
    - Web Development
  built_by: Wide Eye
  built_by_url: https://wideeye.co/about-us/
  featured: false
- title: CodeSandbox
  description: >
    CodeSandbox is an online editor that helps you create web applications, from prototype to deployment.
  url: https://codesandbox.io/
  main_url: https://codesandbox.io/
  categories:
    - Web Development
  featured: false
- title: Marvel
  description: >
    The all-in-one platform powering design.
  url: https://marvelapp.com/
  main_url: https://marvelapp.com/
  categories:
    - Design
  featured: false
- title: Designcode.io
  description: >
    Learn to design and code React apps.
  url: https://designcode.io
  main_url: https://designcode.io
  categories:
    - Learning
  featured: false
- title: Happy Design
  description: >
    The Brand and Product Team Behind Happy Money
  url: https://design.happymoney.com/
  main_url: https://design.happymoney.com/
  categories:
    - Design
    - Finance
- title: Weihnachtsmarkt.ms
  description: >
    Explore the christmas market in Münster (Westf).
  url: https://weihnachtsmarkt.ms/
  main_url: https://weihnachtsmarkt.ms/
  source_url: https://github.com/codeformuenster/weihnachtsmarkt
  categories:
    - Gallery
    - Food
  built_by: "Code for Münster during #MSHACK18"
  featured: false
- title: Code Championship
  description: >
    Competitive coding competitions for students from 3rd to 8th grade. Code is Sport.
  url: https://www.codechampionship.com
  main_url: https://www.codechampionship.com
  categories:
    - Learning
    - Education
    - Sports
  built_by: Abamath LLC
  built_by_url: https://www.abamath.com
  featured: false
- title: Wieden+Kennedy
  description: >
    Wieden+Kennedy is an independent, global creative company.
  categories:
    - Technology
    - Web Development
    - Agency
    - Marketing
  url: https://www.wk.com
  main_url: https://www.wk.com
  built_by: Wieden Kennedy
  built_by_url: https://www.wk.com/about/
  featured: false
- title: Testing JavaScript
  description: >
    This course will teach you the fundamentals of testing your JavaScript applications using eslint, Flow, Jest, and Cypress.
  url: https://testingjavascript.com/
  main_url: https://testingjavascript.com/
  categories:
    - Learning
    - Education
    - JavaScript
  built_by: Kent C. Dodds
  built_by_url: https://kentcdodds.com/
  featured: false
- title: Use Hooks
  description: >
    One new React Hook recipe every day.
  url: https://usehooks.com/
  main_url: https://usehooks.com/
  categories:
    - Learning
  built_by: Gabe Ragland
  built_by_url: https://twitter.com/gabe_ragland
  featured: false
- title: Disrupting Nate
  description: >
    Ketogenic Diet, Podcasts, and Blockchain.
  url: https://www.disruptingnate.com/
  main_url: https://www.disruptingnate.com/
  categories:
    - Technology
    - Podcast
  built_by: Nathan Olmstead
  built_by_url: https://twitter.com/disruptingnate
  featured: false
- title: Ambassador
  url: https://www.getambassador.io
  main_url: https://www.getambassador.io
  description: >
    Open source, Kubernetes-native API Gateway for microservices built on Envoy.
  categories:
    - Open Source
    - Documentation
    - Technology
  built_by: Datawire
  built_by_url: https://www.datawire.io
  featured: false
- title: Clubhouse
  main_url: https://clubhouse.io
  url: https://clubhouse.io
  description: >
    The intuitive and powerful project management platform loved by software teams of all sizes. Built with Gatsby v2 and Prismic
  categories:
    - Technology
    - Blog
    - Productivity
    - Community
    - Design
    - Open Source
  built_by: Ueno.
  built_by_url: https://ueno.co
  featured: false
- title: Asian Art Collection
  url: http://artmuseum.princeton.edu/asian-art/
  main_url: http://artmuseum.princeton.edu/asian-art/
  description: >
    Princeton University has a branch dealing with state of art.They have showcased ore than 6,000 works of Asian art are presented alongside ongoing curatorial and scholarly research
  categories:
    - Marketing
  featured: false
- title: QHacks
  url: https://qhacks.io
  main_url: https://qhacks.io
  source_url: https://github.com/qhacks/qhacks-website
  description: >
    QHacks is Queen’s University’s annual hackathon! QHacks was founded in 2016 with a mission to advocate and incubate the tech community at Queen’s University and throughout Canada.
  categories:
    - Education
    - Technology
    - Podcast
  featured: false
- title: Tyler McGinnis
  url: https://tylermcginnis.com/
  main_url: https://tylermcginnis.com/
  description: >
    The linear, course based approach to learning web technologies.
  categories:
    - Education
    - Technology
    - Podcast
    - Web Development
  featured: false
- title: a11y with Lindsey
  url: https://www.a11ywithlindsey.com/
  main_url: https://www.a11ywithlindsey.com/
  source_url: https://github.com/lkopacz/a11y-with-lindsey
  description: >
    To help developers navigate accessibility jargon, write better code, and to empower them to make their Internet, Everyone's Internet.
  categories:
    - Education
    - Blog
    - Technology
  built_by: Lindsey Kopacz
  built_by_url: https://twitter.com/littlekope0903
  featured: false
- title: DEKEMA
  url: https://www.dekema.com/
  main_url: https://www.dekema.com/
  description: >
    Worldclass crafting: Furnace, fervor, fulfillment. Delivering highest demand for future craftsmanship. Built using Gatsby v2 and Prismic.
  categories:
    - Healthcare
    - Science
    - Technology
  built_by: Crisp Studio
  built_by_url: https://crisp.studio
  featured: false
- title: FOX Circus
  main_url: "https://www.foxcircus.it/"
  url: "https://www.foxcircus.it/"
  categories:
    - Event
    - Conference
    - Entertainment
  built_by: Kframe Interactive SA
  built_by_url: http://kframeinteractive.com
  featured: false
- title: Ramón Chancay
  description: >-
    Front-end / Back-end Developer in Guayaquil Ecuador.
    Currently at Everymundo, previously at El Universo.
    I enjoy teaching and sharing what I know.
    I give professional advice to developers and companies.
    My wife and my children are everything in my life.
  main_url: "https://ramonchancay.me/"
  url: "https://ramonchancay.me/"
  source_url: "https://github.com/devrchancay/personal-site"
  featured: false
  categories:
    - Blog
    - Technology
    - Web Development
  built_by: Ramón Chancay
  built_by_url: "https://ramonchancay.me/"
- title: BELLHOPS
  main_url: https://www.getbellhops.com/
  url: https://www.getbellhops.com/
  description: >-
    Whether you’re moving someplace new or just want to complete a few projects around your current home, BellHops can arrange the moving services you need—at simple, straightforward rates.
  categories:
    - Business
  built_by: Bellhops, Inc.
  built_by_url: https://www.getbellhops.com/
  featured: false
- title: Acclimate Consulting
  main_url: https://www.acclimate.io/
  url: https://www.acclimate.io/
  description: >-
    Acclimate is a consulting firm that puts organizations back in control with data-driven strategies and full-stack applications.
  categories:
    - Technology
    - Consulting
  built_by: Andrew Wilson
  built_by_url: https://github.com/andwilson
  featured: false
- title: Flyright
  url: https://flyright.co/
  main_url: https://flyright.co/
  description: >-
    Flyright curates everything you need for international travel in one tidy place 💜
  categories:
    - Technology
    - App
  built_by: Ty Hopp
  built_by_url: https://github.com/tyhopp
  featured: false
- title: Vets Who Code
  url: https://vetswhocode.io/
  main_url: https://vetswhocode.io/
  description: >-
    VetsWhoCode is a non-profit organization dedicated to training military veterans & giving them the skills they need transition into tech careers.
  categories:
    - Technology
    - Nonprofit
  featured: false
- title: Patreon Blog
  url: https://blog.patreon.com/
  main_url: https://blog.patreon.com/
  description: >-
    Official blog of Patreon.com
  categories:
    - Blog
  featured: false
- title: Full Beaker
  url: https://fullbeaker.com/
  main_url: https://fullbeaker.com/
  description: >-
    Full Beaker provides independent advice online about careers and home ownership, and connect anyone who asks with companies that can help them.
  categories:
    - Consulting
  featured: false
- title: Citywide Holdup
  url: https://citywideholdup.org/
  main_url: https://citywideholdup.org/
  source_url: https://github.com/killakam3084/citywide-site
  description: >-
    Citywide Holdup is an annual fundraising event held around early November in the city of Austin, TX hosted by the Texas Wranglers benefitting Easter Seals of Central Texas, a non-profit organization that provides exceptional services, education, outreach and advocacy so that people with disabilities can live, learn, work and play in our communities.
  categories:
    - Nonprofit
    - Event
  built_by: Cameron Rison
  built_by_url: https://github.com/killakam3084
  featured: false
- title: Dawn Labs
  url: https://dawnlabs.io
  main_url: https://dawnlabs.io
  description: >-
    Thoughtful products for inspired teams. With a holistic approach to engineering and design, we partner with startups and enterprises to build for the digital era.
  categories:
    - Technology
    - Agency
    - Web Development
  featured: false
- title: COOP by Ryder
  url: https://coop.com/
  main_url: https://coop.com/
  description: >
    COOP is a platform that connects fleet managers that have idle vehicles to businesses that are looking to rent vehicles. COOP simplifies the process and paperwork required to safely share vehicles between business owners.
  categories:
    - Marketing
  built_by: Crispin Porter Bogusky
  built_by_url: http://www.cpbgroup.com/
  featured: false
- title: Domino's Paving for Pizza
  url: https://www.pavingforpizza.com/
  main_url: https://www.pavingforpizza.com/
  description: >
    Nominate your town for a chance to have your rough drive home from Domino's fixed to pizza perfection.
  categories:
    - Marketing
  built_by: Crispin Porter Bogusky
  built_by_url: http://www.cpbgroup.com/
  featured: false
- title: Propapanda
  url: https://propapanda.eu/
  main_url: https://propapanda.eu/
  description: >
    Is a creative production house based in Tallinn, Estonia. We produce music videos, commercials, films and campaigns – from scratch to finish.
  categories:
    - Video
    - Portfolio
    - Agency
    - Media
  built_by: Henry Kehlmann
  built_by_url: https://github.com/madhenry/
  featured: false
- title: JAMstack.paris
  url: https://jamstack.paris/
  main_url: https://jamstack.paris/
  source_url: https://github.com/JAMstack-paris/jamstack.paris
  description: >
    JAMstack-focused, bi-monthly meetup in Paris
  categories:
    - Web Development
  built_by: Matthieu Auger & Nicolas Goutay
  built_by_url: https://github.com/JAMstack-paris
  featured: false
- title: DexWallet - The only Wallet you need by Dexlab
  main_url: "https://www.dexwallet.io/"
  url: "https://www.dexwallet.io/"
  source_url: "https://github.com/dexlab-io/DexWallet-website"
  featured: false
  description: >-
    DexWallet is a secure, multi-chain, mobile wallet with an upcoming one-click exchange for mobile.
  categories:
    - App
    - Open Source
  built_by: DexLab
  built_by_url: "https://github.com/dexlab-io"
- title: Kings Valley Paving
  url: https://kingsvalleypaving.com
  main_url: https://kingsvalleypaving.com
  description: >
    Kings Valley Paving is an asphalt, paving and concrete company serving the commercial, residential and industrial sectors in the Greater Toronto Area. Site designed by Stephen Bell.
  categories:
    - Marketing
  built_by: Michael Uloth
  built_by_url: https://www.michaeluloth.com
  featured: false
- title: Peter Barrett
  url: https://www.peterbarrett.ca
  main_url: https://www.peterbarrett.ca
  description: >
    Peter Barrett is a Canadian baritone from Newfoundland and Labrador who performs opera and concert repertoire in Canada, the U.S. and around the world. Site designed by Stephen Bell.
  categories:
    - Portfolio
    - Music
  built_by: Michael Uloth
  built_by_url: https://www.michaeluloth.com
  featured: false
- title: NARCAN
  main_url: https://www.narcan.com
  url: https://www.narcan.com
  description: >
    NARCAN Nasal Spray is the first and only FDA-approved nasal form of naloxone for the emergency treatment of a known or suspected opioid overdose.
  categories:
    - Healthcare
  built_by: NARCAN
  built_by_url: https://www.narcan.com
  featured: false
- title: Ritual
  main_url: https://ritual.com
  url: https://ritual.com
  description: >
    Ritual started with a simple question, what exactly is in women's multivitamins? This is the story of what happened when our founder Kat started searching for answers — the story of Ritual.
  categories:
    - Healthcare
  built_by: Ritual
  built_by_url: https://ritual.com
  featured: false
- title: Truebill
  main_url: https://www.truebill.com
  url: https://www.truebill.com
  description: >
    Truebill empowers you to take control of your money.
  categories:
    - Finance
  built_by: Truebill
  built_by_url: https://www.truebill.com
  featured: false
- title: Smartling
  main_url: https://www.smartling.com
  url: https://www.smartling.com
  description: >
    Smartling enables you to automate, manage, and professionally translate content so that you can do more with less.
  categories:
    - Marketing
  built_by: Smartling
  built_by_url: https://www.smartling.com
  featured: false
- title: Clear
  main_url: https://www.clearme.com
  url: https://www.clearme.com
  description: >
    At clear, we’re working toward a future where you are your ID, enabling you to lead an unstoppable life.
  categories:
    - Security
  built_by: Clear
  built_by_url: https://www.clearme.com
  featured: false
- title: VS Code Rocks
  main_url: "https://vscode.rocks"
  url: "https://vscode.rocks"
  source_url: "https://github.com/lannonbr/vscode-rocks"
  featured: false
  description: >
    VS Code Rocks is a place for weekly news on the newest features and updates to Visual Studio Code as well as trending extensions and neat tricks to continually improve your VS Code skills.
  categories:
    - Open Source
    - Blog
    - Web Development
  built_by: Benjamin Lannon
  built_by_url: "https://github.com/lannonbr"
- title: Particle
  main_url: "https://www.particle.io"
  url: "https://www.particle.io"
  featured: false
  description: Particle is a fully-integrated IoT platform that offers everything you need to deploy an IoT product.
  categories:
    - Marketing
- title: freeCodeCamp curriculum
  main_url: "https://learn.freecodecamp.org"
  url: "https://learn.freecodecamp.org"
  featured: false
  description: Learn to code with free online courses, programming projects, and interview preparation for developer jobs.
  categories:
    - Web Development
    - Learning
- title: Tandem
  main_url: "https://www.tandem.co.uk"
  url: "https://www.tandem.co.uk"
  description: >
    We're on a mission to free you of money misery. Our app, card and savings account are designed to help you spend less time worrying about money and more time enjoying life.
  categories:
    - Finance
    - App
  built_by: Tandem
  built_by_url: https://github.com/tandembank
  featured: false
- title: Monbanquet.fr
  main_url: "https://monbanquet.fr"
  url: "https://monbanquet.fr"
  description: >
    Give your corporate events the food and quality it deserves, thanks to the know-how of the best local artisans.
  categories:
    - eCommerce
    - Food
    - Event
  built_by: Monbanquet.fr
  built_by_url: https://github.com/monbanquet
  featured: false
- title: The Leaky Cauldron Blog
  url: https://theleakycauldronblog.com
  main_url: https://theleakycauldronblog.com
  source_url: https://github.com/v4iv/theleakycauldronblog
  description: >
    A Brew of Awesomeness with a Pinch of Magic...
  categories:
    - Blog
  built_by: Vaibhav Sharma
  built_by_url: https://github.com/v4iv
  featured: false
- title: Wild Drop Surf Camp
  main_url: "https://wilddropsurfcamp.com"
  url: "https://wilddropsurfcamp.com"
  description: >
    Welcome to Portugal's best kept secret and be amazed with our nature. Here you can explore, surf, taste the world's best gastronomy and wine, feel the North Canyon's power with the biggest waves in the world and so many other amazing things. Find us, discover yourself!
  categories:
    - Travel
  built_by: Samuel Fialho
  built_by_url: https://samuelfialho.com
  featured: false
- title: JoinUp HR chatbot
  url: https://www.joinup.io
  main_url: https://www.joinup.io
  description: Custom HR chatbot for better candidate experience
  categories:
    - App
    - Technology
  featured: false
- title: JDCastro Web Design & Development
  main_url: https://jacobdcastro.com
  url: https://jacobdcastro.com
  source_url: https://github.com/jacobdcastro/personal-site
  featured: false
  description: >
    A small business site for freelance web designer and developer Jacob D. Castro. Includes professional blog, contact forms, and soon-to-come portfolio of sites for clients. Need a new website or an extra developer to share the workload? Feel free to check out the website!
  categories:
    - Blog
    - Portfolio
    - Business
    - Freelance
  built_by: Jacob D. Castro
  built_by_url: https://twitter.com/jacobdcastro
- title: Gatsby Tutorials
  main_url: https://www.gatsbytutorials.com
  url: https://www.gatsbytutorials.com
  source_url: https://github.com/ooloth/gatsby-tutorials
  featured: false
  description: >
    Gatsby Tutorials is a community-updated list of video, audio and written tutorials to help you learn GatsbyJS.
  categories:
    - Web Development
    - Education
    - Open Source
  built_by: Michael Uloth
  built_by_url: "https://www.michaeluloth.com"
- title: Up & Running Tutorials
  main_url: https://www.upandrunningtutorials.com
  url: https://www.upandrunningtutorials.com
  featured: false
  description: >
    Free coding tutorials for web developers. Get your web development career up and running by learning to build better, faster websites.
  categories:
    - Web Development
    - Education
  built_by: Michael Uloth
  built_by_url: "https://www.michaeluloth.com"
- title: Grooovinger
  url: https://www.grooovinger.com
  main_url: https://www.grooovinger.com
  description: >
    Martin Grubinger, a web developer from Austria
  categories:
    - Portfolio
    - Web Development
  built_by: Martin Grubinger
  built_by_url: https://www.grooovinger.com
  featured: false
- title: LXDX - the Crypto Derivatives Exchange
  main_url: https://www.lxdx.co/
  url: https://www.lxdx.co/
  description: >
    LXDX is the world's fastest crypto exchange. Our mission is to bring innovative financial products to retail crypto investors, providing access to the same speed and scalability that institutional investors already depend on us to deliver each and every day.
  categories:
    - Marketing
    - Finance
  built_by: Corey Ward
  built_by_url: http://www.coreyward.me/
  featured: false
- title: Kyle McDonald
  url: https://kylemcd.com
  main_url: https://kylemcd.com
  source_url: https://github.com/kylemcd/personal-site-react
  description: >
    Personal site + blog for Kyle McDonald
  categories:
    - Blog
  built_by: Kyle McDonald
  built_by_url: https://kylemcd.com
  featured: false
- title: VSCode Power User Course
  main_url: https://VSCode.pro
  url: https://VSCode.pro
  description: >
    After 10 years with Sublime, I switched to VSCode. Love it. Spent 1000+ hours building a premium video course to help you switch today. 200+ power user tips & tricks turn you into a VSCode.pro
  categories:
    - Education
    - Learning
    - eCommerce
    - Marketing
    - Technology
    - Web Development
  built_by: Ahmad Awais
  built_by_url: https://twitter.com/MrAhmadAwais/
  featured: false
- title: Thijs Koerselman Portfolio
  main_url: https://www.vauxlab.com
  url: https://www.vauxlab.com
  featured: false
  description: >
    Portfolio of Thijs Koerselman. A freelance software engineer, full-stack web developer and sound designer.
  categories:
    - Portfolio
    - Business
    - Freelance
    - Technology
    - Web Development
    - Music
- title: Ad Hoc Homework
  main_url: https://homework.adhoc.team
  url: https://homework.adhoc.team
  description: >
    Ad Hoc builds government digital services that are fast, efficient, and usable by everyone. Ad Hoc Homework is a collection of coding and design challenges for candidates applying to our open positions.
  categories:
    - Web Development
    - Government
    - Healthcare
    - Programming
  built_by_url: https://adhoc.team
  featured: false
- title: BetterDocs | Discord Themes & Plugins
  main_url: https://betterdocs.us
  url: https://betterdocs.us
  description: >
    All Discord enhancement projects in 1! Free quality Themes and Plugins for Discord and easy installation instructions for BetterDiscord and more!
  categories:
    - Web Development
    - Programming
    - Open Source
  built_by: Christopher R. | Owner
  built_by_url: https://github.com/MrRobotjs/
  featured: false
- title: Birra Napoli
  main_url: http://www.birranapoli.it
  url: http://www.birranapoli.it
  built_by: Ribrain
  built_by_url: https://www.ribrainstudio.com
  featured: false
  description: >
    Birra Napoli official site
  categories:
    - Landing Page
    - Business
    - Food
- title: Satispay
  url: https://www.satispay.com
  main_url: https://www.satispay.com
  categories:
    - Business
    - Finance
    - Technology
  built_by: Satispay
  built_by_url: https://www.satispay.com
  featured: false
- title: The Movie Database - Gatsby
  url: https://tmdb.lekoarts.de
  main_url: https://tmdb.lekoarts.de
  source_url: https://github.com/LekoArts/gatsby-source-tmdb-example
  categories:
    - Open Source
    - Entertainment
    - Gallery
  featured: false
  built_by: LekoArts
  built_by_url: "https://github.com/LekoArts"
  description: >
    Source from The Movie Database (TMDb) API (v3) in Gatsby. This example is built with react-spring, React hooks and react-tabs and showcases the gatsby-source-tmdb plugin. It also has some client-only paths and uses gatsby-image.
- title: LANDR - Creative Tools for Musicians
  url: https://www.landr.com/
  main_url: https://www.landr.com/en/
  categories:
    - Music
    - Technology
    - Business
    - Entrepreneurship
    - Freelance
    - Marketing
    - Media
  featured: false
  built_by: LANDR
  built_by_url: https://twitter.com/landr_music
  description: >
    Marketing website built for LANDR. LANDR is a web application that provides tools for musicians to master their music (using artificial intelligence), collaborate with other musicians, and distribute their music to multiple platforms.
- title: ClinicJS
  url: https://clinicjs.org/
  main_url: https://clinicjs.org/
  categories:
    - Technology
    - Documentation
  featured: false
  built_by: NearForm
  built_by_url: "https://www.nearform.com/"
  description: >
    Tools to help diagnose and pinpoint Node.js performance issues.
- title: KOBIT
  main_url: "https://kobit.in"
  url: "https://kobit.in"
  description: Automated Google Analytics Report with everything you need and more
  featured: false
  categories:
    - Marketing
    - Blog
  built_by: mottox2
  built_by_url: "https://mottox2.com"
- title: Aleksander Hansson
  main_url: https://ahansson.com
  url: https://ahansson.com
  featured: false
  description: >
    Portfolio website for Aleksander Hansson
  categories:
    - Portfolio
    - Business
    - Freelance
    - Technology
    - Web Development
    - Consulting
  built_by: Aleksander Hansson
  built_by_url: https://www.linkedin.com/in/aleksanderhansson/
- title: Surfing Nosara
  main_url: "https://www.surfingnosara.com"
  url: "https://www.surfingnosara.com"
  description: Real estate, vacation, and surf report hub for Nosara, Costa Rica
  featured: false
  categories:
    - Business
    - Blog
    - Gallery
    - Marketing
  built_by: Desarol
  built_by_url: "https://www.desarol.com"
- title: Crispin Porter Bogusky
  url: https://cpbgroup.com/
  main_url: https://cpbgroup.com/
  description: >
    We solve the world’s toughest communications problems with the most quantifiably potent creative assets.
  categories:
    - Agency
    - Design
    - Marketing
  built_by: Crispin Porter Bogusky
  built_by_url: https://cpbgroup.com/
  featured: false
- title: graphene-python
  url: https://graphene-python.org
  main_url: https://graphene-python.org
  description: Graphene is a collaboratively funded project.Graphene-Python is a library for building GraphQL APIs in Python easily.
  categories:
    - Library
    - API
    - Documentation
  featured: false
- title: Engel & Völkers Ibiza Holiday Rentals
  main_url: "https://www.ev-ibiza.com/"
  url: "https://www.ev-ibiza.com/"
  featured: false
  built_by: Ventura Digitalagentur
  description: >
    Engel & Völkers, one of the most successful real estate agencies in the world, offers luxury holiday villas to rent in Ibiza.
  categories:
    - Travel
- title: Sylvain Hamann's personal website
  url: "https://shamann.fr"
  main_url: "https://shamann.fr"
  source_url: "https://github.com/sylvhama/shamann-gatsby/"
  description: >
    Sylvain Hamann, web developer from France
  categories:
    - Portfolio
    - Web Development
  built_by: Sylvain Hamann
  built_by_url: "https://twitter.com/sylvhama"
  featured: false
- title: Luca Crea's portfolio
  main_url: https://lcrea.github.io
  url: https://lcrea.github.io
  description: >
    Portfolio and personal website of Luca Crea, an Italian software engineer.
  categories:
    - Portfolio
  built_by: Luca Crea
  built_by_url: https://github.com/lcrea
  featured: false
- title: Escalade Sports
  main_url: "https://www.escaladesports.com/"
  url: "https://www.escaladesports.com/"
  categories:
    - eCommerce
    - Sports
  built_by: Escalade Sports
  built_by_url: "https://www.escaladesports.com/"
  featured: false
- title: Exposify
  main_url: "https://www.exposify.de/"
  url: "https://www.exposify.de/"
  description: >
    This is our German website built with Gatsby 2.0, Emotion and styled-system.
    Exposify is a proptech startup and builds technology for real estate businesses.
    We provide our customers with an elegant agent software in combination
    with beautifully designed and fast websites.
  categories:
    - Web Development
    - Real Estate
    - Agency
    - Marketing
  built_by: Exposify
  built_by_url: "https://www.exposify.de/"
  featured: false
- title: Steak Point
  main_url: https://www.steakpoint.at/
  url: https://www.steakpoint.at/
  description: >
    Steak Restaurant in Vienna, Austria (Wien, Österreich).
  categories:
    - Food
  built_by: Peter Kroyer
  built_by_url: https://www.peterkroyer.at/
  featured: false
- title: Takumon blog
  main_url: "https://takumon.com"
  url: "https://takumon.com"
  source_url: "https://github.com/Takumon/blog"
  description: Java Engineer's tech blog.
  featured: false
  categories:
    - Blog
  built_by: Takumon
  built_by_url: "https://twitter.com/inouetakumon"
- title: DayThirty
  main_url: "https://daythirty.com"
  url: "https://daythirty.com"
  description: DayThirty - ideas for the new year.
  featured: false
  categories:
    - Marketing
  built_by: Jack Oliver
  built_by_url: "https://twitter.com/mrjackolai"
- title: TheAgencyProject
  main_url: "https://theagencyproject.co"
  url: "https://theagencyproject.co"
  description: Agency model, without agency overhead.
  categories:
    - Agency
  built_by: JV-LA
  built_by_url: https://jv-la.com
- title: Karen Hou's portfolio
  main_url: https://www.karenhou.com/
  url: https://www.karenhou.com/
  categories:
    - Portfolio
  built_by: Karen H. Developer
  built_by_url: https://github.com/karenhou
  featured: false
- title: Jean Luc Ponty
  main_url: "https://ponty.com"
  url: "https://ponty.com"
  description: Official site for Jean Luc Ponty, French virtuoso violinist and jazz composer.
  featured: false
  categories:
    - Music
    - Entertainment
  built_by: Othermachines
  built_by_url: "https://othermachines.com"
- title: Rosewood Family Advisors
  main_url: "https://www.rfallp.com/"
  url: "https://www.rfallp.com/"
  description: Rosewood Family Advisors LLP (Palo Alto) provides a diverse range of family office services customized for ultra high net worth individuals.
  featured: false
  categories:
    - Finance
    - Business
  built_by: Othermachines
  built_by_url: "https://othermachines.com"
- title: Cole Walker's Portfolio
  main_url: "https://www.walkermakes.com"
  url: "https://www.walkermakes.com"
  source_url: "https://github.com/ColeWalker/portfolio"
  description: The portfolio of web developer Cole Walker, built with the help of Gatsby v2, React-Spring, and SASS.
  featured: false
  categories:
    - Portfolio
    - Web Development
  built_by: Cole Walker
  built_by_url: "https://www.walkermakes.com"
- title: Standing By Company
  main_url: "https://standingby.company"
  url: "https://standingby.company"
  description: A brand experience design company led by Scott Mackenzie and Trent Barton.
  featured: false
  categories:
    - Design
    - Web Development
  built_by: Standing By Company
  built_by_url: "https://standingby.company"
- title: Ashley Thouret
  main_url: "https://www.ashleythouret.com"
  url: "https://www.ashleythouret.com"
  description: Official website of Canadian soprano Ashley Thouret. Site designed by Stephen Bell.
  categories:
    - Portfolio
    - Music
  built_by: Michael Uloth
  built_by_url: "https://www.michaeluloth.com"
  featured: false
- title: The AZOOR Society
  main_url: "https://www.theazoorsociety.org"
  url: "https://www.theazoorsociety.org"
  description: The AZOOR Society is a UK-based charity committed to promoting awareness of Acute Zonal Occult Outer Retinopathy and assisting further research. Site designed by Stephen Bell.
  categories:
    - Community
    - Nonprofit
  built_by: Michael Uloth
  built_by_url: "https://www.michaeluloth.com"
  featured: false
- title: Gábor Fűzy pianist
  main_url: "https://pianobar.hu"
  url: "https://pianobar.hu"
  description: Gábor Fűzy pianist's official website built with Gatsby v2.
  categories:
    - Music
  built_by: Zoltán Bedi
  built_by_url: "https://github.com/B3zo0"
  featured: false
- title: Logicwind
  main_url: "https://logicwind.com"
  url: "https://logicwind.com"
  description: Website of Logicwind - JavaScript experts, Technology development agency & consulting.
  featured: false
  categories:
    - Portfolio
    - Agency
    - Web Development
    - Consulting
  built_by: Logicwind
  built_by_url: "https://www.logicwind.com"
- title: ContactBook.app
  main_url: "https://contactbook.app"
  url: "https://contactbook.app"
  description: Seamlessly share Contacts with G Suite team members
  featured: false
  categories:
    - Landing Page
    - Blog
  built_by: Logicwind
  built_by_url: "https://www.logicwind.com"
- title: npm-bookmarks
  url: https://npm-bookmarks.netlify.com
  main_url: https://npm-bookmarks.netlify.com
  source_url: https://github.com/crstnio/npm-bookmarks
  description: >
    A site to collect personal favorites of NPM packages – sorted by downloads count with a tags filter and search by title. Fork it and bookmark your favorite packages!
  categories:
    - Directory
    - JavaScript
    - Library
    - Open Source
    - Programming
    - Web Development
  built_by: crstnio
  built_by_url: https://github.com/crstnio/
  featured: false
- title: Waterscapes
  main_url: "https://waterscap.es"
  url: "https://waterscap.es/lake-monteynard/"
  source_url: "https://github.com/gaelbillon/Waterscapes-Gatsby-site"
  description: Waterscap.es is a directory of bodies of water (creeks, ponds, waterfalls, lakes, etc) with information about each place such as how to get there, hike time, activities and photos and a map displayed with the Mapbox GL SJ npm package. It was developed with the goal of learning Gatsby. This website is based on the gatsby-contentful-starter and uses Contentful as CMS. It is hosted on Netlify. Hooks are setup with Bitbucket and Contentful to trigger a new build upon code or content changes. The data on Waterscap.es is a mix of original content and informations from the internets gathered and put together.
  categories:
    - Directory
    - Photography
    - Travel
  built_by: Gaël Billon
  built_by_url: "https://gaelbillon.com"
  featured: false
- title: Packrs
  url: "https://www.packrs.co/"
  main_url: "https://www.packrs.co/"
  description: >
    Packrs is a local delivery platform, one spot for all your daily requirements. On a single tap get everything you need at your doorstep.
  categories:
    - Marketing
    - Landing Page
    - Entrepreneurship
  built_by: Vipin Kumar Rawat
  built_by_url: "https://github.com/aesthytik"
  featured: false
- title: HyakuninIsshu
  main_url: "https://hyakuninanki.net"
  url: "https://hyakuninanki.net"
  source_url: "https://github.com/rei-m/web_hyakuninisshu"
  description: >
    HyakuninIsshu is a traditional Japanese card game.
  categories:
    - Education
    - Gallery
    - Entertainment
  built_by: Rei Matsushita
  built_by_url: "https://github.com/rei-m/"
  featured: false
- title: WQU Partners
  main_url: "https://partners.wqu.org/"
  url: "https://partners.wqu.org/"
  featured: false
  categories:
    - Marketing
    - Education
    - Landing Page
  built_by: Corey Ward
  built_by_url: "http://www.coreyward.me/"
- title: Federico Giacone
  url: "https://federico.giac.one/"
  main_url: "https://federico.giac.one"
  source_url: "https://github.com/leopuleo/federico.giac.one"
  description: >
    Digital portfolio for Italian Architect Federico Giacone.
  categories:
    - Portfolio
    - Gallery
  built_by: Leonardo Giacone
  built_by_url: "https://github.com/leopuleo"
  featured: false
- title: Station
  url: "https://getstation.com/"
  main_url: "https://getstation.com/"
  description: Station is the first smart browser for busy people. A single place for all of your web applications.
  categories:
    - Technology
    - Web Development
    - Productivity
  featured: false
- title: Vyron Vasileiadis
  url: "https://fedonman.com/"
  main_url: "https://fedonman.com"
  source_url: "https://github.com/fedonman/fedonman-website"
  description: Personal space of Vyron Vasileiadis aka fedonman, a Web & IoT Developer, Educator and Entrepreneur based in Athens, Greece.
  categories:
    - Portfolio
    - Technology
    - Web Development
    - Education
  built_by: Vyron Vasileiadis
  built_by_url: "https://github.com/fedonman"
- title: Fabien Champigny
  url: "https://www.champigny.name/"
  main_url: "https://www.champigny.name/"
  built_by_url: "https://www.champigny.name/"
  description: Fabien Champigny's personal blog. Entrepreneur, hacker and loves street photo.
  categories:
    - Blog
    - Gallery
    - Photography
    - Productivity
    - Entrepreneurship
  featured: false
- title: Alex Xie - Portfolio
  url: https://alexieyizhe.me/
  main_url: https://alexieyizhe.me/
  source_url: https://github.com/alexieyizhe/alexieyizhe.github.io
  description: >
    Personal website of Alex Yizhe Xie, a University of Waterloo Computer Science student and coding enthusiast.
  categories:
    - Blog
    - Portfolio
    - Web Development
  featured: false
- title: Equithon
  url: https://equithon.org/
  main_url: https://equithon.org/
  source_url: https://github.com/equithon/site-main/
  built_by: Alex Xie
  built_by_url: https://alexieyizhe.me/
  description: >
    Equithon is the largest social innovation hackathon in Waterloo, Canada. It was founded in 2016 to tackle social equity issues and create change.
  categories:
    - Education
    - Event
    - Learning
    - Open Source
    - Nonprofit
    - Technology
  featured: false
- title: Dale Blackburn - Portfolio
  url: https://dakebl.co.uk/
  main_url: https://dakebl.co.uk/
  source_url: https://github.com/dakebl/dakebl.co.uk
  description: >
    Dale Blackburn's personal website and blog.
  categories:
    - Blog
    - Portfolio
    - Web Development
  featured: false
- title: Portfolio of Anthony Wiktor
  url: https://www.anthonydesigner.com/
  main_url: https://www.anthonydesigner.com/
  description: >
    Anthony Wiktor is a Webby Award-Winning Creative Director and Digital Designer twice named Hot 100 by WebDesigner Magazine. Anthony has over a decade of award-winning experience in design and has worked on projects across a diverse set of industries — from entertainment to consumer products to hospitality to technology. Anthony is a frequent lecturer at USC’s Annenberg School for Communication & Journalism and serves on the board of AIGA Los Angeles.
  categories:
    - Portfolio
    - Marketing
  built_by: Maciej Leszczyński
  built_by_url: http://twitter.com/_maciej
  featured: false
- title: Frame.io Workflow Guide
  main_url: https://workflow.frame.io
  url: https://workflow.frame.io
  description: >
    The web’s most comprehensive post-production resource, written by pro filmmakers, for pro filmmakers. Always expanding, always free.
  categories:
    - Education
  built_by: Frame.io
  built_by_url: https://frame.io
  featured: false
- title: MarcySutton.com
  main_url: https://marcysutton.com
  url: https://marcysutton.com
  description: >
    The personal website of web developer and accessibility advocate Marcy Sutton.
  categories:
    - Blog
    - Accessibility
    - Video
    - Photography
  built_by: Marcy Sutton
  built_by_url: https://marcysutton.com
  featured: true
- title: Kepinski.me
  main_url: https://kepinski.me
  url: https://kepinski.me
  description: >
    The personal site of Antoni Kepinski, Node.js Developer.
  categories:
    - Portfolio
    - Open Source
  built_by: Antoni Kepinski
  built_by_url: https://kepinski.me
  featured: false
- title: WPGraphQL Docs
  main_url: https://docs.wpgraphql.com
  url: https://docs.wpgraphql.com
  description: >
    Documentation for WPGraphQL, a free open-source WordPress plugin that provides an extendable GraphQL schema and API for any WordPress site.
  categories:
    - API
    - Documentation
    - Technology
    - Web Development
    - WordPress
  built_by: WPGraphQL
  built_by_url: https://wpgraphql.com
  featured: false
- title: Shine Lawyers
  main_url: https://www.shine.com.au
  url: https://www.shine.com.au
  description: >
    Shine Lawyers is an Australian legal services website built with Gatsby v2, Elasticsearch, Isso, and Geolocation services.
  categories:
    - Business
    - Blog
- title: Parallel Polis Kosice
  url: https://www.paralelnapoliskosice.sk/
  main_url: https://www.paralelnapoliskosice.sk/
  source_url: https://github.com/ParalelnaPolisKE/paralelnapoliskosice.sk
  description: >
    Parallel Polis is a collective of people who want to live in a more opened world. We look for possibilities and technologies (Bitcoin, the blockchain, reputation systems and decentralized technologies in general) that open new ways, make processes easier and remove unnecessary barriers. We want to create an environment that aims at education, discovering and creating better systems for everybody who is interested in freedom and independence.
  categories:
    - Blog
    - Education
    - Technology
  built_by: Roman Vesely
  built_by_url: https://romanvesely.
  featured: false
- title: Unda Solutions
  url: https://unda.com.au
  main_url: https://unda.com.au
  description: >
    A custom web application development company in Perth, WA
  categories:
    - Business
    - Freelance
    - Web Development
    - Technology
  featured: false
- title: BIGBrave
  main_url: https://bigbrave.digital
  url: https://bigbrave.digital
  description: >
    BIGBrave is a strategic design firm. We partner with our clients, big and small, to design & create human-centered brands, products, services and systems that are simple, beautiful and easy to use.
  categories:
    - Agency
    - Web Development
    - Marketing
    - Technology
    - WordPress
  built_by: Francois Brill
  built_by_url: https://bigbrave.digital
  featured: false
- title: KegTracker
  main_url: https://www.kegtracker.co.za
  url: https://www.kegtracker.co.za
  description: >
    Keg Tracker is part of the Beverage Insights family and its sole aim is to provide you with the right data about your kegs to make better decisions. In today’s business landscape having the right information at your finger tips is crucial to the agility of your business.
  categories:
    - Food
    - Business
    - Technology
  built_by: Francois Brill
  built_by_url: https://bigbrave.digital
  featured: false
- title: Mike Nichols
  url: https://www.mikenichols.me
  main_url: https://www.mikenichols.me
  description: >
    Portfolio site of Mike Nichols, a UX designer and product development lead.
  categories:
    - Portfolio
    - Technology
    - Web Development
  built_by: Mike Nichols
  featured: false
- title: Steve Haid
  url: https://www.stevehaid.com
  main_url: https://www.stevehaid.com
  description: >
    Steve Haid is a real estate agent and Professional Financial Planner (PFP) who has been helping clients achieve their investment goals since 2006. Site designed by Stephen Bell.
  categories:
    - Marketing
    - Real Estate
  built_by: Michael Uloth
  built_by_url: "https://www.michaeluloth.com"
- title: Incremental - Loyalty, Rewards and Incentive Programs
  main_url: https://www.incremental.com.au
  url: https://www.incremental.com.au
  description: >
    Sydney-based digital agency specialising in loyalty, rewards and incentive programs. WordPress backend; Cloudinary, YouTube and Hubspot form integration; query data displayed as animated SVG graphs; video background in the header.
  categories:
    - Agency
    - Portfolio
    - WordPress
  built_by: Incremental
  built_by_url: https://www.incremental.com.au
  featured: false
- title: Technica11y
  main_url: https://www.technica11y.org
  url: https://www.technica11y.org
  description: >
    Discussing challenges in technical accessibility.
  categories:
    - Accessibility
    - Education
    - Video
  built_by: Tenon.io
  built_by_url: https://tenon.io
  featured: false
- title: Tenon-UI Documentation
  main_url: https://www.tenon-ui.info
  url: https://www.tenon-ui.info
  description: >
    Documentation site for Tenon-UI: Tenon.io's accessible components library.
  categories:
    - Accessibility
    - Documentation
    - Library
    - Web Development
  built_by: Tenon.io
  built_by_url: https://tenon.io
  featured: false
- title: Matthew Secrist
  main_url: https://www.matthewsecrist.net
  url: https://www.matthewsecrist.net
  source_url: https://github.com/matthewsecrist/v3
  description: >
    Matthew Secrist's personal portfolio using Gatsby, Prismic and Styled-Components.
  categories:
    - Portfolio
    - Technology
    - Web Development
  built_by: Matthew Secrist
  built_by_url: https://www.matthewsecrist.net
  featured: false
- title: Node.js Dev
  main_url: https://nodejs.dev
  url: https://nodejs.dev
  source_url: https://github.com/nodejs/nodejs.dev
  description: >
    Node.js Foundation Website.
  categories:
    - Documentation
    - Web Development
  built_by: Node.js Website Redesign Working Group
  built_by_url: https://github.com/nodejs/website-redesign
  featured: false
- title: Sheffielders
  main_url: https://sheffielders.org
  url: https://sheffielders.org
  source_url: https://github.com/davemullenjnr/sheffielders
  description: >
    A collective of businesses, creatives, and projects based in Sheffield, UK.
  categories:
    - Directory
  built_by: Dave Mullen Jnr
  built_by_url: https://davemullenjnr.co.uk
  featured: false
- title: Stealth Labs
  url: https://stealthlabs.io
  main_url: https://stealthlabs.io
  description: >
    We design and develop for the web, mobile and desktop
  categories:
    - Portfolio
    - Web Development
  built_by: Edvins Antonovs
  built_by_url: https://edvins.io
  featured: false
- title: Constanzia Yurashko
  main_url: https://www.constanziayurashko.com
  url: https://www.constanziayurashko.com
  description: >
    Exclusive women's ready-to-wear fashion by designer Constanzia Yurashko.
  categories:
    - Portfolio
  built_by: Maxim Andries
  featured: false
- title: The Tenon.io blog
  main_url: https://blog.tenon.io/
  url: https://blog.tenon.io/
  description: >
    The Tenon.io blog features articles on accessibility written by some of the industry's leading lights and includes news, guidance, and education.
  categories:
    - Accessibility
    - Blog
    - Education
  built_by: Tenon.io
  built_by_url: https://tenon.io
  featured: false
- title: Algolia
  url: https://algolia.com
  main_url: https://algolia.com
  description: >
    Algolia helps businesses across industries quickly create relevant, scalable, and lightning fast search and discovery experiences.
  categories:
    - Web Development
    - Technology
    - Open Source
    - Featured
  built_by: Algolia
  featured: true
- title: GVD Renovations
  url: https://www.gvdrenovationsinc.com/
  main_url: https://www.gvdrenovationsinc.com/
  description: >
    GVD Renovations is a home improvement contractor with a well known reputation as a professional, quality contractor in California.
  categories:
    - Business
  built_by: David Krasniy
  built_by_url: http://dkrasniy.com
  featured: false
- title: Styled System
  url: https://styled-system.com/
  main_url: https://styled-system.com/
  source_url: https://github.com/styled-system/styled-system/tree/master/docs
  description: >
    Style props for rapid UI development.
  categories:
    - Design System
  built_by: Brent Jackson
  built_by_url: https://jxnblk.com/
- title: Timehacker
  url: https://timehacker.app
  main_url: https://timehacker.app
  description: >
    Procrastination killer, automatic time tracking app to skyrocket your productivity
  categories:
    - Productivity
    - App
    - Technology
    - Marketing
    - Landing Page
  built_by: timehackers
  featured: false
- title: Little & Big
  main_url: "https://www.littleandbig.com.au/"
  url: "https://www.littleandbig.com.au/"
  description: >
    Little & Big exists with the aim to create Websites, Apps, E-commerce stores
    that are consistently unique and thoughtfully crafted, every time.
  categories:
    - Agency
    - Design
    - Web Development
    - Portfolio
  built_by: Little & Big
  built_by_url: "https://www.littleandbig.com.au/"
  featured: false
- title: Cat Knows
  main_url: "https://catnose99.com/"
  url: "https://catnose99.com/"
  description: >
    Personal blog built with Gatsby v2.
  categories:
    - Blog
    - Web Development
  built_by: CatNose
  built_by_url: "https://twitter.com/catnose99"
  featured: false
- title: just some dev
  url: https://www.iamdeveloper.com
  main_url: https://www.iamdeveloper.com
  source_url: https://github.com/nickytonline/www.iamdeveloper.com
  description: >
    Just some software developer writing things ✏️
  categories:
    - Blog
  built_by: Nick Taylor
  built_by_url: https://www.iamdeveloper.com
  featured: false
- title: Keziah Moselle Blog
  url: https://blog.keziahmoselle.fr/
  main_url: https://blog.keziahmoselle.fr/
  source_url: https://github.com/KeziahMoselle/blog.keziahmoselle.fr
  description: >
    ✍️ A place to share my thoughts.
  categories:
    - Blog
  built_by: Keziah Moselle
  built_by_url: https://keziahmoselle.fr/
- title: xfuture's blog
  url: https://www.xfuture-blog.com/
  main_url: https://www.xfuture-blog.com/
  source_url: https://github.com/xFuture603/xfuture-blog
  description: >
    A blog about Devops, Web development, and my insights as a systems engineer.
  categories:
    - Blog
  built_by: Daniel Uhlmann
  built_by_url: https://www.xfuture-blog.com/
- title: Mayne's Blog
  main_url: "https://gine.me/"
  url: "https://gine.me/page/1"
  source_url: "https://github.com/mayneyao/gine-blog"
  featured: false
  categories:
    - Blog
    - Web Development
- title: Bakedbird
  url: https://bakedbird.com
  main_url: https://bakedbird.com
  description: >
    Eleftherios Psitopoulos - A frontend developer from Greece ☕
  categories:
    - Portfolio
    - Blog
  built_by: Eleftherios Psitopoulos
  built_by_url: https://bakedbird.com
- title: Benjamin Lannon
  url: https://lannonbr.com
  main_url: https://lannonbr.com
  source_url: https://github.com/lannonbr/Portfolio-gatsby
  description: >
    Personal portfolio of Benjamin Lannon
  categories:
    - Portfolio
    - Web Development
  built_by: Benjamin Lannon
  built_by_url: https://lannonbr.com
  featured: false
- title: Aravind Balla
  url: https://aravindballa.com
  main_url: https://aravindballa.com
  source_url: https://github.com/aravindballa/website2017
  description: >
    Personal portfolio of Aravind Balla
  categories:
    - Portfolio
    - Blog
    - Web Development
  built_by: Aravind Balla
  built_by_url: https://aravindballa.com
- title: Kaleb McKelvey
  url: https://kalebmckelvey.com
  main_url: https://kalebmckelvey.com
  source_url: https://github.com/avatar-kaleb/kalebmckelvey-site
  description: >
    Personal portfolio of Kaleb McKelvey!
  categories:
    - Blog
    - Portfolio
  built_by: Kaleb McKelvey
  built_by_url: https://kalebmckelvey.com
  featured: false
- title: Michal Czaplinski
  url: https://czaplinski.io
  main_url: https://czaplinski.io
  source_url: https://github.com/michalczaplinski/michalczaplinski.github.io
  description: >
    Michal Czaplinski is a full-stack developer 🚀
  categories:
    - Portfolio
    - Web Development
  built_by: Michal Czaplinski mmczaplinski@gmail.com
  built_by_url: https://czaplinski.io
  featured: false
- title: Interactive Investor (ii)
  url: https://www.ii.co.uk
  main_url: https://www.ii.co.uk
  description: >
    Hybrid (static/dynamic) Gatsby web app for ii's free research, news and analysis, discussion and product marketing site.
  categories:
    - Business
    - Finance
    - Technology
  built_by: Interactive Investor (ii)
  built_by_url: https://www.ii.co.uk
  featured: false
- title: Weingut Goeschl
  url: https://www.weingut-goeschl.at/
  main_url: https://www.weingut-goeschl.at/
  description: >
    Weingut Goeschl is a family winery located in Gols, Burgenland in Austria (Österreich)
  categories:
    - eCommerce
    - Business
  built_by: Peter Kroyer
  built_by_url: https://www.peterkroyer.at/
  featured: false
- title: Hash Tech Guru
  url: https://hashtech.guru
  main_url: https://hashtech.guru
  description: >
    Software Development Training School and Tech Blog
  categories:
    - Blog
    - Education
  built_by: Htet Wai Yan Soe
  built_by_url: https://github.com/johnreginald
- title: AquaGruppen Vattenfilter
  url: https://aquagruppen.se
  main_url: https://aquagruppen.se/
  description: >
    Water filter and water treatment products in Sweden
  categories:
    - Business
    - Technology
  built_by: Johan Eliasson
  built_by_url: https://github.com/elitan
  featured: false
- title: Josef Aidt
  url: https://josefaidt.dev
  main_url: https://josefaidt.dev
  source_url: https://github.com/josefaidt/josefaidt.github.io
  description: >
    Personal website, blog, portfolio for Josef Aidt
  categories:
    - Portfolio
    - Blog
    - Web Development
  built_by: Josef Aidt
  built_by_url: https://twitter.com/garlicbred
- title: How To egghead
  main_url: https://howtoegghead.com/
  url: https://howtoegghead.com/
  source_url: https://github.com/eggheadio/how-to-egghead
  featured: false
  built_by: egghead.io
  built_by_url: https://egghead.io
  description: >
    How to become an egghead instructor or reviewer
  categories:
    - Documentation
    - Education
- title: Sherpalo Ventures
  main_url: "https://www.sherpalo.com/"
  url: "https://www.sherpalo.com/"
  featured: false
  categories:
    - Finance
    - Business
    - Technology
  built_by: Othermachines
  built_by_url: "https://othermachines.com"
- title: WrapCode
  url: https://www.wrapcode.com
  main_url: https://www.wrapcode.com
  description: >
    A full stack blog on Microsoft Azure, JavaScript, DevOps, AI and Bots.
  categories:
    - Blog
    - Technology
    - Web Development
  built_by: Rahul P
  built_by_url: https://twitter.com/_rahulpp
  featured: false
- title: Kirankumar Ambati's Portfolio
  url: https://www.kirankumarambati.me
  main_url: https://www.kirankumarambati.me
  description: >
    Personal website, blog, portfolio of Kirankumar Ambati
  categories:
    - Blog
    - Portfolio
    - Web Development
  built_by: Kirankumar Ambati
  built_by_url: https://github.com/kirankumarambati
  featured: false
- title: Mixkit by Envato
  url: https://mixkit.co
  main_url: https://mixkit.co
  description: >
    Extraordinary free HD videos
  categories:
    - Video
    - Design
    - Gallery
    - Video
  built_by: Envato
  built_by_url: https://github.com/envato
  featured: false
- title: Rou Hun Fan's portfolio
  main_url: https://flowen.me
  url: https://flowen.me
  source_url: https://github.com/flowen/flowen.me/tree/master/2019/v3
  description: >
    Portfolio of creative developer Rou Hun Fan. Built with Gatsby v2 &amp; Greensock drawSVG.
  categories:
    - Portfolio
  built_by: Rou Hun Fan Developer
  built_by_url: https://flowen.me
  featured: false
- title: chadly.net
  url: https://www.chadly.net
  main_url: https://www.chadly.net
  source_url: https://github.com/chadly/chadly.net
  description: >
    Personal tech blog by Chad Lee.
  categories:
    - Blog
    - Technology
    - Web Development
  built_by: Chad Lee
  built_by_url: https://github.com/chadly
  featured: false
- title: CivicSource
  url: https://www.civicsource.com
  main_url: https://www.civicsource.com
  description: >
    Online auction site to purchase tax-distressed properties from local taxing authorities.
  categories:
    - Real Estate
    - Government
  featured: false
- title: SpotYou
  main_url: "https://spotyou.joshglazer.com"
  url: "https://spotyou.joshglazer.com"
  source_url: "https://github.com/joshglazer/spotyou"
  description: >
    SpotYou allows you to watch your favorite music videos on Youtube based on your Spotify Preferences
  categories:
    - Entertainment
    - Music
  built_by: Josh Glazer
  built_by_url: https://linkedin.com/in/joshglazer/
  featured: false
- title: Hesam Kaveh's blog
  description: >
    A blog with great seo that using gatsby-source-wordpress to fetch posts from backend
  main_url: "https://hesamkaveh.com/"
  url: "https://hesamkaveh.com/"
  source_url: "https://github.com/hesamkaveh/sansi"
  featured: false
  categories:
    - Blog
    - WordPress
- title: On Earth Right Now
  main_url: https://oern.tv
  url: https://oern.tv
  source_url: https://github.com/cadejscroggins/oern.tv
  description: >
    A curated list of live video feeds from around the world—built with GatsbyJS.
  categories:
    - Directory
    - Entertainment
    - Gallery
  built_by: Cade Scroggins
  built_by_url: https://cadejs.com
  featured: false
- title: Oliver Gomes Portfolio
  main_url: https://oliver-gomes.github.io/v4/
  url: https://oliver-gomes.github.io/v4/
  description: >
    As an artist and a web designer/developer, I wanted to find a way to present these two portfolios in a way that made sense.  I felt with new found power of speed, Gatsby helped keep my creativity intact with amazing response and versatility. I felt my butter smooth transition felt much better in user perspective and super happy with the power of Gatsby.
  categories:
    - Portfolio
    - Web Development
    - Blog
  built_by: Oliver Gomes
  built_by_url: https://github.com/oliver-gomes
  featured: false
- title: Patrik Szewczyk
  url: https://www.szewczyk.cz/
  main_url: https://www.szewczyk.cz/
  description: >
    Patrik Szewczyk – JavaScript, TypeScript, React, Node.js developer, Redux, Reason
  categories:
    - Portfolio
  built_by: Patrik Szewczyk
  built_by_url: https://linkedin.com/in/thepatriczek/
  featured: false
- title: Patrik Arvidsson's portfolio
  url: https://www.patrikarvidsson.com
  main_url: https://www.patrikarvidsson.com
  source_url: https://github.com/patrikarvidsson/portfolio-gatsby-contentful
  description: >
    Personal portfolio site of Swedish interaction designer Patrik Arvidsson. Built with Gatsby, Tailwind CSS, Emotion JS and Contentful.
  categories:
    - Blog
    - Design
    - Portfolio
    - Web Development
    - Technology
  built_by: Patrik Arvidsson
  built_by_url: https://www.patrikarvidsson.com
  featured: false
- title: Jacob Cofman's Blog
  description: >
    Personal blog / portfolio about Jacob Cofman.
  main_url: "https://jcofman.de/"
  url: "https://jcofman.de/"
  source_url: "https://github.com/JCofman/jc-website"
  featured: false
  categories:
    - Blog
    - Portfolio
- title: re-geo
  description: >
    re-geo is react based geo cities style component.
  main_url: "https://re-geo.netlify.com/"
  url: "https://re-geo.netlify.com/"
  source_url: "https://github.com/sadnessOjisan/re-geo-lp"
  categories:
    - Open Source
  built_by: sadnessOjisan
  built_by_url: https://twitter.com/sadnessOjisan
  featured: false
- title: Luis Cestou Portfolio
  description: >
    Portfolio of graphic + interactive designer Luis Cestou.
  main_url: "https://luiscestou.com"
  url: "https://luiscestou.com"
  source_url: "https://github.com/lcestou/luiscestou.com"
  built_by: Luis Cestou contact@luiscestou.com
  built_by_url: https://luiscestou.com
  featured: false
  categories:
    - Portfolio
    - Web Development
- title: Data Hackers
  url: https://datahackers.com.br/
  main_url: https://datahackers.com.br/
  description: >
    Official website for the biggest portuguese-speaking data science community. Makes use of several data sources such as podcasts from Anchor, messages from Slack, newsletters from MailChimp and blog posts from Medium. The unique visual design also had its hurdles and was quite fun to develop!
  categories:
    - Blog
    - Education
    - Podcast
    - Technology
  built_by: Kaordica
  built_by_url: https://kaordica.design
  featured: false
- title: TROMAQ
  url: https://www.tromaq.com/
  main_url: https://www.tromaq.com/
  description: >
    TROMAQ executes earthmoving services and rents heavy machinery for construction work. Even with the lack of good photography, their new site managed to pass a solid and trustworthy feeling to visitors during testing and they're already seeing the improvement in brand awareness, being the sole player with a modern website in their industry.
  categories:
    - Marketing
  built_by: Kaordica
  built_by_url: https://kaordica.design
  featured: false
- title: Novida Consulting
  url: https://www.novidaconsultoria.com.br
  main_url: https://www.novidaconsultoria.com.br
  description: >
    Novida’s goal was to position itself as a solid, exclusive and trustworthy brand for families looking for a safe financial future… We created a narrative and visual design that highlight their exclusivity.
  categories:
    - Marketing
  built_by: Kaordica
  built_by_url: https://kaordica.design
  featured: false
- title: We Are Clarks
  url: "https://www.weareclarks.com"
  main_url: "https://www.weareclarks.com"
  source_url: "https://github.com/abeaclark/weareclarks"
  description: >
    A family travel blog.
  categories:
    - Blog
    - Travel
  built_by: Abe Clark
  built_by_url: https://www.linkedin.com/in/abrahamclark/
  featured: false
- title: Guillaume Briday's Blog
  main_url: "https://guillaumebriday.fr/"
  url: "https://guillaumebriday.fr/"
  source_url: "https://github.com/guillaumebriday/guillaumebriday.fr"
  description: >
    My personal blog built with Gatsby and Tailwind CSS.
  categories:
    - Blog
    - Web Development
    - Technology
  built_by: Guillaume Briday
  built_by_url: https://guillaumebriday.fr/
  featured: false
- title: SEOmonitor
  main_url: "https://www.seomonitor.com"
  url: "https://www.seomonitor.com"
  description: >
    SEOmonitor is a suite of SEO tools dedicated to agencies.
  categories:
    - Blog
    - Portfolio
    - Agency
  built_by: Bejamas
  built_by_url: https://bejamas.io/
  featured: false
- title: Jean Regisser's Portfolio
  main_url: "https://jeanregisser.com/"
  url: "https://jeanregisser.com/"
  source_url: "https://github.com/jeanregisser/jeanregisser.com"
  featured: false
  description: >
    Portfolio of software engineer Jean Regisser.
  categories:
    - Portfolio
    - Mobile Development
  built_by: Jean Regisser
  built_by_url: "https://jeanregisser.com/"
- title: Axcept - Visual Screenshot Testing
  url: https://axcept.io
  main_url: https://axcept.io
  description: >
    Visual Testing for everyone
  categories:
    - Documentation
    - Web Development
  built_by: d:code:it
  built_by_url: https://dcodeit.com
  featured: false
- title: Chase Ohlson
  url: https://chaseohlson.com
  main_url: https://chaseohlson.com
  description: >
    Portfolio of frontend engineer & web developer Chase Ohlson.
  categories:
    - Portfolio
    - Web Development
  built_by: Chase Ohlson
  built_by_url: https://chaseohlson.com
  featured: false
- title: Zach Schnackel
  url: https://zslabs.com
  main_url: https://zslabs.com
  source_url: "https://github.com/zslabs/zslabs.com"
  description: >
    Portfolio site for UI/Motion Developer, Zach Schnackel.
  categories:
    - Portfolio
    - Web Development
  built_by: Zach Schnackel
  built_by_url: "https://zslabs.com"
- title: Gremlin
  url: https://www.gremlin.com
  main_url: https://www.gremlin.com
  description: >
    Gremlin's Failure as a Service finds weaknesses in your system before they cause problems.
  categories:
    - Marketing
- title: Headless.page
  main_url: https://headless.page/
  url: https://headless.page/
  description: >
    Headless.page is a directory of eCommerce sites featuring headless architecture, PWA features and / or the latest JavaScript technology.
  categories:
    - Directory
    - eCommerce
  built_by: Pilon
  built_by_url: https://pilon.io/
  featured: false
- title: Ouracademy
  main_url: https://our-academy.org/
  url: https://our-academy.org/
  source_url: "https://github.com/ouracademy/website"
  description: >
    Ouracademy is an organization that promoves the education in software development through blog posts & videos smiley.
  categories:
    - Open Source
    - Blog
    - Education
  built_by: Ouracademy
  built_by_url: https://github.com/ouracademy
  featured: false
- title: Tenon.io
  main_url: https://tenon.io
  url: https://tenon.io
  description: >
    Tenon.io is an accessibility tooling, services and consulting company.
  categories:
    - API
    - Accessibility
    - Business
    - Consulting
    - Technology
  built_by: Tenon.io
  built_by_url: https://tenon.io
  featured: false
- title: Projectival
  url: https://www.projectival.de/
  main_url: https://www.projectival.de/
  description: >
    Freelancer Online Marketing & Web Development in Cologne, Germany
  categories:
    - Freelance
    - Marketing
    - Web Development
    - Blog
    - Consulting
    - SEO
    - Business
  built_by: Sascha Klapetz
  built_by_url: https://www.projectival.de/
  featured: false
- title: Herman Starikov
  url: https://starikov.dev
  main_url: https://starikov.dev
  source_url: https://github.com/Hermanya/hermanya.github.io
  description: >
    Web Developer specializing in React, Toronto Canada
  categories:
    - Portfolio
    - Web Development
    - Blog
  built_by: Herman Starikov
  built_by_url: https://github.com/Hermanya
  featured: false
- title: Hetzner Online Community
  main_url: https://community.hetzner.com
  url: https://community.hetzner.com
  description: >
    Hetzner Online Community provides a free collection of high-quality tutorials, which are based on free and open source software, on a variety of topics such as development, system administration, and other web technology.
  categories:
    - Web Development
    - Technology
    - Programming
    - Open Source
    - Community
  built_by: Hetzner Online GmbH
  built_by_url: https://www.hetzner.com/
  featured: false
- title: AGYNAMIX
  url: https://www.agynamix.de/
  main_url: https://www.agynamix.de/
  source_url: https://github.com/tuhlmann/agynamix.de
  description: >
    Full Stack Java, Scala, Clojure, TypeScript, React Developer in Thalheim, Germany
  categories:
    - Freelance
    - Web Development
    - Programming
    - Blog
    - Consulting
    - Portfolio
    - Business
  built_by: Torsten Uhlmann
  built_by_url: https://www.agynamix.de/
  featured: false
- title: syracuse.io
  url: https://syracuse.io
  main_url: https://syracuse.io
  source_url: https://github.com/syracuseio/syracuseio/
  description: >
    Landing page for Syracuse NY Software Development Meetup Groups
  categories:
    - Community
  built_by: Benjamin Lannon
  built_by_url: https://lannonbr.com
- title: Render Documentation
  main_url: https://render.com/docs
  url: https://render.com/docs
  description: >
    Render is the easiest place to host your sites and apps. We use Gatsby for everything on https://render.com, including our documentation. The site is deployed on Render as well! We also have a guide to deploying Gatsby apps on Render: https://render.com/docs/deploy-gatsby.
  categories:
    - Web Development
    - Programming
    - Documentation
    - Technology
  built_by: Render Developers
  built_by_url: https://render.com
  featured: false
- title: prima
  url: https://www.prima.co
  main_url: https://www.prima.co
  description: >
    Discover industry-defining wellness content and trusted organic hemp CBD products safely supporting wellness, stress, mood, skin health, and balance.
  categories:
    - Blog
    - eCommerce
    - Education
  built_by: The Couch
  built_by_url: https://thecouch.nyc
- title: Gatsby Guides
  url: https://gatsbyguides.com/
  main_url: https://gatsbyguides.com/
  description: >
    Free tutorial course about using Gatsby with a CMS.
  categories:
    - Education
    - Documentation
    - Web Development
  built_by: Osio Labs
  built_by_url: https://osiolabs.com/
  featured: false
- title: Architude
  url: https://architudedesign.com
  main_url: https://architudedesign.com
  description: >
    筑冶 Architude International Design Consultants
  categories:
    - Design
    - Landing Page
    - Gallery
  built_by: Neo Nie
  built_by_url: https://github.com/nihgwu
  featured: false
- title: Arctica
  url: https://arctica.io
  main_url: https://arctica.io
  description: >
    Arctica specialises in purpose-built web sites and progressive web applications with user optimal experiences, tailored to meet the objectives of your business.
  categories:
    - Portfolio
    - Agency
    - Design
    - Web Development
  built_by: Arctica
  built_by_url: https://arctica.io
  featured: false
- title: Shard Ventures
  url: https://shard.vc
  main_url: https://shard.vc
  description: >
    Shard is building new online companies from scratch, partnering with other like-minded founders to start and invest in technology companies.
  categories:
    - Finance
    - Technology
    - Portfolio
  built_by: Arctica
  built_by_url: https://arctica.io
  featured: false
- title: David Brookes
  url: https://davidbrookes.me
  main_url: https://davidbrookes.me
  description: >
    Specialising in crafting stylish, high performance websites and applications that get results, using the latest cutting edge web development technologies.
  categories:
    - Portfolio
    - Freelance
    - Web Development
  built_by: Arctica
  built_by_url: https://arctica.io
  featured: false
- title: Dennis Morello
  url: https://morello.dev
  main_url: https://morello.dev
  source_url: https://gitlab.com/dennismorello/dev-blog
  description: >
    morello.dev is a development and techology blog written by Dennis Morello.
  categories:
    - Blog
    - Education
    - Web Development
    - Open Source
    - Technology
  built_by: Dennis Morello
  built_by_url: https://twitter.com/dennismorello
  featured: false
- title: BaseTable
  url: https://autodesk.github.io/react-base-table/
  main_url: https://autodesk.github.io/react-base-table/
  source_url: https://github.com/Autodesk/react-base-table
  description: >
    BaseTable is a react table component to display large data set with high performance and flexibility.
  categories:
    - Web Development
    - Documentation
    - Open Source
  built_by: Neo Nie
  built_by_url: https://github.com/nihgwu
  featured: false
- title: herper.io
  url: https://herper.io
  main_url: https://herper.io
  description: >
    Portfolio website for Jacob Herper - a Front End Web Developer with a passion for all things digital. I have more than 10 years experience working in web development.
  categories:
    - Portfolio
    - Web Development
    - Freelance
    - Design
    - SEO
  built_by: Jacob Herper
  built_by_url: https://github.com/jakeherp
  featured: false
- title: Artem Sapegin Photography
  description: >
    Photography portfolio and blog of Artem Sapegin, an award-losing photographer living in Berlin, Germany. Landscapes, cityscapes and dogs.
  main_url: "https://morning.photos/"
  url: "https://morning.photos/"
  source_url: "https://github.com/sapegin/morning.photos"
  categories:
    - Portfolio
    - Photography
  built_by: Artem Sapegin
  built_by_url: "https://github.com/sapegin"
- title: Pattyrn
  main_url: https://pattyrn.com
  url: https://pattyrn.com
  # optional: short paragraph describing the content and/or purpose of the site that will appear in the modal detail view and permalink views for your site
  description: >
    Pattyrn uses advanced machine learning AI to analyze the platform’s your teams use, making it easy to solve performance problems, reduce bottlenecks, and monitor culture health to optimize your ROI and help boost performance without causing burn out.
  categories:
    - Marketing
    - Technology
  built_by: Pattyrn
  built_by_url: https://twitter.com/Pattyrn4
  featured: false
- title: Intranet Italia Day
  main_url: https://www.intranetitaliaday.it/en
  url: https://www.intranetitaliaday.it/en
  description: >
    The Italian event dedicated to the digital workplace that focuses on planning, governance and company intranet management
  categories:
    - Event
    - Conference
  built_by: Ariadne Digital
  built_by_url: https://www.ariadnedigital.it
  featured: false
- title: Textually Stylo
  main_url: https://www.textually.net
  url: https://www.textually.net
  description: >
    Stylo Markdown writing App marketing/documentation website by Textually Inc.
  categories:
    - Marketing
    - Technology
    - Blog
    - Documentation
  built_by: Sébastien Hamel
  built_by_url: https://www.textually.net
  featured: false
- title: OneDeck
  main_url: https://www.onedeck.co
  url: https://www.onedeck.co
  description: >
    OneDeck is a simple yet powerful tool for creating and sharing your one-page investment summary in under 10 minutes.
  categories:
    - Finance
    - Technology
  built_by: William Neill
  built_by_url: https://twitter.com/williamneill
  featured: false
- title: Assortment
  main_url: https://assortment.io
  url: https://assortment.io
  description: >
    Assortment aims to provide detailed tutorials (and more) for developers of all skill levels within the Web Development Industry. Attempting to cut out the fluff and arm you with the facts.
  categories:
    - Blog
    - Web Development
  built_by: Luke Whitehouse
  built_by_url: https://twitter.com/_lukewh
  featured: false
- title: Mission42
  main_url: https://mission42.zauberware.com
  url: https://mission42.zauberware.com
  description: >
    A landing page for the mobile app Mission42. Mission42 wants to help you learn new skills.
  categories:
    - App
    - Learning
    - Education
    - Landing Page
  built_by: Philipp Siegmund, zauberware
  built_by_url: https://www.zauberware.com
- title: Altstadtdomizil Idstein
  main_url: http://www.altstadtdomizil-idstein.de/
  url: http://www.altstadtdomizil-idstein.de/
  description: >
    A landing page for a holiday apartment in Idstein, Germany.
  categories:
    - Landing Page
    - Travel
    - Real Estate
  built_by: Simon Franzen, zauberware
  built_by_url: https://www.zauberware.com
- title: Gerald Martinez Dev
  main_url: https://gmartinez.dev/
  url: https://gmartinez.dev/
  description: >
    Personal web site for show my skills and my works.
  categories:
    - Web Development
    - Portfolio
  built_by: Gerald Martinez
  built_by_url: https://twitter.com/GeraldM_92
  featured: false
- title: Becreatives
  main_url: "https://becreatives.com"
  url: "https://becreatives.com"
  featured: false
  description: >
    Digital software house. Enlights ideas. Think smart execute harder.
  categories:
    - Technology
    - Web Development
    - Agency
    - Marketing
  built_by: Becreatives
  built_by_url: "https://becreatives.com"
- title: Paul Clifton Photography
  main_url: https://paulcliftonphotography.com
  url: https://paulcliftonphotography.com
  featured: false
  description: >
    A full migration from WordPress to GatsbyJS and DatoCMS. Includes custom cropping on images as viewport changes size and also an infinity scroll that doesn't preload all of the results.
  categories:
    - Blog
    - Portfolio
    - Gallery
    - Photography
  built_by: Little Wolf Studio
  built_by_url: https://littlewolfstudio.co.uk
- title: Atte Juvonen - Blog
  url: https://www.attejuvonen.fi/
  main_url: https://www.attejuvonen.fi/
  source_url: https://github.com/baobabKoodaa/blog
  description: >
    A blog with streamlined design and smooth UX
  categories:
    - Blog
    - Technology
    - Web Development
  featured: false
- title: Kibuk Construction
  url: https://kibukconstruction.com/
  main_url: https://kibukconstruction.com/
  description: >
    Kibuk Construction is a fully licensed and insured contractor specializing in Siding, Decks, Windows & Doors!
  categories:
    - Business
  built_by: David Krasniy
  built_by_url: http://dkrasniy.com
- title: RedCarpetUp
  main_url: https://www.redcarpetup.com
  url: https://www.redcarpetup.com/
  description: >
    RedCarpetUp's home page for a predominantly mobile-only customer base in India with major constraints on bandwidth availability
  categories:
    - Finance
  built_by: RedCarpet Dev Team
  built_by_url: https://www.redcarpetup.com
  featured: false
- title: talita traveler
  url: https://talitatraveler.com/
  main_url: https://talitatraveler.com/
  source_url: https://github.com/afuh/talitatraveler
  description: >
    Talita Traveler's personal blog.
  categories:
    - Blog
  built_by: Axel Fuhrmann
  built_by_url: https://axelfuhrmann.com/
  featured: false
- title: Pastelería el Progreso
  url: https://pasteleriaelprogreso.com/
  main_url: https://pasteleriaelprogreso.com/
  source_url: https://github.com/afuh/elprogreso
  description: >
    Famous bakery in Buenos Aires.
  categories:
    - Food
    - Gallery
  built_by: Axel Fuhrmann
  built_by_url: https://axelfuhrmann.com/
  featured: false
- title: Maitrik's Portfolio
  url: https://www.maitrikpatel.com/
  main_url: https://www.maitrikpatel.com/
  source_url: https://github.com/maitrikjpatel/portfolio
  description: >
    Portfolio of a Front-End Developer / UX Designer who designs and develops pixel perfect user interface, experiences and web applications.
  categories:
    - Portfolio
    - Blog
    - Design
    - Web Development
  built_by: Maitrik Patel
  built_by_url: https://www.maitrikpatel.com/
  featured: false
- title: PicPick
  url: https://picpick.app/
  main_url: https://picpick.app/
  description: >
    All-in-one Graphic Design Tool, Screen Capture Software, Image Editor, Color Picker, Pixel Ruler and More
  categories:
    - Productivity
    - App
    - Technology
  built_by: NGWIN
  built_by_url: https://picpick.app/
  featured: false
- title: Ste O'Neill
  main_url: https://www.steoneill.dev
  url: https://www.steoneill.dev
  description: >
    MVP of a portfolio site for a full stack UK based developer.
  categories:
    - Blog
    - Portfolio
  built_by: Ste O'Neill
  built_by_url: https://steoneill.dev
  featured: false
- title: Filipe Santos Correa's Portfolio
  description: >
    Filipe's Personal About Me / Portfolio.
  main_url: "https://filipesantoscorrea.com/"
  url: "https://filipesantoscorrea.com/"
  source_url: "https://github.com/Safi1012/filipesantoscorrea.com"
  featured: false
  categories:
    - Portfolio
- title: Progressive Massachusetts Legislator Scorecard
  main_url: https://scorecard.progressivemass.com
  url: https://scorecard.progressivemass.com
  featured: false
  source_url: https://github.com/progressivemass/legislator-scorecard
  description: >
    Learn about MA state legislators' voting records through a progressive lens
  categories:
    - Government
    - Education
  built_by: Alex Holachek
  built_by_url: "https://alex.holachek.com/"
- title: Jeff Wolff – Portfolio
  main_url: https://www.jeffwolff.net
  url: https://www.jeffwolff.net
  featured: false
  description: >
    A guy from San Diego who makes websites.
  categories:
    - Blog
    - Portfolio
    - Web Development
- title: Jp Valery – Portfolio
  main_url: https://jpvalery.photo
  url: https://jpvalery.photo
  featured: false
  description: >
    Self-taught photographer documenting spaces and people
  categories:
    - Portfolio
    - Photography
- title: Pantene
  main_url: https://pantene.com
  url: https://pantene.com
  featured: false
  description: >
    Pantene is a Swiss-created American brand of hair care products owned by Procter & Gamble
  categories:
    - Business
- title: Prevue
  main_url: https://www.prevue.io
  url: https://www.prevue.io
  featured: false
  description: >
    All in One Prototyping Tool For Vue Developers
  categories:
    - Open Source
    - Web Development
- title: Gold Medal Flour
  main_url: https://www.goldmedalflour.com
  url: https://www.goldmedalflour.com
  description: >
    Gold Medal Four is a brand of flour products owned by General Mills. The new site was built using Gatsby v2 with data sources from Wordpress and an internal recipe API, and features multifaceted recipe filtering and a modified version of Gatsby Image to support art direction images.
  categories:
    - Food
  built_by: General Mills Branded Sites Dev Team
  built_by_url: https://www.generalmills.com
  featured: false
- title: Fifth Gait Technologies
  main_url: https://5thgait.com
  url: https://5thgait.com
  featured: false
  description: >
    Fifth Gait is a small business in the defense and space industry that is run and owned by physicists and engineers that have worked together for decades. The site was built using Gatsby V2.
  categories:
    - Government
    - Science
    - Technology
  built_by: Jonathan Z. Fisher
  built_by_url: "https://jonzfisher.com"
- title: Sal's Pals
  main_url: https://www.sals-pals.net
  url: https://www.sals-pals.net
  featured: false
  description: >
    Sal's Pals is a professional dog walking and pet sitting service based in Westfield, NJ. New site built with gatsby v2.
  categories:
    - Business
- title: Zuyet Awarmatrip
  main_url: https://www.zuyetawarmatrip.com
  url: https://www.zuyetawarmatrip.com
  featured: false
  description: >
    Zuyet Awarmatrip is a subsidiary identity within the personal ecosystem of Zuyet Awarmatik, focusing on travel and photography.
  categories:
    - Travel
    - Photography
  built_by: Zuyet Awarmatik
- title: nikodemdeja.pl
  main_url: https://nikodemdeja.pl
  url: https://nikodemdeja.pl
  source_url: https://github.com/Norem80/nikodemdeja.pl
  description: >
    Portfolio of Nikodem Deja
  categories:
    - Portfolio
    - Open Source
  built_by: Nikodem Deja
  built_by_url: https://nikodemdeja.pl
  featured: false
- title: manuvel.be
  url: https://www.manuvel.be
  main_url: https://www.manuvel.be
  source_url: https://github.com/riencoertjens/manuvelsite
  description: >
    Cycling themed café coming this april in Sint Niklaas, Belgium. One page with funky css-grid and gatsby-image trickery!
  categories:
    - Food
  built_by: WEBhart
  built_by_url: https://www.web-hart.com
  featured: false
- title: WEBhart
  url: https://www.web-hart.com
  main_url: https://www.web-hart.com
  description: >
    Hi, I'm Rien (pronounced Reen) from Belgium but based in Girona, Spain. I'm an autodidact, committed to learning until the end of time.
  categories:
    - Portfolio
    - Design
    - Web Development
    - Freelance
  built_by: WEBhart
  built_by_url: https://www.web-hart.com
  featured: false
- title: nicdougall.com
  url: https://nicdougall.netlify.com/
  main_url: https://nicdougall.netlify.com/
  source_url: https://github.com/riencoertjens/nicdougall.com
  description: >
    Athlete website with Netlify CMS for blog content.
  categories:
    - Blog
  built_by: WEBhart
  built_by_url: https://www.web-hart.com
  featured: false
- title: het Groeiatelier
  url: https://www.hetgroeiatelier.be/
  main_url: https://www.hetgroeiatelier.be/
  description: >
    Workspace for talent development and logopedics. One page site with basic info and small calendar CMS.
  categories:
    - Marketing
  built_by: WEBhart
  built_by_url: https://www.web-hart.com
  featured: false
- title: Lebuin D'Haese
  url: https://www.lebuindhaese.be/
  main_url: https://www.lebuindhaese.be/
  description: >
    Artist portfolio website. Powered by a super simple Netlify CMS to easily add blog posts or new art pieces.
  categories:
    - Portfolio
    - Blog
  built_by: WEBhart
  built_by_url: https://www.web-hart.com
  featured: false
- title: Iefke Molenstra
  url: https://www.iefke.be/
  main_url: https://www.iefke.be/
  description: >
    Artist portfolio website. Powered by a super simple Netlify CMS to easily add blog posts or new art pieces.
  categories:
    - Portfolio
    - Blog
  built_by: WEBhart
  built_by_url: https://www.web-hart.com
  featured: false
- title: The Broomwagon
  url: https://www.thebroomwagongirona.com/
  main_url: https://www.thebroomwagongirona.com/
  description: >
    foodtruck style coffee by pro cyclist Robert Gesink. The site has a webshop with merchandise and coffee beans.
  categories:
    - eCommerce
  built_by: WEBhart
  built_by_url: https://www.web-hart.com
- title: blog.nikodemdeja.pl
  main_url: https://blog.nikodemdeja.pl
  url: https://blog.nikodemdeja.pl
  source_url: https://github.com/Norem80/blog.nikodemdeja.pl
  description: >
    Personal blog of Nikodem Deja
  categories:
    - Blog
    - Open Source
  built_by: Nikodem Deja
  built_by_url: https://nikodemdeja.pl
  featured: false
- title: Pella Windows and Doors
  main_url: https://www.pella.com
  url: https://www.pella.com
  featured: false
  description: >
    The Pella Corporation is a privately held window and door manufacturing
  categories:
    - Business
- title: tinney.dev
  url: https://tinney.dev
  main_url: https://tinney.dev
  source_url: https://github.com/cdtinney/tinney.dev
  description: >
    Personal portfolio/blog of Colin Tinney
  categories:
    - Blog
    - Portfolio
    - Open Source
  built_by: Colin Tinney
  built_by_url: https://tinney.dev
  featured: false
- title: Monkeywrench Books
  main_url: https://monkeywrenchbooks.org
  url: https://monkeywrenchbooks.org
  description: >
    Monkeywrench Books is an all-volunteer, collectively-run bookstore and event space in Austin, TX
  categories:
    - Business
    - Community
    - Education
  built_by: Monkeywrench Books
  built_by_url: https://monkeywrenchbooks.org
- title: DeepMay.io
  main_url: https://deepmay.io
  url: https://deepmay.io
  description: >
    DeepMay is an experimental new tech bootcamp in the mountains of North Carolina.
  categories:
    - Event
    - Community
    - Technology
    - Marketing
  built_by: DeepMay
  built_by_url: https://twitter.com/deepmay_io
  featured: false
- title: Liferay.Design
  main_url: https://liferay.design
  url: https://liferay.design
  source_url: https://github.com/liferay-design/liferay.design
  description: >
    Liferay.Design is home to some of the freshest open-source designers who love to share articles and other resources for the Design Community.
  categories:
    - Blog
    - Community
    - Design
    - Marketing
    - Open Source
    - Technology
    - User Experience
  built_by: Liferay Designers
  built_by_url: https://twitter.com/liferaydesign
  featured: false
- title: Front End Remote Jobs
  main_url: https://frontendremotejobs.com
  url: https://frontendremotejobs.com
  source_url: https://github.com/benjamingrobertson/remotefrontend
  description: >
    Front End Remote Jobs features fully remote jobs for front end developers.
  categories:
    - WordPress
    - Web Development
  built_by: Ben Robertson
  built_by_url: https://benrobertson.io
  featured: false
- title: Penrose Grand Del Mar
  main_url: https://penroseatthegrand.com
  url: https://penroseatthegrand.com
  description: >
    Penrose Grand Del Mar is a luxury housing project coming soon.
  categories:
    - Real Estate
    - Design
  built_by: Chase Ohlson
  built_by_url: https://chaseohlson.com
- title: JustGraphQL
  url: https://www.justgraphql.com/
  main_url: https://www.justgraphql.com/
  source_url: https://github.com/Novvum/justgraphql
  description: >
    JustGraphQL helps developers quickly search and filter through GraphQL resources, tools, and articles.
  categories:
    - Open Source
    - Web Development
    - Technology
  built_by: Novvum
  built_by_url: https://www.novvum.io/
  featured: false
- title: Peter Macinkovic Personal Blog
  url: https://peter.macinkovic.id.au/
  main_url: https://peter.macinkovic.id.au/
  source_url: https://github.com/inkovic/peter-macinkovic-static-site
  description: >
    Personal Website and Blog of eCommerce SEO Specilaist and Digital Marketer Peter Macinkovic.
  categories:
    - SEO
    - Marketing
    - Blog
  featured: false
- title: NH Hydraulikzylinder
  main_url: https://nh-hydraulikzylinder.com
  url: https://nh-hydraulikzylinder.com
  description: >
    High quality & high performance hydraulic cylinders manufactured in Austria based on the clients requirements
  categories:
    - Business
  built_by: MangoART
  built_by_url: https://www.mangoart.at
  featured: false
- title: Frauennetzwerk Linz-Land
  main_url: https://frauennetzwerk-linzland.net
  url: https://frauennetzwerk-linzland.net
  description: >
    Homepage for the local women's association providing support to people in need offline and online (Livechat integration)
  categories:
    - Nonprofit
  built_by: MangoART
  built_by_url: https://www.mangoart.at
  featured: false
- title: Mein Traktor
  main_url: http://www.mein-traktor.at/
  url: http://www.mein-traktor.at/
  description: >
    Homepage of a the main importer of SAME and Lamborghini Tractors in Austria with customer support area
  categories:
    - Business
    - App
  built_by: MangoART
  built_by_url: https://www.mangoart.at
  featured: false
- title: Lamborghini Traktoren
  main_url: https://lamborghini-traktor.at
  url: https://lamborghini-traktor.at
  description: >
    Lamborghini Tractors - Landing page for the brand in Austria
  categories:
    - Business
  built_by: MangoART
  built_by_url: https://www.mangoart.at
  featured: false
- title: Holly Lodge Community Centre - Highgate, London
  main_url: https://www.hlcchl.org/
  url: https://www.hlcchl.org/
  source_url: https://github.com/eugelogic/hlcchl-gatsby
  description: >
    The Holly Lodge Community Centre - Highgate, London has a shiny new website built with Gatsby v2 that makes important contributions towards a faster, more secure and environmentally friendly web for everyone.
  categories:
    - Community
    - Event
    - Nonprofit
  built_by: Eugene Molari Developer
  built_by_url: https://twitter.com/EugeneMolari
  featured: false
- title: blackcater's blog
  url: https://www.blackcater.win
  main_url: https://www.blackcater.win
  source_url: https://github.com/blackcater/blog
  description: >
    Blog like Medium, for person and team.
  categories:
    - Blog
    - Web Development
  built_by: blackcater
  built_by_url: https://github.com/blackcater
  featured: false
- title: Kenneth Kwakye-Gyamfi Portfolio Site
  url: https://www.kwakye-gyamfi.com
  main_url: https://www.kwakye-gyamfi.com
  source_url: https://github.com/cr05s19xx/cross-site
  description: >
    Personal portfolio site for Kenneth Kwakye-Gyamfi, a mobile and web full stack applications developer currently based in Accra, Ghana.
  categories:
    - SEO
    - Web Development
    - Open Source
    - Portfolio
  featured: false
- title: Gareth Weaver
  url: https://www.garethweaver.com/
  main_url: https://www.garethweaver.com/
  source_url: https://github.com/garethweaver/public-site-react
  description: >
    A personal portofolio of a London based frontend developer built with Gatsby 2, Redux and Sass
  categories:
    - Portfolio
    - Web Development
  built_by: Gareth Weaver
  built_by_url: https://twitter.com/garethdweaver
  featured: false
- title: Mailjet
  url: https://dev.mailjet.com/
  main_url: https://dev.mailjet.com/
  description: >
    Mailjet is an easy-to-use all-in-one e-mail platform.
  categories:
    - API
    - Documentation
  featured: false
- title: Peintagone
  url: https://www.peintagone.be/
  main_url: https://www.peintagone.be/
  description: >
    Peintagone is a superior quality paint brand with Belgian tones.
  categories:
    - Portfolio
    - Gallery
  built_by: Sebastien Crepin
  built_by_url: https://github.com/opeah
  featured: false
- title: Let's Do Dish!
  url: https://letsdodish.com
  main_url: https://letsdodish.com
  description: >
    A new recipe site for people who enjoy cooking great food in their home kitchen. Find some great meal ideas! Let's do dish!
  categories:
    - Blog
    - Food
  built_by: Connerra
  featured: false
- title: AWS Amplify Community
  url: https://amplify.aws/community/
  main_url: https://amplify.aws/community/
  source_url: https://github.com/aws-amplify/community
  description: >
    Amplify Community is a hub for developers building fullstack serverless applications with Amplify to easily access content (such as events, blog posts, videos, sample projects, and tutorials) created by other members of the Amplify community.
  categories:
    - Blog
    - Directory
    - Education
    - Technology
  built_by: Nikhil Swaminathan
  built_by_url: https://github.com/swaminator
  featured: false
- title: Cal State Monterey Bay
  url: https://csumb.edu
  main_url: https://csumb.edu
  source_url: https://github.com/csumb/csumb-gatsby
  description: >
    A website for the entire campus of California State University, Monterey Bay.
  categories:
    - Education
    - Government
  built_by: CSUMB Web Team
  built_by_url: https://csumb.edu/web/team
  featured: false
- title: BestPricingPages.com
  url: https://bestpricingpages.com
  main_url: https://bestpricingpages.com
  source_url: https://github.com/jpvalery/pricingpages/
  description: >
    A repository of the best pricing pages by the best companies. Built in less than a week.
    Inspired by RGE and since pricingpages.xyz no longer exists, I felt such a resource was missing and could be helpful to many people.
  categories:
    - Business
    - Community
    - Entrepreneurship
    - Open Source
    - Technology
  built_by: Jp Valery
  built_by_url: https://jpvalery.me
  featured: false
- title: Lendo Austria
  url: https://lendo.at
  main_url: https://lendo.at
  description: >
    A Comparison site for best private loan offer from banks in Austria.
  categories:
    - Business
    - Finance
  built_by: Lendo developers
  featured: false
- title: Visual Cloud FX
  url: https://visualcloudfx.com
  main_url: https://visualcloudfx.com
  source_url: https://github.com/jjcav84/visualcloudfx
  description: >
    Basic static site built with MDBootstrap, React, and Gatsby
  categories:
    - Consulting
    - Portfolio
  built_by: Jacob Cavazos
  built_by_url: https://jacobcavazos.com
- title: Matthew Miller (Me4502)
  url: https://matthewmiller.dev
  main_url: https://matthewmiller.dev
  description: >
    The personal site, blog and portfolio of Matthew Miller (Me4502)
  categories:
    - Blog
    - Programming
    - Technology
    - Portfolio
  built_by: Matthew Miller
  featured: false
- title: Årets Kontor
  url: https://aretskontor.newst.se
  main_url: https://aretskontor.newst.se
  description: >
    A swedish competition for "office of the year" in sweden with a focus on design. Built with MDBootstrap and Gatsby.
  categories:
    - Real Estate
    - Marketing
  built_by: Victor Björklund
  built_by_url: https://victorbjorklund.com
  featured: false
- title: Kyma
  url: https://kyma-project.io
  main_url: https://kyma-project.io
  source_url: https://github.com/kyma-project/website
  description: >
    This website holds overview, blog and documentation for Kyma open source project that is a Kubernates based application extensibility framework.
  categories:
    - Documentation
    - Blog
    - Technology
    - Open Source
  built_by: Kyma developers
  built_by_url: https://twitter.com/kymaproject
  featured: false
- title: Verso
  main_url: https://verso.digital
  url: https://verso.digital
  description: >
    Verso is a creative technology studio based in Singapore. Site built with Gatsby and Netlify.
  categories:
    - Agency
    - Consulting
    - Design
    - Technology
  built_by: Verso
  built_by_url: https://verso.digital
  featured: false
- title: Camilo Holguin
  url: https://camiloholguin.me
  main_url: https://camiloholguin.me
  source_url: https://github.com/camiloholguin/gatsby-portfolio
  description: >
    Portfolio site using GatsbyJS and Wordpress REST API.
  categories:
    - WordPress
    - Portfolio
    - Web Development
  built_by: Camilo Holguin
  built_by_url: https://camiloholguin.me
  featured: false
- title: Bennett Hardwick
  url: https://bennetthardwick.com
  main_url: https://bennetthardwick.com
  description: >
    The personal website and blog of Bennett Hardwick, an Australian software developer and human being.
  categories:
    - Blog
    - Programming
    - Technology
  source_url: https://github.com/bennetthardwick/website
  built_by: Bennett Hardwick
  built_by_url: https://bennetthardwick.com
  featured: false
- title: Sindhuka
  url: https://sindhuka.org/
  main_url: https://sindhuka.org/
  description: >
    Official website of the Sindhuka initiative, a sustainable farmers' network in Nepal.
  categories:
    - Business
    - Community
    - Government
    - Marketing
  source_url: https://github.com/Polcius/sindhuka-serif
  built_by: Pol Milian
  built_by_url: https://github.com/Polcius/
  featured: false
- title: ERS HCL Open Source Portal
  url: https://ers-hcl.github.io/
  main_url: https://ers-hcl.github.io/
  description: >
    Official site for ERS-HCL GitHub organizational site. This is a hybrid app with static and dynamic content, providing a details of the open source projects, initiatives, innovation ideas within ERS-HCL. It pulls data from various data sources including GitHub APIs, MDX based blog posts, excel files. It also hosts an ideas app that is based on Firebase.
  categories:
    - Open Source
    - Blog
    - Technology
    - Web Development
    - Community
    - Documentation
  source_url: https://github.com/ERS-HCL/gatsby-ershcl-app
  built_by: Tarun Kumar Sukhu
  built_by_url: https://github.com/tsukhu
- title: Sandbox
  url: https://www.sandboxneu.com/
  main_url: https://www.sandboxneu.com/
  source_url: https://github.com/sandboxneu/sandboxneu.com
  description: >
    Official website of Sandbox, a Northeastern University student group that builds software for researchers.
  categories:
    - Marketing
  built_by: Sandbox at Northeastern
  built_by_url: https://github.com/sandboxneu/
  featured: false
- title: Accessible App
  main_url: https://accessible-app.com
  url: https://accessible-app.com
  source_url: https://github.com/accessible-app/accessible-app_com
  description: >
    Learn how to build inclusive web applications and Single Page Apps in modern JavaScript frameworks. This project collects strategies, links, patterns and plugins for React, Vue and Angular.
  categories:
    - Accessibility
    - Web Development
    - JavaScript
  built_by: Marcus Herrmann
  built_by_url: https://marcus.io
  featured: false
- title: PygmalionPolymorph
  url: https://pygmalionpolymorph.com
  main_url: https://pygmalionpolymorph.com
  source_url: https://github.com/PygmalionPolymorph/portfolio
  description: >
    Portfolio of artist, musician and developer PygmalionPolymorph.
  categories:
    - Portfolio
    - Gallery
    - Music
    - Photography
    - Web Development
  built_by: PygmalionPolymorph
  built_by_url: https://pygmalionpolymorph.com
  featured: false
- title: Gonzalo Nuñez Photographer
  main_url: https://www.gonzalonunez.com
  url: https://www.gonzalonunez.com
  description: >
    Website for Cancun based destination wedding photographer Gonzalo Nuñez. Site built with GatsbyJS, WordPress API and Netlify.
  categories:
    - Photography
    - Portfolio
    - WordPress
  built_by: Miguel Mayo
  built_by_url: https://www.miguelmayo.com
  featured: false
- title: Element 84
  main_url: https://www.element84.com
  url: https://www.element84.com
  description: >
    A software development firm that designs and builds ambitious software products engineered for high scalability.
  categories:
    - Agency
    - Blog
    - Consulting
    - Portfolio
    - Programming
    - Science
    - Technology
    - Web Development
- title: Measures for Justice
  main_url: https://www.measuresforjustice.org
  url: https://www.measuresforjustice.org
  description: >
    Measures for Justice gathers criminal justice data at the county level and makes it available on a free public Data Portal. Site rebuilt from scratch with GatsbyJS.
  categories:
    - Nonprofit
    - Marketing
  featured: false
- title: Raconteur Agency
  main_url: https://www.raconteur.net/agency
  url: https://www.raconteur.net/agency
  description: >
    Raconteur Agency is a London-based content marketing agency for B2B brands. We have rebuilt their site with Gatsby v2 using their existing WordPress backend as the data source. By switching from WordPress to GatsbyJS we have achieved a 200%+ improvement in page load times and went from a Lighthouse performance score of 49 to 100.
  categories:
    - Agency
    - Marketing
    - WordPress
  built_by: Jacob Herper
  built_by_url: https://herper.io
  featured: false
- title: GreenOrbit
  main_url: https://greenorbit.com/
  url: https://greenorbit.com/
  description: >
    Cloud-based intranet software. Get your people going with everything you need, built in.
  categories:
    - Business
    - App
    - Productivity
    - Technology
  built_by: Effective Digital
  built_by_url: https://effective.digital/
- title: Purple11
  main_url: https://purple11.com/
  url: https://purple11.com/
  description: >
    Purple11 is a site for photography and photo retouching tips and tricks.
  categories:
    - Blog
    - Photography
  built_by: Sébastien Noël
  built_by_url: https://blkfuel.com/
  featured: false
- title: PerfReviews
  main_url: https://perf.reviews/
  url: https://perf.reviews/
  source_url: https://github.com/PerfReviews/PerfReviews
  description: >
    The best content about web performance in spanish language.
  categories:
    - Web Development
  built_by: Joan León & José M. Pérez
  built_by_url: https://perf.reviews/nosotros/
  featured: false
- title: Un Backend - Blog
  main_url: https://www.unbackend.pro/
  url: https://www.unbackend.pro/
  description: >
    The personal website and blog of Camilo Ramírez, a backend developer :).
  categories:
    - Blog
    - Programming
    - Technology
  source_url: https://github.com/camilortte/camilortte.github.com
  built_by: Camilo Ramírez
  built_by_url: https://www.unbackend.pro/about
  featured: false
- title: Hitesh Vaghasiya
  main_url: https://hiteshvaghasiya.com/
  url: https://hiteshvaghasiya.com/
  description: >
    This is Hitesh Vaghasiya's blog. This blog is help you an E-Commerce like Magento, Shopify, and BigCommece.
  categories:
    - Blog
    - Programming
    - Technology
    - Web Development
  built_by: Hitesh Vaghasiya
  built_by_url: https://hiteshvaghasiya.com/
  featured: false
- title: Aditus
  main_url: https://www.aditus.io
  url: https://www.aditus.io
  description: >
    Aditus is the accessibility tool for your team. We help teams build accessible websites and products.
  categories:
    - Accessibility
    - Education
  built_by: Aditus
  built_by_url: https://www.aditus.io
  featured: false
- title: Ultra Config
  main_url: https://ultraconfig.com.au/
  url: https://ultraconfig.com.au/ultra-config-generator/
  description: >
    Ultra Config Generator is a software application for Network Engineers to efficiently manage their network infrastructure.
  categories:
    - Blog
    - Technology
  built_by: Ultra Config
  built_by_url: https://ultraconfig.com.au/
  featured: false
- title: Malice
  main_url: https://malice.fr/
  url: https://malice.fr/
  description: >
    Malice is a cyber-training  platform for learning, validating and improving security related skills through simulated scenarios and challenges.
  categories:
    - Security
    - Technology
  built_by: Sysdream
  built_by_url: https://sysdream.com/
  featured: false
- title: Nash
  main_url: https://nash.io/
  url: https://nash.io/
  description: >
    Nash is a decentralized platform for trading, payment and other financial services. Our goal is to bring distributed finance to everyone by making blockchain technology fast and easy to use. We employ an off-chain engine to match trades rapidly, but never take control of customers’ assets. Our intuitive interface offers easy access to a range of trading, payment and investment functions.
  categories:
    - Portfolio
    - Security
    - Technology
  built_by: Andrej Gajdos
  built_by_url: https://andrejgajdos.com/
  featured: false
- title: Axel Fuhrmann
  url: https://axelfuhrmann.com
  main_url: https://axelfuhrmann.com
  source_url: https://github.com/afuh/axelfuhrmann.com
  description: >
    Personal portfolio.
  categories:
    - Portfolio
    - Freelance
    - Web Development
  featured: false
- title: Alaina Viau
  url: https://www.alainaviau.com
  main_url: https://www.alainaviau.com
  description: >
    Official website of Canadian opera director, creator, and producer Alaina Viau. Site designed by Stephen Bell.
  categories:
    - Portfolio
    - Music
  built_by: Michael Uloth
  built_by_url: "https://www.michaeluloth.com"
- title: Alison Moritz
  url: https://www.alisonmoritz.com
  main_url: https://www.alisonmoritz.com
  description: >
    Official website of American stage director Alison Moritz. Site designed by Stephen Bell.
  categories:
    - Portfolio
    - Music
  built_by: Michael Uloth
  built_by_url: "https://www.michaeluloth.com"
- title: Luke Secomb Digital
  url: https://lukesecomb.digital
  main_url: https://lukesecomb.digital
  source_url: https://github.com/lukethacoder/luke-secomb-simple
  description: >
    A simple portfolio site built using TypeScript, Markdown and React Spring.
  categories:
    - Portfolio
    - Web Development
  built_by: Luke Secomb
  built_by_url: https://lukesecomb.digital
  featured: false
- title: We are Brew
  url: https://www.wearebrew.co.uk
  main_url: https://www.wearebrew.co.uk
  description: >
    Official website for Brew, a Birmingham based Digital Marketing Agency.
  categories:
    - Portfolio
    - Web Development
    - Agency
    - Marketing
  built_by: Brew Digital
  built_by_url: https://www.wearebrew.co.uk
- title: Global City Data
  main_url: https://globalcitydata.com
  url: https://globalcitydata.com
  source_url: https://github.com/globalcitydata/globalcitydata
  description: >
    Global City Data is an open, easily browsable platform to showcase peer-reviewed urban datasets and models created by different research groups.
  categories:
    - Education
    - Open Source
  built_by: Rafi Barash
  built_by_url: https://rafibarash.com
  featured: false
- title: Submittable
  url: https://www.submittable.com
  main_url: https://www.submittable.com
  description: >
    Submissions made simple. Submittalbe is a cloud-based submissions manager that lets you accept, review, and make decisions on any kind of digital content.
  categories:
    - Technology
    - Marketing
  built_by: Genevieve Crow
  built_by_url: https://github.com/g-crow
- title: Appmantle
  main_url: https://appmantle.com
  url: https://appmantle.com
  description: >
    Appmantle is a new way of creating apps. A complete modern app that you build yourself quickly & easily, without programming knowledge.
  categories:
    - App
    - Marketing
    - Landing Page
    - Mobile Development
    - Technology
  built_by: Appmantle
  built_by_url: https://appmantle.com
  featured: false
- title: Acto
  main_url: https://www.acto.dk/
  url: https://www.acto.dk/
  description: >
    Tomorrows solutions - today. Acto is an innovative software engineering company, providing your business with high-quality, scalable and maintainable software solutions, to make your business shine.
  categories:
    - Agency
    - Technology
    - Web Development
    - Mobile Development
  built_by: Acto
  built_by_url: https://www.acto.dk/
- title: Gatsby GitHub Stats
  url: https://gatsby-github-stats.netlify.com
  main_url: https://gatsby-github-stats.netlify.com
  source_url: https://github.com/lannonbr/gatsby-github-stats/
  description: >
    Statistics Dashboard for Gatsby GitHub repository
  categories:
    - Data
  built_by: Benjamin Lannon
  built_by_url: https://lannonbr.com
  featured: false
- title: Graphic Intuitions
  url: https://www.graphicintuitions.com/
  main_url: https://www.graphicintuitions.com/
  description: >
    Digital marketing agency located in Morris, Manitoba.
  categories:
    - Agency
    - Web Development
    - Marketing
  featured: false
- title: Smooper
  url: https://www.smooper.com/
  main_url: https://www.smooper.com/
  description: >
    We connect you with digital marketing experts for 1 on 1 consultation sessions
  categories:
    - Marketing
    - Directory
  featured: false
- title: Lesley Barber
  url: https://www.lesleybarber.com/
  main_url: https://www.lesleybarber.com/
  description: >
    Official website of Canadian film composer Lesley Barber.
  categories:
    - Portfolio
    - Music
  built_by: Michael Uloth
  built_by_url: https://www.michaeluloth.com
- title: Timeline of Terror
  main_url: https://timelineofterror.org/
  url: https://timelineofterror.org/
  source_url: https://github.com/Symbitic/timeline-of-terror
  description: >
    Complete guide to the events of September 11, 2001.
  categories:
    - Directory
    - Government
  built_by: Alex Shaw
  built_by_url: https://github.com/Symbitic/
  featured: false
- title: Pill Club
  url: https://thepillclub.com
  main_url: https://thepillclub.com
  description: >
    Zero Copay With Insurance + Free Shipping + Bonus Gifts + Online Delivery – Birth Control Delivery and Prescription
  categories:
    - Marketing
    - Healthcare
  built_by: Pill Club
  built_by_url: https://thepillclub.com
- title: myweekinjs
  url: https://www.myweekinjs.com/
  main_url: https://www.myweekinjs.com/
  source_url: https://github.com/myweekinjs/public-website
  description: >
    Challenge to create and/or learn something new in JavaScript each week.
  categories:
    - Blog
  built_by: Adriaan Janse van Rensburg
  built_by_url: https://github.com/HurricaneInteractive/
  featured: false
- title: The Edit Suite
  main_url: https://www.theeditsuite.com.au/
  url: https://www.theeditsuite.com.au/
  source_url: https://thriveweb.com.au/portfolio/the-edit-suite/
  description: >-
    The Edit Suite is an award winning video production and photography company based out of our Mermaid Beach studio on the Gold Coast of Australia but we also have the ability to work mobile from any location.
  categories:
    - Photography
    - Marketing
  built_by: Thrive Team - Gold Coast
  built_by_url: https://thriveweb.com.au/
  featured: false
- title: CarineRoitfeld
  main_url: https://www.carineroitfeld.com/
  url: https://www.carineroitfeld.com/
  description: >
    Online shop for Carine Roitfeld parfume
  categories:
    - eCommerce
  built_by: Ask Phill
  built_by_url: https://askphill.com
- title: EngineHub.org
  url: https://enginehub.org
  main_url: https://enginehub.org
  source_url: https://github.com/EngineHub/enginehub-website
  description: >
    The landing pages for EngineHub, the organisation behind WorldEdit, WorldGuard, CraftBook, and more
  categories:
    - Landing Page
    - Technology
    - Open Source
  built_by: Matthew Miller
  built_by_url: https://matthewmiller.dev
- title: Goulburn Physiotherapy
  url: https://www.goulburnphysiotherapy.com.au/
  main_url: https://www.goulburnphysiotherapy.com.au/
  description: >
    Goulburn Physiotherapy is a leader in injury prevention, individual and community health, and workplace health solutions across Central Victoria.
  categories:
    - Blog
    - Healthcare
  built_by: KiwiSprout
  built_by_url: https://kiwisprout.nz/
  featured: false
- title: TomTom Traffic Index
  main_url: https://www.tomtom.com/en_gb/traffic-index/
  url: https://www.tomtom.com/en_gb/traffic-index/
  description: >
    The TomTom Traffic Index provides drivers, city planners, auto manufacturers and policy makers with unbiased statistics and information about congestion levels in 403 cities across 56 countries on 6 continents.
  categories:
    - Travel
    - Data
  built_by: TomTom
  built_by_url: https://tomtom.com
  featured: false
- title: PrintAWorld | A 3D Printing and Fabrication Company
  main_url: https://prtwd.com/
  url: https://prtwd.com/
  description: >
    PrintAWorld is a NYC based fabrication and manufacturing company that specializes in 3D printing, 3D scanning, CAD Design,
    laser cutting, and rapid prototyping. We help artists, agencies and engineers turn their ideas into its physical form.
  categories:
    - Business
  featured: false
- title: Asjas
  main_url: https://asjas.co.za
  url: https://asjas.co.za/blog
  source_url: https://github.com/Asjas/Personal-Webpage
  description: >
    This is a website built with Gatsby v2 that uses Netlify CMS and Gatsby-MDX as a blog (incl. portfolio page).
  categories:
    - Web Development
    - Blog
    - Portfolio
  built_by: A-J Roos
  built_by_url: https://twitter.com/_asjas
  featured: false
- title: Glug-Infinite
  main_url: https://gluginfinite.github.io
  url: https://gluginfinite.github.io
  source_url: https://github.com/crstnmac/glug
  description: >
    This is a website built with Gatsby v2 that is deployed on GitHub using GitHub Pages and Netlify.
  categories:
    - Web Development
    - Blog
    - Portfolio
    - Agency
  built_by: Criston Macarenhas
  built_by_url: https://github.com/crstnmac
  featured: false
- title: The State of CSS Survey
  main_url: https://stateofcss.com/
  url: https://stateofcss.com/
  source_url: https://github.com/StateOfJS/state-of-css-2019
  description: >
    Annual CSS survey, brother of The State of JS Survey.
  categories:
    - Web Development
  built_by: Sacha Greif & Contribs
  built_by_url: https://github.com/StateOfJS
  featured: false
- title: Bytom Blockchain
  url: https://bytom.io/
  main_url: https://bytom.io/
  source_url: https://github.com/bytomlabs/bytom.io
  description: >
    Embrace the New Era of Bytom Blockchain
  categories:
    - Finance
    - Open Source
    - Technology
  built_by: Bytom Foundation
  built_by_url: https://bytom.io/
  featured: false
- title: Oerol Festival
  url: https://www.oerol.nl/nl/
  main_url: https://www.oerol.nl/en/
  description: >
    Oerol is a cultural festival on the island of Terschelling in the Netherlands that is held annually in June.
    The ten-day festival is focused on live, public theatre as well as music and visual arts.
  categories:
    - Event
    - Entertainment
  built_by: Oberon
  built_by_url: https://oberon.nl/
  featured: false
- title: Libra
  main_url: "https://libra.org/"
  url: "https://libra.org/"
  description: Libra's mission is to enable a simple global currency and financial infrastructure that empowers billions of people.
  featured: false
  categories:
    - Open Source
    - Technology
    - Finance
- title: Riffy Blog
  main_url: https://blog.rayriffy.com/
  url: https://blog.rayriffy.com/
  source_url: https://github.com/rayriffy/rayriffy-blog
  description: >
    Riffy Blog is async based beautiful highly maintainable site built by using Gatsby v2 with SEO optimized.
  categories:
    - Web Development
    - Blog
    - Open Source
    - Technology
    - Music
    - SEO
  built_by: Phumrapee Limpianchop
  built_by_url: https://rayriffy.com/
  featured: false
- title: The Coffee Collective
  url: https://coffeecollective.dk
  main_url: https://coffeecollective.dk
  description: >
    The Coffee Collective website is a JAM-stack based, multilingual, multi currency website/shop selling coffee, related products and subscriptions.
  categories:
    - eCommerce
    - Food
  built_by: Remotely (Anders Hallundbæk)
  built_by_url: https://remotely.dk
  featured: false
- title: Leadership Development International
  url: https://ldi.global
  main_url: https://ldi.global
  description: >
    A DatoCMS-backed site for an education and training company based in the US, China and the UAE.
  categories:
    - Education
    - Nonprofit
  built_by: Grant Holle
  built_by_url: https://grantholle.com
  featured: false
- title: Canvas 1839
  main_url: "https://www.canvas1839.com/"
  url: "https://www.canvas1839.com/"
  description: >-
    Online store for Canvas 1839 products, including pharmacological-grade CBD oil and relief cream.
  categories:
    - eCommerce
    - Marketing
  built_by: Corey Ward
  built_by_url: "http://www.coreyward.me/"
- title: Sparkle Stories
  main_url: "https://app.sparklestories.com/"
  url: "https://app.sparklestories.com/"
  description: >-
    Sparkle Stories is a streaming audio platform for children with over 1,200 original audio stories.
  categories:
    - App
    - Education
  built_by: Corey Ward
  built_by_url: "http://www.coreyward.me/"
- title: nehalist.io
  main_url: https://nehalist.io
  url: https://nehalist.io
  source_url: https://github.com/nehalist/nehalist.io
  description: >
    nehalist.io is a blog about software development, technology and all that kind of geeky stuff.
  categories:
    - Blog
    - Web Development
    - Open Source
  built_by: Kevin Hirczy
  built_by_url: https://nehalist.io
  featured: false
- title: March and Ash
  main_url: https://marchandash.com/
  url: https://marchandash.com/
  description: >-
    March and Ash is a customer-focused, licensed cannabis dispensary located in Mission Valley.
  categories:
    - eCommerce
    - Business
    - Blog
  built_by: Blueyellow
  built_by_url: https://blueyellow.io/
  featured: false
- title: T Two Industries
  description: >
    T Two Industries is a manufacturing company specializing in building custom truck decks, truck bodies, and trailers.
  main_url: https://www.ttwo.ca
  url: https://www.ttwo.ca
  categories:
    - Business
  built_by: https://www.t2.ca
  built_by_url: https://www.t2.ca
  featured: false
- title: Cali's Finest Landscaping
  url: https://www.calisfinestlandscaping.com/
  main_url: https://www.calisfinestlandscaping.com/
  description: >
    A team of hard-working, quality-obsessed landscaping professionals looking to take dreams and transform them into reality.
  categories:
    - Business
  built_by: David Krasniy
  built_by_url: http://dkrasniy.com
  featured: false
- title: Vazco
  url: https://www.vazco.eu
  main_url: https://www.vazco.eu
  description: >
    Vazco works for clients from all around the world in future-proof technologies and help them build better products.
  categories:
    - Agency
    - Web Development
    - Blog
    - Business
    - Technology
  built_by: Vazco
  built_by_url: https://www.vazco.eu
  featured: false
- title: Major League Eating
  main_url: https://majorleagueeating.com
  url: https://majorleagueeating.com
  description: >
    Major League Eating is the professional competitive eating organization that runs the Nathan’s Famous Coney Island Hot Dog eating contest on July 4th, among other eating events.
  categories:
    - Entertainment
    - Sports
  built_by: Carmen Cincotti
  built_by_url: https://github.com/ccincotti3
  featured: false
- title: APIs You Won't Hate
  url: https://apisyouwonthate.com/blog
  main_url: https://apisyouwonthate.com
  source_url: http://github.com/apisyouwonthate/apisyouwonthate.com
  description: >
    API development is a topic very close to our hearts. APIs You Won't Hate is a team and community dedicated to learning, writing, sharing ideas and bettering understanding of API practices. Together we can erradicate APIs we hate.
  categories:
    - Blog
    - Education
    - eCommerce
    - API
    - Community
    - Learning
    - Open Source
    - Technology
    - Web Development
  built_by: Mike Bifulco
  built_by_url: https://github.com/mbifulco
  featured: false
- title: Sankarsan Kampa
  main_url: "https://traction.one"
  url: "https://traction.one"
  description: Full time programmer, part time gamer, exploring the details of programmable systems and how to stretch their capabilities.
  featured: false
  categories:
    - Portfolio
    - Freelance
- title: AwesomeDocs
  main_url: "https://awesomedocs.traction.one/"
  url: "https://awesomedocs.traction.one/install"
  source_url: "https://github.com/AwesomeDocs/website"
  description: An awesome documentation website generator!
  featured: false
  categories:
    - Open Source
    - Web Development
    - Technology
    - Documentation
  built_by: Sankarsan Kampa
  built_by_url: "https://traction.one"
- title: Prism Programming Language
  main_url: "https://prism.traction.one/"
  url: "https://prism.traction.one/"
  source_url: "https://github.com/PrismLang/website"
  description: Interpreted, high-level, programming language.
  featured: false
  categories:
    - Programming
    - Open Source
    - Technology
    - Documentation
  built_by: Sankarsan Kampa
  built_by_url: "https://traction.one"
- title: Arnondora
  main_url: "https://arnondora.in.th/"
  url: "https://arnondora.in.th/"
  source_url: "https://github.com/arnondora/arnondoraBlog"
  description: Arnondora is a personal blog by Arnon Puitrakul
  categories:
    - Blog
    - Programming
    - Technology
  built_by: Arnon Puitrakul
  built_by_url: "https://arnondora.in.th/"
  featured: false
- title: KingsDesign
  url: "https://www.kingsdesign.com.au/"
  main_url: "https://www.kingsdesign.com.au/"
  description: KingsDesign is a Hobart based web design and development company. KingsDesign creates, designs, measures and improves web based solutions for businesses and organisations across Australia.
  categories:
    - Agency
    - Technology
    - Portfolio
    - Consulting
    - User Experience
  built_by: KingsDesign
  built_by_url: "https://www.kingsdesign.com.au"
- title: EasyFloh | Easy Flows for all
  url: "https://www.easyfloh.com"
  main_url: "https://www.easyfloh.com"
  description: >
    EasyFloh is for creating simple flows for your organisation. An organisation
    can design own flows with own stages.
  categories:
    - Business
    - Landing Page
  built_by: Vikram Aroskar
  built_by_url: "https://medium.com/@vikramaroskar"
  featured: false
- title: Home Alarm Report
  url: https://homealarmreport.com/
  main_url: https://homealarmreport.com/
  description: >
    Home Alarm Report is dedicated to helping consumers make informed decisions
    about home security solutions. The site was easily migrated from a legacy WordPress
    installation and the dev team chose Gatsby for its site speed and SEO capabilities.
  categories:
    - Blog
    - Business
    - SEO
    - Technology
  built_by: Centerfield Media
  built_by_url: https://www.centerfield.com
- title: Just | FX for treasurers
  url: "https://www.gojust.com"
  main_url: "https://www.gojust.com"
  description: >
    Just provides a single centralized view of FX for corporate treasurers. See interbank market prices, and access transaction cost analysis.
  categories:
    - Finance
    - Technology
  built_by: Bejamas
  built_by_url: "https://bejamas.io/"
  featured: false
- title: Bureau for Good | Nonprofit branding, web and print communications
  url: "https://www.bureauforgood.com"
  main_url: "https://www.bureauforgood.com"
  description: >
    Bureau for Good helps nonprofits explain why they matter across digital & print media. Bureau for Good crafts purpose-driven identities, websites & print materials for changemakers.
  categories:
    - Nonprofit
    - Agency
    - Design
  built_by: Bejamas
  built_by_url: "https://bejamas.io/"
  featured: false
- title: Atelier Cartier Blumen
  url: "https://www.ateliercartier.ch"
  main_url: "https://www.ateliercartier.ch"
  description: >
    Im schönen Kreis 6 in Zürich kreiert Nicole Cartier Blumenkompositionen anhand Charaktereigenschaften oder Geschichten zur Person an. Für wen ist Dein Blumenstrauss gedacht? Einzigartige Floristik Blumensträusse, Blumenabos, Events, Shootings. Site designed by https://www.stolfo.co
  categories:
    - eCommerce
    - Design
  built_by: Bejamas
  built_by_url: "https://bejamas.io/"
  featured: false
- title: Veronym – Cloud Security Service Provider
  url: "https://www.veronym.com"
  main_url: "https://www.veronym.com"
  description: >
    Veronym is securing your digital transformation. A comprehensive Internet security solution for business. Stay safe no matter how, where and when you connect.
  categories:
    - Security
    - Technology
    - Business
  built_by: Bejamas
  built_by_url: "https://bejamas.io/"
  featured: false
- title: Devahoy
  url: "https://devahoy.com/"
  main_url: "https://devahoy.com/"
  description: >
    Devahoy is a personal blog written in Thai about software development.
  categories:
    - Blog
    - Programming
  built_by: Chai Phonbopit
  built_by_url: "https://github.com/phonbopit"
  featured: false
- title: Venus Lover
  url: https://venuslover.com
  main_url: https://venuslover.com
  description: >
    Venus Lover is a mobile app for iOS and Android so you can read your daily horoscope and have your natal chart, including the interpretation of the ascendant, planets, houses and aspects.
  categories:
    - App
    - Consulting
    - Education
    - Landing Page
- title: Write/Speak/Code
  url: https://www.writespeakcode.com/
  main_url: https://www.writespeakcode.com/
  description: >
    Write/Speak/Code is a non-profit on a mission to promote the visibility and leadership of technologists with marginalized genders through peer-led professional development.
  categories:
    - Community
    - Nonprofit
    - Open Source
    - Conference
  built_by: Nicola B.
  built_by_url: https://www.linkedin.com/in/nicola-b/
  featured: false
- title: Daniel Spajic
  url: https://danieljs.tech/
  main_url: https://danieljs.tech/
  source_url: https://github.com/dspacejs/portfolio
  description: >
    Passionate front-end developer with a deep, yet diverse skillset.
  categories:
    - Portfolio
    - Programming
    - Freelance
  built_by: Daniel Spajic
  featured: false
- title: Cosmotory
  url: https://cosmotory.netlify.com/
  main_url: https://cosmotory.netlify.com/
  description: >
    This is the educational blog containing various courses,learning materials from various authors from all over the world.
  categories:
    - Blog
    - Community
    - Nonprofit
    - Open Source
    - Education
  built_by: Hanishraj B Rao.
  built_by_url: https://hanishrao.netlify.com/
  featured: false
- title: Armorblox | Security Powered by Understanding
  url: https://www.armorblox.com
  main_url: https://www.armorblox.com
  description: >
    Armorblox is a venture-backed stealth cybersecurity startup, on a mission to build a game-changing enterprise security platform.
  categories:
    - Security
    - Technology
    - Business
  built_by: Bejamas
  built_by_url: https://bejamas.io
  featured: false
- title: Mojo
  url: https://www.mojo.is
  main_url: https://www.mojo.is/
  description: >
    We help companies create beautiful digital experiences
  categories:
    - Agency
    - Technology
    - Consulting
    - User Experience
    - Web Development
  featured: false
- title: Marcel Hauri
  url: https://marcelhauri.ch/
  main_url: https://marcelhauri.ch/
  description: >
    Marcel Hauri is an award-winning Magento developer and e-commerce specialist.
  categories:
    - Portfolio
    - Blog
    - Programming
    - Community
    - Open Source
    - eCommerce
  built_by: Marcel Hauri
  built_by_url: https://marcelhauri.ch
  featured: false
- title: Projektmanagementblog
  url: https://www.projektmanagementblog.de
  main_url: https://www.projektmanagementblog.de/
  source_url: https://github.com/StephanWeinhold/pmblog
  description: >
    Thoughts about modern project management. Built with Gatsby and Tachyons, based on Advanced Starter.
  categories:
    - Blog
  built_by: Stephan Weinhold
  built_by_url: https://stephanweinhold.com/
  featured: false
- title: Anthony Boyd Graphics
  url: https://www.anthonyboyd.graphics/
  main_url: https://www.anthonyboyd.graphics/
  description: >
    Free Graphic Design Resources by Anthony Boyd
  categories:
    - Portfolio
  built_by: Anthony Boyd
  built_by_url: https://www.anthonyboyd.com/
  featured: false
- title: Relocation Hero
  url: https://relocationhero.com
  main_url: https://relocationhero.com
  description: >
    Blog with FAQs related to Germany relocation. Built with Gatsby.
  categories:
    - Blog
    - Consulting
    - Community
  featured: false
- title: Zoe Rodriguez
  url: https://zoerodrgz.com
  main_url: https://zoerodrgz.com
  description: >
    Portfolio for Los Angeles-based designer Zoe Rodriguez. Built with Gatsby.
  categories:
    - Portfolio
    - Design
  built_by: Chase Ohlson
  built_by_url: https://chaseohlson.com
  featured: false
- title: TriActive USA
  url: https://triactiveusa.com
  main_url: https://triactiveusa.com
  description: >
    Website and blog for TriActive USA. Built with Gatsby.
  categories:
    - Landing Page
    - Business
  built_by: Chase Ohlson
  built_by_url: https://chaseohlson.com
- title: LaunchDarkly
  url: https://launchdarkly.com/
  main_url: https://launchdarkly.com/
  description: >
    LaunchDarkly is the feature management platform that software teams use to build better software, faster.
  categories:
    - Technology
    - Marketing
  built_by: LaunchDarkly
  built_by_url: https://launchdarkly.com/
  featured: false
- title: Arpit Goyal
  url: https://arpitgoyal.com
  main_url: https://arpitgoyal.com
  source_url: https://github.com/92arpitgoyal/ag-blog
  description: >
    Blog and portfolio website of a Front-end Developer turned Product Manager.
  categories:
    - Blog
    - Portfolio
    - Technology
    - User Experience
  built_by: Arpit Goyal
  built_by_url: https://twitter.com/_arpitgoyal
  featured: false
- title: Portfolio of Cole Townsend
  url: https://twnsnd.co
  main_url: https://twnsnd.co
  description: Portfolio of Cole Townsend, Product Designer
  categories:
    - Portfolio
    - User Experience
    - Web Development
    - Design
  built_by: Cole Townsend
  built_by_url: https://twitter.com/twnsndco
- title: Jana Desomer
  url: https://www.janadesomer.be/
  main_url: https://www.janadesomer.be/
  description: >
    I'm Jana, a digital product designer with coding skills, based in Belgium
  categories:
    - Portfolio
  built_by: Jana Desomer Designer/Developer
  built_by_url: https://www.janadesomer.be/
  featured: false
- title: Carbon8 Regenerative Agriculture
  url: https://www.carbon8.org.au/
  main_url: https://www.carbon8.org.au/
  description: >
    Carbon8 is a Not for Profit charity that supports Aussie farmers to transition to regenerative agriculture practices and rebuild the carbon (organic matter) in their soil from 1% to 8%.
  categories:
    - Nonprofit
    - eCommerce
  built_by: Little & Big
  built_by_url: "https://www.littleandbig.com.au/"
  featured: false
- title: Reactgo blog
  url: https://reactgo.com/
  main_url: https://reactgo.com/
  description: >
    It provides tutorials & articles about modern open source web technologies such as react,vuejs and gatsby.
  categories:
    - Blog
    - Education
    - Programming
    - Web Development
  built_by: Sai gowtham
  built_by_url: "https://twitter.com/saigowthamr"
  featured: false
- title: City Springs
  url: https://citysprings.com/
  main_url: https://citysprings.com/
  description: >
    Sandy Springs is a city built on creative thinking and determination. They captured a bold vision for a unified platform to bring together new and existing information systems. To get there, the Sandy Springs communications team partnered with Mediacurrent on a new Drupal 8 decoupled platform architecture with a Gatsbyjs front end to power both the City Springs website and its digital signage network. Now, the Sandy Springs team can create content once and publish it everywhere.
  categories:
    - Community
    - Government
  built_by: Mediacurrent
  built_by_url: https://www.mediacurrent.com
  featured: false
- title: Behalf
  url: https://www.behalf.no/
  main_url: https://www.behalf.no/
  description: >
    Behalf is Norwegian based digital design agency.
  categories:
    - Agency
    - Portfolio
    - Business
    - Consulting
    - Design
    - Design System
    - Marketing
    - Web Development
    - User Experience
  built_by: Behalf
  built_by_url: https://www.behalf.no/
  featured: false
- title: Saxenhammer & Co.
  url: https://saxenhammer-co.com/
  main_url: https://saxenhammer-co.com/
  description: >
    Saxenhammer & Co. is a leading boutique investment bank in Continental Europe. The firm’s strong track record is comprised of the execution of 200 successful transactions across all major industries.
  categories:
    - Consulting
    - Finance
    - Business
  built_by: Axel Fuhrmann
  built_by_url: https://axelfuhrmann.com/
  featured: false
- title: UltronEle
  url: http://ultronele.com
  main_url: https://runbytech.github.io/ueofcweb/
  source_url: https://github.com/runbytech/ueofcweb
  description: >
    UltronEle is a light, fast, simple yet interesting serverless e-learning CMS based on GatsbyJS. It aims to provide a easy-use product for tutors, teachers, instructors from all kinks of fields with near-zero efforts to setup their own authoring tool and content publish website.
  categories:
    - Education
    - Consulting
    - Landing Page
    - Web Development
    - Open Source
    - Learning
  built_by: RunbyTech
  built_by_url: http://runbytech.co
  featured: false
- title: Nick Selvaggio
  url: https://nickgs.com/
  main_url: https://nickgs.com/
  description: >
    The personal website of Nick Selvaggio. Long Island based web developer, teacher, and technologist.
  categories:
    - Consulting
    - Programming
    - Web Development
  featured: false
- title: Free & Open Source Gatsby Themes by LekoArts
  main_url: "https://themes.lekoarts.de"
  url: "https://themes.lekoarts.de"
  source_url: "https://github.com/LekoArts/gatsby-themes/tree/master/www"
  built_by: LekoArts
  built_by_url: "https://github.com/LekoArts"
  description: >-
    Get high-quality and customizable Gatsby themes to quickly bootstrap your website! Choose from many professionally created and impressive designs with a wide variety of features and customization options. Use Gatsby Themes to take your project to the next level and let you and your customers take advantage of the many benefits Gatsby has to offer.
  categories:
    - Open Source
    - Directory
    - Marketing
    - Landing Page
  featured: false
- title: Lars Roettig
  url: https://larsroettig.dev/
  main_url: https://larsroettig.dev/
  description: >
    Lars Roettig is a Magento Maintainer and e-commerce specialist. On his Blog, he writes Software Architecture and Magento Development.
  categories:
    - Portfolio
    - Blog
    - Programming
    - Community
    - Open Source
    - eCommerce
  built_by: Lars Roettig
  built_by_url: https://larsroettig.dev/
  featured: false
- title: Cade Kynaston
  url: https://cade.codes
  main_url: https://cade.codes
  source_url: https://github.com/cadekynaston/gatsby-portfolio
  description: >
    Cade Kynaston's Portfolio
  categories:
    - Portfolio
  built_by: Cade Kynaston
  built_by_url: https://github.com/cadekynaston
  featured: false
- title: Growable Meetups
  url: https://www.growable.io/
  main_url: https://www.growable.io/
  description: >
    Growable - Events to Accelerate your career in Tech. Made with <3 with Gatsby, React & Netlify by Talent Point in London.
  categories:
    - Event
    - Technology
    - Education
    - Community
    - Conference
  built_by: Talent Point
  built_by_url: https://github.com/talent-point/
  featured: false
- title: Fantastic Metropolis
  main_url: https://fantasticmetropolis.com
  url: https://fantasticmetropolis.com
  description: >
    Fantastic Metropolis ran between 2001 and 2006, highlighting the potential of literary science fiction and fantasy.
  categories:
    - Entertainment
  built_by: Luis Rodrigues
  built_by_url: https://goblindegook.com
  featured: false
- title: Simon Koelewijn
  main_url: https://simonkoelewijn.nl
  url: https://simonkoelewijn.nl
  description: >
    Personal blog of Simon Koelewijn, where he blogs about UX, analytics and web development (in Dutch). Made awesome and fast by using Gatsby 2.x (naturally) and gratefully using Netlify and Netlify CMS.
  categories:
    - Freelance
    - Blog
    - Web Development
    - User Experience
  built_by: Simon Koelewijn
  built_by_url: https://simonkoelewijn.nl
  featured: false
- title: Raconteur Careers
  main_url: https://careers.raconteur.net
  url: https://careers.raconteur.net
  description: >
    Raconteur is a London-based publishing house and content marketing agency. We have built this careers portal Gatsby v2 with TypeScript, Styled-Components, React-Spring and Contentful.
  categories:
    - Media
    - Marketing
    - Landing Page
  built_by: Jacob Herper
  built_by_url: https://herper.io
  featured: false
- title: Frankly Steve
  url: https://www.franklysteve.com/
  main_url: https://www.franklysteve.com/
  description: >
    Wedding photography with all the hugs, tears, kisses, smiles, laughter, banter, kids up trees, friends in hedges.
  categories:
    - Photography
    - Portfolio
  built_by: Little & Big
  built_by_url: "https://www.littleandbig.com.au/"
  featured: false
- title: Eventos orellana
  description: >-
    We are a company dedicated to providing personalized and professional advice
    for the elaboration and coordination of social and business events.
  main_url: "https://eventosorellana.com/"
  url: "https://eventosorellana.com/"
  featured: false
  categories:
    - Gallery
  built_by: Ramón Chancay
  built_by_url: "https://ramonchancay.me/"
- title: DIA Supermercados
  main_url: https://dia.com.br
  url: https://dia.com.br
  description: >-
    Brazilian retailer subsidiary, with more than 1,100 stores in Brazil, focusing on low prices and exclusive DIA Products.
  categories:
    - Business
  built_by: CloudDog
  built_by_url: https://clouddog.com.br
  featured: false
- title: AntdSite
  main_url: https://antdsite.yvescoding.org
  url: https://antdsite.yvescoding.org
  description: >-
    A static docs generator based on Ant Design and GatsbyJs.
  categories:
    - Documentation
  built_by: Yves Wang
  built_by_url: https://antdsite.yvescoding.org
- title: Fourpost
  url: https://www.fourpost.com
  main_url: https://www.fourpost.com
  description: >
    Fourpost is a shopping destination for today’s family that combines the best brands and experiences under one roof.
  categories:
    - Retail
    - Marketing
  built_by: Fourpost
  built_by_url: https://github.com/fourpost
  featured: false
- title: ReactStudy Blog
  url: https://elated-lewin-51cf0d.netlify.com
  main_url: https://elated-lewin-51cf0d.netlify.com
  description: >
    Belong to your own blog by gatsby
  categories:
    - Blog
  built_by: 97thjingba
  built_by_url: https://github.com/97thjingba
  featured: false
<<<<<<< HEAD
- title: George
  main_url: https://kind-mestorf-5a2bc0.netlify.com
  url: https://kind-mestorf-5a2bc0.netlify.com
  description: >
    shiny new web built with Gatsby
  categories:
    - Blog
    - Portfolio
    - Gallery
    - Landing page
    - Design
    - Web Development
    - Open Source
    - Science
  built_by: George Davituri
=======
- title: CEO amp
  main_url: https://www.ceoamp.com
  url: https://www.ceoamp.com
  description: >
    CEO amp is an executive training programme to amplify a CEO's voice in the media. This site was built with Gatsby v2, Styled-Components, TypeScript and React Spring.
  categories:
    - Consulting
    - Entrepreneurship
    - Marketing
    - Landing Page
  built_by: Jacob Herper
  built_by_url: https://herper.io
  featured: false
- title: QuantumBlack
  main_url: https://www.quantumblack.com/
  url: https://www.quantumblack.com/
  description: >
    We help companies use data to make distinctive, sustainable and significant improvements to their performance.
  categories:
    - Technology
    - Consulting
    - Data
    - Design
  built_by: Richard Westenra
  built_by_url: https://www.richardwestenra.com/
  featured: false
- title: Coffeeshop Creative
  url: https://www.coffeeshopcreative.ca
  main_url: https://www.coffeeshopcreative.ca
  description: >
    Marketing site for a Toronto web design and videography studio.
  categories:
    - Marketing
    - Agency
    - Design
    - Video
    - Web Development
  built_by: Michael Uloth
  built_by_url: https://www.michaeluloth.com
  featured: false
- title: Daily Hacker News
  url: https://dailyhn.com
  main_url: https://dailyhn.com
  description: >
    Daily Hacker News presents the top five stories from Hacker News daily.
  categories:
    - Entertainment
    - Design
    - Web Development
    - Technology
    - Science
  built_by: Joeri Smits
  built_by_url: https://joeri.dev
>>>>>>> 6dad691f
  featured: false<|MERGE_RESOLUTION|>--- conflicted
+++ resolved
@@ -6860,7 +6860,6 @@
   built_by: 97thjingba
   built_by_url: https://github.com/97thjingba
   featured: false
-<<<<<<< HEAD
 - title: George
   main_url: https://kind-mestorf-5a2bc0.netlify.com
   url: https://kind-mestorf-5a2bc0.netlify.com
@@ -6876,7 +6875,7 @@
     - Open Source
     - Science
   built_by: George Davituri
-=======
+  featured: false
 - title: CEO amp
   main_url: https://www.ceoamp.com
   url: https://www.ceoamp.com
@@ -6930,5 +6929,4 @@
     - Science
   built_by: Joeri Smits
   built_by_url: https://joeri.dev
->>>>>>> 6dad691f
   featured: false