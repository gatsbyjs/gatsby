--- conflicted
+++ resolved
@@ -6898,7 +6898,6 @@
   built_by: Joeri Smits
   built_by_url: https://joeri.dev
   featured: false
-<<<<<<< HEAD
 - title: Grüne Dresden
   main_url: https://ltw19dresden.de
   url: https://ltw19dresden.de
@@ -6909,7 +6908,6 @@
     - Nonprofit
   built_by: Jacob Herper
   built_by_url: https://herper.io
-=======
 - title: Gratsy
   url: https://gratsy.com/
   main_url: https://gratsy.com/
@@ -6922,5 +6920,4 @@
     - PWA
   built_by: Whalar
   built_by_url: https://whalar.com/
->>>>>>> 12860c96
   featured: false