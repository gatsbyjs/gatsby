- title: ReactJS
  main_url: "https://reactjs.org/"
  url: "https://reactjs.org/"
  source_url: "https://github.com/reactjs/reactjs.org"
  featured: true
  categories:
    - Web Development
    - Featured
- title: Flamingo
  main_url: https://www.shopflamingo.com/
  url: https://www.shopflamingo.com/
  description: >
    Online shop for women's body care and hair removal products.
  categories:
    - eCommerce
    - Featured
  featured: true
- title: IDEO
  url: https://www.ideo.com
  main_url: https://www.ideo.com/
  description: >
    A Global design company committed to creating positive impact.
  categories:
    - Agency
    - Technology
    - Featured
    - Consulting
    - User Experience
  featured: true
- title: Airbnb Engineering & Data Science
  description: >
    Creative engineers and data scientists building a world where you can belong
    anywhere
  main_url: "https://airbnb.io/"
  url: "https://airbnb.io/"
  categories:
    - Blog
    - Gallery
    - Featured
  featured: true
- title: Impossible Foods
  main_url: "https://impossiblefoods.com/"
  url: "https://impossiblefoods.com/"
  categories:
    - Food
    - Featured
  featured: true
- title: Braun
  description: >
    Braun offers high performance hair removal and hair care products, including dryers, straighteners, shavers, and more.
  main_url: "https://ca.braun.com/en-ca"
  url: "https://ca.braun.com/en-ca"
  categories:
    - eCommerce
    - Featured
  featured: true
- title: NYC Pride 2019 | WorldPride NYC | Stonewall50
  main_url: "https://2019-worldpride-stonewall50.nycpride.org/"
  url: "https://2019-worldpride-stonewall50.nycpride.org/"
  featured: true
  description: >-
    Join us in 2019 for NYC Pride, as we welcome WorldPride and mark the 50th
    Anniversary of the Stonewall Uprising and a half-century of LGBTQ+
    liberation.
  categories:
    - Education
    - Marketing
    - Nonprofit
    - Featured
  built_by: Canvas United
  built_by_url: "https://www.canvasunited.com/"
- title: The State of European Tech
  main_url: "https://2017.stateofeuropeantech.com/"
  url: "https://2017.stateofeuropeantech.com/"
  featured: true
  categories:
    - Technology
    - Featured
  built_by: Studio Lovelock
  built_by_url: "http://www.studiolovelock.com/"
- title: Hopper
  main_url: "https://www.hopper.com/"
  url: "https://www.hopper.com/"
  built_by: Narative
  built_by_url: "https://www.narative.co/"
  featured: true
  categories:
    - Technology
    - App
    - Featured
- title: GM Capital One
  description: |
    Introducing the new online experience for your GM Rewards Credit Card
  main_url: "https://gm.capitalone.com/"
  url: "https://gm.capitalone.com/"
  categories:
    - Featured
  featured: true
- title: Theodora Warre
  main_url: "https://theodorawarre.eu"
  url: "https://theodorawarre.eu"
  description: >-
    E-commerce site for jewellery designer Theodora Warre, built using Gatsby + Shopify + Prismic + Matter.js
  categories:
    - eCommerce
    - Marketing
  built_by: Pierre Nel
  built_by_url: "https://pierre.io"
  featured: false
- title: Life Without Barriers | Foster Care
  main_url: "https://www.lwb.org.au/foster-care"
  url: "https://www.lwb.org.au/foster-care"
  featured: true
  description: >-
    We are urgently seeking foster carers all across Australia. Can you open
    your heart and your home to a child in need? There are different types of
    foster care that can suit you. We offer training and 24/7 support.
  categories:
    - Nonprofit
    - Education
    - Documentation
    - Marketing
    - Featured
  built_by: LWB Digital Team
  built_by_url: "https://twitter.com/LWBAustralia"
- title: Figma
  main_url: "https://www.figma.com/"
  url: "https://www.figma.com/"
  featured: true
  categories:
    - Marketing
    - Design
    - Featured
  built_by: Corey Ward
  built_by_url: "http://www.coreyward.me/"
- title: Bejamas - JAM Experts for hire
  main_url: "https://bejamas.io/"
  url: "https://bejamas.io/"
  featured: true
  description: >-
    We help agencies and companies with JAMStack tools. This includes web
    development using Static Site Generators, Headless CMS, CI / CD and CDN
    setup.
  categories:
    - Technology
    - Web Development
    - Agency
    - Marketing
    - Featured
  built_by: Bejamas
  built_by_url: "https://bejamas.io/"
- title: The State of JavaScript
  description: >
    Data from over 20,000 developers, asking them questions on topics ranging
    from frontend frameworks and state management, to build tools and testing
    libraries.
  main_url: "https://stateofjs.com/"
  url: "https://stateofjs.com/"
  source_url: "https://github.com/StateOfJS/StateOfJS"
  categories:
    - Data
    - JavaScript
    - Featured
  built_by: StateOfJS
  built_by_url: "https://github.com/StateOfJS/StateOfJS/graphs/contributors"
  featured: true
- title: DesignSystems.com
  main_url: "https://www.designsystems.com/"
  url: "https://www.designsystems.com/"
  description: |
    A resource for learning, creating and evangelizing design systems.
  categories:
    - Design
    - Blog
    - Technology
    - Featured
  built_by: Corey Ward
  built_by_url: "http://www.coreyward.me/"
  featured: true
- title: Timely
  main_url: "https://timelyapp.com/"
  url: "https://timelyapp.com/"
  description: |
    Fully automatic time tracking. For those who trade in time.
  categories:
    - Productivity
    - Featured
  built_by: Timm Stokke
  built_by_url: "https://timm.stokke.me"
  featured: true
- title: Snap Kit
  main_url: "https://kit.snapchat.com/"
  url: "https://kit.snapchat.com/"
  description: >
    Snap Kit lets developers integrate some of Snapchat’s best features across
    platforms.
  categories:
    - Technology
    - Documentation
    - Featured
  featured: true
- title: SendGrid
  main_url: "https://sendgrid.com/docs/"
  url: "https://sendgrid.com/docs/"
  description: >
    SendGrid delivers your transactional and marketing emails through the
    world's largest cloud-based email delivery platform.
  categories:
    - API
    - Technology
    - Documentation
    - Featured
  featured: true
- title: Kirsten Noelle
  main_url: "https://www.kirstennoelle.com/"
  url: "https://www.kirstennoelle.com/"
  featured: true
  description: >
    Digital portfolio for San Francisco Bay Area photographer Kirsten Noelle Wiemer.
  categories:
    - Photography
    - Portfolio
    - Featured
  built_by: Ryan Wiemer
  built_by_url: "https://www.ryanwiemer.com/"
- title: Cajun Bowfishing
  main_url: "https://cajunbowfishing.com/"
  url: "https://cajunbowfishing.com/"
  featured: false
  categories:
    - eCommerce
    - Sports
  built_by: Escalade Sports
  built_by_url: "https://www.escaladesports.com/"
- title: NEON
  main_url: "http://neonrated.com/"
  url: "http://neonrated.com/"
  featured: false
  categories:
    - Gallery
- title: GraphCMS
  main_url: "https://graphcms.com/"
  url: "https://graphcms.com/"
  featured: false
  categories:
    - Marketing
    - Technology
- title: Ghost Documentation
  main_url: https://docs.ghost.org/
  url: https://docs.ghost.org/
  source_url: "https://github.com/tryghost/docs"
  featured: false
  description: >-
    Ghost is an open source, professional publishing platform built on a modern Node.js technology stack — designed for teams who need power, flexibility and performance.
  categories:
    - Technology
    - Documentation
    - Open Source
  built_by: Ghost Foundation
  built_by_url: https://ghost.org/
- title: Nike - Just Do It
  main_url: "https://justdoit.nike.com/"
  url: "https://justdoit.nike.com/"
  featured: true
  categories:
    - eCommerce
    - Featured
- title: AirBnB Cereal
  main_url: "https://airbnb.design/cereal"
  url: "https://airbnb.design/cereal"
  featured: false
  categories:
    - Marketing
    - Design
- title: Cardiogram
  main_url: "https://cardiogr.am/"
  url: "https://cardiogr.am/"
  featured: false
  categories:
    - Marketing
    - Technology
- title: Hack Club
  main_url: "https://hackclub.com/"
  url: "https://hackclub.com/"
  source_url: "https://github.com/hackclub/site"
  featured: false
  categories:
    - Education
    - Web Development
- title: Matthias Jordan Portfolio
  main_url: "https://iammatthias.com/"
  url: "https://iammatthias.com/"
  source_url: "https://github.com/iammatthias/.com"
  description: >-
    Photography portfolio of content creator and digital marketer Matthias Jordan
  built_by: Matthias Jordan
  built_by_url: https://github.com/iammatthias
  featured: false
  categories:
    - Photography
    - Portfolio
    - Blog
    - Gallery
- title: Investment Calculator
  main_url: "https://investmentcalculator.io/"
  url: "https://investmentcalculator.io/"
  featured: false
  categories:
    - Education
    - Finance
- title: CSS Grid Playground by MozillaDev
  main_url: "https://mozilladevelopers.github.io/playground/"
  url: "https://mozilladevelopers.github.io/playground/"
  source_url: "https://github.com/MozillaDevelopers/playground"
  featured: false
  categories:
    - Education
    - Web Development
- title: Piotr Fedorczyk Portfolio
  built_by: Piotr Fedorczyk
  built_by_url: "https://piotrf.pl"
  categories:
    - Portfolio
    - Web Development
  description: >-
    Portfolio of Piotr Fedorczyk, a digital product designer and full-stack developer specializing in shaping, designing and building news and tools for news.
  featured: false
  main_url: "https://piotrf.pl/"
  url: "https://piotrf.pl/"
- title: unrealcpp
  main_url: "https://unrealcpp.com/"
  url: "https://unrealcpp.com/"
  source_url: "https://github.com/Harrison1/unrealcpp-com"
  featured: false
  categories:
    - Blog
    - Web Development
- title: Andy Slezak
  main_url: "https://www.aslezak.com/"
  url: "https://www.aslezak.com/"
  source_url: "https://github.com/amslezak"
  featured: false
  categories:
    - Web Development
    - Portfolio
- title: Deliveroo.Design
  main_url: "https://www.deliveroo.design/"
  url: "https://www.deliveroo.design/"
  featured: false
  categories:
    - Food
    - Marketing
- title: Dona Rita
  main_url: "https://www.donarita.co.uk/"
  url: "https://www.donarita.co.uk/"
  source_url: "https://github.com/peduarte/dona-rita-website"
  featured: false
  categories:
    - Food
    - Marketing
- title: Fröhlich ∧ Frei
  main_url: "https://www.froehlichundfrei.de/"
  url: "https://www.froehlichundfrei.de/"
  featured: false
  categories:
    - Web Development
    - Blog
    - Open Source
- title: How to GraphQL
  main_url: "https://www.howtographql.com/"
  url: "https://www.howtographql.com/"
  source_url: "https://github.com/howtographql/howtographql"
  featured: false
  categories:
    - Documentation
    - Web Development
    - Open Source
- title: OnCallogy
  main_url: "https://www.oncallogy.com/"
  url: "https://www.oncallogy.com/"
  featured: false
  categories:
    - Marketing
    - Healthcare
- title: Ryan Wiemer's Portfolio
  main_url: "https://www.ryanwiemer.com/"
  url: "https://www.ryanwiemer.com/knw-photography/"
  source_url: "https://github.com/ryanwiemer/rw"
  featured: false
  description: >
    Digital portfolio for Oakland, CA based account manager Ryan Wiemer.
  categories:
    - Portfolio
    - Web Development
    - Design
  built_by: Ryan Wiemer
  built_by_url: "https://www.ryanwiemer.com/"
- title: Ventura Digitalagentur Köln
  main_url: "https://www.ventura-digital.de/"
  url: "https://www.ventura-digital.de/"
  featured: false
  built_by: Ventura Digitalagentur
  categories:
    - Agency
    - Marketing
    - Featured
- title: Azer Koçulu
  main_url: "https://kodfabrik.com/"
  url: "https://kodfabrik.com/photography/"
  featured: false
  categories:
    - Portfolio
    - Photography
    - Web Development
- title: Damir.io
  main_url: "http://damir.io/"
  url: "http://damir.io/"
  source_url: "https://github.com/dvzrd/gatsby-sfiction"
  featured: false
  categories:
    - Blog
- title: Digital Psychology
  main_url: "http://digitalpsychology.io/"
  url: "http://digitalpsychology.io/"
  source_url: "https://github.com/danistefanovic/digitalpsychology.io"
  featured: false
  categories:
    - Education
    - Library
- title: Théâtres Parisiens
  main_url: "http://theatres-parisiens.fr/"
  url: "http://theatres-parisiens.fr/"
  source_url: "https://github.com/phacks/theatres-parisiens"
  featured: false
  categories:
    - Education
    - Entertainment
# - title: William Owen UK Portfolio / Blog
#   main_url: "http://william-owen.co.uk/"
#   url: "http://william-owen.co.uk/"
#   featured: false
#   description: >-
#     Over 20 years experience delivering customer-facing websites, internet-based
#     solutions and creative visual design for a wide range of companies and
#     organisations.
#   categories:
#     - Portfolio
#     - Blog
#   built_by: William Owen
#   built_by_url: "https://twitter.com/twilowen"
- title: A4 纸网
  main_url: "http://www.a4z.cn/"
  url: "http://www.a4z.cn/price"
  source_url: "https://github.com/hiooyUI/hiooyui.github.io"
  featured: false
  categories:
    - eCommerce
- title: Steve Meredith's Portfolio
  main_url: "http://www.stevemeredith.com/"
  url: "http://www.stevemeredith.com/"
  featured: false
  categories:
    - Portfolio
- title: API Platform
  main_url: "https://api-platform.com/"
  url: "https://api-platform.com/"
  source_url: "https://github.com/api-platform/website"
  featured: false
  categories:
    - Documentation
    - Web Development
    - Open Source
    - Library
- title: Artivest
  main_url: "https://artivest.co/"
  url: "https://artivest.co/what-we-do/for-advisors-and-investors/"
  featured: false
  categories:
    - Marketing
    - Blog
    - Documentation
    - Finance
- title: The Audacious Project
  main_url: "https://audaciousproject.org/"
  url: "https://audaciousproject.org/"
  featured: false
  categories:
    - Nonprofit
- title: Dustin Schau's Blog
  main_url: "https://blog.dustinschau.com/"
  url: "https://blog.dustinschau.com/"
  source_url: "https://github.com/dschau/blog"
  featured: false
  categories:
    - Blog
    - Web Development
- title: iContract Blog
  main_url: "https://blog.icontract.co.uk/"
  url: "http://blog.icontract.co.uk/"
  featured: false
  categories:
    - Blog
- title: BRIIM
  main_url: "https://bri.im/"
  url: "https://bri.im/"
  featured: false
  description: >-
    BRIIM is a movement to enable JavaScript enthusiasts and web developers in
    machine learning. Learn about artificial intelligence and data science, two
    fields which are governed by machine learning, in JavaScript. Take it right
    to your browser with WebGL.
  categories:
    - Education
    - Web Development
    - Technology
- title: Calpa's Blog
  main_url: "https://calpa.me/"
  url: "https://calpa.me/"
  source_url: "https://github.com/calpa/blog"
  featured: false
  categories:
    - Blog
    - Web Development
- title: Code Bushi
  main_url: "https://codebushi.com/"
  url: "https://codebushi.com/"
  featured: false
  description: >-
    Web development resources, trends, & techniques to elevate your coding
    journey.
  categories:
    - Web Development
    - Open Source
    - Blog
  built_by: Hunter Chang
  built_by_url: "https://hunterchang.com/"
- title: Daniel Hollcraft
  main_url: "https://danielhollcraft.com/"
  url: "https://danielhollcraft.com/"
  source_url: "https://github.com/danielbh/danielhollcraft.com"
  featured: false
  categories:
    - Web Development
    - Blog
    - Portfolio
- title: Darren Britton's Portfolio
  main_url: "https://darrenbritton.com/"
  url: "https://darrenbritton.com/"
  source_url: "https://github.com/darrenbritton/darrenbritton.github.io"
  featured: false
  categories:
    - Web Development
    - Portfolio
- title: Dave Lindberg Marketing & Design
  url: "https://davelindberg.com/"
  main_url: "https://davelindberg.com/"
  source_url: "https://github.com/Dave-Lindberg/dl-gatsby"
  featured: false
  description: >-
    My work revolves around solving problems for people in business, using
    integrated design and marketing strategies to improve sales, increase brand
    engagement, generate leads and achieve goals.
  categories:
    - Design
    - Marketing
    - Portfolio
- title: Dalbinaco's Website
  main_url: "https://dlbn.co/en/"
  url: "https://dlbn.co/en/"
  source_url: "https://github.com/dalbinaco/dlbn.co"
  featured: false
  categories:
    - Portfolio
    - Web Development
- title: mParticle's Documentation
  main_url: "https://docs.mparticle.com/"
  url: "https://docs.mparticle.com/"
  featured: false
  categories:
    - Web Development
    - Documentation
- title: Doopoll
  main_url: "https://doopoll.co/"
  url: "https://doopoll.co/"
  featured: false
  categories:
    - Marketing
    - Technology
- title: ERC dEX
  main_url: "https://ercdex.com/"
  url: "https://ercdex.com/aqueduct"
  featured: false
  categories:
    - Marketing
- title: Fabian Schultz' Portfolio
  main_url: "https://fabianschultz.com/"
  url: "https://fabianschultz.com/"
  source_url: "https://github.com/fabe/site"
  featured: false
  description: >-
    Hello, I’m Fabian — a product designer and developer based in Potsdam,
    Germany. I’ve been working both as a product designer and frontend developer
    for over 5 years now. I particularly enjoy working with companies that try
    to meet broad and unique user needs.
  categories:
    - Portfolio
    - Web Development
  built_by: Fabian Schultz
  built_by_url: "https://fabianschultz.com/"
- title: CalState House Manager
  description: >
    Home service membership that offers proactive and on-demand maintenance for
    homeowners
  main_url: "https://housemanager.calstate.aaa.com/"
  url: "https://housemanager.calstate.aaa.com/"
  categories:
    - Marketing
- title: The freeCodeCamp Guide
  main_url: "https://guide.freecodecamp.org/"
  url: "https://guide.freecodecamp.org/"
  source_url: "https://github.com/freeCodeCamp/guide"
  featured: false
  categories:
    - Web Development
    - Documentation
- title: High School Hackathons
  main_url: "https://hackathons.hackclub.com/"
  url: "https://hackathons.hackclub.com/"
  source_url: "https://github.com/hackclub/hackathons"
  featured: false
  categories:
    - Education
    - Web Development
- title: Hapticmedia
  main_url: "https://hapticmedia.fr/en/"
  url: "https://hapticmedia.fr/en/"
  featured: false
  categories:
    - Agency
- title: heml.io
  main_url: "https://heml.io/"
  url: "https://heml.io/"
  source_url: "https://github.com/SparkPost/heml.io"
  featured: false
  categories:
    - Documentation
    - Web Development
    - Open Source
- title: Juliette Pretot's Portfolio
  main_url: "https://juliette.sh/"
  url: "https://juliette.sh/"
  featured: false
  categories:
    - Web Development
    - Portfolio
    - Blog
- title: Kris Hedstrom's Portfolio
  main_url: "https://k-create.com/"
  url: "https://k-create.com/portfolio/"
  source_url: "https://github.com/kristofferh/kristoffer"
  featured: false
  description: >-
    Hey. I’m Kris. I’m an interactive designer / developer. I grew up in Umeå,
    in northern Sweden, but I now live in Brooklyn, NY. I am currently enjoying
    a hybrid Art Director + Lead Product Engineer role at a small startup called
    Nomad Health. Before that, I was a Product (Engineering) Manager at Tumblr.
    Before that, I worked at agencies. Before that, I was a baby. I like to
    design things, and then I like to build those things. I occasionally take on
    freelance projects. Feel free to get in touch if you have an interesting
    project that you want to collaborate on. Or if you just want to say hello,
    that’s cool too.
  categories:
    - Portfolio
  built_by: Kris Hedstrom
  built_by_url: "https://k-create.com/"
- title: knpw.rs
  main_url: "https://knpw.rs/"
  url: "https://knpw.rs/"
  source_url: "https://github.com/knpwrs/knpw.rs"
  featured: false
  categories:
    - Blog
    - Web Development
- title: Kostas Bariotis' Blog
  main_url: "https://kostasbariotis.com/"
  url: "https://kostasbariotis.com/"
  source_url: "https://github.com/kbariotis/kostasbariotis.com"
  featured: false
  categories:
    - Blog
    - Portfolio
    - Web Development
- title: LaserTime Clinic
  main_url: "https://lasertime.ru/"
  url: "https://lasertime.ru/"
  source_url: "https://github.com/oleglegun/lasertime"
  featured: false
  categories:
    - Marketing
- title: Jason Lengstorf
  main_url: "https://lengstorf.com"
  url: "https://lengstorf.com"
  source_url: "https://github.com/jlengstorf/lengstorf.com"
  featured: false
  categories:
    - Blog
  built_by: Jason Lengstorf
  built_by_url: "https://github.com/jlengstorf"
- title: Mannequin.io
  main_url: "https://mannequin.io/"
  url: "https://mannequin.io/"
  source_url: "https://github.com/LastCallMedia/Mannequin/tree/master/site"
  featured: false
  categories:
    - Open Source
    - Web Development
    - Documentation
- title: manu.ninja
  main_url: "https://manu.ninja/"
  url: "https://manu.ninja/"
  source_url: "https://github.com/Lorti/manu.ninja"
  featured: false
  description: >-
    manu.ninja is the personal blog of Manuel Wieser, where he talks about
    frontend development, games and digital art
  categories:
    - Blog
    - Technology
    - Web Development
- title: Fabric
  main_url: "https://meetfabric.com/"
  url: "https://meetfabric.com/"
  featured: false
  categories:
    - Marketing
- title: Nexit
  main_url: "https://nexit.sk/"
  url: "https://nexit.sk/references"
  featured: false
  categories:
    - Web Development
- title: Open FDA
  description: >
    Provides APIs and raw download access to a number of high-value, high
    priority and scalable structured datasets, including adverse events, drug
    product labeling, and recall enforcement reports.
  main_url: "https://open.fda.gov/"
  url: "https://open.fda.gov/"
  source_url: "https://github.com/FDA/open.fda.gov"
  featured: false
  categories:
    - Government
    - Open Source
    - Web Development
    - API
    - Data
- title: NYC Planning Labs (New York City Department of City Planning)
  main_url: "https://planninglabs.nyc/"
  url: "https://planninglabs.nyc/about/"
  source_url: "https://github.com/NYCPlanning/"
  featured: false
  description: >-
    We work with New York City's Urban Planners to deliver impactful, modern
    technology tools.
  categories:
    - Open Source
    - Government
- title: Pravdomil
  main_url: "https://pravdomil.com/"
  url: "https://pravdomil.com/"
  source_url: "https://github.com/pravdomil/pravdomil.com"
  featured: false
  description: >-
    I’ve been working both as a product designer and frontend developer for over
    5 years now. I particularly enjoy working with companies that try to meet
    broad and unique user needs.
  categories:
    - Portfolio
- title: Preston Richey Portfolio / Blog
  main_url: "https://prestonrichey.com/"
  url: "https://prestonrichey.com/"
  source_url: "https://github.com/prichey/prestonrichey.com"
  featured: false
  categories:
    - Web Development
    - Portfolio
    - Blog
- title: Landing page of Put.io
  main_url: "https://put.io/"
  url: "https://put.io/"
  featured: false
  categories:
    - eCommerce
    - Technology
- title: The Rick and Morty API
  main_url: "https://rickandmortyapi.com/"
  url: "https://rickandmortyapi.com/"
  built_by: Axel Fuhrmann
  built_by_url: "https://axelfuhrmann.com/"
  featured: false
  categories:
    - Web Development
    - Entertainment
    - Documentation
    - Open Source
    - API
- title: Santa Compañía Creativa
  main_url: "https://santacc.es/"
  url: "https://santacc.es/"
  source_url: "https://github.com/DesarrolloWebSantaCC/santacc-web"
  featured: false
  categories:
    - Agency
- title: Sean Coker's Blog
  main_url: "https://sean.is/"
  url: "https://sean.is/"
  featured: false
  categories:
    - Blog
    - Portfolio
    - Web Development
- title: Several Levels
  main_url: "https://severallevels.io/"
  url: "https://severallevels.io/"
  source_url: "https://github.com/Harrison1/several-levels"
  featured: false
  categories:
    - Agency
    - Web Development
- title: Simply
  main_url: "https://simply.co.za/"
  url: "https://simply.co.za/"
  featured: false
  categories:
    - Marketing
- title: Storybook
  main_url: "https://storybook.js.org/"
  url: "https://storybook.js.org/"
  source_url: "https://github.com/storybooks/storybook"
  featured: false
  categories:
    - Web Development
    - Open Source
- title: Vibert Thio's Portfolio
  main_url: "https://vibertthio.com/portfolio/"
  url: "https://vibertthio.com/portfolio/projects/"
  source_url: "https://github.com/vibertthio/portfolio"
  featured: false
  categories:
    - Portfolio
    - Web Development
- title: VisitGemer
  main_url: "https://visitgemer.sk/"
  url: "https://visitgemer.sk/"
  featured: false
  categories:
    - Marketing
- title: Bricolage.io
  main_url: "https://www.bricolage.io/"
  url: "https://www.bricolage.io/"
  source_url: "https://github.com/KyleAMathews/blog"
  featured: false
  categories:
    - Blog
- title: Charles Pinnix Website
  main_url: "https://www.charlespinnix.com/"
  url: "https://www.charlespinnix.com/"
  featured: false
  description: >-
    I’m a senior frontend engineer with 8 years of experience building websites
    and web applications. I’m interested in leading creative, multidisciplinary
    engineering teams. I’m a creative technologist, merging photography, art,
    and design into engineering and visa versa. I take a pragmatic,
    product-oriented approach to development, allowing me to see the big picture
    and ensuring quality products are completed on time. I have a passion for
    modern frontend JavaScript frameworks such as React and Vue, and I have
    substantial experience on the backend with an interest in Node and
    container based deployment with Docker and AWS.
  categories:
    - Portfolio
    - Web Development
- title: Charlie Harrington's Blog
  main_url: "https://www.charlieharrington.com/"
  url: "https://www.charlieharrington.com/"
  source_url: "https://github.com/whatrocks/blog"
  featured: false
  categories:
    - Blog
    - Web Development
    - Music
- title: Gabriel Adorf's Portfolio
  main_url: "https://www.gabrieladorf.com/"
  url: "https://www.gabrieladorf.com/"
  source_url: "https://github.com/gabdorf/gabriel-adorf-portfolio"
  featured: false
  categories:
    - Portfolio
    - Web Development
- title: greglobinski.com
  main_url: "https://www.greglobinski.com/"
  url: "https://www.greglobinski.com/"
  source_url: "https://github.com/greglobinski/www.greglobinski.com"
  featured: false
  categories:
    - Portfolio
    - Web Development
- title: I am Putra
  main_url: "https://www.iamputra.com/"
  url: "https://www.iamputra.com/"
  featured: false
  categories:
    - Portfolio
    - Web Development
    - Blog
- title: In Sowerby Bridge
  main_url: "https://www.insowerbybridge.co.uk/"
  url: "https://www.insowerbybridge.co.uk/"
  featured: false
  categories:
    - Marketing
    - Government
- title: JavaScript Stuff
  main_url: "https://www.javascriptstuff.com/"
  url: "https://www.javascriptstuff.com/"
  featured: false
  categories:
    - Education
    - Web Development
    - Library
- title: Ledgy
  main_url: "https://www.ledgy.com/"
  url: "https://github.com/morloy/ledgy.com"
  featured: false
  categories:
    - Marketing
    - Finance
- title: Alec Lomas's Portfolio / Blog
  main_url: "https://www.lowmess.com/"
  url: "https://www.lowmess.com/"
  source_url: "https://github.com/lowmess/lowmess"
  featured: false
  categories:
    - Web Development
    - Blog
    - Portfolio
- title: Michele Mazzucco's Portfolio
  main_url: "https://www.michelemazzucco.it/"
  url: "https://www.michelemazzucco.it/"
  source_url: "https://github.com/michelemazzucco/michelemazzucco.it"
  featured: false
  categories:
    - Portfolio
- title: Orbit FM Podcasts
  main_url: "https://www.orbit.fm/"
  url: "https://www.orbit.fm/"
  source_url: "https://github.com/agarrharr/orbit.fm"
  featured: false
  categories:
    - Podcast
- title: Prosecco Springs
  main_url: "https://www.proseccosprings.com/"
  url: "https://www.proseccosprings.com/"
  featured: false
  categories:
    - Food
    - Blog
    - Marketing
- title: Verious
  main_url: "https://www.verious.io/"
  url: "https://www.verious.io/"
  source_url: "https://github.com/cpinnix/verious"
  featured: false
  categories:
    - Web Development
- title: Yisela
  main_url: "https://www.yisela.com/"
  url: "https://www.yisela.com/tetris-against-trauma-gaming-as-therapy/"
  featured: false
  categories:
    - Blog
- title: YouFoundRon.com
  main_url: "https://www.youfoundron.com/"
  url: "https://www.youfoundron.com/"
  source_url: "https://github.com/rongierlach/yfr-dot-com"
  featured: false
  categories:
    - Portfolio
    - Web Development
    - Blog
- title: yerevancoder
  main_url: "https://yerevancoder.com/"
  url: "https://forum.yerevancoder.com/categories"
  source_url: "https://github.com/yerevancoder/yerevancoder.github.io"
  featured: false
  categories:
    - Blog
    - Web Development
- title: Ease
  main_url: "https://www.ease.com/"
  url: "https://www.ease.com/"
  featured: false
  categories:
    - Marketing
    - Healthcare
- title: Policygenius
  main_url: "https://www.policygenius.com/"
  url: "https://www.policygenius.com/"
  featured: false
  categories:
    - Marketing
    - Healthcare
- title: Moteefe
  main_url: "http://www.moteefe.com/"
  url: "http://www.moteefe.com/"
  featured: false
  categories:
    - Marketing
    - Agency
    - Technology
- title: Athelas
  main_url: "http://www.athelas.com/"
  url: "http://www.athelas.com/"
  featured: false
  categories:
    - Marketing
    - Healthcare
- title: Pathwright
  main_url: "http://www.pathwright.com/"
  url: "http://www.pathwright.com/"
  featured: false
  categories:
    - Marketing
    - Education
- title: Lucid
  main_url: "https://www.golucid.co/"
  url: "https://www.golucid.co/"
  featured: false
  categories:
    - Marketing
    - Technology
- title: Bench
  main_url: "http://www.bench.co/"
  url: "http://www.bench.co/"
  featured: false
  categories:
    - Marketing
- title: Union Plus Credit Card
  main_url: "http://www.unionpluscard.com"
  url: "https://unionplus.capitalone.com/"
  featured: false
  categories:
    - Marketing
    - Finance
- title: Gin Lane
  main_url: "http://www.ginlane.com/"
  url: "https://www.ginlane.com/"
  featured: false
  categories:
    - Web Development
    - Agency
- title: Marmelab
  main_url: "https://marmelab.com/en/"
  url: "https://marmelab.com/en/"
  featured: false
  categories:
    - Web Development
    - Agency
- title: Dovetail
  main_url: "https://dovetailapp.com/"
  url: "https://dovetailapp.com/"
  featured: false
  categories:
    - Marketing
    - Technology
- title: Yuuniworks Portfolio / Blog
  main_url: "https://www.yuuniworks.com/"
  url: "https://www.yuuniworks.com/"
  source_url: "https://github.com/junkboy0315/yuuni-web"
  featured: false
  categories:
    - Portfolio
    - Web Development
    - Blog
- title: The Bastion Bot
  main_url: "https://bastionbot.org/"
  url: "https://bastionbot.org/"
  source_url: "https://github.com/TheBastionBot/Bastion-Website"
  description: Give awesome perks to your Discord server!
  featured: false
  categories:
    - Open Source
    - Technology
    - Documentation
    - Community
  built_by: Sankarsan Kampa
  built_by_url: "https://traction.one"
- title: Smakosh
  main_url: "https://smakosh.com/"
  url: "https://smakosh.com/"
  source_url: "https://github.com/smakosh/smakosh.com"
  featured: false
  categories:
    - Portfolio
    - Web Development
# - title: Philipp Czernitzki - Blog/Website
#   main_url: "http://philippczernitzki.me/"
#   url: "http://philippczernitzki.me/"
#   featured: false
#   categories:
#     - Portfolio
#     - Web Development
#     - Blog
- title: WebGazer
  main_url: "https://www.webgazer.io/"
  url: "https://www.webgazer.io/"
  featured: false
  categories:
    - Marketing
    - Web Development
    - Technology
- title: Joe Seifi's Blog
  main_url: "http://seifi.org/"
  url: "http://seifi.org/"
  featured: false
  categories:
    - Portfolio
    - Web Development
    - Blog
- title: LekoArts — Graphic Designer & Front-End Developer
  main_url: "https://www.lekoarts.de"
  url: "https://www.lekoarts.de"
  source_url: "https://github.com/LekoArts/portfolio"
  featured: false
  built_by: LekoArts
  built_by_url: "https://github.com/LekoArts"
  description: >-
    Hi, I'm Lennart — a self-taught and passionate graphic/web designer &
    frontend developer based in Darmstadt, Germany. I love it to realize complex
    projects in a creative manner and face new challenges. Since 6 years I do
    graphic design, my love for frontend development came up 3 years ago. I
    enjoy acquiring new skills and cementing this knowledge by writing blogposts
    and creating tutorials.
  categories:
    - Portfolio
    - Blog
    - Design
    - Web Development
    - Freelance
    - Open Source
- title: 杨二小的博客
  main_url: "https://blog.yangerxiao.com/"
  url: "https://blog.yangerxiao.com/"
  source_url: "https://github.com/zerosoul/blog.yangerxiao.com"
  featured: false
  categories:
    - Blog
    - Portfolio
- title: MOTTO x MOTTO
  main_url: "https://mottox2.com"
  url: "https://mottox2.com"
  source_url: "https://github.com/mottox2/website"
  description: Web developer / UI Designer in Tokyo Japan.
  featured: false
  categories:
    - Blog
    - Portfolio
  built_by: mottox2
  built_by_url: "https://mottox2.com"
- title: Pride of the Meadows
  main_url: "https://www.prideofthemeadows.com/"
  url: "https://www.prideofthemeadows.com/"
  featured: false
  categories:
    - eCommerce
    - Food
    - Blog
  built_by: Caldera Digital
  built_by_url: https://www.calderadigital.com/
- title: Michael Uloth
  main_url: "https://www.michaeluloth.com"
  url: "https://www.michaeluloth.com"
  featured: false
  description: Michael Uloth is a web developer, opera singer, and the creator of Up and Running Tutorials.
  categories:
    - Portfolio
    - Web Development
    - Music
  built_by: Michael Uloth
  built_by_url: "https://www.michaeluloth.com"
- title: Spacetime
  main_url: "https://www.heyspacetime.com/"
  url: "https://www.heyspacetime.com/"
  featured: false
  description: >-
    Spacetime is a Dallas-based digital experience agency specializing in web,
    app, startup, and digital experience creation.
  categories:
    - Marketing
    - Portfolio
    - Agency
  built_by: Spacetime
  built_by_url: "https://www.heyspacetime.com/"
- title: Eric Jinks
  main_url: "https://ericjinks.com/"
  url: "https://ericjinks.com/"
  featured: false
  description: "Software engineer / web developer from the Gold Coast, Australia."
  categories:
    - Portfolio
    - Blog
    - Web Development
    - Technology
  built_by: Eric Jinks
  built_by_url: "https://ericjinks.com/"
- title: GaiAma - We are wildlife
  main_url: "https://www.gaiama.org/"
  url: "https://www.gaiama.org/"
  featured: false
  description: >-
    We founded the GaiAma conservation organization to protect wildlife in Perú
    and to create an example of a permaculture neighborhood, living
    symbiotically with the forest - because reforestation is just the beginning
  categories:
    - Nonprofit
    - Marketing
    - Blog
  source_url: "https://github.com/GaiAma/gaiama.org"
  built_by: GaiAma
  built_by_url: "https://www.gaiama.org/"
- title: Healthcare Logic
  main_url: "https://www.healthcarelogic.com/"
  url: "https://www.healthcarelogic.com/"
  featured: false
  description: >-
    Revolutionary technology that empowers clinical and managerial leaders to
    collaborate with clarity.
  categories:
    - Marketing
    - Healthcare
    - Technology
  built_by: Thrive
  built_by_url: "https://thriveweb.com.au/"
- title: Papergov
  main_url: "https://papergov.com/"
  url: "https://papergov.com/"
  featured: false
  description: Manage all your government services in a single place
  categories:
    - Directory
    - Government
    - Technology
  source_url: "https://github.com/WeOpenly/localgov.fyi"
  built_by: Openly Technologies
  built_by_url: "https://papergov.com/about/"
- title: Kata.ai Documentation
  main_url: "https://docs.kata.ai/"
  url: "https://docs.kata.ai/"
  source_url: "https://github.com/kata-ai/kata-platform-docs"
  featured: false
  description: >-
    Documentation website for the Kata Platform, an all-in-one platform for
    building chatbots using AI technologies.
  categories:
    - Documentation
    - Technology
- title: goalgetters
  main_url: "https://goalgetters.space/"
  url: "https://goalgetters.space/"
  featured: false
  description: >-
    goalgetters is a source of inspiration for people who want to change their
    career. We offer articles, success stories and expert interviews on how to
    find a new passion and how to implement change.
  categories:
    - Blog
    - Education
  built_by: "Stephanie Langers (content), Adrian Wenke (development)"
  built_by_url: "https://twitter.com/AdrianWenke"
- title: Zensum
  main_url: "https://zensum.se/"
  url: "https://zensum.se/"
  featured: false
  description: >-
    Borrow money quickly and safely through Zensum. We compare Sweden's leading
    banks and credit institutions. Choose from multiple offers and lower your
    monthly cost. [Translated from Swedish]
  categories:
    - Technology
    - Finance
    - Marketing
  built_by: Bejamas
  built_by_url: "https://bejamas.io/"
- title: StatusHub - Easy to use Hosted Status Page Service
  main_url: "https://statushub.com/"
  url: "https://statushub.com/"
  featured: false
  description: >-
    Set up your very own service status page in minutes with StatusHub. Allow
    customers to subscribe to be updated automatically.
  categories:
    - Technology
    - Marketing
  built_by: Bejamas
  built_by_url: "https://bejamas.io/"
- title: Matthias Kretschmann Portfolio
  main_url: "https://matthiaskretschmann.com/"
  url: "https://matthiaskretschmann.com/"
  source_url: "https://github.com/kremalicious/portfolio"
  featured: false
  description: Portfolio of designer & developer Matthias Kretschmann.
  categories:
    - Portfolio
    - Web Development
  built_by: Matthias Kretschmann
  built_by_url: "https://matthiaskretschmann.com/"
- title: Iron Cove Solutions
  main_url: "https://ironcovesolutions.com/"
  url: "https://ironcovesolutions.com/"
  description: >-
    Iron Cove Solutions is a cloud based consulting firm. We help companies
    deliver a return on cloud usage by applying best practices
  categories:
    - Technology
    - Web Development
  built_by: Iron Cove Solutions
  built_by_url: "https://ironcovesolutions.com/"
  featured: false
- title: Moetez Chaabene Portfolio / Blog
  main_url: "https://moetez.me/"
  url: "https://moetez.me/"
  source_url: "https://github.com/moetezch/moetez.me"
  featured: false
  description: Portfolio of Moetez Chaabene
  categories:
    - Portfolio
    - Web Development
    - Blog
  built_by: Moetez Chaabene
  built_by_url: "https://twitter.com/moetezch"
- title: Nikita
  description: >-
    Automation of system deployments in Node.js for applications and
    infrastructures.
  main_url: "https://nikita.js.org/"
  url: "https://nikita.js.org/"
  source_url: "https://github.com/adaltas/node-nikita"
  categories:
    - Documentation
    - Open Source
    - Technology
  built_by: Adaltas
  built_by_url: "https://www.adaltas.com"
  featured: false
- title: Gourav Sood Blog & Portfolio
  main_url: "https://www.gouravsood.com/"
  url: "https://www.gouravsood.com/"
  featured: false
  categories:
    - Blog
    - Portfolio
  built_by: Gourav Sood
  built_by_url: "https://www.gouravsood.com/"
- title: Jonas Tebbe Portfolio
  description: |
    Hey, I’m Jonas and I create digital products.
  main_url: "https://jonastebbe.com"
  url: "https://jonastebbe.com"
  categories:
    - Portfolio
  built_by: Jonas Tebbe
  built_by_url: "http://twitter.com/jonastebbe"
  featured: false
- title: Parker Sarsfield Portfolio
  description: |
    I'm Parker, a software engineer and sneakerhead.
  main_url: "https://parkersarsfield.com"
  url: "https://parkersarsfield.com"
  categories:
    - Blog
    - Portfolio
  built_by: Parker Sarsfield
  built_by_url: "https://parkersarsfield.com"
- title: Frontend web development with Greg
  description: |
    JavaScript, GatsbyJS, ReactJS, CSS in JS... Let's learn some stuff together.
  main_url: "https://dev.greglobinski.com"
  url: "https://dev.greglobinski.com"
  categories:
    - Blog
    - Web Development
  built_by: Greg Lobinski
  built_by_url: "https://github.com/greglobinski"
- title: Insomnia
  description: |
    Desktop HTTP and GraphQL client for developers
  main_url: "https://insomnia.rest/"
  url: "https://insomnia.rest/"
  categories:
    - Blog
  built_by: Gregory Schier
  built_by_url: "https://schier.co"
  featured: false
- title: Timeline Theme Portfolio
  description: |
    I'm Aman Mittal, a software developer.
  main_url: "https://amanhimself.dev/"
  url: "https://amanhimself.dev/"
  categories:
    - Web Development
    - Portfolio
  built_by: Aman Mittal
  built_by_url: "https://amanhimself.dev/"
- title: Ocean artUp
  description: >
    Science outreach site built using styled-components and Contentful. It
    presents the research project "Ocean artUp" funded by an Advanced Grant of
    the European Research Council to explore the possible benefits of artificial
    uplift of nutrient-rich deep water to the ocean’s sunlit surface layer.
  main_url: "https://ocean-artup.eu"
  url: "https://ocean-artup.eu"
  source_url: "https://github.com/janosh/ocean-artup"
  categories:
    - Science
    - Education
    - Blog
  built_by: Janosh Riebesell
  built_by_url: "https://janosh.io"
  featured: false
- title: Ryan Fitzgerald
  description: |
    Personal portfolio and blog for Ryan Fitzgerald
  main_url: "https://ryanfitzgerald.ca/"
  url: "https://ryanfitzgerald.ca/"
  categories:
    - Web Development
    - Portfolio
  built_by: Ryan Fitzgerald
  built_by_url: "https://github.com/RyanFitzgerald"
  featured: false
- title: Kaizen
  description: |
    Content Marketing, PR & SEO Agency in London
  main_url: "https://www.kaizen.co.uk/"
  url: "https://www.kaizen.co.uk/"
  categories:
    - Agency
    - Blog
    - Design
    - Web Development
    - SEO
  built_by: Bogdan Stanciu
  built_by_url: "https://github.com/b0gd4n"
  featured: false
- title: HackerOne Platform Documentation
  description: |
    HackerOne's Product Documentation Center!
  url: "https://docs.hackerone.com/"
  main_url: "https://docs.hackerone.com/"
  categories:
    - Documentation
    - Security
  featured: false
- title: Mux Video
  description: |
    API to video hosting and streaming
  main_url: "https://mux.com/"
  url: "https://mux.com/"
  categories:
    - Video
    - API
  featured: false
- title: Swapcard
  description: >
    The easiest way for event organizers to instantly connect people, build a
    community of attendees and exhibitors, and increase revenue over time
  main_url: "https://www.swapcard.com/"
  url: "https://www.swapcard.com/"
  categories:
    - Event
    - Community
    - Marketing
  built_by: Swapcard
  built_by_url: "https://www.swapcard.com/"
  featured: false
- title: Kalix
  description: >
    Kalix is perfect for healthcare professionals starting out in private
    practice, to those with an established clinic.
  main_url: "https://www.kalixhealth.com/"
  url: "https://www.kalixhealth.com/"
  categories:
    - Healthcare
  featured: false
- title: Hubba
  description: |
    Buy wholesale products from thousands of independent, verified Brands.
  main_url: "https://join.hubba.com/"
  url: "https://join.hubba.com/"
  categories:
    - eCommerce
  featured: false
- title: HyperPlay
  description: |
    In Asean's 1st Ever LOL Esports X Music Festival
  main_url: "https://hyperplay.leagueoflegends.com/"
  url: "https://hyperplay.leagueoflegends.com/"
  categories:
    - Music
  featured: false
- title: Bad Credit Loans
  description: |
    Get the funds you need, from $250-$5,000
  main_url: "https://www.creditloan.com/"
  url: "https://www.creditloan.com/"
  categories:
    - Finance
  featured: false
- title: Financial Center
  description: >
    Member-owned, not-for-profit, co-operative whose members receive financial
    benefits in the form of lower loan rates, higher savings rates, and lower
    fees than banks.
  main_url: "https://fcfcu.com/"
  url: "https://fcfcu.com/"
  categories:
    - Finance
    - Nonprofit
    - Business
    - Education
  built_by: "https://fcfcu.com/"
  built_by_url: "https://fcfcu.com/"
  featured: false
- title: Office of Institutional Research and Assessment
  description: |
    Good Data, Good Decisions
  main_url: "http://oira.ua.edu/"
  url: "http://oira.ua.edu/"
  categories:
    - Data
  featured: false
- title: The Telegraph Premium
  description: |
    Exclusive stories from award-winning journalists
  main_url: "https://premium.telegraph.co.uk/"
  url: "https://premium.telegraph.co.uk/"
  categories:
    - Media
  featured: false
- title: html2canvas
  description: |
    Screenshots with JavaScript
  main_url: "http://html2canvas.hertzen.com/"
  url: "http://html2canvas.hertzen.com/"
  source_url: "https://github.com/niklasvh/html2canvas/tree/master/www"
  categories:
    - JavaScript
    - Documentation
  built_by: Niklas von Hertzen
  built_by_url: "http://hertzen.com/"
  featured: false
- title: Dato CMS
  description: |
    The API-based CMS your editors will love
  main_url: "https://www.datocms.com/"
  url: "https://www.datocms.com/"
  categories:
    - API
  featured: false
- title: Half Electronics
  description: |
    Personal website
  main_url: "https://www.halfelectronic.com/"
  url: "https://www.halfelectronic.com/"
  categories:
    - Blog
  built_by: Fernando Poumian
  built_by_url: "https://github.com/fpoumian/halfelectronic.com"
  featured: false
- title: Frithir Software Development
  main_url: "https://frithir.com/"
  url: "https://frithir.com/"
  featured: false
  description: "I DRINK COFFEE, WRITE CODE AND IMPROVE MY DEVELOPMENT SKILLS EVERY DAY."
  categories:
    - Design
    - Web Development
  built_by: Frithir
  built_by_url: "https://Frithir.com/"
- title: Unow
  main_url: "https://www.unow.fr/"
  url: "https://www.unow.fr/"
  categories:
    - Education
    - Marketing
  featured: false
- title: Peter Hironaka
  description: |
    Freelance Web Developer based in Los Angeles.
  main_url: "https://peterhironaka.com/"
  url: "https://peterhironaka.com/"
  categories:
    - Portfolio
    - Web Development
  built_by: Peter Hironaka
  built_by_url: "https://github.com/PHironaka"
  featured: false
- title: Michael McQuade
  description: |
    Personal website and blog for Michael McQuade
  main_url: "https://giraffesyo.io"
  url: "https://giraffesyo.io"
  categories:
    - Blog
  built_by: Michael McQuade
  built_by_url: "https://github.com/giraffesyo"
  featured: false
- title: Haacht Brewery
  description: |
    Corporate website for Haacht Brewery. Designed and Developed by Gafas.
  main_url: "https://haacht.com/en/"
  url: "https://haacht.com"
  categories:
    - Marketing
  built_by: Gafas
  built_by_url: "https://gafas.be"
  featured: false
- title: StoutLabs
  description: |
    Portfolio of Daniel Stout, freelance developer in East Tennessee.
  main_url: "https://www.stoutlabs.com/"
  url: "https://www.stoutlabs.com/"
  categories:
    - Web Development
    - Portfolio
  built_by: Daniel Stout
  built_by_url: "https://github.com/stoutlabs"
  featured: false
- title: Chicago Ticket Outcomes By Neighborhood
  description: |
    ProPublica data visualization of traffic ticket court outcomes
  categories:
    - Media
    - Nonprofit
  url: >-
    https://projects.propublica.org/graphics/il/il-city-sticker-tickets-maps/ticket-status/?initialWidth=782
  main_url: >-
    https://projects.propublica.org/graphics/il/il-city-sticker-tickets-maps/ticket-status/?initialWidth=782
  built_by: David Eads
  built_by_url: "https://github.com/eads"
  featured: false
- title: Chicago South Side Traffic Ticketing rates
  description: |
    ProPublica data visualization of traffic ticket rates by community
  main_url: >-
    https://projects.propublica.org/graphics/il/il-city-sticker-tickets-maps/ticket-rate/?initialWidth=782
  url: >-
    https://projects.propublica.org/graphics/il/il-city-sticker-tickets-maps/ticket-rate/?initialWidth=782
  categories:
    - Media
    - Nonprofit
  built_by: David Eads
  built_by_url: "https://github.com/eads"
  featured: false
- title: Otsimo
  description: >
    Otsimo is a special education application for children with autism, down
    syndrome and other developmental disabilities.
  main_url: "https://otsimo.com/en/"
  url: "https://otsimo.com/en/"
  categories:
    - Blog
    - Education
  featured: false
- title: Matt Bagni Portfolio 2018
  description: >
    Mostly the result of playing with Gatsby and learning about react and
    graphql. Using the screenshot plugin to showcase the work done for my
    company in the last 2 years, and a good amount of other experiments.
  main_url: "https://mattbag.github.io"
  url: "https://mattbag.github.io"
  categories:
    - Portfolio
  featured: false
- title: Lisa Ye's Blog
  description: |
    Simple blog/portofolio for a fashion designer. Gatsby_v2 + Netlify cms
  main_url: "https://lisaye.netlify.com/"
  url: "https://lisaye.netlify.com/"
  categories:
    - Blog
    - Portfolio
  featured: false
- title: Artem Sapegin
  description: >
    Little homepage of Artem Sapegin, a frontend developer, passionate
    photographer, coffee drinker and crazy dogs’ owner.
  main_url: "https://sapegin.me/"
  url: "https://sapegin.me/"
  categories:
    - Portfolio
    - Open Source
    - Web Development
  built_by: Artem Sapegin
  built_by_url: "https://github.com/sapegin"
  featured: false
- title: SparkPost Developers
  main_url: "https://developers.sparkpost.com/"
  url: "https://developers.sparkpost.com/"
  source_url: "https://github.com/SparkPost/developers.sparkpost.com"
  categories:
    - Documentation
    - API
  featured: false
- title: Malik Browne Portfolio 2018
  description: >
    The portfolio blog of Malik Browne, a full-stack engineer, foodie, and avid
    blogger/YouTuber.
  main_url: "https://www.malikbrowne.com/about"
  url: "https://www.malikbrowne.com"
  categories:
    - Blog
    - Portfolio
  built_by: Malik Browne
  built_by_url: "https://twitter.com/milkstarz"
  featured: false
- title: Novatics
  description: |
    Digital products that inspire and make a difference
  main_url: "https://www.novatics.com.br"
  url: "https://www.novatics.com.br"
  categories:
    - Portfolio
    - Technology
    - Web Development
  built_by: Novatics
  built_by_url: "https://github.com/Novatics"
  featured: false
- title: Max McKinney
  description: >
    I’m a developer and designer with a focus in web technologies. I build cars
    on the side.
  main_url: "https://maxmckinney.com/"
  url: "https://maxmckinney.com/"
  categories:
    - Portfolio
    - Web Development
    - Design
  built_by: Max McKinney
  featured: false
- title: Stickyard
  description: |
    Make your React component sticky the easy way
  main_url: "https://nihgwu.github.io/stickyard/"
  url: "https://nihgwu.github.io/stickyard/"
  source_url: "https://github.com/nihgwu/stickyard/tree/master/website"
  categories:
    - Web Development
  built_by: Neo Nie
  featured: false
- title: Agata Milik
  description: |
    Website of a Polish psychologist/psychotherapist based in Gdańsk, Poland.
  main_url: "https://agatamilik.pl"
  url: "https://agatamilik.pl"
  categories:
    - Marketing
    - Healthcare
  built_by: Piotr Fedorczyk
  built_by_url: "https://piotrf.pl"
  featured: false
- title: WebPurple
  main_url: "https://www.webpurple.net/"
  url: "https://www.webpurple.net/"
  source_url: "https://github.com/WebPurple/site"
  description: >-
    Site of local (Russia, Ryazan) frontend community. Main purpose is to show
    info about meetups and keep blog.
  categories:
    - Nonprofit
    - Web Development
    - Community
    - Blog
    - Open Source
  built_by: Nikita Kirsanov
  built_by_url: "https://twitter.com/kitos_kirsanov"
  featured: false
- title: Papertrail.io
  description: |
    Inspection Management for the 21st Century
  main_url: "https://www.papertrail.io/"
  url: "https://www.papertrail.io/"
  categories:
    - Marketing
    - Technology
  built_by: Papertrail.io
  built_by_url: "https://www.papertrail.io"
  featured: false
- title: Matt Ferderer
  main_url: "https://mattferderer.com"
  url: "https://mattferderer.com"
  source_url: "https://github.com/mattferderer/gatsbyblog"
  description: >
    {titleofthesite} is a blog built with Gatsby that discusses web related tech
    such as JavaScript, .NET, Blazor & security.
  categories:
    - Blog
    - Web Development
  built_by: Matt Ferderer
  built_by_url: "https://twitter.com/mattferderer"
  featured: false
- title: Sahyadri Open Source Community
  main_url: "https://sosc.org.in"
  url: "https://sosc.org.in"
  source_url: "https://github.com/haxzie/sosc-website"
  description: >
    Official website of Sahyadri Open Source Community for community blog, event
    details and members info.
  categories:
    - Blog
    - Community
    - Open Source
  built_by: Musthaq Ahamad
  built_by_url: "https://github.com/haxzie"
  featured: false
- title: Tech Confessions
  main_url: "https://confessions.tech"
  url: "https://confessions.tech"
  source_url: "https://github.com/JonathanSpeek/tech-confessions"
  description: "A guilt-free place for us to confess our tech sins \U0001F64F\n"
  categories:
    - Community
    - Open Source
  built_by: Jonathan Speek
  built_by_url: "https://speek.design"
  featured: false
- title: Thibault Maekelbergh
  main_url: "https://thibmaek.com"
  url: "https://thibmaek.com"
  source_url: "https://github.com/thibmaek/thibmaek.github.io"
  description: |
    A nice blog about development, Raspberry Pi, plants and probably records.
  categories:
    - Blog
    - Open Source
  built_by: Thibault Maekelbergh
  built_by_url: "https://twitter.com/thibmaek"
  featured: false
- title: LearnReact.design
  main_url: "https://learnreact.design"
  url: "https://learnreact.design"
  description: >
    React Essentials For Designers: A React course tailored for product
    designers, ux designers, ui designers.
  categories:
    - Blog
  built_by: Linton Ye
  built_by_url: "https://twitter.com/lintonye"
- title: Mega House Creative
  main_url: "https://www.megahousecreative.com/"
  url: "https://www.megahousecreative.com/"
  description: >
    Mega House Creative is a digital agency that provides unique goal-oriented
    web marketing solutions.
  categories:
    - Marketing
    - Agency
  built_by: Daniel Robinson
  featured: false
- title: Tobie Marier Robitaille - csc
  main_url: "https://tobiemarierrobitaille.com/"
  url: "https://tobiemarierrobitaille.com/en/"
  description: |
    Portfolio site for director of photography Tobie Marier Robitaille
  categories:
    - Portfolio
    - Gallery
  built_by: Mill3 Studio
  built_by_url: "https://mill3.studio/en/"
  featured: false
- title: Bestvideogame.deals
  main_url: "https://bestvideogame.deals/"
  url: "https://bestvideogame.deals/"
  description: |
    Video game comparison website for the UK, build with GatsbyJS.
  categories:
    - eCommerce
  built_by: Koen Kamphuis
  built_by_url: "https://koenkamphuis.com/"
  featured: false
- title: Mahipat's Portfolio
  main_url: "https://mojaave.com/"
  url: "https://mojaave.com"
  source_url: "https://github.com/mhjadav/mojaave"
  description: >
    mojaave.com is Mahipat's portfolio, I have developed it using Gatsby v2 and
    Bootstrap, To get in touch with people looking for full-stack developer.
  categories:
    - Portfolio
    - Web Development
  built_by: Mahipat Jadav
  built_by_url: "https://mojaave.com/"
  featured: false
- title: Insights
  main_url: "https://justaskusers.com/"
  url: "https://justaskusers.com/"
  description: >
    Insights helps user experience (UX) researchers conduct their research and
    make sense of the findings.
  categories:
    - User Experience
    - Design
  built_by: Just Ask Users
  built_by_url: "https://justaskusers.com/"
  featured: false
- title: Tensiq
  main_url: "https://tensiq.com"
  url: "https://tensiq.com"
  source_url: "https://github.com/Tensiq/tensiq-site"
  description: >
    Tensiq is an e-Residency startup, that provides development in cutting-edge
    technology while delivering secure, resilient, performant solutions.
  categories:
    - Web Development
    - Mobile Development
    - Agency
    - Open Source
  built_by: Jens
  built_by_url: "https://github.com/arrkiin"
  featured: false
- title: Mintfort
  main_url: "https://mintfort.com/"
  url: "https://mintfort.com/"
  source_url: "https://github.com/MintFort/mintfort.com"
  description: >
    Mintfort, the first crypto-friendly bank account. Store and manage assets on
    the blockchain.
  categories:
    - Technology
    - Finance
  built_by: Axel Fuhrmann
  built_by_url: "https://axelfuhrmann.com/"
  featured: false
- title: React Native Explorer
  main_url: "https://react-native-explorer.firebaseapp.com"
  url: "https://react-native-explorer.firebaseapp.com"
  description: |
    Explorer React Native packages and examples effortlessly.
  categories:
    - Education
  featured: false
- title: 500Tech
  main_url: "https://500tech.com/"
  url: "https://500tech.com/"
  featured: false
  categories:
    - Web Development
    - Agency
    - Open Source
- title: eworld
  main_url: "http://eworld.herokuapp.com/"
  url: "http://eworld.herokuapp.com/"
  featured: false
  categories:
    - eCommerce
    - Technology
- title: It's a Date
  description: >
    It's a Date is a dating app that actually involves dating.
  main_url: "https://www.itsadate.app/"
  url: "https://www.itsadate.app/"
  featured: false
  categories:
    - App
    - Blog
- title: Node.js HBase
  description: >
    Asynchronous HBase client for NodeJs using REST.
  main_url: https://hbase.js.org/
  url: https://hbase.js.org/
  source_url: "https://github.com/adaltas/node-hbase"
  categories:
    - Documentation
    - Open Source
    - Technology
  built_by: David Worms
  built_by_url: http://www.adaltas.com
  featured: false
- title: Peter Kroyer - Web Design / Web Development
  main_url: https://www.peterkroyer.at/en/
  url: https://www.peterkroyer.at/en/
  description: >
    Freelance web designer / web developer based in Vienna, Austria (Wien, Österreich).
  categories:
    - Agency
    - Web Development
    - Design
    - Portfolio
    - Freelance
  built_by: Peter Kroyer
  built_by_url: https://www.peterkroyer.at/
  featured: false
- title: Geddski
  main_url: https://gedd.ski
  url: https://gedd.ski
  description: >
    frontend mastery blog - level up your UI game.
  categories:
    - Web Development
    - Education
    - Productivity
    - User Experience
  built_by: Dave Geddes
  built_by_url: https://twitter.com/geddski
  featured: false
- title: Rung
  main_url: "https://rung.com.br/"
  url: "https://rung.com.br/"
  description: >
    Rung alerts you about the exceptionalities of your personal and professional life.
  categories:
    - API
    - Technology
    - Travel
  featured: false
- title: Mokkapps
  main_url: "https://www.mokkapps.de/"
  url: "https://www.mokkapps.de/"
  source_url: "https://github.com/mokkapps/website"
  description: >
    Portfolio website from Michael Hoffmann. Passionate software developer with focus on web-based technologies.
  categories:
    - Blog
    - Portfolio
    - Web Development
    - Mobile Development
  featured: false
- title: Premier Octet
  main_url: "https://www.premieroctet.com/"
  url: "https://www.premieroctet.com/"
  description: >
    Premier Octet is a React-based agency
  categories:
    - Agency
    - Web Development
    - Mobile Development
  featured: false
- title: Thorium
  main_url: "https://www.thoriumsim.com/"
  url: "https://www.thoriumsim.com/"
  source_url: "https://github.com/thorium-sim/thoriumsim.com"
  description: >
    Thorium - Open-source Starship Simulator Controls for Live Action Role Play
  built_by: Alex Anderson
  built_by_url: https://twitter.com/ralex1993
  categories:
    - Blog
    - Portfolio
    - Documentation
    - Marketing
    - Education
    - Entertainment
    - Open Source
    - Web Development
  featured: false
- title: Cameron Maske
  main_url: "https://www.cameronmaske.com/"
  url: "https://www.cameronmaske.com/courses/introduction-to-pytest/"
  source_url: "https://github.com/cameronmaske/cameronmaske.com-v2"
  description: >
    The homepage of Cameron Maske, a freelance full-stack developer, who is currently working on a free pytest video course
  categories:
    - Education
    - Video
    - Portfolio
    - Freelance
  featured: false
- title: Studenten bilden Schüler
  description: >
    Studenten bilden Schüler e.V. is a German student-run nonprofit initiative that aims to
    contribute to more equal educational opportunities by providing free tutoring to refugees
    and children from underprivileged families. The site is built on Gatsby v2, styled-components
    and Contentful. It supports Google Analytics, fluid typography and Algolia search.
  main_url: "https://studenten-bilden-schueler.de"
  url: "https://studenten-bilden-schueler.de"
  source_url: "https://github.com/StudentenBildenSchueler/homepage"
  categories:
    - Education
    - Nonprofit
    - Blog
  built_by: Janosh Riebesell
  built_by_url: "https://janosh.io"
  featured: false
- title: Mike's Remote List
  main_url: "https://www.mikesremotelist.com"
  url: "https://www.mikesremotelist.com"
  description: >
    A list of remote jobs, updated throughout the day. Built on Gatsby v1 and powered by Contentful, Google Sheets, string and sticky tape.
  categories:
    - Marketing
  featured: false
- title: Madvoid
  main_url: "https://madvoid.com/"
  url: "https://madvoid.com/screenshot/"
  featured: false
  description: >
    Madvoid is a team of expert developers dedicated to creating simple, clear, usable and blazing fast web and mobile apps.
    We are coders that help companies and agencies to create social & interactive experiences.
    This includes full-stack development using React, WebGL, Static Site Generators, Ruby On Rails, Phoenix, GraphQL, Chatbots, CI / CD, Docker and more!
  categories:
    - Portfolio
    - Technology
    - Web Development
    - Agency
    - Marketing
  built_by: Jean-Paul Bonnetouche
  built_by_url: https://twitter.com/_jpb
- title: MOMNOTEBOOK.COM
  description: >
    Sharing knowledge and experiences that make childhood and motherhood rich, vibrant and healthy.
  main_url: "https://momnotebook.com/"
  url: "https://momnotebook.com/"
  featured: false
  built_by: Aleksander Hansson
  built_by_url: https://www.linkedin.com/in/aleksanderhansson/
  categories:
    - Blog
- title: Pirate Studios
  description: >
    Reinventing music studios with 24/7 self service rehearsal, DJ & production rooms available around the world.
  main_url: "https://www.piratestudios.co"
  url: "https://www.piratestudios.co"
  featured: false
  built_by: The Pirate Studios team
  built_by_url: https://github.com/piratestudios/
  categories:
    - Music
- title: Aurora EOS
  main_url: "https://www.auroraeos.com/"
  url: "https://www.auroraeos.com/"
  featured: false
  categories:
    - Finance
    - Marketing
    - Blog
  built_by: Corey Ward
  built_by_url: "http://www.coreyward.me/"
- title: MadeComfy
  main_url: "https://madecomfy.com.au/"
  url: "https://madecomfy.com.au/"
  description: >
    Short term rental management startup, using Contentful + Gatsby + CicleCI
  featured: false
  categories:
    - Travel
  built_by: Lucas Vilela
  built_by_url: "https://madecomfy.com.au/"
- title: Tiger Facility Services
  description: >
    Tiger Facility Services combines facility management expertise with state of the art software to offer a sustainable and customer oriented cleaning and facility service.
  main_url: https://www.tigerfacilityservices.com/de-en/
  url: https://www.tigerfacilityservices.com/de-en/
  featured: false
  categories:
    - Marketing
- title: "Luciano Mammino's blog"
  description: >
    Tech & programming blog of Luciano Mammino a.k.a. "loige", Full-Stack Web Developer and International Speaker
  main_url: https://loige.co
  url: https://loige.co
  featured: false
  categories:
    - Blog
    - Web Development
  built_by: Luciano Mammino
  built_by_url: https://loige.co
- title: Wire • Secure collaboration platform
  description: >
    Corporate website of Wire, an open source, end-to-end encrypted collaboration platform
  main_url: "https://wire.com"
  url: "https://wire.com"
  featured: false
  categories:
    - Open Source
    - Productivity
    - Technology
    - Blog
    - App
  built_by: Wire team
  built_by_url: "https://github.com/orgs/wireapp/people"
- title: J. Patrick Raftery
  main_url: "https://www.jpatrickraftery.com"
  url: "https://www.jpatrickraftery.com"
  description: J. Patrick Raftery is an opera singer and voice teacher based in Vancouver, BC.
  categories:
    - Portfolio
    - Music
  built_by: Michael Uloth
  built_by_url: "https://www.michaeluloth.com"
  featured: false
- title: Aria Umezawa
  main_url: "https://www.ariaumezawa.com"
  url: "https://www.ariaumezawa.com"
  description: Aria Umezawa is a director, producer, and writer currently based in San Francisco. Site designed by Stephen Bell.
  categories:
    - Portfolio
    - Music
    - Entertainment
  built_by: Michael Uloth
  built_by_url: "https://www.michaeluloth.com"
  featured: false
- title: Pomegranate Opera
  main_url: "https://www.pomegranateopera.com"
  url: "https://www.pomegranateopera.com"
  description: Pomegranate Opera is a lesbian opera written by Amanda Hale & Kye Marshall. Site designed by Stephen Bell.
  categories:
    - Gallery
    - Music
  built_by: Michael Uloth
  built_by_url: "https://www.michaeluloth.com"
  featured: false
- title: Daniel Cabena
  main_url: "https://www.danielcabena.com"
  url: "https://www.danielcabena.com"
  description: Daniel Cabena is a Canadian countertenor highly regarded in both Canada and Europe for prize-winning performances ranging from baroque to contemporary repertoire. Site designed by Stephen Bell.
  categories:
    - Portfolio
    - Music
  built_by: Michael Uloth
  built_by_url: "https://www.michaeluloth.com"
  featured: false
- title: Artist.Center
  main_url: "https://artistcenter.netlify.com"
  url: "https://artistcenter.netlify.com"
  description: The marketing page for Artist.Center, a soon-to-launch platform designed to connect opera singers to opera companies. Site designed by Stephen Bell.
  categories:
    - Music
  built_by: Michael Uloth
  built_by_url: "https://www.michaeluloth.com"
  featured: false
- title: DG Volo & Company
  main_url: "https://www.dgvolo.com"
  url: "https://www.dgvolo.com"
  description: DG Volo & Company is a Toronto-based investment consultancy. Site designed by Stephen Bell.
  categories:
    - Finance
  built_by: Michael Uloth
  built_by_url: "https://www.michaeluloth.com"
  featured: false
- title: Shawna Lucey
  main_url: "https://www.shawnalucey.com"
  url: "https://www.shawnalucey.com"
  description: Shawna Lucey is an American theater and opera director based in New York City. Site designed by Stephen Bell.
  categories:
    - Portfolio
    - Music
    - Entertainment
  built_by: Michael Uloth
  built_by_url: "https://www.michaeluloth.com"
  featured: false
- title: Leyan Lo
  main_url: https://www.leyanlo.com
  url: https://www.leyanlo.com
  description: >
    Leyan Lo’s personal website
  categories:
    - Portfolio
  built_by: Leyan Lo
  built_by_url: https://www.leyanlo.com
  featured: false
- title: Hawaii National Bank
  url: https://hawaiinational.bank
  main_url: https://hawaiinational.bank
  description: Hawaii National Bank's highly personalized service has helped loyal customers & locally owned businesses achieve their financial dreams for over 50 years.
  categories:
    - Finance
  built_by: Wall-to-Wall Studios
  built_by_url: https://walltowall.com
  featured: false
- title: Coletiv
  url: https://coletiv.com
  main_url: https://coletiv.com
  description: Coletiv teams up with companies of all sizes to design, develop & launch digital products for iOS, Android & the Web.
  categories:
    - Technology
    - Agency
    - Web Development
  built_by: Coletiv
  built_by_url: https://coletiv.com
  featured: false
- title: janosh.io
  description: >
    Personal blog and portfolio of Janosh Riebesell. The site is built with Gatsby v2 and designed
    entirely with styled-components v4. Much of the layout was achieved with CSS grid. It supports
    Google Analytics, fluid typography and Algolia search.
  main_url: "https://janosh.io"
  url: "https://janosh.io"
  source_url: "https://github.com/janosh/janosh.io"
  categories:
    - Portfolio
    - Blog
    - Science
    - Photography
    - Travel
  built_by: Janosh Riebesell
  built_by_url: "https://janosh.io"
  featured: false
- title: Gatsby Manor
  description: >
    We build themes for gatsby. We have themes for all projects including personal,
    portfolio, ecommerce, landing pages and more. We also run an in-house
    web dev and design studio. If you cannot find what you want, we can build it for you!
    Email us at gatsbymanor@gmail.com with questions.
  main_url: "https://www.gatsbymanor.com"
  url: "https://www.gatsbymanor.com"
  source_url: "https://github.com/gatsbymanor"
  categories:
    - Web Development
    - Agency
    - Technology
    - Freelance
  built_by: Steven Natera
  built_by_url: "https://stevennatera.com"
- title: Ema Suriano's Portfolio
  main_url: https://emasuriano.com/
  url: https://emasuriano.com/
  source_url: https://github.com/EmaSuriano/emasuriano.github.io
  description: >
    Ema Suriano's portfolio to display information about him, his projects and what he's writing about.
  categories:
    - Portfolio
    - Technology
    - Web Development
  built_by: Ema Suriano
  built_by_url: https://emasuriano.com/
  featured: false
- title: Luan Orlandi
  main_url: https://luanorlandi.github.io
  url: https://luanorlandi.github.io
  source_url: https://github.com/luanorlandi/luanorlandi.github.io
  description: >
    Luan Orlandi's personal website. Brazilian web developer, enthusiast in React and Gatsby.
  categories:
    - Blog
    - Portfolio
    - Web Development
  built_by: Luan Orlandi
  built_by_url: https://github.com/luanorlandi
- title: Mobius Labs
  main_url: https://mobius.ml
  url: https://mobius.ml
  description: >
    Mobius Labs landing page, a Start-up working on Computer Vision
  categories:
    - Landing Page
    - Marketing
    - Technology
  built_by: sktt
  built_by_url: https://github.com/sktt
- title: EZAgrar
  main_url: https://www.ezagrar.at/en/
  url: https://www.ezagrar.at/en/
  description: >
    EZAgrar.at is the homepage of the biggest agricultural machinery dealership in Austria. In total 8 pages will be built for this client reusing a lot of components between them.
  categories:
    - eCommerce
    - Marketing
  built_by: MangoART
  built_by_url: https://www.mangoart.at
  featured: false
- title: OAsome blog
  main_url: https://oasome.blog/
  url: https://oasome.blog/
  source_url: https://github.com/oorestisime/oasome
  description: >
    Paris-based Cypriot adventurers. A and O. Lovers of life and travel. Want to get a glimpse of the OAsome world?
  categories:
    - Blog
    - Photography
    - Travel
  built_by: Orestis Ioannou
  featured: false
- title: Brittany Chiang
  main_url: https://brittanychiang.com/
  url: https://brittanychiang.com/
  source_url: https://github.com/bchiang7/v4
  description: >
    Personal website and portfolio of Brittany Chiang built with Gatsby v2
  categories:
    - Portfolio
  built_by: Brittany Chiang
  built_by_url: https://github.com/bchiang7
  featured: false
- title: Fitekran
  description: >
    One of the most visited Turkish blogs about health, sports and healthy lifestyle, that has been rebuilt with Gatsby v2 using WordPress.
  main_url: "https://www.fitekran.com"
  url: "https://www.fitekran.com"
  categories:
    - Science
    - Healthcare
    - Blog
  built_by: Burak Tokak
  built_by_url: "https://www.buraktokak.com"
- title: Serverless
  main_url: https://serverless.com
  url: https://serverless.com
  source_url: https://github.com/serverless/site
  description: >
    Serverless.com – Build web, mobile and IoT applications with serverless architectures using AWS Lambda, Azure Functions, Google CloudFunctions & more!
  categories:
    - Technology
    - Web Development
  built_by: Codebrahma
  built_by_url: https://codebrahma.com
  featured: false
- title: Dive Bell
  main_url: https://divebell.band/
  url: https://divebell.band/
  description: >
    Simple site for a band to list shows dates and videos (499 on lighthouse)
  categories:
    - Music
  built_by: Matt Bagni
  built_by_url: https://mattbag.github.io
  featured: false
- title: Mayer Media Co.
  main_url: https://mayermediaco.com/
  url: https://mayermediaco.com/
  description: >
    Freelance Web Development and Digital Marketing
  categories:
    - Web Development
    - Marketing
    - Blog
  source_url: https://github.com/MayerMediaCo/MayerMediaCo2.0
  built_by: Danny Mayer
  built_by_url: https://twitter.com/mayermediaco
  featured: false
- title: Jan Czizikow Portfolio
  main_url: https://www.janczizikow.com/
  url: https://www.janczizikow.com/
  source_url: https://github.com/janczizikow/janczizikow-portfolio
  description: >
    Simple personal portfolio site built with Gatsby
  categories:
    - Portfolio
    - Freelance
    - Web Development
  built_by: Jan Czizikow
  built_by_url: https://github.com/janczizikow
- title: Carbon Design Systems
  main_url: http://www.carbondesignsystem.com/
  url: http://www.carbondesignsystem.com/
  description: >
    The Carbon Design System is integrating the new IBM Design Ethos and Language. It represents a completely fresh approach to the design of all things at IBM.
  categories:
    - Design System
    - Documentation
  built_by: IBM
  built_by_url: https://www.ibm.com/
  featured: false
- title: Mozilla Mixed Reality
  main_url: https://mixedreality.mozilla.org/
  url: https://mixedreality.mozilla.org/
  description: >
    Virtual Reality for the free and open Web.
  categories:
    - Open Source
  built_by: Mozilla
  built_by_url: https://www.mozilla.org/
  featured: false
- title: Uniform Hudl Design System
  main_url: http://uniform.hudl.com/
  url: http://uniform.hudl.com/
  description: >
    A single design system to ensure every interface feels like Hudl. From the colors we use to the size of our buttons and what those buttons say, Uniform has you covered. Check the guidelines, copy the code and get to building.
  categories:
    - Design System
    - Open Source
    - Design
  built_by: Hudl
  built_by_url: https://www.hudl.com/
- title: Subtle UI
  main_url: "https://subtle-ui.netlify.com/"
  url: "https://subtle-ui.netlify.com/"
  source_url: "https://github.com/ryanwiemer/subtle-ui"
  description: >
    A collection of clever yet understated user interactions found on the web.
  categories:
    - Web Development
    - Open Source
    - User Experience
  built_by: Ryan Wiemer
  built_by_url: "https://www.ryanwiemer.com/"
  featured: false
- title: developer.bitcoin.com
  main_url: "https://developer.bitcoin.com/"
  url: "https://developer.bitcoin.com/"
  description: >
    Bitbox based bitcoin.com developer platform and resources.
  categories:
    - Finance
  featured: false
- title: Barmej
  main_url: "https://app.barmej.com/"
  url: "https://app.barmej.com/"
  description: >
    An interactive platform to learn different programming languages in Arabic for FREE
  categories:
    - Education
    - Programming
    - Learning
  built_by: Obytes
  built_by_url: "https://www.obytes.com/"
  featured: false
- title: Vote Save America
  main_url: "https://votesaveamerica.com"
  url: "https://votesaveamerica.com"
  description: >
    Be a voter. Save America.
  categories:
    - Education
    - Government
  featured: false
  built_by: Jeremy E. Miller
  built_by_url: "https://jeremyemiller.com/"
- title: Emergence
  main_url: https://emcap.com/
  url: https://emcap.com/
  description: >
    Emergence is a top enterprise cloud venture capital firm. We fund early stage ventures focusing on enterprise & SaaS applications. Emergence is one of the top VC firms in Silicon Valley.
  categories:
    - Marketing
    - Blog
  built_by: Upstatement
  built_by_url: https://www.upstatement.com/
  featured: false
- title: FPVtips
  main_url: https://fpvtips.com
  url: https://fpvtips.com
  source_url: https://github.com/jumpalottahigh/fpvtips
  description: >
    FPVtips is all about bringing racing drone pilots closer together, and getting more people into the hobby!
  categories:
    - Community
    - Education
  built_by: Georgi Yanev
  built_by_url: https://twitter.com/jumpalottahigh
  featured: false
- title: Georgi Yanev
  main_url: https://blog.georgi-yanev.com/
  url: https://blog.georgi-yanev.com/
  source_url: https://github.com/jumpalottahigh/blog.georgi-yanev.com
  description: >
    I write articles about FPV quads (building and flying), web development, smart home automation, life-long learning and other topics from my personal experience.
  categories:
    - Blog
  built_by: Georgi Yanev
  built_by_url: https://twitter.com/jumpalottahigh
  featured: false
- title: Bear Archery
  main_url: "https://beararchery.com/"
  url: "https://beararchery.com/"
  categories:
    - eCommerce
    - Sports
  built_by: Escalade Sports
  built_by_url: "https://www.escaladesports.com/"
  featured: false
- title: "attn:"
  main_url: "https://www.attn.com/"
  url: "https://www.attn.com/"
  categories:
    - Media
    - Entertainment
  built_by: "attn:"
  built_by_url: "https://www.attn.com/"
  featured: false
- title: Mirror Conf
  description: >
    Mirror Conf is a conference designed to empower designers and frontend developers who have a thirst for knowledge and want to broaden their horizons.
  main_url: "https://www.mirrorconf.com/"
  url: "https://www.mirrorconf.com/"
  categories:
    - Conference
    - Design
    - Web Development
  featured: false
- title: Startarium
  main_url: https://www.startarium.ro
  url: https://www.startarium.ro
  description: >
    Free entrepreneurship educational portal with more than 20000 users, hundreds of resources, crowdfunding, mentoring and investor pitching events facilitated.
  categories:
    - Education
    - Nonprofit
    - Entrepreneurship
  built_by: Cezar Neaga
  built_by_url: https://twitter.com/cezarneaga
  featured: false
- title: Microlink
  main_url: https://microlink.io/
  url: https://microlink.io/
  description: >
    Extract structured data from any website.
  categories:
    - Web Development
    - API
  built_by: Kiko Beats
  built_by_url: https://kikobeats.com/
  featured: false
- title: Markets.com
  main_url: "https://www.markets.com/"
  url: "https://www.markets.com/"
  featured: false
  categories:
    - Finance
- title: Kevin Legrand
  url: "https://k-legrand.com"
  main_url: "https://k-legrand.com"
  source_url: "https://github.com/Manoz/k-legrand.com"
  description: >
    Personal website and blog built with love with Gatsby v2
  categories:
    - Blog
    - Portfolio
    - Web Development
  built_by: Kevin Legrand
  built_by_url: https://k-legrand.com
  featured: false
- title: David James Portfolio
  main_url: https://dfjames.com/
  url: https://dfjames.com/
  source_url: https://github.com/daviddeejjames/dfjames-gatsby
  description: >
    Portfolio Site using GatsbyJS and headless WordPress
  categories:
    - WordPress
    - Portfolio
    - Blog
  built_by: David James
  built_by_url: https://twitter.com/daviddeejjames
- title: Hypertext Candy
  url: https://www.hypertextcandy.com/
  main_url: https://www.hypertextcandy.com/
  description: >
    Blog about web development. Laravel, Vue.js, etc.
  categories:
    - Blog
    - Web Development
  built_by: Masahiro Harada
  built_by_url: https://twitter.com/_Masahiro_H_
  featured: false
- title: "Maxence Poutord's blog"
  description: >
    Tech & programming blog of Maxence Poutord, Software Engineer, Serial Traveler and Public Speaker
  main_url: https://www.maxpou.fr
  url: https://www.maxpou.fr
  featured: false
  categories:
    - Blog
    - Web Development
  built_by: Maxence Poutord
  built_by_url: https://www.maxpou.fr
- title: "The Noted Project"
  url: https://thenotedproject.org
  main_url: https://thenotedproject.org
  source_url: https://github.com/ianbusko/the-noted-project
  description: >
    Website to showcase the ethnomusicology research for The Noted Project.
  categories:
    - Portfolio
    - Education
    - Gallery
  built_by: Ian Busko
  built_by_url: https://github.com/ianbusko
  featured: false
- title: People For Bikes
  url: "https://2017.peopleforbikes.org/"
  main_url: "https://2017.peopleforbikes.org/"
  categories:
    - Community
    - Sports
    - Gallery
    - Nonprofit
  built_by: PeopleForBikes
  built_by_url: "https://peopleforbikes.org/about-us/who-we-are/staff/"
  featured: false
- title: Wide Eye
  description: >
    Creative agency specializing in interactive design, web development, and digital communications.
  url: https://wideeye.co/
  main_url: https://wideeye.co/
  categories:
    - Design
    - Web Development
  built_by: Wide Eye
  built_by_url: https://wideeye.co/about-us/
  featured: false
- title: CodeSandbox
  description: >
    CodeSandbox is an online editor that helps you create web applications, from prototype to deployment.
  url: https://codesandbox.io/
  main_url: https://codesandbox.io/
  categories:
    - Web Development
  featured: false
- title: Marvel
  description: >
    The all-in-one platform powering design.
  url: https://marvelapp.com/
  main_url: https://marvelapp.com/
  categories:
    - Design
  featured: false
- title: Designcode.io
  description: >
    Learn to design and code React apps.
  url: https://designcode.io
  main_url: https://designcode.io
  categories:
    - Learning
  featured: false
- title: Happy Design
  description: >
    The Brand and Product Team Behind Happy Money
  url: https://design.happymoney.com/
  main_url: https://design.happymoney.com/
  categories:
    - Design
    - Finance
- title: Weihnachtsmarkt.ms
  description: >
    Explore the christmas market in Münster (Westf).
  url: https://weihnachtsmarkt.ms/
  main_url: https://weihnachtsmarkt.ms/
  source_url: https://github.com/codeformuenster/weihnachtsmarkt
  categories:
    - Gallery
    - Food
  built_by: "Code for Münster during #MSHACK18"
  featured: false
- title: Code Championship
  description: >
    Competitive coding competitions for students from 3rd to 8th grade. Code is Sport.
  url: https://www.codechampionship.com
  main_url: https://www.codechampionship.com
  categories:
    - Learning
    - Education
    - Sports
  built_by: Abamath LLC
  built_by_url: https://www.abamath.com
  featured: false
- title: Wieden+Kennedy
  description: >
    Wieden+Kennedy is an independent, global creative company.
  categories:
    - Technology
    - Web Development
    - Agency
    - Marketing
  url: https://www.wk.com
  main_url: https://www.wk.com
  built_by: Wieden Kennedy
  built_by_url: https://www.wk.com/about/
  featured: false
- title: Testing JavaScript
  description: >
    This course will teach you the fundamentals of testing your JavaScript applications using eslint, Flow, Jest, and Cypress.
  url: https://testingjavascript.com/
  main_url: https://testingjavascript.com/
  categories:
    - Learning
    - Education
    - JavaScript
  built_by: Kent C. Dodds
  built_by_url: https://kentcdodds.com/
  featured: false
- title: Use Hooks
  description: >
    One new React Hook recipe every day.
  url: https://usehooks.com/
  main_url: https://usehooks.com/
  categories:
    - Learning
  built_by: Gabe Ragland
  built_by_url: https://twitter.com/gabe_ragland
  featured: false
- title: Ambassador
  url: https://www.getambassador.io
  main_url: https://www.getambassador.io
  description: >
    Open source, Kubernetes-native API Gateway for microservices built on Envoy.
  categories:
    - Open Source
    - Documentation
    - Technology
  built_by: Datawire
  built_by_url: https://www.datawire.io
  featured: false
- title: Clubhouse
  main_url: https://clubhouse.io
  url: https://clubhouse.io
  description: >
    The intuitive and powerful project management platform loved by software teams of all sizes. Built with Gatsby v2 and Prismic
  categories:
    - Technology
    - Blog
    - Productivity
    - Community
    - Design
    - Open Source
  built_by: Ueno.
  built_by_url: https://ueno.co
  featured: false
- title: Asian Art Collection
  url: http://artmuseum.princeton.edu/asian-art/
  main_url: http://artmuseum.princeton.edu/asian-art/
  description: >
    Princeton University has a branch dealing with state of art.They have showcased ore than 6,000 works of Asian art are presented alongside ongoing curatorial and scholarly research
  categories:
    - Marketing
  featured: false
- title: QHacks
  url: https://qhacks.io
  main_url: https://qhacks.io
  source_url: https://github.com/qhacks/qhacks-website
  description: >
    QHacks is Queen’s University’s annual hackathon! QHacks was founded in 2016 with a mission to advocate and incubate the tech community at Queen’s University and throughout Canada.
  categories:
    - Education
    - Technology
    - Podcast
  featured: false
- title: Tyler McGinnis
  url: https://tylermcginnis.com/
  main_url: https://tylermcginnis.com/
  description: >
    The linear, course based approach to learning web technologies.
  categories:
    - Education
    - Technology
    - Podcast
    - Web Development
  featured: false
- title: a11y with Lindsey
  url: https://www.a11ywithlindsey.com/
  main_url: https://www.a11ywithlindsey.com/
  source_url: https://github.com/lkopacz/a11y-with-lindsey
  description: >
    To help developers navigate accessibility jargon, write better code, and to empower them to make their Internet, Everyone's Internet.
  categories:
    - Education
    - Blog
    - Technology
  built_by: Lindsey Kopacz
  built_by_url: https://twitter.com/littlekope0903
  featured: false
- title: DEKEMA
  url: https://www.dekema.com/
  main_url: https://www.dekema.com/
  description: >
    Worldclass crafting: Furnace, fervor, fulfillment. Delivering highest demand for future craftsmanship. Built using Gatsby v2 and Prismic.
  categories:
    - Healthcare
    - Science
    - Technology
  built_by: Crisp Studio
  built_by_url: https://crisp.studio
  featured: false
- title: Ramón Chancay
  description: >-
    Front-end / Back-end Developer in Guayaquil Ecuador.
    Currently at Everymundo, previously at El Universo.
    I enjoy teaching and sharing what I know.
    I give professional advice to developers and companies.
    My wife and my children are everything in my life.
  main_url: "https://ramonchancay.me/"
  url: "https://ramonchancay.me/"
  source_url: "https://github.com/devrchancay/personal-site"
  featured: false
  categories:
    - Blog
    - Technology
    - Web Development
  built_by: Ramón Chancay
  built_by_url: "https://ramonchancay.me/"
- title: BELLHOPS
  main_url: https://www.getbellhops.com/
  url: https://www.getbellhops.com/
  description: >-
    Whether you’re moving someplace new or just want to complete a few projects around your current home, BellHops can arrange the moving services you need—at simple, straightforward rates.
  categories:
    - Business
  built_by: Bellhops, Inc.
  built_by_url: https://www.getbellhops.com/
  featured: false
- title: Acclimate Consulting
  main_url: https://www.acclimate.io/
  url: https://www.acclimate.io/
  description: >-
    Acclimate is a consulting firm that puts organizations back in control with data-driven strategies and full-stack applications.
  categories:
    - Technology
    - Consulting
  built_by: Andrew Wilson
  built_by_url: https://github.com/andwilson
  featured: false
- title: Flyright
  url: https://flyright.co/
  main_url: https://flyright.co/
  description: >-
    Flyright curates everything you need for international travel in one tidy place 💜
  categories:
    - Technology
    - App
  built_by: Ty Hopp
  built_by_url: https://github.com/tyhopp
  featured: false
- title: Vets Who Code
  url: https://vetswhocode.io/
  main_url: https://vetswhocode.io/
  description: >-
    VetsWhoCode is a non-profit organization dedicated to training military veterans & giving them the skills they need transition into tech careers.
  categories:
    - Technology
    - Nonprofit
  featured: false
- title: Patreon Blog
  url: https://blog.patreon.com/
  main_url: https://blog.patreon.com/
  description: >-
    Official blog of Patreon.com
  categories:
    - Blog
  featured: false
- title: Full Beaker
  url: https://fullbeaker.com/
  main_url: https://fullbeaker.com/
  description: >-
    Full Beaker provides independent advice online about careers and home ownership, and connect anyone who asks with companies that can help them.
  categories:
    - Consulting
  featured: false
- title: Citywide Holdup
  url: https://citywideholdup.org/
  main_url: https://citywideholdup.org/
  description: >-
    Citywide Holdup is an annual fundraising event held around early November in the city of Austin, TX hosted by the Texas Wranglers benefitting Easter Seals of Central Texas, a non-profit organization that provides exceptional services, education, outreach and advocacy so that people with disabilities can live, learn, work and play in our communities.
  categories:
    - Nonprofit
    - Event
  built_by: Cameron Rison
  built_by_url: https://github.com/killakam3084
  featured: false
- title: Dawn Labs
  url: https://dawnlabs.io
  main_url: https://dawnlabs.io
  description: >-
    Thoughtful products for inspired teams. With a holistic approach to engineering and design, we partner with startups and enterprises to build for the digital era.
  categories:
    - Technology
    - Agency
    - Web Development
  featured: false
- title: COOP by Ryder
  url: https://coop.com/
  main_url: https://coop.com/
  description: >
    COOP is a platform that connects fleet managers that have idle vehicles to businesses that are looking to rent vehicles. COOP simplifies the process and paperwork required to safely share vehicles between business owners.
  categories:
    - Marketing
  built_by: Crispin Porter Bogusky
  built_by_url: http://www.cpbgroup.com/
  featured: false
- title: Domino's Paving for Pizza
  url: https://www.pavingforpizza.com/
  main_url: https://www.pavingforpizza.com/
  description: >
    Nominate your town for a chance to have your rough drive home from Domino's fixed to pizza perfection.
  categories:
    - Marketing
  built_by: Crispin Porter Bogusky
  built_by_url: http://www.cpbgroup.com/
  featured: false
- title: Propapanda
  url: https://propapanda.eu/
  main_url: https://propapanda.eu/
  description: >
    Is a creative production house based in Tallinn, Estonia. We produce music videos, commercials, films and campaigns – from scratch to finish.
  categories:
    - Video
    - Portfolio
    - Agency
    - Media
  built_by: Henry Kehlmann
  built_by_url: https://github.com/madhenry/
  featured: false
- title: JAMstack.paris
  url: https://jamstack.paris/
  main_url: https://jamstack.paris/
  source_url: https://github.com/JAMstack-paris/jamstack.paris
  description: >
    JAMstack-focused, bi-monthly meetup in Paris
  categories:
    - Web Development
  built_by: Matthieu Auger & Nicolas Goutay
  built_by_url: https://github.com/JAMstack-paris
  featured: false
- title: DexWallet - The only Wallet you need by Dexlab
  main_url: "https://www.dexwallet.io/"
  url: "https://www.dexwallet.io/"
  source_url: "https://github.com/dexlab-io/DexWallet-website"
  featured: false
  description: >-
    DexWallet is a secure, multi-chain, mobile wallet with an upcoming one-click exchange for mobile.
  categories:
    - App
    - Open Source
  built_by: DexLab
  built_by_url: "https://github.com/dexlab-io"
- title: Kings Valley Paving
  url: https://kingsvalleypaving.com
  main_url: https://kingsvalleypaving.com
  description: >
    Kings Valley Paving is an asphalt, paving and concrete company serving the commercial, residential and industrial sectors in the Greater Toronto Area. Site designed by Stephen Bell.
  categories:
    - Marketing
  built_by: Michael Uloth
  built_by_url: https://www.michaeluloth.com
  featured: false
- title: Peter Barrett
  url: https://www.peterbarrett.ca
  main_url: https://www.peterbarrett.ca
  description: >
    Peter Barrett is a Canadian baritone from Newfoundland and Labrador who performs opera and concert repertoire in Canada, the U.S. and around the world. Site designed by Stephen Bell.
  categories:
    - Portfolio
    - Music
  built_by: Michael Uloth
  built_by_url: https://www.michaeluloth.com
  featured: false
- title: NARCAN
  main_url: https://www.narcan.com
  url: https://www.narcan.com
  description: >
    NARCAN Nasal Spray is the first and only FDA-approved nasal form of naloxone for the emergency treatment of a known or suspected opioid overdose.
  categories:
    - Healthcare
  built_by: NARCAN
  built_by_url: https://www.narcan.com
  featured: false
- title: Ritual
  main_url: https://ritual.com
  url: https://ritual.com
  description: >
    Ritual started with a simple question, what exactly is in women's multivitamins? This is the story of what happened when our founder Kat started searching for answers — the story of Ritual.
  categories:
    - Healthcare
  built_by: Ritual
  built_by_url: https://ritual.com
  featured: false
- title: Truebill
  main_url: https://www.truebill.com
  url: https://www.truebill.com
  description: >
    Truebill empowers you to take control of your money.
  categories:
    - Finance
  built_by: Truebill
  built_by_url: https://www.truebill.com
  featured: false
- title: Smartling
  main_url: https://www.smartling.com
  url: https://www.smartling.com
  description: >
    Smartling enables you to automate, manage, and professionally translate content so that you can do more with less.
  categories:
    - Marketing
  built_by: Smartling
  built_by_url: https://www.smartling.com
  featured: false
- title: Clear
  main_url: https://www.clearme.com
  url: https://www.clearme.com
  description: >
    At clear, we’re working toward a future where you are your ID, enabling you to lead an unstoppable life.
  categories:
    - Security
  built_by: Clear
  built_by_url: https://www.clearme.com
  featured: false
- title: VS Code Rocks
  main_url: "https://vscode.rocks"
  url: "https://vscode.rocks"
  source_url: "https://github.com/lannonbr/vscode-rocks"
  featured: false
  description: >
    VS Code Rocks is a place for weekly news on the newest features and updates to Visual Studio Code as well as trending extensions and neat tricks to continually improve your VS Code skills.
  categories:
    - Open Source
    - Blog
    - Web Development
  built_by: Benjamin Lannon
  built_by_url: "https://github.com/lannonbr"
- title: Particle
  main_url: "https://www.particle.io"
  url: "https://www.particle.io"
  featured: false
  description: Particle is a fully-integrated IoT platform that offers everything you need to deploy an IoT product.
  categories:
    - Marketing
- title: freeCodeCamp curriculum
  main_url: "https://learn.freecodecamp.org"
  url: "https://learn.freecodecamp.org"
  featured: false
  description: Learn to code with free online courses, programming projects, and interview preparation for developer jobs.
  categories:
    - Web Development
    - Learning
- title: Tandem
  main_url: "https://www.tandem.co.uk"
  url: "https://www.tandem.co.uk"
  description: >
    We're on a mission to free you of money misery. Our app, card and savings account are designed to help you spend less time worrying about money and more time enjoying life.
  categories:
    - Finance
    - App
  built_by: Tandem
  built_by_url: https://github.com/tandembank
  featured: false
- title: Monbanquet.fr
  main_url: "https://monbanquet.fr"
  url: "https://monbanquet.fr"
  description: >
    Give your corporate events the food and quality it deserves, thanks to the know-how of the best local artisans.
  categories:
    - eCommerce
    - Food
    - Event
  built_by: Monbanquet.fr
  built_by_url: https://github.com/monbanquet
  featured: false
- title: The Leaky Cauldron Blog
  url: https://theleakycauldronblog.com
  main_url: https://theleakycauldronblog.com
  source_url: https://github.com/v4iv/theleakycauldronblog
  description: >
    A Brew of Awesomeness with a Pinch of Magic...
  categories:
    - Blog
  built_by: Vaibhav Sharma
  built_by_url: https://github.com/v4iv
  featured: false
- title: Wild Drop Surf Camp
  main_url: "https://wilddropsurfcamp.com"
  url: "https://wilddropsurfcamp.com"
  description: >
    Welcome to Portugal's best kept secret and be amazed with our nature. Here you can explore, surf, taste the world's best gastronomy and wine, feel the North Canyon's power with the biggest waves in the world and so many other amazing things. Find us, discover yourself!
  categories:
    - Travel
  built_by: Samuel Fialho
  built_by_url: https://samuelfialho.com
  featured: false
- title: JoinUp HR chatbot
  url: https://www.joinup.io
  main_url: https://www.joinup.io
  description: Custom HR chatbot for better candidate experience
  categories:
    - App
    - Technology
  featured: false
- title: JDCastro Web Design & Development
  main_url: https://jacobdcastro.com
  url: https://jacobdcastro.com
  source_url: https://github.com/jacobdcastro/personal-site
  featured: false
  description: >
    A small business site for freelance web designer and developer Jacob D. Castro. Includes professional blog, contact forms, and soon-to-come portfolio of sites for clients. Need a new website or an extra developer to share the workload? Feel free to check out the website!
  categories:
    - Blog
    - Portfolio
    - Business
    - Freelance
  built_by: Jacob D. Castro
  built_by_url: https://twitter.com/jacobdcastro
- title: Gatsby Tutorials
  main_url: https://www.gatsbytutorials.com
  url: https://www.gatsbytutorials.com
  source_url: https://github.com/ooloth/gatsby-tutorials
  featured: false
  description: >
    Gatsby Tutorials is a community-updated list of video, audio and written tutorials to help you learn GatsbyJS.
  categories:
    - Web Development
    - Education
    - Open Source
  built_by: Michael Uloth
  built_by_url: "https://www.michaeluloth.com"
- title: Up & Running Tutorials
  main_url: https://www.upandrunningtutorials.com
  url: https://www.upandrunningtutorials.com
  featured: false
  description: >
    Free coding tutorials for web developers. Get your web development career up and running by learning to build better, faster websites.
  categories:
    - Web Development
    - Education
  built_by: Michael Uloth
  built_by_url: "https://www.michaeluloth.com"
- title: Grooovinger
  url: https://www.grooovinger.com
  main_url: https://www.grooovinger.com
  description: >
    Martin Grubinger, a web developer from Austria
  categories:
    - Portfolio
    - Web Development
  built_by: Martin Grubinger
  built_by_url: https://www.grooovinger.com
  featured: false
- title: LXDX - the Crypto Derivatives Exchange
  main_url: https://www.lxdx.co/
  url: https://www.lxdx.co/
  description: >
    LXDX is the world's fastest crypto exchange. Our mission is to bring innovative financial products to retail crypto investors, providing access to the same speed and scalability that institutional investors already depend on us to deliver each and every day.
  categories:
    - Marketing
    - Finance
  built_by: Corey Ward
  built_by_url: http://www.coreyward.me/
  featured: false
- title: Kyle McDonald
  url: https://kylemcd.com
  main_url: https://kylemcd.com
  source_url: https://github.com/kylemcd/personal-site-react
  description: >
    Personal site + blog for Kyle McDonald
  categories:
    - Blog
  built_by: Kyle McDonald
  built_by_url: https://kylemcd.com
  featured: false
- title: VSCode Power User Course
  main_url: https://VSCode.pro
  url: https://VSCode.pro
  description: >
    After 10 years with Sublime, I switched to VSCode. Love it. Spent 1000+ hours building a premium video course to help you switch today. 200+ power user tips & tricks turn you into a VSCode.pro
  categories:
    - Education
    - Learning
    - eCommerce
    - Marketing
    - Technology
    - Web Development
  built_by: Ahmad Awais
  built_by_url: https://twitter.com/MrAhmadAwais/
  featured: false
- title: Thijs Koerselman Portfolio
  main_url: https://www.vauxlab.com
  url: https://www.vauxlab.com
  featured: false
  description: >
    Portfolio of Thijs Koerselman. A freelance software engineer, full-stack web developer and sound designer.
  categories:
    - Portfolio
    - Business
    - Freelance
    - Technology
    - Web Development
    - Music
- title: Ad Hoc Homework
  main_url: https://homework.adhoc.team
  url: https://homework.adhoc.team
  description: >
    Ad Hoc builds government digital services that are fast, efficient, and usable by everyone. Ad Hoc Homework is a collection of coding and design challenges for candidates applying to our open positions.
  categories:
    - Web Development
    - Government
    - Healthcare
    - Programming
  built_by_url: https://adhoc.team
  featured: false
- title: Birra Napoli
  main_url: http://www.birranapoli.it
  url: http://www.birranapoli.it
  built_by: Ribrain
  built_by_url: https://www.ribrainstudio.com
  featured: false
  description: >
    Birra Napoli official site
  categories:
    - Landing Page
    - Business
    - Food
- title: Satispay
  url: https://www.satispay.com
  main_url: https://www.satispay.com
  categories:
    - Business
    - Finance
    - Technology
  built_by: Satispay
  built_by_url: https://www.satispay.com
  featured: false
- title: The Movie Database - Gatsby
  url: https://tmdb.lekoarts.de
  main_url: https://tmdb.lekoarts.de
  source_url: https://github.com/LekoArts/gatsby-source-tmdb-example
  categories:
    - Open Source
    - Entertainment
    - Gallery
  featured: false
  built_by: LekoArts
  built_by_url: "https://github.com/LekoArts"
  description: >
    Source from The Movie Database (TMDb) API (v3) in Gatsby. This example is built with react-spring, React hooks and react-tabs and showcases the gatsby-source-tmdb plugin. It also has some client-only paths and uses gatsby-image.
- title: LANDR - Creative Tools for Musicians
  url: https://www.landr.com/
  main_url: https://www.landr.com/en/
  categories:
    - Music
    - Technology
    - Business
    - Entrepreneurship
    - Freelance
    - Marketing
    - Media
  featured: false
  built_by: LANDR
  built_by_url: https://twitter.com/landr_music
  description: >
    Marketing website built for LANDR. LANDR is a web application that provides tools for musicians to master their music (using artificial intelligence), collaborate with other musicians, and distribute their music to multiple platforms.
- title: ClinicJS
  url: https://clinicjs.org/
  main_url: https://clinicjs.org/
  categories:
    - Technology
    - Documentation
  featured: false
  built_by: NearForm
  built_by_url: "https://www.nearform.com/"
  description: >
    Tools to help diagnose and pinpoint Node.js performance issues.
- title: KOBIT
  main_url: "https://kobit.in"
  url: "https://kobit.in"
  description: Automated Google Analytics Report with everything you need and more
  featured: false
  categories:
    - Marketing
    - Blog
  built_by: mottox2
  built_by_url: "https://mottox2.com"
- title: Aleksander Hansson
  main_url: https://ahansson.com
  url: https://ahansson.com
  featured: false
  description: >
    Portfolio website for Aleksander Hansson
  categories:
    - Portfolio
    - Business
    - Freelance
    - Technology
    - Web Development
    - Consulting
  built_by: Aleksander Hansson
  built_by_url: https://www.linkedin.com/in/aleksanderhansson/
- title: Surfing Nosara
  main_url: "https://www.surfingnosara.com"
  url: "https://www.surfingnosara.com"
  description: Real estate, vacation, and surf report hub for Nosara, Costa Rica
  featured: false
  categories:
    - Business
    - Blog
    - Gallery
    - Marketing
  built_by: Desarol
  built_by_url: "https://www.desarol.com"
- title: Crispin Porter Bogusky
  url: https://cpbgroup.com/
  main_url: https://cpbgroup.com/
  description: >
    We solve the world’s toughest communications problems with the most quantifiably potent creative assets.
  categories:
    - Agency
    - Design
    - Marketing
  built_by: Crispin Porter Bogusky
  built_by_url: https://cpbgroup.com/
  featured: false
- title: graphene-python
  url: https://graphene-python.org
  main_url: https://graphene-python.org
  description: Graphene is a collaboratively funded project.Graphene-Python is a library for building GraphQL APIs in Python easily.
  categories:
    - Library
    - API
    - Documentation
  featured: false
- title: Engel & Völkers Ibiza Holiday Rentals
  main_url: "https://www.ev-ibiza.com/"
  url: "https://www.ev-ibiza.com/"
  featured: false
  built_by: Ventura Digitalagentur
  description: >
    Engel & Völkers, one of the most successful real estate agencies in the world, offers luxury holiday villas to rent in Ibiza.
  categories:
    - Travel
- title: Sylvain Hamann's personal website
  url: "https://shamann.fr"
  main_url: "https://shamann.fr"
  source_url: "https://github.com/sylvhama/shamann-gatsby/"
  description: >
    Sylvain Hamann, web developer from France
  categories:
    - Portfolio
    - Web Development
  built_by: Sylvain Hamann
  built_by_url: "https://twitter.com/sylvhama"
  featured: false
- title: Luca Crea's portfolio
  main_url: https://lcrea.github.io
  url: https://lcrea.github.io
  description: >
    Portfolio and personal website of Luca Crea, an Italian software engineer.
  categories:
    - Portfolio
  built_by: Luca Crea
  built_by_url: https://github.com/lcrea
  featured: false
- title: Escalade Sports
  main_url: "https://www.escaladesports.com/"
  url: "https://www.escaladesports.com/"
  categories:
    - eCommerce
    - Sports
  built_by: Escalade Sports
  built_by_url: "https://www.escaladesports.com/"
  featured: false
- title: Exposify
  main_url: "https://www.exposify.de/"
  url: "https://www.exposify.de/"
  description: >
    This is our German website built with Gatsby 2.0, Emotion and styled-system.
    Exposify is a proptech startup and builds technology for real estate businesses.
    We provide our customers with an elegant agent software in combination
    with beautifully designed and fast websites.
  categories:
    - Web Development
    - Real Estate
    - Agency
    - Marketing
  built_by: Exposify
  built_by_url: "https://www.exposify.de/"
  featured: false
- title: Steak Point
  main_url: https://www.steakpoint.at/
  url: https://www.steakpoint.at/
  description: >
    Steak Restaurant in Vienna, Austria (Wien, Österreich).
  categories:
    - Food
  built_by: Peter Kroyer
  built_by_url: https://www.peterkroyer.at/
  featured: false
- title: Takumon blog
  main_url: "https://takumon.com"
  url: "https://takumon.com"
  source_url: "https://github.com/Takumon/blog"
  description: Java Engineer's tech blog.
  featured: false
  categories:
    - Blog
  built_by: Takumon
  built_by_url: "https://twitter.com/inouetakumon"
- title: DayThirty
  main_url: "https://daythirty.com"
  url: "https://daythirty.com"
  description: DayThirty - ideas for the new year.
  featured: false
  categories:
    - Marketing
  built_by: Jack Oliver
  built_by_url: "https://twitter.com/mrjackolai"
- title: TheAgencyProject
  main_url: "https://theagencyproject.co"
  url: "https://theagencyproject.co"
  description: Agency model, without agency overhead.
  categories:
    - Agency
  built_by: JV-LA
  built_by_url: https://jv-la.com
- title: Karen Hou's portfolio
  main_url: https://www.karenhou.com/
  url: https://www.karenhou.com/
  categories:
    - Portfolio
  built_by: Karen H. Developer
  built_by_url: https://github.com/karenhou
  featured: false
- title: Jean Luc Ponty
  main_url: "https://ponty.com"
  url: "https://ponty.com"
  description: Official site for Jean Luc Ponty, French virtuoso violinist and jazz composer.
  featured: false
  categories:
    - Music
    - Entertainment
  built_by: Othermachines
  built_by_url: "https://othermachines.com"
- title: Rosewood Family Advisors
  main_url: "https://www.rfallp.com/"
  url: "https://www.rfallp.com/"
  description: Rosewood Family Advisors LLP (Palo Alto) provides a diverse range of family office services customized for ultra high net worth individuals.
  featured: false
  categories:
    - Finance
    - Business
  built_by: Othermachines
  built_by_url: "https://othermachines.com"
- title: Cole Walker's Portfolio
  main_url: "https://www.walkermakes.com"
  url: "https://www.walkermakes.com"
  source_url: "https://github.com/ColeWalker/portfolio"
  description: The portfolio of web developer Cole Walker, built with the help of Gatsby v2, React-Spring, and SASS.
  featured: false
  categories:
    - Portfolio
    - Web Development
  built_by: Cole Walker
  built_by_url: "https://www.walkermakes.com"
- title: Standing By Company
  main_url: "https://standingby.company"
  url: "https://standingby.company"
  description: A brand experience design company led by Scott Mackenzie and Trent Barton.
  featured: false
  categories:
    - Design
    - Web Development
  built_by: Standing By Company
  built_by_url: "https://standingby.company"
- title: Ashley Thouret
  main_url: "https://www.ashleythouret.com"
  url: "https://www.ashleythouret.com"
  description: Official website of Canadian soprano Ashley Thouret. Site designed by Stephen Bell.
  categories:
    - Portfolio
    - Music
  built_by: Michael Uloth
  built_by_url: "https://www.michaeluloth.com"
  featured: false
- title: The AZOOR Society
  main_url: "https://www.theazoorsociety.org"
  url: "https://www.theazoorsociety.org"
  description: The AZOOR Society is a UK-based charity committed to promoting awareness of Acute Zonal Occult Outer Retinopathy and assisting further research. Site designed by Stephen Bell.
  categories:
    - Community
    - Nonprofit
  built_by: Michael Uloth
  built_by_url: "https://www.michaeluloth.com"
  featured: false
- title: Gábor Fűzy pianist
  main_url: "https://pianobar.hu"
  url: "https://pianobar.hu"
  description: Gábor Fűzy pianist's official website built with Gatsby v2.
  categories:
    - Music
  built_by: Zoltán Bedi
  built_by_url: "https://github.com/B3zo0"
  featured: false
- title: Logicwind
  main_url: "https://logicwind.com"
  url: "https://logicwind.com"
  description: Website of Logicwind - JavaScript experts, Technology development agency & consulting.
  featured: false
  categories:
    - Portfolio
    - Agency
    - Web Development
    - Consulting
  built_by: Logicwind
  built_by_url: "https://www.logicwind.com"
- title: ContactBook.app
  main_url: "https://contactbook.app"
  url: "https://contactbook.app"
  description: Seamlessly share Contacts with G Suite team members
  featured: false
  categories:
    - Landing Page
    - Blog
  built_by: Logicwind
  built_by_url: "https://www.logicwind.com"
- title: Waterscapes
  main_url: "https://waterscap.es"
  url: "https://waterscap.es/lake-monteynard/"
  source_url: "https://github.com/gaelbillon/Waterscapes-Gatsby-site"
  description: Waterscap.es is a directory of bodies of water (creeks, ponds, waterfalls, lakes, etc) with information about each place such as how to get there, hike time, activities and photos and a map displayed with the Mapbox GL SJ npm package. It was developed with the goal of learning Gatsby. This website is based on the gatsby-contentful-starter and uses Contentful as CMS. It is hosted on Netlify. Hooks are setup with Bitbucket and Contentful to trigger a new build upon code or content changes. The data on Waterscap.es is a mix of original content and informations from the internets gathered and put together.
  categories:
    - Directory
    - Photography
    - Travel
  built_by: Gaël Billon
  built_by_url: "https://gaelbillon.com"
  featured: false
- title: Packrs
  url: "https://www.packrs.co/"
  main_url: "https://www.packrs.co/"
  description: >
    Packrs is a local delivery platform, one spot for all your daily requirements. On a single tap get everything you need at your doorstep.
  categories:
    - Marketing
    - Landing Page
    - Entrepreneurship
  built_by: Vipin Kumar Rawat
  built_by_url: "https://github.com/aesthytik"
  featured: false
- title: HyakuninIsshu
  main_url: "https://hyakuninanki.net"
  url: "https://hyakuninanki.net"
  source_url: "https://github.com/rei-m/web_hyakuninisshu"
  description: >
    HyakuninIsshu is a traditional Japanese card game.
  categories:
    - Education
    - Gallery
    - Entertainment
  built_by: Rei Matsushita
  built_by_url: "https://github.com/rei-m/"
  featured: false
- title: WQU Partners
  main_url: "https://partners.wqu.org/"
  url: "https://partners.wqu.org/"
  featured: false
  categories:
    - Marketing
    - Education
    - Landing Page
  built_by: Corey Ward
  built_by_url: "http://www.coreyward.me/"
- title: Federico Giacone
  url: "https://federico.giac.one/"
  main_url: "https://federico.giac.one"
  source_url: "https://github.com/leopuleo/federico.giac.one"
  description: >
    Digital portfolio for Italian Architect Federico Giacone.
  categories:
    - Portfolio
    - Gallery
  built_by: Leonardo Giacone
  built_by_url: "https://github.com/leopuleo"
  featured: false
- title: Station
  url: "https://getstation.com/"
  main_url: "https://getstation.com/"
  description: Station is the first smart browser for busy people. A single place for all of your web applications.
  categories:
    - Technology
    - Web Development
    - Productivity
  featured: false
- title: Vyron Vasileiadis
  url: "https://fedonman.com/"
  main_url: "https://fedonman.com"
  source_url: "https://github.com/fedonman/fedonman-website"
  description: Personal space of Vyron Vasileiadis aka fedonman, a Web & IoT Developer, Educator and Entrepreneur based in Athens, Greece.
  categories:
    - Portfolio
    - Technology
    - Web Development
    - Education
  built_by: Vyron Vasileiadis
  built_by_url: "https://github.com/fedonman"
- title: Fabien Champigny
  url: "https://www.champigny.name/"
  main_url: "https://www.champigny.name/"
  built_by_url: "https://www.champigny.name/"
  description: Fabien Champigny's personal blog. Entrepreneur, hacker and loves street photo.
  categories:
    - Blog
    - Gallery
    - Photography
    - Productivity
    - Entrepreneurship
  featured: false
- title: Alex Xie - Portfolio
  url: https://alexieyizhe.me/
  main_url: https://alexieyizhe.me/
  source_url: https://github.com/alexieyizhe/alexieyizhe.github.io
  description: >
    Personal website of Alex Yizhe Xie, a University of Waterloo Computer Science student and coding enthusiast.
  categories:
    - Blog
    - Portfolio
    - Web Development
  featured: false
- title: Equithon
  url: https://equithon.org/
  main_url: https://equithon.org/
  source_url: https://github.com/equithon/site-main/
  built_by: Alex Xie
  built_by_url: https://alexieyizhe.me/
  description: >
    Equithon is the largest social innovation hackathon in Waterloo, Canada. It was founded in 2016 to tackle social equity issues and create change.
  categories:
    - Education
    - Event
    - Learning
    - Open Source
    - Nonprofit
    - Technology
  featured: false
- title: Dale Blackburn - Portfolio
  url: https://dakebl.co.uk/
  main_url: https://dakebl.co.uk/
  description: >
    Dale Blackburn's personal website and blog.
  categories:
    - Blog
    - Portfolio
    - Web Development
  featured: false
- title: Portfolio of Anthony Wiktor
  url: https://www.anthonydesigner.com/
  main_url: https://www.anthonydesigner.com/
  description: >
    Anthony Wiktor is a Webby Award-Winning Creative Director and Digital Designer twice named Hot 100 by WebDesigner Magazine. Anthony has over a decade of award-winning experience in design and has worked on projects across a diverse set of industries — from entertainment to consumer products to hospitality to technology. Anthony is a frequent lecturer at USC’s Annenberg School for Communication & Journalism and serves on the board of AIGA Los Angeles.
  categories:
    - Portfolio
    - Marketing
  built_by: Maciej Leszczyński
  built_by_url: http://twitter.com/_maciej
  featured: false
- title: Frame.io Workflow Guide
  main_url: https://workflow.frame.io
  url: https://workflow.frame.io
  description: >
    The web’s most comprehensive post-production resource, written by pro filmmakers, for pro filmmakers. Always expanding, always free.
  categories:
    - Education
  built_by: Frame.io
  built_by_url: https://frame.io
  featured: false
- title: MarcySutton.com
  main_url: https://marcysutton.com
  url: https://marcysutton.com
  description: >
    The personal website of web developer and accessibility advocate Marcy Sutton.
  categories:
    - Blog
    - Accessibility
    - Video
    - Photography
  built_by: Marcy Sutton
  built_by_url: https://marcysutton.com
  featured: true
- title: Kepinski.me
  main_url: https://kepinski.me
  url: https://kepinski.me
  description: >
    The personal site of Antoni Kepinski, Node.js Developer.
  categories:
    - Portfolio
    - Open Source
  built_by: Antoni Kepinski
  built_by_url: https://kepinski.me
  featured: false
- title: WPGraphQL Docs
  main_url: https://docs.wpgraphql.com
  url: https://docs.wpgraphql.com
  description: >
    Documentation for WPGraphQL, a free open-source WordPress plugin that provides an extendable GraphQL schema and API for any WordPress site.
  categories:
    - API
    - Documentation
    - Technology
    - Web Development
    - WordPress
  built_by: WPGraphQL
  built_by_url: https://wpgraphql.com
  featured: false
- title: Shine Lawyers
  main_url: https://www.shine.com.au
  url: https://www.shine.com.au
  description: >
    Shine Lawyers is an Australian legal services website built with Gatsby v2, Elasticsearch, Isso, and Geolocation services.
  categories:
    - Business
    - Blog
- title: Parallel Polis Kosice
  url: https://www.paralelnapoliskosice.sk/
  main_url: https://www.paralelnapoliskosice.sk/
  source_url: https://github.com/ParalelnaPolisKE/paralelnapoliskosice.sk
  description: >
    Parallel Polis is a collective of people who want to live in a more opened world. We look for possibilities and technologies (Bitcoin, the blockchain, reputation systems and decentralized technologies in general) that open new ways, make processes easier and remove unnecessary barriers. We want to create an environment that aims at education, discovering and creating better systems for everybody who is interested in freedom and independence.
  categories:
    - Blog
    - Education
    - Technology
  built_by: Roman Vesely
  built_by_url: https://romanvesely.
  featured: false
- title: Unda Solutions
  url: https://unda.com.au
  main_url: https://unda.com.au
  description: >
    A custom web application development company in Perth, WA
  categories:
    - Business
    - Freelance
    - Web Development
    - Technology
  featured: false
- title: BIGBrave
  main_url: https://bigbrave.digital
  url: https://bigbrave.digital
  description: >
    BIGBrave is a strategic design firm. We partner with our clients, big and small, to design & create human-centered brands, products, services and systems that are simple, beautiful and easy to use.
  categories:
    - Agency
    - Web Development
    - Marketing
    - Technology
    - WordPress
  built_by: Francois Brill | BIGBrave
  built_by_url: https://bigbrave.digital
  featured: false
- title: 5th Avenue Properties
  main_url: https://5thavenue.co.za
  url: https://5thavenue.co.za
  description: >
    5th Avenue Properties specializes in the leasing and sales of office space and industrial property. BIGBrave built the website in Gatsby with data from an API server (CRM) for all the property and consultant data, and WordPress for all the website content data and case studies. All forms on the website was also directly integrated into the CRM system to ensure no leads are lost. People cannot stop commenting on the speed of the site and the property search.
  categories:
    - Technology
    - WordPress
    - API
  built_by: Russel Povey and Francois Brill | BIGBrave
  built_by_url: https://bigbrave.digital
  featured: false
- title: Intsha Consulting
  main_url: https://intsha.co.za
  url: https://intsha.co.za
  description: >
    Intsha is a bespoke Human Resources consultancy firm offering expert Recruitment and Talent Management services in today's competitive marketplace. BIGBrave helped Intsha design and develop a bespoke online presense helping them stand out from the crowd.
  categories:
    - Consulting
    - Marketing
    - WordPress
  built_by: Evan Janovsky | BIGBrave
  built_by_url: https://bigbrave.digital
  featured: false
- title: MHW Law
  main_url: https://mhwlaw.ca
  url: https://mhwlaw.ca
  description: >
    MHW is a full service law firm that has offered legal representation and advice to clients locally and throughout British Columbia since 1984. BIGBrave helped MHW bring their website into the 21st century by offering the best and latest Gatsby site to help them stand our from the crowd.
  categories:
    - Law
    - Marketing
    - WordPress
  built_by: Evan Janovsky and Francois Brill | BIGBrave
  built_by_url: https://bigbrave.digital
  featured: false
- title: KegTracker
  main_url: https://www.kegtracker.co.za
  url: https://www.kegtracker.co.za
  description: >
    Keg Tracker is part of the Beverage Insights family and its sole aim is to provide you with the right data about your kegs to make better decisions. In today’s business landscape having the right information at your finger tips is crucial to the agility of your business.
  categories:
    - Food
    - Business
    - Technology
  built_by: Francois Brill | BIGBrave
  built_by_url: https://bigbrave.digital
  featured: false
- title: Mike Nichols
  url: https://www.mikenichols.me
  main_url: https://www.mikenichols.me
  description: >
    Portfolio site of Mike Nichols, a UX designer and product development lead.
  categories:
    - Portfolio
    - Technology
    - Web Development
  built_by: Mike Nichols
  featured: false
- title: Steve Haid
  url: https://www.stevehaid.com
  main_url: https://www.stevehaid.com
  description: >
    Steve Haid is a real estate agent and Professional Financial Planner (PFP) who has been helping clients achieve their investment goals since 2006. Site designed by Stephen Bell.
  categories:
    - Marketing
    - Real Estate
  built_by: Michael Uloth
  built_by_url: "https://www.michaeluloth.com"
- title: Incremental - Loyalty, Rewards and Incentive Programs
  main_url: https://www.incremental.com.au
  url: https://www.incremental.com.au
  description: >
    Sydney-based digital agency specialising in loyalty, rewards and incentive programs. WordPress backend; Cloudinary, YouTube and Hubspot form integration; query data displayed as animated SVG graphs; video background in the header.
  categories:
    - Agency
    - Portfolio
    - WordPress
  built_by: Incremental
  built_by_url: https://www.incremental.com.au
  featured: false
- title: Technica11y
  main_url: https://www.technica11y.org
  url: https://www.technica11y.org
  description: >
    Discussing challenges in technical accessibility.
  categories:
    - Accessibility
    - Education
    - Video
  built_by: Tenon.io
  built_by_url: https://tenon.io
  featured: false
- title: Tenon-UI Documentation
  main_url: https://www.tenon-ui.info
  url: https://www.tenon-ui.info
  description: >
    Documentation site for Tenon-UI: Tenon.io's accessible components library.
  categories:
    - Accessibility
    - Documentation
    - Library
    - Web Development
  built_by: Tenon.io
  built_by_url: https://tenon.io
  featured: false
- title: Matthew Secrist
  main_url: https://www.matthewsecrist.net
  url: https://www.matthewsecrist.net
  source_url: https://github.com/matthewsecrist/v3
  description: >
    Matthew Secrist's personal portfolio using Gatsby, Prismic and Styled-Components.
  categories:
    - Portfolio
    - Technology
    - Web Development
  built_by: Matthew Secrist
  built_by_url: https://www.matthewsecrist.net
  featured: false
- title: Node.js Dev
  main_url: https://nodejs.dev
  url: https://nodejs.dev
  source_url: https://github.com/nodejs/nodejs.dev
  description: >
    Node.js Foundation Website.
  categories:
    - Documentation
    - Web Development
  built_by: Node.js Website Redesign Working Group
  built_by_url: https://github.com/nodejs/website-redesign
  featured: false
- title: Sheffielders
  main_url: https://sheffielders.org
  url: https://sheffielders.org
  source_url: https://github.com/davemullenjnr/sheffielders
  description: >
    A collective of businesses, creatives, and projects based in Sheffield, UK.
  categories:
    - Directory
  built_by: Dave Mullen Jnr
  built_by_url: https://davemullenjnr.co.uk
  featured: false
- title: Stealth Labs
  url: https://stealthlabs.io
  main_url: https://stealthlabs.io
  description: >
    We design and develop for the web, mobile and desktop
  categories:
    - Portfolio
    - Web Development
  built_by: Edvins Antonovs
  built_by_url: https://edvins.io
  featured: false
- title: Constanzia Yurashko
  main_url: https://www.constanziayurashko.com
  url: https://www.constanziayurashko.com
  description: >
    Exclusive women's ready-to-wear fashion by designer Constanzia Yurashko.
  categories:
    - Portfolio
  built_by: Maxim Andries
  featured: false
- title: Algolia
  url: https://algolia.com
  main_url: https://algolia.com
  description: >
    Algolia helps businesses across industries quickly create relevant, scalable, and lightning fast search and discovery experiences.
  categories:
    - Web Development
    - Technology
    - Open Source
    - Featured
  built_by: Algolia
  featured: true
- title: GVD Renovations
  url: https://www.gvdrenovationsinc.com/
  main_url: https://www.gvdrenovationsinc.com/
  description: >
    GVD Renovations is a home improvement contractor with a well known reputation as a professional, quality contractor in California.
  categories:
    - Business
  built_by: David Krasniy
  built_by_url: http://dkrasniy.com
  featured: false
- title: Styled System
  url: https://styled-system.com/
  main_url: https://styled-system.com/
  source_url: https://github.com/styled-system/styled-system/tree/master/docs
  description: >
    Style props for rapid UI development.
  categories:
    - Design System
  built_by: Brent Jackson
  built_by_url: https://jxnblk.com/
- title: Timehacker
  url: https://timehacker.app
  main_url: https://timehacker.app
  description: >
    Procrastination killer, automatic time tracking app to skyrocket your productivity
  categories:
    - Productivity
    - App
    - Technology
    - Marketing
    - Landing Page
  built_by: timehackers
  featured: false
- title: Little & Big
  main_url: "https://www.littleandbig.com.au/"
  url: "https://www.littleandbig.com.au/"
  description: >
    Little & Big exists with the aim to create Websites, Apps, E-commerce stores
    that are consistently unique and thoughtfully crafted, every time.
  categories:
    - Agency
    - Design
    - Web Development
    - Portfolio
  built_by: Little & Big
  built_by_url: "https://www.littleandbig.com.au/"
  featured: false
- title: Cat Knows
  main_url: "https://catnose99.com/"
  url: "https://catnose99.com/"
  description: >
    Personal blog built with Gatsby v2.
  categories:
    - Blog
    - Web Development
  built_by: CatNose
  built_by_url: "https://twitter.com/catnose99"
  featured: false
- title: just some dev
  url: https://www.iamdeveloper.com
  main_url: https://www.iamdeveloper.com
  source_url: https://github.com/nickytonline/www.iamdeveloper.com
  description: >
    Just some software developer writing things ✏️
  categories:
    - Blog
  built_by: Nick Taylor
  built_by_url: https://www.iamdeveloper.com
  featured: false
- title: Keziah Moselle Blog
  url: https://blog.keziahmoselle.fr/
  main_url: https://blog.keziahmoselle.fr/
  source_url: https://github.com/KeziahMoselle/blog.keziahmoselle.fr
  description: >
    ✍️ A place to share my thoughts.
  categories:
    - Blog
  built_by: Keziah Moselle
  built_by_url: https://keziahmoselle.fr/
- title: xfuture's blog
  url: https://www.xfuture-blog.com/
  main_url: https://www.xfuture-blog.com/
  source_url: https://github.com/xFuture603/xfuture-blog
  description: >
    A blog about Devops, Web development, and my insights as a systems engineer.
  categories:
    - Blog
  built_by: Daniel Uhlmann
  built_by_url: https://www.xfuture-blog.com/
- title: Mayne's Blog
  main_url: "https://gine.me/"
  url: "https://gine.me/page/1"
  source_url: "https://github.com/mayneyao/gine-blog"
  featured: false
  categories:
    - Blog
    - Web Development
- title: Bakedbird
  url: https://bakedbird.com
  main_url: https://bakedbird.com
  description: >
    Eleftherios Psitopoulos - A frontend developer from Greece ☕
  categories:
    - Portfolio
    - Blog
  built_by: Eleftherios Psitopoulos
  built_by_url: https://bakedbird.com
- title: Benjamin Lannon
  url: https://lannonbr.com
  main_url: https://lannonbr.com
  source_url: https://github.com/lannonbr/Portfolio-gatsby
  description: >
    Personal portfolio of Benjamin Lannon
  categories:
    - Portfolio
    - Web Development
  built_by: Benjamin Lannon
  built_by_url: https://lannonbr.com
  featured: false
- title: Aravind Balla
  url: https://aravindballa.com
  main_url: https://aravindballa.com
  source_url: https://github.com/aravindballa/website2017
  description: >
    Personal portfolio of Aravind Balla
  categories:
    - Portfolio
    - Blog
    - Web Development
  built_by: Aravind Balla
  built_by_url: https://aravindballa.com
- title: Kaleb McKelvey
  url: https://kalebmckelvey.com
  main_url: https://kalebmckelvey.com
  source_url: https://github.com/avatar-kaleb/kalebmckelvey-site
  description: >
    Personal portfolio of Kaleb McKelvey!
  categories:
    - Blog
    - Portfolio
  built_by: Kaleb McKelvey
  built_by_url: https://kalebmckelvey.com
  featured: false
- title: Michal Czaplinski
  url: https://czaplinski.io
  main_url: https://czaplinski.io
  source_url: https://github.com/michalczaplinski/michalczaplinski.github.io
  description: >
    Michal Czaplinski is a full-stack developer 🚀
  categories:
    - Portfolio
    - Web Development
  built_by: Michal Czaplinski mmczaplinski@gmail.com
  built_by_url: https://czaplinski.io
  featured: false
- title: Interactive Investor (ii)
  url: https://www.ii.co.uk
  main_url: https://www.ii.co.uk
  description: >
    Hybrid (static/dynamic) Gatsby web app for ii's free research, news and analysis, discussion and product marketing site.
  categories:
    - Business
    - Finance
    - Technology
  built_by: Interactive Investor (ii)
  built_by_url: https://www.ii.co.uk
  featured: false
- title: Weingut Goeschl
  url: https://www.weingut-goeschl.at/
  main_url: https://www.weingut-goeschl.at/
  description: >
    Weingut Goeschl is a family winery located in Gols, Burgenland in Austria (Österreich)
  categories:
    - eCommerce
    - Business
  built_by: Peter Kroyer
  built_by_url: https://www.peterkroyer.at/
  featured: false
- title: Hash Tech Guru
  url: https://hashtech.guru
  main_url: https://hashtech.guru
  description: >
    Software Development Training School and Tech Blog
  categories:
    - Blog
    - Education
  built_by: Htet Wai Yan Soe
  built_by_url: https://github.com/johnreginald
- title: AquaGruppen Vattenfilter
  url: https://aquagruppen.se
  main_url: https://aquagruppen.se/
  description: >
    Water filter and water treatment products in Sweden
  categories:
    - Business
    - Technology
  built_by: Johan Eliasson
  built_by_url: https://github.com/elitan
  featured: false
- title: Josef Aidt
  url: https://josefaidt.dev
  main_url: https://josefaidt.dev
  source_url: https://github.com/josefaidt/josefaidt.github.io
  description: >
    Personal website, blog, portfolio for Josef Aidt
  categories:
    - Portfolio
    - Blog
    - Web Development
  built_by: Josef Aidt
  built_by_url: https://twitter.com/garlicbred
- title: How To egghead
  main_url: https://howtoegghead.com/
  url: https://howtoegghead.com/
  source_url: https://github.com/eggheadio/how-to-egghead
  featured: false
  built_by: egghead.io
  built_by_url: https://egghead.io
  description: >
    How to become an egghead instructor or reviewer
  categories:
    - Documentation
    - Education
- title: Sherpalo Ventures
  main_url: "https://www.sherpalo.com/"
  url: "https://www.sherpalo.com/"
  featured: false
  categories:
    - Finance
    - Business
    - Technology
  built_by: Othermachines
  built_by_url: "https://othermachines.com"
- title: WrapCode
  url: https://www.wrapcode.com
  main_url: https://www.wrapcode.com
  description: >
    A full stack blog on Microsoft Azure, JavaScript, DevOps, AI and Bots.
  categories:
    - Blog
    - Technology
    - Web Development
  built_by: Rahul P
  built_by_url: https://twitter.com/_rahulpp
  featured: false
- title: Kirankumar Ambati's Portfolio
  url: https://www.kirankumarambati.me
  main_url: https://www.kirankumarambati.me
  description: >
    Personal website, blog, portfolio of Kirankumar Ambati
  categories:
    - Blog
    - Portfolio
    - Web Development
  built_by: Kirankumar Ambati
  built_by_url: https://github.com/kirankumarambati
  featured: false
- title: Rou Hun Fan's portfolio
  main_url: https://flowen.me
  url: https://flowen.me
  description: >
    Portfolio of creative developer Rou Hun Fan. Built with Gatsby v2 &amp; Greensock drawSVG.
  categories:
    - Portfolio
  built_by: Rou Hun Fan Developer
  built_by_url: https://flowen.me
  featured: false
- title: chadly.net
  url: https://www.chadly.net
  main_url: https://www.chadly.net
  source_url: https://github.com/chadly/chadly.net
  description: >
    Personal tech blog by Chad Lee.
  categories:
    - Blog
    - Technology
    - Web Development
  built_by: Chad Lee
  built_by_url: https://github.com/chadly
  featured: false
- title: CivicSource
  url: https://www.civicsource.com
  main_url: https://www.civicsource.com
  description: >
    Online auction site to purchase tax-distressed properties from local taxing authorities.
  categories:
    - Real Estate
    - Government
  featured: false
- title: SpotYou
  main_url: "https://spotyou.joshglazer.com"
  url: "https://spotyou.joshglazer.com"
  source_url: "https://github.com/joshglazer/spotyou"
  description: >
    SpotYou allows you to watch your favorite music videos on Youtube based on your Spotify Preferences
  categories:
    - Entertainment
    - Music
  built_by: Josh Glazer
  built_by_url: https://linkedin.com/in/joshglazer/
  featured: false
- title: Hesam Kaveh's blog
  description: >
    A blog with great seo that using gatsby-source-wordpress to fetch posts from backend
  main_url: "https://hesamkaveh.com/"
  url: "https://hesamkaveh.com/"
  source_url: "https://github.com/hesamkaveh/sansi"
  featured: false
  categories:
    - Blog
    - WordPress
- title: Oliver Gomes Portfolio
  main_url: https://oliver-gomes.github.io/v4/
  url: https://oliver-gomes.github.io/v4/
  description: >
    As an artist and a web designer/developer, I wanted to find a way to present these two portfolios in a way that made sense.  I felt with new found power of speed, Gatsby helped keep my creativity intact with amazing response and versatility. I felt my butter smooth transition felt much better in user perspective and super happy with the power of Gatsby.
  categories:
    - Portfolio
    - Web Development
    - Blog
  built_by: Oliver Gomes
  built_by_url: https://github.com/oliver-gomes
  featured: false
- title: Patrik Szewczyk
  url: https://www.szewczyk.cz/
  main_url: https://www.szewczyk.cz/
  description: >
    Patrik Szewczyk – JavaScript, TypeScript, React, Node.js developer, Redux, Reason
  categories:
    - Portfolio
  built_by: Patrik Szewczyk
  built_by_url: https://linkedin.com/in/thepatriczek/
  featured: false
- title: Patrik Arvidsson's portfolio
  url: https://www.patrikarvidsson.com
  main_url: https://www.patrikarvidsson.com
  source_url: https://github.com/patrikarvidsson/portfolio-gatsby-contentful
  description: >
    Personal portfolio site of Swedish interaction designer Patrik Arvidsson. Built with Gatsby, Tailwind CSS, Emotion JS and Contentful.
  categories:
    - Blog
    - Design
    - Portfolio
    - Web Development
    - Technology
  built_by: Patrik Arvidsson
  built_by_url: https://www.patrikarvidsson.com
  featured: false
- title: Jacob Cofman's Blog
  description: >
    Personal blog / portfolio about Jacob Cofman.
  main_url: "https://jcofman.de/"
  url: "https://jcofman.de/"
  source_url: "https://github.com/JCofman/jc-website"
  featured: false
  categories:
    - Blog
    - Portfolio
- title: re-geo
  description: >
    re-geo is react based geo cities style component.
  main_url: "https://re-geo.netlify.com/"
  url: "https://re-geo.netlify.com/"
  source_url: "https://github.com/sadnessOjisan/re-geo-lp"
  categories:
    - Open Source
  built_by: sadnessOjisan
  built_by_url: https://twitter.com/sadnessOjisan
  featured: false
- title: Luis Cestou Portfolio
  description: >
    Portfolio of graphic + interactive designer Luis Cestou.
  main_url: "https://luiscestou.com"
  url: "https://luiscestou.com"
  source_url: "https://github.com/lcestou/luiscestou.com"
  built_by: Luis Cestou contact@luiscestou.com
  built_by_url: https://luiscestou.com
  featured: false
  categories:
    - Portfolio
    - Web Development
- title: Data Hackers
  url: https://datahackers.com.br/
  main_url: https://datahackers.com.br/
  description: >
    Official website for the biggest portuguese-speaking data science community. Makes use of several data sources such as podcasts from Anchor, messages from Slack, newsletters from MailChimp and blog posts from Medium. The unique visual design also had its hurdles and was quite fun to develop!
  categories:
    - Blog
    - Education
    - Podcast
    - Technology
  built_by: Kaordica
  built_by_url: https://kaordica.design
  featured: false
- title: TROMAQ
  url: https://www.tromaq.com/
  main_url: https://www.tromaq.com/
  description: >
    TROMAQ executes earthmoving services and rents heavy machinery for construction work. Even with the lack of good photography, their new site managed to pass a solid and trustworthy feeling to visitors during testing and they're already seeing the improvement in brand awareness, being the sole player with a modern website in their industry.
  categories:
    - Marketing
  built_by: Kaordica
  built_by_url: https://kaordica.design
  featured: false
- title: Novida Consulting
  url: https://www.novidaconsultoria.com.br
  main_url: https://www.novidaconsultoria.com.br
  description: >
    Novida’s goal was to position itself as a solid, exclusive and trustworthy brand for families looking for a safe financial future… We created a narrative and visual design that highlight their exclusivity.
  categories:
    - Marketing
  built_by: Kaordica
  built_by_url: https://kaordica.design
  featured: false
- title: We Are Clarks
  url: "https://www.weareclarks.com"
  main_url: "https://www.weareclarks.com"
  source_url: "https://github.com/abeaclark/weareclarks"
  description: >
    A family travel blog.
  categories:
    - Blog
    - Travel
  built_by: Abe Clark
  built_by_url: https://www.linkedin.com/in/abrahamclark/
  featured: false
- title: Guillaume Briday's Blog
  main_url: "https://guillaumebriday.fr/"
  url: "https://guillaumebriday.fr/"
  source_url: "https://github.com/guillaumebriday/guillaumebriday.fr"
  description: >
    My personal blog built with Gatsby and Tailwind CSS.
  categories:
    - Blog
    - Web Development
    - Technology
  built_by: Guillaume Briday
  built_by_url: https://guillaumebriday.fr/
  featured: false
- title: SEOmonitor
  main_url: "https://www.seomonitor.com"
  url: "https://www.seomonitor.com"
  description: >
    SEOmonitor is a suite of SEO tools dedicated to agencies.
  categories:
    - Blog
    - Portfolio
    - Agency
  built_by: Bejamas
  built_by_url: https://bejamas.io/
  featured: false
- title: Jean Regisser's Portfolio
  main_url: "https://jeanregisser.com/"
  url: "https://jeanregisser.com/"
  source_url: "https://github.com/jeanregisser/jeanregisser.com"
  featured: false
  description: >
    Portfolio of software engineer Jean Regisser.
  categories:
    - Portfolio
    - Mobile Development
  built_by: Jean Regisser
  built_by_url: "https://jeanregisser.com/"
- title: Axcept - Visual Screenshot Testing
  url: https://axcept.io
  main_url: https://axcept.io
  description: >
    Visual Testing for everyone
  categories:
    - Documentation
    - Web Development
  built_by: d:code:it
  built_by_url: https://dcodeit.com
  featured: false
- title: Chase Ohlson
  url: https://chaseohlson.com
  main_url: https://chaseohlson.com
  description: >
    Portfolio of frontend engineer & web developer Chase Ohlson.
  categories:
    - Portfolio
    - Web Development
  built_by: Chase Ohlson
  built_by_url: https://chaseohlson.com
  featured: false
- title: Zach Schnackel
  url: https://zslabs.com
  main_url: https://zslabs.com
  source_url: "https://github.com/zslabs/zslabs.com"
  description: >
    Portfolio site for UI/Motion Developer, Zach Schnackel.
  categories:
    - Portfolio
    - Web Development
  built_by: Zach Schnackel
  built_by_url: "https://zslabs.com"
- title: Gremlin
  url: https://www.gremlin.com
  main_url: https://www.gremlin.com
  description: >
    Gremlin's Failure as a Service finds weaknesses in your system before they cause problems.
  categories:
    - Marketing
- title: Headless.page
  main_url: https://headless.page/
  url: https://headless.page/
  description: >
    Headless.page is a directory of eCommerce sites featuring headless architecture, PWA features and / or the latest JavaScript technology.
  categories:
    - Directory
    - eCommerce
  built_by: Subscribe Pro
  built_by_url: https://www.subscribepro.com/
  featured: false
- title: Ouracademy
  main_url: https://our-academy.org/
  url: https://our-academy.org/
  source_url: "https://github.com/ouracademy/website"
  description: >
    Ouracademy is an organization that promoves the education in software development through blog posts & videos smiley.
  categories:
    - Open Source
    - Blog
    - Education
  built_by: Ouracademy
  built_by_url: https://github.com/ouracademy
  featured: false
- title: Tenon.io
  main_url: https://tenon.io
  url: https://tenon.io
  description: >
    Tenon.io is an accessibility tooling, services and consulting company.
  categories:
    - API
    - Accessibility
    - Business
    - Consulting
    - Technology
  built_by: Tenon.io
  built_by_url: https://tenon.io
  featured: false
- title: Projectival
  url: https://www.projectival.de/
  main_url: https://www.projectival.de/
  description: >
    Freelancer Online Marketing & Web Development in Cologne, Germany
  categories:
    - Freelance
    - Marketing
    - Web Development
    - Blog
    - Consulting
    - SEO
    - Business
  built_by: Sascha Klapetz
  built_by_url: https://www.projectival.de/
  featured: false
- title: Hetzner Online Community
  main_url: https://community.hetzner.com
  url: https://community.hetzner.com
  description: >
    Hetzner Online Community provides a free collection of high-quality tutorials, which are based on free and open source software, on a variety of topics such as development, system administration, and other web technology.
  categories:
    - Web Development
    - Technology
    - Programming
    - Open Source
    - Community
  built_by: Hetzner Online GmbH
  built_by_url: https://www.hetzner.com/
  featured: false
- title: AGYNAMIX
  url: https://www.agynamix.de/
  main_url: https://www.agynamix.de/
  source_url: https://github.com/tuhlmann/agynamix.de
  description: >
    Full Stack Java, Scala, Clojure, TypeScript, React Developer in Thalheim, Germany
  categories:
    - Freelance
    - Web Development
    - Programming
    - Blog
    - Consulting
    - Portfolio
    - Business
  built_by: Torsten Uhlmann
  built_by_url: https://www.agynamix.de/
  featured: false
- title: syracuse.io
  url: https://syracuse.io
  main_url: https://syracuse.io
  source_url: https://github.com/syracuseio/syracuseio/
  description: >
    Landing page for Syracuse NY Software Development Meetup Groups
  categories:
    - Community
  built_by: Benjamin Lannon
  built_by_url: https://lannonbr.com
- title: Render Documentation
  main_url: https://render.com/docs
  url: https://render.com/docs
  description: >
    Render is the easiest place to host your sites and apps. We use Gatsby for everything on https://render.com, including our documentation. The site is deployed on Render as well! We also have a guide to deploying Gatsby apps on Render: https://render.com/docs/deploy-gatsby.
  categories:
    - Web Development
    - Programming
    - Documentation
    - Technology
  built_by: Render Developers
  built_by_url: https://render.com
  featured: false
- title: prima
  url: https://www.prima.co
  main_url: https://www.prima.co
  description: >
    Discover industry-defining wellness content and trusted organic hemp CBD products safely supporting wellness, stress, mood, skin health, and balance.
  categories:
    - Blog
    - eCommerce
    - Education
  built_by: The Couch
  built_by_url: https://thecouch.nyc
- title: Gatsby Guides
  url: https://gatsbyguides.com/
  main_url: https://gatsbyguides.com/
  description: >
    Free tutorial course about using Gatsby with a CMS.
  categories:
    - Education
    - Documentation
    - Web Development
  built_by: Osio Labs
  built_by_url: https://osiolabs.com/
  featured: false
- title: Architude
  url: https://architudedesign.com
  main_url: https://architudedesign.com
  description: >
    筑冶 Architude International Design Consultants
  categories:
    - Design
    - Landing Page
    - Gallery
  built_by: Neo Nie
  built_by_url: https://github.com/nihgwu
  featured: false
- title: Arctica
  url: https://arctica.io
  main_url: https://arctica.io
  description: >
    Arctica specialises in purpose-built web sites and progressive web applications with user optimal experiences, tailored to meet the objectives of your business.
  categories:
    - Portfolio
    - Agency
    - Design
    - Web Development
  built_by: Arctica
  built_by_url: https://arctica.io
  featured: false
- title: Shard Ventures
  url: https://shard.vc
  main_url: https://shard.vc
  description: >
    Shard is building new online companies from scratch, partnering with other like-minded founders to start and invest in technology companies.
  categories:
    - Finance
    - Technology
    - Portfolio
  built_by: Arctica
  built_by_url: https://arctica.io
  featured: false
- title: David Brookes
  url: https://davidbrookes.me
  main_url: https://davidbrookes.me
  description: >
    Specialising in crafting stylish, high performance websites and applications that get results, using the latest cutting edge web development technologies.
  categories:
    - Portfolio
    - Freelance
    - Web Development
  built_by: Arctica
  built_by_url: https://arctica.io
  featured: false
- title: Dennis Morello
  url: https://morello.dev
  main_url: https://morello.dev
  source_url: https://gitlab.com/dennismorello/dev-blog
  description: >
    morello.dev is a development and techology blog written by Dennis Morello.
  categories:
    - Blog
    - Education
    - Web Development
    - Open Source
    - Technology
  built_by: Dennis Morello
  built_by_url: https://twitter.com/dennismorello
  featured: false
- title: BaseTable
  url: https://autodesk.github.io/react-base-table/
  main_url: https://autodesk.github.io/react-base-table/
  source_url: https://github.com/Autodesk/react-base-table
  description: >
    BaseTable is a react table component to display large data set with high performance and flexibility.
  categories:
    - Web Development
    - Documentation
    - Open Source
  built_by: Neo Nie
  built_by_url: https://github.com/nihgwu
  featured: false
- title: herper.io
  url: https://herper.io
  main_url: https://herper.io
  description: >
    Portfolio website for Jacob Herper - a Front End Web Developer with a passion for all things digital. I have more than 10 years experience working in web development.
  categories:
    - Portfolio
    - Web Development
    - Freelance
    - Design
    - SEO
  built_by: Jacob Herper
  built_by_url: https://github.com/jakeherp
  featured: false
- title: Artem Sapegin Photography
  description: >
    Photography portfolio and blog of Artem Sapegin, an award-losing photographer living in Berlin, Germany. Landscapes, cityscapes and dogs.
  main_url: "https://morning.photos/"
  url: "https://morning.photos/"
  source_url: "https://github.com/sapegin/morning.photos"
  categories:
    - Portfolio
    - Photography
  built_by: Artem Sapegin
  built_by_url: "https://github.com/sapegin"
- title: Pattyrn
  main_url: https://pattyrn.com
  url: https://pattyrn.com
  # optional: short paragraph describing the content and/or purpose of the site that will appear in the modal detail view and permalink views for your site
  description: >
    Pattyrn uses advanced machine learning AI to analyze the platform’s your teams use, making it easy to solve performance problems, reduce bottlenecks, and monitor culture health to optimize your ROI and help boost performance without causing burn out.
  categories:
    - Marketing
    - Technology
  built_by: Pattyrn
  built_by_url: https://twitter.com/Pattyrn4
  featured: false
- title: Intranet Italia Day
  main_url: https://www.intranetitaliaday.it/en
  url: https://www.intranetitaliaday.it/en
  description: >
    The Italian event dedicated to the digital workplace that focuses on planning, governance and company intranet management
  categories:
    - Event
    - Conference
  built_by: Ariadne Digital
  built_by_url: https://www.ariadnedigital.it
  featured: false
- title: Textually Stylo
  main_url: https://www.textually.net
  url: https://www.textually.net
  description: >
    Stylo Markdown writing App marketing/documentation website by Textually Inc.
  categories:
    - Marketing
    - Technology
    - Blog
    - Documentation
  built_by: Sébastien Hamel
  built_by_url: https://www.textually.net
  featured: false
- title: OneDeck
  main_url: https://www.onedeck.co
  url: https://www.onedeck.co
  description: >
    OneDeck is a simple yet powerful tool for creating and sharing your one-page investment summary in under 10 minutes.
  categories:
    - Finance
    - Technology
  built_by: William Neill
  built_by_url: https://twitter.com/williamneill
  featured: false
- title: Assortment
  main_url: https://assortment.io
  url: https://assortment.io
  description: >
    Assortment aims to provide detailed tutorials (and more) for developers of all skill levels within the Web Development Industry. Attempting to cut out the fluff and arm you with the facts.
  categories:
    - Blog
    - Web Development
  built_by: Luke Whitehouse
  built_by_url: https://twitter.com/_lukewh
  featured: false
- title: Mission42
  main_url: https://mission42.zauberware.com
  url: https://mission42.zauberware.com
  description: >
    A landing page for the mobile app Mission42. Mission42 wants to help you learn new skills.
  categories:
    - App
    - Learning
    - Education
    - Landing Page
  built_by: Philipp Siegmund, zauberware
  built_by_url: https://www.zauberware.com
- title: Altstadtdomizil Idstein
  main_url: http://www.altstadtdomizil-idstein.de/
  url: http://www.altstadtdomizil-idstein.de/
  description: >
    A landing page for a holiday apartment in Idstein, Germany.
  categories:
    - Landing Page
    - Travel
    - Real Estate
  built_by: Simon Franzen, zauberware
  built_by_url: https://www.zauberware.com
- title: Gerald Martinez Dev
  main_url: https://gmartinez.dev/
  url: https://gmartinez.dev/
  source_url: https://github.com/nephlin7/gmartinez.dev
  description: >
    Personal web site for show my skills and my works.
  categories:
    - Web Development
    - Portfolio
  built_by: Gerald Martinez
  built_by_url: https://twitter.com/GeraldM_92
  featured: false
- title: Becreatives
  main_url: "https://becreatives.com"
  url: "https://becreatives.com"
  featured: false
  description: >
    Digital software house. Enlights ideas. Think smart execute harder.
  categories:
    - Technology
    - Web Development
    - Agency
    - Marketing
  built_by: Becreatives
  built_by_url: "https://becreatives.com"
- title: Paul Clifton Photography
  main_url: https://paulcliftonphotography.com
  url: https://paulcliftonphotography.com
  featured: false
  description: >
    A full migration from WordPress to GatsbyJS and DatoCMS. Includes custom cropping on images as viewport changes size and also an infinity scroll that doesn't preload all of the results.
  categories:
    - Blog
    - Portfolio
    - Gallery
    - Photography
  built_by: Little Wolf Studio
  built_by_url: https://littlewolfstudio.co.uk
- title: Atte Juvonen - Blog
  url: https://www.attejuvonen.fi/
  main_url: https://www.attejuvonen.fi/
  source_url: https://github.com/baobabKoodaa/blog
  description: >
    Tech-oriented personal blog covering topics like AI, data, voting, game theory, infosec and software development.
  categories:
    - Blog
    - Data
    - JavaScript
    - Programming
    - Science
    - Security
    - Technology
    - Web Development
  featured: false
- title: Kibuk Construction
  url: https://kibukconstruction.com/
  main_url: https://kibukconstruction.com/
  description: >
    Kibuk Construction is a fully licensed and insured contractor specializing in Siding, Decks, Windows & Doors!
  categories:
    - Business
  built_by: David Krasniy
  built_by_url: http://dkrasniy.com
- title: RedCarpetUp
  main_url: https://www.redcarpetup.com
  url: https://www.redcarpetup.com/
  description: >
    RedCarpetUp's home page for a predominantly mobile-only customer base in India with major constraints on bandwidth availability
  categories:
    - Finance
  built_by: RedCarpet Dev Team
  built_by_url: https://www.redcarpetup.com
  featured: false
- title: talita traveler
  url: https://talitatraveler.com/
  main_url: https://talitatraveler.com/
  source_url: https://github.com/afuh/talitatraveler
  description: >
    Talita Traveler's personal blog.
  categories:
    - Blog
  built_by: Axel Fuhrmann
  built_by_url: https://axelfuhrmann.com/
  featured: false
- title: Pastelería el Progreso
  url: https://pasteleriaelprogreso.com/
  main_url: https://pasteleriaelprogreso.com/
  source_url: https://github.com/afuh/elprogreso
  description: >
    Famous bakery in Buenos Aires.
  categories:
    - Food
    - Gallery
  built_by: Axel Fuhrmann
  built_by_url: https://axelfuhrmann.com/
  featured: false
- title: Maitrik's Portfolio
  url: https://www.maitrikpatel.com/
  main_url: https://www.maitrikpatel.com/
  source_url: https://github.com/maitrikjpatel/portfolio
  description: >
    Portfolio of a Front-End Developer / UX Designer who designs and develops pixel perfect user interface, experiences and web applications.
  categories:
    - Portfolio
    - Blog
    - Design
    - Web Development
  built_by: Maitrik Patel
  built_by_url: https://www.maitrikpatel.com/
  featured: false
- title: PicPick
  url: https://picpick.app/
  main_url: https://picpick.app/
  description: >
    All-in-one Graphic Design Tool, Screen Capture Software, Image Editor, Color Picker, Pixel Ruler and More
  categories:
    - Productivity
    - App
    - Technology
  built_by: NGWIN
  built_by_url: https://picpick.app/
  featured: false
- title: Ste O'Neill
  main_url: https://www.steoneill.dev
  url: https://www.steoneill.dev
  description: >
    MVP of a portfolio site for a full stack UK based developer.
  categories:
    - Blog
    - Portfolio
  built_by: Ste O'Neill
  built_by_url: https://steoneill.dev
  featured: false
- title: Filipe Santos Correa's Portfolio
  description: >
    Filipe's Personal About Me / Portfolio.
  main_url: "https://filipesantoscorrea.com/"
  url: "https://filipesantoscorrea.com/"
  source_url: "https://github.com/Safi1012/filipesantoscorrea.com"
  featured: false
  categories:
    - Portfolio
- title: Progressive Massachusetts Legislator Scorecard
  main_url: https://scorecard.progressivemass.com
  url: https://scorecard.progressivemass.com
  featured: false
  source_url: https://github.com/progressivemass/legislator-scorecard
  description: >
    Learn about MA state legislators' voting records through a progressive lens
  categories:
    - Government
    - Education
  built_by: Alex Holachek
  built_by_url: "https://alex.holachek.com/"
- title: Jeff Wolff – Portfolio
  main_url: https://www.jeffwolff.net
  url: https://www.jeffwolff.net
  featured: false
  description: >
    A guy from San Diego who makes websites.
  categories:
    - Blog
    - Portfolio
    - Web Development
- title: Jp Valery – Portfolio
  main_url: https://jpvalery.photo
  url: https://jpvalery.photo
  featured: false
  description: >
    Self-taught photographer documenting spaces and people
  categories:
    - Portfolio
    - Photography
- title: Prevue
  main_url: https://www.prevue.io
  url: https://www.prevue.io
  featured: false
  description: >
    All in One Prototyping Tool For Vue Developers
  categories:
    - Open Source
    - Web Development
- title: Gold Medal Flour
  main_url: https://www.goldmedalflour.com
  url: https://www.goldmedalflour.com
  description: >
    Gold Medal Four is a brand of flour products owned by General Mills. The new site was built using Gatsby v2 with data sources from WordPress and an internal recipe API, and features multifaceted recipe filtering and a modified version of Gatsby Image to support art direction images.
  categories:
    - Food
  built_by: General Mills Branded Sites Dev Team
  built_by_url: https://www.generalmills.com
  featured: false
- title: Fifth Gait Technologies
  main_url: https://5thgait.com
  url: https://5thgait.com
  featured: false
  description: >
    Fifth Gait is a small business in the defense and space industry that is run and owned by physicists and engineers that have worked together for decades. The site was built using Gatsby V2.
  categories:
    - Government
    - Science
    - Technology
  built_by: Jonathan Z. Fisher
  built_by_url: "https://jonzfisher.com"
- title: Sal's Pals
  main_url: https://www.sals-pals.net
  url: https://www.sals-pals.net
  featured: false
  description: >
    Sal's Pals is a professional dog walking and pet sitting service based in Westfield, NJ. New site built with gatsby v2.
  categories:
    - Business
- title: Zuyet Awarmatrip
  main_url: https://www.zuyetawarmatrip.com
  url: https://www.zuyetawarmatrip.com
  featured: false
  description: >
    Zuyet Awarmatrip is a subsidiary identity within the personal ecosystem of Zuyet Awarmatik, focusing on travel and photography.
  categories:
    - Travel
    - Photography
  built_by: Zuyet Awarmatik
- title: manuvel.be
  url: https://www.manuvel.be
  main_url: https://www.manuvel.be
  source_url: https://github.com/riencoertjens/manuvelsite
  description: >
    Cycling themed café coming this april in Sint Niklaas, Belgium. One page with funky css-grid and gatsby-image trickery!
  categories:
    - Food
  built_by: WEBhart
  built_by_url: https://www.web-hart.com
  featured: false
- title: WEBhart
  url: https://www.web-hart.com
  main_url: https://www.web-hart.com
  description: >
    Hi, I'm Rien (pronounced Reen) from Belgium but based in Girona, Spain. I'm an autodidact, committed to learning until the end of time.
  categories:
    - Portfolio
    - Design
    - Web Development
    - Freelance
  built_by: WEBhart
  built_by_url: https://www.web-hart.com
  featured: false
- title: nicdougall.com
  url: https://nicdougall.netlify.com/
  main_url: https://nicdougall.netlify.com/
  source_url: https://github.com/riencoertjens/nicdougall.com
  description: >
    Athlete website with Netlify CMS for blog content.
  categories:
    - Blog
  built_by: WEBhart
  built_by_url: https://www.web-hart.com
  featured: false
- title: het Groeiatelier
  url: https://www.hetgroeiatelier.be/
  main_url: https://www.hetgroeiatelier.be/
  description: >
    Workspace for talent development and logopedics. One page site with basic info and small calendar CMS.
  categories:
    - Marketing
  built_by: WEBhart
  built_by_url: https://www.web-hart.com
  featured: false
- title: Lebuin D'Haese
  url: https://www.lebuindhaese.be/
  main_url: https://www.lebuindhaese.be/
  description: >
    Artist portfolio website. Powered by a super simple Netlify CMS to easily add blog posts or new art pieces.
  categories:
    - Portfolio
    - Blog
  built_by: WEBhart
  built_by_url: https://www.web-hart.com
  featured: false
- title: Iefke Molenstra
  url: https://www.iefke.be/
  main_url: https://www.iefke.be/
  description: >
    Artist portfolio website. Powered by a super simple Netlify CMS to easily add blog posts or new art pieces.
  categories:
    - Portfolio
    - Blog
  built_by: WEBhart
  built_by_url: https://www.web-hart.com
  featured: false
- title: The Broomwagon
  url: https://www.thebroomwagongirona.com/
  main_url: https://www.thebroomwagongirona.com/
  description: >
    foodtruck style coffee by pro cyclist Robert Gesink. The site has a webshop with merchandise and coffee beans.
  categories:
    - eCommerce
  built_by: WEBhart
  built_by_url: https://www.web-hart.com
- title: Pella Windows and Doors
  main_url: https://www.pella.com
  url: https://www.pella.com
  featured: false
  description: >
    The Pella Corporation is a privately held window and door manufacturing
  categories:
    - Business
- title: tinney.dev
  url: https://tinney.dev
  main_url: https://tinney.dev
  source_url: https://github.com/cdtinney/tinney.dev
  description: >
    Personal portfolio/blog of Colin Tinney
  categories:
    - Blog
    - Portfolio
    - Open Source
  built_by: Colin Tinney
  built_by_url: https://tinney.dev
  featured: false
- title: Monkeywrench Books
  main_url: https://monkeywrenchbooks.org
  url: https://monkeywrenchbooks.org
  description: >
    Monkeywrench Books is an all-volunteer, collectively-run bookstore and event space in Austin, TX
  categories:
    - Business
    - Community
    - Education
  built_by: Monkeywrench Books
  built_by_url: https://monkeywrenchbooks.org
- title: DeepMay.io
  main_url: https://deepmay.io
  url: https://deepmay.io
  description: >
    DeepMay is an experimental new tech bootcamp in the mountains of North Carolina.
  categories:
    - Event
    - Community
    - Technology
    - Marketing
  built_by: DeepMay
  built_by_url: https://twitter.com/deepmay_io
  featured: false
- title: Liferay.Design
  main_url: https://liferay.design
  url: https://liferay.design
  source_url: https://github.com/liferay-design/liferay.design
  description: >
    Liferay.Design is home to some of the freshest open-source designers who love to share articles and other resources for the Design Community.
  categories:
    - Blog
    - Community
    - Design
    - Marketing
    - Open Source
    - Technology
    - User Experience
  built_by: Liferay Designers
  built_by_url: https://twitter.com/liferaydesign
  featured: false
- title: Front End Remote Jobs
  main_url: https://frontendremotejobs.com
  url: https://frontendremotejobs.com
  source_url: https://github.com/benjamingrobertson/remotefrontend
  description: >
    Front End Remote Jobs features fully remote jobs for front end developers.
  categories:
    - WordPress
    - Web Development
  built_by: Ben Robertson
  built_by_url: https://benrobertson.io
  featured: false
- title: Penrose Grand Del Mar
  main_url: https://penroseatthegrand.com
  url: https://penroseatthegrand.com
  description: >
    Penrose Grand Del Mar is a luxury housing project coming soon.
  categories:
    - Real Estate
    - Design
  built_by: Chase Ohlson
  built_by_url: https://chaseohlson.com
- title: JustGraphQL
  url: https://www.justgraphql.com/
  main_url: https://www.justgraphql.com/
  source_url: https://github.com/Novvum/justgraphql
  description: >
    JustGraphQL helps developers quickly search and filter through GraphQL resources, tools, and articles.
  categories:
    - Open Source
    - Web Development
    - Technology
  built_by: Novvum
  built_by_url: https://www.novvum.io/
  featured: false
- title: Peter Macinkovic Personal Blog
  url: https://peter.macinkovic.id.au/
  main_url: https://peter.macinkovic.id.au/
  source_url: https://github.com/inkovic/peter-macinkovic-static-site
  description: >
    Personal Website and Blog of eCommerce SEO Specilaist and Digital Marketer Peter Macinkovic.
  categories:
    - SEO
    - Marketing
    - Blog
  featured: false
- title: NH Hydraulikzylinder
  main_url: https://nh-hydraulikzylinder.com
  url: https://nh-hydraulikzylinder.com
  description: >
    High quality & high performance hydraulic cylinders manufactured in Austria based on the clients requirements
  categories:
    - Business
  built_by: MangoART
  built_by_url: https://www.mangoart.at
  featured: false
- title: Frauennetzwerk Linz-Land
  main_url: https://frauennetzwerk-linzland.net
  url: https://frauennetzwerk-linzland.net
  description: >
    Homepage for the local women's association providing support to people in need offline and online (Livechat integration)
  categories:
    - Nonprofit
  built_by: MangoART
  built_by_url: https://www.mangoart.at
  featured: false
- title: Mein Traktor
  main_url: http://www.mein-traktor.at/
  url: http://www.mein-traktor.at/
  description: >
    Homepage of a the main importer of SAME and Lamborghini Tractors in Austria with customer support area
  categories:
    - Business
    - App
  built_by: MangoART
  built_by_url: https://www.mangoart.at
  featured: false
- title: Lamborghini Traktoren
  main_url: https://lamborghini-traktor.at
  url: https://lamborghini-traktor.at
  description: >
    Lamborghini Tractors - Landing page for the brand in Austria
  categories:
    - Business
  built_by: MangoART
  built_by_url: https://www.mangoart.at
  featured: false
- title: Holly Lodge Community Centre - Highgate, London
  main_url: https://www.hlcchl.org/
  url: https://www.hlcchl.org/
  source_url: https://github.com/eugelogic/hlcchl-gatsby
  description: >
    The Holly Lodge Community Centre - Highgate, London has a shiny new website built with Gatsby v2 that makes important contributions towards a faster, more secure and environmentally friendly web for everyone.
  categories:
    - Community
    - Event
    - Nonprofit
  built_by: Eugene Molari Developer
  built_by_url: https://twitter.com/EugeneMolari
  featured: false
- title: blackcater's blog
  url: https://www.blackcater.win
  main_url: https://www.blackcater.win
  source_url: https://github.com/blackcater/blog
  description: >
    Blog like Medium, for person and team.
  categories:
    - Blog
    - Web Development
  built_by: blackcater
  built_by_url: https://github.com/blackcater
  featured: false
- title: Kenneth Kwakye-Gyamfi Portfolio Site
  url: https://www.kwakye-gyamfi.com
  main_url: https://www.kwakye-gyamfi.com
  source_url: https://github.com/cr05s19xx/cross-site
  description: >
    Personal portfolio site for Kenneth Kwakye-Gyamfi, a mobile and web full stack applications developer currently based in Accra, Ghana.
  categories:
    - SEO
    - Web Development
    - Open Source
    - Portfolio
  featured: false
- title: Gareth Weaver
  url: https://www.garethweaver.com/
  main_url: https://www.garethweaver.com/
  source_url: https://github.com/garethweaver/public-site-react
  description: >
    A personal portofolio of a London based frontend developer built with Gatsby 2, Redux and Sass
  categories:
    - Portfolio
    - Web Development
  built_by: Gareth Weaver
  built_by_url: https://twitter.com/garethdweaver
  featured: false
- title: Mailjet
  url: https://dev.mailjet.com/
  main_url: https://dev.mailjet.com/
  description: >
    Mailjet is an easy-to-use all-in-one e-mail platform.
  categories:
    - API
    - Documentation
  featured: false
- title: Peintagone
  url: https://www.peintagone.be/
  main_url: https://www.peintagone.be/
  description: >
    Peintagone is a superior quality paint brand with Belgian tones.
  categories:
    - Portfolio
    - Gallery
  built_by: Sebastien Crepin
  built_by_url: https://github.com/opeah
  featured: false
- title: Let's Do Dish!
  url: https://letsdodish.com
  main_url: https://letsdodish.com
  description: >
    A new recipe site for people who enjoy cooking great food in their home kitchen. Find some great meal ideas! Let's do dish!
  categories:
    - Blog
    - Food
  built_by: Connerra
  featured: false
- title: AWS Amplify Community
  url: https://amplify.aws/community/
  main_url: https://amplify.aws/community/
  source_url: https://github.com/aws-amplify/community
  description: >
    Amplify Community is a hub for developers building fullstack serverless applications with Amplify to easily access content (such as events, blog posts, videos, sample projects, and tutorials) created by other members of the Amplify community.
  categories:
    - Blog
    - Directory
    - Education
    - Technology
  built_by: Nikhil Swaminathan
  built_by_url: https://github.com/swaminator
  featured: false
- title: Cal State Monterey Bay
  url: https://csumb.edu
  main_url: https://csumb.edu
  source_url: https://github.com/csumb/csumb-gatsby
  description: >
    A website for the entire campus of California State University, Monterey Bay.
  categories:
    - Education
    - Government
  built_by: CSUMB Web Team
  built_by_url: https://csumb.edu/web/team
  featured: false
- title: BestPricingPages.com
  url: https://bestpricingpages.com
  main_url: https://bestpricingpages.com
  source_url: https://github.com/jpvalery/pricingpages/
  description: >
    A repository of the best pricing pages by the best companies. Built in less than a week.
    Inspired by RGE and since pricingpages.xyz no longer exists, I felt such a resource was missing and could be helpful to many people.
  categories:
    - Business
    - Community
    - Entrepreneurship
    - Open Source
    - Technology
  built_by: Jp Valery
  built_by_url: https://jpvalery.me
  featured: false
- title: Lendo Austria
  url: https://lendo.at
  main_url: https://lendo.at
  description: >
    A Comparison site for best private loan offer from banks in Austria.
  categories:
    - Business
    - Finance
  built_by: Lendo developers
  featured: false
- title: Visual Cloud FX
  url: https://visualcloudfx.com
  main_url: https://visualcloudfx.com
  source_url: https://github.com/jjcav84/visualcloudfx
  description: >
    Basic static site built with MDBootstrap, React, and Gatsby
  categories:
    - Consulting
    - Portfolio
  built_by: Jacob Cavazos
  built_by_url: https://jacobcavazos.com
- title: Matthew Miller (Me4502)
  url: https://matthewmiller.dev
  main_url: https://matthewmiller.dev
  description: >
    The personal site, blog and portfolio of Matthew Miller (Me4502)
  categories:
    - Blog
    - Programming
    - Technology
    - Portfolio
  built_by: Matthew Miller
  featured: false
- title: Årets Kontor
  url: https://aretskontor.newst.se
  main_url: https://aretskontor.newst.se
  description: >
    A swedish competition for "office of the year" in sweden with a focus on design. Built with MDBootstrap and Gatsby.
  categories:
    - Real Estate
    - Marketing
  built_by: Victor Björklund
  built_by_url: https://victorbjorklund.com
  featured: false
- title: Kyma
  url: https://kyma-project.io
  main_url: https://kyma-project.io
  source_url: https://github.com/kyma-project/website
  description: >
    This website holds overview, blog and documentation for Kyma open source project that is a Kubernates based application extensibility framework.
  categories:
    - Documentation
    - Blog
    - Technology
    - Open Source
  built_by: Kyma developers
  built_by_url: https://twitter.com/kymaproject
  featured: false
- title: Verso
  main_url: https://verso.digital
  url: https://verso.digital
  description: >
    Verso is a creative technology studio based in Singapore. Site built with Gatsby and Netlify.
  categories:
    - Agency
    - Consulting
    - Design
    - Technology
  built_by: Verso
  built_by_url: https://verso.digital
  featured: false
- title: Camilo Holguin
  url: https://camiloholguin.me
  main_url: https://camiloholguin.me
  source_url: https://github.com/camiloholguin/gatsby-portfolio
  description: >
    Portfolio site using GatsbyJS and WordPress REST API.
  categories:
    - WordPress
    - Portfolio
    - Web Development
  built_by: Camilo Holguin
  built_by_url: https://camiloholguin.me
  featured: false
- title: Bennett Hardwick
  url: https://bennetthardwick.com
  main_url: https://bennetthardwick.com
  description: >
    The personal website and blog of Bennett Hardwick, an Australian software developer and human being.
  categories:
    - Blog
    - Programming
    - Technology
  source_url: https://github.com/bennetthardwick/website
  built_by: Bennett Hardwick
  built_by_url: https://bennetthardwick.com
  featured: false
- title: Sindhuka
  url: https://sindhuka.org/
  main_url: https://sindhuka.org/
  description: >
    Official website of the Sindhuka initiative, a sustainable farmers' network in Nepal.
  categories:
    - Business
    - Community
    - Government
    - Marketing
  source_url: https://github.com/Polcius/sindhuka-serif
  built_by: Pol Milian
  built_by_url: https://github.com/Polcius/
  featured: false
- title: ERS HCL Open Source Portal
  url: https://ers-hcl.github.io/
  main_url: https://ers-hcl.github.io/
  description: >
    Official site for ERS-HCL GitHub organizational site. This is a hybrid app with static and dynamic content, providing a details of the open source projects, initiatives, innovation ideas within ERS-HCL. It pulls data from various data sources including GitHub APIs, MDX based blog posts, excel files. It also hosts an ideas app that is based on Firebase.
  categories:
    - Open Source
    - Blog
    - Technology
    - Web Development
    - Community
    - Documentation
  source_url: https://github.com/ERS-HCL/gatsby-ershcl-app
  built_by: Tarun Kumar Sukhu
  built_by_url: https://github.com/tsukhu
- title: Sandbox
  url: https://www.sandboxneu.com/
  main_url: https://www.sandboxneu.com/
  source_url: https://github.com/sandboxneu/sandboxneu.com
  description: >
    Official website of Sandbox, a Northeastern University student group that builds software for researchers.
  categories:
    - Marketing
  built_by: Sandbox at Northeastern
  built_by_url: https://github.com/sandboxneu/
  featured: false
- title: Accessible App
  main_url: https://accessible-app.com
  url: https://accessible-app.com
  source_url: https://github.com/accessible-app/accessible-app_com
  description: >
    Learn how to build inclusive web applications and Single Page Apps in modern JavaScript frameworks. This project collects strategies, links, patterns and plugins for React, Vue and Angular.
  categories:
    - Accessibility
    - Web Development
    - JavaScript
  built_by: Marcus Herrmann
  built_by_url: https://marcus.io
  featured: false
- title: PygmalionPolymorph
  url: https://pygmalionpolymorph.com
  main_url: https://pygmalionpolymorph.com
  source_url: https://github.com/PygmalionPolymorph/portfolio
  description: >
    Portfolio of artist, musician and developer PygmalionPolymorph.
  categories:
    - Portfolio
    - Gallery
    - Music
    - Photography
    - Web Development
  built_by: PygmalionPolymorph
  built_by_url: https://pygmalionpolymorph.com
  featured: false
- title: Gonzalo Nuñez Photographer
  main_url: https://www.gonzalonunez.com
  url: https://www.gonzalonunez.com
  description: >
    Website for Cancun based destination wedding photographer Gonzalo Nuñez. Site built with GatsbyJS, WordPress API and Netlify.
  categories:
    - Photography
    - Portfolio
    - WordPress
  built_by: Miguel Mayo
  built_by_url: https://www.miguelmayo.com
  featured: false
- title: Element 84
  main_url: https://www.element84.com
  url: https://www.element84.com
  description: >
    Element 84 is software engineering and design firm that helps companies and government agencies solve problems using remote sensing, life sciences, and transportation data in the cloud.
  categories:
    - Agency
    - Blog
    - Business
    - Consulting
    - Data
    - Design
    - Government
    - Portfolio
    - Programming
    - Science
    - Technology
    - User Experience
    - Web Development
- title: Measures for Justice
  main_url: https://www.measuresforjustice.org
  url: https://www.measuresforjustice.org
  description: >
    Measures for Justice gathers criminal justice data at the county level and makes it available on a free public Data Portal. Site rebuilt from scratch with GatsbyJS.
  categories:
    - Nonprofit
    - Marketing
  featured: false
- title: Raconteur Agency
  main_url: https://www.raconteur.net/agency
  url: https://www.raconteur.net/agency
  description: >
    Raconteur Agency is a London-based content marketing agency for B2B brands. We have rebuilt their site with Gatsby v2 using their existing WordPress backend as the data source. By switching from WordPress to GatsbyJS we have achieved a 200%+ improvement in page load times and went from a Lighthouse performance score of 49 to 100.
  categories:
    - Agency
    - Marketing
    - WordPress
  built_by: Jacob Herper
  built_by_url: https://herper.io
  featured: false
- title: GreenOrbit
  main_url: https://greenorbit.com/
  url: https://greenorbit.com/
  description: >
    Cloud-based intranet software. Get your people going with everything you need, built in.
  categories:
    - Business
    - App
    - Productivity
    - Technology
  built_by: Effective Digital
  built_by_url: https://effective.digital/
- title: Purple11
  main_url: https://purple11.com/
  url: https://purple11.com/
  description: >
    Purple11 is a site for photography and photo retouching tips and tricks.
  categories:
    - Blog
    - Photography
  built_by: Sébastien Noël
  built_by_url: https://blkfuel.com/
  featured: false
- title: PerfReviews
  main_url: https://perf.reviews/
  url: https://perf.reviews/
  source_url: https://github.com/PerfReviews/PerfReviews
  description: >
    The best content about web performance in spanish language.
  categories:
    - Web Development
  built_by: Joan León & José M. Pérez
  built_by_url: https://perf.reviews/nosotros/
  featured: false
- title: Un Backend - Blog
  main_url: https://www.unbackend.pro/
  url: https://www.unbackend.pro/
  description: >
    The personal website and blog of Camilo Ramírez, a backend developer :).
  categories:
    - Blog
    - Programming
    - Technology
  source_url: https://github.com/camilortte/camilortte.github.com
  built_by: Camilo Ramírez
  built_by_url: https://www.unbackend.pro/about
  featured: false
- title: Hitesh Vaghasiya
  main_url: https://hiteshvaghasiya.com/
  url: https://hiteshvaghasiya.com/
  description: >
    This is Hitesh Vaghasiya's blog. This blog is help you an E-Commerce like Magento, Shopify, and BigCommece.
  categories:
    - Blog
    - Programming
    - Technology
    - Web Development
  built_by: Hitesh Vaghasiya
  built_by_url: https://hiteshvaghasiya.com/
  featured: false
- title: Aditus
  main_url: https://www.aditus.io
  url: https://www.aditus.io
  description: >
    Aditus is the accessibility tool for your team. We help teams build accessible websites and products.
  categories:
    - Accessibility
    - Education
  built_by: Aditus
  built_by_url: https://www.aditus.io
  featured: false
- title: Ultra Config
  main_url: https://ultraconfig.com.au/
  url: https://ultraconfig.com.au/ultra-config-generator/
  description: >
    Ultra Config Generator is a software application for Network Engineers to efficiently manage their network infrastructure.
  categories:
    - Blog
    - Technology
  built_by: Ultra Config
  built_by_url: https://ultraconfig.com.au/
  featured: false
- title: Malice
  main_url: https://malice.fr/
  url: https://malice.fr/
  description: >
    Malice is a cyber-training  platform for learning, validating and improving security related skills through simulated scenarios and challenges.
  categories:
    - Security
    - Technology
  built_by: Sysdream
  built_by_url: https://sysdream.com/
  featured: false
- title: Nash
  main_url: https://nash.io/
  url: https://nash.io/
  description: >
    Nash is a decentralized platform for trading, payment and other financial services. Our goal is to bring distributed finance to everyone by making blockchain technology fast and easy to use. We employ an off-chain engine to match trades rapidly, but never take control of customers’ assets. Our intuitive interface offers easy access to a range of trading, payment and investment functions.
  categories:
    - Portfolio
    - Security
    - Technology
  built_by: Andrej Gajdos
  built_by_url: https://andrejgajdos.com/
  featured: false
- title: Axel Fuhrmann
  url: https://axelfuhrmann.com
  main_url: https://axelfuhrmann.com
  source_url: https://github.com/afuh/axelfuhrmann.com
  description: >
    Personal portfolio.
  categories:
    - Portfolio
    - Freelance
    - Web Development
  featured: false
- title: Alaina Viau
  url: https://www.alainaviau.com
  main_url: https://www.alainaviau.com
  description: >
    Official website of Canadian opera director, creator, and producer Alaina Viau. Site designed by Stephen Bell.
  categories:
    - Portfolio
    - Music
  built_by: Michael Uloth
  built_by_url: "https://www.michaeluloth.com"
- title: Alison Moritz
  url: https://www.alisonmoritz.com
  main_url: https://www.alisonmoritz.com
  description: >
    Official website of American stage director Alison Moritz. Site designed by Stephen Bell.
  categories:
    - Portfolio
    - Music
  built_by: Michael Uloth
  built_by_url: "https://www.michaeluloth.com"
- title: Luke Secomb Digital
  url: https://lukesecomb.digital
  main_url: https://lukesecomb.digital
  source_url: https://github.com/lukethacoder/luke-secomb-simple
  description: >
    A simple portfolio site built using TypeScript, Markdown and React Spring.
  categories:
    - Portfolio
    - Web Development
  built_by: Luke Secomb
  built_by_url: https://lukesecomb.digital
  featured: false
- title: We are Brew
  url: https://www.wearebrew.co.uk
  main_url: https://www.wearebrew.co.uk
  description: >
    Official website for Brew, a Birmingham based Digital Marketing Agency.
  categories:
    - Portfolio
    - Web Development
    - Agency
    - Marketing
  built_by: Brew Digital
  built_by_url: https://www.wearebrew.co.uk
- title: Global City Data
  main_url: https://globalcitydata.com
  url: https://globalcitydata.com
  source_url: https://github.com/globalcitydata/globalcitydata
  description: >
    Global City Data is an open, easily browsable platform to showcase peer-reviewed urban datasets and models created by different research groups.
  categories:
    - Education
    - Open Source
  built_by: Rafi Barash
  built_by_url: https://rafibarash.com
  featured: false
- title: Submittable
  url: https://www.submittable.com
  main_url: https://www.submittable.com
  description: >
    Submissions made simple. Submittalbe is a cloud-based submissions manager that lets you accept, review, and make decisions on any kind of digital content.
  categories:
    - Technology
    - Marketing
  built_by: Genevieve Crow
  built_by_url: https://github.com/g-crow
- title: Appmantle
  main_url: https://appmantle.com
  url: https://appmantle.com
  description: >
    Appmantle is a new way of creating apps. A complete modern app that you build yourself quickly & easily, without programming knowledge.
  categories:
    - App
    - Marketing
    - Landing Page
    - Mobile Development
    - Technology
  built_by: Appmantle
  built_by_url: https://appmantle.com
  featured: false
- title: Acto
  main_url: https://www.acto.dk/
  url: https://www.acto.dk/
  description: >
    Tomorrows solutions - today. Acto is an innovative software engineering company, providing your business with high-quality, scalable and maintainable software solutions, to make your business shine.
  categories:
    - Agency
    - Technology
    - Web Development
    - Mobile Development
  built_by: Acto
  built_by_url: https://www.acto.dk/
- title: Gatsby GitHub Stats
  url: https://gatsby-github-stats.netlify.com
  main_url: https://gatsby-github-stats.netlify.com
  source_url: https://github.com/lannonbr/gatsby-github-stats/
  description: >
    Statistics Dashboard for Gatsby GitHub repository
  categories:
    - Data
  built_by: Benjamin Lannon
  built_by_url: https://lannonbr.com
  featured: false
- title: Graphic Intuitions
  url: https://www.graphicintuitions.com/
  main_url: https://www.graphicintuitions.com/
  description: >
    Digital marketing agency located in Morris, Manitoba.
  categories:
    - Agency
    - Web Development
    - Marketing
  featured: false
- title: Smooper
  url: https://www.smooper.com/
  main_url: https://www.smooper.com/
  description: >
    We connect you with digital marketing experts for 1 on 1 consultation sessions
  categories:
    - Marketing
    - Directory
  featured: false
- title: Lesley Barber
  url: https://www.lesleybarber.com/
  main_url: https://www.lesleybarber.com/
  description: >
    Official website of Canadian film composer Lesley Barber.
  categories:
    - Portfolio
    - Music
  built_by: Michael Uloth
  built_by_url: https://www.michaeluloth.com
- title: Timeline of Terror
  main_url: https://timelineofterror.org/
  url: https://timelineofterror.org/
  source_url: https://github.com/Symbitic/timeline-of-terror
  description: >
    Complete guide to the events of September 11, 2001.
  categories:
    - Directory
    - Government
  built_by: Alex Shaw
  built_by_url: https://github.com/Symbitic/
  featured: false
- title: Pill Club
  url: https://thepillclub.com
  main_url: https://thepillclub.com
  description: >
    Zero Copay With Insurance + Free Shipping + Bonus Gifts + Online Delivery – Birth Control Delivery and Prescription
  categories:
    - Marketing
    - Healthcare
  built_by: Pill Club
  built_by_url: https://thepillclub.com
- title: myweekinjs
  url: https://www.myweekinjs.com/
  main_url: https://www.myweekinjs.com/
  source_url: https://github.com/myweekinjs/public-website
  description: >
    Challenge to create and/or learn something new in JavaScript each week.
  categories:
    - Blog
  built_by: Adriaan Janse van Rensburg
  built_by_url: https://github.com/HurricaneInteractive/
  featured: false
- title: The Edit Suite
  main_url: https://www.theeditsuite.com.au/
  url: https://www.theeditsuite.com.au/
  source_url: https://thriveweb.com.au/portfolio/the-edit-suite/
  description: >-
    The Edit Suite is an award winning video production and photography company based out of our Mermaid Beach studio on the Gold Coast of Australia but we also have the ability to work mobile from any location.
  categories:
    - Photography
    - Marketing
  built_by: Thrive Team - Gold Coast
  built_by_url: https://thriveweb.com.au/
  featured: false
- title: CarineRoitfeld
  main_url: https://www.carineroitfeld.com/
  url: https://www.carineroitfeld.com/
  description: >
    Online shop for Carine Roitfeld parfume
  categories:
    - eCommerce
  built_by: Ask Phill
  built_by_url: https://askphill.com
- title: EngineHub.org
  url: https://enginehub.org
  main_url: https://enginehub.org
  source_url: https://github.com/EngineHub/enginehub-website
  description: >
    The landing pages for EngineHub, the organisation behind WorldEdit, WorldGuard, CraftBook, and more
  categories:
    - Landing Page
    - Technology
    - Open Source
  built_by: Matthew Miller
  built_by_url: https://matthewmiller.dev
- title: Goulburn Physiotherapy
  url: https://www.goulburnphysiotherapy.com.au/
  main_url: https://www.goulburnphysiotherapy.com.au/
  description: >
    Goulburn Physiotherapy is a leader in injury prevention, individual and community health, and workplace health solutions across Central Victoria.
  categories:
    - Blog
    - Healthcare
  built_by: KiwiSprout
  built_by_url: https://kiwisprout.nz/
  featured: false
- title: TomTom Traffic Index
  main_url: https://www.tomtom.com/en_gb/traffic-index/
  url: https://www.tomtom.com/en_gb/traffic-index/
  description: >
    The TomTom Traffic Index provides drivers, city planners, auto manufacturers and policy makers with unbiased statistics and information about congestion levels in 403 cities across 56 countries on 6 continents.
  categories:
    - Travel
    - Data
  built_by: TomTom
  built_by_url: https://tomtom.com
  featured: false
- title: PrintAWorld | A 3D Printing and Fabrication Company
  main_url: https://prtwd.com/
  url: https://prtwd.com/
  description: >
    PrintAWorld is a NYC based fabrication and manufacturing company that specializes in 3D printing, 3D scanning, CAD Design,
    laser cutting, and rapid prototyping. We help artists, agencies and engineers turn their ideas into its physical form.
  categories:
    - Business
  featured: false
- title: Asjas
  main_url: https://asjas.co.za
  url: https://asjas.co.za/blog
  source_url: https://github.com/Asjas/Personal-Webpage
  description: >
    This is a website built with Gatsby v2 that uses Netlify CMS and Gatsby-MDX as a blog (incl. portfolio page).
  categories:
    - Web Development
    - Blog
    - Portfolio
  built_by: A-J Roos
  built_by_url: https://twitter.com/_asjas
  featured: false
- title: Glug-Infinite
  main_url: https://gluginfinite.github.io
  url: https://gluginfinite.github.io
  source_url: https://github.com/crstnmac/glug
  description: >
    This is a website built with Gatsby v2 that is deployed on GitHub using GitHub Pages and Netlify.
  categories:
    - Web Development
    - Blog
    - Portfolio
    - Agency
  built_by: Criston Macarenhas
  built_by_url: https://github.com/crstnmac
  featured: false
- title: The State of CSS Survey
  main_url: https://stateofcss.com/
  url: https://stateofcss.com/
  source_url: https://github.com/StateOfJS/state-of-css-2019
  description: >
    Annual CSS survey, brother of The State of JS Survey.
  categories:
    - Web Development
  built_by: Sacha Greif & Contribs
  built_by_url: https://github.com/StateOfJS
  featured: false
- title: Bytom Blockchain
  url: https://bytom.io/
  main_url: https://bytom.io/
  source_url: https://github.com/bytomlabs/bytom.io
  description: >
    Embrace the New Era of Bytom Blockchain
  categories:
    - Finance
    - Open Source
    - Technology
  built_by: Bytom Foundation
  built_by_url: https://bytom.io/
  featured: false
- title: Oerol Festival
  url: https://www.oerol.nl/nl/
  main_url: https://www.oerol.nl/en/
  description: >
    Oerol is a cultural festival on the island of Terschelling in the Netherlands that is held annually in June.
    The ten-day festival is focused on live, public theatre as well as music and visual arts.
  categories:
    - Event
    - Entertainment
  built_by: Oberon
  built_by_url: https://oberon.nl/
  featured: false
- title: Libra
  main_url: "https://libra.org/"
  url: "https://libra.org/"
  description: Libra's mission is to enable a simple global currency and financial infrastructure that empowers billions of people.
  featured: false
  categories:
    - Open Source
    - Technology
    - Finance
- title: Riffy Blog
  main_url: https://blog.rayriffy.com/
  url: https://blog.rayriffy.com/
  source_url: https://github.com/rayriffy/rayriffy-blog
  description: >
    Riffy Blog is async based beautiful highly maintainable site built by using Gatsby v2 with SEO optimized.
  categories:
    - Web Development
    - Blog
    - Open Source
    - Technology
    - Music
    - SEO
  built_by: Phumrapee Limpianchop
  built_by_url: https://rayriffy.com/
  featured: false
- title: The Coffee Collective
  url: https://coffeecollective.dk
  main_url: https://coffeecollective.dk
  description: >
    The Coffee Collective website is a JAM-stack based, multilingual, multi currency website/shop selling coffee, related products and subscriptions.
  categories:
    - eCommerce
    - Food
  built_by: Remotely (Anders Hallundbæk)
  built_by_url: https://remotely.dk
  featured: false
- title: Leadership Development International
  url: https://ldi.global
  main_url: https://ldi.global
  description: >
    A DatoCMS-backed site for an education and training company based in the US, China and the UAE.
  categories:
    - Education
    - Nonprofit
  built_by: Grant Holle
  built_by_url: https://grantholle.com
  featured: false
- title: Canvas 1839
  main_url: "https://www.canvas1839.com/"
  url: "https://www.canvas1839.com/"
  description: >-
    Online store for Canvas 1839 products, including pharmacological-grade CBD oil and relief cream.
  categories:
    - eCommerce
    - Marketing
  built_by: Corey Ward
  built_by_url: "http://www.coreyward.me/"
- title: Sparkle Stories
  main_url: "https://app.sparklestories.com/"
  url: "https://app.sparklestories.com/"
  description: >-
    Sparkle Stories is a streaming audio platform for children with over 1,200 original audio stories.
  categories:
    - App
    - Education
  built_by: Corey Ward
  built_by_url: "http://www.coreyward.me/"
- title: nehalist.io
  main_url: https://nehalist.io
  url: https://nehalist.io
  description: >
    nehalist.io is a blog about software development, technology and all that kind of geeky stuff.
  categories:
    - Blog
    - Web Development
    - Open Source
  built_by: Kevin Hirczy
  built_by_url: https://nehalist.io
  featured: false
- title: March and Ash
  main_url: https://marchandash.com/
  url: https://marchandash.com/
  description: >-
    March and Ash is a customer-focused, licensed cannabis dispensary located in Mission Valley.
  categories:
    - eCommerce
    - Business
    - Blog
  built_by: Blueyellow
  built_by_url: https://blueyellow.io/
  featured: false
- title: T Two Industries
  description: >
    T Two Industries is a manufacturing company specializing in building custom truck decks, truck bodies, and trailers.
  main_url: https://www.ttwo.ca
  url: https://www.ttwo.ca
  categories:
    - Business
  built_by: https://www.t2.ca
  built_by_url: https://www.t2.ca
  featured: false
- title: Cali's Finest Landscaping
  url: https://www.calisfinestlandscaping.com/
  main_url: https://www.calisfinestlandscaping.com/
  description: >
    A team of hard-working, quality-obsessed landscaping professionals looking to take dreams and transform them into reality.
  categories:
    - Business
  built_by: David Krasniy
  built_by_url: http://dkrasniy.com
  featured: false
- title: Vazco
  url: https://www.vazco.eu
  main_url: https://www.vazco.eu
  description: >
    Vazco works for clients from all around the world in future-proof technologies and help them build better products.
  categories:
    - Agency
    - Web Development
    - Blog
    - Business
    - Technology
  built_by: Vazco
  built_by_url: https://www.vazco.eu
  featured: false
- title: Major League Eating
  main_url: https://majorleagueeating.com
  url: https://majorleagueeating.com
  description: >
    Major League Eating is the professional competitive eating organization that runs the Nathan’s Famous Coney Island Hot Dog eating contest on July 4th, among other eating events.
  categories:
    - Entertainment
    - Sports
  built_by: Carmen Cincotti
  built_by_url: https://github.com/ccincotti3
  featured: false
- title: APIs You Won't Hate
  url: https://apisyouwonthate.com/blog
  main_url: https://apisyouwonthate.com
  source_url: http://github.com/apisyouwonthate/apisyouwonthate.com
  description: >
    API development is a topic very close to our hearts. APIs You Won't Hate is a team and community dedicated to learning, writing, sharing ideas and bettering understanding of API practices. Together we can erradicate APIs we hate.
  categories:
    - Blog
    - Education
    - eCommerce
    - API
    - Community
    - Learning
    - Open Source
    - Technology
    - Web Development
  built_by: Mike Bifulco
  built_by_url: https://github.com/mbifulco
  featured: false
- title: Sankarsan Kampa
  main_url: "https://traction.one"
  url: "https://traction.one"
  description: Full time programmer, part time gamer, exploring the details of programmable systems and how to stretch their capabilities.
  featured: false
  categories:
    - Portfolio
    - Freelance
- title: AwesomeDocs
  main_url: "https://awesomedocs.traction.one/"
  url: "https://awesomedocs.traction.one/install"
  source_url: "https://github.com/AwesomeDocs/website"
  description: An awesome documentation website generator!
  featured: false
  categories:
    - Open Source
    - Web Development
    - Technology
    - Documentation
  built_by: Sankarsan Kampa
  built_by_url: "https://traction.one"
- title: Prism Programming Language
  main_url: "https://prism.traction.one/"
  url: "https://prism.traction.one/"
  source_url: "https://github.com/PrismLang/website"
  description: Interpreted, high-level, programming language.
  featured: false
  categories:
    - Programming
    - Open Source
    - Technology
    - Documentation
  built_by: Sankarsan Kampa
  built_by_url: "https://traction.one"
- title: Arnondora
  main_url: "https://arnondora.in.th/"
  url: "https://arnondora.in.th/"
  source_url: "https://github.com/arnondora/arnondoraBlog"
  description: Arnondora is a personal blog by Arnon Puitrakul
  categories:
    - Blog
    - Programming
    - Technology
  built_by: Arnon Puitrakul
  built_by_url: "https://arnondora.in.th/"
  featured: false
- title: KingsDesign
  url: "https://www.kingsdesign.com.au/"
  main_url: "https://www.kingsdesign.com.au/"
  description: KingsDesign is a Hobart based web design and development company. KingsDesign creates, designs, measures and improves web based solutions for businesses and organisations across Australia.
  categories:
    - Agency
    - Technology
    - Portfolio
    - Consulting
    - User Experience
  built_by: KingsDesign
  built_by_url: "https://www.kingsdesign.com.au"
- title: EasyFloh | Easy Flows for all
  url: "https://www.easyfloh.com"
  main_url: "https://www.easyfloh.com"
  description: >
    EasyFloh is for creating simple flows for your organisation. An organisation
    can design own flows with own stages.
  categories:
    - Business
    - Landing Page
  built_by: Vikram Aroskar
  built_by_url: "https://medium.com/@vikramaroskar"
  featured: false
- title: Home Alarm Report
  url: https://homealarmreport.com/
  main_url: https://homealarmreport.com/
  description: >
    Home Alarm Report is dedicated to helping consumers make informed decisions
    about home security solutions. The site was easily migrated from a legacy WordPress
    installation and the dev team chose Gatsby for its site speed and SEO capabilities.
  categories:
    - Blog
    - Business
    - SEO
    - Technology
  built_by: Centerfield Media
  built_by_url: https://www.centerfield.com
- title: Just | FX for treasurers
  url: "https://www.gojust.com"
  main_url: "https://www.gojust.com"
  description: >
    Just provides a single centralized view of FX for corporate treasurers. See interbank market prices, and access transaction cost analysis.
  categories:
    - Finance
    - Technology
  built_by: Bejamas
  built_by_url: "https://bejamas.io/"
  featured: false
- title: Bureau for Good | Nonprofit branding, web and print communications
  url: "https://www.bureauforgood.com"
  main_url: "https://www.bureauforgood.com"
  description: >
    Bureau for Good helps nonprofits explain why they matter across digital & print media. Bureau for Good crafts purpose-driven identities, websites & print materials for changemakers.
  categories:
    - Nonprofit
    - Agency
    - Design
  built_by: Bejamas
  built_by_url: "https://bejamas.io/"
  featured: false
- title: Atelier Cartier Blumen
  url: "https://www.ateliercartier.ch"
  main_url: "https://www.ateliercartier.ch"
  description: >
    Im schönen Kreis 6 in Zürich kreiert Nicole Cartier Blumenkompositionen anhand Charaktereigenschaften oder Geschichten zur Person an. Für wen ist Dein Blumenstrauss gedacht? Einzigartige Floristik Blumensträusse, Blumenabos, Events, Shootings. Site designed by https://www.stolfo.co
  categories:
    - eCommerce
    - Design
  built_by: Bejamas
  built_by_url: "https://bejamas.io/"
  featured: false
- title: Veronym – Cloud Security Service Provider
  url: "https://www.veronym.com"
  main_url: "https://www.veronym.com"
  description: >
    Veronym is securing your digital transformation. A comprehensive Internet security solution for business. Stay safe no matter how, where and when you connect.
  categories:
    - Security
    - Technology
    - Business
  built_by: Bejamas
  built_by_url: "https://bejamas.io/"
  featured: false
- title: Devahoy
  url: "https://devahoy.com/"
  main_url: "https://devahoy.com/"
  description: >
    Devahoy is a personal blog written in Thai about software development.
  categories:
    - Blog
    - Programming
  built_by: Chai Phonbopit
  built_by_url: "https://github.com/phonbopit"
  featured: false
- title: Venus Lover
  url: https://venuslover.com
  main_url: https://venuslover.com
  description: >
    Venus Lover is a mobile app for iOS and Android so you can read your daily horoscope and have your natal chart, including the interpretation of the ascendant, planets, houses and aspects.
  categories:
    - App
    - Consulting
    - Education
    - Landing Page
- title: Write/Speak/Code
  url: https://www.writespeakcode.com/
  main_url: https://www.writespeakcode.com/
  description: >
    Write/Speak/Code is a non-profit on a mission to promote the visibility and leadership of technologists with marginalized genders through peer-led professional development.
  categories:
    - Community
    - Nonprofit
    - Open Source
    - Conference
  built_by: Nicola B.
  built_by_url: https://www.linkedin.com/in/nicola-b/
  featured: false
- title: Daniel Spajic
  url: https://danieljs.tech/
  main_url: https://danieljs.tech/
  source_url: https://github.com/dspacejs/portfolio
  description: >
    Passionate front-end developer with a deep, yet diverse skillset.
  categories:
    - Portfolio
    - Programming
    - Freelance
  built_by: Daniel Spajic
  featured: false
- title: Cosmotory
  url: https://cosmotory.netlify.com/
  main_url: https://cosmotory.netlify.com/
  description: >
    This is the educational blog containing various courses,learning materials from various authors from all over the world.
  categories:
    - Blog
    - Community
    - Nonprofit
    - Open Source
    - Education
  built_by: Hanishraj B Rao.
  built_by_url: https://hanishrao.netlify.com/
  featured: false
- title: Armorblox | Security Powered by Understanding
  url: https://www.armorblox.com
  main_url: https://www.armorblox.com
  description: >
    Armorblox is a venture-backed stealth cybersecurity startup, on a mission to build a game-changing enterprise security platform.
  categories:
    - Security
    - Technology
    - Business
  built_by: Bejamas
  built_by_url: https://bejamas.io
  featured: false
- title: Mojo
  url: https://www.mojo.is
  main_url: https://www.mojo.is/
  description: >
    We help companies create beautiful digital experiences
  categories:
    - Agency
    - Technology
    - Consulting
    - User Experience
    - Web Development
  featured: false
- title: Marcel Hauri
  url: https://marcelhauri.ch/
  main_url: https://marcelhauri.ch/
  description: >
    Marcel Hauri is an award-winning Magento developer and e-commerce specialist.
  categories:
    - Portfolio
    - Blog
    - Programming
    - Community
    - Open Source
    - eCommerce
  built_by: Marcel Hauri
  built_by_url: https://marcelhauri.ch
  featured: false
- title: Projektmanagementblog
  url: https://www.projektmanagementblog.de
  main_url: https://www.projektmanagementblog.de/
  source_url: https://github.com/StephanWeinhold/pmblog
  description: >
    Thoughts about modern project management. Built with Gatsby and Tachyons, based on Advanced Starter.
  categories:
    - Blog
  built_by: Stephan Weinhold
  built_by_url: https://stephanweinhold.com/
  featured: false
- title: Anthony Boyd Graphics
  url: https://www.anthonyboyd.graphics/
  main_url: https://www.anthonyboyd.graphics/
  description: >
    Free Graphic Design Resources by Anthony Boyd
  categories:
    - Portfolio
  built_by: Anthony Boyd
  built_by_url: https://www.anthonyboyd.com/
  featured: false
- title: Relocation Hero
  url: https://relocationhero.com
  main_url: https://relocationhero.com
  description: >
    Blog with FAQs related to Germany relocation. Built with Gatsby.
  categories:
    - Blog
    - Consulting
    - Community
  featured: false
- title: Zoe Rodriguez
  url: https://zoerodrgz.com
  main_url: https://zoerodrgz.com
  description: >
    Portfolio for Los Angeles-based designer Zoe Rodriguez. Built with Gatsby.
  categories:
    - Portfolio
    - Design
  built_by: Chase Ohlson
  built_by_url: https://chaseohlson.com
  featured: false
- title: TriActive USA
  url: https://triactiveusa.com
  main_url: https://triactiveusa.com
  description: >
    Website and blog for TriActive USA. Built with Gatsby.
  categories:
    - Landing Page
    - Business
  built_by: Chase Ohlson
  built_by_url: https://chaseohlson.com
- title: LaunchDarkly
  url: https://launchdarkly.com/
  main_url: https://launchdarkly.com/
  description: >
    LaunchDarkly is the feature management platform that software teams use to build better software, faster.
  categories:
    - Technology
    - Marketing
  built_by: LaunchDarkly
  built_by_url: https://launchdarkly.com/
  featured: false
- title: Arpit Goyal
  url: https://arpitgoyal.com
  main_url: https://arpitgoyal.com
  source_url: https://github.com/92arpitgoyal/ag-blog
  description: >
    Blog and portfolio website of a Front-end Developer turned Product Manager.
  categories:
    - Blog
    - Portfolio
    - Technology
    - User Experience
  built_by: Arpit Goyal
  built_by_url: https://twitter.com/_arpitgoyal
  featured: false
- title: Portfolio of Cole Townsend
  url: https://twnsnd.co
  main_url: https://twnsnd.co
  description: Portfolio of Cole Townsend, Product Designer
  categories:
    - Portfolio
    - User Experience
    - Web Development
    - Design
  built_by: Cole Townsend
  built_by_url: https://twitter.com/twnsndco
- title: Jana Desomer
  url: https://www.janadesomer.be/
  main_url: https://www.janadesomer.be/
  description: >
    I'm Jana, a digital product designer with coding skills, based in Belgium
  categories:
    - Portfolio
  built_by: Jana Desomer Designer/Developer
  built_by_url: https://www.janadesomer.be/
  featured: false
- title: Carbon8 Regenerative Agriculture
  url: https://www.carbon8.org.au/
  main_url: https://www.carbon8.org.au/
  description: >
    Carbon8 is a Not for Profit charity that supports Aussie farmers to transition to regenerative agriculture practices and rebuild the carbon (organic matter) in their soil from 1% to 8%.
  categories:
    - Nonprofit
    - eCommerce
  built_by: Little & Big
  built_by_url: "https://www.littleandbig.com.au/"
  featured: false
- title: Reactgo blog
  url: https://reactgo.com/
  main_url: https://reactgo.com/
  description: >
    It provides tutorials & articles about modern open source web technologies such as react,vuejs and gatsby.
  categories:
    - Blog
    - Education
    - Programming
    - Web Development
  built_by: Sai gowtham
  built_by_url: "https://twitter.com/saigowthamr"
  featured: false
- title: City Springs
  url: https://citysprings.com/
  main_url: https://citysprings.com/
  description: >
    Sandy Springs is a city built on creative thinking and determination. They captured a bold vision for a unified platform to bring together new and existing information systems. To get there, the Sandy Springs communications team partnered with Mediacurrent on a new Drupal 8 decoupled platform architecture with a Gatsbyjs front end to power both the City Springs website and its digital signage network. Now, the Sandy Springs team can create content once and publish it everywhere.
  categories:
    - Community
    - Government
  built_by: Mediacurrent
  built_by_url: https://www.mediacurrent.com
  featured: false
- title: Behalf
  url: https://www.behalf.no/
  main_url: https://www.behalf.no/
  description: >
    Behalf is Norwegian based digital design agency.
  categories:
    - Agency
    - Portfolio
    - Business
    - Consulting
    - Design
    - Design System
    - Marketing
    - Web Development
    - User Experience
  built_by: Behalf
  built_by_url: https://www.behalf.no/
  featured: false
- title: Saxenhammer & Co.
  url: https://saxenhammer-co.com/
  main_url: https://saxenhammer-co.com/
  description: >
    Saxenhammer & Co. is a leading boutique investment bank in Continental Europe. The firm’s strong track record is comprised of the execution of 200 successful transactions across all major industries.
  categories:
    - Consulting
    - Finance
    - Business
  built_by: Axel Fuhrmann
  built_by_url: https://axelfuhrmann.com/
  featured: false
- title: UltronEle
  url: http://ultronele.com
  main_url: https://runbytech.github.io/ueofcweb/
  source_url: https://github.com/runbytech/ueofcweb
  description: >
    UltronEle is a light, fast, simple yet interesting serverless e-learning CMS based on GatsbyJS. It aims to provide a easy-use product for tutors, teachers, instructors from all kinks of fields with near-zero efforts to setup their own authoring tool and content publish website.
  categories:
    - Education
    - Consulting
    - Landing Page
    - Web Development
    - Open Source
    - Learning
  built_by: RunbyTech
  built_by_url: http://runbytech.co
  featured: false
- title: Nick Selvaggio
  url: https://nickgs.com/
  main_url: https://nickgs.com/
  description: >
    The personal website of Nick Selvaggio. Long Island based web developer, teacher, and technologist.
  categories:
    - Consulting
    - Programming
    - Web Development
  featured: false
- title: Free & Open Source Gatsby Themes by LekoArts
  main_url: "https://themes.lekoarts.de"
  url: "https://themes.lekoarts.de"
  source_url: "https://github.com/LekoArts/gatsby-themes/tree/master/www"
  built_by: LekoArts
  built_by_url: "https://github.com/LekoArts"
  description: >-
    Get high-quality and customizable Gatsby themes to quickly bootstrap your website! Choose from many professionally created and impressive designs with a wide variety of features and customization options. Use Gatsby Themes to take your project to the next level and let you and your customers take advantage of the many benefits Gatsby has to offer.
  categories:
    - Open Source
    - Directory
    - Marketing
    - Landing Page
  featured: false
- title: Lars Roettig
  url: https://larsroettig.dev/
  main_url: https://larsroettig.dev/
  description: >
    Lars Roettig is a Magento Maintainer and e-commerce specialist. On his Blog, he writes Software Architecture and Magento Development.
  categories:
    - Portfolio
    - Blog
    - Programming
    - Community
    - Open Source
    - eCommerce
  built_by: Lars Roettig
  built_by_url: https://larsroettig.dev/
  featured: false
- title: Cade Kynaston
  url: https://cade.codes
  main_url: https://cade.codes
  source_url: https://github.com/cadekynaston/gatsby-portfolio
  description: >
    Cade Kynaston's Portfolio
  categories:
    - Portfolio
  built_by: Cade Kynaston
  built_by_url: https://github.com/cadekynaston
  featured: false
- title: Growable Meetups
  url: https://www.growable.io/
  main_url: https://www.growable.io/
  description: >
    Growable - Events to Accelerate your career in Tech. Made with <3 with Gatsby, React & Netlify by Talent Point in London.
  categories:
    - Event
    - Technology
    - Education
    - Community
    - Conference
  built_by: Talent Point
  built_by_url: https://github.com/talent-point/
  featured: false
- title: Fantastic Metropolis
  main_url: https://fantasticmetropolis.com
  url: https://fantasticmetropolis.com
  description: >
    Fantastic Metropolis ran between 2001 and 2006, highlighting the potential of literary science fiction and fantasy.
  categories:
    - Entertainment
  built_by: Luis Rodrigues
  built_by_url: https://goblindegook.com
  featured: false
- title: Simon Koelewijn
  main_url: https://simonkoelewijn.nl
  url: https://simonkoelewijn.nl
  description: >
    Personal blog of Simon Koelewijn, where he blogs about UX, analytics and web development (in Dutch). Made awesome and fast by using Gatsby 2.x (naturally) and gratefully using Netlify and Netlify CMS.
  categories:
    - Freelance
    - Blog
    - Web Development
    - User Experience
  built_by: Simon Koelewijn
  built_by_url: https://simonkoelewijn.nl
  featured: false
- title: Raconteur Careers
  main_url: https://careers.raconteur.net
  url: https://careers.raconteur.net
  description: >
    Raconteur is a London-based publishing house and content marketing agency. We have built this careers portal Gatsby v2 with TypeScript, Styled-Components, React-Spring and Contentful.
  categories:
    - Media
    - Marketing
    - Landing Page
  built_by: Jacob Herper
  built_by_url: https://herper.io
  featured: false
- title: Frankly Steve
  url: https://www.franklysteve.com/
  main_url: https://www.franklysteve.com/
  description: >
    Wedding photography with all the hugs, tears, kisses, smiles, laughter, banter, kids up trees, friends in hedges.
  categories:
    - Photography
    - Portfolio
  built_by: Little & Big
  built_by_url: "https://www.littleandbig.com.au/"
  featured: false
- title: Eventos orellana
  description: >-
    We are a company dedicated to providing personalized and professional advice
    for the elaboration and coordination of social and business events.
  main_url: "https://eventosorellana.com/"
  url: "https://eventosorellana.com/"
  featured: false
  categories:
    - Gallery
  built_by: Ramón Chancay
  built_by_url: "https://ramonchancay.me/"
- title: DIA Supermercados
  main_url: https://dia.com.br
  url: https://dia.com.br
  description: >-
    Brazilian retailer subsidiary, with more than 1,100 stores in Brazil, focusing on low prices and exclusive DIA Products.
  categories:
    - Business
  built_by: CloudDog
  built_by_url: https://clouddog.com.br
  featured: false
- title: AntdSite
  main_url: https://antdsite.yvescoding.org
  url: https://antdsite.yvescoding.org
  description: >-
    A static docs generator based on Ant Design and GatsbyJs.
  categories:
    - Documentation
  built_by: Yves Wang
  built_by_url: https://antdsite.yvescoding.org
- title: AntV
  main_url: https://antv.vision
  url: https://antv.vision
  description: >-
    AntV is a new generation of data visualization technique from Ant Financial
  categories:
    - Documentation
  built_by: afc163
  built_by_url: https://github.com/afc163
- title: Fourpost
  url: https://www.fourpost.com
  main_url: https://www.fourpost.com
  description: >
    Fourpost is a shopping destination for today’s family that combines the best brands and experiences under one roof.
  categories:
    - Marketing
  built_by: Fourpost
  built_by_url: https://github.com/fourpost
  featured: false
- title: ReactStudy Blog
  url: https://elated-lewin-51cf0d.netlify.com
  main_url: https://elated-lewin-51cf0d.netlify.com
  description: >
    Belong to your own blog by gatsby
  categories:
    - Blog
  built_by: 97thjingba
  built_by_url: https://github.com/97thjingba
  featured: false
- title: George
  main_url: https://kind-mestorf-5a2bc0.netlify.com
  url: https://kind-mestorf-5a2bc0.netlify.com
  description: >
    shiny new web built with Gatsby
  categories:
    - Blog
    - Portfolio
    - Gallery
    - Landing Page
    - Design
    - Web Development
    - Open Source
    - Science
  built_by: George Davituri
  featured: false

- title: CEO amp
  main_url: https://www.ceoamp.com
  url: https://www.ceoamp.com
  description: >
    CEO amp is an executive training programme to amplify a CEO's voice in the media. This site was built with Gatsby v2, Styled-Components, TypeScript and React Spring.
  categories:
    - Consulting
    - Entrepreneurship
    - Marketing
    - Landing Page
  built_by: Jacob Herper
  built_by_url: https://herper.io
  featured: false
- title: QuantumBlack
  main_url: https://www.quantumblack.com/
  url: https://www.quantumblack.com/
  description: >
    We help companies use data to make distinctive, sustainable and significant improvements to their performance.
  categories:
    - Technology
    - Consulting
    - Data
    - Design
  built_by: Richard Westenra
  built_by_url: https://www.richardwestenra.com/
  featured: false
- title: Coffeeshop Creative
  url: https://www.coffeeshopcreative.ca
  main_url: https://www.coffeeshopcreative.ca
  description: >
    Marketing site for a Toronto web design and videography studio.
  categories:
    - Marketing
    - Agency
    - Design
    - Video
    - Web Development
  built_by: Michael Uloth
  built_by_url: https://www.michaeluloth.com
  featured: false
- title: Daily Hacker News
  url: https://dailyhn.com
  main_url: https://dailyhn.com
  description: >
    Daily Hacker News presents the top five stories from Hacker News daily.
  categories:
    - Entertainment
    - Design
    - Web Development
    - Technology
    - Science
  built_by: Joeri Smits
  built_by_url: https://joeri.dev
  featured: false
- title: Grüne Dresden
  main_url: https://ltw19dresden.de
  url: https://ltw19dresden.de
  description: >
    This site was built for the Green Party in Germany (Bündnis 90/Die Grünen) for their local election in Dresden, Saxony. The site was built with Gatsby v2 and Styled-Components.
  categories:
    - Government
    - Nonprofit
  built_by: Jacob Herper
  built_by_url: https://herper.io
- title: Gratsy
  url: https://gratsy.com/
  main_url: https://gratsy.com/
  description: >
    Gratsy: Feedback To Give Back
  categories:
    - Agency
    - Marketing
    - Landing Page
  built_by: Whalar
  built_by_url: https://whalar.com/
  featured: false
- title: deepThreads
  main_url: https://deepthreads.com
  url: https://deepthreads.com/
  description: >
    deepThreads is a shiny new website built with Gatsby v2.  We make art using deep learning along with print on demand providers to create some cool stuff!
  categories:
    - eCommerce
  built_by: Kyle Kitlinski
  built_by_url: http://github.com/k-kit
  featured: false
- title: Smoopit
  main_url: https://smoopit.com
  url: https://smoopit.com/
  description: >
    Smoopit helps you schedule meetings without the extra effort of checking your availability or back-and-forth emails.
  categories:
    - Business
    - Productivity
  built_by: Chandra Bhushan
  built_by_url: https://github.com/chandu2304
  featured: false
- title: Mill3 Studio
  main_url: https://mill3.studio/en/
  url: https://mill3.studio/en/
  description: >
    Our agency specializes in the analysis, strategy and development of digital products.
  categories:
    - Agency
    - Portfolio
  built_by: Mill3
  built_by_url: https://mill3.studio/en/
  featured: false
- title: Zellement
  main_url: https://www.zellement.com
  url: https://www.zellement.com
  description: >
    Online portfolio of Dan Farrow from Nottingham, UK.
  categories:
    - Portfolio
  built_by: Zellement
  built_by_url: https://www.zellement.com
  featured: false
- title: Fullstack HQ
  url: https://fullstackhq.com/
  main_url: https://fullstackhq.com/
  description: >
    Get immediate access to a battle-tested team of designers and developers on a pay-as-you-go monthly subscription.
  categories:
    - Agency
    - Consulting
    - Freelance
    - Marketing
    - Portfolio
    - Web Development
    - App
    - Business
    - Design
    - JavaScript
    - Technology
    - User Experience
    - Web Development
    - eCommerce
    - WordPress
  built_by: Fullstack HQ
  built_by_url: https://fullstackhq.com/
  featured: false
- title: Cantas
  main_url: https://www.cantas.co.jp
  url: https://www.cantas.co.jp
  description: >
    Cantas is digital marketing company in Japan.
  categories:
    - Business
    - Agency
  built_by: Cantas
  built_by_url: https://www.cantas.co.jp
  featured: false
- title: Sheringham Shantymen
  main_url: https://www.shantymen.com/
  url: https://www.shantymen.com/
  description: >
    The Sheringham Shantymen are a sea shanty singing group that raise money for the RNLI in the UK.
  categories:
    - Music
    - Community
    - Entertainment
    - Nonprofit
  built_by: Zellement
  built_by_url: https://www.zellement.com/
  featured: false
- title: WP Spark
  main_url: https://wpspark.io/
  url: https://wpspark.io/
  description: >
    Create blazing fast website with WordPress and our Gatsby themes.
  categories:
    - Agency
    - Community
    - Blog
    - WordPress
  built_by: wpspark
  built_by_url: https://wpspark.io/
- title: Ronald Langeveld
  description: >
    Ronald Langeveld's blog and Web Development portfolio website.
  main_url: "https://www.ronaldlangeveld.com"
  url: "https://www.ronaldlangeveld.com"
  categories:
    - Blog
    - Web Development
    - Freelance
    - Portfolio
    - Consulting
  featured: false
- title: Golfonaut
  description: >
    Golfonaut - Golf application for Apple Watch
  main_url: https://golfonaut.io
  url: https://golfonaut.io
  categories:
    - App
    - Sports
  featured: false
- title: Anton Sten - UX Lead/Design
  url: https://www.antonsten.com
  main_url: https://www.antonsten.com
  description: Anton Sten leads UX for design-driven companies.
  categories:
    - User Experience
    - Blog
    - Freelance
    - Portfolio
    - Consulting
    - Agency
    - Design
  featured: false
- title: Rashmi AP - Front-end Developer
  main_url: http://rashmiap.me
  url: http://rashmiap.me
  featured: false
  description: >
    Rashmi AP's Personal Portfolio Website
  source_url: https://github.com/rashmiap/personal-website-react
  categories:
    - Portfolio
    - Open Source
  built_by: Rashmi AP
  built_by_url: http://rashmiap.me
- title: OpenSourceRepos - Blogs for open source repositories
  main_url: https://opensourcerepos.com
  url: https://opensourcerepos.com
  featured: false
  description: >
    Open Source Repos is a blog site for explaining the architecture, code-walkthrough and key takeways for the GitHub repository. Out main aim to is to help more developers contribute to open source projects.
  source_url: https://github.com/opensourcerepos/blogs
  categories:
    - Open Source
    - Design
    - Design System
    - Blog
  built_by: OpenSourceRepos Team
  built_by_url: https://opensourcerepos.com
- title: Sheelah Brennan - Front-End/UX Engineer
  main_url: https://sheelahb.com
  url: https://sheelahb.com
  featured: false
  description: >
    Sheelah Brennan's web development blog
  categories:
    - Blog
    - Web Development
    - Design
    - Freelance
    - Portfolio
  built_by: Sheelah Brennan
- title: Delinx.Digital - Web and Mobile Development Agency based in Sofia, Bulgaria
  main_url: https://delinx.digital
  url: https://delinx.digital/solutions
  description: >
    Delinx.digital is a software development oriented digital agency based in Sofia, Bulgaria. We develop bespoke software solutions using  WordPress, WooCommerce, Shopify, eCommerce, React.js, Node.js, PHP, Laravel and many other technologies.
  categories:
    - Agency
    - Web Development
    - Design
    - eCommerce
    - WordPress
  featured: false
- title: Cameron Nuckols - Articles, Book Notes, and More
  main_url: https://nucks.co
  url: https://nucks.co
  description: >
    This site hosts all of Cameron Nuckols's writing on entrepreneurship, startups, money, fitness, self-education, and self-improvement.
  categories:
    - Blog
    - Entrepreneurship
    - Business
    - Productivity
    - Technology
    - Marketing
  featured: false
- title: Hayato KAJIYAMA - Portfolio
  main_url: "https://hyakt.dev"
  url: "https://hyakt.dev"
  source_url: "https://github.com/hyakt/hyakt.github.io"
  featured: false
  categories:
    - Portfolio
- title: Skirtcraft - Unisex Skirts with Large Pockets
  main_url: https://skirtcraft.com
  url: https://skirtcraft.com/products
  source_url: https://github.com/jqrn/skirtcraft-web
  description: >
    Skirtcraft sells unisex skirts with large pockets, made in the USA. Site built with TypeScript and styled-components, with Tumblr-sourced blog posts.
  categories:
    - eCommerce
    - Blog
  built_by: Joe Quarion
  built_by_url: https://github.com/jqrn
  featured: false
- title: Vermarc Sport
  main_url: https://www.vermarcsport.com/
  url: https://www.vermarcsport.com/
  description: >
    Vermarc Sport offers a wide range of cycle clothing, cycling jerseys, bib shorts, rain gear and accessories, as well for the summer, the mid-season (autumn / spring) and the winter.
  categories:
    - eCommerce
  built_by: BrikL
  built_by_url: https://github.com/Brikl
- title: Cole Ruche
  main_url: https://coleruche.com
  url: https://coleruche.com
  source_url: https://github.com/kingingcole/myblog
  description: >
    The personal website and blog for Emeruche "Cole" Ikenna, front-end web developer from Nigeria.
  categories:
    - Blog
    - Portfolio
  built_by: Emeruche "Cole" Ikenna
  built_by_url: https://twitter.com/cole_ruche
  featured: false
- title: Abhith Rajan - Coder, Blogger, Biker, Full Stack Developer
  main_url: https://www.abhith.net/
  url: https://www.abhith.net/
  source_url: https://github.com/Abhith/abhith.net
  description: >
    abhith.net is a portfolio website of Abhith Rajan, a full stack developer. Sharing blog posts, recommended videos, developer stories and services with the world through this site.
  categories:
    - Portfolio
    - Blog
    - Programming
    - Open Source
    - Technology
  built_by: Abhith Rajan
  built_by_url: https://github.com/Abhith
  featured: false
- title: Mr & Mrs Wilkinson
  url: https://thewilkinsons.netlify.com/
  main_url: https://thewilkinsons.netlify.com/
  source_url: https://github.com/davemullenjnr/the-wilkinsons
  description: >
    A one-page wedding photography showcase using Gatsby Image and featuring a lovely hero and intro section.
  categories:
    - Photography
  built_by: Dave Mullen Jnr
  built_by_url: https://davemullenjnr.co.uk
  featured: false
- title: Gopesh Gopinath - Full Stack JavaScript Developer
  url: https://www.gopeshgopinath.com
  main_url: https://www.gopeshgopinath.com
  source_url: https://github.com/GopeshMedayil/gopeshgopinath.com
  description: >
    Gopesh Gopinath's Personal Portfolio Website
  categories:
    - Portfolio
    - Open Source
  built_by: Gopesh Gopinath
  built_by_url: https://www.gopeshgopinath.com
  featured: false
- title: Misael Taveras - FrontEnd Developer
  url: https://taverasmisael.com
  main_url: https://taverasmisael.com
  source_url: https://github.com/taverasmisael/taverasmisael
  description: >
    Personal site and bloging about learning FrontEnd web development in spanish.
  categories:
    - Portfolio
    - Open Source
    - Blog
    - JavaScript
    - Web Development
  built_by: Misael Taveras
  built_by_url: https://taverasmisael.com
  featured: false
- title: Le Reacteur
  url: https://www.lereacteur.io/
  main_url: https://www.lereacteur.io/
  description: >
    Le Reacteur is the first coding bootcamp dedicated to web and mobile apps development (iOS/Android). We offer intensive sessions to train students in a short time (10 weeks). Our goal is to pass on to our students in less than 3 months what they would have learned in 2 years. To achieve this ambitious challenge, our training is based on learning JavaScript (Node.js, Express, ReactJS, React Native).
  categories:
    - JavaScript
    - Learning
    - Mobile Development
    - Web Development
  built_by: Farid Safi
  built_by_url: https://twitter.com/FaridSafi
  featured: false
- title: Cinch
  url: https://www.cinch.co.uk
  main_url: https://www.cinch.co.uk
  description: >
    Cinch is a hub for car supermarkets and dealers to show off their stock. The site only lists second-hand cars that are seven years old or younger, with less than 70,000 miles on the clock.
  categories:
    - Entrepreneurship
    - Business
  built_by: Somo
  built_by_url: https://www.somoglobal.com
  featured: false
- title: Recetas El Universo
  description: >-
    Recipes and videos with the best of Ecuadorian cuisine.
    Collectable recipes from Diario El Universo.
  main_url: "https://recetas-eu.netlify.com/"
  url: "https://recetas-eu.netlify.com/"
  featured: false
  categories:
    - Blog
    - WordPress
    - Food
  built_by: Ramón Chancay
  built_by_url: "https://ramonchancay.me/"
- title: NuBrakes
  url: https://nubrakes.com/
  main_url: https://nubrakes.com/
  description: >
    NuBrakes is the mobile brake repair company that comes to you! We perform brake pad, caliper, and rotor replacement at your office, apartment or home!
  categories:
    - Business
    - Entrepreneurship
  featured: false
- title: Third and Grove
  url: https://www.thirdandgrove.com
  main_url: https://www.thirdandgrove.com
  source_url: https://github.com/thirdandgrove/tagd8_gatsby
  description: >
    A digital agency slaying the mundane one pixel at a time.
  categories:
    - Agency
    - Marketing
    - Open Source
    - Technology
  built_by: Third and Grove
  built_by_url: https://www.thirdandgrove.com
  featured: false
- title: Le Bikini
  url: https://lebikini.com
  main_url: https://lebikini.com
  description: >
    New website for Toulouse's most iconic concert hall.
  categories:
    - Music
  built_by: Antoine Rousseau
  built_by_url: https://antoine.rousseau.im
  featured: false
- title: Jimmy Truong's Portfolio
  url: https://jimmytruong.ca
  main_url: https://jimmytruong.ca
  description: >
    This porfolio is a complication of all projects done during my time at BCIT D3 (Digital Design and Development) program and after graduation.
  categories:
    - Portfolio
    - Web Development
  built_by: Jimmy Truong
  built_by_url: https://jimmytruong.ca
  featured: false
- title: Quick Stop Nicaragua
  main_url: https://quickstopnicaragua.com
  url: https://quickstopnicaragua.com
  description: >
    Convenience Store Website
  categories:
    - Food
  built_by: Gerald Martinez
  built_by_url: https://twitter.com/GeraldM_92
  featured: false
- title: XIEL
  main_url: https://xiel.dev
  url: https://xiel.dev
  source_url: https://github.com/xiel/xiel
  description: >
    I'm a freelance front-end developer from Berlin who creates digital experiences that everyone likes to use.
  categories:
    - Portfolio
    - Blog
  built_by: Felix Leupold
  built_by_url: https://twitter.com/xiel
  featured: false
- title: Nicaragua Best Guides
  main_url: https://www.nicaraguasbestguides.com
  url: https://www.nicaraguasbestguides.com
  description: >
    Full-Service Tour Operator and Destination Management Company (DMC)
  categories:
    - Agency
    - Travel
  built_by: Gerald Martinez
  built_by_url: https://twitter.com/GeraldM_92
  featured: false
- title: Thoughts and Stuff
  main_url: http://thoughtsandstuff.com
  url: http://thoughtsandstuff.com
  source_url: https://github.com/robmarshall/gatsby-tns
  description: >
    A simple easy to read blog. Minimalistic, focusing on content over branding. Includes RSS feed.
  categories:
    - Accessibility
    - Blog
    - WordPress
  built_by: Robert Marshall
  built_by_url: https://robertmarshall.dev
  featured: false
- title: Tracli
  url: https://tracli.rootvan.com/
  main_url: https://tracli.rootvan.com/
  source_url: https://github.com/ridvankaradag/tracli-landing
  description: >
    A command line app that tracks your time
  categories:
    - Productivity
    - Technology
    - Landing Page
  built_by: Ridvan Karadag
  built_by_url: http://www.rootvan.com
  featured: false
- title: spon.io
  url: https://www.spon.io
  main_url: https://www.spon.io
  source_url: https://github.com/magicspon/spon.io
  description: >
    Portfolio for frontend web developer, based in Bristol UK
  categories:
    - Portfolio
  built_by: Dave Stockley
  built_by_url: https://www.spon.io
  featured: false
- title: BBS
  url: https://big-boss-studio.com
  main_url: https://big-boss-studio.com
  description: >
    For 11 years, we help great brands in their digital transformation, offering all our expertise for their needs. Technical consulting, UX, design, technical integration and maintenance.
  categories:
    - Agency
    - JavaScript
    - Web Development
  built_by: BBS
  built_by_url: https://big-boss-studio.com
  featured: false
- title: Appes - Meant to evolve
  main_url: https://appes.co
  url: https://appes.co
  description: >
    Appes is all about apps and evolution. We help companies to build mobile and
    web products.
  categories:
    - Agency
    - Mobile Development
    - Web Development
    - Technology
  built_by: Appes
  built_by_url: https://appes.co
  featured: false
- title: Intern
  url: https://intern.imedadel.me
  main_url: https://intern.imedadel.me
  description: >
    Intern is a job board for getting internships in tech, design, marketing, and more. It's built entirely with Gatsby.
  categories:
    - Directory
    - Technology
  built_by: Imed Adel
  built_by_url: https://imedadel.me
  featured: false
- title: Global Citizen Foundation
  main_url: https://www.globalcitizenfoundation.org
  url: https://www.globalcitizenfoundation.org
  description: >
    In the digital economy, we are Global Citizens and the currency is Personal Data
  categories:
    - Nonprofit
  built_by: The Delta Studio
  built_by_url: https://www.thedelta.io
  featured: false
- title: GatsbyFinds
  main_url: https://gatsbyfinds.netlify.com
  url: https://gatsbyfinds.netlify.com
  source_url: https://github.com/bvlktech/GatsbyFinds
  description: >
    GatsbyFinds is a website built ontop of Gatsby v2 by providing developers with a showcase of all the lastest projects made with the beloved GatsbyJS.
  categories:
    - Portfolio
    - Gallery
  built_by: Bvlktech
  built_by_url: https://twitter.com/bvlktech
  featured: false
- title: AFEX Commodities Exchange
  main_url: https://afexnigeria.com
  url: https://afexnigeria.com
  description: >
    AFEX Nigeria strives to transform Nigerian agriculture by creating more bargaining power to smallholder farmers, access to information, and secure storage.
  categories:
    - Blog
    - Business
    - Finance
    - Food
    - WordPress
  built_by: Mayowa Falade
  built_by_url: http://mayowafalade.com
  featured: false
- title: VIA Data
  main_url: https://viadata.io
  url: https://viadata.io
  description: >
    The future of data management
  categories:
    - Data
  built_by: The Delta Studio
  built_by_url: https://www.thedelta.io
  featured: false
- title: Front End Day Event Website
  main_url: https://frontend-day.com/
  url: https://frontend-day.com/
  description: >
    Performant landing page for a front end workshops recurring event / conference.
  categories:
    - Event
    - Conference
    - Web Development
    - Technology
  built_by: Pagepro
  built_by_url: https://pagepro.co
  featured: false
- title: Mutual
  main_url: https://www.madebymutual.com
  url: https://www.madebymutual.com
  description: >
    Mutual is a web design and development agency. Our new website is powered by Gatsby and Craft CMS.
  categories:
    - Blog
    - Portfolio
    - Agency
    - Design
    - Web Development
  built_by: Mutual
  built_by_url: https://twitter.com/madebymutual
  featured: false
- title: Surge 3
  main_url: https://surge3.com
  url: https://surge3.com/
  description: >
    We’re Surge 3 - a premier web development agency. Our company centers around the principles of quality, speed, and service! We are founded using the latest in web technologies and are dedicated to using those exact tools to help our customers achieve their goals.
  categories:
    - Portfolio
    - Blog
    - Agency
    - Web Development
    - Marketing
  built_by: Dillon Browne
  built_by_url: https://dillonbrowne.com
- title: Adaltas
  main_url: https://www.adaltas.com
  url: https://www.adaltas.com
  description: >
    Adaltas is a team of consultants with a focus on Open Source, Big Data and Cloud Computing based in France, Canada and Morocco.
  categories:
    - Consulting
    - Data
    - Design System
    - Programming
    - Learning
  built_by: Adaltas
  built_by_url: https://www.adaltas.com
- title: Themis Attorneys
  main_url: https://themis-attorneys.com
  url: https://themis-attorneys.com
  description: >
    Themis Attorneys is Chennai based lawyers. Their new complete website is made using Gatsby.
  categories:
    - Agency
    - Consulting
    - Portfolio
    - Law
  built_by: Merbin J Anselm
  built_by_url: https://anselm.in
- title: Runlet
  main_url: https://runlet.app
  url: https://runlet.app
  source_url: https://github.com/runletapp/runlet
  description: >
    Runlet is a cloud-based job manager that offers device synchronization and reliable message delivery in a network of connected devices even after connectivity issues. Available for ARM, Linux, Mac and Windows.
  categories:
    - App
    - Landing Page
    - Productivity
    - Technology
  built_by: Vandré Leal
  built_by_url: https://vandreleal.github.io
  featured: false
- title: tiaan.dev
  main_url: https://tiaan.dev
  url: https://tiaan.dev
  featured: false
  categories:
    - Blog
    - Portfolio
    - Web Development
- title: Praveen Bisht
  main_url: https://www.prvnbist.com/
  url: https://www.prvnbist.com/
  source_url: https://github.com/prvnbist/portfolio
  categories:
    - Portfolio
    - Blog
  built_by: Praveen Bisht
  built_by_url: https://www.prvnbist.com/
  featured: false
- title: Jeff Mills The Outer Limits x NTS Radio
  url: https://www.nts.live/projects/jeff-mills-the-outer-limits/
  main_url: https://www.nts.live/projects/jeff-mills-the-outer-limits/
  source_url: https://github.com/ntslive/the-outer-limits
  description: >
    NTS Radio created a minisite for Jeff Mills' 6 part radio series The Outer Limits, including original music production and imagery curated from the NASA online image archive.
  categories:
    - Music
    - Gallery
    - Science
    - Entertainment
  built_by: NTS Radio
  built_by_url: https://www.nts.live
  featured: false
- title: BALAJIRAO676
  main_url: https://thebalajiraoecommerce.netlify.com/
  url: https://thebalajiraoecommerce.netlify.com/
  featured: false
  categories:
    - Blog
    - eCommerce
    - Web Development
- title: Mentimeter
  url: https://www.mentimeter.com/
  main_url: https://www.mentimeter.com/
  categories:
    - Business
  featured: false
- title: HYFN
  url: https://hyfn.com/
  main_url: https://hyfn.com/
  categories:
    - Business
  featured: false
- title: Mozilla India
  main_url: https://mozillaindia.org/
  url: https://mozillaindia.org/
  categories:
    - Open Source
  featured: false
- title: Primer Labs
  main_url: https://www.primerlabs.io
  url: https://www.primerlabs.io
  featured: false
  categories:
    - Education
    - Learning
- title: AJ on Purr-fect Solutions
  url: https://ajonp.com
  main_url: https://ajonp.com
  description: >
    A Community of developers, creating resources for all to use!
  categories:
    - Education
    - Learning
    - Programming
    - Web Development
    - API
    - Blog
    - SEO
  built_by: AJonP
  built_by_url: http://ajonp.com/authors/alex-patterson
- title: blog.kwst.site
  main_url: https://blog.kwst.site
  url: https://blog.kwst.site
  description: A blog of frontend engineer working in Fukuoka
  source_url: https://github.com/SatoshiKawabata/blog
  featured: false
  categories:
    - Blog
    - Technology
    - Web Development
    - JavaScript
- title: Run Leeds
  main_url: http://www.runleeds.co.uk
  url: http://www.runleeds.co.uk
  description: >
    Community running site based in Leeds,UK. Aiming to support those going through a life crisis.
  categories:
    - Accessibility
    - Blog
    - Community
    - Nonprofit
    - Sports
    - WordPress
  built_by: Robert Marshall
  built_by_url: https://www.robertmarshall.dev
- title: Arvind Kumar
  main_url: https://arvind.io
  url: https://arvind.io
  source_url: https://github.com/EnKrypt/arvind.io
  built_by: Arvind Kumar
  built_by_url: "https://arvind.io/"
  description: >
    A blog about writing code, making music and studying the skies.
  featured: false
  categories:
    - Blog
    - Music
    - Technology
- title: GlobalMoney
  url: https://global24.ua
  main_url: https://global24.ua
  description: >
    Provide payment solution for SMB, eWallet GlobalMoney
  categories:
    - Business
    - Finance
    - Technology
  built_by: NodeArt
  built_by_url: https://NodeArt.io
- title: Women's and Girls' Emergency Centre
  url: https://www.wagec.org.au/
  main_url: https://www.wagec.org.au/
  description: >
    Specialist homelessness service for women and families escaping domestic violence. Based in Redfern, Sydney, Australia.
  categories:
    - Nonprofit
    - Community
    - eCommerce
  built_by: Little & Big
  built_by_url: "https://www.littleandbig.com.au/"
  featured: false
- title: Guus van de Wal | Drupal Front-end specialist
  url: https://guusvandewal.nl
  main_url: https://guusvandewal.nl
  description: >
    Decoupled portfolio site for guusvandewal.nl, a Drupal and ReactJS front-end developer and designer.
  categories:
    - Open Source
    - Web Development
    - Design
    - Blog
    - Freelance
  built_by: Guus van de Wal
  featured: false
- title: Pixelize Web Design Gold Coast | Web Design and SEO
  url: https://www.pixelize.com.au/
  main_url: https://www.pixelize.com.au/
  description: >
    Pixelize is a tight knit group of professional web developers, graphic designers, and content creators that work together to create high performing, blazing fast, beautiful websites with a strong focus on SEO.
  categories:
    - Agency
    - Web Development
    - Marketing
    - SEO
    - Design
    - Portfolio
    - Blog
  built_by: Pixelize
  built_by_url: https://www.pixelize.com.au
  featured: false
- title: VS Code GitHub Stats
  url: https://vscode-github-stats.netlify.com
  main_url: https://vscode-github-stats.netlify.com
  source_url: https://github.com/lannonbr/vscode-github-stats/
  description: >
    Statistics Dashboard for VS Code GitHub repository
  categories:
    - Data
  built_by: Benjamin Lannon
  built_by_url: https://lannonbr.com
  featured: false
- title: MetaProjection
  main_url: https://www.metaprojection.ca
  url: https://www.metaprojection.ca
  source_url: https://github.com/rosslh/metaprojection
  description: >
    MetaProjection is a website that aggregates multiple Canadian federal electoral projections in order to provide an overview of how the election is playing out, both federally and by district.
  categories:
    - Government
    - Data
    - Open Source
  built_by: Ross Hill
  built_by_url: https://rosshill.ca
  featured: false
- title: Tamarisc VC
  url: https://www.tamarisc.vc
  main_url: https://www.tamarisc.vc
  description: >
    Tamarisc invests in and helps build companies that improve the human habitat through innovating at the intersection of real estate, health, and technology.
  categories:
    - Business
    - Technology
  built_by: Peter Hironaka
  built_by_url: "https://peterhironaka.com"
  featured: false
- title: Up Your A11y
  url: https://www.upyoura11y.com/
  main_url: https://www.upyoura11y.com/
  source_url: https://www.upyoura11y.com/
  description: >
    A web accessibility toolkit with a React focus, Up Your A11y is a resource for front-end developers to find useful information on how to make your sites more accessible. The topics covered have a React bias, but the principles in each apply to all web development, so please don't be put off if you don't work with React specifically!
  categories:
    - Accessibility
    - Blog
    - Programming
    - JavaScript
    - User Experience
    - Web Development
  built_by: Suzanne Aitchison
  built_by_url: https://twitter.com/s_aitchison
  featured: false
- title: Roman Kravets
  description: >
    Portfolio of Roman Kravets. Web Developer, HTML & CSS Coder.
  main_url: "https://romkravets.netlify.com/"
  url: "https://romkravets.netlify.com/"
  categories:
    - Portfolio
    - Open Source
    - Web Development
    - Blog
  built_by: Roman Kravets
  built_by_url: "https://github.com/romkravets/dev-page"
  featured: false
- title: Phil Tietjen Portfolio
  url: https://www.philtietjen.dev/
  main_url: https://www.philtietjen.dev/
  source_url: https://github.com/Phizzard/phil-portfolio
  description: >
    Portfolio of Phil Tietjen using Gatsby, TailwindCSS, and Emotion/styled
  categories:
    - Portfolio
    - Open Source
    - Web Development
  built_by: Phil Tietjen
  built_by_url: https://github.com/Phizzard
  featured: false
- title: Gatsby Bomb
  description: >
    A fan made version of the website Giantbomb, fully static and powered by Gatsby JS and the GiantBomb API.
  main_url: "https://gatsbybomb.netlify.com"
  url: "https://gatsbybomb.netlify.com"
  categories:
    - App
    - Entertainment
    - Media
    - Video
  built_by: Phil Tietjen
  built_by_url: "https://github.com/Phizzard"
  featured: false
- title: Divyanshu Maithani
  main_url: https://divyanshu013.dev
  url: https://divyanshu013.dev
  source_url: https://github.com/divyanshu013/blog
  description: >
    Personal blog of Divyanshu Maithani. Life, music, code and things in between...
  categories:
    - Blog
    - JavaScript
    - Open Source
    - Music
    - Programming
    - Technology
    - Web Development
  built_by: Divyanshu Maithani
  built_by_url: https://twitter.com/divyanshu013
- title: TFE Energy
  main_url: https://tfe.energy
  url: https://tfe.energy
  source_url: https://gitlab.com/marcfehrmedia/2019-07-03-tfe-energy
  description: >
    TFE Energy believes in the future. Their new website is programmed with Gatsby, Scrollmagic, Contentful, Cloudify.
  categories:
    - Technology
    - Consulting
    - Video
    - Business
  built_by: Marc Fehr
  built_by_url: https:/www.marcfehr.media
- title: AtomBuild
  url: https://atombuild.github.io/
  main_url: https://atombuild.github.io/
  source_url: https://github.com/AtomBuild/atombuild.github.io
  description: >
    Landing page for the AtomBuild project, offering a curation of Atom packages associated with the project.
  categories:
    - Directory
    - Landing Page
    - Open Source
    - Programming
    - Technology
  built_by: Kepler Sticka-Jones
  built_by_url: https://keplersj.com/
  featured: false
- title: Josh Pensky
  main_url: https://joshpensky.com
  url: https://joshpensky.com
  description: >
    Josh Pensky is an interactive developer based in Boston. He designs and builds refreshing web experiences, packed to the punch with delightful interactions.
  categories:
    - Portfolio
    - Web Development
    - Design
    - SEO
  built_by: Josh Pensky
  built_by_url: https://github.com/joshpensky
  featured: false
- title: AtomLinter
  url: https://atomlinter.github.io/
  main_url: https://atomlinter.github.io/
  source_url: https://github.com/AtomLinter/atomlinter.github.io
  description: >
    Landing page for the AtomLinter project, offering a curation of Atom packages associated with the project.
  categories:
    - Directory
    - Landing Page
    - Open Source
    - Programming
    - Technology
  built_by: Kepler Sticka-Jones
  built_by_url: https://keplersj.com/
  featured: false
- title: Dashbouquet
  url: https://dashbouquet.com/
  main_url: https://dashbouquet.com/
  categories:
    - Agency
    - Blog
    - Business
    - Mobile Development
    - Portfolio
    - Web Development
  built_by: Dashbouquet team
  featured: false
- title: rathes.me
  url: https://rathes.me/
  main_url: https://rathes.me/
  source_url: https://github.com/rathesDot/rathes.me
  description: >
    The Portfolio Website of Rathes Sachchithananthan
  categories:
    - Blog
    - Portfolio
    - Web Development
  built_by: Rathes Sachchithananthan
  built_by_url: https://rathes.me/
- title: viviGuides - Your travel guides
  url: https://vivitravels.com/en/guides/
  main_url: https://vivitravels.com/en/guides/
  description: >
    viviGuides is viviTravels' blog: here you will find travel tips, useful information about the cities and the best guides for your next vacation.
  categories:
    - Travel
    - Blog
  built_by: Kframe Interactive SA
  built_by_url: https://kframeinteractive.com/
  featured: false
- title: KNC Blog
  main_url: https://nagakonada.com
  url: https://nagakonada.com/
  description: >
    Nagakonada is my blogging and portfolio site where I list my projects, experience, capabilities and the blog mostly talks about technical and personal writings.
  categories:
    - Blog
    - Web Development
    - Portfolio
  built_by: Konada, Naga Chaitanya
  built_by_url: https://github.com/ChaituKNag
  featured: false
- title: Vishal Nakum
  url: https://nakum.tech/
  main_url: https://nakum.tech/
  source_url: https://github.com/vishalnakum011/contentful
  description: >
    Portfolio of Vishal Nakum. Made with Gatsby, Contentful. Deployed on Netlify.
  categories:
    - Portfolio
    - Blog
  built_by: Amol Tangade
  built_by_url: https://amoltangade.me/
- title: Sagar Hani Portfolio
  url: http://sagarhani.in/
  main_url: http://sagarhani.in/
  source_url: https://github.com/sagarhani
  description: >
    Sagar Hani is a Software Developer & an Open Source Enthusiast. He blogs about JavaScript, Open Source and his Life experiences.
  categories:
    - Portfolio
    - Blog
    - Web Development
    - Open Source
    - Technology
    - Programming
    - JavaScript
  built_by: Sagar Hani
  built_by_url: http://sagarhani.in/about
- title: Arturo Alviar's Portfolio
  main_url: "https://arturoalviar.com"
  url: "https://arturoalviar.com"
  source_url: "https://github.com/arturoalviar/portfolio"
  categories:
    - Portfolio
    - Open Source
    - Web Development
  built_by: Arturo Alviar
  built_by_url: "https://github.com/arturoalviar"
  featured: false
- title: Pearly
  url: https://www.pearlyplan.com
  main_url: https://www.pearlyplan.com
  description: >
    Dental Membership Growth Platform
  categories:
    - Technology
    - Healthcare
    - App
  built_by: Sean Emmer and Jeff Cole
- title: MarceloNM
  url: https://marcelonm.com
  main_url: https://marcelonm.com
  description: >
    Personal landing page and blog for MarceloNM, a frontend developer based in Brazil.
  categories:
    - Blog
    - JavaScript
    - Landing Page
    - Programming
    - Web Development
  built_by: Marcelo Nascimento Menezes
  built_by_url: https://github.com/mrcelo
  featured: false
- title: Open Source Galaxy
  main_url: https://www.opensourcegalaxy.com
  url: https://www.opensourcegalaxy.com
  description: >
    Explore the Open Source Galaxy and help other earthlings by contributing to open source.
  categories:
    - Open Source
    - Programming
    - Web Development
  built_by: Justin Juno
  built_by_url: https://www.justinjuno.dev
  featured: false
- title: enBonnet Blog
  url: https://enbonnet.me/
  main_url: https://enbonnet.me/
  source_url: https://github.com/enbonnet
  description: >
    Hola, este es mi sitio personal, estare escribiendo sobre JavaScript, Frontend y Tecnologia que utilice en mi dia a dia.
  categories:
    - Portfolio
    - Blog
    - Web Development
    - Technology
    - Programming
    - JavaScript
  built_by: Ender Bonnet
  built_by_url: https://enbonnet.me/
- title: Edenspiekermann
  url: "https://www.edenspiekermann.com/eu/"
  main_url: "https://www.edenspiekermann.com/eu/"
  description: >
    Hello. We are Edenspiekermann, an independent global creative agency.
  categories:
    - Featured
    - Agency
    - Design
    - Portfolio
  featured: true
- title: IBM Design
  url: "https://www.ibm.com/design/"
  main_url: "https://www.ibm.com/design/"
  description: >
    At IBM, our design philosophy is to help guide people so they can do their best work. Our human-centered design practices help us deliver on that goal.
  categories:
    - Featured
    - Design
    - Technology
    - Web Development
  built_by: IBM
  featured: true
- title: We Do Plugins
  url: https://wedoplugins.com
  main_url: https://wedoplugins.com
  description: >
    Free & premium WordPress plugins development studio from Wroclaw, Poland.
  categories:
    - Portfolio
    - Agency
    - Open Source
    - Web Development
  built_by: We Do Plugins
  built_by_url: https://wedoplugins.com
- title: Mevish Aslam, business coach
  url: "https://mevishaslam.com/"
  main_url: "https://mevishaslam.com/"
  description: >
    Mevish Aslam helps women build a life they love and coaches women to launch and grow businesses.
  categories:
    - Business
    - Consulting
    - Entrepreneurship
    - Freelance
    - Marketing
    - Portfolio
  built_by: Rou Hun Fan
  built_by_url: "https://flowen.me"
  featured: false
- title: Principles of wealth
  url: "https://principlesofwealth.net"
  main_url: "https://principlesofwealth.net"
  source_url: "https://github.com/flowen/principlesofwealth"
  description: >
    Principles of wealth. How to get rich without being lucky, a summary of Naval Ravikant's tweets and podcast.`
  categories:
    - Business
    - Consulting
    - Education
    - Entrepreneurship
    - Finance
    - Learning
    - Marketing
    - Media
    - Nonprofit
    - Productivity
    - Science
  built_by: Rou Hun Fan
  built_by_url: "https://flowen.me"
  featured: false
- title: North X South
  main_url: https://northxsouth.co
  url: https://northxsouth.co
  description: >
    We work with small businesses and non-profits to develop their brands, build an online identity, create stellar designs, and give a voice to their causes.
  categories:
    - Agency
    - Consulting
    - Business
    - Design
    - Web Development
  built_by: North X South
  built_by_url: https://northxsouth.co
- title: Plenty of Fish
  main_url: https://www.pof.com/
  url: https://pof.com
  description: >
    Plenty of Fish is one of the world's largest dating platforms.
  categories:
    - Community
  featured: true
- title: Bitcoin
  main_url: https://www.bitcoin.com/
  url: https://bitcoin.com
  description: >
    One of the largest crypto-currency platforms in the world.
  categories:
    - Technology
    - Finance
  featured: true
- title: Frame.io
  main_url: https://www.frame.io/
  url: https://frame.io
  description: >
    Frame.io is a cloud-based video collaboration platform that allows its users to easily work on media projects together
  categories:
    - Technology
    - Entertainment
    - Media
  featured: true
- title: Sainsbury’s Homepage
  main_url: https://www.sainsburys.co.uk/
  url: https://www.sainsburys.co.uk
  description: >
    Sainsbury’s is an almost 150 year old supermarket chain in the United Kingdom.
  categories:
    - eCommerce
    - Food
  featured: true
- title: Haxzie, Portfolio and Blog
  url: "https://haxzie.com/"
  main_url: "https://haxzie.com/"
  source_url: "https://github.com/haxzie/haxzie.com"
  description: >
    Haxzie.com is the portfolio and personal blog of Musthaq Ahamad, UX Engineer and Visual Designer
  categories:
    - Blog
    - Portfolio
  built_by: Musthaq Ahamad
  built_by_url: "https://haxzie.com"
  featured: false
- title: GBT
  url: "https://yangmuzi.com/"
  main_url: "https://yangmuzi.com/"
  source_url: "https://github.com/yangnianbing/blog-by-gatsby"
  description: >
    It is a basic Gatsby site project
  categories:
    - Blog
    - Portfolio
  built_by: yangnianbing
  featured: false
- title: Robin Wieruch's Blog
  url: "https://www.robinwieruch.de/"
  main_url: "https://www.robinwieruch.de/"
  categories:
    - Blog
    - Education
  featured: false
- title: Roger Ramos Development Journal
  url: "https://rogerramos.me/"
  main_url: "https://rogerramos.me/"
  source_url: "https://github.com/rogerramosme/rogerramos.me/"
  description: >
    Personal development journal made with Netlify CMS
  categories:
    - Blog
  built_by: Roger Ramos
  built_by_url: https://rogerramos.me/
  featured: false
- title: Global Adviser Alpha
  main_url: "https://globaladviseralpha.com"
  url: "https://globaladviseralpha.com"
  description: >
    Lead by David Haintz, Global Adviser Alpha transforms advice business into world class firms.
  categories:
    - Business
    - Blog
    - Finance
  built_by: Handsome Creative
  built_by_url: https://www.hellohandsome.com.au
  featured: false
- title: Alcamine
  url: https://alcamine.com/
  main_url: https://alcamine.com/
  description: >
    Never apply to another job online and receive tons of tech jobs in your inbox everyday — all while keeping your information private.
  categories:
    - Blog
    - Technology
  built_by: Caldera Digital
  built_by_url: https://www.calderadigital.com/
  featured: false
- title: Caldera Digital
  url: https://www.calderadigital.com/
  main_url: https://www.calderadigital.com/
  source_url: https://github.com/caldera-digital/platform
  description: >
    Caldera is a product and application development agency that uses innovative technology to bring your vision, brand, and identity to life through user centered design.
  categories:
    - Blog
    - User Experience
    - Consulting
  built_by: Caldera Digital
  built_by_url: https://www.calderadigital.com/
  featured: false
- title: Keycodes
  url: https://www.keycodes.dev
  main_url: https://www.keycodes.dev
  source_url: https://github.com/justinjunodev/keycodes.dev
  description: >
    A developer resource for getting keyboard key codes.
  categories:
    - Programming
    - Productivity
    - Open Source
    - Web Development
  built_by: Justin Juno
  built_by_url: https://www.justinjuno.dev
  featured: false
- title: Utah Pumpkins
  url: https://www.utahpumpkins.com/
  main_url: https://www.utahpumpkins.com/
  source_url: https://github.com/cadekynaston/utah-pumpkins
  description: >
    An awesome pumpkin gallery built using Gatsby and Contentful.
  categories:
    - Gallery
    - Blog
    - Photography
  built_by: Cade Kynaston
  built_by_url: https://cade.codes
- title: diff001a's blog
  main_url: https://diff001a.netlify.com/
  url: https://diff001a.netlify.com/
  description: >
    This is diff001a's blog which contains blogs realted to programming.
  categories:
    - Blog
  built_by: diff001a
- title: Rockwong Blog
  main_url: http://rockwong.com/blog/
  url: http://rockwong.com/blog/
  description: >
    Rockwong is a techncal blog containing content realted to various web technologies.
  categories:
    - Technology
    - Education
    - Blog
- title: RegexGuide
  main_url: "https://regex.guide"
  url: "https://regex.guide/playground"
  source_url: "https://github.com/pacdiv/regex.guide"
  description: >
    The easiest way to learn regular expressions! The RegexGuide is a playground helping developers to discover regular expressions. Trying it is adopting regular expressions!
  categories:
    - App
    - Education
    - JavaScript
    - Nonprofit
    - Open Source
    - Programming
    - Technology
    - Web Development
  built_by: Loïc J.
  built_by_url: https://growthnotes.dev
- title: re:store
  url: https://www.visitrestore.com
  main_url: https://www.visitrestore.com
  description: >
    This is your chance to discover, connect, and shop beyond your feed and get to know the who, how, and why behind your favorite products.
  categories:
    - Marketing
  built_by: The Couch
  built_by_url: https://thecouch.nyc
  featured: false
- title: Bululu Eventos
  url: https://bululueventos.cl/
  main_url: https://bululueventos.cl/
  source_url: https://github.com/enBonnet/bululu-front
  description: >
    Sitio de organizadores de eventos
  categories:
    - Marketing
  built_by: Ender Bonnet
  built_by_url: https://enbonnet.me/
- title: MyPrograming Steps
  main_url: https://mysteps.netlify.com/
  url: https://mysteps.netlify.com/
  description: >
    FrontEnd Tutorial Information
  featured: false
  categories:
    - Blog
    - Portfolio
  source_url: https://github.com/IoT-Arduino/Gatsby-MySteps
  built_by: Maruo
  built_by_url: https://twitter.com/DengenT
- title: Brent Runs Marathons
  main_url: https://www.brentrunsmarathons.com/
  url: https://www.brentrunsmarathons.com/
  source_url: https://github.com/bingr001/brentrunsmarathonsv2
  description: >
    Brent Runs Marathons is about the training and race experience for the Comrades Ultra Marathon
  categories:
    - Blog
  built_by: Brent Ingram
  built_by_url: https://www.brentjingram.com/
  featured: false
- title: Pedro LaTorre
  main_url: https://www.pedrolatorre.com/
  url: https://www.pedrolatorre.com/
  source_url: https://github.com/bingr001/pedro-latorre-site
  description: >
    A really awesome website built for the motivational speaker Pedro LaTorre
  categories:
    - Blog
  built_by: Brent Ingram
  built_by_url: https://www.brentjingram.com/
  featured: false
- title: Veryben
  main_url: https://veryben.com/
  url: https://veryben.com/
  description: >
    be water my friend
  categories:
    - Blog
  built_by: anikijiang
  built_by_url: https://twitter.com/anikijiang
  featured: false
- title: kentarom's portfolio
  main_url: https://kentarom.com/
  url: https://kentarom.com/
  source_url: https://github.com/kentaro-m/portfolio-gatsby
  description: >
    The portfolio of kentarom, frontend developer. This site shows recent activities about him.
  categories:
    - Portfolio
    - Technology
    - Web Development
  built_by: kentarom
  built_by_url: https://twitter.com/_kentaro_m
  featured: false
- title: MotionThat
  main_url: "https://motionthat.com.au"
  url: "https://motionthat.com.au"
  description: >
    MotionThat was created to fill a void in Tabletop Product shooting, whereby the need for consistency, repetition and flexibility was required to eliminate the many variables and inaccuracies that slow the filming process down.
  categories:
    - Entertainment
    - Food
    - Media
    - Gallery
  built_by: Handsome Creative
  built_by_url: https://www.hellohandsome.com.au
  featured: false
- title: TEN ALPHAS
  main_url: "https://tenalphas.com.au"
  url: "https://tenalphas.com.au"
  description: >
    TEN ALPHAS is a content production company based in Sydney and Wollongong, telling stories through moving image and beautiful design.
  categories:
    - Media
    - Entertainment
    - Video
  built_by: Handsome Creative
  built_by_url: https://www.hellohandsome.com.au
  featured: false
- title: SalesGP
  main_url: "https://salesgp.io"
  url: "https://salesgp.io"
  description: >
    SalesGP is a specialist Sales and Operations partner offering expert skill-sets and decades of experience to companies entering the Australia, NZ (ANZ) and South East Asian (SEA) markets.
  categories:
    - Business
    - Marketing
    - Consulting
  built_by: Handsome Creative
  built_by_url: https://www.hellohandsome.com.au
  featured: false
- title: Source Separation Systems
  main_url: "https://sourceseparationsystems.com.au"
  url: "https://sourceseparationsystems.com.au"
  description: >
    Innovative waste diversion products, designed to connect Australians to a more sustainable world.
  categories:
    - Business
  built_by: Handsome Creative
  built_by_url: https://www.hellohandsome.com.au
- title: Fuzzy String Matching
  main_url: https://fuzzy-string-matching.netlify.com
  url: https://fuzzy-string-matching.netlify.com
  source_url: https://github.com/jdemieville/fuzzyStringMatching
  description: >
    This site is built to assess the performance of various approximate string matching algorithms aka fuzzy string searching.
  categories:
    - JavaScript
    - Learning
    - Programming
  built_by: Jennifer Demieville
  built_by_url: https://demieville-codes.herokuapp.com/portfolio
  featured: false
- title: Open Techiz
  main_url: "https://www.opentechiz.com/"
  url: "https://www.opentechiz.com/"
  featured: false
  description: >
    An agile software development company in Vietnam, providing wide range service from ecommerce development, mobile development, automation testing and cloud deployment with kubernets
  categories:
    - Web Development
    - Mobile Development
    - Technology
  built_by: Open Techiz
  built_by_url: "https://www.opentechiz.com/"
- title: Leave Me Alone
  url: https://leavemealone.app
  main_url: https://leavemealone.app
  description: >
    Leave Me Alone helps you unsubscribe from unwanted emails easily. It's built with Gatsby v2.
  categories:
    - Landing Page
    - Productivity
  built_by: James Ivings
  built_by_url: https://squarecat.io
  featured: false
- title: Oberion
  main_url: https://oberion.io
  url: https://oberion.io
  description: >
    Oberion analyzes your gaming library and gives you personal recommendations based on what you play
  categories:
    - Entertainment
    - Media
  built_by: Thomas Uta
  built_by_url: https://twitter.com/ThomasJanUta
  featured: false
- title: Lusta Hair
  url: https://www.lustahair.com
  main_url: https://www.lustahair.com
  description: >
    Luxury 100% Remy Human Hair Toppers. The perfect solution for volume, coverage and style. Online retailer based in Australia.
  categories:
    - eCommerce
  built_by: Jason Di Benedetto
  built_by_url: https://jason.dibenedetto.fyi
  featured: false
- title: Yoseph.tech
  main_url: https://www.yoseph.tech
  url: https://www.yoseph.tech/compilers
  source_url: https://github.com/radding/yoseph.tech_gatsby
  description: >
    Yoseph.tech is a personal blog centered around technology and software engineering
  categories:
    - Technology
    - Web Development
    - Open Source
  built_by: Yoseph Radding
  built_by_url: https://github.com/radding
  featured: false
- title: Really Fast Sites
  url: https://reallyfastsites.com
  main_url: https://reallyfastsites.com
  description: >
    Really Fast Sites showcases websites that have a speed score of 85 or higher on Google's Page Speed Insights for both mobile and desktop, along with some of the platforms and technologies those sites use.
  categories:
    - Web Development
    - Programming
  built_by: Peter Brady
  built_by_url: https://www.peterbrady.co.uk
  featured: false
- title: Mieke Frouws
  url: https://www.miekefrouws.nl
  main_url: https://www.miekefrouws.nl
  description: >
    Mieke Frouws is a freelance primary school theater teacher based in the Netherlands.
  categories:
    - Freelance
    - Education
  built_by: Laurens Kling
  built_by_url: https://www.goedideemedia.nl
  featured: false
- title: The Fabulous Lifestyles 不藏私旅行煮藝
  url: https://thefabulouslifestyles.com/
  main_url: https://thefabulouslifestyles.com/
  description: >
    The Fabulous Lifestyles features content about travel and food. It offers practical travel advice that covers trip planning, logistics, and reviews on destination, resort & hotel...etc. Besides travelling, there are step-by-step homemade gourmet recipes that will appeal to everyone's taste buds.
  categories:
    - Blog
    - Food
    - Travel
  built_by: Kevin C Chen
  built_by_url: https://www.linkedin.com/in/kevincychen/
- title: Salexa - Estetica Venezolana
  url: https://peluqueriavenezolana.cl/
  main_url: https://peluqueriavenezolana.cl/
  source_url: https://github.com/enbonnet/salexa-front
  description: >
    Venezuelan beauty and hairdressing salon in Chile
  categories:
    - Marketing
    - Business
  built_by: Ender Bonnet
  built_by_url: https://enbonnet.me/
- title: Akshay Thakur's Portfolio
  main_url: https://akshaythakur.me
  url: https://akshaythakur.me
  categories:
    - Portfolio
    - Web Development
  built_by: Akshay Thakur
  built_by_url: https://akshaythakur.me
- title: Binaria
  description: >
    Digital product connecting technics & creativity.
  main_url: "https://binaria.com/en/"
  url: "https://binaria.com/en/"
  categories:
    - Web Development
    - Agency
    - Technology
    - App
    - Consulting
    - User Experience
  built_by: Binaria
  built_by_url: "https://binaria.com/"
- title: Quema Labs
  url: https://quemalabs.com/
  main_url: https://quemalabs.com/
  description: >
    WordPress themes for these moedern times
  categories:
    - Blog
    - Web Development
    - WordPress
    - Portfolio
  built_by: Nico Andrade
  built_by_url: https://nicoandrade.com/
- title: Century 21 Financial
  url: https://century21financial.co.nz/
  main_url: https://century21financial.co.nz/
  description: Website for Century 21's mortgage broker and insurance broker business in New Zealand.
  categories:
    - Real Estate
    - Finance
    - Business
  built_by: Shannon Smith
  built_by_url: https://www.powerboard.co.nz/clients
  featured: false
- title: Base Backpackers
  url: https://www.stayatbase.com/
  main_url: https://www.stayatbase.com/
  description: Base Backpackers is one of Australasia's biggest youth adventure tourism brands. They are super stoked to have one of the fastest websites in the tourism industry.
  categories:
    - Travel
    - Business
  built_by: Shannon Smith
  built_by_url: https://www.powerboard.co.nz/clients
  featured: false
- title: Wealthsimple
  url: "https://www.wealthsimple.com/"
  main_url: "https://www.wealthsimple.com/en-us/"
  description: >
    The simple way to grow your money like the world's most sophisticated investors. Zero-maintenance portfolios, expert advisors and low fees.
  categories:
    - App
    - Business
    - Finance
  featured: false
- title: To Be Created
  description: >
    tbc is a London based styling agency that champions a modernised minimal aesthetic for both personal clients and brands.
  main_url: "https://to-be-created.com"
  url: "https://to-be-created.com"
  categories:
    - Web Development
    - Agency
    - Portfolio
    - Freelance
  built_by: Sam Goddard
  built_by_url: "https://samgoddard.dev/"
- title: Kosmos Platform
  main_url: https://kosmosplatform.com
  url: https://kosmosplatform.com
  description: >
    Explore the Kosmos - A new world is here, where every clinician now has the ability to improve cardiothoracic and abdominal assessment, in just a few minutes.
  categories:
    - Marketing
    - Science
    - Video
    - Landing Page
    - Healthcare
    - Technology
  built_by: Bryce Benson via Turnstyle Studio
  built_by_url: https://github.com/brycebenson
- title: B-Engaged
  url: https://b-engaged.se/
  main_url: https://b-engaged.se/
  description: >
    B-Engaged gives a clear picture of the organization and helps you implement the measures that makes difference for the employees. The results of our employee surveys are easily transformed into concrete improvement measures using AI technology.
  categories:
    - Business
    - Human Resources
  featured: false
- title: Rollbar
  url: https://rollbar.com/
  main_url: https://rollbar.com/
  description: >
    Rollbar automates error monitoring and triaging, so developers can fix errors that matter within minutes, and build software quickly and painlessly.
  categories:
    - Programming
    - Web Development
  featured: false
- title: EQX
  url: https://digitalexperience.equinox.com/
  main_url: https://digitalexperience.equinox.com/
  description: >
    The Equinox app, personalized to unlock your full potential.
  categories:
    - Sports
    - App
  featured: false
- title: WagWalking
  url: https://wagwalking.com/
  main_url: https://wagwalking.com/
  description: >
    Paws on the move
  categories:
    - App
  featured: false
- title: FirstBorn
  url: https://www.firstborn.com/
  main_url: https://www.firstborn.com/
  description: >
    We shape modern brands for a connected future.
  categories:
    - Agency
    - Design
- title: Pix4D
  url: https://www.pix4d.com
  main_url: https://www.pix4d.com
  description: >
    A unique suite of photogrammetry software for drone mapping. Capture images with our app, process on desktop or cloud and create maps and 3D models.
  categories:
    - Business
    - Productivity
    - Technology
  featured: false
- title: Bakken & Bæck
  url: https://bakkenbaeck.com
  main_url: https://bakkenbaeck.com
  description: >
    We’re Bakken & Bæck, a digital studio based in Oslo, Bonn and Amsterdam. Ambitious companies call us when they need an experienced team that can transform interesting ideas into powerful products.
  categories:
    - Agency
    - Design
    - Technology
  featured: false
- title: Figma Config
  url: https://config.figma.com/
  main_url: https://config.figma.com/
  description: A one-day conference where Figma users come together to learn from each other.
  categories:
    - Conference
    - Design
    - Event
    - Community
    - Learning
  built_by: Corey Ward
  built_by_url: "http://www.coreyward.me/"
  featured: false
- title: Anurag Hazra's Portfolio
  url: https://anuraghazra.github.io/
  main_url: https://anuraghazra.github.io/
  source_url: https://github.com/anuraghazra/anuraghazra.github.io
  description: >
    Anurag Hazra's portfolio & personal blog, Creative FrontEnd web developer from india.
  categories:
    - Portfolio
    - Blog
    - Open Source
    - JavaScript
  built_by: Anurag Hazra
  built_by_url: "https://github.com/anuraghazra"
- title: VeganWorks
  url: https://veganworks.com/
  main_url: https://veganworks.com/
  description: We make delicious vegan snack boxes.
  categories:
    - Food
- title: codesundar
  url: https://codesundar.com
  main_url: https://codesundar.com
  description: >
    Learn PhoneGap, Ionic, Flutter
  categories:
    - Education
    - Technology
    - Web Development
    - Blog
  built_by: codesundar
  built_by_url: https://codesundar.com
  featured: false
- title: Nordic Microfinance Initiative
  url: "https://www.nmimicro.no/"
  main_url: "https://www.nmimicro.no/"
  description: Nordic Microfinance Initiative's (NMI) vision is to contribute to the empowerment of poor people in developing countries and to the creation of jobs and wealth on a sustainable basis.
  featured: false
  categories:
    - Finance
    - Business
  built_by: Othermachines
  built_by_url: "https://othermachines.com"
- title: Subscribe Pro Documentation
  url: https://docs.subscribepro.com/
  main_url: https://docs.subscribepro.com/
  description: >
    Subscribe Pro is a subscription commerce solution that enables brands to quickly add subscription commerce models such as box, subscribe-and-save, autoship and similar to their existing eCommerce websites.
  categories:
    - Documentation
    - eCommerce
    - API
    - Technology
    - Web Development
  built_by: Subscribe Pro
  built_by_url: https://www.subscribepro.com/
- title: Software.com
  main_url: https://www.software.com
  url: https://www.software.com
  description: Our data platform helps developers learn from their data, increase productivity, and code smarter.
  categories:
    - Data
    - Productivity
    - Programming
  built_by: Brett Stevens, Joshua Cheng, Geoff Stevens
  built_by_url: https://github.com/swdotcom/
  featured: false
- title: WTL Studio Website Builder
  main_url: "https://wtlstudio.com/"
  url: "https://wtlstudio.com/"
  description: >
    Cloud-based, SEO focused website builder - helping local businesses and startups reach audiences faster.
  featured: false
  categories:
    - eCommerce
    - SEO
    - Business
- title: ToolsDB
  main_url: https://toolsdb.dev
  url: https://toolsdb.dev
  description: List of tools for better software development.
  featured: false
  categories:
    - Technology
    - Web Development
    - Programming
    - Productivity
- title: Eastman Strings
  url: https://www.eastmanstrings.com
  main_url: https://www.eastmanstrings.com
  description: >
    Site was built using GatsbyJS, Cosmic CMS, and Netlify.
  categories:
    - Business
    - Music
  built_by: Tekhaus
  built_by_url: https://www.tekha.us
  featured: false
- title: Lesley Lai
  main_url: https://lesleylai.info
  url: https://lesleylai.info
  source_url: https://github.com/LesleyLai/blog
  description: >
    lesleylai.info is the personal website of Lesley Lai, where he talks mainly about C++ and Computer Graphics.
  categories:
    - Blog
    - Open Source
    - Portfolio
    - Programming
    - Technology
  built_by: Lesley Lai
  built_by_url: https://github.com/LesleyLai
  featured: false
- title: Whipstitch Webwork
  url: https://www.whipstitchwebwork.com
  main_url: https://www.whipstitchwebwork.com
  description: >
    Websites for smart people.
  categories:
    - Agency
    - Web Development
  built_by: Matthew Russell
  featured: false
- title: Vandré Leal
  main_url: https://vandreleal.github.io
  url: https://vandreleal.github.io
  source_url: https://github.com/vandreleal/vandreleal.github.io
  description: >
    Portfolio of Vandré Leal.
  categories:
    - Portfolio
    - Web Development
  built_by: Vandré Leal
  built_by_url: https://vandreleal.github.io
  featured: false
- title: Tarokenlog
  url: https://taroken.dev/
  main_url: https://taroken.dev/
  description: >
    Blog and Gallery
  categories:
    - Blog
    - Portfolio
    - Web Development
    - Photography
  built_by: Kentaro Koga
  built_by_url: https://twitter.com/kentaro_koga
  featured: false
- title: OwlyPixel Blog
  main_url: https://owlypixel.com
  url: https://owlypixel.com
  description: >
    Notes and tutorials on coding, web development, design and other stuff.
  categories:
    - Web Development
    - Blog
    - Education
  built_by: Owlypixel
  built_by_url: https://twitter.com/owlypixel
  featured: false
- title: talkoverflow
  main_url: https://talkoverflow.com
  url: https://talkoverflow.com
  description: Blog on software engineering built with Gatsby themes and theme-ui
  categories:
    - Blog
    - Web Development
    - Technology
  built_by: Patryk Jeziorowski
  built_by_url: https://twitter.com/pjeziorowski
- title: HISTORYTalks
  main_url: https://www.history-talks.com/
  url: https://www.history-talks.com/
  description: Built using Gatsby, JSS and Contentful
  categories:
    - Conference
    - Media
  built_by: A+E Networks
  built_by_url: https://www.aenetworks.com/
- title: HISTORYCon
  main_url: https://www.historycon.com/
  url: https://www.historycon.com/
  description: Built using Gatsby, JSS and Contentful
  categories:
    - Conference
    - Media
  built_by: A+E Networks
  built_by_url: https://www.aenetworks.com/
- title: Kölliker Immobilien
  url: https://koelliker-immobilien.ch/
  main_url: https://koelliker-immobilien.ch/
  description: >
    Built using Gatsby, Netlify and Contentful
  categories:
    - Real Estate
    - Marketing
  built_by: Matthias Gemperli
  built_by_url: https://matthiasgemperli.ch
- title: Lessmess Agency website
  url: https://lessmess.agency/
  main_url: https://lessmess.agency/
  description: >
    Website of Lessmess Agency
  categories:
    - Agency
    - Web Development
  built_by: Ilya Lesik
  built_by_url: https://github.com/ilyalesik
- title: Ezekiel Ekunola Portfolio
  main_url: http://ezekielekunola.com/
  url: http://ezekielekunola.com/
  description: Built using Gatsby, Styled-Components
  categories:
    - Web Development
    - Portfolio
  built_by: Ezekiel Ekunola
  built_by_url: https://github.com/easybuoy/
  featured: false
- title: Gearbox Development
  main_url: https://gearboxbuilt.com
  url: https://gearboxbuilt.com
  description: >
    Gearbox is a performance website development & optimization company based out of Canada. Built using Gatsby/WordPress.
  categories:
    - Agency
    - Web Development
    - WordPress
    - Portfolio
    - Programming
    - Technology
    - Business
  built_by: Gearbox Development
  built_by_url: https://gearboxbuilt.com
  featured: false
- title: UXWorks
  main_url: https://uxworks.org
  url: https://uxworks.org
  description: Built with Gatsby, Netlify and Markdown
  categories:
    - Web Development
    - Blog
  built_by: Amrish Kushwaha
  built_by_url: https://github.com/isamrish
  featured: false
- title: Jarod Peachey
  main_url: https://jarodpeachey.netlify.com
  url: https://jarodpeachey.netlify.com
  # optional: for open-source sites, this URL points to the repo that powers the site
  source_url: https://github.com/jarodpeachey/portfolio-website
  description: >
    Jarod Peachey is a front-end developer focused on building modern and fast websites for everyone.
  categories:
    - Blog
    - JavaScript
    - Mobile Development
    - Portfolio
  built_by: Jarod Peachey
  built_by_url: https://github.com/jarodpeachey
  featured: false
- title: Thomas Maximini
  main_url: https://www.thomasmaximini.com/
  url: https://www.thomasmaximini.com/
  # optional: for open-source sites, this URL points to the repo that powers the site
  source_url: https://github.com/tmaximini/maxi.io
  description: >
    Thomas Maximini is a full stack web developer from Germany
  categories:
    - Blog
    - JavaScript
    - Photography
    - Portfolio
    - Web Development
  built_by: Thomas Maximini
  built_by_url: https://github.com/tmaximini
  featured: false
- title: Aretha Iskandar
  main_url: https://arethaiskandar.com/
  url: https://arethaiskandar.com/
  # optional: for open-source sites, this URL points to the repo that powers the site
  source_url: https://github.com/tmaximini/arethaiskandar.com
  description: >
    Aretha Iskandar is a Jazz and Soul Singer / Songwriter from Paris
  categories:
    - Music
  built_by: Thomas Maximini
  built_by_url: https://github.com/tmaximini
  featured: false
<<<<<<< HEAD
- title: Harshil Shah
  url: https://harshil.net
  main_url: https://harshil.net
  description: >
    Harshil Shah is an iOS engineer from Mumbai, India
  categories:
    - Blog
    - Mobile Development
  built_by: Harshil Shah
  built_by_url: https://twitter.com/_HarshilShah
=======
- title: Code Examples
  url: https://codeexamples.dev/
  main_url: https://codeexamples.dev/
  description: >
    Examples about various programming languages like JavaScript, Python, Rust, Angular, React, Vue.js etc.
  categories:
    - Blog
    - Education
    - Programming
    - Web Development
  built_by: Sai gowtham
  built_by_url: https://twitter.com/saigowthamr
>>>>>>> 80efd3d6
  featured: false<|MERGE_RESOLUTION|>--- conflicted
+++ resolved
@@ -8859,7 +8859,6 @@
   built_by: Thomas Maximini
   built_by_url: https://github.com/tmaximini
   featured: false
-<<<<<<< HEAD
 - title: Harshil Shah
   url: https://harshil.net
   main_url: https://harshil.net
@@ -8870,7 +8869,7 @@
     - Mobile Development
   built_by: Harshil Shah
   built_by_url: https://twitter.com/_HarshilShah
-=======
+  featured: false
 - title: Code Examples
   url: https://codeexamples.dev/
   main_url: https://codeexamples.dev/
@@ -8883,5 +8882,4 @@
     - Web Development
   built_by: Sai gowtham
   built_by_url: https://twitter.com/saigowthamr
->>>>>>> 80efd3d6
   featured: false