--- conflicted
+++ resolved
@@ -5158,7 +5158,6 @@
   built_by: Luke Whitehouse
   built_by_url: https://twitter.com/_lukewh
   featured: false
-<<<<<<< HEAD
 - title: Mission42
    main_url: https://mission42.zauberware.com
    url: https://mission42.zauberware.com
@@ -5173,7 +5172,6 @@
      - Landing Page
    built_by: Philipp Siegmund, zauberware
    built_by_url: https://www.zauberware.com
-=======
 - title: Altstadtdomizil Idstein
   main_url: https://www.altstadtdomizil-idstein.de/
   url: https://www.altstadtdomizil-idstein.de/
@@ -5186,7 +5184,6 @@
     - Real Estate
   built_by: Simon Franzen, zauberware
   built_by_url: https://www.zauberware.com
->>>>>>> f9210fec
 - title: Gerald Martinez Dev
   main_url: https://gmartinez.dev/
   url: https://gmartinez.dev/
