- title: ReactJS
  main_url: "https://reactjs.org/"
  url: "https://reactjs.org/"
  source_url: "https://github.com/reactjs/reactjs.org"
  featured: true
  categories:
    - Web Development
    - Featured
- title: Flamingo
  main_url: https://www.shopflamingo.com/
  url: https://www.shopflamingo.com/
  description: >
    Online shop for women's body care and hair removal products.
  categories:
    - eCommerce
    - Featured
  featured: true
- title: IDEO
  url: https://www.ideo.com
  main_url: https://www.ideo.com/
  description: >
    A Global design company committed to creating positive impact.
  categories:
    - Agency
    - Technology
    - Featured
    - Consulting
    - User Experience
  featured: true
- title: Airbnb Engineering & Data Science
  description: >
    Creative engineers and data scientists building a world where you can belong
    anywhere
  main_url: "https://airbnb.io/"
  url: "https://airbnb.io/"
  categories:
    - Blog
    - Gallery
    - Featured
  featured: true
- title: Impossible Foods
  main_url: "https://impossiblefoods.com/"
  url: "https://impossiblefoods.com/"
  categories:
    - Food
    - Featured
  featured: true
- title: Braun
  description: >
    Braun offers high performance hair removal and hair care products, including dryers, straighteners, shavers, and more.
  main_url: "https://ca.braun.com/en-ca"
  url: "https://ca.braun.com/en-ca"
  categories:
    - eCommerce
    - Featured
  featured: true
- title: NYC Pride 2019 | WorldPride NYC | Stonewall50
  main_url: "https://2019-worldpride-stonewall50.nycpride.org/"
  url: "https://2019-worldpride-stonewall50.nycpride.org/"
  featured: true
  description: >-
    Join us in 2019 for NYC Pride, as we welcome WorldPride and mark the 50th
    Anniversary of the Stonewall Uprising and a half-century of LGBTQ+
    liberation.
  categories:
    - Education
    - Marketing
    - Nonprofit
    - Featured
  built_by: Canvas United
  built_by_url: "https://www.canvasunited.com/"
- title: The State of European Tech
  main_url: "https://2017.stateofeuropeantech.com/"
  url: "https://2017.stateofeuropeantech.com/"
  featured: true
  categories:
    - Technology
    - Featured
  built_by: Studio Lovelock
  built_by_url: "http://www.studiolovelock.com/"
- title: Hopper
  main_url: "https://www.hopper.com/"
  url: "https://www.hopper.com/"
  built_by: Narative
  built_by_url: "https://www.narative.co/"
  featured: true
  categories:
    - Technology
    - App
    - Featured
- title: GM Capital One
  description: |
    Introducing the new online experience for your GM Rewards Credit Card
  main_url: "https://gm.capitalone.com/"
  url: "https://gm.capitalone.com/"
  categories:
    - Featured
  featured: true
- title: Life Without Barriers | Foster Care
  main_url: "https://www.lwb.org.au/foster-care"
  url: "https://www.lwb.org.au/foster-care"
  featured: true
  description: >-
    We are urgently seeking foster carers all across Australia. Can you open
    your heart and your home to a child in need? There are different types of
    foster care that can suit you. We offer training and 24/7 support.
  categories:
    - Nonprofit
    - Education
    - Documentation
    - Marketing
    - Featured
  built_by: LWB Digital Team
  built_by_url: "https://twitter.com/LWBAustralia"
- title: Figma
  main_url: "https://www.figma.com/"
  url: "https://www.figma.com/"
  featured: true
  categories:
    - Marketing
    - Design
    - Featured
  built_by: Corey Ward
  built_by_url: "http://www.coreyward.me/"
- title: Bejamas - JAM Experts for hire
  main_url: "https://bejamas.io/"
  url: "https://bejamas.io/"
  featured: true
  description: >-
    We help agencies and companies with JAMStack tools. This includes web
    development using Static Site Generators, Headless CMS, CI / CD and CDN
    setup.
  categories:
    - Technology
    - Web Development
    - Agency
    - Marketing
    - Featured
  built_by: Bejamas
  built_by_url: "https://bejamas.io/"
- title: The State of JavaScript
  description: >
    Data from over 20,000 developers, asking them questions on topics ranging
    from frontend frameworks and state management, to build tools and testing
    libraries.
  main_url: "https://stateofjs.com/"
  url: "https://stateofjs.com/"
  source_url: "https://github.com/StateOfJS/StateOfJS"
  categories:
    - Data
    - JavaScript
    - Featured
  built_by: StateOfJS
  built_by_url: "https://github.com/StateOfJS/StateOfJS/graphs/contributors"
  featured: true
- title: DesignSystems.com
  main_url: "https://www.designsystems.com/"
  url: "https://www.designsystems.com/"
  description: |
    A resource for learning, creating and evangelizing design systems.
  categories:
    - Design
    - Blog
    - Technology
    - Featured
  built_by: Corey Ward
  built_by_url: "http://www.coreyward.me/"
  featured: true
- title: Timely
  main_url: "https://timelyapp.com/"
  url: "https://timelyapp.com/"
  description: |
    Fully automatic time tracking. For those who trade in time.
  categories:
    - Productivity
    - Featured
  built_by: Timm Stokke
  built_by_url: "https://timm.stokke.me"
  featured: true
- title: Snap Kit
  main_url: "https://kit.snapchat.com/"
  url: "https://kit.snapchat.com/"
  description: >
    Snap Kit lets developers integrate some of Snapchat’s best features across
    platforms.
  categories:
    - Technology
    - Documentation
    - Featured
  featured: true
- title: SendGrid
  main_url: "https://sendgrid.com/docs/"
  url: "https://sendgrid.com/docs/"
  description: >
    SendGrid delivers your transactional and marketing emails through the
    world's largest cloud-based email delivery platform.
  categories:
    - API
    - Technology
    - Documentation
    - Featured
  featured: true
- title: Kirsten Noelle
  main_url: "https://www.kirstennoelle.com/"
  url: "https://www.kirstennoelle.com/"
  featured: true
  description: >
    Digital portfolio for San Francisco Bay Area photographer Kirsten Noelle Wiemer.
  categories:
    - Photography
    - Portfolio
    - Featured
  built_by: Ryan Wiemer
  built_by_url: "https://www.ryanwiemer.com/"
- title: Cajun Bowfishing
  main_url: "https://cajunbowfishing.com/"
  url: "https://cajunbowfishing.com/"
  featured: false
  categories:
    - eCommerce
    - Sports
  built_by: Escalade Sports
  built_by_url: "https://www.escaladesports.com/"
- title: NEON
  main_url: "http://neonrated.com/"
  url: "http://neonrated.com/"
  featured: false
  categories:
    - Gallery
- title: GraphCMS
  main_url: "https://graphcms.com/"
  url: "https://graphcms.com/"
  featured: false
  categories:
    - Marketing
    - Technology
- title: Bottender Docs
  main_url: "https://bottender.js.org/"
  url: "https://bottender.js.org/"
  source_url: "https://github.com/bottenderjs/bottenderjs.github.io"
  featured: false
  categories:
    - Documentation
    - Web Development
    - Open Source
- title: Ghost Documentation
  main_url: https://docs.ghost.org/
  url: https://docs.ghost.org/
  source_url: "https://github.com/tryghost/docs"
  featured: false
  description: >-
    Ghost is an open source, professional publishing platform built on a modern Node.js technology stack — designed for teams who need power, flexibility and performance.
  categories:
    - Technology
    - Documentation
    - Open Source
  built_by: Ghost Foundation
  built_by_url: https://ghost.org/
- title: Nike - Just Do It
  main_url: "https://justdoit.nike.com/"
  url: "https://justdoit.nike.com/"
  featured: true
  categories:
    - eCommerce
    - Featured
- title: AirBnB Cereal
  main_url: "https://airbnb.design/cereal"
  url: "https://airbnb.design/cereal"
  featured: false
  categories:
    - Marketing
    - Design
- title: Cardiogram
  main_url: "https://cardiogr.am/"
  url: "https://cardiogr.am/"
  featured: false
  categories:
    - Marketing
    - Technology
- title: Hack Club
  main_url: "https://hackclub.com/"
  url: "https://hackclub.com/"
  source_url: "https://github.com/hackclub/site"
  featured: false
  categories:
    - Education
    - Web Development
- title: Matthias Jordan Portfolio
  main_url: "https://iammatthias.com/"
  url: "https://iammatthias.com/"
  source_url: "https://github.com/iammatthias/net"
  description: >-
    Photography portfolio and blog built using Contentful + Netlify + Gatsby V2.
  built_by: Matthias Jordan
  built_by_url: https://github.com/iammatthias
  featured: false
  categories:
    - Photography
    - Portfolio
- title: Investment Calculator
  main_url: "https://investmentcalculator.io/"
  url: "https://investmentcalculator.io/"
  featured: false
  categories:
    - Education
    - Finance
- title: CSS Grid Playground by MozillaDev
  main_url: "https://mozilladevelopers.github.io/playground/"
  url: "https://mozilladevelopers.github.io/playground/"
  source_url: "https://github.com/MozillaDevelopers/playground"
  featured: false
  categories:
    - Education
    - Web Development
- title: Piotr Fedorczyk Portfolio
  built_by: Piotr Fedorczyk
  built_by_url: "https://piotrf.pl"
  categories:
    - Portfolio
    - Web Development
  description: >-
    Portfolio of Piotr Fedorczyk, a digital product designer and full-stack developer specializing in shaping, designing and building news and tools for news.
  featured: false
  main_url: "https://piotrf.pl/"
  url: "https://piotrf.pl/"
- title: unrealcpp
  main_url: "https://unrealcpp.com/"
  url: "https://unrealcpp.com/"
  source_url: "https://github.com/Harrison1/unrealcpp-com"
  featured: false
  categories:
    - Blog
    - Web Development
- title: Andy Slezak
  main_url: "https://www.aslezak.com/"
  url: "https://www.aslezak.com/"
  source_url: "https://github.com/amslezak"
  featured: false
  categories:
    - Web Development
    - Portfolio
- title: Deliveroo.Design
  main_url: "https://www.deliveroo.design/"
  url: "https://www.deliveroo.design/"
  featured: false
  categories:
    - Food
    - Marketing
- title: Dona Rita
  main_url: "https://www.donarita.co.uk/"
  url: "https://www.donarita.co.uk/"
  source_url: "https://github.com/peduarte/dona-rita-website"
  featured: false
  categories:
    - Food
    - Marketing
- title: Fröhlich ∧ Frei
  main_url: "https://www.froehlichundfrei.de/"
  url: "https://www.froehlichundfrei.de/"
  featured: false
  categories:
    - Web Development
    - Blog
    - Open Source
- title: How to GraphQL
  main_url: "https://www.howtographql.com/"
  url: "https://www.howtographql.com/"
  source_url: "https://github.com/howtographql/howtographql"
  featured: false
  categories:
    - Documentation
    - Web Development
    - Open Source
- title: OnCallogy
  main_url: "https://www.oncallogy.com/"
  url: "https://www.oncallogy.com/"
  featured: false
  categories:
    - Marketing
    - Healthcare
- title: Ryan Wiemer's Portfolio
  main_url: "https://www.ryanwiemer.com/"
  url: "https://www.ryanwiemer.com/knw-photography/"
  source_url: "https://github.com/ryanwiemer/rw"
  featured: false
  description: >
    Digital portfolio for Oakland, CA based account manager Ryan Wiemer.
  categories:
    - Portfolio
    - Web Development
    - Design
  built_by: Ryan Wiemer
  built_by_url: "https://www.ryanwiemer.com/"
- title: Ventura Digitalagentur Köln
  main_url: "https://www.ventura-digital.de/"
  url: "https://www.ventura-digital.de/"
  featured: false
  built_by: Ventura Digitalagentur
  categories:
    - Agency
    - Marketing
    - Featured
- title: Azer Koçulu
  main_url: "https://kodfabrik.com/"
  url: "https://kodfabrik.com/photography/"
  featured: false
  categories:
    - Portfolio
    - Photography
    - Web Development
- title: Damir.io
  main_url: "http://damir.io/"
  url: "http://damir.io/"
  source_url: "https://github.com/dvzrd/gatsby-sfiction"
  featured: false
  categories:
    - Blog
- title: Digital Psychology
  main_url: "http://digitalpsychology.io/"
  url: "http://digitalpsychology.io/"
  source_url: "https://github.com/danistefanovic/digitalpsychology.io"
  featured: false
  categories:
    - Education
    - Library
- title: Théâtres Parisiens
  main_url: "http://theatres-parisiens.fr/"
  url: "http://theatres-parisiens.fr/"
  source_url: "https://github.com/phacks/theatres-parisiens"
  featured: false
  categories:
    - Education
    - Entertainment
# - title: William Owen UK Portfolio / Blog
#   main_url: "http://william-owen.co.uk/"
#   url: "http://william-owen.co.uk/"
#   featured: false
#   description: >-
#     Over 20 years experience delivering customer-facing websites, internet-based
#     solutions and creative visual design for a wide range of companies and
#     organisations.
#   categories:
#     - Portfolio
#     - Blog
#   built_by: William Owen
#   built_by_url: "https://twitter.com/twilowen"
- title: A4 纸网
  main_url: "http://www.a4z.cn/"
  url: "http://www.a4z.cn/price"
  source_url: "https://github.com/hiooyUI/hiooyui.github.io"
  featured: false
  categories:
    - eCommerce
- title: Steve Meredith's Portfolio
  main_url: "http://www.stevemeredith.com/"
  url: "http://www.stevemeredith.com/"
  featured: false
  categories:
    - Portfolio
- title: API Platform
  main_url: "https://api-platform.com/"
  url: "https://api-platform.com/"
  source_url: "https://github.com/api-platform/website"
  featured: false
  categories:
    - Documentation
    - Web Development
    - Open Source
    - Library
- title: Artivest
  main_url: "https://artivest.co/"
  url: "https://artivest.co/what-we-do/for-advisors-and-investors/"
  featured: false
  categories:
    - Marketing
    - Blog
    - Documentation
    - Finance
- title: The Audacious Project
  main_url: "https://audaciousproject.org/"
  url: "https://audaciousproject.org/"
  featured: false
  categories:
    - Nonprofit
- title: Dustin Schau's Blog
  main_url: "https://blog.dustinschau.com/"
  url: "https://blog.dustinschau.com/"
  source_url: "https://github.com/dschau/blog"
  featured: false
  categories:
    - Blog
    - Web Development
- title: iContract Blog
  main_url: "https://blog.icontract.co.uk/"
  url: "http://blog.icontract.co.uk/"
  featured: false
  categories:
    - Blog
- title: BRIIM
  main_url: "https://bri.im/"
  url: "https://bri.im/"
  featured: false
  description: >-
    BRIIM is a movement to enable JavaScript enthusiasts and web developers in
    machine learning. Learn about artificial intelligence and data science, two
    fields which are governed by machine learning, in JavaScript. Take it right
    to your browser with WebGL.
  categories:
    - Education
    - Web Development
    - Technology
- title: Calpa's Blog
  main_url: "https://calpa.me/"
  url: "https://calpa.me/"
  source_url: "https://github.com/calpa/blog"
  featured: false
  categories:
    - Blog
    - Web Development
- title: Code Bushi
  main_url: "https://codebushi.com/"
  url: "https://codebushi.com/"
  featured: false
  description: >-
    Web development resources, trends, & techniques to elevate your coding
    journey.
  categories:
    - Web Development
    - Open Source
    - Blog
  built_by: Hunter Chang
  built_by_url: "https://hunterchang.com/"
- title: Daniel Hollcraft
  main_url: "https://danielhollcraft.com/"
  url: "https://danielhollcraft.com/"
  source_url: "https://github.com/danielbh/danielhollcraft.com"
  featured: false
  categories:
    - Web Development
    - Blog
    - Portfolio
- title: Darren Britton's Portfolio
  main_url: "https://darrenbritton.com/"
  url: "https://darrenbritton.com/"
  source_url: "https://github.com/darrenbritton/darrenbritton.github.io"
  featured: false
  categories:
    - Web Development
    - Portfolio
- title: Dave Lindberg Marketing & Design
  url: "https://davelindberg.com/"
  main_url: "https://davelindberg.com/"
  source_url: "https://github.com/Dave-Lindberg/dl-gatsby"
  featured: false
  description: >-
    My work revolves around solving problems for people in business, using
    integrated design and marketing strategies to improve sales, increase brand
    engagement, generate leads and achieve goals.
  categories:
    - Design
    - Marketing
    - Portfolio
- title: Dalbinaco's Website
  main_url: "https://dlbn.co/en/"
  url: "https://dlbn.co/en/"
  source_url: "https://github.com/dalbinaco/dlbn.co"
  featured: false
  categories:
    - Portfolio
    - Web Development
- title: mParticle's Documentation
  main_url: "https://docs.mparticle.com/"
  url: "https://docs.mparticle.com/"
  featured: false
  categories:
    - Web Development
    - Documentation
- title: Doopoll
  main_url: "https://doopoll.co/"
  url: "https://doopoll.co/"
  featured: false
  categories:
    - Marketing
    - Technology
- title: ERC dEX
  main_url: "https://ercdex.com/"
  url: "https://ercdex.com/aqueduct"
  featured: false
  categories:
    - Marketing
- title: Fabian Schultz' Portfolio
  main_url: "https://fabianschultz.com/"
  url: "https://fabianschultz.com/"
  source_url: "https://github.com/fabe/site"
  featured: false
  description: >-
    Hello, I’m Fabian — a product designer and developer based in Potsdam,
    Germany. I’ve been working both as a product designer and frontend developer
    for over 5 years now. I particularly enjoy working with companies that try
    to meet broad and unique user needs.
  categories:
    - Portfolio
    - Web Development
  built_by: Fabian Schultz
  built_by_url: "https://fabianschultz.com/"
- title: CalState House Manager
  description: >
    Home service membership that offers proactive and on-demand maintenance for
    homeowners
  main_url: "https://housemanager.calstate.aaa.com/"
  url: "https://housemanager.calstate.aaa.com/"
  categories:
    - Marketing
- title: The freeCodeCamp Guide
  main_url: "https://guide.freecodecamp.org/"
  url: "https://guide.freecodecamp.org/"
  source_url: "https://github.com/freeCodeCamp/guide"
  featured: false
  categories:
    - Web Development
    - Documentation
- title: High School Hackathons
  main_url: "https://hackathons.hackclub.com/"
  url: "https://hackathons.hackclub.com/"
  source_url: "https://github.com/hackclub/hackathons"
  featured: false
  categories:
    - Education
    - Web Development
- title: Hapticmedia
  main_url: "https://hapticmedia.fr/en/"
  url: "https://hapticmedia.fr/en/"
  featured: false
  categories:
    - Agency
- title: heml.io
  main_url: "https://heml.io/"
  url: "https://heml.io/"
  source_url: "https://github.com/SparkPost/heml.io"
  featured: false
  categories:
    - Documentation
    - Web Development
    - Open Source
- title: Juliette Pretot's Portfolio
  main_url: "https://juliette.sh/"
  url: "https://juliette.sh/"
  featured: false
  categories:
    - Web Development
    - Portfolio
    - Blog
- title: Kris Hedstrom's Portfolio
  main_url: "https://k-create.com/"
  url: "https://k-create.com/portfolio/"
  source_url: "https://github.com/kristofferh/kristoffer"
  featured: false
  description: >-
    Hey. I’m Kris. I’m an interactive designer / developer. I grew up in Umeå,
    in northern Sweden, but I now live in Brooklyn, NY. I am currently enjoying
    a hybrid Art Director + Lead Product Engineer role at a small startup called
    Nomad Health. Before that, I was a Product (Engineering) Manager at Tumblr.
    Before that, I worked at agencies. Before that, I was a baby. I like to
    design things, and then I like to build those things. I occasionally take on
    freelance projects. Feel free to get in touch if you have an interesting
    project that you want to collaborate on. Or if you just want to say hello,
    that’s cool too.
  categories:
    - Portfolio
  built_by: Kris Hedstrom
  built_by_url: "https://k-create.com/"
- title: knpw.rs
  main_url: "https://knpw.rs/"
  url: "https://knpw.rs/"
  source_url: "https://github.com/knpwrs/knpw.rs"
  featured: false
  categories:
    - Blog
    - Web Development
- title: Kostas Bariotis' Blog
  main_url: "https://kostasbariotis.com/"
  url: "https://kostasbariotis.com/"
  source_url: "https://github.com/kbariotis/kostasbariotis.com"
  featured: false
  categories:
    - Blog
    - Portfolio
    - Web Development
- title: LaserTime Clinic
  main_url: "https://lasertime.ru/"
  url: "https://lasertime.ru/"
  source_url: "https://github.com/oleglegun/lasertime"
  featured: false
  categories:
    - Marketing
- title: Jason Lengstorf
  main_url: "https://lengstorf.com"
  url: "https://lengstorf.com"
  source_url: "https://github.com/jlengstorf/lengstorf.com"
  featured: false
  categories:
    - Blog
  built_by: Jason Lengstorf
  built_by_url: "https://github.com/jlengstorf"
- title: Mannequin.io
  main_url: "https://mannequin.io/"
  url: "https://mannequin.io/"
  source_url: "https://github.com/LastCallMedia/Mannequin/tree/master/site"
  featured: false
  categories:
    - Open Source
    - Web Development
    - Documentation
- title: manu.ninja
  main_url: "https://manu.ninja/"
  url: "https://manu.ninja/"
  source_url: "https://github.com/Lorti/manu.ninja"
  featured: false
  description: >-
    manu.ninja is the personal blog of Manuel Wieser, where he talks about
    frontend development, games and digital art
  categories:
    - Blog
    - Technology
    - Web Development
- title: Fabric
  main_url: "https://meetfabric.com/"
  url: "https://meetfabric.com/"
  featured: false
  categories:
    - Marketing
- title: Nexit
  main_url: "https://nexit.sk/"
  url: "https://nexit.sk/references"
  featured: false
  categories:
    - Web Development
- title: Open FDA
  description: >
    Provides APIs and raw download access to a number of high-value, high
    priority and scalable structured datasets, including adverse events, drug
    product labeling, and recall enforcement reports.
  main_url: "https://open.fda.gov/"
  url: "https://open.fda.gov/"
  source_url: "https://github.com/FDA/open.fda.gov"
  featured: false
  categories:
    - Government
    - Open Source
    - Web Development
    - API
    - Data
- title: NYC Planning Labs (New York City Department of City Planning)
  main_url: "https://planninglabs.nyc/"
  url: "https://planninglabs.nyc/about/"
  source_url: "https://github.com/NYCPlanning/"
  featured: false
  description: >-
    We work with New York City's Urban Planners to deliver impactful, modern
    technology tools.
  categories:
    - Open Source
    - Government
- title: Pravdomil
  main_url: "https://pravdomil.com/"
  url: "https://pravdomil.com/"
  source_url: "https://github.com/pravdomil/pravdomil.com"
  featured: false
  description: >-
    I’ve been working both as a product designer and frontend developer for over
    5 years now. I particularly enjoy working with companies that try to meet
    broad and unique user needs.
  categories:
    - Portfolio
- title: Preston Richey Portfolio / Blog
  main_url: "https://prestonrichey.com/"
  url: "https://prestonrichey.com/"
  source_url: "https://github.com/prichey/prestonrichey.com"
  featured: false
  categories:
    - Web Development
    - Portfolio
    - Blog
- title: Landing page of Put.io
  main_url: "https://put.io/"
  url: "https://put.io/"
  featured: false
  categories:
    - eCommerce
    - Technology
- title: The Rick and Morty API
  main_url: "https://rickandmortyapi.com/"
  url: "https://rickandmortyapi.com/"
  built_by: Axel Fuhrmann
  built_by_url: "https://axelfuhrmann.com/"
  featured: false
  categories:
    - Web Development
    - Entertainment
    - Documentation
    - Open Source
    - API
- title: Santa Compañía Creativa
  main_url: "https://santacc.es/"
  url: "https://santacc.es/"
  source_url: "https://github.com/DesarrolloWebSantaCC/santacc-web"
  featured: false
  categories:
    - Agency
- title: Sean Coker's Blog
  main_url: "https://sean.is/"
  url: "https://sean.is/"
  featured: false
  categories:
    - Blog
    - Portfolio
    - Web Development
- title: Several Levels
  main_url: "https://severallevels.io/"
  url: "https://severallevels.io/"
  source_url: "https://github.com/Harrison1/several-levels"
  featured: false
  categories:
    - Agency
    - Web Development
- title: Simply
  main_url: "https://simply.co.za/"
  url: "https://simply.co.za/"
  featured: false
  categories:
    - Marketing
- title: Storybook
  main_url: "https://storybook.js.org/"
  url: "https://storybook.js.org/"
  source_url: "https://github.com/storybooks/storybook"
  featured: false
  categories:
    - Web Development
    - Open Source
- title: Vibert Thio's Portfolio
  main_url: "https://vibertthio.com/portfolio/"
  url: "https://vibertthio.com/portfolio/projects/"
  source_url: "https://github.com/vibertthio/portfolio"
  featured: false
  categories:
    - Portfolio
    - Web Development
- title: VisitGemer
  main_url: "https://visitgemer.sk/"
  url: "https://visitgemer.sk/"
  featured: false
  categories:
    - Marketing
- title: Bricolage.io
  main_url: "https://www.bricolage.io/"
  url: "https://www.bricolage.io/"
  source_url: "https://github.com/KyleAMathews/blog"
  featured: false
  categories:
    - Blog
- title: Charles Pinnix Website
  main_url: "https://www.charlespinnix.com/"
  url: "https://www.charlespinnix.com/"
  featured: false
  description: >-
    I’m a senior frontend engineer with 8 years of experience building websites
    and web applications. I’m interested in leading creative, multidisciplinary
    engineering teams. I’m a creative technologist, merging photography, art,
    and design into engineering and visa versa. I take a pragmatic,
    product-oriented approach to development, allowing me to see the big picture
    and ensuring quality products are completed on time. I have a passion for
    modern frontend JavaScript frameworks such as React and Vue, and I have
    substantial experience on the backend with an interest in Node and
    container based deployment with Docker and AWS.
  categories:
    - Portfolio
    - Web Development
- title: Charlie Harrington's Blog
  main_url: "https://www.charlieharrington.com/"
  url: "https://www.charlieharrington.com/"
  source_url: "https://github.com/whatrocks/blog"
  featured: false
  categories:
    - Blog
    - Web Development
    - Music
- title: Gabriel Adorf's Portfolio
  main_url: "https://www.gabrieladorf.com/"
  url: "https://www.gabrieladorf.com/"
  source_url: "https://github.com/gabdorf/gabriel-adorf-portfolio"
  featured: false
  categories:
    - Portfolio
    - Web Development
- title: greglobinski.com
  main_url: "https://www.greglobinski.com/"
  url: "https://www.greglobinski.com/"
  source_url: "https://github.com/greglobinski/www.greglobinski.com"
  featured: false
  categories:
    - Portfolio
    - Web Development
- title: I am Putra
  main_url: "https://www.iamputra.com/"
  url: "https://www.iamputra.com/"
  featured: false
  categories:
    - Portfolio
    - Web Development
    - Blog
- title: In Sowerby Bridge
  main_url: "https://www.insowerbybridge.co.uk/"
  url: "https://www.insowerbybridge.co.uk/"
  featured: false
  categories:
    - Marketing
    - Government
- title: JavaScript Stuff
  main_url: "https://www.javascriptstuff.com/"
  url: "https://www.javascriptstuff.com/"
  featured: false
  categories:
    - Education
    - Web Development
    - Library
- title: Ledgy
  main_url: "https://www.ledgy.com/"
  url: "https://github.com/morloy/ledgy.com"
  featured: false
  categories:
    - Marketing
    - Finance
- title: Alec Lomas's Portfolio / Blog
  main_url: "https://www.lowmess.com/"
  url: "https://www.lowmess.com/"
  source_url: "https://github.com/lowmess/lowmess"
  featured: false
  categories:
    - Web Development
    - Blog
    - Portfolio
- title: Michele Mazzucco's Portfolio
  main_url: "https://www.michelemazzucco.it/"
  url: "https://www.michelemazzucco.it/"
  source_url: "https://github.com/michelemazzucco/michelemazzucco.it"
  featured: false
  categories:
    - Portfolio
- title: Orbit FM Podcasts
  main_url: "https://www.orbit.fm/"
  url: "https://www.orbit.fm/"
  source_url: "https://github.com/agarrharr/orbit.fm"
  featured: false
  categories:
    - Podcast
- title: Prosecco Springs
  main_url: "https://www.proseccosprings.com/"
  url: "https://www.proseccosprings.com/"
  featured: false
  categories:
    - Food
    - Blog
    - Marketing
- title: Verious
  main_url: "https://www.verious.io/"
  url: "https://www.verious.io/"
  source_url: "https://github.com/cpinnix/verious"
  featured: false
  categories:
    - Web Development
- title: Yisela
  main_url: "https://www.yisela.com/"
  url: "https://www.yisela.com/tetris-against-trauma-gaming-as-therapy/"
  featured: false
  categories:
    - Blog
- title: YouFoundRon.com
  main_url: "https://www.youfoundron.com/"
  url: "https://www.youfoundron.com/"
  source_url: "https://github.com/rongierlach/yfr-dot-com"
  featured: false
  categories:
    - Portfolio
    - Web Development
    - Blog
- title: yerevancoder
  main_url: "https://yerevancoder.com/"
  url: "https://forum.yerevancoder.com/categories"
  source_url: "https://github.com/yerevancoder/yerevancoder.github.io"
  featured: false
  categories:
    - Blog
    - Web Development
- title: Ease
  main_url: "https://www.ease.com/"
  url: "https://www.ease.com/"
  featured: false
  categories:
    - Marketing
    - Healthcare
- title: Policygenius
  main_url: "https://www.policygenius.com/"
  url: "https://www.policygenius.com/"
  featured: false
  categories:
    - Marketing
    - Healthcare
- title: Moteefe
  main_url: "http://www.moteefe.com/"
  url: "http://www.moteefe.com/"
  featured: false
  categories:
    - Marketing
    - Agency
    - Technology
- title: Athelas
  main_url: "http://www.athelas.com/"
  url: "http://www.athelas.com/"
  featured: false
  categories:
    - Marketing
    - Healthcare
- title: Pathwright
  main_url: "http://www.pathwright.com/"
  url: "http://www.pathwright.com/"
  featured: false
  categories:
    - Marketing
    - Education
- title: Lucid
  main_url: "https://www.golucid.co/"
  url: "https://www.golucid.co/"
  featured: false
  categories:
    - Marketing
    - Technology
- title: Bench
  main_url: "http://www.bench.co/"
  url: "http://www.bench.co/"
  featured: false
  categories:
    - Marketing
- title: Union Plus Credit Card
  main_url: "http://www.unionpluscard.com"
  url: "https://unionplus.capitalone.com/"
  featured: false
  categories:
    - Marketing
    - Finance
- title: Gin Lane
  main_url: "http://www.ginlane.com/"
  url: "https://www.ginlane.com/"
  featured: false
  categories:
    - Web Development
    - Agency
- title: Marmelab
  main_url: "https://marmelab.com/en/"
  url: "https://marmelab.com/en/"
  featured: false
  categories:
    - Web Development
    - Agency
- title: Dovetail
  main_url: "https://dovetailapp.com/"
  url: "https://dovetailapp.com/"
  featured: false
  categories:
    - Marketing
    - Technology
- title: Yuuniworks Portfolio / Blog
  main_url: "https://www.yuuniworks.com/"
  url: "https://www.yuuniworks.com/"
  source_url: "https://github.com/junkboy0315/yuuni-web"
  featured: false
  categories:
    - Portfolio
    - Web Development
    - Blog
- title: The Bastion Bot
  main_url: "https://bastionbot.org/"
  url: "https://bastionbot.org/"
  source_url: "https://github.com/TheBastionBot/Bastion-Website"
  description: Give awesome perks to your Discord server!
  featured: false
  categories:
    - Open Source
    - Technology
    - Documentation
    - Community
  built_by: Sankarsan Kampa
  built_by_url: "https://sankarsankampa.com"
- title: Smakosh
  main_url: "https://smakosh.com/"
  url: "https://smakosh.com/"
  source_url: "https://github.com/smakosh/smakosh.com"
  featured: false
  categories:
    - Portfolio
    - Web Development
# - title: Philipp Czernitzki - Blog/Website
#   main_url: "http://philippczernitzki.me/"
#   url: "http://philippczernitzki.me/"
#   featured: false
#   categories:
#     - Portfolio
#     - Web Development
#     - Blog
- title: WebGazer
  main_url: "https://www.webgazer.io/"
  url: "https://www.webgazer.io/"
  featured: false
  categories:
    - Marketing
    - Web Development
    - Technology
- title: Joe Seifi's Blog
  main_url: "http://seifi.org/"
  url: "http://seifi.org/"
  featured: false
  categories:
    - Portfolio
    - Web Development
    - Blog
- title: LekoArts — Graphic Designer & Front-End Developer
  main_url: "https://www.lekoarts.de"
  url: "https://www.lekoarts.de"
  source_url: "https://github.com/LekoArts/portfolio"
  featured: false
  built_by: LekoArts
  built_by_url: "https://github.com/LekoArts"
  description: >-
    Hi, I'm Lennart — a self-taught and passionate graphic/web designer &
    frontend developer based in Darmstadt, Germany. I love it to realize complex
    projects in a creative manner and face new challenges. Since 6 years I do
    graphic design, my love for frontend development came up 3 years ago. I
    enjoy acquiring new skills and cementing this knowledge by writing blogposts
    and creating tutorials.
  categories:
    - Portfolio
    - Blog
    - Design
    - Web Development
    - Freelance
    - Open Source
- title: 杨二小的博客
  main_url: "https://blog.yangerxiao.com/"
  url: "https://blog.yangerxiao.com/"
  source_url: "https://github.com/zerosoul/blog.yangerxiao.com"
  featured: false
  categories:
    - Blog
    - Portfolio
- title: MOTTO x MOTTO
  main_url: "https://mottox2.com"
  url: "https://mottox2.com"
  source_url: "https://github.com/mottox2/website"
  description: Web developer / UI Designer in Tokyo Japan.
  featured: false
  categories:
    - Blog
    - Portfolio
  built_by: mottox2
  built_by_url: "https://mottox2.com"
- title: Pride of the Meadows
  main_url: "https://www.prideofthemeadows.com/"
  url: "https://www.prideofthemeadows.com/"
  featured: false
  categories:
    - eCommerce
    - Food
    - Blog
- title: Michael Uloth
  main_url: "https://www.michaeluloth.com"
  url: "https://www.michaeluloth.com"
  featured: false
  description: Michael Uloth is a web developer, opera singer, and the creator of Up and Running Tutorials.
  categories:
    - Portfolio
    - Web Development
    - Music
  built_by: Michael Uloth
  built_by_url: "https://www.michaeluloth.com"
- title: Spacetime
  main_url: "https://www.heyspacetime.com/"
  url: "https://www.heyspacetime.com/"
  featured: false
  description: >-
    Spacetime is a Dallas-based digital experience agency specializing in web,
    app, startup, and digital experience creation.
  categories:
    - Marketing
    - Portfolio
    - Agency
  built_by: Spacetime
  built_by_url: "https://www.heyspacetime.com/"
- title: Eric Jinks
  main_url: "https://ericjinks.com/"
  url: "https://ericjinks.com/"
  featured: false
  description: "Software engineer / web developer from the Gold Coast, Australia."
  categories:
    - Portfolio
    - Blog
    - Web Development
    - Technology
  built_by: Eric Jinks
  built_by_url: "https://ericjinks.com/"
- title: GaiAma - We are wildlife
  main_url: "https://www.gaiama.org/"
  url: "https://www.gaiama.org/"
  featured: false
  description: >-
    We founded the GaiAma conservation organization to protect wildlife in Perú
    and to create an example of a permaculture neighborhood, living
    symbiotically with the forest - because reforestation is just the beginning
  categories:
    - Nonprofit
    - Marketing
    - Blog
  source_url: "https://github.com/GaiAma/gaiama.org"
  built_by: GaiAma
  built_by_url: "https://www.gaiama.org/"
- title: Healthcare Logic
  main_url: "https://www.healthcarelogic.com/"
  url: "https://www.healthcarelogic.com/"
  featured: false
  description: >-
    Revolutionary technology that empowers clinical and managerial leaders to
    collaborate with clarity.
  categories:
    - Marketing
    - Healthcare
    - Technology
  built_by: Thrive
  built_by_url: "https://thriveweb.com.au/"
- title: Evergov
  main_url: "https://evergov.com/"
  url: "https://evergov.com/"
  featured: false
  description: Finding local government services made easier.
  categories:
    - Directory
    - Government
    - Technology
  source_url: "https://github.com/WeOpenly/localgov.fyi"
  built_by: Evergov
  built_by_url: "https://evergov.com/about/"
- title: Kata.ai Documentation
  main_url: "https://docs.kata.ai/"
  url: "https://docs.kata.ai/"
  source_url: "https://github.com/kata-ai/kata-platform-docs"
  featured: false
  description: >-
    Documentation website for the Kata Platform, an all-in-one platform for
    building chatbots using AI technologies.
  categories:
    - Documentation
    - Technology
- title: goalgetters
  main_url: "https://goalgetters.space/"
  url: "https://goalgetters.space/"
  featured: false
  description: >-
    goalgetters is a source of inspiration for people who want to change their
    career. We offer articles, success stories and expert interviews on how to
    find a new passion and how to implement change.
  categories:
    - Blog
    - Education
  built_by: "Stephanie Langers (content), Adrian Wenke (development)"
  built_by_url: "https://twitter.com/AdrianWenke"
- title: Zensum
  main_url: "https://zensum.se/"
  url: "https://zensum.se/"
  featured: false
  description: >-
    Borrow money quickly and safely through Zensum. We compare Sweden's leading
    banks and credit institutions. Choose from multiple offers and lower your
    monthly cost. [Translated from Swedish]
  categories:
    - Technology
    - Finance
    - Marketing
  built_by: Bejamas
  built_by_url: "https://bejamas.io/"
- title: StatusHub - Easy to use Hosted Status Page Service
  main_url: "https://statushub.com/"
  url: "https://statushub.com/"
  featured: false
  description: >-
    Set up your very own service status page in minutes with StatusHub. Allow
    customers to subscribe to be updated automatically.
  categories:
    - Technology
    - Marketing
  built_by: Bejamas
  built_by_url: "https://bejamas.io/"
- title: Matthias Kretschmann Portfolio
  main_url: "https://matthiaskretschmann.com/"
  url: "https://matthiaskretschmann.com/"
  source_url: "https://github.com/kremalicious/portfolio"
  featured: false
  description: Portfolio of designer & developer Matthias Kretschmann.
  categories:
    - Portfolio
    - Web Development
  built_by: Matthias Kretschmann
  built_by_url: "https://matthiaskretschmann.com/"
- title: Iron Cove Solutions
  main_url: "https://ironcovesolutions.com/"
  url: "https://ironcovesolutions.com/"
  description: >-
    Iron Cove Solutions is a cloud based consulting firm. We help companies
    deliver a return on cloud usage by applying best practices
  categories:
    - Technology
    - Web Development
  built_by: Iron Cove Solutions
  built_by_url: "https://ironcovesolutions.com/"
  featured: false
- title: Moetez Chaabene Portfolio / Blog
  main_url: "https://moetez.me/"
  url: "https://moetez.me/"
  source_url: "https://github.com/moetezch/moetez.me"
  featured: false
  description: Portfolio of Moetez Chaabene
  categories:
    - Portfolio
    - Web Development
    - Blog
  built_by: Moetez Chaabene
  built_by_url: "https://twitter.com/moetezch"
- title: Nikita
  description: >-
    Automation of system deployments in Node.js for applications and
    infrastructures.
  main_url: "https://nikita.js.org/"
  url: "https://nikita.js.org/"
  source_url: "https://github.com/adaltas/node-nikita"
  categories:
    - Documentation
    - Open Source
    - Technology
  built_by: David Worms
  built_by_url: "http://www.adaltas.com"
  featured: false
- title: Gourav Sood Blog & Portfolio
  main_url: "https://www.gouravsood.com/"
  url: "https://www.gouravsood.com/"
  featured: false
  categories:
    - Blog
    - Portfolio
  built_by: Gourav Sood
  built_by_url: "https://www.gouravsood.com/"
- title: Jonas Tebbe Portfolio
  description: |
    Hey, I’m Jonas and I create digital products.
  main_url: "https://jonastebbe.com"
  url: "https://jonastebbe.com"
  categories:
    - Portfolio
  built_by: Jonas Tebbe
  built_by_url: "http://twitter.com/jonastebbe"
  featured: false
- title: Parker Sarsfield Portfolio
  description: |
    I'm Parker, a software engineer and sneakerhead.
  main_url: "https://parkersarsfield.com"
  url: "https://parkersarsfield.com"
  categories:
    - Blog
    - Portfolio
  built_by: Parker Sarsfield
  built_by_url: "https://parkersarsfield.com"
- title: Frontend web development with Greg
  description: |
    JavaScript, GatsbyJS, ReactJS, CSS in JS... Let's learn some stuff together.
  main_url: "https://dev.greglobinski.com"
  url: "https://dev.greglobinski.com"
  categories:
    - Blog
    - Web Development
  built_by: Greg Lobinski
  built_by_url: "https://github.com/greglobinski"
- title: Insomnia
  description: |
    Desktop HTTP and GraphQL client for developers
  main_url: "https://insomnia.rest/"
  url: "https://insomnia.rest/"
  categories:
    - Blog
  built_by: Gregory Schier
  built_by_url: "https://schier.co"
  featured: false
- title: Timeline Theme Portfolio
  description: |
    I'm Aman Mittal, a software developer.
  main_url: "https://amanhimself.dev/"
  url: "https://amanhimself.dev/"
  categories:
    - Web Development
    - Portfolio
  built_by: Aman Mittal
  built_by_url: "https://amanhimself.dev/"
- title: Ocean artUp
  description: >
    Science outreach site built using styled-components and Contentful. It
    presents the research project "Ocean artUp" funded by an Advanced Grant of
    the European Research Council to explore the possible benefits of artificial
    uplift of nutrient-rich deep water to the ocean’s sunlit surface layer.
  main_url: "https://ocean-artup.eu"
  url: "https://ocean-artup.eu"
  source_url: "https://github.com/janosh/ocean-artup"
  categories:
    - Science
    - Education
    - Blog
  built_by: Janosh Riebesell
  built_by_url: "https://janosh.io"
  featured: false
- title: Ryan Fitzgerald
  description: |
    Personal portfolio and blog for Ryan Fitzgerald
  main_url: "https://ryanfitzgerald.ca/"
  url: "https://ryanfitzgerald.ca/"
  categories:
    - Web Development
    - Portfolio
  built_by: Ryan Fitzgerald
  built_by_url: "https://github.com/RyanFitzgerald"
  featured: false
- title: Kaizen
  description: |
    Content Marketing, PR & SEO Agency in London
  main_url: "https://www.kaizen.co.uk/"
  url: "https://www.kaizen.co.uk/"
  categories:
    - Agency
    - Blog
    - Design
    - Web Development
    - SEO
  built_by: Bogdan Stanciu
  built_by_url: "https://github.com/b0gd4n"
  featured: false
- title: HackerOne Platform Documentation
  description: |
    HackerOne's Product Documentation Center!
  url: "https://docs.hackerone.com/"
  main_url: "https://docs.hackerone.com/"
  categories:
    - Documentation
    - Security
  featured: false
- title: Mux Video
  description: |
    API to video hosting and streaming
  main_url: "https://mux.com/"
  url: "https://mux.com/"
  categories:
    - Video
    - API
  featured: false
- title: Swapcard
  description: >
    The easiest way for event organizers to instantly connect people, build a
    community of attendees and exhibitors, and increase revenue over time
  main_url: "https://www.swapcard.com/"
  url: "https://www.swapcard.com/"
  categories:
    - Event
    - Community
    - Marketing
  built_by: Swapcard
  built_by_url: "https://www.swapcard.com/"
  featured: false
- title: Kalix
  description: >
    Kalix is perfect for healthcare professionals starting out in private
    practice, to those with an established clinic.
  main_url: "https://www.kalixhealth.com/"
  url: "https://www.kalixhealth.com/"
  categories:
    - Healthcare
  featured: false
- title: Hubba
  description: |
    Buy wholesale products from thousands of independent, verified Brands.
  main_url: "https://join.hubba.com/"
  url: "https://join.hubba.com/"
  categories:
    - eCommerce
  featured: false
- title: HyperPlay
  description: |
    In Asean's 1st Ever LOL Esports X Music Festival
  main_url: "https://hyperplay.leagueoflegends.com/"
  url: "https://hyperplay.leagueoflegends.com/"
  categories:
    - Music
  featured: false
- title: Bad Credit Loans
  description: |
    Get the funds you need, from $250-$5,000
  main_url: "https://www.creditloan.com/"
  url: "https://www.creditloan.com/"
  categories:
    - Finance
  featured: false
- title: Financial Center
  description: >
    Member-owned, not-for-profit, co-operative whose members receive financial
    benefits in the form of lower loan rates, higher savings rates, and lower
    fees than banks.
  main_url: "https://fcfcu.com/"
  url: "https://fcfcu.com/"
  categories:
    - Finance
    - Nonprofit
    - Business
    - Education
  built_by: "https://fcfcu.com/"
  built_by_url: "https://fcfcu.com/"
  featured: false
- title: Office of Institutional Research and Assessment
  description: |
    Good Data, Good Decisions
  main_url: "http://oira.ua.edu/"
  url: "http://oira.ua.edu/"
  categories:
    - Data
  featured: false
- title: The Telegraph Premium
  description: |
    Exclusive stories from award-winning journalists
  main_url: "https://premium.telegraph.co.uk/"
  url: "https://premium.telegraph.co.uk/"
  categories:
    - Media
  featured: false
- title: html2canvas
  description: |
    Screenshots with JavaScript
  main_url: "http://html2canvas.hertzen.com/"
  url: "http://html2canvas.hertzen.com/"
  source_url: "https://github.com/niklasvh/html2canvas/tree/master/www"
  categories:
    - JavaScript
    - Documentation
  built_by: Niklas von Hertzen
  built_by_url: "http://hertzen.com/"
  featured: false
- title: Dato CMS
  description: |
    The API-based CMS your editors will love
  main_url: "https://www.datocms.com/"
  url: "https://www.datocms.com/"
  categories:
    - API
  featured: false
- title: Half Electronics
  description: |
    Personal website
  main_url: "https://www.halfelectronic.com/"
  url: "https://www.halfelectronic.com/"
  categories:
    - Blog
  built_by: Fernando Poumian
  built_by_url: "https://github.com/fpoumian/halfelectronic.com"
  featured: false
- title: Frithir Software Development
  main_url: "https://frithir.com/"
  url: "https://frithir.com/"
  featured: false
  description: "I DRINK COFFEE, WRITE CODE AND IMPROVE MY DEVELOPMENT SKILLS EVERY DAY."
  categories:
    - Design
    - Web Development
  built_by: Frithir
  built_by_url: "https://Frithir.com/"
- title: Unow
  main_url: "https://www.unow.fr/"
  url: "https://www.unow.fr/"
  categories:
    - Education
    - Marketing
  featured: false
- title: Peter Hironaka
  description: |
    Freelance Web Developer based in Los Angeles.
  main_url: "https://peterhironaka.com/"
  url: "https://peterhironaka.com/"
  categories:
    - Portfolio
    - Web Development
  built_by: Peter Hironaka
  built_by_url: "https://github.com/PHironaka"
  featured: false
- title: Michael McQuade
  description: |
    Personal website and blog for Michael McQuade
  main_url: "https://giraffesyo.io"
  url: "https://giraffesyo.io"
  categories:
    - Blog
  built_by: Michael McQuade
  built_by_url: "https://github.com/giraffesyo"
  featured: false
- title: Haacht Brewery
  description: |
    Corporate website for Haacht Brewery. Designed and Developed by Gafas.
  main_url: "https://haacht.com/en/"
  url: "https://haacht.com"
  categories:
    - Marketing
  built_by: Gafas
  built_by_url: "https://gafas.be"
  featured: false
- title: StoutLabs
  description: |
    Portfolio of Daniel Stout, freelance developer in East Tennessee.
  main_url: "https://www.stoutlabs.com/"
  url: "https://www.stoutlabs.com/"
  categories:
    - Web Development
    - Portfolio
  built_by: Daniel Stout
  built_by_url: "https://github.com/stoutlabs"
  featured: false
- title: Chicago Ticket Outcomes By Neighborhood
  description: |
    ProPublica data visualization of traffic ticket court outcomes
  categories:
    - Media
    - Nonprofit
  url: >-
    https://projects.propublica.org/graphics/il/il-city-sticker-tickets-maps/ticket-status/?initialWidth=782
  main_url: >-
    https://projects.propublica.org/graphics/il/il-city-sticker-tickets-maps/ticket-status/?initialWidth=782
  built_by: David Eads
  built_by_url: "https://github.com/eads"
  featured: false
- title: Chicago South Side Traffic Ticketing rates
  description: |
    ProPublica data visualization of traffic ticket rates by community
  main_url: >-
    https://projects.propublica.org/graphics/il/il-city-sticker-tickets-maps/ticket-rate/?initialWidth=782
  url: >-
    https://projects.propublica.org/graphics/il/il-city-sticker-tickets-maps/ticket-rate/?initialWidth=782
  categories:
    - Media
    - Nonprofit
  built_by: David Eads
  built_by_url: "https://github.com/eads"
  featured: false
- title: Otsimo
  description: >
    Otsimo is a special education application for children with autism, down
    syndrome and other developmental disabilities.
  main_url: "https://otsimo.com/en/"
  url: "https://otsimo.com/en/"
  categories:
    - Blog
    - Education
  featured: false
- title: Matt Bagni Portfolio 2018
  description: >
    Mostly the result of playing with Gatsby and learning about react and
    graphql. Using the screenshot plugin to showcase the work done for my
    company in the last 2 years, and a good amount of other experiments.
  main_url: "https://mattbag.github.io"
  url: "https://mattbag.github.io"
  categories:
    - Portfolio
  featured: false
- title: Lisa Ye's Blog
  description: |
    Simple blog/portofolio for a fashion designer. Gatsby_v2 + Netlify cms
  main_url: "https://lisaye.netlify.com/"
  url: "https://lisaye.netlify.com/"
  categories:
    - Blog
    - Portfolio
  featured: false
- title: Artem Sapegin
  description: >
    Little homepage of Artem Sapegin, a frontend developer, passionate
    photographer, coffee drinker and crazy dogs’ owner.
  main_url: "https://sapegin.me/"
  url: "https://sapegin.me/"
  categories:
    - Portfolio
    - Open Source
    - Web Development
  built_by: Artem Sapegin
  built_by_url: "https://github.com/sapegin"
  featured: false
- title: SparkPost Developers
  main_url: "https://developers.sparkpost.com/"
  url: "https://developers.sparkpost.com/"
  source_url: "https://github.com/SparkPost/developers.sparkpost.com"
  categories:
    - Documentation
    - API
  featured: false
- title: Malik Browne Portfolio 2018
  description: >
    The portfolio blog of Malik Browne, a full-stack engineer, foodie, and avid
    blogger/YouTuber.
  main_url: "https://www.malikbrowne.com/about"
  url: "https://www.malikbrowne.com"
  categories:
    - Blog
    - Portfolio
  built_by: Malik Browne
  built_by_url: "https://twitter.com/milkstarz"
  featured: false
- title: Novatics
  description: |
    Digital products that inspire and make a difference
  main_url: "https://www.novatics.com.br"
  url: "https://www.novatics.com.br"
  categories:
    - Portfolio
    - Technology
    - Web Development
  built_by: Novatics
  built_by_url: "https://github.com/Novatics"
  featured: false
- title: Max McKinney
  description: >
    I’m a developer and designer with a focus in web technologies. I build cars
    on the side.
  main_url: "https://maxmckinney.com/"
  url: "https://maxmckinney.com/"
  categories:
    - Portfolio
    - Web Development
    - Design
  built_by: Max McKinney
  featured: false
- title: Stickyard
  description: |
    Make your React component sticky the easy way
  main_url: "https://nihgwu.github.io/stickyard/"
  url: "https://nihgwu.github.io/stickyard/"
  source_url: "https://github.com/nihgwu/stickyard/tree/master/website"
  categories:
    - Web Development
  built_by: Neo Nie
  featured: false
- title: Agata Milik
  description: |
    Website of a Polish psychologist/psychotherapist based in Gdańsk, Poland.
  main_url: "https://agatamilik.pl"
  url: "https://agatamilik.pl"
  categories:
    - Marketing
    - Healthcare
  built_by: Piotr Fedorczyk
  built_by_url: "https://piotrf.pl"
  featured: false
- title: WebPurple
  main_url: "https://www.webpurple.net/"
  url: "https://www.webpurple.net/"
  source_url: "https://github.com/WebPurple/site"
  description: >-
    Site of local (Russia, Ryazan) frontend community. Main purpose is to show
    info about meetups and keep blog.
  categories:
    - Nonprofit
    - Web Development
    - Community
    - Blog
    - Open Source
  built_by: Nikita Kirsanov
  built_by_url: "https://twitter.com/kitos_kirsanov"
  featured: false
- title: Papertrail.io
  description: |
    Inspection Management for the 21st Century
  main_url: "https://www.papertrail.io/"
  url: "https://www.papertrail.io/"
  categories:
    - Marketing
    - Technology
  built_by: Papertrail.io
  built_by_url: "https://www.papertrail.io"
  featured: false
- title: Matt Ferderer
  main_url: "https://mattferderer.com"
  url: "https://mattferderer.com"
  source_url: "https://github.com/mattferderer/gatsbyblog"
  description: >
    {titleofthesite} is a blog built with Gatsby that discusses web related tech
    such as JavaScript, .NET, Blazor & security.
  categories:
    - Blog
    - Web Development
  built_by: Matt Ferderer
  built_by_url: "https://twitter.com/mattferderer"
  featured: false
- title: Sahyadri Open Source Community
  main_url: "https://sosc.org.in"
  url: "https://sosc.org.in"
  source_url: "https://github.com/haxzie/sosc-website"
  description: >
    Official website of Sahyadri Open Source Community for community blog, event
    details and members info.
  categories:
    - Blog
    - Community
    - Open Source
  built_by: Musthaq Ahamad
  built_by_url: "https://github.com/haxzie"
  featured: false
- title: Tech Confessions
  main_url: "https://confessions.tech"
  url: "https://confessions.tech"
  source_url: "https://github.com/JonathanSpeek/tech-confessions"
  description: "A guilt-free place for us to confess our tech sins \U0001F64F\n"
  categories:
    - Community
    - Open Source
  built_by: Jonathan Speek
  built_by_url: "https://speek.design"
  featured: false
- title: Thibault Maekelbergh
  main_url: "https://thibmaek.com"
  url: "https://thibmaek.com"
  source_url: "https://github.com/thibmaek/thibmaek.github.io"
  description: |
    A nice blog about development, Raspberry Pi, plants and probably records.
  categories:
    - Blog
    - Open Source
  built_by: Thibault Maekelbergh
  built_by_url: "https://twitter.com/thibmaek"
  featured: false
- title: LearnReact.design
  main_url: "https://learnreact.design"
  url: "https://learnreact.design"
  description: >
    React Essentials For Designers: A React course tailored for product
    designers, ux designers, ui designers.
  categories:
    - Blog
  built_by: Linton Ye
  built_by_url: "https://twitter.com/lintonye"
- title: Mega House Creative
  main_url: "https://www.megahousecreative.com/"
  url: "https://www.megahousecreative.com/"
  description: >
    Mega House Creative is a digital agency that provides unique goal-oriented
    web marketing solutions.
  categories:
    - Marketing
    - Agency
  built_by: Daniel Robinson
  featured: false
- title: Tobie Marier Robitaille - csc
  main_url: "https://tobiemarierrobitaille.com/"
  url: "https://tobiemarierrobitaille.com/en/"
  description: |
    Portfolio site for director of photography Tobie Marier Robitaille
  categories:
    - Portfolio
    - Gallery
  built_by: Mill3 Studio
  built_by_url: "https://mill3.studio/en/"
  featured: false
- title: Bestvideogame.deals
  main_url: "https://bestvideogame.deals/"
  url: "https://bestvideogame.deals/"
  description: |
    Video game comparison website for the UK, build with GatsbyJS.
  categories:
    - eCommerce
  built_by: Koen Kamphuis
  built_by_url: "https://koenkamphuis.com/"
  featured: false
- title: Mahipat's Portfolio
  main_url: "https://mojaave.com/"
  url: "https://mojaave.com"
  source_url: "https://github.com/mhjadav/mojaave"
  description: >
    mojaave.com is Mahipat's portfolio, I have developed it using Gatsby v2 and
    Bootstrap, To get in touch with people looking for full-stack developer.
  categories:
    - Portfolio
    - Web Development
  built_by: Mahipat Jadav
  built_by_url: "https://mojaave.com/"
  featured: false
- title: Insights
  main_url: "https://justaskusers.com/"
  url: "https://justaskusers.com/"
  description: >
    Insights helps user experience (UX) researchers conduct their research and
    make sense of the findings.
  categories:
    - User Experience
    - Design
  built_by: Just Ask Users
  built_by_url: "https://justaskusers.com/"
  featured: false
- title: Tensiq
  main_url: "https://tensiq.com"
  url: "https://tensiq.com"
  source_url: "https://github.com/Tensiq/tensiq-site"
  description: >
    Tensiq is an e-Residency startup, that provides development in cutting-edge
    technology while delivering secure, resilient, performant solutions.
  categories:
    - Web Development
    - Mobile Development
    - Agency
    - Open Source
  built_by: Jens
  built_by_url: "https://github.com/arrkiin"
  featured: false
- title: Mintfort
  main_url: "https://mintfort.com/"
  url: "https://mintfort.com/"
  source_url: "https://github.com/MintFort/mintfort.com"
  description: >
    Mintfort, the first crypto-friendly bank account. Store and manage assets on
    the blockchain.
  categories:
    - Technology
    - Finance
  built_by: Axel Fuhrmann
  built_by_url: "https://axelfuhrmann.com/"
  featured: false
- title: React Native Explorer
  main_url: "https://react-native-explorer.firebaseapp.com"
  url: "https://react-native-explorer.firebaseapp.com"
  description: |
    Explorer React Native packages and examples effortlessly.
  categories:
    - Education
  featured: false
- title: 500Tech
  main_url: "https://500tech.com/"
  url: "https://500tech.com/"
  featured: false
  categories:
    - Web Development
    - Agency
    - Open Source
- title: eworld
  main_url: "http://eworld.herokuapp.com/"
  url: "http://eworld.herokuapp.com/"
  featured: false
  categories:
    - eCommerce
    - Technology
- title: It's a Date
  description: >
    It's a Date is a dating app that actually involves dating.
  main_url: "https://www.itsadate.app/"
  url: "https://www.itsadate.app/"
  featured: false
  categories:
    - App
    - Blog
- title: Node.js HBase
  description: >
    Asynchronous HBase client for NodeJs using REST.
  main_url: https://hbase.js.org/
  url: https://hbase.js.org/
  source_url: "https://github.com/adaltas/node-hbase"
  categories:
    - Documentation
    - Open Source
    - Technology
  built_by: David Worms
  built_by_url: http://www.adaltas.com
  featured: false
- title: Peter Kroyer - Web Design / Web Development
  main_url: https://www.peterkroyer.at/en/
  url: https://www.peterkroyer.at/en/
  description: >
    Freelance web designer / web developer based in Vienna, Austria (Wien, Österreich).
  categories:
    - Agency
    - Web Development
    - Design
    - Portfolio
    - Freelance
  built_by: Peter Kroyer
  built_by_url: https://www.peterkroyer.at/
  featured: false
- title: Geddski
  main_url: https://gedd.ski
  url: https://gedd.ski
  description: >
    frontend mastery blog - level up your UI game.
  categories:
    - Web Development
    - Education
    - Productivity
    - User Experience
  built_by: Dave Geddes
  built_by_url: https://twitter.com/geddski
  featured: false
- title: Rung
  main_url: "https://rung.com.br/"
  url: "https://rung.com.br/"
  description: >
    Rung alerts you about the exceptionalities of your personal and professional life.
  categories:
    - API
    - Technology
    - Travel
  featured: false
- title: Mokkapps
  main_url: "https://www.mokkapps.de/"
  url: "https://www.mokkapps.de/"
  source_url: "https://github.com/mokkapps/website"
  description: >
    Portfolio website from Michael Hoffmann. Passionate software developer with focus on web-based technologies.
  categories:
    - Blog
    - Portfolio
    - Web Development
    - Mobile Development
  featured: false
- title: Premier Octet
  main_url: "https://www.premieroctet.com/"
  url: "https://www.premieroctet.com/"
  description: >
    Premier Octet is a React-based agency
  categories:
    - Agency
    - Web Development
    - Mobile Development
  featured: false
- title: Thorium
  main_url: "https://www.thoriumsim.com/"
  url: "https://www.thoriumsim.com/"
  source_url: "https://github.com/thorium-sim/thoriumsim.com"
  description: >
    Thorium - Open-source Starship Simulator Controls for Live Action Role Play
  built_by: Alex Anderson
  built_by_url: https://twitter.com/ralex1993
  categories:
    - Blog
    - Portfolio
    - Documentation
    - Marketing
    - Education
    - Entertainment
    - Open Source
    - Web Development
  featured: false
- title: Cameron Maske
  main_url: "https://www.cameronmaske.com/"
  url: "https://www.cameronmaske.com/courses/introduction-to-pytest/"
  source_url: "https://github.com/cameronmaske/cameronmaske.com-v2"
  description: >
    The homepage of Cameron Maske, a freelance full-stack developer, who is currently working on a free pytest video course
  categories:
    - Education
    - Video
    - Portfolio
    - Freelance
  featured: false
- title: Studenten bilden Schüler
  description: >
    Studenten bilden Schüler e.V. is a German student-run nonprofit initiative that aims to
    contribute to more equal educational opportunities by providing free tutoring to refugees
    and children from underprivileged families. The site is built on Gatsby v2, styled-components
    and Contentful. It supports Google Analytics, fluid typography and Algolia search.
  main_url: "https://studenten-bilden-schueler.de"
  url: "https://studenten-bilden-schueler.de"
  source_url: "https://github.com/StudentenBildenSchueler/homepage"
  categories:
    - Education
    - Nonprofit
    - Blog
  built_by: Janosh Riebesell
  built_by_url: "https://janosh.io"
  featured: false
- title: Mike's Remote List
  main_url: "https://www.mikesremotelist.com"
  url: "https://www.mikesremotelist.com"
  description: >
    A list of remote jobs, updated throughout the day. Built on Gatsby v1 and powered by Contentful, Google Sheets, string and sticky tape.
  categories:
    - Marketing
  featured: false
- title: Madvoid
  main_url: "https://madvoid.com/"
  url: "https://madvoid.com/screenshot/"
  featured: false
  description: >
    Madvoid is a team of expert developers dedicated to creating simple, clear, usable and blazing fast web and mobile apps.
    We are coders that help companies and agencies to create social & interactive experiences.
    This includes full-stack development using React, WebGL, Static Site Generators, Ruby On Rails, Phoenix, GraphQL, Chatbots, CI / CD, Docker and more!
  categories:
    - Portfolio
    - Technology
    - Web Development
    - Agency
    - Marketing
  built_by: Jean-Paul Bonnetouche
  built_by_url: https://twitter.com/_jpb
- title: MOMNOTEBOOK.COM
  description: >
    Sharing knowledge and experiences that make childhood and motherhood rich, vibrant and healthy.
  main_url: "https://momnotebook.com/"
  url: "https://momnotebook.com/"
  featured: false
  built_by: Aleksander Hansson
  built_by_url: https://www.linkedin.com/in/aleksanderhansson/
  categories:
    - Blog
- title: Pirate Studios
  description: >
    Reinventing music studios with 24/7 self service rehearsal, DJ & production rooms available around the world.
  main_url: "https://www.piratestudios.co"
  url: "https://www.piratestudios.co"
  featured: false
  built_by: The Pirate Studios team
  built_by_url: https://github.com/piratestudios/
  categories:
    - Music
- title: Aurora EOS
  main_url: "https://www.auroraeos.com/"
  url: "https://www.auroraeos.com/"
  featured: false
  categories:
    - Finance
    - Marketing
    - Blog
  built_by: Corey Ward
  built_by_url: "http://www.coreyward.me/"
- title: MadeComfy
  main_url: "https://madecomfy.com.au/"
  url: "https://madecomfy.com.au/"
  description: >
    Short term rental management startup, using Contentful + Gatsby + CicleCI
  featured: false
  categories:
    - Travel
  built_by: Lucas Vilela
  built_by_url: "https://madecomfy.com.au/"
- title: Tiger Facility Services
  description: >
    Tiger Facility Services combines facility management expertise with state of the art software to offer a sustainable and customer oriented cleaning and facility service.
  main_url: https://www.tigerfacilityservices.com/de-en/
  url: https://www.tigerfacilityservices.com/de-en/
  featured: false
  categories:
    - Marketing
- title: "Luciano Mammino's blog"
  description: >
    Tech & programming blog of Luciano Mammino a.k.a. "loige", Full-Stack Web Developer and International Speaker
  main_url: https://loige.co
  url: https://loige.co
  featured: false
  categories:
    - Blog
    - Web Development
  built_by: Luciano Mammino
  built_by_url: https://loige.co
- title: Wire • Secure collaboration platform
  description: >
    Corporate website of Wire, an open source, end-to-end encrypted collaboration platform
  main_url: "https://wire.com"
  url: "https://wire.com"
  featured: false
  categories:
    - Open Source
    - Productivity
    - Technology
    - Blog
    - App
  built_by: Wire team
  built_by_url: "https://github.com/orgs/wireapp/people"
- title: J. Patrick Raftery
  main_url: "https://www.jpatrickraftery.com"
  url: "https://www.jpatrickraftery.com"
  description: J. Patrick Raftery is an opera singer and voice teacher based in Vancouver, BC.
  categories:
    - Portfolio
    - Music
  built_by: Michael Uloth
  built_by_url: "https://www.michaeluloth.com"
  featured: false
- title: Aria Umezawa
  main_url: "https://www.ariaumezawa.com"
  url: "https://www.ariaumezawa.com"
  description: Aria Umezawa is a director, producer, and writer currently based in San Francisco. Site designed by Stephen Bell.
  categories:
    - Portfolio
    - Music
    - Entertainment
  built_by: Michael Uloth
  built_by_url: "https://www.michaeluloth.com"
  featured: false
- title: Pomegranate Opera
  main_url: "https://www.pomegranateopera.com"
  url: "https://www.pomegranateopera.com"
  description: Pomegranate Opera is a lesbian opera written by Amanda Hale & Kye Marshall. Site designed by Stephen Bell.
  categories:
    - Gallery
    - Music
  built_by: Michael Uloth
  built_by_url: "https://www.michaeluloth.com"
  featured: false
- title: Daniel Cabena
  main_url: "https://www.danielcabena.com"
  url: "https://www.danielcabena.com"
  description: Daniel Cabena is a Canadian countertenor highly regarded in both Canada and Europe for prize-winning performances ranging from baroque to contemporary repertoire. Site designed by Stephen Bell.
  categories:
    - Portfolio
    - Music
  built_by: Michael Uloth
  built_by_url: "https://www.michaeluloth.com"
  featured: false
- title: Artist.Center
  main_url: "https://artistcenter.netlify.com"
  url: "https://artistcenter.netlify.com"
  description: The marketing page for Artist.Center, a soon-to-launch platform designed to connect opera singers to opera companies. Site designed by Stephen Bell.
  categories:
    - Music
  built_by: Michael Uloth
  built_by_url: "https://www.michaeluloth.com"
  featured: false
- title: DG Volo & Company
  main_url: "https://www.dgvolo.com"
  url: "https://www.dgvolo.com"
  description: DG Volo & Company is a Toronto-based investment consultancy. Site designed by Stephen Bell.
  categories:
    - Finance
  built_by: Michael Uloth
  built_by_url: "https://www.michaeluloth.com"
  featured: false
- title: Shawna Lucey
  main_url: "https://www.shawnalucey.com"
  url: "https://www.shawnalucey.com"
  description: Shawna Lucey is an American theater and opera director based in New York City. Site designed by Stephen Bell.
  categories:
    - Portfolio
    - Music
    - Entertainment
  built_by: Michael Uloth
  built_by_url: "https://www.michaeluloth.com"
  featured: false
- title: Leyan Lo
  main_url: https://www.leyanlo.com
  url: https://www.leyanlo.com
  description: >
    Leyan Lo’s personal website
  categories:
    - Portfolio
  built_by: Leyan Lo
  built_by_url: https://www.leyanlo.com
  featured: false
- title: Hawaii National Bank
  url: https://hawaiinational.bank
  main_url: https://hawaiinational.bank
  description: Hawaii National Bank's highly personalized service has helped loyal customers & locally owned businesses achieve their financial dreams for over 50 years.
  categories:
    - Finance
  built_by: Wall-to-Wall Studios
  built_by_url: https://walltowall.com
  featured: false
- title: Coletiv
  url: https://coletiv.com
  main_url: https://coletiv.com
  description: Coletiv teams up with companies of all sizes to design, develop & launch digital products for iOS, Android & the Web.
  categories:
    - Technology
    - Agency
    - Web Development
  built_by: Coletiv
  built_by_url: https://coletiv.com
  featured: false
- title: janosh.io
  description: >
    Personal blog and portfolio of Janosh Riebesell. The site is built with Gatsby v2 and designed
    entirely with styled-components v4. Much of the layout was achieved with CSS grid. It supports
    Google Analytics, fluid typography and Algolia search.
  main_url: "https://janosh.io"
  url: "https://janosh.io"
  source_url: "https://github.com/janosh/janosh.io"
  categories:
    - Portfolio
    - Blog
    - Science
    - Photography
    - Travel
  built_by: Janosh Riebesell
  built_by_url: "https://janosh.io"
  featured: false
- title: Gatsby Manor
  description: >
    We build themes for gatsby. We have themes for all projects including personal,
    portfolio, ecommerce, landing pages and more. We also run an in-house
    web dev and design studio. If you cannot find what you want, we can build it for you!
    Email us at gatsbymanor@gmail.com with questions.
  main_url: "https://www.gatsbymanor.com"
  url: "https://www.gatsbymanor.com"
  source_url: "https://github.com/gatsbymanor"
  categories:
    - Web Development
    - Agency
    - Technology
    - Freelance
  built_by: Steven Natera
  built_by_url: "https://stevennatera.com"
- title: Ema Suriano's Portfolio
  main_url: https://emasuriano.com/
  url: https://emasuriano.com/
  source_url: https://github.com/EmaSuriano/emasuriano.github.io
  description: >
    Ema Suriano's portfolio to display information about him, his projects and what he's writing about.
  categories:
    - Portfolio
    - Technology
    - Web Development
  built_by: Ema Suriano
  built_by_url: https://emasuriano.com/
  featured: false
- title: Luan Orlandi
  main_url: https://luanorlandi.github.io
  url: https://luanorlandi.github.io
  source_url: https://github.com/luanorlandi/luanorlandi.github.io
  description: >
    Luan Orlandi's personal website. Brazilian web developer, enthusiast in React and Gatsby.
  categories:
    - Blog
    - Portfolio
    - Web Development
  built_by: Luan Orlandi
  built_by_url: https://github.com/luanorlandi
- title: Mobius Labs
  main_url: https://mobius.ml
  url: https://mobius.ml
  description: >
    Mobius Labs landing page, a Start-up working on Computer Vision
  categories:
    - Landing Page
    - Marketing
    - Technology
  built_by: sktt
  built_by_url: https://github.com/sktt
- title: EZAgrar
  main_url: https://www.ezagrar.at/en/
  url: https://www.ezagrar.at/en/
  description: >
    EZAgrar.at is the homepage of the biggest agricultural machinery dealership in Austria. In total 8 pages will be built for this client reusing a lot of components between them.
  categories:
    - eCommerce
    - Marketing
  built_by: MangoART
  built_by_url: https://www.mangoart.at
  featured: false
- title: OAsome blog
  main_url: https://oasome.blog/
  url: https://oasome.blog/
  source_url: https://github.com/oorestisime/oasome
  description: >
    Paris-based Cypriot adventurers. A and O. Lovers of life and travel. Want to get a glimpse of the OAsome world?
  categories:
    - Blog
    - Photography
    - Travel
  built_by: Orestis Ioannou
  featured: false
- title: Brittany Chiang
  main_url: https://brittanychiang.com/
  url: https://brittanychiang.com/
  source_url: https://github.com/bchiang7/v4
  description: >
    Personal website and portfolio of Brittany Chiang built with Gatsby v2
  categories:
    - Portfolio
  built_by: Brittany Chiang
  built_by_url: https://github.com/bchiang7
  featured: false
- title: Fitekran
  description: >
    One of the most visited Turkish blogs about health, sports and healthy lifestyle, that has been rebuilt with Gatsby v2 using Wordpress.
  main_url: "https://www.fitekran.com"
  url: "https://www.fitekran.com"
  categories:
    - Science
    - Healthcare
    - Blog
  built_by: Burak Tokak
  built_by_url: "https://www.buraktokak.com"
- title: Serverless
  main_url: https://serverless.com
  url: https://serverless.com
  source_url: https://github.com/serverless/site
  description: >
    Serverless.com – Build web, mobile and IoT applications with serverless architectures using AWS Lambda, Azure Functions, Google CloudFunctions & more!
  categories:
    - Technology
    - Web Development
  built_by: Codebrahma
  built_by_url: https://codebrahma.com
  featured: false
- title: Dive Bell
  main_url: https://divebell.band/
  url: https://divebell.band/
  description: >
    Simple site for a band to list shows dates and videos (499 on lighthouse)
  categories:
    - Music
  built_by: Matt Bagni
  built_by_url: https://mattbag.github.io
  featured: false
- title: Mayer Media Co.
  main_url: https://mayermediaco.com/
  url: https://mayermediaco.com/
  description: >
    Freelance Web Development and Digital Marketing
  categories:
    - Web Development
    - Marketing
    - Blog
  source_url: https://github.com/MayerMediaCo/MayerMediaCo2.0
  built_by: Danny Mayer
  built_by_url: https://twitter.com/mayermediaco
  featured: false
- title: Jan Czizikow Portfolio
  main_url: https://www.janczizikow.com/
  url: https://www.janczizikow.com/
  source_url: https://github.com/janczizikow/janczizikow-portfolio
  description: >
    Simple personal portfolio site built with Gatsby
  categories:
    - Portfolio
    - Freelance
    - Web Development
  built_by: Jan Czizikow
  built_by_url: https://github.com/janczizikow
- title: Carbon Design Systems
  main_url: http://www.carbondesignsystem.com/
  url: http://www.carbondesignsystem.com/
  description: >
    The Carbon Design System is integrating the new IBM Design Ethos and Language. It represents a completely fresh approach to the design of all things at IBM.
  categories:
    - Design System
    - Documentation
  built_by: IBM
  built_by_url: https://www.ibm.com/
  featured: false
- title: Mozilla Mixed Reality
  main_url: https://mixedreality.mozilla.org/
  url: https://mixedreality.mozilla.org/
  description: >
    Virtual Reality for the free and open Web.
  categories:
    - Open Source
  built_by: Mozilla
  built_by_url: https://www.mozilla.org/
  featured: false
- title: Uniform Hudl Design System
  main_url: http://uniform.hudl.com/
  url: http://uniform.hudl.com/
  description: >
    A single design system to ensure every interface feels like Hudl. From the colors we use to the size of our buttons and what those buttons say, Uniform has you covered. Check the guidelines, copy the code and get to building.
  categories:
    - Design System
    - Open Source
    - Design
  built_by: Hudl
  built_by_url: https://www.hudl.com/
- title: Subtle UI
  main_url: "https://subtle-ui.netlify.com/"
  url: "https://subtle-ui.netlify.com/"
  source_url: "https://github.com/ryanwiemer/subtle-ui"
  description: >
    A collection of clever yet understated user interactions found on the web.
  categories:
    - Web Development
    - Open Source
    - User Experience
  built_by: Ryan Wiemer
  built_by_url: "https://www.ryanwiemer.com/"
  featured: false
- title: developer.bitcoin.com
  main_url: "https://developer.bitcoin.com/"
  url: "https://developer.bitcoin.com/"
  description: >
    Bitbox based bitcoin.com developer platform and resources.
  categories:
    - Finance
  featured: false
- title: Barmej
  main_url: "https://app.barmej.com/"
  url: "https://app.barmej.com/"
  description: >
    An interactive platform to learn different programming languages in Arabic for FREE
  categories:
    - Education
    - Programming
    - Learning
  built_by: Obytes
  built_by_url: "https://www.obytes.com/"
  featured: false
- title: Vote Save America
  main_url: "https://votesaveamerica.com"
  url: "https://votesaveamerica.com"
  description: >
    Be a voter. Save America.
  categories:
    - Education
    - Government
  featured: false
  built_by: Jeremy E. Miller
  built_by_url: "https://jeremyemiller.com/"
- title: Emergence
  main_url: https://emcap.com/
  url: https://emcap.com/
  description: >
    Emergence is a top enterprise cloud venture capital firm. We fund early stage ventures focusing on enterprise & SaaS applications. Emergence is one of the top VC firms in Silicon Valley.
  categories:
    - Marketing
    - Blog
  built_by: Upstatement
  built_by_url: https://www.upstatement.com/
  featured: false
- title: FPVtips
  main_url: https://fpvtips.com
  url: https://fpvtips.com
  source_url: https://github.com/jumpalottahigh/fpvtips
  description: >
    FPVtips is all about bringing racing drone pilots closer together, and getting more people into the hobby!
  categories:
    - Community
    - Education
  built_by: Georgi Yanev
  built_by_url: https://twitter.com/jumpalottahigh
  featured: false
- title: Georgi Yanev
  main_url: https://blog.georgi-yanev.com/
  url: https://blog.georgi-yanev.com/
  source_url: https://github.com/jumpalottahigh/blog.georgi-yanev.com
  description: >
    I write articles about FPV quads (building and flying), web development, smart home automation, life-long learning and other topics from my personal experience.
  categories:
    - Blog
  built_by: Georgi Yanev
  built_by_url: https://twitter.com/jumpalottahigh
  featured: false
- title: Bear Archery
  main_url: "https://beararchery.com/"
  url: "https://beararchery.com/"
  categories:
    - eCommerce
    - Sports
  built_by: Escalade Sports
  built_by_url: "https://www.escaladesports.com/"
  featured: false
- title: "attn:"
  main_url: "https://www.attn.com/"
  url: "https://www.attn.com/"
  categories:
    - Media
    - Entertainment
  built_by: "attn:"
  built_by_url: "https://www.attn.com/"
  featured: false
- title: Mirror Conf
  description: >
    Mirror Conf is a conference designed to empower designers and frontend developers who have a thirst for knowledge and want to broaden their horizons.
  main_url: "https://www.mirrorconf.com/"
  url: "https://www.mirrorconf.com/"
  categories:
    - Conference
    - Design
    - Web Development
  featured: false
- title: Startarium
  main_url: https://www.startarium.ro
  url: https://www.startarium.ro
  description: >
    Free entrepreneurship educational portal with more than 20000 users, hundreds of resources, crowdfunding, mentoring and investor pitching events facilitated.
  categories:
    - Education
    - Nonprofit
    - Entrepreneurship
  built_by: Cezar Neaga
  built_by_url: https://twitter.com/cezarneaga
  featured: false
- title: Microlink
  main_url: https://microlink.io/
  url: https://microlink.io/
  description: >
    Extract structured data from any website.
  categories:
    - Web Development
    - API
  built_by: Kiko Beats
  built_by_url: https://kikobeats.com/
  featured: false
- title: Markets.com
  main_url: "https://www.markets.com/"
  url: "https://www.markets.com/"
  featured: false
  categories:
    - Finance
- title: Kevin Legrand
  url: "https://k-legrand.com"
  main_url: "https://k-legrand.com"
  source_url: "https://github.com/Manoz/k-legrand.com"
  description: >
    Personal website and blog built with love with Gatsby v2
  categories:
    - Blog
    - Portfolio
    - Web Development
  built_by: Kevin Legrand
  built_by_url: https://k-legrand.com
  featured: false
- title: David James Portfolio
  main_url: https://dfjames.com/
  url: https://dfjames.com/
  source_url: https://github.com/daviddeejjames/dfjames-gatsby
  description: >
    Portfolio Site using GatsbyJS and headless WordPress
  categories:
    - WordPress
    - Portfolio
    - Blog
  built_by: David James
  built_by_url: https://twitter.com/daviddeejjames
- title: Hypertext Candy
  url: https://www.hypertextcandy.com/
  main_url: https://www.hypertextcandy.com/
  description: >
    Blog about web development. Laravel, Vue.js, etc.
  categories:
    - Blog
    - Web Development
  built_by: Masahiro Harada
  built_by_url: https://twitter.com/_Masahiro_H_
  featured: false
- title: "Maxence Poutord's blog"
  description: >
    Tech & programming blog of Maxence Poutord, Software Engineer, Serial Traveler and Public Speaker
  main_url: https://www.maxpou.fr
  url: https://www.maxpou.fr
  featured: false
  categories:
    - Blog
    - Web Development
  built_by: Maxence Poutord
  built_by_url: https://www.maxpou.fr
- title: "The Noted Project"
  url: https://thenotedproject.org
  main_url: https://thenotedproject.org
  source_url: https://github.com/ianbusko/the-noted-project
  description: >
    Website to showcase the ethnomusicology research for The Noted Project.
  categories:
    - Portfolio
    - Education
    - Gallery
  built_by: Ian Busko
  built_by_url: https://github.com/ianbusko
  featured: false
- title: Got Milk
  main_url: "https://www.gotmilk.com/"
  url: "https://www.gotmilk.com/"
  featured: false
  categories:
    - Food
- title: People For Bikes
  url: "https://2017.peopleforbikes.org/"
  main_url: "https://2017.peopleforbikes.org/"
  categories:
    - Community
    - Sports
    - Gallery
    - Nonprofit
  built_by: PeopleForBikes
  built_by_url: "https://peopleforbikes.org/about-us/who-we-are/staff/"
  featured: false
- title: Wide Eye
  description: >
    Creative agency specializing in interactive design, web development, and digital communications.
  url: https://wideeye.co/
  main_url: https://wideeye.co/
  categories:
    - Design
    - Web Development
  built_by: Wide Eye
  built_by_url: https://wideeye.co/about-us/
  featured: false
- title: CodeSandbox
  description: >
    CodeSandbox is an online editor that helps you create web applications, from prototype to deployment.
  url: https://codesandbox.io/
  main_url: https://codesandbox.io/
  categories:
    - Web Development
  featured: false
- title: Marvel
  description: >
    The all-in-one platform powering design.
  url: https://marvelapp.com/
  main_url: https://marvelapp.com/
  categories:
    - Design
  featured: false
- title: Designcode.io
  description: >
    Learn to design and code React apps.
  url: https://designcode.io
  main_url: https://designcode.io
  categories:
    - Learning
  featured: false
- title: Happy Design
  description: >
    The Brand and Product Team Behind Happy Money
  url: https://design.happymoney.com/
  main_url: https://design.happymoney.com/
  categories:
    - Design
    - Finance
- title: Weihnachtsmarkt.ms
  description: >
    Explore the christmas market in Münster (Westf).
  url: https://weihnachtsmarkt.ms/
  main_url: https://weihnachtsmarkt.ms/
  source_url: https://github.com/codeformuenster/weihnachtsmarkt
  categories:
    - Gallery
    - Food
  built_by: "Code for Münster during #MSHACK18"
  featured: false
- title: Code Championship
  description: >
    Competitive coding competitions for students from 3rd to 8th grade. Code is Sport.
  url: https://www.codechampionship.com
  main_url: https://www.codechampionship.com
  categories:
    - Learning
    - Education
    - Sports
  built_by: Abamath LLC
  built_by_url: https://www.abamath.com
  featured: false
- title: Wieden+Kennedy
  description: >
    Wieden+Kennedy is an independent, global creative company.
  categories:
    - Technology
    - Web Development
    - Agency
    - Marketing
  url: https://www.wk.com
  main_url: https://www.wk.com
  built_by: Wieden Kennedy
  built_by_url: https://www.wk.com/about/
  featured: false
- title: Testing JavaScript
  description: >
    This course will teach you the fundamentals of testing your JavaScript applications using eslint, Flow, Jest, and Cypress.
  url: https://testingjavascript.com/
  main_url: https://testingjavascript.com/
  categories:
    - Learning
    - Education
    - JavaScript
  built_by: Kent C. Dodds
  built_by_url: https://kentcdodds.com/
  featured: false
- title: Use Hooks
  description: >
    One new React Hook recipe every day.
  url: https://usehooks.com/
  main_url: https://usehooks.com/
  categories:
    - Learning
  built_by: Gabe Ragland
  built_by_url: https://twitter.com/gabe_ragland
  featured: false
- title: Ambassador
  url: https://www.getambassador.io
  main_url: https://www.getambassador.io
  description: >
    Open source, Kubernetes-native API Gateway for microservices built on Envoy.
  categories:
    - Open Source
    - Documentation
    - Technology
  built_by: Datawire
  built_by_url: https://www.datawire.io
  featured: false
- title: Clubhouse
  main_url: https://clubhouse.io
  url: https://clubhouse.io
  description: >
    The intuitive and powerful project management platform loved by software teams of all sizes. Built with Gatsby v2 and Prismic
  categories:
    - Technology
    - Blog
    - Productivity
    - Community
    - Design
    - Open Source
  built_by: Ueno.
  built_by_url: https://ueno.co
  featured: false
- title: Asian Art Collection
  url: http://artmuseum.princeton.edu/asian-art/
  main_url: http://artmuseum.princeton.edu/asian-art/
  description: >
    Princeton University has a branch dealing with state of art.They have showcased ore than 6,000 works of Asian art are presented alongside ongoing curatorial and scholarly research
  categories:
    - Marketing
  featured: false
- title: QHacks
  url: https://qhacks.io
  main_url: https://qhacks.io
  source_url: https://github.com/qhacks/qhacks-website
  description: >
    QHacks is Queen’s University’s annual hackathon! QHacks was founded in 2016 with a mission to advocate and incubate the tech community at Queen’s University and throughout Canada.
  categories:
    - Education
    - Technology
    - Podcast
  featured: false
- title: Tyler McGinnis
  url: https://tylermcginnis.com/
  main_url: https://tylermcginnis.com/
  description: >
    The linear, course based approach to learning web technologies.
  categories:
    - Education
    - Technology
    - Podcast
    - Web Development
  featured: false
- title: a11y with Lindsey
  url: https://www.a11ywithlindsey.com/
  main_url: https://www.a11ywithlindsey.com/
  source_url: https://github.com/lkopacz/a11y-with-lindsey
  description: >
    To help developers navigate accessibility jargon, write better code, and to empower them to make their Internet, Everyone's Internet.
  categories:
    - Education
    - Blog
    - Technology
  built_by: Lindsey Kopacz
  built_by_url: https://twitter.com/littlekope0903
  featured: false
- title: DEKEMA
  url: https://www.dekema.com/
  main_url: https://www.dekema.com/
  description: >
    Worldclass crafting: Furnace, fervor, fulfillment. Delivering highest demand for future craftsmanship. Built using Gatsby v2 and Prismic.
  categories:
    - Healthcare
    - Science
    - Technology
  built_by: Crisp Studio
  built_by_url: https://crisp.studio
  featured: false
- title: Ramón Chancay
  description: >-
    Front-end / Back-end Developer in Guayaquil Ecuador.
    Currently at Everymundo, previously at El Universo.
    I enjoy teaching and sharing what I know.
    I give professional advice to developers and companies.
    My wife and my children are everything in my life.
  main_url: "https://ramonchancay.me/"
  url: "https://ramonchancay.me/"
  source_url: "https://github.com/devrchancay/personal-site"
  featured: false
  categories:
    - Blog
    - Technology
    - Web Development
  built_by: Ramón Chancay
  built_by_url: "https://ramonchancay.me/"
- title: BELLHOPS
  main_url: https://www.getbellhops.com/
  url: https://www.getbellhops.com/
  description: >-
    Whether you’re moving someplace new or just want to complete a few projects around your current home, BellHops can arrange the moving services you need—at simple, straightforward rates.
  categories:
    - Business
  built_by: Bellhops, Inc.
  built_by_url: https://www.getbellhops.com/
  featured: false
- title: Acclimate Consulting
  main_url: https://www.acclimate.io/
  url: https://www.acclimate.io/
  description: >-
    Acclimate is a consulting firm that puts organizations back in control with data-driven strategies and full-stack applications.
  categories:
    - Technology
    - Consulting
  built_by: Andrew Wilson
  built_by_url: https://github.com/andwilson
  featured: false
- title: Flyright
  url: https://flyright.co/
  main_url: https://flyright.co/
  description: >-
    Flyright curates everything you need for international travel in one tidy place 💜
  categories:
    - Technology
    - App
  built_by: Ty Hopp
  built_by_url: https://github.com/tyhopp
  featured: false
- title: Vets Who Code
  url: https://vetswhocode.io/
  main_url: https://vetswhocode.io/
  description: >-
    VetsWhoCode is a non-profit organization dedicated to training military veterans & giving them the skills they need transition into tech careers.
  categories:
    - Technology
    - Nonprofit
  featured: false
- title: Patreon Blog
  url: https://blog.patreon.com/
  main_url: https://blog.patreon.com/
  description: >-
    Official blog of Patreon.com
  categories:
    - Blog
  featured: false
- title: Full Beaker
  url: https://fullbeaker.com/
  main_url: https://fullbeaker.com/
  description: >-
    Full Beaker provides independent advice online about careers and home ownership, and connect anyone who asks with companies that can help them.
  categories:
    - Consulting
  featured: false
- title: Citywide Holdup
  url: https://citywideholdup.org/
  main_url: https://citywideholdup.org/
  source_url: https://github.com/killakam3084/citywide-site
  description: >-
    Citywide Holdup is an annual fundraising event held around early November in the city of Austin, TX hosted by the Texas Wranglers benefitting Easter Seals of Central Texas, a non-profit organization that provides exceptional services, education, outreach and advocacy so that people with disabilities can live, learn, work and play in our communities.
  categories:
    - Nonprofit
    - Event
  built_by: Cameron Rison
  built_by_url: https://github.com/killakam3084
  featured: false
- title: Dawn Labs
  url: https://dawnlabs.io
  main_url: https://dawnlabs.io
  description: >-
    Thoughtful products for inspired teams. With a holistic approach to engineering and design, we partner with startups and enterprises to build for the digital era.
  categories:
    - Technology
    - Agency
    - Web Development
  featured: false
- title: COOP by Ryder
  url: https://coop.com/
  main_url: https://coop.com/
  description: >
    COOP is a platform that connects fleet managers that have idle vehicles to businesses that are looking to rent vehicles. COOP simplifies the process and paperwork required to safely share vehicles between business owners.
  categories:
    - Marketing
  built_by: Crispin Porter Bogusky
  built_by_url: http://www.cpbgroup.com/
  featured: false
- title: Domino's Paving for Pizza
  url: https://www.pavingforpizza.com/
  main_url: https://www.pavingforpizza.com/
  description: >
    Nominate your town for a chance to have your rough drive home from Domino's fixed to pizza perfection.
  categories:
    - Marketing
  built_by: Crispin Porter Bogusky
  built_by_url: http://www.cpbgroup.com/
  featured: false
- title: Propapanda
  url: https://propapanda.eu/
  main_url: https://propapanda.eu/
  description: >
    Is a creative production house based in Tallinn, Estonia. We produce music videos, commercials, films and campaigns – from scratch to finish.
  categories:
    - Video
    - Portfolio
    - Agency
    - Media
  built_by: Henry Kehlmann
  built_by_url: https://github.com/madhenry/
  featured: false
- title: JAMstack.paris
  url: https://jamstack.paris/
  main_url: https://jamstack.paris/
  source_url: https://github.com/JAMstack-paris/jamstack.paris
  description: >
    JAMstack-focused, bi-monthly meetup in Paris
  categories:
    - Web Development
  built_by: Matthieu Auger & Nicolas Goutay
  built_by_url: https://github.com/JAMstack-paris
  featured: false
- title: DexWallet - The only Wallet you need by Dexlab
  main_url: "https://www.dexwallet.io/"
  url: "https://www.dexwallet.io/"
  source_url: "https://github.com/dexlab-io/DexWallet-website"
  featured: false
  description: >-
    DexWallet is a secure, multi-chain, mobile wallet with an upcoming one-click exchange for mobile.
  categories:
    - App
    - Open Source
  built_by: DexLab
  built_by_url: "https://github.com/dexlab-io"
- title: Kings Valley Paving
  url: https://kingsvalleypaving.com
  main_url: https://kingsvalleypaving.com
  description: >
    Kings Valley Paving is an asphalt, paving and concrete company serving the commercial, residential and industrial sectors in the Greater Toronto Area. Site designed by Stephen Bell.
  categories:
    - Marketing
  built_by: Michael Uloth
  built_by_url: https://www.michaeluloth.com
  featured: false
- title: Peter Barrett
  url: https://www.peterbarrett.ca
  main_url: https://www.peterbarrett.ca
  description: >
    Peter Barrett is a Canadian baritone from Newfoundland and Labrador who performs opera and concert repertoire in Canada, the U.S. and around the world. Site designed by Stephen Bell.
  categories:
    - Portfolio
    - Music
  built_by: Michael Uloth
  built_by_url: https://www.michaeluloth.com
  featured: false
- title: NARCAN
  main_url: https://www.narcan.com
  url: https://www.narcan.com
  description: >
    NARCAN Nasal Spray is the first and only FDA-approved nasal form of naloxone for the emergency treatment of a known or suspected opioid overdose.
  categories:
    - Healthcare
  built_by: NARCAN
  built_by_url: https://www.narcan.com
  featured: false
- title: Ritual
  main_url: https://ritual.com
  url: https://ritual.com
  description: >
    Ritual started with a simple question, what exactly is in women's multivitamins? This is the story of what happened when our founder Kat started searching for answers — the story of Ritual.
  categories:
    - Healthcare
  built_by: Ritual
  built_by_url: https://ritual.com
  featured: false
- title: Truebill
  main_url: https://www.truebill.com
  url: https://www.truebill.com
  description: >
    Truebill empowers you to take control of your money.
  categories:
    - Finance
  built_by: Truebill
  built_by_url: https://www.truebill.com
  featured: false
- title: Smartling
  main_url: https://www.smartling.com
  url: https://www.smartling.com
  description: >
    Smartling enables you to automate, manage, and professionally translate content so that you can do more with less.
  categories:
    - Marketing
  built_by: Smartling
  built_by_url: https://www.smartling.com
  featured: false
- title: Clear
  main_url: https://www.clearme.com
  url: https://www.clearme.com
  description: >
    At clear, we’re working toward a future where you are your ID, enabling you to lead an unstoppable life.
  categories:
    - Security
  built_by: Clear
  built_by_url: https://www.clearme.com
  featured: false
- title: VS Code Rocks
  main_url: "https://vscode.rocks"
  url: "https://vscode.rocks"
  source_url: "https://github.com/lannonbr/vscode-rocks"
  featured: false
  description: >
    VS Code Rocks is a place for weekly news on the newest features and updates to Visual Studio Code as well as trending extensions and neat tricks to continually improve your VS Code skills.
  categories:
    - Open Source
    - Blog
    - Web Development
  built_by: Benjamin Lannon
  built_by_url: "https://github.com/lannonbr"
- title: Particle
  main_url: "https://www.particle.io"
  url: "https://www.particle.io"
  featured: false
  description: Particle is a fully-integrated IoT platform that offers everything you need to deploy an IoT product.
  categories:
    - Marketing
- title: freeCodeCamp curriculum
  main_url: "https://learn.freecodecamp.org"
  url: "https://learn.freecodecamp.org"
  featured: false
  description: Learn to code with free online courses, programming projects, and interview preparation for developer jobs.
  categories:
    - Web Development
    - Learning
- title: Tandem
  main_url: "https://www.tandem.co.uk"
  url: "https://www.tandem.co.uk"
  description: >
    We're on a mission to free you of money misery. Our app, card and savings account are designed to help you spend less time worrying about money and more time enjoying life.
  categories:
    - Finance
    - App
  built_by: Tandem
  built_by_url: https://github.com/tandembank
  featured: false
- title: Monbanquet.fr
  main_url: "https://monbanquet.fr"
  url: "https://monbanquet.fr"
  description: >
    Give your corporate events the food and quality it deserves, thanks to the know-how of the best local artisans.
  categories:
    - eCommerce
    - Food
    - Event
  built_by: Monbanquet.fr
  built_by_url: https://github.com/monbanquet
  featured: false
- title: The Leaky Cauldron Blog
  url: https://theleakycauldronblog.com
  main_url: https://theleakycauldronblog.com
  source_url: https://github.com/v4iv/theleakycauldronblog
  description: >
    A Brew of Awesomeness with a Pinch of Magic...
  categories:
    - Blog
  built_by: Vaibhav Sharma
  built_by_url: https://github.com/v4iv
  featured: false
- title: Wild Drop Surf Camp
  main_url: "https://wilddropsurfcamp.com"
  url: "https://wilddropsurfcamp.com"
  description: >
    Welcome to Portugal's best kept secret and be amazed with our nature. Here you can explore, surf, taste the world's best gastronomy and wine, feel the North Canyon's power with the biggest waves in the world and so many other amazing things. Find us, discover yourself!
  categories:
    - Travel
  built_by: Samuel Fialho
  built_by_url: https://samuelfialho.com
  featured: false
- title: JoinUp HR chatbot
  url: https://www.joinup.io
  main_url: https://www.joinup.io
  description: Custom HR chatbot for better candidate experience
  categories:
    - App
    - Technology
  featured: false
- title: JDCastro Web Design & Development
  main_url: https://jacobdcastro.com
  url: https://jacobdcastro.com
  source_url: https://github.com/jacobdcastro/personal-site
  featured: false
  description: >
    A small business site for freelance web designer and developer Jacob D. Castro. Includes professional blog, contact forms, and soon-to-come portfolio of sites for clients. Need a new website or an extra developer to share the workload? Feel free to check out the website!
  categories:
    - Blog
    - Portfolio
    - Business
    - Freelance
  built_by: Jacob D. Castro
  built_by_url: https://twitter.com/jacobdcastro
- title: Gatsby Tutorials
  main_url: https://www.gatsbytutorials.com
  url: https://www.gatsbytutorials.com
  source_url: https://github.com/ooloth/gatsby-tutorials
  featured: false
  description: >
    Gatsby Tutorials is a community-updated list of video, audio and written tutorials to help you learn GatsbyJS.
  categories:
    - Web Development
    - Education
    - Open Source
  built_by: Michael Uloth
  built_by_url: "https://www.michaeluloth.com"
- title: Up & Running Tutorials
  main_url: https://www.upandrunningtutorials.com
  url: https://www.upandrunningtutorials.com
  featured: false
  description: >
    Free coding tutorials for web developers. Get your web development career up and running by learning to build better, faster websites.
  categories:
    - Web Development
    - Education
  built_by: Michael Uloth
  built_by_url: "https://www.michaeluloth.com"
- title: Grooovinger
  url: https://www.grooovinger.com
  main_url: https://www.grooovinger.com
  description: >
    Martin Grubinger, a web developer from Austria
  categories:
    - Portfolio
    - Web Development
  built_by: Martin Grubinger
  built_by_url: https://www.grooovinger.com
  featured: false
- title: LXDX - the Crypto Derivatives Exchange
  main_url: https://www.lxdx.co/
  url: https://www.lxdx.co/
  description: >
    LXDX is the world's fastest crypto exchange. Our mission is to bring innovative financial products to retail crypto investors, providing access to the same speed and scalability that institutional investors already depend on us to deliver each and every day.
  categories:
    - Marketing
    - Finance
  built_by: Corey Ward
  built_by_url: http://www.coreyward.me/
  featured: false
- title: Kyle McDonald
  url: https://kylemcd.com
  main_url: https://kylemcd.com
  source_url: https://github.com/kylemcd/personal-site-react
  description: >
    Personal site + blog for Kyle McDonald
  categories:
    - Blog
  built_by: Kyle McDonald
  built_by_url: https://kylemcd.com
  featured: false
- title: VSCode Power User Course
  main_url: https://VSCode.pro
  url: https://VSCode.pro
  description: >
    After 10 years with Sublime, I switched to VSCode. Love it. Spent 1000+ hours building a premium video course to help you switch today. 200+ power user tips & tricks turn you into a VSCode.pro
  categories:
    - Education
    - Learning
    - eCommerce
    - Marketing
    - Technology
    - Web Development
  built_by: Ahmad Awais
  built_by_url: https://twitter.com/MrAhmadAwais/
  featured: false
- title: Thijs Koerselman Portfolio
  main_url: https://www.vauxlab.com
  url: https://www.vauxlab.com
  featured: false
  description: >
    Portfolio of Thijs Koerselman. A freelance software engineer, full-stack web developer and sound designer.
  categories:
    - Portfolio
    - Business
    - Freelance
    - Technology
    - Web Development
    - Music
- title: Ad Hoc Homework
  main_url: https://homework.adhoc.team
  url: https://homework.adhoc.team
  description: >
    Ad Hoc builds government digital services that are fast, efficient, and usable by everyone. Ad Hoc Homework is a collection of coding and design challenges for candidates applying to our open positions.
  categories:
    - Web Development
    - Government
    - Healthcare
    - Programming
  built_by_url: https://adhoc.team
  featured: false
- title: BetterDocs | Discord Themes & Plugins
  main_url: https://betterdocs.us
  url: https://betterdocs.us
  description: >
    All Discord enhancement projects in 1! Free quality Themes and Plugins for Discord and easy installation instructions for BetterDiscord and more!
  categories:
    - Web Development
    - Programming
    - Open Source
  built_by: Christopher R. | Owner
  built_by_url: https://github.com/MrRobotjs/
  featured: false
- title: Birra Napoli
  main_url: http://www.birranapoli.it
  url: http://www.birranapoli.it
  built_by: Ribrain
  built_by_url: https://www.ribrainstudio.com
  featured: false
  description: >
    Birra Napoli official site
  categories:
    - Landing Page
    - Business
    - Food
- title: Satispay
  url: https://www.satispay.com
  main_url: https://www.satispay.com
  categories:
    - Business
    - Finance
    - Technology
  built_by: Satispay
  built_by_url: https://www.satispay.com
  featured: false
- title: The Movie Database - Gatsby
  url: https://tmdb.lekoarts.de
  main_url: https://tmdb.lekoarts.de
  source_url: https://github.com/LekoArts/gatsby-source-tmdb-example
  categories:
    - Open Source
    - Entertainment
    - Gallery
  featured: false
  built_by: LekoArts
  built_by_url: "https://github.com/LekoArts"
  description: >
    Source from The Movie Database (TMDb) API (v3) in Gatsby. This example is built with react-spring, React hooks and react-tabs and showcases the gatsby-source-tmdb plugin. It also has some client-only paths and uses gatsby-image.
- title: LANDR - Creative Tools for Musicians
  url: https://www.landr.com/
  main_url: https://www.landr.com/en/
  categories:
    - Music
    - Technology
    - Business
    - Entrepreneurship
    - Freelance
    - Marketing
    - Media
  featured: false
  built_by: LANDR
  built_by_url: https://twitter.com/landr_music
  description: >
    Marketing website built for LANDR. LANDR is a web application that provides tools for musicians to master their music (using artificial intelligence), collaborate with other musicians, and distribute their music to multiple platforms.
- title: ClinicJS
  url: https://clinicjs.org/
  main_url: https://clinicjs.org/
  categories:
    - Technology
    - Documentation
  featured: false
  built_by: NearForm
  built_by_url: "https://www.nearform.com/"
  description: >
    Tools to help diagnose and pinpoint Node.js performance issues.
- title: KOBIT
  main_url: "https://kobit.in"
  url: "https://kobit.in"
  description: Automated Google Analytics Report with everything you need and more
  featured: false
  categories:
    - Marketing
    - Blog
  built_by: mottox2
  built_by_url: "https://mottox2.com"
- title: Aleksander Hansson
  main_url: https://ahansson.com
  url: https://ahansson.com
  featured: false
  description: >
    Portfolio website for Aleksander Hansson
  categories:
    - Portfolio
    - Business
    - Freelance
    - Technology
    - Web Development
    - Consulting
  built_by: Aleksander Hansson
  built_by_url: https://www.linkedin.com/in/aleksanderhansson/
- title: Surfing Nosara
  main_url: "https://www.surfingnosara.com"
  url: "https://www.surfingnosara.com"
  description: Real estate, vacation, and surf report hub for Nosara, Costa Rica
  featured: false
  categories:
    - Business
    - Blog
    - Gallery
    - Marketing
  built_by: Desarol
  built_by_url: "https://www.desarol.com"
- title: Crispin Porter Bogusky
  url: https://cpbgroup.com/
  main_url: https://cpbgroup.com/
  description: >
    We solve the world’s toughest communications problems with the most quantifiably potent creative assets.
  categories:
    - Agency
    - Design
    - Marketing
  built_by: Crispin Porter Bogusky
  built_by_url: https://cpbgroup.com/
  featured: false
- title: graphene-python
  url: https://graphene-python.org
  main_url: https://graphene-python.org
  description: Graphene is a collaboratively funded project.Graphene-Python is a library for building GraphQL APIs in Python easily.
  categories:
    - Library
    - API
    - Documentation
  featured: false
- title: Engel & Völkers Ibiza Holiday Rentals
  main_url: "https://www.ev-ibiza.com/"
  url: "https://www.ev-ibiza.com/"
  featured: false
  built_by: Ventura Digitalagentur
  description: >
    Engel & Völkers, one of the most successful real estate agencies in the world, offers luxury holiday villas to rent in Ibiza.
  categories:
    - Travel
- title: Sylvain Hamann's personal website
  url: "https://shamann.fr"
  main_url: "https://shamann.fr"
  source_url: "https://github.com/sylvhama/shamann-gatsby/"
  description: >
    Sylvain Hamann, web developer from France
  categories:
    - Portfolio
    - Web Development
  built_by: Sylvain Hamann
  built_by_url: "https://twitter.com/sylvhama"
  featured: false
- title: Luca Crea's portfolio
  main_url: https://lcrea.github.io
  url: https://lcrea.github.io
  description: >
    Portfolio and personal website of Luca Crea, an Italian software engineer.
  categories:
    - Portfolio
  built_by: Luca Crea
  built_by_url: https://github.com/lcrea
  featured: false
- title: Escalade Sports
  main_url: "https://www.escaladesports.com/"
  url: "https://www.escaladesports.com/"
  categories:
    - eCommerce
    - Sports
  built_by: Escalade Sports
  built_by_url: "https://www.escaladesports.com/"
  featured: false
- title: Exposify
  main_url: "https://www.exposify.de/"
  url: "https://www.exposify.de/"
  description: >
    This is our German website built with Gatsby 2.0, Emotion and styled-system.
    Exposify is a proptech startup and builds technology for real estate businesses.
    We provide our customers with an elegant agent software in combination
    with beautifully designed and fast websites.
  categories:
    - Web Development
    - Real Estate
    - Agency
    - Marketing
  built_by: Exposify
  built_by_url: "https://www.exposify.de/"
  featured: false
- title: Steak Point
  main_url: https://www.steakpoint.at/
  url: https://www.steakpoint.at/
  description: >
    Steak Restaurant in Vienna, Austria (Wien, Österreich).
  categories:
    - Food
  built_by: Peter Kroyer
  built_by_url: https://www.peterkroyer.at/
  featured: false
- title: Takumon blog
  main_url: "https://takumon.com"
  url: "https://takumon.com"
  source_url: "https://github.com/Takumon/blog"
  description: Java Engineer's tech blog.
  featured: false
  categories:
    - Blog
  built_by: Takumon
  built_by_url: "https://twitter.com/inouetakumon"
- title: DayThirty
  main_url: "https://daythirty.com"
  url: "https://daythirty.com"
  description: DayThirty - ideas for the new year.
  featured: false
  categories:
    - Marketing
  built_by: Jack Oliver
  built_by_url: "https://twitter.com/mrjackolai"
- title: TheAgencyProject
  main_url: "https://theagencyproject.co"
  url: "https://theagencyproject.co"
  description: Agency model, without agency overhead.
  categories:
    - Agency
  built_by: JV-LA
  built_by_url: https://jv-la.com
- title: Karen Hou's portfolio
  main_url: https://www.karenhou.com/
  url: https://www.karenhou.com/
  categories:
    - Portfolio
  built_by: Karen H. Developer
  built_by_url: https://github.com/karenhou
  featured: false
- title: Jean Luc Ponty
  main_url: "https://ponty.com"
  url: "https://ponty.com"
  description: Official site for Jean Luc Ponty, French virtuoso violinist and jazz composer.
  featured: false
  categories:
    - Music
    - Entertainment
  built_by: Othermachines
  built_by_url: "https://othermachines.com"
- title: Rosewood Family Advisors
  main_url: "https://www.rfallp.com/"
  url: "https://www.rfallp.com/"
  description: Rosewood Family Advisors LLP (Palo Alto) provides a diverse range of family office services customized for ultra high net worth individuals.
  featured: false
  categories:
    - Finance
    - Business
  built_by: Othermachines
  built_by_url: "https://othermachines.com"
- title: Cole Walker's Portfolio
  main_url: "https://www.walkermakes.com"
  url: "https://www.walkermakes.com"
  source_url: "https://github.com/ColeWalker/portfolio"
  description: The portfolio of web developer Cole Walker, built with the help of Gatsby v2, React-Spring, and SASS.
  featured: false
  categories:
    - Portfolio
    - Web Development
  built_by: Cole Walker
  built_by_url: "https://www.walkermakes.com"
- title: Standing By Company
  main_url: "https://standingby.company"
  url: "https://standingby.company"
  description: A brand experience design company led by Scott Mackenzie and Trent Barton.
  featured: false
  categories:
    - Design
    - Web Development
  built_by: Standing By Company
  built_by_url: "https://standingby.company"
- title: Ashley Thouret
  main_url: "https://www.ashleythouret.com"
  url: "https://www.ashleythouret.com"
  description: Official website of Canadian soprano Ashley Thouret. Site designed by Stephen Bell.
  categories:
    - Portfolio
    - Music
  built_by: Michael Uloth
  built_by_url: "https://www.michaeluloth.com"
  featured: false
- title: The AZOOR Society
  main_url: "https://www.theazoorsociety.org"
  url: "https://www.theazoorsociety.org"
  description: The AZOOR Society is a UK-based charity committed to promoting awareness of Acute Zonal Occult Outer Retinopathy and assisting further research. Site designed by Stephen Bell.
  categories:
    - Community
    - Nonprofit
  built_by: Michael Uloth
  built_by_url: "https://www.michaeluloth.com"
  featured: false
- title: Gábor Fűzy pianist
  main_url: "https://pianobar.hu"
  url: "https://pianobar.hu"
  description: Gábor Fűzy pianist's official website built with Gatsby v2.
  categories:
    - Music
  built_by: Zoltán Bedi
  built_by_url: "https://github.com/B3zo0"
  featured: false
- title: Logicwind
  main_url: "https://logicwind.com"
  url: "https://logicwind.com"
  description: Website of Logicwind - JavaScript experts, Technology development agency & consulting.
  featured: false
  categories:
    - Portfolio
    - Agency
    - Web Development
    - Consulting
  built_by: Logicwind
  built_by_url: "https://www.logicwind.com"
- title: ContactBook.app
  main_url: "https://contactbook.app"
  url: "https://contactbook.app"
  description: Seamlessly share Contacts with G Suite team members
  featured: false
  categories:
    - Landing Page
    - Blog
  built_by: Logicwind
  built_by_url: "https://www.logicwind.com"
- title: Waterscapes
  main_url: "https://waterscap.es"
  url: "https://waterscap.es/lake-monteynard/"
  source_url: "https://github.com/gaelbillon/Waterscapes-Gatsby-site"
  description: Waterscap.es is a directory of bodies of water (creeks, ponds, waterfalls, lakes, etc) with information about each place such as how to get there, hike time, activities and photos and a map displayed with the Mapbox GL SJ npm package. It was developed with the goal of learning Gatsby. This website is based on the gatsby-contentful-starter and uses Contentful as CMS. It is hosted on Netlify. Hooks are setup with Bitbucket and Contentful to trigger a new build upon code or content changes. The data on Waterscap.es is a mix of original content and informations from the internets gathered and put together.
  categories:
    - Directory
    - Photography
    - Travel
  built_by: Gaël Billon
  built_by_url: "https://gaelbillon.com"
  featured: false
- title: Packrs
  url: "https://www.packrs.co/"
  main_url: "https://www.packrs.co/"
  description: >
    Packrs is a local delivery platform, one spot for all your daily requirements. On a single tap get everything you need at your doorstep.
  categories:
    - Marketing
    - Landing Page
    - Entrepreneurship
  built_by: Vipin Kumar Rawat
  built_by_url: "https://github.com/aesthytik"
  featured: false
- title: HyakuninIsshu
  main_url: "https://hyakuninanki.net"
  url: "https://hyakuninanki.net"
  source_url: "https://github.com/rei-m/web_hyakuninisshu"
  description: >
    HyakuninIsshu is a traditional Japanese card game.
  categories:
    - Education
    - Gallery
    - Entertainment
  built_by: Rei Matsushita
  built_by_url: "https://github.com/rei-m/"
  featured: false
- title: WQU Partners
  main_url: "https://partners.wqu.org/"
  url: "https://partners.wqu.org/"
  featured: false
  categories:
    - Marketing
    - Education
    - Landing Page
  built_by: Corey Ward
  built_by_url: "http://www.coreyward.me/"
- title: Federico Giacone
  url: "https://federico.giac.one/"
  main_url: "https://federico.giac.one"
  source_url: "https://github.com/leopuleo/federico.giac.one"
  description: >
    Digital portfolio for Italian Architect Federico Giacone.
  categories:
    - Portfolio
    - Gallery
  built_by: Leonardo Giacone
  built_by_url: "https://github.com/leopuleo"
  featured: false
- title: Station
  url: "https://getstation.com/"
  main_url: "https://getstation.com/"
  description: Station is the first smart browser for busy people. A single place for all of your web applications.
  categories:
    - Technology
    - Web Development
    - Productivity
  featured: false
- title: Vyron Vasileiadis
  url: "https://fedonman.com/"
  main_url: "https://fedonman.com"
  source_url: "https://github.com/fedonman/fedonman-website"
  description: Personal space of Vyron Vasileiadis aka fedonman, a Web & IoT Developer, Educator and Entrepreneur based in Athens, Greece.
  categories:
    - Portfolio
    - Technology
    - Web Development
    - Education
  built_by: Vyron Vasileiadis
  built_by_url: "https://github.com/fedonman"
- title: Fabien Champigny
  url: "https://www.champigny.name/"
  main_url: "https://www.champigny.name/"
  built_by_url: "https://www.champigny.name/"
  description: Fabien Champigny's personal blog. Entrepreneur, hacker and loves street photo.
  categories:
    - Blog
    - Gallery
    - Photography
    - Productivity
    - Entrepreneurship
  featured: false
- title: Alex Xie - Portfolio
  url: https://alexieyizhe.me/
  main_url: https://alexieyizhe.me/
  source_url: https://github.com/alexieyizhe/alexieyizhe.github.io
  description: >
    Personal website of Alex Yizhe Xie, a University of Waterloo Computer Science student and coding enthusiast.
  categories:
    - Blog
    - Portfolio
    - Web Development
  featured: false
- title: Equithon
  url: https://equithon.org/
  main_url: https://equithon.org/
  source_url: https://github.com/equithon/site-main/
  built_by: Alex Xie
  built_by_url: https://alexieyizhe.me/
  description: >
    Equithon is the largest social innovation hackathon in Waterloo, Canada. It was founded in 2016 to tackle social equity issues and create change.
  categories:
    - Education
    - Event
    - Learning
    - Open Source
    - Nonprofit
    - Technology
  featured: false
- title: Dale Blackburn - Portfolio
  url: https://dakebl.co.uk/
  main_url: https://dakebl.co.uk/
  source_url: https://github.com/dakebl/dakebl.co.uk
  description: >
    Dale Blackburn's personal website and blog.
  categories:
    - Blog
    - Portfolio
    - Web Development
  featured: false
- title: Portfolio of Anthony Wiktor
  url: https://www.anthonydesigner.com/
  main_url: https://www.anthonydesigner.com/
  description: >
    Anthony Wiktor is a Webby Award-Winning Creative Director and Digital Designer twice named Hot 100 by WebDesigner Magazine. Anthony has over a decade of award-winning experience in design and has worked on projects across a diverse set of industries — from entertainment to consumer products to hospitality to technology. Anthony is a frequent lecturer at USC’s Annenberg School for Communication & Journalism and serves on the board of AIGA Los Angeles.
  categories:
    - Portfolio
    - Marketing
  built_by: Maciej Leszczyński
  built_by_url: http://twitter.com/_maciej
  featured: false
- title: Frame.io Workflow Guide
  main_url: https://workflow.frame.io
  url: https://workflow.frame.io
  description: >
    The web’s most comprehensive post-production resource, written by pro filmmakers, for pro filmmakers. Always expanding, always free.
  categories:
    - Education
  built_by: Frame.io
  built_by_url: https://frame.io
  featured: false
- title: MarcySutton.com
  main_url: https://marcysutton.com
  url: https://marcysutton.com
  description: >
    The personal website of web developer and accessibility advocate Marcy Sutton.
  categories:
    - Blog
    - Accessibility
    - Video
    - Photography
  built_by: Marcy Sutton
  built_by_url: https://marcysutton.com
  featured: true
- title: Kepinski.me
  main_url: https://kepinski.me
  url: https://kepinski.me
  description: >
    The personal site of Antoni Kepinski, Node.js Developer.
  categories:
    - Portfolio
    - Open Source
  built_by: Antoni Kepinski
  built_by_url: https://kepinski.me
  featured: false
- title: WPGraphQL Docs
  main_url: https://docs.wpgraphql.com
  url: https://docs.wpgraphql.com
  description: >
    Documentation for WPGraphQL, a free open-source WordPress plugin that provides an extendable GraphQL schema and API for any WordPress site.
  categories:
    - API
    - Documentation
    - Technology
    - Web Development
    - WordPress
  built_by: WPGraphQL
  built_by_url: https://wpgraphql.com
  featured: false
- title: Shine Lawyers
  main_url: https://www.shine.com.au
  url: https://www.shine.com.au
  description: >
    Shine Lawyers is an Australian legal services website built with Gatsby v2, Elasticsearch, Isso, and Geolocation services.
  categories:
    - Business
    - Blog
- title: Parallel Polis Kosice
  url: https://www.paralelnapoliskosice.sk/
  main_url: https://www.paralelnapoliskosice.sk/
  source_url: https://github.com/ParalelnaPolisKE/paralelnapoliskosice.sk
  description: >
    Parallel Polis is a collective of people who want to live in a more opened world. We look for possibilities and technologies (Bitcoin, the blockchain, reputation systems and decentralized technologies in general) that open new ways, make processes easier and remove unnecessary barriers. We want to create an environment that aims at education, discovering and creating better systems for everybody who is interested in freedom and independence.
  categories:
    - Blog
    - Education
    - Technology
  built_by: Roman Vesely
  built_by_url: https://romanvesely.
  featured: false
- title: Unda Solutions
  url: https://unda.com.au
  main_url: https://unda.com.au
  description: >
    A custom web application development company in Perth, WA
  categories:
    - Business
    - Freelance
    - Web Development
    - Technology
  featured: false
- title: BIGBrave
  main_url: https://bigbrave.digital
  url: https://bigbrave.digital
  description: >
    BIGBrave is a strategic design firm. We partner with our clients, big and small, to design & create human-centered brands, products, services and systems that are simple, beautiful and easy to use.
  categories:
    - Agency
    - Web Development
    - Marketing
    - Technology
    - WordPress
  built_by: Francois Brill
  built_by_url: https://bigbrave.digital
  featured: false
- title: KegTracker
  main_url: https://www.kegtracker.co.za
  url: https://www.kegtracker.co.za
  description: >
    Keg Tracker is part of the Beverage Insights family and its sole aim is to provide you with the right data about your kegs to make better decisions. In today’s business landscape having the right information at your finger tips is crucial to the agility of your business.
  categories:
    - Food
    - Business
    - Technology
  built_by: Francois Brill
  built_by_url: https://bigbrave.digital
  featured: false
- title: Mike Nichols
  url: https://www.mikenichols.me
  main_url: https://www.mikenichols.me
  description: >
    Portfolio site of Mike Nichols, a UX designer and product development lead.
  categories:
    - Portfolio
    - Technology
    - Web Development
  built_by: Mike Nichols
  featured: false
- title: Steve Haid
  url: https://www.stevehaid.com
  main_url: https://www.stevehaid.com
  description: >
    Steve Haid is a real estate agent and Professional Financial Planner (PFP) who has been helping clients achieve their investment goals since 2006. Site designed by Stephen Bell.
  categories:
    - Marketing
    - Real Estate
  built_by: Michael Uloth
  built_by_url: "https://www.michaeluloth.com"
- title: Incremental - Loyalty, Rewards and Incentive Programs
  main_url: https://www.incremental.com.au
  url: https://www.incremental.com.au
  description: >
    Sydney-based digital agency specialising in loyalty, rewards and incentive programs. WordPress backend; Cloudinary, YouTube and Hubspot form integration; query data displayed as animated SVG graphs; video background in the header.
  categories:
    - Agency
    - Portfolio
    - WordPress
  built_by: Incremental
  built_by_url: https://www.incremental.com.au
  featured: false
- title: Technica11y
  main_url: https://www.technica11y.org
  url: https://www.technica11y.org
  description: >
    Discussing challenges in technical accessibility.
  categories:
    - Accessibility
    - Education
    - Video
  built_by: Tenon.io
  built_by_url: https://tenon.io
  featured: false
- title: Tenon-UI Documentation
  main_url: https://www.tenon-ui.info
  url: https://www.tenon-ui.info
  description: >
    Documentation site for Tenon-UI: Tenon.io's accessible components library.
  categories:
    - Accessibility
    - Documentation
    - Library
    - Web Development
  built_by: Tenon.io
  built_by_url: https://tenon.io
  featured: false
- title: Matthew Secrist
  main_url: https://www.matthewsecrist.net
  url: https://www.matthewsecrist.net
  source_url: https://github.com/matthewsecrist/v3
  description: >
    Matthew Secrist's personal portfolio using Gatsby, Prismic and Styled-Components.
  categories:
    - Portfolio
    - Technology
    - Web Development
  built_by: Matthew Secrist
  built_by_url: https://www.matthewsecrist.net
  featured: false
- title: Node.js Dev
  main_url: https://nodejs.dev
  url: https://nodejs.dev
  source_url: https://github.com/nodejs/nodejs.dev
  description: >
    Node.js Foundation Website.
  categories:
    - Documentation
    - Web Development
  built_by: Node.js Website Redesign Working Group
  built_by_url: https://github.com/nodejs/website-redesign
  featured: false
- title: Sheffielders
  main_url: https://sheffielders.org
  url: https://sheffielders.org
  source_url: https://github.com/davemullenjnr/sheffielders
  description: >
    A collective of businesses, creatives, and projects based in Sheffield, UK.
  categories:
    - Directory
  built_by: Dave Mullen Jnr
  built_by_url: https://davemullenjnr.co.uk
  featured: false
- title: Stealth Labs
  url: https://stealthlabs.io
  main_url: https://stealthlabs.io
  description: >
    We design and develop for the web, mobile and desktop
  categories:
    - Portfolio
    - Web Development
  built_by: Edvins Antonovs
  built_by_url: https://edvins.io
  featured: false
- title: Constanzia Yurashko
  main_url: https://www.constanziayurashko.com
  url: https://www.constanziayurashko.com
  description: >
    Exclusive women's ready-to-wear fashion by designer Constanzia Yurashko.
  categories:
    - Portfolio
  built_by: Maxim Andries
  featured: false
- title: The Tenon.io blog
  main_url: https://blog.tenon.io/
  url: https://blog.tenon.io/
  description: >
    The Tenon.io blog features articles on accessibility written by some of the industry's leading lights and includes news, guidance, and education.
  categories:
    - Accessibility
    - Blog
    - Education
  built_by: Tenon.io
  built_by_url: https://tenon.io
  featured: false
- title: Algolia
  url: https://algolia.com
  main_url: https://algolia.com
  description: >
    Algolia helps businesses across industries quickly create relevant, scalable, and lightning fast search and discovery experiences.
  categories:
    - Web Development
    - Technology
    - Open Source
    - Featured
  built_by: Algolia
  featured: true
- title: GVD Renovations
  url: https://www.gvdrenovationsinc.com/
  main_url: https://www.gvdrenovationsinc.com/
  description: >
    GVD Renovations is a home improvement contractor with a well known reputation as a professional, quality contractor in California.
  categories:
    - Business
  built_by: David Krasniy
  built_by_url: http://dkrasniy.com
  featured: false
- title: Styled System
  url: https://styled-system.com/
  main_url: https://styled-system.com/
  source_url: https://github.com/styled-system/styled-system/tree/master/docs
  description: >
    Style props for rapid UI development.
  categories:
    - Design System
  built_by: Brent Jackson
  built_by_url: https://jxnblk.com/
- title: Timehacker
  url: https://timehacker.app
  main_url: https://timehacker.app
  description: >
    Procrastination killer, automatic time tracking app to skyrocket your productivity
  categories:
    - Productivity
    - App
    - Technology
    - Marketing
    - Landing Page
  built_by: timehackers
  featured: false
- title: Little & Big
  main_url: "https://www.littleandbig.com.au/"
  url: "https://www.littleandbig.com.au/"
  description: >
    Little & Big exists with the aim to create Websites, Apps, E-commerce stores
    that are consistently unique and thoughtfully crafted, every time.
  categories:
    - Agency
    - Design
    - Web Development
    - Portfolio
  built_by: Little & Big
  built_by_url: "https://www.littleandbig.com.au/"
  featured: false
- title: Cat Knows
  main_url: "https://catnose99.com/"
  url: "https://catnose99.com/"
  description: >
    Personal blog built with Gatsby v2.
  categories:
    - Blog
    - Web Development
  built_by: CatNose
  built_by_url: "https://twitter.com/catnose99"
  featured: false
- title: just some dev
  url: https://www.iamdeveloper.com
  main_url: https://www.iamdeveloper.com
  source_url: https://github.com/nickytonline/www.iamdeveloper.com
  description: >
    Just some software developer writing things ✏️
  categories:
    - Blog
  built_by: Nick Taylor
  built_by_url: https://www.iamdeveloper.com
  featured: false
- title: Keziah Moselle Blog
  url: https://blog.keziahmoselle.fr/
  main_url: https://blog.keziahmoselle.fr/
  source_url: https://github.com/KeziahMoselle/blog.keziahmoselle.fr
  description: >
    ✍️ A place to share my thoughts.
  categories:
    - Blog
  built_by: Keziah Moselle
  built_by_url: https://keziahmoselle.fr/
- title: xfuture's blog
  url: https://www.xfuture-blog.com/
  main_url: https://www.xfuture-blog.com/
  source_url: https://github.com/xFuture603/xfuture-blog
  description: >
    A blog about Devops, Web development, and my insights as a systems engineer.
  categories:
    - Blog
  built_by: Daniel Uhlmann
  built_by_url: https://www.xfuture-blog.com/
- title: Mayne's Blog
  main_url: "https://gine.me/"
  url: "https://gine.me/page/1"
  source_url: "https://github.com/mayneyao/gine-blog"
  featured: false
  categories:
    - Blog
    - Web Development
- title: Bakedbird
  url: https://bakedbird.com
  main_url: https://bakedbird.com
  description: >
    Eleftherios Psitopoulos - A frontend developer from Greece ☕
  categories:
    - Portfolio
    - Blog
  built_by: Eleftherios Psitopoulos
  built_by_url: https://bakedbird.com
- title: Benjamin Lannon
  url: https://lannonbr.com
  main_url: https://lannonbr.com
  source_url: https://github.com/lannonbr/Portfolio-gatsby
  description: >
    Personal portfolio of Benjamin Lannon
  categories:
    - Portfolio
    - Web Development
  built_by: Benjamin Lannon
  built_by_url: https://lannonbr.com
  featured: false
- title: Aravind Balla
  url: https://aravindballa.com
  main_url: https://aravindballa.com
  source_url: https://github.com/aravindballa/website2017
  description: >
    Personal portfolio of Aravind Balla
  categories:
    - Portfolio
    - Blog
    - Web Development
  built_by: Aravind Balla
  built_by_url: https://aravindballa.com
- title: Kaleb McKelvey
  url: https://kalebmckelvey.com
  main_url: https://kalebmckelvey.com
  source_url: https://github.com/avatar-kaleb/kalebmckelvey-site
  description: >
    Personal portfolio of Kaleb McKelvey!
  categories:
    - Blog
    - Portfolio
  built_by: Kaleb McKelvey
  built_by_url: https://kalebmckelvey.com
  featured: false
- title: Michal Czaplinski
  url: https://czaplinski.io
  main_url: https://czaplinski.io
  source_url: https://github.com/michalczaplinski/michalczaplinski.github.io
  description: >
    Michal Czaplinski is a full-stack developer 🚀
  categories:
    - Portfolio
    - Web Development
  built_by: Michal Czaplinski mmczaplinski@gmail.com
  built_by_url: https://czaplinski.io
  featured: false
- title: Interactive Investor (ii)
  url: https://www.ii.co.uk
  main_url: https://www.ii.co.uk
  description: >
    Hybrid (static/dynamic) Gatsby web app for ii's free research, news and analysis, discussion and product marketing site.
  categories:
    - Business
    - Finance
    - Technology
  built_by: Interactive Investor (ii)
  built_by_url: https://www.ii.co.uk
  featured: false
- title: Weingut Goeschl
  url: https://www.weingut-goeschl.at/
  main_url: https://www.weingut-goeschl.at/
  description: >
    Weingut Goeschl is a family winery located in Gols, Burgenland in Austria (Österreich)
  categories:
    - eCommerce
    - Business
  built_by: Peter Kroyer
  built_by_url: https://www.peterkroyer.at/
  featured: false
- title: Hash Tech Guru
  url: https://hashtech.guru
  main_url: https://hashtech.guru
  description: >
    Software Development Training School and Tech Blog
  categories:
    - Blog
    - Education
  built_by: Htet Wai Yan Soe
  built_by_url: https://github.com/johnreginald
- title: AquaGruppen Vattenfilter
  url: https://aquagruppen.se
  main_url: https://aquagruppen.se/
  description: >
    Water filter and water treatment products in Sweden
  categories:
    - Business
    - Technology
  built_by: Johan Eliasson
  built_by_url: https://github.com/elitan
  featured: false
- title: Josef Aidt
  url: https://josefaidt.dev
  main_url: https://josefaidt.dev
  source_url: https://github.com/josefaidt/josefaidt.github.io
  description: >
    Personal website, blog, portfolio for Josef Aidt
  categories:
    - Portfolio
    - Blog
    - Web Development
  built_by: Josef Aidt
  built_by_url: https://twitter.com/garlicbred
- title: How To egghead
  main_url: https://howtoegghead.com/
  url: https://howtoegghead.com/
  source_url: https://github.com/eggheadio/how-to-egghead
  featured: false
  built_by: egghead.io
  built_by_url: https://egghead.io
  description: >
    How to become an egghead instructor or reviewer
  categories:
    - Documentation
    - Education
- title: Sherpalo Ventures
  main_url: "https://www.sherpalo.com/"
  url: "https://www.sherpalo.com/"
  featured: false
  categories:
    - Finance
    - Business
    - Technology
  built_by: Othermachines
  built_by_url: "https://othermachines.com"
- title: WrapCode
  url: https://www.wrapcode.com
  main_url: https://www.wrapcode.com
  description: >
    A full stack blog on Microsoft Azure, JavaScript, DevOps, AI and Bots.
  categories:
    - Blog
    - Technology
    - Web Development
  built_by: Rahul P
  built_by_url: https://twitter.com/_rahulpp
  featured: false
- title: Kirankumar Ambati's Portfolio
  url: https://www.kirankumarambati.me
  main_url: https://www.kirankumarambati.me
  description: >
    Personal website, blog, portfolio of Kirankumar Ambati
  categories:
    - Blog
    - Portfolio
    - Web Development
  built_by: Kirankumar Ambati
  built_by_url: https://github.com/kirankumarambati
  featured: false
- title: Mixkit by Envato
  url: https://mixkit.co
  main_url: https://mixkit.co
  description: >
    Extraordinary free HD videos
  categories:
    - Video
    - Design
    - Gallery
    - Video
  built_by: Envato
  built_by_url: https://github.com/envato
  featured: false
- title: Rou Hun Fan's portfolio
  main_url: https://flowen.me
  url: https://flowen.me
  source_url: https://github.com/flowen/flowen.me/tree/master/2019/v3
  description: >
    Portfolio of creative developer Rou Hun Fan. Built with Gatsby v2 &amp; Greensock drawSVG.
  categories:
    - Portfolio
  built_by: Rou Hun Fan Developer
  built_by_url: https://flowen.me
  featured: false
- title: chadly.net
  url: https://www.chadly.net
  main_url: https://www.chadly.net
  source_url: https://github.com/chadly/chadly.net
  description: >
    Personal tech blog by Chad Lee.
  categories:
    - Blog
    - Technology
    - Web Development
  built_by: Chad Lee
  built_by_url: https://github.com/chadly
  featured: false
- title: CivicSource
  url: https://www.civicsource.com
  main_url: https://www.civicsource.com
  description: >
    Online auction site to purchase tax-distressed properties from local taxing authorities.
  categories:
    - Real Estate
    - Government
  featured: false
- title: SpotYou
  main_url: "https://spotyou.joshglazer.com"
  url: "https://spotyou.joshglazer.com"
  source_url: "https://github.com/joshglazer/spotyou"
  description: >
    SpotYou allows you to watch your favorite music videos on Youtube based on your Spotify Preferences
  categories:
    - Entertainment
    - Music
  built_by: Josh Glazer
  built_by_url: https://linkedin.com/in/joshglazer/
  featured: false
- title: Hesam Kaveh's blog
  description: >
    A blog with great seo that using gatsby-source-wordpress to fetch posts from backend
  main_url: "https://hesamkaveh.com/"
  url: "https://hesamkaveh.com/"
  source_url: "https://github.com/hesamkaveh/sansi"
  featured: false
  categories:
    - Blog
    - WordPress
- title: Oliver Gomes Portfolio
  main_url: https://oliver-gomes.github.io/v4/
  url: https://oliver-gomes.github.io/v4/
  description: >
    As an artist and a web designer/developer, I wanted to find a way to present these two portfolios in a way that made sense.  I felt with new found power of speed, Gatsby helped keep my creativity intact with amazing response and versatility. I felt my butter smooth transition felt much better in user perspective and super happy with the power of Gatsby.
  categories:
    - Portfolio
    - Web Development
    - Blog
  built_by: Oliver Gomes
  built_by_url: https://github.com/oliver-gomes
  featured: false
- title: Patrik Szewczyk
  url: https://www.szewczyk.cz/
  main_url: https://www.szewczyk.cz/
  description: >
    Patrik Szewczyk – JavaScript, TypeScript, React, Node.js developer, Redux, Reason
  categories:
    - Portfolio
  built_by: Patrik Szewczyk
  built_by_url: https://linkedin.com/in/thepatriczek/
  featured: false
- title: Patrik Arvidsson's portfolio
  url: https://www.patrikarvidsson.com
  main_url: https://www.patrikarvidsson.com
  source_url: https://github.com/patrikarvidsson/portfolio-gatsby-contentful
  description: >
    Personal portfolio site of Swedish interaction designer Patrik Arvidsson. Built with Gatsby, Tailwind CSS, Emotion JS and Contentful.
  categories:
    - Blog
    - Design
    - Portfolio
    - Web Development
    - Technology
  built_by: Patrik Arvidsson
  built_by_url: https://www.patrikarvidsson.com
  featured: false
- title: Jacob Cofman's Blog
  description: >
    Personal blog / portfolio about Jacob Cofman.
  main_url: "https://jcofman.de/"
  url: "https://jcofman.de/"
  source_url: "https://github.com/JCofman/jc-website"
  featured: false
  categories:
    - Blog
    - Portfolio
- title: re-geo
  description: >
    re-geo is react based geo cities style component.
  main_url: "https://re-geo.netlify.com/"
  url: "https://re-geo.netlify.com/"
  source_url: "https://github.com/sadnessOjisan/re-geo-lp"
  categories:
    - Open Source
  built_by: sadnessOjisan
  built_by_url: https://twitter.com/sadnessOjisan
  featured: false
- title: Luis Cestou Portfolio
  description: >
    Portfolio of graphic + interactive designer Luis Cestou.
  main_url: "https://luiscestou.com"
  url: "https://luiscestou.com"
  source_url: "https://github.com/lcestou/luiscestou.com"
  built_by: Luis Cestou contact@luiscestou.com
  built_by_url: https://luiscestou.com
  featured: false
  categories:
    - Portfolio
    - Web Development
- title: Data Hackers
  url: https://datahackers.com.br/
  main_url: https://datahackers.com.br/
  description: >
    Official website for the biggest portuguese-speaking data science community. Makes use of several data sources such as podcasts from Anchor, messages from Slack, newsletters from MailChimp and blog posts from Medium. The unique visual design also had its hurdles and was quite fun to develop!
  categories:
    - Blog
    - Education
    - Podcast
    - Technology
  built_by: Kaordica
  built_by_url: https://kaordica.design
  featured: false
- title: TROMAQ
  url: https://www.tromaq.com/
  main_url: https://www.tromaq.com/
  description: >
    TROMAQ executes earthmoving services and rents heavy machinery for construction work. Even with the lack of good photography, their new site managed to pass a solid and trustworthy feeling to visitors during testing and they're already seeing the improvement in brand awareness, being the sole player with a modern website in their industry.
  categories:
    - Marketing
  built_by: Kaordica
  built_by_url: https://kaordica.design
  featured: false
- title: Novida Consulting
  url: https://www.novidaconsultoria.com.br
  main_url: https://www.novidaconsultoria.com.br
  description: >
    Novida’s goal was to position itself as a solid, exclusive and trustworthy brand for families looking for a safe financial future… We created a narrative and visual design that highlight their exclusivity.
  categories:
    - Marketing
  built_by: Kaordica
  built_by_url: https://kaordica.design
  featured: false
- title: We Are Clarks
  url: "https://www.weareclarks.com"
  main_url: "https://www.weareclarks.com"
  source_url: "https://github.com/abeaclark/weareclarks"
  description: >
    A family travel blog.
  categories:
    - Blog
    - Travel
  built_by: Abe Clark
  built_by_url: https://www.linkedin.com/in/abrahamclark/
  featured: false
- title: Guillaume Briday's Blog
  main_url: "https://guillaumebriday.fr/"
  url: "https://guillaumebriday.fr/"
  source_url: "https://github.com/guillaumebriday/guillaumebriday.fr"
  description: >
    My personal blog built with Gatsby and Tailwind CSS.
  categories:
    - Blog
    - Web Development
    - Technology
  built_by: Guillaume Briday
  built_by_url: https://guillaumebriday.fr/
  featured: false
- title: SEOmonitor
  main_url: "https://www.seomonitor.com"
  url: "https://www.seomonitor.com"
  description: >
    SEOmonitor is a suite of SEO tools dedicated to agencies.
  categories:
    - Blog
    - Portfolio
    - Agency
  built_by: Bejamas
  built_by_url: https://bejamas.io/
  featured: false
- title: Jean Regisser's Portfolio
  main_url: "https://jeanregisser.com/"
  url: "https://jeanregisser.com/"
  source_url: "https://github.com/jeanregisser/jeanregisser.com"
  featured: false
  description: >
    Portfolio of software engineer Jean Regisser.
  categories:
    - Portfolio
    - Mobile Development
  built_by: Jean Regisser
  built_by_url: "https://jeanregisser.com/"
- title: Axcept - Visual Screenshot Testing
  url: https://axcept.io
  main_url: https://axcept.io
  description: >
    Visual Testing for everyone
  categories:
    - Documentation
    - Web Development
  built_by: d:code:it
  built_by_url: https://dcodeit.com
  featured: false
- title: Chase Ohlson
  url: https://chaseohlson.com
  main_url: https://chaseohlson.com
  description: >
    Portfolio of frontend engineer & web developer Chase Ohlson.
  categories:
    - Portfolio
    - Web Development
  built_by: Chase Ohlson
  built_by_url: https://chaseohlson.com
  featured: false
- title: Zach Schnackel
  url: https://zslabs.com
  main_url: https://zslabs.com
  source_url: "https://github.com/zslabs/zslabs.com"
  description: >
    Portfolio site for UI/Motion Developer, Zach Schnackel.
  categories:
    - Portfolio
    - Web Development
  built_by: Zach Schnackel
  built_by_url: "https://zslabs.com"
- title: Gremlin
  url: https://www.gremlin.com
  main_url: https://www.gremlin.com
  description: >
    Gremlin's Failure as a Service finds weaknesses in your system before they cause problems.
  categories:
    - Marketing
- title: Headless.page
  main_url: https://headless.page/
  url: https://headless.page/
  description: >
    Headless.page is a directory of eCommerce sites featuring headless architecture, PWA features and / or the latest JavaScript technology.
  categories:
    - Directory
    - eCommerce
  built_by: Pilon
  built_by_url: https://pilon.io/
  featured: false
- title: Ouracademy
  main_url: https://our-academy.org/
  url: https://our-academy.org/
  source_url: "https://github.com/ouracademy/website"
  description: >
    Ouracademy is an organization that promoves the education in software development through blog posts & videos smiley.
  categories:
    - Open Source
    - Blog
    - Education
  built_by: Ouracademy
  built_by_url: https://github.com/ouracademy
  featured: false
- title: Tenon.io
  main_url: https://tenon.io
  url: https://tenon.io
  description: >
    Tenon.io is an accessibility tooling, services and consulting company.
  categories:
    - API
    - Accessibility
    - Business
    - Consulting
    - Technology
  built_by: Tenon.io
  built_by_url: https://tenon.io
  featured: false
- title: Projectival
  url: https://www.projectival.de/
  main_url: https://www.projectival.de/
  description: >
    Freelancer Online Marketing & Web Development in Cologne, Germany
  categories:
    - Freelance
    - Marketing
    - Web Development
    - Blog
    - Consulting
    - SEO
    - Business
  built_by: Sascha Klapetz
  built_by_url: https://www.projectival.de/
  featured: false
- title: Hetzner Online Community
  main_url: https://community.hetzner.com
  url: https://community.hetzner.com
  description: >
    Hetzner Online Community provides a free collection of high-quality tutorials, which are based on free and open source software, on a variety of topics such as development, system administration, and other web technology.
  categories:
    - Web Development
    - Technology
    - Programming
    - Open Source
    - Community
  built_by: Hetzner Online GmbH
  built_by_url: https://www.hetzner.com/
  featured: false
- title: AGYNAMIX
  url: https://www.agynamix.de/
  main_url: https://www.agynamix.de/
  source_url: https://github.com/tuhlmann/agynamix.de
  description: >
    Full Stack Java, Scala, Clojure, TypeScript, React Developer in Thalheim, Germany
  categories:
    - Freelance
    - Web Development
    - Programming
    - Blog
    - Consulting
    - Portfolio
    - Business
  built_by: Torsten Uhlmann
  built_by_url: https://www.agynamix.de/
  featured: false
- title: syracuse.io
  url: https://syracuse.io
  main_url: https://syracuse.io
  source_url: https://github.com/syracuseio/syracuseio/
  description: >
    Landing page for Syracuse NY Software Development Meetup Groups
  categories:
    - Community
  built_by: Benjamin Lannon
  built_by_url: https://lannonbr.com
- title: Render Documentation
  main_url: https://render.com/docs
  url: https://render.com/docs
  description: >
    Render is the easiest place to host your sites and apps. We use Gatsby for everything on https://render.com, including our documentation. The site is deployed on Render as well! We also have a guide to deploying Gatsby apps on Render: https://render.com/docs/deploy-gatsby.
  categories:
    - Web Development
    - Programming
    - Documentation
    - Technology
  built_by: Render Developers
  built_by_url: https://render.com
  featured: false
- title: prima
  url: https://www.prima.co
  main_url: https://www.prima.co
  description: >
    Discover industry-defining wellness content and trusted organic hemp CBD products safely supporting wellness, stress, mood, skin health, and balance.
  categories:
    - Blog
    - eCommerce
    - Education
  built_by: The Couch
  built_by_url: https://thecouch.nyc
- title: Gatsby Guides
  url: https://gatsbyguides.com/
  main_url: https://gatsbyguides.com/
  description: >
    Free tutorial course about using Gatsby with a CMS.
  categories:
    - Education
    - Documentation
    - Web Development
  built_by: Osio Labs
  built_by_url: https://osiolabs.com/
  featured: false
- title: Architude
  url: https://architudedesign.com
  main_url: https://architudedesign.com
  description: >
    筑冶 Architude International Design Consultants
  categories:
    - Design
    - Landing Page
    - Gallery
  built_by: Neo Nie
  built_by_url: https://github.com/nihgwu
  featured: false
- title: Arctica
  url: https://arctica.io
  main_url: https://arctica.io
  description: >
    Arctica specialises in purpose-built web sites and progressive web applications with user optimal experiences, tailored to meet the objectives of your business.
  categories:
    - Portfolio
    - Agency
    - Design
    - Web Development
  built_by: Arctica
  built_by_url: https://arctica.io
  featured: false
- title: Shard Ventures
  url: https://shard.vc
  main_url: https://shard.vc
  description: >
    Shard is building new online companies from scratch, partnering with other like-minded founders to start and invest in technology companies.
  categories:
    - Finance
    - Technology
    - Portfolio
  built_by: Arctica
  built_by_url: https://arctica.io
  featured: false
- title: David Brookes
  url: https://davidbrookes.me
  main_url: https://davidbrookes.me
  description: >
    Specialising in crafting stylish, high performance websites and applications that get results, using the latest cutting edge web development technologies.
  categories:
    - Portfolio
    - Freelance
    - Web Development
  built_by: Arctica
  built_by_url: https://arctica.io
  featured: false
- title: Dennis Morello
  url: https://morello.dev
  main_url: https://morello.dev
  source_url: https://gitlab.com/dennismorello/dev-blog
  description: >
    morello.dev is a development and techology blog written by Dennis Morello.
  categories:
    - Blog
    - Education
    - Web Development
    - Open Source
    - Technology
  built_by: Dennis Morello
  built_by_url: https://twitter.com/dennismorello
  featured: false
- title: BaseTable
  url: https://autodesk.github.io/react-base-table/
  main_url: https://autodesk.github.io/react-base-table/
  source_url: https://github.com/Autodesk/react-base-table
  description: >
    BaseTable is a react table component to display large data set with high performance and flexibility.
  categories:
    - Web Development
    - Documentation
    - Open Source
  built_by: Neo Nie
  built_by_url: https://github.com/nihgwu
  featured: false
- title: herper.io
  url: https://herper.io
  main_url: https://herper.io
  description: >
    Portfolio website for Jacob Herper - a Front End Web Developer with a passion for all things digital. I have more than 10 years experience working in web development.
  categories:
    - Portfolio
    - Web Development
    - Freelance
    - Design
    - SEO
  built_by: Jacob Herper
  built_by_url: https://github.com/jakeherp
  featured: false
- title: Artem Sapegin Photography
  description: >
    Photography portfolio and blog of Artem Sapegin, an award-losing photographer living in Berlin, Germany. Landscapes, cityscapes and dogs.
  main_url: "https://morning.photos/"
  url: "https://morning.photos/"
  source_url: "https://github.com/sapegin/morning.photos"
  categories:
    - Portfolio
    - Photography
  built_by: Artem Sapegin
  built_by_url: "https://github.com/sapegin"
- title: Pattyrn
  main_url: https://pattyrn.com
  url: https://pattyrn.com
  # optional: short paragraph describing the content and/or purpose of the site that will appear in the modal detail view and permalink views for your site
  description: >
    Pattyrn uses advanced machine learning AI to analyze the platform’s your teams use, making it easy to solve performance problems, reduce bottlenecks, and monitor culture health to optimize your ROI and help boost performance without causing burn out.
  categories:
    - Marketing
    - Technology
  built_by: Pattyrn
  built_by_url: https://twitter.com/Pattyrn4
  featured: false
- title: Intranet Italia Day
  main_url: https://www.intranetitaliaday.it/en
  url: https://www.intranetitaliaday.it/en
  description: >
    The Italian event dedicated to the digital workplace that focuses on planning, governance and company intranet management
  categories:
    - Event
    - Conference
  built_by: Ariadne Digital
  built_by_url: https://www.ariadnedigital.it
  featured: false
- title: Textually Stylo
  main_url: https://www.textually.net
  url: https://www.textually.net
  description: >
    Stylo Markdown writing App marketing/documentation website by Textually Inc.
  categories:
    - Marketing
    - Technology
    - Blog
    - Documentation
  built_by: Sébastien Hamel
  built_by_url: https://www.textually.net
  featured: false
- title: OneDeck
  main_url: https://www.onedeck.co
  url: https://www.onedeck.co
  description: >
    OneDeck is a simple yet powerful tool for creating and sharing your one-page investment summary in under 10 minutes.
  categories:
    - Finance
    - Technology
  built_by: William Neill
  built_by_url: https://twitter.com/williamneill
  featured: false
- title: Assortment
  main_url: https://assortment.io
  url: https://assortment.io
  description: >
    Assortment aims to provide detailed tutorials (and more) for developers of all skill levels within the Web Development Industry. Attempting to cut out the fluff and arm you with the facts.
  categories:
    - Blog
    - Web Development
  built_by: Luke Whitehouse
  built_by_url: https://twitter.com/_lukewh
  featured: false
- title: Mission42
  main_url: https://mission42.zauberware.com
  url: https://mission42.zauberware.com
  description: >
    A landing page for the mobile app Mission42. Mission42 wants to help you learn new skills.
  categories:
    - App
    - Learning
    - Education
    - Landing Page
  built_by: Philipp Siegmund, zauberware
  built_by_url: https://www.zauberware.com
- title: Altstadtdomizil Idstein
  main_url: http://www.altstadtdomizil-idstein.de/
  url: http://www.altstadtdomizil-idstein.de/
  description: >
    A landing page for a holiday apartment in Idstein, Germany.
  categories:
    - Landing Page
    - Travel
    - Real Estate
  built_by: Simon Franzen, zauberware
  built_by_url: https://www.zauberware.com
- title: Gerald Martinez Dev
  main_url: https://gmartinez.dev/
  url: https://gmartinez.dev/
  source_url: https://github.com/nephlin7/gmartinez.dev
  description: >
    Personal web site for show my skills and my works.
  categories:
    - Web Development
    - Portfolio
  built_by: Gerald Martinez
  built_by_url: https://twitter.com/GeraldM_92
  featured: false
- title: Becreatives
  main_url: "https://becreatives.com"
  url: "https://becreatives.com"
  featured: false
  description: >
    Digital software house. Enlights ideas. Think smart execute harder.
  categories:
    - Technology
    - Web Development
    - Agency
    - Marketing
  built_by: Becreatives
  built_by_url: "https://becreatives.com"
- title: Paul Clifton Photography
  main_url: https://paulcliftonphotography.com
  url: https://paulcliftonphotography.com
  featured: false
  description: >
    A full migration from WordPress to GatsbyJS and DatoCMS. Includes custom cropping on images as viewport changes size and also an infinity scroll that doesn't preload all of the results.
  categories:
    - Blog
    - Portfolio
    - Gallery
    - Photography
  built_by: Little Wolf Studio
  built_by_url: https://littlewolfstudio.co.uk
- title: Atte Juvonen - Blog
  url: https://www.attejuvonen.fi/
  main_url: https://www.attejuvonen.fi/
  source_url: https://github.com/baobabKoodaa/blog
  description: >
    Tech-oriented personal blog covering topics like AI, data, voting, game theory, infosec and software development.
  categories:
    - Blog
    - Data
    - JavaScript
    - Programming
    - Science
    - Security
    - Technology
    - Web Development
  featured: false
- title: Kibuk Construction
  url: https://kibukconstruction.com/
  main_url: https://kibukconstruction.com/
  description: >
    Kibuk Construction is a fully licensed and insured contractor specializing in Siding, Decks, Windows & Doors!
  categories:
    - Business
  built_by: David Krasniy
  built_by_url: http://dkrasniy.com
- title: RedCarpetUp
  main_url: https://www.redcarpetup.com
  url: https://www.redcarpetup.com/
  description: >
    RedCarpetUp's home page for a predominantly mobile-only customer base in India with major constraints on bandwidth availability
  categories:
    - Finance
  built_by: RedCarpet Dev Team
  built_by_url: https://www.redcarpetup.com
  featured: false
- title: talita traveler
  url: https://talitatraveler.com/
  main_url: https://talitatraveler.com/
  source_url: https://github.com/afuh/talitatraveler
  description: >
    Talita Traveler's personal blog.
  categories:
    - Blog
  built_by: Axel Fuhrmann
  built_by_url: https://axelfuhrmann.com/
  featured: false
- title: Pastelería el Progreso
  url: https://pasteleriaelprogreso.com/
  main_url: https://pasteleriaelprogreso.com/
  source_url: https://github.com/afuh/elprogreso
  description: >
    Famous bakery in Buenos Aires.
  categories:
    - Food
    - Gallery
  built_by: Axel Fuhrmann
  built_by_url: https://axelfuhrmann.com/
  featured: false
- title: Maitrik's Portfolio
  url: https://www.maitrikpatel.com/
  main_url: https://www.maitrikpatel.com/
  source_url: https://github.com/maitrikjpatel/portfolio
  description: >
    Portfolio of a Front-End Developer / UX Designer who designs and develops pixel perfect user interface, experiences and web applications.
  categories:
    - Portfolio
    - Blog
    - Design
    - Web Development
  built_by: Maitrik Patel
  built_by_url: https://www.maitrikpatel.com/
  featured: false
- title: PicPick
  url: https://picpick.app/
  main_url: https://picpick.app/
  description: >
    All-in-one Graphic Design Tool, Screen Capture Software, Image Editor, Color Picker, Pixel Ruler and More
  categories:
    - Productivity
    - App
    - Technology
  built_by: NGWIN
  built_by_url: https://picpick.app/
  featured: false
- title: Ste O'Neill
  main_url: https://www.steoneill.dev
  url: https://www.steoneill.dev
  description: >
    MVP of a portfolio site for a full stack UK based developer.
  categories:
    - Blog
    - Portfolio
  built_by: Ste O'Neill
  built_by_url: https://steoneill.dev
  featured: false
- title: Filipe Santos Correa's Portfolio
  description: >
    Filipe's Personal About Me / Portfolio.
  main_url: "https://filipesantoscorrea.com/"
  url: "https://filipesantoscorrea.com/"
  source_url: "https://github.com/Safi1012/filipesantoscorrea.com"
  featured: false
  categories:
    - Portfolio
- title: Progressive Massachusetts Legislator Scorecard
  main_url: https://scorecard.progressivemass.com
  url: https://scorecard.progressivemass.com
  featured: false
  source_url: https://github.com/progressivemass/legislator-scorecard
  description: >
    Learn about MA state legislators' voting records through a progressive lens
  categories:
    - Government
    - Education
  built_by: Alex Holachek
  built_by_url: "https://alex.holachek.com/"
- title: Jeff Wolff – Portfolio
  main_url: https://www.jeffwolff.net
  url: https://www.jeffwolff.net
  featured: false
  description: >
    A guy from San Diego who makes websites.
  categories:
    - Blog
    - Portfolio
    - Web Development
- title: Jp Valery – Portfolio
  main_url: https://jpvalery.photo
  url: https://jpvalery.photo
  featured: false
  description: >
    Self-taught photographer documenting spaces and people
  categories:
    - Portfolio
    - Photography
- title: Pantene
  main_url: https://pantene.com
  url: https://pantene.com
  featured: false
  description: >
    Pantene is a Swiss-created American brand of hair care products owned by Procter & Gamble
  categories:
    - Business
- title: Prevue
  main_url: https://www.prevue.io
  url: https://www.prevue.io
  featured: false
  description: >
    All in One Prototyping Tool For Vue Developers
  categories:
    - Open Source
    - Web Development
- title: Gold Medal Flour
  main_url: https://www.goldmedalflour.com
  url: https://www.goldmedalflour.com
  description: >
    Gold Medal Four is a brand of flour products owned by General Mills. The new site was built using Gatsby v2 with data sources from Wordpress and an internal recipe API, and features multifaceted recipe filtering and a modified version of Gatsby Image to support art direction images.
  categories:
    - Food
  built_by: General Mills Branded Sites Dev Team
  built_by_url: https://www.generalmills.com
  featured: false
- title: Fifth Gait Technologies
  main_url: https://5thgait.com
  url: https://5thgait.com
  featured: false
  description: >
    Fifth Gait is a small business in the defense and space industry that is run and owned by physicists and engineers that have worked together for decades. The site was built using Gatsby V2.
  categories:
    - Government
    - Science
    - Technology
  built_by: Jonathan Z. Fisher
  built_by_url: "https://jonzfisher.com"
- title: Sal's Pals
  main_url: https://www.sals-pals.net
  url: https://www.sals-pals.net
  featured: false
  description: >
    Sal's Pals is a professional dog walking and pet sitting service based in Westfield, NJ. New site built with gatsby v2.
  categories:
    - Business
- title: Zuyet Awarmatrip
  main_url: https://www.zuyetawarmatrip.com
  url: https://www.zuyetawarmatrip.com
  featured: false
  description: >
    Zuyet Awarmatrip is a subsidiary identity within the personal ecosystem of Zuyet Awarmatik, focusing on travel and photography.
  categories:
    - Travel
    - Photography
  built_by: Zuyet Awarmatik
- title: manuvel.be
  url: https://www.manuvel.be
  main_url: https://www.manuvel.be
  source_url: https://github.com/riencoertjens/manuvelsite
  description: >
    Cycling themed café coming this april in Sint Niklaas, Belgium. One page with funky css-grid and gatsby-image trickery!
  categories:
    - Food
  built_by: WEBhart
  built_by_url: https://www.web-hart.com
  featured: false
- title: WEBhart
  url: https://www.web-hart.com
  main_url: https://www.web-hart.com
  description: >
    Hi, I'm Rien (pronounced Reen) from Belgium but based in Girona, Spain. I'm an autodidact, committed to learning until the end of time.
  categories:
    - Portfolio
    - Design
    - Web Development
    - Freelance
  built_by: WEBhart
  built_by_url: https://www.web-hart.com
  featured: false
- title: nicdougall.com
  url: https://nicdougall.netlify.com/
  main_url: https://nicdougall.netlify.com/
  source_url: https://github.com/riencoertjens/nicdougall.com
  description: >
    Athlete website with Netlify CMS for blog content.
  categories:
    - Blog
  built_by: WEBhart
  built_by_url: https://www.web-hart.com
  featured: false
- title: het Groeiatelier
  url: https://www.hetgroeiatelier.be/
  main_url: https://www.hetgroeiatelier.be/
  description: >
    Workspace for talent development and logopedics. One page site with basic info and small calendar CMS.
  categories:
    - Marketing
  built_by: WEBhart
  built_by_url: https://www.web-hart.com
  featured: false
- title: Lebuin D'Haese
  url: https://www.lebuindhaese.be/
  main_url: https://www.lebuindhaese.be/
  description: >
    Artist portfolio website. Powered by a super simple Netlify CMS to easily add blog posts or new art pieces.
  categories:
    - Portfolio
    - Blog
  built_by: WEBhart
  built_by_url: https://www.web-hart.com
  featured: false
- title: Iefke Molenstra
  url: https://www.iefke.be/
  main_url: https://www.iefke.be/
  description: >
    Artist portfolio website. Powered by a super simple Netlify CMS to easily add blog posts or new art pieces.
  categories:
    - Portfolio
    - Blog
  built_by: WEBhart
  built_by_url: https://www.web-hart.com
  featured: false
- title: The Broomwagon
  url: https://www.thebroomwagongirona.com/
  main_url: https://www.thebroomwagongirona.com/
  description: >
    foodtruck style coffee by pro cyclist Robert Gesink. The site has a webshop with merchandise and coffee beans.
  categories:
    - eCommerce
  built_by: WEBhart
  built_by_url: https://www.web-hart.com
- title: Pella Windows and Doors
  main_url: https://www.pella.com
  url: https://www.pella.com
  featured: false
  description: >
    The Pella Corporation is a privately held window and door manufacturing
  categories:
    - Business
- title: tinney.dev
  url: https://tinney.dev
  main_url: https://tinney.dev
  source_url: https://github.com/cdtinney/tinney.dev
  description: >
    Personal portfolio/blog of Colin Tinney
  categories:
    - Blog
    - Portfolio
    - Open Source
  built_by: Colin Tinney
  built_by_url: https://tinney.dev
  featured: false
- title: Monkeywrench Books
  main_url: https://monkeywrenchbooks.org
  url: https://monkeywrenchbooks.org
  description: >
    Monkeywrench Books is an all-volunteer, collectively-run bookstore and event space in Austin, TX
  categories:
    - Business
    - Community
    - Education
  built_by: Monkeywrench Books
  built_by_url: https://monkeywrenchbooks.org
- title: DeepMay.io
  main_url: https://deepmay.io
  url: https://deepmay.io
  description: >
    DeepMay is an experimental new tech bootcamp in the mountains of North Carolina.
  categories:
    - Event
    - Community
    - Technology
    - Marketing
  built_by: DeepMay
  built_by_url: https://twitter.com/deepmay_io
  featured: false
- title: Liferay.Design
  main_url: https://liferay.design
  url: https://liferay.design
  source_url: https://github.com/liferay-design/liferay.design
  description: >
    Liferay.Design is home to some of the freshest open-source designers who love to share articles and other resources for the Design Community.
  categories:
    - Blog
    - Community
    - Design
    - Marketing
    - Open Source
    - Technology
    - User Experience
  built_by: Liferay Designers
  built_by_url: https://twitter.com/liferaydesign
  featured: false
- title: Front End Remote Jobs
  main_url: https://frontendremotejobs.com
  url: https://frontendremotejobs.com
  source_url: https://github.com/benjamingrobertson/remotefrontend
  description: >
    Front End Remote Jobs features fully remote jobs for front end developers.
  categories:
    - WordPress
    - Web Development
  built_by: Ben Robertson
  built_by_url: https://benrobertson.io
  featured: false
- title: Penrose Grand Del Mar
  main_url: https://penroseatthegrand.com
  url: https://penroseatthegrand.com
  description: >
    Penrose Grand Del Mar is a luxury housing project coming soon.
  categories:
    - Real Estate
    - Design
  built_by: Chase Ohlson
  built_by_url: https://chaseohlson.com
- title: JustGraphQL
  url: https://www.justgraphql.com/
  main_url: https://www.justgraphql.com/
  source_url: https://github.com/Novvum/justgraphql
  description: >
    JustGraphQL helps developers quickly search and filter through GraphQL resources, tools, and articles.
  categories:
    - Open Source
    - Web Development
    - Technology
  built_by: Novvum
  built_by_url: https://www.novvum.io/
  featured: false
- title: Peter Macinkovic Personal Blog
  url: https://peter.macinkovic.id.au/
  main_url: https://peter.macinkovic.id.au/
  source_url: https://github.com/inkovic/peter-macinkovic-static-site
  description: >
    Personal Website and Blog of eCommerce SEO Specilaist and Digital Marketer Peter Macinkovic.
  categories:
    - SEO
    - Marketing
    - Blog
  featured: false
- title: NH Hydraulikzylinder
  main_url: https://nh-hydraulikzylinder.com
  url: https://nh-hydraulikzylinder.com
  description: >
    High quality & high performance hydraulic cylinders manufactured in Austria based on the clients requirements
  categories:
    - Business
  built_by: MangoART
  built_by_url: https://www.mangoart.at
  featured: false
- title: Frauennetzwerk Linz-Land
  main_url: https://frauennetzwerk-linzland.net
  url: https://frauennetzwerk-linzland.net
  description: >
    Homepage for the local women's association providing support to people in need offline and online (Livechat integration)
  categories:
    - Nonprofit
  built_by: MangoART
  built_by_url: https://www.mangoart.at
  featured: false
- title: Mein Traktor
  main_url: http://www.mein-traktor.at/
  url: http://www.mein-traktor.at/
  description: >
    Homepage of a the main importer of SAME and Lamborghini Tractors in Austria with customer support area
  categories:
    - Business
    - App
  built_by: MangoART
  built_by_url: https://www.mangoart.at
  featured: false
- title: Lamborghini Traktoren
  main_url: https://lamborghini-traktor.at
  url: https://lamborghini-traktor.at
  description: >
    Lamborghini Tractors - Landing page for the brand in Austria
  categories:
    - Business
  built_by: MangoART
  built_by_url: https://www.mangoart.at
  featured: false
- title: Holly Lodge Community Centre - Highgate, London
  main_url: https://www.hlcchl.org/
  url: https://www.hlcchl.org/
  source_url: https://github.com/eugelogic/hlcchl-gatsby
  description: >
    The Holly Lodge Community Centre - Highgate, London has a shiny new website built with Gatsby v2 that makes important contributions towards a faster, more secure and environmentally friendly web for everyone.
  categories:
    - Community
    - Event
    - Nonprofit
  built_by: Eugene Molari Developer
  built_by_url: https://twitter.com/EugeneMolari
  featured: false
- title: blackcater's blog
  url: https://www.blackcater.win
  main_url: https://www.blackcater.win
  source_url: https://github.com/blackcater/blog
  description: >
    Blog like Medium, for person and team.
  categories:
    - Blog
    - Web Development
  built_by: blackcater
  built_by_url: https://github.com/blackcater
  featured: false
- title: Kenneth Kwakye-Gyamfi Portfolio Site
  url: https://www.kwakye-gyamfi.com
  main_url: https://www.kwakye-gyamfi.com
  source_url: https://github.com/cr05s19xx/cross-site
  description: >
    Personal portfolio site for Kenneth Kwakye-Gyamfi, a mobile and web full stack applications developer currently based in Accra, Ghana.
  categories:
    - SEO
    - Web Development
    - Open Source
    - Portfolio
  featured: false
- title: Gareth Weaver
  url: https://www.garethweaver.com/
  main_url: https://www.garethweaver.com/
  source_url: https://github.com/garethweaver/public-site-react
  description: >
    A personal portofolio of a London based frontend developer built with Gatsby 2, Redux and Sass
  categories:
    - Portfolio
    - Web Development
  built_by: Gareth Weaver
  built_by_url: https://twitter.com/garethdweaver
  featured: false
- title: Mailjet
  url: https://dev.mailjet.com/
  main_url: https://dev.mailjet.com/
  description: >
    Mailjet is an easy-to-use all-in-one e-mail platform.
  categories:
    - API
    - Documentation
  featured: false
- title: Peintagone
  url: https://www.peintagone.be/
  main_url: https://www.peintagone.be/
  description: >
    Peintagone is a superior quality paint brand with Belgian tones.
  categories:
    - Portfolio
    - Gallery
  built_by: Sebastien Crepin
  built_by_url: https://github.com/opeah
  featured: false
- title: Let's Do Dish!
  url: https://letsdodish.com
  main_url: https://letsdodish.com
  description: >
    A new recipe site for people who enjoy cooking great food in their home kitchen. Find some great meal ideas! Let's do dish!
  categories:
    - Blog
    - Food
  built_by: Connerra
  featured: false
- title: AWS Amplify Community
  url: https://amplify.aws/community/
  main_url: https://amplify.aws/community/
  source_url: https://github.com/aws-amplify/community
  description: >
    Amplify Community is a hub for developers building fullstack serverless applications with Amplify to easily access content (such as events, blog posts, videos, sample projects, and tutorials) created by other members of the Amplify community.
  categories:
    - Blog
    - Directory
    - Education
    - Technology
  built_by: Nikhil Swaminathan
  built_by_url: https://github.com/swaminator
  featured: false
- title: Cal State Monterey Bay
  url: https://csumb.edu
  main_url: https://csumb.edu
  source_url: https://github.com/csumb/csumb-gatsby
  description: >
    A website for the entire campus of California State University, Monterey Bay.
  categories:
    - Education
    - Government
  built_by: CSUMB Web Team
  built_by_url: https://csumb.edu/web/team
  featured: false
- title: BestPricingPages.com
  url: https://bestpricingpages.com
  main_url: https://bestpricingpages.com
  source_url: https://github.com/jpvalery/pricingpages/
  description: >
    A repository of the best pricing pages by the best companies. Built in less than a week.
    Inspired by RGE and since pricingpages.xyz no longer exists, I felt such a resource was missing and could be helpful to many people.
  categories:
    - Business
    - Community
    - Entrepreneurship
    - Open Source
    - Technology
  built_by: Jp Valery
  built_by_url: https://jpvalery.me
  featured: false
- title: Lendo Austria
  url: https://lendo.at
  main_url: https://lendo.at
  description: >
    A Comparison site for best private loan offer from banks in Austria.
  categories:
    - Business
    - Finance
  built_by: Lendo developers
  featured: false
- title: Visual Cloud FX
  url: https://visualcloudfx.com
  main_url: https://visualcloudfx.com
  source_url: https://github.com/jjcav84/visualcloudfx
  description: >
    Basic static site built with MDBootstrap, React, and Gatsby
  categories:
    - Consulting
    - Portfolio
  built_by: Jacob Cavazos
  built_by_url: https://jacobcavazos.com
- title: Matthew Miller (Me4502)
  url: https://matthewmiller.dev
  main_url: https://matthewmiller.dev
  description: >
    The personal site, blog and portfolio of Matthew Miller (Me4502)
  categories:
    - Blog
    - Programming
    - Technology
    - Portfolio
  built_by: Matthew Miller
  featured: false
- title: Årets Kontor
  url: https://aretskontor.newst.se
  main_url: https://aretskontor.newst.se
  description: >
    A swedish competition for "office of the year" in sweden with a focus on design. Built with MDBootstrap and Gatsby.
  categories:
    - Real Estate
    - Marketing
  built_by: Victor Björklund
  built_by_url: https://victorbjorklund.com
  featured: false
- title: Kyma
  url: https://kyma-project.io
  main_url: https://kyma-project.io
  source_url: https://github.com/kyma-project/website
  description: >
    This website holds overview, blog and documentation for Kyma open source project that is a Kubernates based application extensibility framework.
  categories:
    - Documentation
    - Blog
    - Technology
    - Open Source
  built_by: Kyma developers
  built_by_url: https://twitter.com/kymaproject
  featured: false
- title: Verso
  main_url: https://verso.digital
  url: https://verso.digital
  description: >
    Verso is a creative technology studio based in Singapore. Site built with Gatsby and Netlify.
  categories:
    - Agency
    - Consulting
    - Design
    - Technology
  built_by: Verso
  built_by_url: https://verso.digital
  featured: false
- title: Camilo Holguin
  url: https://camiloholguin.me
  main_url: https://camiloholguin.me
  source_url: https://github.com/camiloholguin/gatsby-portfolio
  description: >
    Portfolio site using GatsbyJS and Wordpress REST API.
  categories:
    - WordPress
    - Portfolio
    - Web Development
  built_by: Camilo Holguin
  built_by_url: https://camiloholguin.me
  featured: false
- title: Bennett Hardwick
  url: https://bennetthardwick.com
  main_url: https://bennetthardwick.com
  description: >
    The personal website and blog of Bennett Hardwick, an Australian software developer and human being.
  categories:
    - Blog
    - Programming
    - Technology
  source_url: https://github.com/bennetthardwick/website
  built_by: Bennett Hardwick
  built_by_url: https://bennetthardwick.com
  featured: false
- title: Sindhuka
  url: https://sindhuka.org/
  main_url: https://sindhuka.org/
  description: >
    Official website of the Sindhuka initiative, a sustainable farmers' network in Nepal.
  categories:
    - Business
    - Community
    - Government
    - Marketing
  source_url: https://github.com/Polcius/sindhuka-serif
  built_by: Pol Milian
  built_by_url: https://github.com/Polcius/
  featured: false
- title: ERS HCL Open Source Portal
  url: https://ers-hcl.github.io/
  main_url: https://ers-hcl.github.io/
  description: >
    Official site for ERS-HCL GitHub organizational site. This is a hybrid app with static and dynamic content, providing a details of the open source projects, initiatives, innovation ideas within ERS-HCL. It pulls data from various data sources including GitHub APIs, MDX based blog posts, excel files. It also hosts an ideas app that is based on Firebase.
  categories:
    - Open Source
    - Blog
    - Technology
    - Web Development
    - Community
    - Documentation
  source_url: https://github.com/ERS-HCL/gatsby-ershcl-app
  built_by: Tarun Kumar Sukhu
  built_by_url: https://github.com/tsukhu
- title: Sandbox
  url: https://www.sandboxneu.com/
  main_url: https://www.sandboxneu.com/
  source_url: https://github.com/sandboxneu/sandboxneu.com
  description: >
    Official website of Sandbox, a Northeastern University student group that builds software for researchers.
  categories:
    - Marketing
  built_by: Sandbox at Northeastern
  built_by_url: https://github.com/sandboxneu/
  featured: false
- title: Accessible App
  main_url: https://accessible-app.com
  url: https://accessible-app.com
  source_url: https://github.com/accessible-app/accessible-app_com
  description: >
    Learn how to build inclusive web applications and Single Page Apps in modern JavaScript frameworks. This project collects strategies, links, patterns and plugins for React, Vue and Angular.
  categories:
    - Accessibility
    - Web Development
    - JavaScript
  built_by: Marcus Herrmann
  built_by_url: https://marcus.io
  featured: false
- title: PygmalionPolymorph
  url: https://pygmalionpolymorph.com
  main_url: https://pygmalionpolymorph.com
  source_url: https://github.com/PygmalionPolymorph/portfolio
  description: >
    Portfolio of artist, musician and developer PygmalionPolymorph.
  categories:
    - Portfolio
    - Gallery
    - Music
    - Photography
    - Web Development
  built_by: PygmalionPolymorph
  built_by_url: https://pygmalionpolymorph.com
  featured: false
- title: Gonzalo Nuñez Photographer
  main_url: https://www.gonzalonunez.com
  url: https://www.gonzalonunez.com
  description: >
    Website for Cancun based destination wedding photographer Gonzalo Nuñez. Site built with GatsbyJS, WordPress API and Netlify.
  categories:
    - Photography
    - Portfolio
    - WordPress
  built_by: Miguel Mayo
  built_by_url: https://www.miguelmayo.com
  featured: false
- title: Element 84
  main_url: https://www.element84.com
  url: https://www.element84.com
  description: >
    A software development firm that designs and builds ambitious software products engineered for high scalability.
  categories:
    - Agency
    - Blog
    - Consulting
    - Portfolio
    - Programming
    - Science
    - Technology
    - Web Development
- title: Measures for Justice
  main_url: https://www.measuresforjustice.org
  url: https://www.measuresforjustice.org
  description: >
    Measures for Justice gathers criminal justice data at the county level and makes it available on a free public Data Portal. Site rebuilt from scratch with GatsbyJS.
  categories:
    - Nonprofit
    - Marketing
  featured: false
- title: Raconteur Agency
  main_url: https://www.raconteur.net/agency
  url: https://www.raconteur.net/agency
  description: >
    Raconteur Agency is a London-based content marketing agency for B2B brands. We have rebuilt their site with Gatsby v2 using their existing WordPress backend as the data source. By switching from WordPress to GatsbyJS we have achieved a 200%+ improvement in page load times and went from a Lighthouse performance score of 49 to 100.
  categories:
    - Agency
    - Marketing
    - WordPress
  built_by: Jacob Herper
  built_by_url: https://herper.io
  featured: false
- title: GreenOrbit
  main_url: https://greenorbit.com/
  url: https://greenorbit.com/
  description: >
    Cloud-based intranet software. Get your people going with everything you need, built in.
  categories:
    - Business
    - App
    - Productivity
    - Technology
  built_by: Effective Digital
  built_by_url: https://effective.digital/
- title: Purple11
  main_url: https://purple11.com/
  url: https://purple11.com/
  description: >
    Purple11 is a site for photography and photo retouching tips and tricks.
  categories:
    - Blog
    - Photography
  built_by: Sébastien Noël
  built_by_url: https://blkfuel.com/
  featured: false
- title: PerfReviews
  main_url: https://perf.reviews/
  url: https://perf.reviews/
  source_url: https://github.com/PerfReviews/PerfReviews
  description: >
    The best content about web performance in spanish language.
  categories:
    - Web Development
  built_by: Joan León & José M. Pérez
  built_by_url: https://perf.reviews/nosotros/
  featured: false
- title: Un Backend - Blog
  main_url: https://www.unbackend.pro/
  url: https://www.unbackend.pro/
  description: >
    The personal website and blog of Camilo Ramírez, a backend developer :).
  categories:
    - Blog
    - Programming
    - Technology
  source_url: https://github.com/camilortte/camilortte.github.com
  built_by: Camilo Ramírez
  built_by_url: https://www.unbackend.pro/about
  featured: false
- title: Hitesh Vaghasiya
  main_url: https://hiteshvaghasiya.com/
  url: https://hiteshvaghasiya.com/
  description: >
    This is Hitesh Vaghasiya's blog. This blog is help you an E-Commerce like Magento, Shopify, and BigCommece.
  categories:
    - Blog
    - Programming
    - Technology
    - Web Development
  built_by: Hitesh Vaghasiya
  built_by_url: https://hiteshvaghasiya.com/
  featured: false
- title: Aditus
  main_url: https://www.aditus.io
  url: https://www.aditus.io
  description: >
    Aditus is the accessibility tool for your team. We help teams build accessible websites and products.
  categories:
    - Accessibility
    - Education
  built_by: Aditus
  built_by_url: https://www.aditus.io
  featured: false
- title: Ultra Config
  main_url: https://ultraconfig.com.au/
  url: https://ultraconfig.com.au/ultra-config-generator/
  description: >
    Ultra Config Generator is a software application for Network Engineers to efficiently manage their network infrastructure.
  categories:
    - Blog
    - Technology
  built_by: Ultra Config
  built_by_url: https://ultraconfig.com.au/
  featured: false
- title: Malice
  main_url: https://malice.fr/
  url: https://malice.fr/
  description: >
    Malice is a cyber-training  platform for learning, validating and improving security related skills through simulated scenarios and challenges.
  categories:
    - Security
    - Technology
  built_by: Sysdream
  built_by_url: https://sysdream.com/
  featured: false
- title: Nash
  main_url: https://nash.io/
  url: https://nash.io/
  description: >
    Nash is a decentralized platform for trading, payment and other financial services. Our goal is to bring distributed finance to everyone by making blockchain technology fast and easy to use. We employ an off-chain engine to match trades rapidly, but never take control of customers’ assets. Our intuitive interface offers easy access to a range of trading, payment and investment functions.
  categories:
    - Portfolio
    - Security
    - Technology
  built_by: Andrej Gajdos
  built_by_url: https://andrejgajdos.com/
  featured: false
- title: Axel Fuhrmann
  url: https://axelfuhrmann.com
  main_url: https://axelfuhrmann.com
  source_url: https://github.com/afuh/axelfuhrmann.com
  description: >
    Personal portfolio.
  categories:
    - Portfolio
    - Freelance
    - Web Development
  featured: false
- title: Alaina Viau
  url: https://www.alainaviau.com
  main_url: https://www.alainaviau.com
  description: >
    Official website of Canadian opera director, creator, and producer Alaina Viau. Site designed by Stephen Bell.
  categories:
    - Portfolio
    - Music
  built_by: Michael Uloth
  built_by_url: "https://www.michaeluloth.com"
- title: Alison Moritz
  url: https://www.alisonmoritz.com
  main_url: https://www.alisonmoritz.com
  description: >
    Official website of American stage director Alison Moritz. Site designed by Stephen Bell.
  categories:
    - Portfolio
    - Music
  built_by: Michael Uloth
  built_by_url: "https://www.michaeluloth.com"
- title: Luke Secomb Digital
  url: https://lukesecomb.digital
  main_url: https://lukesecomb.digital
  source_url: https://github.com/lukethacoder/luke-secomb-simple
  description: >
    A simple portfolio site built using TypeScript, Markdown and React Spring.
  categories:
    - Portfolio
    - Web Development
  built_by: Luke Secomb
  built_by_url: https://lukesecomb.digital
  featured: false
- title: We are Brew
  url: https://www.wearebrew.co.uk
  main_url: https://www.wearebrew.co.uk
  description: >
    Official website for Brew, a Birmingham based Digital Marketing Agency.
  categories:
    - Portfolio
    - Web Development
    - Agency
    - Marketing
  built_by: Brew Digital
  built_by_url: https://www.wearebrew.co.uk
- title: Global City Data
  main_url: https://globalcitydata.com
  url: https://globalcitydata.com
  source_url: https://github.com/globalcitydata/globalcitydata
  description: >
    Global City Data is an open, easily browsable platform to showcase peer-reviewed urban datasets and models created by different research groups.
  categories:
    - Education
    - Open Source
  built_by: Rafi Barash
  built_by_url: https://rafibarash.com
  featured: false
- title: Submittable
  url: https://www.submittable.com
  main_url: https://www.submittable.com
  description: >
    Submissions made simple. Submittalbe is a cloud-based submissions manager that lets you accept, review, and make decisions on any kind of digital content.
  categories:
    - Technology
    - Marketing
  built_by: Genevieve Crow
  built_by_url: https://github.com/g-crow
- title: Appmantle
  main_url: https://appmantle.com
  url: https://appmantle.com
  description: >
    Appmantle is a new way of creating apps. A complete modern app that you build yourself quickly & easily, without programming knowledge.
  categories:
    - App
    - Marketing
    - Landing Page
    - Mobile Development
    - Technology
  built_by: Appmantle
  built_by_url: https://appmantle.com
  featured: false
- title: Acto
  main_url: https://www.acto.dk/
  url: https://www.acto.dk/
  description: >
    Tomorrows solutions - today. Acto is an innovative software engineering company, providing your business with high-quality, scalable and maintainable software solutions, to make your business shine.
  categories:
    - Agency
    - Technology
    - Web Development
    - Mobile Development
  built_by: Acto
  built_by_url: https://www.acto.dk/
- title: Gatsby GitHub Stats
  url: https://gatsby-github-stats.netlify.com
  main_url: https://gatsby-github-stats.netlify.com
  source_url: https://github.com/lannonbr/gatsby-github-stats/
  description: >
    Statistics Dashboard for Gatsby GitHub repository
  categories:
    - Data
  built_by: Benjamin Lannon
  built_by_url: https://lannonbr.com
  featured: false
- title: Graphic Intuitions
  url: https://www.graphicintuitions.com/
  main_url: https://www.graphicintuitions.com/
  description: >
    Digital marketing agency located in Morris, Manitoba.
  categories:
    - Agency
    - Web Development
    - Marketing
  featured: false
- title: Smooper
  url: https://www.smooper.com/
  main_url: https://www.smooper.com/
  description: >
    We connect you with digital marketing experts for 1 on 1 consultation sessions
  categories:
    - Marketing
    - Directory
  featured: false
- title: Lesley Barber
  url: https://www.lesleybarber.com/
  main_url: https://www.lesleybarber.com/
  description: >
    Official website of Canadian film composer Lesley Barber.
  categories:
    - Portfolio
    - Music
  built_by: Michael Uloth
  built_by_url: https://www.michaeluloth.com
- title: Timeline of Terror
  main_url: https://timelineofterror.org/
  url: https://timelineofterror.org/
  source_url: https://github.com/Symbitic/timeline-of-terror
  description: >
    Complete guide to the events of September 11, 2001.
  categories:
    - Directory
    - Government
  built_by: Alex Shaw
  built_by_url: https://github.com/Symbitic/
  featured: false
- title: Pill Club
  url: https://thepillclub.com
  main_url: https://thepillclub.com
  description: >
    Zero Copay With Insurance + Free Shipping + Bonus Gifts + Online Delivery – Birth Control Delivery and Prescription
  categories:
    - Marketing
    - Healthcare
  built_by: Pill Club
  built_by_url: https://thepillclub.com
- title: myweekinjs
  url: https://www.myweekinjs.com/
  main_url: https://www.myweekinjs.com/
  source_url: https://github.com/myweekinjs/public-website
  description: >
    Challenge to create and/or learn something new in JavaScript each week.
  categories:
    - Blog
  built_by: Adriaan Janse van Rensburg
  built_by_url: https://github.com/HurricaneInteractive/
  featured: false
- title: The Edit Suite
  main_url: https://www.theeditsuite.com.au/
  url: https://www.theeditsuite.com.au/
  source_url: https://thriveweb.com.au/portfolio/the-edit-suite/
  description: >-
    The Edit Suite is an award winning video production and photography company based out of our Mermaid Beach studio on the Gold Coast of Australia but we also have the ability to work mobile from any location.
  categories:
    - Photography
    - Marketing
  built_by: Thrive Team - Gold Coast
  built_by_url: https://thriveweb.com.au/
  featured: false
- title: CarineRoitfeld
  main_url: https://www.carineroitfeld.com/
  url: https://www.carineroitfeld.com/
  description: >
    Online shop for Carine Roitfeld parfume
  categories:
    - eCommerce
  built_by: Ask Phill
  built_by_url: https://askphill.com
- title: EngineHub.org
  url: https://enginehub.org
  main_url: https://enginehub.org
  source_url: https://github.com/EngineHub/enginehub-website
  description: >
    The landing pages for EngineHub, the organisation behind WorldEdit, WorldGuard, CraftBook, and more
  categories:
    - Landing Page
    - Technology
    - Open Source
  built_by: Matthew Miller
  built_by_url: https://matthewmiller.dev
- title: Goulburn Physiotherapy
  url: https://www.goulburnphysiotherapy.com.au/
  main_url: https://www.goulburnphysiotherapy.com.au/
  description: >
    Goulburn Physiotherapy is a leader in injury prevention, individual and community health, and workplace health solutions across Central Victoria.
  categories:
    - Blog
    - Healthcare
  built_by: KiwiSprout
  built_by_url: https://kiwisprout.nz/
  featured: false
- title: TomTom Traffic Index
  main_url: https://www.tomtom.com/en_gb/traffic-index/
  url: https://www.tomtom.com/en_gb/traffic-index/
  description: >
    The TomTom Traffic Index provides drivers, city planners, auto manufacturers and policy makers with unbiased statistics and information about congestion levels in 403 cities across 56 countries on 6 continents.
  categories:
    - Travel
    - Data
  built_by: TomTom
  built_by_url: https://tomtom.com
  featured: false
- title: PrintAWorld | A 3D Printing and Fabrication Company
  main_url: https://prtwd.com/
  url: https://prtwd.com/
  description: >
    PrintAWorld is a NYC based fabrication and manufacturing company that specializes in 3D printing, 3D scanning, CAD Design,
    laser cutting, and rapid prototyping. We help artists, agencies and engineers turn their ideas into its physical form.
  categories:
    - Business
  featured: false
- title: Asjas
  main_url: https://asjas.co.za
  url: https://asjas.co.za/blog
  source_url: https://github.com/Asjas/Personal-Webpage
  description: >
    This is a website built with Gatsby v2 that uses Netlify CMS and Gatsby-MDX as a blog (incl. portfolio page).
  categories:
    - Web Development
    - Blog
    - Portfolio
  built_by: A-J Roos
  built_by_url: https://twitter.com/_asjas
  featured: false
- title: Glug-Infinite
  main_url: https://gluginfinite.github.io
  url: https://gluginfinite.github.io
  source_url: https://github.com/crstnmac/glug
  description: >
    This is a website built with Gatsby v2 that is deployed on GitHub using GitHub Pages and Netlify.
  categories:
    - Web Development
    - Blog
    - Portfolio
    - Agency
  built_by: Criston Macarenhas
  built_by_url: https://github.com/crstnmac
  featured: false
- title: The State of CSS Survey
  main_url: https://stateofcss.com/
  url: https://stateofcss.com/
  source_url: https://github.com/StateOfJS/state-of-css-2019
  description: >
    Annual CSS survey, brother of The State of JS Survey.
  categories:
    - Web Development
  built_by: Sacha Greif & Contribs
  built_by_url: https://github.com/StateOfJS
  featured: false
- title: Bytom Blockchain
  url: https://bytom.io/
  main_url: https://bytom.io/
  source_url: https://github.com/bytomlabs/bytom.io
  description: >
    Embrace the New Era of Bytom Blockchain
  categories:
    - Finance
    - Open Source
    - Technology
  built_by: Bytom Foundation
  built_by_url: https://bytom.io/
  featured: false
- title: Oerol Festival
  url: https://www.oerol.nl/nl/
  main_url: https://www.oerol.nl/en/
  description: >
    Oerol is a cultural festival on the island of Terschelling in the Netherlands that is held annually in June.
    The ten-day festival is focused on live, public theatre as well as music and visual arts.
  categories:
    - Event
    - Entertainment
  built_by: Oberon
  built_by_url: https://oberon.nl/
  featured: false
- title: Libra
  main_url: "https://libra.org/"
  url: "https://libra.org/"
  description: Libra's mission is to enable a simple global currency and financial infrastructure that empowers billions of people.
  featured: false
  categories:
    - Open Source
    - Technology
    - Finance
- title: Riffy Blog
  main_url: https://blog.rayriffy.com/
  url: https://blog.rayriffy.com/
  source_url: https://github.com/rayriffy/rayriffy-blog
  description: >
    Riffy Blog is async based beautiful highly maintainable site built by using Gatsby v2 with SEO optimized.
  categories:
    - Web Development
    - Blog
    - Open Source
    - Technology
    - Music
    - SEO
  built_by: Phumrapee Limpianchop
  built_by_url: https://rayriffy.com/
  featured: false
- title: The Coffee Collective
  url: https://coffeecollective.dk
  main_url: https://coffeecollective.dk
  description: >
    The Coffee Collective website is a JAM-stack based, multilingual, multi currency website/shop selling coffee, related products and subscriptions.
  categories:
    - eCommerce
    - Food
  built_by: Remotely (Anders Hallundbæk)
  built_by_url: https://remotely.dk
  featured: false
- title: Leadership Development International
  url: https://ldi.global
  main_url: https://ldi.global
  description: >
    A DatoCMS-backed site for an education and training company based in the US, China and the UAE.
  categories:
    - Education
    - Nonprofit
  built_by: Grant Holle
  built_by_url: https://grantholle.com
  featured: false
- title: Canvas 1839
  main_url: "https://www.canvas1839.com/"
  url: "https://www.canvas1839.com/"
  description: >-
    Online store for Canvas 1839 products, including pharmacological-grade CBD oil and relief cream.
  categories:
    - eCommerce
    - Marketing
  built_by: Corey Ward
  built_by_url: "http://www.coreyward.me/"
- title: Sparkle Stories
  main_url: "https://app.sparklestories.com/"
  url: "https://app.sparklestories.com/"
  description: >-
    Sparkle Stories is a streaming audio platform for children with over 1,200 original audio stories.
  categories:
    - App
    - Education
  built_by: Corey Ward
  built_by_url: "http://www.coreyward.me/"
- title: nehalist.io
  main_url: https://nehalist.io
  url: https://nehalist.io
  source_url: https://github.com/nehalist/nehalist.io
  description: >
    nehalist.io is a blog about software development, technology and all that kind of geeky stuff.
  categories:
    - Blog
    - Web Development
    - Open Source
  built_by: Kevin Hirczy
  built_by_url: https://nehalist.io
  featured: false
- title: March and Ash
  main_url: https://marchandash.com/
  url: https://marchandash.com/
  description: >-
    March and Ash is a customer-focused, licensed cannabis dispensary located in Mission Valley.
  categories:
    - eCommerce
    - Business
    - Blog
  built_by: Blueyellow
  built_by_url: https://blueyellow.io/
  featured: false
- title: T Two Industries
  description: >
    T Two Industries is a manufacturing company specializing in building custom truck decks, truck bodies, and trailers.
  main_url: https://www.ttwo.ca
  url: https://www.ttwo.ca
  categories:
    - Business
  built_by: https://www.t2.ca
  built_by_url: https://www.t2.ca
  featured: false
- title: Cali's Finest Landscaping
  url: https://www.calisfinestlandscaping.com/
  main_url: https://www.calisfinestlandscaping.com/
  description: >
    A team of hard-working, quality-obsessed landscaping professionals looking to take dreams and transform them into reality.
  categories:
    - Business
  built_by: David Krasniy
  built_by_url: http://dkrasniy.com
  featured: false
- title: Vazco
  url: https://www.vazco.eu
  main_url: https://www.vazco.eu
  description: >
    Vazco works for clients from all around the world in future-proof technologies and help them build better products.
  categories:
    - Agency
    - Web Development
    - Blog
    - Business
    - Technology
  built_by: Vazco
  built_by_url: https://www.vazco.eu
  featured: false
- title: Major League Eating
  main_url: https://majorleagueeating.com
  url: https://majorleagueeating.com
  description: >
    Major League Eating is the professional competitive eating organization that runs the Nathan’s Famous Coney Island Hot Dog eating contest on July 4th, among other eating events.
  categories:
    - Entertainment
    - Sports
  built_by: Carmen Cincotti
  built_by_url: https://github.com/ccincotti3
  featured: false
- title: APIs You Won't Hate
  url: https://apisyouwonthate.com/blog
  main_url: https://apisyouwonthate.com
  source_url: http://github.com/apisyouwonthate/apisyouwonthate.com
  description: >
    API development is a topic very close to our hearts. APIs You Won't Hate is a team and community dedicated to learning, writing, sharing ideas and bettering understanding of API practices. Together we can erradicate APIs we hate.
  categories:
    - Blog
    - Education
    - eCommerce
    - API
    - Community
    - Learning
    - Open Source
    - Technology
    - Web Development
  built_by: Mike Bifulco
  built_by_url: https://github.com/mbifulco
  featured: false
- title: Sankarsan Kampa
  main_url: "https://traction.one"
  url: "https://traction.one"
  description: Full time programmer, part time gamer, exploring the details of programmable systems and how to stretch their capabilities.
  featured: false
  categories:
    - Portfolio
    - Freelance
- title: AwesomeDocs
  main_url: "https://awesomedocs.traction.one/"
  url: "https://awesomedocs.traction.one/install"
  source_url: "https://github.com/AwesomeDocs/website"
  description: An awesome documentation website generator!
  featured: false
  categories:
    - Open Source
    - Web Development
    - Technology
    - Documentation
  built_by: Sankarsan Kampa
  built_by_url: "https://traction.one"
- title: Prism Programming Language
  main_url: "https://prism.traction.one/"
  url: "https://prism.traction.one/"
  source_url: "https://github.com/PrismLang/website"
  description: Interpreted, high-level, programming language.
  featured: false
  categories:
    - Programming
    - Open Source
    - Technology
    - Documentation
  built_by: Sankarsan Kampa
  built_by_url: "https://traction.one"
- title: Arnondora
  main_url: "https://arnondora.in.th/"
  url: "https://arnondora.in.th/"
  source_url: "https://github.com/arnondora/arnondoraBlog"
  description: Arnondora is a personal blog by Arnon Puitrakul
  categories:
    - Blog
    - Programming
    - Technology
  built_by: Arnon Puitrakul
  built_by_url: "https://arnondora.in.th/"
  featured: false
- title: KingsDesign
  url: "https://www.kingsdesign.com.au/"
  main_url: "https://www.kingsdesign.com.au/"
  description: KingsDesign is a Hobart based web design and development company. KingsDesign creates, designs, measures and improves web based solutions for businesses and organisations across Australia.
  categories:
    - Agency
    - Technology
    - Portfolio
    - Consulting
    - User Experience
  built_by: KingsDesign
  built_by_url: "https://www.kingsdesign.com.au"
- title: EasyFloh | Easy Flows for all
  url: "https://www.easyfloh.com"
  main_url: "https://www.easyfloh.com"
  description: >
    EasyFloh is for creating simple flows for your organisation. An organisation
    can design own flows with own stages.
  categories:
    - Business
    - Landing Page
  built_by: Vikram Aroskar
  built_by_url: "https://medium.com/@vikramaroskar"
  featured: false
- title: Home Alarm Report
  url: https://homealarmreport.com/
  main_url: https://homealarmreport.com/
  description: >
    Home Alarm Report is dedicated to helping consumers make informed decisions
    about home security solutions. The site was easily migrated from a legacy WordPress
    installation and the dev team chose Gatsby for its site speed and SEO capabilities.
  categories:
    - Blog
    - Business
    - SEO
    - Technology
  built_by: Centerfield Media
  built_by_url: https://www.centerfield.com
- title: Just | FX for treasurers
  url: "https://www.gojust.com"
  main_url: "https://www.gojust.com"
  description: >
    Just provides a single centralized view of FX for corporate treasurers. See interbank market prices, and access transaction cost analysis.
  categories:
    - Finance
    - Technology
  built_by: Bejamas
  built_by_url: "https://bejamas.io/"
  featured: false
- title: Bureau for Good | Nonprofit branding, web and print communications
  url: "https://www.bureauforgood.com"
  main_url: "https://www.bureauforgood.com"
  description: >
    Bureau for Good helps nonprofits explain why they matter across digital & print media. Bureau for Good crafts purpose-driven identities, websites & print materials for changemakers.
  categories:
    - Nonprofit
    - Agency
    - Design
  built_by: Bejamas
  built_by_url: "https://bejamas.io/"
  featured: false
- title: Atelier Cartier Blumen
  url: "https://www.ateliercartier.ch"
  main_url: "https://www.ateliercartier.ch"
  description: >
    Im schönen Kreis 6 in Zürich kreiert Nicole Cartier Blumenkompositionen anhand Charaktereigenschaften oder Geschichten zur Person an. Für wen ist Dein Blumenstrauss gedacht? Einzigartige Floristik Blumensträusse, Blumenabos, Events, Shootings. Site designed by https://www.stolfo.co
  categories:
    - eCommerce
    - Design
  built_by: Bejamas
  built_by_url: "https://bejamas.io/"
  featured: false
- title: Veronym – Cloud Security Service Provider
  url: "https://www.veronym.com"
  main_url: "https://www.veronym.com"
  description: >
    Veronym is securing your digital transformation. A comprehensive Internet security solution for business. Stay safe no matter how, where and when you connect.
  categories:
    - Security
    - Technology
    - Business
  built_by: Bejamas
  built_by_url: "https://bejamas.io/"
  featured: false
- title: Devahoy
  url: "https://devahoy.com/"
  main_url: "https://devahoy.com/"
  description: >
    Devahoy is a personal blog written in Thai about software development.
  categories:
    - Blog
    - Programming
  built_by: Chai Phonbopit
  built_by_url: "https://github.com/phonbopit"
  featured: false
- title: Venus Lover
  url: https://venuslover.com
  main_url: https://venuslover.com
  description: >
    Venus Lover is a mobile app for iOS and Android so you can read your daily horoscope and have your natal chart, including the interpretation of the ascendant, planets, houses and aspects.
  categories:
    - App
    - Consulting
    - Education
    - Landing Page
- title: Write/Speak/Code
  url: https://www.writespeakcode.com/
  main_url: https://www.writespeakcode.com/
  description: >
    Write/Speak/Code is a non-profit on a mission to promote the visibility and leadership of technologists with marginalized genders through peer-led professional development.
  categories:
    - Community
    - Nonprofit
    - Open Source
    - Conference
  built_by: Nicola B.
  built_by_url: https://www.linkedin.com/in/nicola-b/
  featured: false
- title: Daniel Spajic
  url: https://danieljs.tech/
  main_url: https://danieljs.tech/
  source_url: https://github.com/dspacejs/portfolio
  description: >
    Passionate front-end developer with a deep, yet diverse skillset.
  categories:
    - Portfolio
    - Programming
    - Freelance
  built_by: Daniel Spajic
  featured: false
- title: Cosmotory
  url: https://cosmotory.netlify.com/
  main_url: https://cosmotory.netlify.com/
  description: >
    This is the educational blog containing various courses,learning materials from various authors from all over the world.
  categories:
    - Blog
    - Community
    - Nonprofit
    - Open Source
    - Education
  built_by: Hanishraj B Rao.
  built_by_url: https://hanishrao.netlify.com/
  featured: false
- title: Armorblox | Security Powered by Understanding
  url: https://www.armorblox.com
  main_url: https://www.armorblox.com
  description: >
    Armorblox is a venture-backed stealth cybersecurity startup, on a mission to build a game-changing enterprise security platform.
  categories:
    - Security
    - Technology
    - Business
  built_by: Bejamas
  built_by_url: https://bejamas.io
  featured: false
- title: Mojo
  url: https://www.mojo.is
  main_url: https://www.mojo.is/
  description: >
    We help companies create beautiful digital experiences
  categories:
    - Agency
    - Technology
    - Consulting
    - User Experience
    - Web Development
  featured: false
- title: Marcel Hauri
  url: https://marcelhauri.ch/
  main_url: https://marcelhauri.ch/
  description: >
    Marcel Hauri is an award-winning Magento developer and e-commerce specialist.
  categories:
    - Portfolio
    - Blog
    - Programming
    - Community
    - Open Source
    - eCommerce
  built_by: Marcel Hauri
  built_by_url: https://marcelhauri.ch
  featured: false
- title: Projektmanagementblog
  url: https://www.projektmanagementblog.de
  main_url: https://www.projektmanagementblog.de/
  source_url: https://github.com/StephanWeinhold/pmblog
  description: >
    Thoughts about modern project management. Built with Gatsby and Tachyons, based on Advanced Starter.
  categories:
    - Blog
  built_by: Stephan Weinhold
  built_by_url: https://stephanweinhold.com/
  featured: false
- title: Anthony Boyd Graphics
  url: https://www.anthonyboyd.graphics/
  main_url: https://www.anthonyboyd.graphics/
  description: >
    Free Graphic Design Resources by Anthony Boyd
  categories:
    - Portfolio
  built_by: Anthony Boyd
  built_by_url: https://www.anthonyboyd.com/
  featured: false
- title: Relocation Hero
  url: https://relocationhero.com
  main_url: https://relocationhero.com
  description: >
    Blog with FAQs related to Germany relocation. Built with Gatsby.
  categories:
    - Blog
    - Consulting
    - Community
  featured: false
- title: Zoe Rodriguez
  url: https://zoerodrgz.com
  main_url: https://zoerodrgz.com
  description: >
    Portfolio for Los Angeles-based designer Zoe Rodriguez. Built with Gatsby.
  categories:
    - Portfolio
    - Design
  built_by: Chase Ohlson
  built_by_url: https://chaseohlson.com
  featured: false
- title: TriActive USA
  url: https://triactiveusa.com
  main_url: https://triactiveusa.com
  description: >
    Website and blog for TriActive USA. Built with Gatsby.
  categories:
    - Landing Page
    - Business
  built_by: Chase Ohlson
  built_by_url: https://chaseohlson.com
- title: LaunchDarkly
  url: https://launchdarkly.com/
  main_url: https://launchdarkly.com/
  description: >
    LaunchDarkly is the feature management platform that software teams use to build better software, faster.
  categories:
    - Technology
    - Marketing
  built_by: LaunchDarkly
  built_by_url: https://launchdarkly.com/
  featured: false
- title: Arpit Goyal
  url: https://arpitgoyal.com
  main_url: https://arpitgoyal.com
  source_url: https://github.com/92arpitgoyal/ag-blog
  description: >
    Blog and portfolio website of a Front-end Developer turned Product Manager.
  categories:
    - Blog
    - Portfolio
    - Technology
    - User Experience
  built_by: Arpit Goyal
  built_by_url: https://twitter.com/_arpitgoyal
  featured: false
- title: Portfolio of Cole Townsend
  url: https://twnsnd.co
  main_url: https://twnsnd.co
  description: Portfolio of Cole Townsend, Product Designer
  categories:
    - Portfolio
    - User Experience
    - Web Development
    - Design
  built_by: Cole Townsend
  built_by_url: https://twitter.com/twnsndco
- title: Jana Desomer
  url: https://www.janadesomer.be/
  main_url: https://www.janadesomer.be/
  description: >
    I'm Jana, a digital product designer with coding skills, based in Belgium
  categories:
    - Portfolio
  built_by: Jana Desomer Designer/Developer
  built_by_url: https://www.janadesomer.be/
  featured: false
- title: Carbon8 Regenerative Agriculture
  url: https://www.carbon8.org.au/
  main_url: https://www.carbon8.org.au/
  description: >
    Carbon8 is a Not for Profit charity that supports Aussie farmers to transition to regenerative agriculture practices and rebuild the carbon (organic matter) in their soil from 1% to 8%.
  categories:
    - Nonprofit
    - eCommerce
  built_by: Little & Big
  built_by_url: "https://www.littleandbig.com.au/"
  featured: false
- title: Reactgo blog
  url: https://reactgo.com/
  main_url: https://reactgo.com/
  description: >
    It provides tutorials & articles about modern open source web technologies such as react,vuejs and gatsby.
  categories:
    - Blog
    - Education
    - Programming
    - Web Development
  built_by: Sai gowtham
  built_by_url: "https://twitter.com/saigowthamr"
  featured: false
- title: City Springs
  url: https://citysprings.com/
  main_url: https://citysprings.com/
  description: >
    Sandy Springs is a city built on creative thinking and determination. They captured a bold vision for a unified platform to bring together new and existing information systems. To get there, the Sandy Springs communications team partnered with Mediacurrent on a new Drupal 8 decoupled platform architecture with a Gatsbyjs front end to power both the City Springs website and its digital signage network. Now, the Sandy Springs team can create content once and publish it everywhere.
  categories:
    - Community
    - Government
  built_by: Mediacurrent
  built_by_url: https://www.mediacurrent.com
  featured: false
- title: Behalf
  url: https://www.behalf.no/
  main_url: https://www.behalf.no/
  description: >
    Behalf is Norwegian based digital design agency.
  categories:
    - Agency
    - Portfolio
    - Business
    - Consulting
    - Design
    - Design System
    - Marketing
    - Web Development
    - User Experience
  built_by: Behalf
  built_by_url: https://www.behalf.no/
  featured: false
- title: Saxenhammer & Co.
  url: https://saxenhammer-co.com/
  main_url: https://saxenhammer-co.com/
  description: >
    Saxenhammer & Co. is a leading boutique investment bank in Continental Europe. The firm’s strong track record is comprised of the execution of 200 successful transactions across all major industries.
  categories:
    - Consulting
    - Finance
    - Business
  built_by: Axel Fuhrmann
  built_by_url: https://axelfuhrmann.com/
  featured: false
- title: UltronEle
  url: http://ultronele.com
  main_url: https://runbytech.github.io/ueofcweb/
  source_url: https://github.com/runbytech/ueofcweb
  description: >
    UltronEle is a light, fast, simple yet interesting serverless e-learning CMS based on GatsbyJS. It aims to provide a easy-use product for tutors, teachers, instructors from all kinks of fields with near-zero efforts to setup their own authoring tool and content publish website.
  categories:
    - Education
    - Consulting
    - Landing Page
    - Web Development
    - Open Source
    - Learning
  built_by: RunbyTech
  built_by_url: http://runbytech.co
  featured: false
- title: Nick Selvaggio
  url: https://nickgs.com/
  main_url: https://nickgs.com/
  description: >
    The personal website of Nick Selvaggio. Long Island based web developer, teacher, and technologist.
  categories:
    - Consulting
    - Programming
    - Web Development
  featured: false
- title: Free & Open Source Gatsby Themes by LekoArts
  main_url: "https://themes.lekoarts.de"
  url: "https://themes.lekoarts.de"
  source_url: "https://github.com/LekoArts/gatsby-themes/tree/master/www"
  built_by: LekoArts
  built_by_url: "https://github.com/LekoArts"
  description: >-
    Get high-quality and customizable Gatsby themes to quickly bootstrap your website! Choose from many professionally created and impressive designs with a wide variety of features and customization options. Use Gatsby Themes to take your project to the next level and let you and your customers take advantage of the many benefits Gatsby has to offer.
  categories:
    - Open Source
    - Directory
    - Marketing
    - Landing Page
  featured: false
- title: Lars Roettig
  url: https://larsroettig.dev/
  main_url: https://larsroettig.dev/
  description: >
    Lars Roettig is a Magento Maintainer and e-commerce specialist. On his Blog, he writes Software Architecture and Magento Development.
  categories:
    - Portfolio
    - Blog
    - Programming
    - Community
    - Open Source
    - eCommerce
  built_by: Lars Roettig
  built_by_url: https://larsroettig.dev/
  featured: false
- title: Cade Kynaston
  url: https://cade.codes
  main_url: https://cade.codes
  source_url: https://github.com/cadekynaston/gatsby-portfolio
  description: >
    Cade Kynaston's Portfolio
  categories:
    - Portfolio
  built_by: Cade Kynaston
  built_by_url: https://github.com/cadekynaston
  featured: false
- title: Growable Meetups
  url: https://www.growable.io/
  main_url: https://www.growable.io/
  description: >
    Growable - Events to Accelerate your career in Tech. Made with <3 with Gatsby, React & Netlify by Talent Point in London.
  categories:
    - Event
    - Technology
    - Education
    - Community
    - Conference
  built_by: Talent Point
  built_by_url: https://github.com/talent-point/
  featured: false
- title: Fantastic Metropolis
  main_url: https://fantasticmetropolis.com
  url: https://fantasticmetropolis.com
  description: >
    Fantastic Metropolis ran between 2001 and 2006, highlighting the potential of literary science fiction and fantasy.
  categories:
    - Entertainment
  built_by: Luis Rodrigues
  built_by_url: https://goblindegook.com
  featured: false
- title: Simon Koelewijn
  main_url: https://simonkoelewijn.nl
  url: https://simonkoelewijn.nl
  description: >
    Personal blog of Simon Koelewijn, where he blogs about UX, analytics and web development (in Dutch). Made awesome and fast by using Gatsby 2.x (naturally) and gratefully using Netlify and Netlify CMS.
  categories:
    - Freelance
    - Blog
    - Web Development
    - User Experience
  built_by: Simon Koelewijn
  built_by_url: https://simonkoelewijn.nl
  featured: false
- title: Raconteur Careers
  main_url: https://careers.raconteur.net
  url: https://careers.raconteur.net
  description: >
    Raconteur is a London-based publishing house and content marketing agency. We have built this careers portal Gatsby v2 with TypeScript, Styled-Components, React-Spring and Contentful.
  categories:
    - Media
    - Marketing
    - Landing Page
  built_by: Jacob Herper
  built_by_url: https://herper.io
  featured: false
- title: Frankly Steve
  url: https://www.franklysteve.com/
  main_url: https://www.franklysteve.com/
  description: >
    Wedding photography with all the hugs, tears, kisses, smiles, laughter, banter, kids up trees, friends in hedges.
  categories:
    - Photography
    - Portfolio
  built_by: Little & Big
  built_by_url: "https://www.littleandbig.com.au/"
  featured: false
- title: Eventos orellana
  description: >-
    We are a company dedicated to providing personalized and professional advice
    for the elaboration and coordination of social and business events.
  main_url: "https://eventosorellana.com/"
  url: "https://eventosorellana.com/"
  featured: false
  categories:
    - Gallery
  built_by: Ramón Chancay
  built_by_url: "https://ramonchancay.me/"
- title: DIA Supermercados
  main_url: https://dia.com.br
  url: https://dia.com.br
  description: >-
    Brazilian retailer subsidiary, with more than 1,100 stores in Brazil, focusing on low prices and exclusive DIA Products.
  categories:
    - Business
  built_by: CloudDog
  built_by_url: https://clouddog.com.br
  featured: false
- title: AntdSite
  main_url: https://antdsite.yvescoding.org
  url: https://antdsite.yvescoding.org
  description: >-
    A static docs generator based on Ant Design and GatsbyJs.
  categories:
    - Documentation
  built_by: Yves Wang
  built_by_url: https://antdsite.yvescoding.org
- title: Fourpost
  url: https://www.fourpost.com
  main_url: https://www.fourpost.com
  description: >
    Fourpost is a shopping destination for today’s family that combines the best brands and experiences under one roof.
  categories:
    - Marketing
  built_by: Fourpost
  built_by_url: https://github.com/fourpost
  featured: false
- title: ReactStudy Blog
  url: https://elated-lewin-51cf0d.netlify.com
  main_url: https://elated-lewin-51cf0d.netlify.com
  description: >
    Belong to your own blog by gatsby
  categories:
    - Blog
  built_by: 97thjingba
  built_by_url: https://github.com/97thjingba
  featured: false
- title: George
  main_url: https://kind-mestorf-5a2bc0.netlify.com
  url: https://kind-mestorf-5a2bc0.netlify.com
  description: >
    shiny new web built with Gatsby
  categories:
    - Blog
    - Portfolio
    - Gallery
    - Landing Page
    - Design
    - Web Development
    - Open Source
    - Science
  built_by: George Davituri
  featured: false

- title: CEO amp
  main_url: https://www.ceoamp.com
  url: https://www.ceoamp.com
  description: >
    CEO amp is an executive training programme to amplify a CEO's voice in the media. This site was built with Gatsby v2, Styled-Components, TypeScript and React Spring.
  categories:
    - Consulting
    - Entrepreneurship
    - Marketing
    - Landing Page
  built_by: Jacob Herper
  built_by_url: https://herper.io
  featured: false
- title: QuantumBlack
  main_url: https://www.quantumblack.com/
  url: https://www.quantumblack.com/
  description: >
    We help companies use data to make distinctive, sustainable and significant improvements to their performance.
  categories:
    - Technology
    - Consulting
    - Data
    - Design
  built_by: Richard Westenra
  built_by_url: https://www.richardwestenra.com/
  featured: false
- title: Coffeeshop Creative
  url: https://www.coffeeshopcreative.ca
  main_url: https://www.coffeeshopcreative.ca
  description: >
    Marketing site for a Toronto web design and videography studio.
  categories:
    - Marketing
    - Agency
    - Design
    - Video
    - Web Development
  built_by: Michael Uloth
  built_by_url: https://www.michaeluloth.com
  featured: false
- title: Daily Hacker News
  url: https://dailyhn.com
  main_url: https://dailyhn.com
  description: >
    Daily Hacker News presents the top five stories from Hacker News daily.
  categories:
    - Entertainment
    - Design
    - Web Development
    - Technology
    - Science
  built_by: Joeri Smits
  built_by_url: https://joeri.dev
  featured: false
- title: Grüne Dresden
  main_url: https://ltw19dresden.de
  url: https://ltw19dresden.de
  description: >
    This site was built for the Green Party in Germany (Bündnis 90/Die Grünen) for their local election in Dresden, Saxony. The site was built with Gatsby v2 and Styled-Components.
  categories:
    - Government
    - Nonprofit
  built_by: Jacob Herper
  built_by_url: https://herper.io
- title: Gratsy
  url: https://gratsy.com/
  main_url: https://gratsy.com/
  description: >
    Gratsy: Feedback To Give Back
  categories:
    - Agency
    - Marketing
    - Landing Page
  built_by: Whalar
  built_by_url: https://whalar.com/
  featured: false
- title: deepThreads
  main_url: https://deepthreads.com
  url: https://deepthreads.com/
  description: >
    deepThreads is a shiny new website built with Gatsby v2.  We make art using deep learning along with print on demand providers to create some cool stuff!
  categories:
    - eCommerce
  built_by: Kyle Kitlinski
  built_by_url: http://github.com/k-kit
  featured: false
- title: Smoopit
  main_url: https://smoopit.com
  url: https://smoopit.com/
  description: >
    Smoopit helps you schedule meetings without the extra effort of checking your availability or back-and-forth emails.
  categories:
    - Business
    - Productivity
  built_by: Chandra Bhushan
  built_by_url: https://github.com/chandu2304
  featured: false
- title: Mill3 Studio
  main_url: https://mill3.studio/en/
  url: https://mill3.studio/en/
  description: >
    Our agency specializes in the analysis, strategy and development of digital products.
  categories:
    - Agency
    - Portfolio
  built_by: Mill3
  built_by_url: https://mill3.studio/en/
  featured: false
- title: Zellement
  main_url: https://www.zellement.com
  url: https://www.zellement.com
  description: >
    Online portfolio of Dan Farrow from Nottingham, UK.
  categories:
    - Portfolio
  built_by: Zellement
  built_by_url: https://www.zellement.com
  featured: false
- title: Fullstack HQ
  url: https://fullstackhq.com/
  main_url: https://fullstackhq.com/
  description: >
    Get immediate access to a battle-tested team of designers and developers on a pay-as-you-go monthly subscription.
  categories:
    - Agency
    - Consulting
    - Freelance
    - Marketing
    - Portfolio
    - Web Development
    - App
    - Business
    - Design
    - JavaScript
    - Technology
    - User Experience
    - Web Development
    - eCommerce
    - WordPress
  built_by: Fullstack HQ
  built_by_url: https://fullstackhq.com/
  featured: false
- title: Cantas
  main_url: https://www.cantas.co.jp
  url: https://www.cantas.co.jp
  description: >
    Cantas is digital marketing company in Japan.
  categories:
    - Business
    - Agency
  built_by: Cantas
  built_by_url: https://www.cantas.co.jp
  featured: false
- title: Sheringham Shantymen
  main_url: https://www.shantymen.com/
  url: https://www.shantymen.com/
  description: >
    The Sheringham Shantymen are a sea shanty singing group that raise money for the RNLI in the UK.
  categories:
    - Music
    - Community
    - Entertainment
    - Nonprofit
  built_by: Zellement
  built_by_url: https://www.zellement.com/
  featured: false
- title: WP Spark
  main_url: https://wpspark.io/
  url: https://wpspark.io/
  description: >
    Create blazing fast website with WordPress and our Gatsby themes.
  categories:
    - Agency
    - Community
    - Blog
    - WordPress
  built_by: wpspark
  built_by_url: https://wpspark.io/
- title: Ronald Langeveld
  description: >
    Ronald Langeveld's blog and Web Development portfolio website.
  main_url: "https://www.ronaldlangeveld.com"
  url: "https://www.ronaldlangeveld.com"
  categories:
    - Blog
    - Web Development
    - Freelance
    - Portfolio
    - Consulting
  featured: false
- title: Golfonaut
  description: >
    Golfonaut - Golf application for Apple Watch
  main_url: https://golfonaut.io
  url: https://golfonaut.io
  categories:
    - App
    - Sports
  featured: false
- title: Anton Sten - UX Lead/Design
  url: https://www.antonsten.com
  main_url: https://www.antonsten.com
  description: Anton Sten leads UX for design-driven companies.
  categories:
    - User Experience
    - Blog
    - Freelance
    - Portfolio
    - Consulting
    - Agency
    - Design
  featured: false
- title: Rashmi AP - Front-end Developer
  main_url: http://rashmiap.me
  url: http://rashmiap.me
  featured: false
  description: >
    Rashmi AP's Personal Portfolio Website
  source_url: https://github.com/rashmiap/personal-website-react
  categories:
    - Portfolio
    - Open Source
  built_by: Rashmi AP
  built_by_url: http://rashmiap.me
- title: OpenSourceRepos - Blogs for open source repositories
  main_url: https://opensourcerepos.com
  url: https://opensourcerepos.com
  featured: false
  description: >
    Open Source Repos is a blog site for explaining the architecture, code-walkthrough and key takeways for the github repository. Out main aim to is to help more developers contribute to open source projects.
  source_url: https://github.com/opensourcerepos/blogs
  categories:
    - Open Source
    - Design
    - Design System
    - Blog
  built_by: OpenSourceRepos Team
  built_by_url: https://opensourcerepos.com
- title: Sheelah Brennan - Front-End/UX Engineer
  main_url: https://sheelahb.com
  url: https://sheelahb.com
  featured: false
  description: >
    Sheelah Brennan's web development blog
  categories:
    - Blog
    - Web Development
    - Design
    - Freelance
    - Portfolio
  built_by: Sheelah Brennan
- title: Delinx.Digital - Web and Mobile Development Agency based in Sofia, Bulgaria
  main_url: https://delinx.digital
  url: https://delinx.digital/solutions
  description: >
    Delinx.digital is a software development oriented digital agency based in Sofia, Bulgaria. We develop bespoke software solutions using  WordPress, WooCommerce, Shopify, eCommerce, React.js, Node.js, PHP, Laravel and many other technologies.
  categories:
    - Agency
    - Web Development
    - Design
    - eCommerce
    - WordPress
  featured: false
- title: Cameron Nuckols - Articles, Book Notes, and More
  main_url: https://nucks.co
  url: https://nucks.co
  description: >
    This site hosts all of Cameron Nuckols's writing on entrepreneurship, startups, money, fitness, self-education, and self-improvement.
  categories:
    - Blog
    - Entrepreneurship
    - Business
    - Productivity
    - Technology
    - Marketing
  featured: false
- title: Hayato KAJIYAMA - Portfolio
  main_url: "https://hyakt.dev"
  url: "https://hyakt.dev"
  source_url: "https://github.com/hyakt/hyakt.github.io"
  featured: false
  categories:
    - Portfolio
- title: Skirtcraft - Unisex Skirts with Large Pockets
  main_url: https://skirtcraft.com
  url: https://skirtcraft.com/products
  source_url: https://github.com/jqrn/skirtcraft-web
  description: >
    Skirtcraft sells unisex skirts with large pockets, made in the USA. Site built with Typescript and styled-components, with Tumblr-sourced blog posts.
  categories:
    - eCommerce
    - Blog
  built_by: Joe Quarion
  built_by_url: https://github.com/jqrn
  featured: false
- title: Vermarc Sport
  main_url: https://www.vermarcsport.com/
  url: https://www.vermarcsport.com/
  description: >
    Vermarc Sport offers a wide range of cycle clothing, cycling jerseys, bib shorts, rain gear and accessories, as well for the summer, the mid-season (autumn / spring) and the winter.
  categories:
    - eCommerce
  built_by: BrikL
  built_by_url: https://github.com/Brikl
- title: Cole Ruche
  main_url: https://coleruche.com
  url: https://coleruche.com
  source_url: https://github.com/kingingcole/myblog
  description: >
    The personal website and blog for Emeruche "Cole" Ikenna, front-end web developer from Nigeria.
  categories:
    - Blog
    - Portfolio
  built_by: Emeruche "Cole" Ikenna
  built_by_url: https://twitter.com/cole_ruche
  featured: false
- title: Abhith Rajan - Coder, Blogger, Biker, Full Stack Developer
  main_url: https://www.abhith.net/
  url: https://www.abhith.net/
  source_url: https://github.com/Abhith/abhith.net
  description: >
    abhith.net is a portfolio website of Abhith Rajan, a full stack developer. Sharing blog posts, recommended videos, developer stories and services with the world through this site.
  categories:
    - Portfolio
    - Blog
    - Programming
    - Open Source
    - Technology
  built_by: Abhith Rajan
  built_by_url: https://github.com/Abhith
  featured: false
- title: Mr & Mrs Wilkinson
  url: https://thewilkinsons.netlify.com/
  main_url: https://thewilkinsons.netlify.com/
  source_url: https://github.com/davemullenjnr/the-wilkinsons
  description: >
    A one-page wedding photography showcase using Gatsby Image and featuring a lovely hero and intro section.
  categories:
    - Photography
  built_by: Dave Mullen Jnr
  built_by_url: https://davemullenjnr.co.uk
  featured: false
- title: Gopesh Gopinath - Full Stack Javascript Developer
  url: https://www.gopeshgopinath.com
  main_url: https://www.gopeshgopinath.com
  source_url: https://github.com/GopeshMedayil/gopeshgopinath.com
  description: >
    Gopesh Gopinath's Personal Portfolio Website
  categories:
    - Portfolio
    - Open Source
  built_by: Gopesh Gopinath
  built_by_url: https://www.gopeshgopinath.com
  featured: false
- title: Misael Taveras - FrontEnd Developer
  url: https://taverasmisael.com
  main_url: https://taverasmisael.com
  source_url: https://github.com/taverasmisael/taverasmisael
  description: >
    Personal site and bloging about learning FrontEnd web development in spanish.
  categories:
    - Portfolio
    - Open Source
    - Blog
    - JavaScript
    - Web Development
  built_by: Misael Taveras
  built_by_url: https://taverasmisael.com
  featured: false
- title: Le Reacteur
  url: https://www.lereacteur.io/
  main_url: https://www.lereacteur.io/
  description: >
    Le Reacteur is the first coding bootcamp dedicated to web and mobile apps development (iOS/Android). We offer intensive sessions to train students in a short time (10 weeks). Our goal is to pass on to our students in less than 3 months what they would have learned in 2 years. To achieve this ambitious challenge, our training is based on learning JavaScript (Node.js, Express, ReactJS, React Native).
  categories:
    - JavaScript
    - Learning
    - Mobile Development
    - Web Development
  built_by: Farid Safi
  built_by_url: https://twitter.com/FaridSafi
  featured: false
- title: Cinch
  url: https://www.cinch.co.uk
  main_url: https://www.cinch.co.uk
  description: >
    Cinch is a hub for car supermarkets and dealers to show off their stock. The site only lists second-hand cars that are seven years old or younger, with less than 70,000 miles on the clock.
  categories:
    - Entrepreneurship
    - Business
  built_by: Somo
  built_by_url: https://www.somoglobal.com
  featured: false
- title: Recetas El Universo
  description: >-
    Recipes and videos with the best of Ecuadorian cuisine.
    Collectable recipes from Diario El Universo.
  main_url: "https://recetas-eu.netlify.com/"
  url: "https://recetas-eu.netlify.com/"
  featured: false
  categories:
    - Blog
    - WordPress
    - Food
  built_by: Ramón Chancay
  built_by_url: "https://ramonchancay.me/"
- title: NuBrakes
  url: https://nubrakes.com/
  main_url: https://nubrakes.com/
  description: >
    NuBrakes is the mobile brake repair company that comes to you! We perform brake pad, caliper, and rotor replacement at your office, apartment or home!
  categories:
    - Business
    - Entrepreneurship
  featured: false
- title: Third and Grove
  url: https://www.thirdandgrove.com
  main_url: https://www.thirdandgrove.com
  source_url: https://github.com/thirdandgrove/tagd8_gatsby
  description: >
    A digital agency slaying the mundane one pixel at a time.
  categories:
    - Agency
    - Marketing
    - Open Source
    - Technology
  built_by: Third and Grove
  built_by_url: https://www.thirdandgrove.com
  featured: false
- title: Le Bikini
  url: https://lebikini.com
  main_url: https://lebikini.com
  description: >
    New website for Toulouse's most iconic concert hall.
  categories:
    - Music
  built_by: Antoine Rousseau
  built_by_url: https://antoine.rousseau.im
  featured: false
- title: Jimmy Truong's Portfolio
  url: https://jimmytruong.ca
  main_url: https://jimmytruong.ca
  description: >
    This porfolio is a complication of all projects done during my time at BCIT D3 (Digital Design and Development) program and after graduation.
  categories:
    - Portfolio
    - Web Development
  built_by: Jimmy Truong
  built_by_url: https://jimmytruong.ca
  featured: false
- title: Quick Stop Nicaragua
  main_url: https://quickstopnicaragua.com
  url: https://quickstopnicaragua.com
  description: >
    Convenience Store Website
  categories:
    - Food
  built_by: Gerald Martinez
  built_by_url: https://twitter.com/GeraldM_92
  featured: false
<<<<<<< HEAD
- title: Nicaragua Best Guides
  main_url: https://www.nicaraguasbestguides.com
  url: https://www.nicaraguasbestguides.com
  description: >
    Full-Service Tour Operator and Destination Management Company (DMC)
  categories:
    - Agency
    - Travel
  built_by: Gerald Martinez
  built_by_url: https://twitter.com/GeraldM_92
=======
- title: Thoughts and Stuff
  main_url: http://thoughtsandstuff.com
  url: http://thoughtsandstuff.com
  source_url: https://github.com/robmarshall/gatsby-tns
  description: >
    A simple easy to read blog. Minimalistic, focusing on content over branding. Includes RSS feed.
  categories:
    - Accessibility
    - Blog
    - WordPress
  built_by: Robert Marshall
  built_by_url: https://robertmarshall.dev
>>>>>>> 5a5e8dc7
  featured: false<|MERGE_RESOLUTION|>--- conflicted
+++ resolved
@@ -7221,7 +7221,6 @@
   built_by: Gerald Martinez
   built_by_url: https://twitter.com/GeraldM_92
   featured: false
-<<<<<<< HEAD
 - title: Nicaragua Best Guides
   main_url: https://www.nicaraguasbestguides.com
   url: https://www.nicaraguasbestguides.com
@@ -7232,7 +7231,7 @@
     - Travel
   built_by: Gerald Martinez
   built_by_url: https://twitter.com/GeraldM_92
-=======
+  featured: false
 - title: Thoughts and Stuff
   main_url: http://thoughtsandstuff.com
   url: http://thoughtsandstuff.com
@@ -7245,5 +7244,4 @@
     - WordPress
   built_by: Robert Marshall
   built_by_url: https://robertmarshall.dev
->>>>>>> 5a5e8dc7
   featured: false