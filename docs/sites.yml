- title: ReactJS
  main_url: 'https://reactjs.org/'
  url: 'https://reactjs.org/'
  source_url: 'https://github.com/reactjs/reactjs.org'
  featured: true
  categories:
    - Web Dev
    - Featured
- title: NEON
  main_url: 'http://neonrated.com/'
  url: 'http://neonrated.com/'
  featured: true
  categories:
    - Gallery
    - Cinema
    - Featured
- title: The State of European Tech
  main_url: 'https://2017.stateofeuropeantech.com/'
  url: 'https://2017.stateofeuropeantech.com/'
  featured: true
  categories:
    - Featured
    - Technology
  plugins: 'gatsby-plugin-react-helmet, gatsby-plugin-react-next'
  built_by: Studio Lovelock
  built_by_url: 'http://www.studiolovelock.com/'
- title: Slite
  main_url: 'https://slite.com/'
  url: 'https://slite.com/'
  featured: true
  categories:
    - Landing
    - Marketing
    - Technology
    - Featured
- title: GraphCMS
  main_url: 'https://graphcms.com/'
  url: 'https://graphcms.com/'
  featured: true
  categories:
    - Landing
    - Marketing
    - Technology
- title: Bottender Docs
  main_url: 'https://bottender.js.org/'
  url: 'https://bottender.js.org/'
  source_url: 'https://github.com/bottenderjs/bottenderjs.github.io'
  featured: true
  categories:
    - Documentation
    - Web Dev
    - Open Source
    - Featured
- title: Cardiogram
  main_url: 'https://cardiogr.am/'
  url: 'https://cardiogr.am/'
  featured: true
  categories:
    - Marketing
    - Technology
    - Featured
- title: Etcetera Design
  main_url: 'https://etcetera.design/'
  url: 'https://etcetera.design/'
  source_url: 'https://github.com/etceteradesign/website'
  featured: true
  categories:
    - Portfolio
    - Creative
    - Featured
- title: Hack Club
  main_url: 'https://hackclub.com/'
  url: 'https://hackclub.com/'
  source_url: 'https://github.com/hackclub/site'
  featured: true
  categories:
    - Education
    - Web Dev
    - Featured
- title: Matthias Jordan Portfolio
  main_url: 'https://iammatthias.com/'
  url: 'https://iammatthias.com/'
  source_url: 'https://github.com/iammatthias/net'
  featured: true
  categories:
    - Photography
    - Portfolio
    - Featured
- title: Investment Calculator
  main_url: 'https://investmentcalculator.io/'
  url: 'https://investmentcalculator.io/'
  featured: true
  categories:
    - Education
    - Featured
    - Finance
- title: CSS Grid Playground by MozillaDev
  main_url: 'https://mozilladevelopers.github.io/playground/'
  url: 'https://mozilladevelopers.github.io/playground/'
  source_url: 'https://github.com/MozillaDevelopers/playground'
  featured: true
  categories:
    - Education
    - Web Dev
    - Featured
- title: Piotr Fedorczyk Portfolio
  main_url: 'https://piotrf.pl/'
  url: 'https://piotrf.pl/'
  featured: true
  categories:
    - Portfolio
    - Creative
    - Web Dev
    - Featured
- title: unrealcpp
  main_url: 'https://unrealcpp.com/'
  url: 'https://unrealcpp.com/'
  source_url: 'https://github.com/Harrison1/unrealcpp-com'
  featured: true
  categories:
    - Blog
    - Web Dev
    - Featured
- title: Andy Slezak
  main_url: 'https://www.aslezak.com/'
  url: 'https://www.aslezak.com/'
  source_url: 'https://github.com/amslezak'
  featured: true
  categories:
    - Web Dev
    - Portfolio
    - Featured
- title: Deliveroo.Design
  main_url: 'https://www.deliveroo.design/'
  url: 'https://www.deliveroo.design/'
  featured: true
  categories:
    - Food
    - Marketing
    - Featured
- title: Dona Rita
  main_url: 'https://www.donarita.co.uk/'
  url: 'https://www.donarita.co.uk/'
  source_url: 'https://github.com/peduarte/dona-rita-website'
  featured: true
  categories:
    - Food
    - Marketing
    - Featured
- title: Fröhlich ∧ Frei
  main_url: 'https://www.froehlichundfrei.de/'
  url: 'https://www.froehlichundfrei.de/'
  featured: true
  categories:
    - Web Dev
    - Blog
    - Open Source
- title: How to GraphQL
  main_url: 'https://www.howtographql.com/'
  url: 'https://www.howtographql.com/'
  source_url: 'https://github.com/howtographql/howtographql'
  featured: true
  categories:
    - Documentation
    - Web Dev
    - Open Source
    - Featured
- title: OnCallogy
  main_url: 'https://www.oncallogy.com/'
  url: 'https://www.oncallogy.com/'
  featured: true
  categories:
    - Landing
    - Marketing
    - Featured
    - Healthcare
- title: Ryan Wiemer's Portfolio
  main_url: 'https://www.ryanwiemer.com/'
  url: 'https://www.ryanwiemer.com/knw-photography/'
  source_url: 'https://github.com/ryanwiemer/rw'
  featured: true
  categories:
    - Portfolio
    - Web Dev
    - Featured
- title: Ventura Digitalagentur Köln
  main_url: 'https://www.ventura-digital.de/'
  url: 'https://www.ventura-digital.de/'
  featured: true
  categories:
    - Agency
    - Marketing
    - Featured
- title: Azer Koçulu
  main_url: 'http://azer.bike/'
  url: 'http://azer.bike/photography'
  featured: false
  categories:
    - Portfolio
    - Photography
    - Web Dev
- title: Damir.io
  main_url: 'http://damir.io/'
  url: 'http://damir.io/'
  source_url: 'https://github.com/dvzrd/gatsby-sfiction'
  featured: false
  categories:
    - Creative
- title: Digital Psychology
  main_url: 'http://digitalpsychology.io/'
  url: 'http://digitalpsychology.io/'
  source_url: 'https://github.com/danistefanovic/digitalpsychology.io'
  featured: false
  categories:
    - Education
    - Library
- title: GRANDstack
  main_url: 'http://grandstack.io/'
  url: 'http://grandstack.io/'
  featured: false
  categories:
    - Open Source
    - Web Dev
- title: Théâtres Parisiens
  main_url: 'http://theatres-parisiens.fr/'
  url: 'http://theatres-parisiens.fr/'
  source_url: 'https://github.com/phacks/theatres-parisiens'
  featured: false
  categories:
    - Education
    - Entertainment
- title: William Owen UK Portfolio / Blog
  main_url: 'http://william-owen.co.uk/'
  url: 'http://william-owen.co.uk/'
  featured: false
  description: >-
    Over 20 years experience delivering customer-facing websites, internet-based
    solutions and creative visual design for a wide range of companies and
    organisations.
  categories:
    - Portfolio
    - Blog
  built_by: William Owen
  built_by_url: 'https://twitter.com/twilowen'
- title: A4 纸网
  main_url: 'http://www.a4z.cn/'
  url: 'http://www.a4z.cn/price'
  source_url: 'https://github.com/hiooyUI/hiooyui.github.io'
  featured: false
  categories:
    - Retail
- title: Steve Meredith's Portfolio
  main_url: 'http://www.stevemeredith.com/'
  url: 'http://www.stevemeredith.com/'
  featured: false
  categories:
    - Portfolio
- title: Sourcegraph
  main_url: 'https://about.sourcegraph.com/'
  url: 'https://about.sourcegraph.com/'
  featured: false
  categories:
    - Web Dev
- title: API Platform
  main_url: 'https://api-platform.com/'
  url: 'https://api-platform.com/'
  source_url: 'https://github.com/api-platform/website'
  featured: false
  categories:
    - Documentation
    - Web Dev
    - Open Source
    - Library
- title: Artivest
  main_url: 'https://artivest.co/'
  url: 'https://artivest.co/what-we-do/for-advisors-and-investors/'
  featured: false
  categories:
    - Marketing
    - Blog
    - Documentation
    - Finance
- title: The Audacious Project
  main_url: 'https://audaciousproject.org/'
  url: 'https://audaciousproject.org/'
  featured: false
  categories:
    - Nonprofit
- title: Dustin Schau's Blog
  main_url: 'https://blog.dustinschau.com/'
  url: 'https://blog.dustinschau.com/'
  source_url: 'https://github.com/dschau/blog'
  featured: false
  categories:
    - Blog
    - Web Dev
- title: FloydHub's Blog
  main_url: 'https://blog.floydhub.com/'
  url: 'https://blog.floydhub.com/'
  featured: false
  categories:
    - Technology
    - Blog
- title: iContract Blog
  main_url: 'https://blog.icontract.co.uk/'
  url: 'http://blog.icontract.co.uk/'
  featured: false
  categories:
    - Blog
- title: BRIIM
  main_url: 'https://bri.im/'
  url: 'https://bri.im/'
  featured: false
  description: >-
    BRIIM is a movement to enable JavaScript enthusiasts and web developers in
    machine learning. Learn about artificial intelligence and data science, two
    fields which are governed by machine learning, in JavaScript. Take it right
    to your browser with WebGL.
  categories:
    - Education
    - Web Dev
    - Technology
- title: Caddy Smells Like Trees
  main_url: 'https://caddysmellsliketrees.ru/'
  url: 'https://caddysmellsliketrees.ru/'
  source_url: 'https://github.com/podabed/caddysmellsliketrees.github.io'
  featured: false
  description: >-
    We play soul-searching songs for every day. They are merging in our forests
    in such a way that it is difficult to separate them from each other, and
    between them bellow bold deer poems.
  categories:
    - Music
- title: Calpa's Blog
  main_url: 'https://calpa.me/'
  url: 'https://calpa.me/'
  source_url: 'https://github.com/calpa/blog'
  featured: false
  categories:
    - Blog
    - Web Dev
- title: Chocolate Free
  main_url: 'https://chocolate-free.com/'
  url: 'https://chocolate-free.com/'
  source_url: 'https://github.com/Khaledgarbaya/chocolate-free-website'
  featured: false
  description: "A full time foodie \U0001F60D a forever Parisian \"patisserie\" lover and \U0001F382 \U0001F369 \U0001F370 \U0001F36A explorer and finally an under construction #foodblogger #foodblog"
  categories:
    - Blog
    - Food
- title: Code Bushi
  main_url: 'https://codebushi.com/'
  url: 'https://codebushi.com/'
  featured: false
  description: >-
    Web development resources, trends, & techniques to elevate your coding journey.
  categories:
    - Web Dev
    - Open Source
    - Blog
  built_by: Hunter Chang
  built_by_url: 'https://hunterchang.com/'
- title: Daniel Hollcraft
  main_url: 'https://danielhollcraft.com/'
  url: 'https://danielhollcraft.com/'
  source_url: 'https://github.com/danielbh/danielhollcraft.com'
  featured: false
  categories:
    - Web Dev
    - Blog
    - Portfolio
- title: Darren Britton's Portfolio
  main_url: 'https://darrenbritton.com/'
  url: 'https://darrenbritton.com/'
  source_url: 'https://github.com/darrenbritton/darrenbritton.github.io'
  featured: false
  categories:
    - Web Dev
    - Portfolio
- title: Dave Lindberg Marketing & Design
  url: 'https://davelindberg.com/'
  main_url: 'https://davelindberg.com/'
  source_url: 'https://github.com/Dave-Lindberg/dl-gatsby'
  featured: false
  description: >-
    My work revolves around solving problems for people in business, using integrated design and marketing strategies to improve sales, increase brand engagement, generate leads and achieve goals.
  categories:
    - Creative
    - Design
    - Featured
    - Marketing
    - SEO
    - Portfolio
- title: Design Systems Weekly
  main_url: 'https://designsystems.email/'
  url: 'https://designsystems.email/'
  featured: false
  categories:
    - Education
    - Web Dev
- title: Dalbinaco's Website
  main_url: 'https://dlbn.co/en/'
  url: 'https://dlbn.co/en/'
  source_url: 'https://github.com/dalbinaco/dlbn.co'
  featured: false
  categories:
    - Portfolio
    - Web Dev
- title: mParticle's Documentation
  main_url: 'https://docs.mparticle.com/'
  url: 'https://docs.mparticle.com/'
  featured: false
  categories:
    - Web Dev
    - Documentation
- title: Doopoll
  main_url: 'https://doopoll.co/'
  url: 'https://doopoll.co/'
  featured: false
  categories:
    - Landing
    - Marketing
    - Technology
- title: ERC dEX
  main_url: 'https://ercdex.com/'
  url: 'https://ercdex.com/aqueduct'
  featured: false
  categories:
    - Marketing
- title: Fabian Schultz' Portfolio
  main_url: 'https://fabianschultz.com/'
  url: 'https://fabianschultz.com/'
  source_url: 'https://github.com/fabe/site'
  featured: false
  description: >-
    Hello, I’m Fabian — a product designer and developer based in Potsdam,
    Germany. I’ve been working both as a product designer and frontend developer
    for over 5 years now. I particularly enjoy working with companies that try
    to meet broad and unique user needs.
  categories:
    - Portfolio
    - Web Dev
- title: Formidable
  main_url: 'https://formidable.com/'
  url: 'https://formidable.com/'
  featured: true
  categories:
    - Web Dev
    - Agency
    - Open Source
    - Featured
- title: Gatsby Manor
  main_url: 'https://gatsbymanor.com/'
  url: 'https://gatsbymanor.com/themes'
  featured: false
  categories:
    - Web Dev
- title: The freeCodeCamp Guide
  main_url: 'https://guide.freecodecamp.org/'
  url: 'https://guide.freecodecamp.org/'
  source_url: 'https://github.com/freeCodeCamp/guide'
  featured: false
  categories:
    - Web Dev
    - Documentation
- title: High School Hackathons
  main_url: 'https://hackathons.hackclub.com/'
  url: 'https://hackathons.hackclub.com/'
  source_url: 'https://github.com/hackclub/hackathons'
  featured: false
  categories:
    - Education
    - Web Dev
- title: Hapticmedia
  main_url: 'https://hapticmedia.fr/en/'
  url: 'https://hapticmedia.fr/en/'
  featured: false
  categories:
    - Agency
    - Creative
- title: heml.io
  main_url: 'https://heml.io/'
  url: 'https://heml.io/'
  source_url: 'https://github.com/SparkPost/heml.io'
  featured: false
  categories:
    - Documentation
    - Web Dev
    - Open Source
- title: Juliette Pretot's Portfolio
  main_url: 'https://juliette.sh/'
  url: 'https://juliette.sh/'
  featured: false
  categories:
    - Web Dev
    - Portfolio
    - Blog
- title: Kris Hedstrom's Portfolio
  main_url: 'https://k-create.com/'
  url: 'https://k-create.com/portfolio/'
  source_url: 'https://github.com/kristofferh/kristoffer'
  featured: false
  description: >-
    Hey. I’m Kris. I’m an interactive designer / developer. I grew up in Umeå,
    in northern Sweden, but I now live in Brooklyn, NY. I am currently enjoying
    a hybrid Art Director + Lead Product Engineer role at a small startup called
    Nomad Health. Before that, I was a Product (Engineering) Manager at Tumblr.
    Before that, I worked at agencies. Before that, I was a baby. I like to
    design things, and then I like to build those things. I occasionally take on
    freelance projects. Feel free to get in touch if you have an interesting
    project that you want to collaborate on. Or if you just want to say hello,
    that’s cool too.
  categories:
    - Creative
    - Portfolio
- title: knpw.rs
  main_url: 'https://knpw.rs/'
  url: 'https://knpw.rs/'
  source_url: 'https://github.com/knpwrs/knpw.rs'
  featured: false
  categories:
    - Blog
    - Web Dev
- title: Kostas Bariotis' Blog
  main_url: 'https://kostasbariotis.com/'
  url: 'https://kostasbariotis.com/'
  source_url: 'https://github.com/kbariotis/kostasbariotis.com'
  featured: false
  categories:
    - Blog
    - Portfolio
    - Web Dev
- title: LaserTime Clinic
  main_url: 'https://lasertime.ru/'
  url: 'https://lasertime.ru/'
  source_url: 'https://github.com/oleglegun/lasertime'
  featured: false
  categories:
    - Marketing
- title: Jason Lengstorf
  main_url: 'https://lengstorf.com'
  url: 'https://lengstorf.com'
  source_url: 'https://github.com/jlengstorf/lengstorf.com'
  featured: false
  date_added: Apr 10
  gatsby_version: V1
  categories:
    - Blog
    - Personal
  built_by: Jason Lengstorf
  built_by_url: 'https://github.com/jlengstorf'
- title: Mannequin.io
  main_url: 'https://mannequin.io/'
  url: 'https://mannequin.io/'
  source_url: 'https://github.com/LastCallMedia/Mannequin/tree/master/site'
  featured: false
  categories:
    - Open Source
    - Web Dev
    - Documentation
- title: manu.ninja
  main_url: 'https://manu.ninja/'
  url: 'https://manu.ninja/'
  source_url: 'https://github.com/Lorti/manu.ninja'
  featured: false
  description: >-
    manu.ninja is the personal blog of Manuel Wieser, where he talks about
    front-end development, games and digital art
  categories:
    - Blog
    - Technology
    - Web Dev
- title: Fabric
  main_url: 'https://meetfabric.com/'
  url: 'https://meetfabric.com/'
  featured: true
  categories:
    - Corporate
    - Marketing
    - Featured
    - Insurance
- title: Nexit
  main_url: 'https://nexit.sk/'
  url: 'https://nexit.sk/references'
  featured: false
  categories:
    - Web Dev
- title: Nortcast
  main_url: 'https://nortcast.com/'
  url: 'https://nortcast.com/'
  featured: false
  categories:
    - Technology
    - Entertainment
    - Podcast
- title: openFDA
  main_url: 'https://open.fda.gov/'
  url: 'https://open.fda.gov/'
  source_url: 'https://github.com/FDA/open.fda.gov'
  featured: false
  categories:
    - Government
    - Open Source
    - Web Dev
- title: NYC Planning Labs (New York City Department of City Planning)
  main_url: 'https://planninglabs.nyc/'
  url: 'https://planninglabs.nyc/about/'
  source_url: 'https://github.com/NYCPlanning/'
  featured: false
  description: >-
    We work with New York City's Urban Planners to deliver impactful, modern
    technology tools.
  categories:
    - Open Source
    - Government
- title: Pravdomil
  main_url: 'https://pravdomil.com/'
  url: 'https://pravdomil.com/'
  source_url: 'https://github.com/pravdomil/pravdomil.com'
  featured: false
  description: >-
    I’ve been working both as a product designer and frontend developer for over
    5 years now. I particularly enjoy working with companies that try to meet
    broad and unique user needs.
  categories:
    - Portfolio
    - Personal
- title: Preston Richey Portfolio / Blog
  main_url: 'https://prestonrichey.com/'
  url: 'https://prestonrichey.com/'
  source_url: 'https://github.com/prichey/prestonrichey.com'
  featured: false
  categories:
    - Web Dev
    - Portfolio
    - Blog
- title: Landing page of Put.io
  main_url: 'https://put.io/'
  url: 'https://put.io/'
  featured: false
  categories:
    - eCommerce
    - Technology
- title: The Rick and Morty API
  main_url: 'https://rickandmortyapi.com/'
  url: 'https://rickandmortyapi.com/'
  featured: false
  categories:
    - Web Dev
    - Entertainment
    - Documentation
    - Open Source
- title: Santa Compañía Creativa
  main_url: 'https://santacc.es/'
  url: 'https://santacc.es/'
  source_url: 'https://github.com/DesarrolloWebSantaCC/santacc-web'
  featured: false
  categories:
    - Agency
    - Creative
- title: Sean Coker's Blog
  main_url: 'https://sean.is/'
  url: 'https://sean.is/'
  featured: false
  categories:
    - Blog
    - Portfolio
    - Web Dev
- title: Segment's Blog
  main_url: 'https://segment.com/blog/'
  url: 'https://segment.com/blog/'
  featured: false
  categories:
    - Web Dev
    - Blog
- title: Several Levels
  main_url: 'https://severallevels.io/'
  url: 'https://severallevels.io/'
  source_url: 'https://github.com/Harrison1/several-levels'
  featured: false
  categories:
    - Agency
    - Web Dev
- title: Simply
  main_url: 'https://simply.co.za/'
  url: 'https://simply.co.za/'
  featured: false
  categories:
    - Corporate
    - Marketing
    - Insurance
- title: Storybook
  main_url: 'https://storybook.js.org/'
  url: 'https://storybook.js.org/'
  source_url: 'https://github.com/storybooks/storybook'
  featured: false
  categories:
    - Web Dev
    - Open Source
- title: Vibert Thio's Portfolio
  main_url: 'https://vibertthio.com/portfolio/'
  url: 'https://vibertthio.com/portfolio/projects/'
  source_url: 'https://github.com/vibertthio/portfolio'
  featured: false
  categories:
    - Portfolio
    - Web Dev
    - Creative
- title: VisitGemer
  main_url: 'https://visitgemer.sk/'
  url: 'https://visitgemer.sk/'
  featured: false
  categories:
    - Marketing
- title: Beach Hut Poole
  main_url: 'https://www.beachhutpoole.co.uk/'
  url: 'https://www.beachhutpoole.co.uk/'
  featured: false
  categories:
    - Travel
    - Marketing
- title: Bricolage.io
  main_url: 'https://www.bricolage.io/'
  url: 'https://www.bricolage.io/'
  source_url: 'https://github.com/KyleAMathews/blog'
  featured: false
  categories:
    - Blog
- title: Charles Pinnix Website
  main_url: 'https://www.charlespinnix.com/'
  url: 'https://www.charlespinnix.com/'
  featured: false
  description: >-
    I’m a senior front end engineer with 8 years of experience building websites
    and web applications. I’m interested in leading creative, multidisciplinary
    engineering teams. I’m a creative technologist, merging photography, art,
    and design into engineering and visa versa. I take a pragmatic,
    product-oriented approach to development, allowing me to see the big picture
    and ensuring quality products are completed on time. I have a passion for
    modern front end JavaScript frameworks such as React and Vue, and I have
    substantial experience on the back end with an interest in Node and
    container based deployment with Docker and AWS.
  categories:
    - Portfolio
    - Web Dev
- title: Charlie Harrington's Blog
  main_url: 'https://www.charlieharrington.com/'
  url: 'https://www.charlieharrington.com/'
  source_url: 'https://github.com/whatrocks/blog'
  featured: false
  categories:
    - Blog
    - Web Dev
    - Music
- title: Developer Ecosystem
  main_url: 'https://www.developerecosystem.com/'
  url: 'https://www.developerecosystem.com/'
  featured: false
  categories:
    - Blog
    - Web Dev
- title: Gabriel Adorf's Portfolio
  main_url: 'https://www.gabrieladorf.com/'
  url: 'https://www.gabrieladorf.com/'
  source_url: 'https://github.com/gabdorf/gabriel-adorf-portfolio'
  featured: false
  categories:
    - Portfolio
    - Web Dev
- title: greglobinski.com
  main_url: 'https://www.greglobinski.com/'
  url: 'https://www.greglobinski.com/'
  source_url: 'https://github.com/greglobinski/www.greglobinski.com'
  featured: false
  categories:
    - Portfolio
    - Web Dev
- title: I am Putra
  main_url: 'https://www.iamputra.com/'
  url: 'https://www.iamputra.com/'
  featured: false
  categories:
    - Portfolio
    - Web Dev
    - Blog
- title: In Sowerby Bridge
  main_url: 'https://www.insowerbybridge.co.uk/'
  url: 'https://www.insowerbybridge.co.uk/'
  featured: false
  categories:
    - Marketing
    - Government
- title: JavaScript Stuff
  main_url: 'https://www.javascriptstuff.com/'
  url: 'https://www.javascriptstuff.com/'
  featured: false
  categories:
    - Education
    - Web Dev
    - Library
- title: KNW Photography
  main_url: 'https://www.knw.io/'
  url: 'https://www.knw.io/galleries/'
  source_url: 'https://github.com/ryanwiemer/knw'
  featured: false
  description: >-
    Hi there! I’m Kirsten and I’m currently living in Oakland with my husband
    and fluffy pup Birch. I’ve always been an excessive photo taker and decided
    to turn my love for taking photos into a career.
  categories:
    - Photography
    - Portfolio
- title: Ledgy
  main_url: 'https://www.ledgy.com/'
  url: 'https://github.com/morloy/ledgy.com'
  featured: false
  categories:
    - Marketing
    - Finance
- title: Alec Lomas's Portfolio / Blog
  main_url: 'https://www.lowmess.com/'
  url: 'https://www.lowmess.com/'
  source_url: 'https://github.com/lowmess/lowmess'
  featured: false
  categories:
    - Web Dev
    - Blog
    - Portfolio
- title: Michele Mazzucco's Portfolio
  main_url: 'https://www.michelemazzucco.it/'
  url: 'https://www.michelemazzucco.it/'
  source_url: 'https://github.com/michelemazzucco/michelemazzucco.it'
  featured: false
  categories:
    - Creative
    - Portfolio
- title: Orbit FM Podcasts
  main_url: 'https://www.orbit.fm/'
  url: 'https://www.orbit.fm/'
  source_url: 'https://github.com/agarrharr/orbit.fm'
  featured: false
  categories:
    - Podcast
- title: Prosecco Springs
  main_url: 'https://www.proseccosprings.com/'
  url: 'https://www.proseccosprings.com/'
  featured: false
  categories:
    - Food
    - Blog
    - Marketing
- title: Verious
  main_url: 'https://www.verious.io/'
  url: 'https://www.verious.io/'
  source_url: 'https://github.com/cpinnix/verious'
  featured: false
  categories:
    - Web Dev
- title: Whittle School
  main_url: 'https://www.whittleschool.org/en/'
  url: 'https://www.whittleschool.org/en/'
  featured: false
  categories:
    - Education
- title: Yisela
  main_url: 'https://www.yisela.com/'
  url: 'https://www.yisela.com/tetris-against-trauma-gaming-as-therapy/'
  featured: false
  categories:
    - Blog
- title: YouFoundRon.com
  main_url: 'https://www.youfoundron.com/'
  url: 'https://www.youfoundron.com/'
  source_url: 'https://github.com/rongierlach/yfr-dot-com'
  featured: false
  categories:
    - Portfolio
    - Web Dev
    - Blog
- title: yerevancoder
  main_url: 'https://yerevancoder.com/'
  url: 'https://forum.yerevancoder.com/categories'
  source_url: 'https://github.com/yerevancoder/yerevancoder.github.io'
  featured: false
  categories:
    - Blog
    - Web Dev
- title: EaseCentral
  main_url: 'https://www.easecentral.com/'
  url: 'https://www.easecentral.com/'
  featured: false
  categories:
    - Marketing
    - Healthcare
- title: Policygenius
  main_url: 'https://www.policygenius.com/'
  url: 'https://www.policygenius.com/'
  featured: false
  categories:
    - Marketing
    - Healthcare
- title: Moteefe
  main_url: 'http://www.moteefe.com/'
  url: 'http://www.moteefe.com/'
  featured: false
  categories:
    - Marketing
    - Agency
    - Technology
- title: Athelas
  main_url: 'http://www.athelas.com/'
  url: 'http://www.athelas.com/'
  featured: true
  categories:
    - Marketing
    - Healthcare
    - Featured
- title: Pathwright
  main_url: 'http://www.pathwright.com/'
  url: 'http://www.pathwright.com/'
  featured: false
  categories:
    - Marketing
    - Education
- title: pi-top
  main_url: 'http://www.pi-top.com/'
  url: 'http://www.pi-top.com/'
  featured: false
  categories:
    - Marketing
    - Web Dev
    - Technology
    - eCommerce
- title: Troops
  main_url: 'http://www.troops.ai/'
  url: 'http://www.troops.ai/'
  featured: false
  categories:
    - Marketing
    - Technology
- title: ClearBrain
  main_url: 'https://clearbrain.com/'
  url: 'https://clearbrain.com/'
  featured: false
  categories:
    - Marketing
    - Technology
- title: Lucid
  main_url: 'https://www.golucid.co/'
  url: 'https://www.golucid.co/'
  featured: true
  categories:
    - Marketing
    - Technology
    - Featured
- title: Bench
  main_url: 'http://www.bench.co/'
  url: 'http://www.bench.co/'
  featured: false
  categories:
    - Marketing
- title: Union Plus Credit Card
  main_url: 'http://www.unionpluscard.com'
  url: 'https://unionplus.capitalone.com/'
  featured: false
  categories:
    - Marketing
    - Finance
- title: Gin Lane
  main_url: 'http://www.ginlane.com/'
  url: 'https://www.ginlane.com/'
  featured: false
  categories:
    - Web Dev
    - Creative
    - Agency
- title: Marmelab
  main_url: 'https://marmelab.com/en/'
  url: 'https://marmelab.com/en/'
  featured: false
  categories:
    - Web Dev
    - Agency
- title: Fusion Media Group
  main_url: 'http://thefmg.com/'
  url: 'http://thefmg.com/'
  featured: true
  categories:
    - Creative
    - Entertainment
    - News
    - Featured
- title: Cool Hunting
  main_url: 'http://www.coolhunting.com/'
  url: 'http://www.coolhunting.com/'
  featured: false
  categories:
    - Magazine
- title: Dovetail
  main_url: 'https://dovetailapp.com/'
  url: 'https://dovetailapp.com/'
  featured: false
  categories:
    - Marketing
    - Technology
- title: GraphQL College
  main_url: 'https://www.graphql.college/'
  url: 'https://www.graphql.college/'
  source_url: 'https://github.com/GraphQLCollege/graphql-college'
  featured: false
  categories:
    - Web Dev
    - Education
- title: F1 Vision
  main_url: 'https://www.f1vision.com/'
  url: 'https://www.f1vision.com/'
  featured: false
  categories:
    - Marketing
    - Entertainment
    - Technology
    - eCommerce
- title: Yuuniworks Portfolio / Blog
  main_url: 'https://www.yuuniworks.com/'
  url: 'https://www.yuuniworks.com/'
  source_url: 'https://github.com/junkboy0315/yuuni-web'
  featured: false
  categories:
    - Portfolio
    - Web Dev
    - Blog
- title: Bastion Bot
  main_url: 'https://bastionbot.org/'
  url: 'https://bastionbot.org/'
  featured: false
  categories:
    - Marketing
    - Technology
    - Documentation
    - Web Dev
- title: upGizmo
  main_url: 'https://www.upgizmo.com/'
  url: 'https://www.upgizmo.com/'
  featured: false
  categories:
    - News
    - Technology
- title: Smakosh
  main_url: 'https://smakosh.com/'
  url: 'https://smakosh.com/'
  source_url: 'https://github.com/smakosh/smakosh.com'
  featured: false
  categories:
    - Portfolio
    - Web Dev
    - Creative
- title: Philipp Czernitzki - Blog/Website
  main_url: 'http://philippczernitzki.me/'
  url: 'http://philippczernitzki.me/'
  featured: false
  categories:
    - Portfolio
    - Web Dev
    - Blog
- title: WebGazer
  main_url: 'https://www.webgazer.io/'
  url: 'https://www.webgazer.io/'
  featured: false
  categories:
    - Marketing
    - Web Dev
    - Technology
- title: Joe Seifi's Blog
  main_url: 'http://seifi.org/'
  url: 'http://seifi.org/'
  featured: false
  categories:
    - Portfolio
    - Web Dev
    - Blog
- title: Bartosz Dominiak Blog/Portfolio
  main_url: 'http://bartoszdominiak.com/'
  url: 'http://bartoszdominiak.com/'
  source_url: 'https://github.com/bartdominiak/blog'
  featured: false
  categories:
    - Portfolio
    - Web Dev
    - Blog
- title: HBTU MUN 2018 (source)
  featured: false
- title: Jamie Henson's Blog (source)
  featured: false
- title: Ruben's Blog (source)
  featured: false
- title: Thao Am Private Enterprise
  featured: false
- title: Bakadono
  featured: false
- title: Travellers.cafe
  featured: false
- title: Oliver Benns' Portfolio (source)
  featured: false
- title: angeloocana.com (source)
  featured: false
- title: Overlap.show (source)
  featured: false
- title: smartive Company Website
  featured: false
- title: Haboba Find Jobs at Phu Quoc Island
  featured: false
- title: Song Wang’s website (source)
  featured: false
- title: Magicly's blog (source)
  featured: false
- title: Phu Quoc Works
  featured: false
- title: Kabir Goel's website (source)
  featured: false
- title: David James' Portfolio (source)
  featured: false
- title: Tic Tac Toe AI (source)
  featured: false
- title: Random Screencast
  featured: false
- title: Phu Quoc Tea & Coffee Store
  featured: false
- title: Steven Natera's blog
  featured: false
- title: LekoArts
  main_url: 'https://www.lekoarts.de'
  url: 'https://www.lekoarts.de'
  source_url: 'https://github.com/LeKoArts/portfolio'
  featured: false
  built_by: LekoArts
  built_by_url: 'https://github.com/LeKoArts'
  description: >-
    Hi, I'm Lennart — a self-taught and passionate graphic/web designer & frontend developer based in Darmstadt, Germany. I love it to realize complex projects in a creative manner and face new challenges. Since 6 years I do graphic design, my love for frontend development came up 3 years ago. I enjoy acquiring new skills and cementing this knowledge by writing blogposts and creating tutorials.
  categories:
    - Portfolio
    - Blog
- title: Georgi Yanev (source)
  featured: false
- title: Hallingdata
  featured: false
- title: '@swyx (source)'
  featured: false
- title: 伊撒尔の窝
  featured: false
- title: 杨二小的博客
  main_url: 'https://blog.yangerxiao.com/'
  url: 'https://blog.yangerxiao.com/'
  source_url: 'https://github.com/zerosoul/blog.yangerxiao.com'
  featured: false
  categories:
    - Blog
    - Portfolio
- title: mottox2 blog
  main_url: 'https://mottox2.com'
  url: 'https://mottox2.com'
  featured: false
  categories:
    - Blog
    - Portfolio
- title: Pride of the Meadows
  main_url: 'https://www.prideofthemeadows.com/'
  url: 'https://www.prideofthemeadows.com/'
  featured: false
  categories:
    - Retail
    - Food
    - Blog
- title: Michael Uloth
  main_url: 'https://www.michaeluloth.com'
  url: 'https://www.michaeluloth.com'
  featured: false
  description: >-
    Michael Uloth is an opera singer and web developer based in Toronto.
  categories:
    - Portfolio
    - Music
    - Web Dev
  built_by: Michael Uloth
  built_by_url: 'https://www.michaeluloth.com'
- title: NYC Pride 2019 | WorldPride NYC | Stonewall50
  main_url: 'https://2019-worldpride-stonewall50.nycpride.org/'
  url: 'https://2019-worldpride-stonewall50.nycpride.org/'
  featured: false
  description: >-
    Join us in 2019 for NYC Pride, as we welcome WorldPride and mark the 50th Anniversary of the Stonewall Uprising and a half-century of LGBTQ+ liberation.
  categories:
    - Education
    - Marketing
    - Nonprofit
  built_by: Canvas United
  built_by_url: 'https://www.canvasunited.com/'
- title: Spacetime
  main_url: 'https://www.heyspacetime.com/'
  url: 'https://www.heyspacetime.com/'
  featured: false
  description: >-
    Spacetime is a Dallas-based digital experience agency specializing in web, app, startup, and digital experience creation.
  categories:
    - Marketing
    - Portfolio
    - Agency
    - Creative
    - Featured
  built_by: Spacetime
  built_by_url: 'https://www.heyspacetime.com/'
- title: Eric Jinks
  main_url: 'https://ericjinks.com/'
  url: 'https://ericjinks.com/'
  featured: false
  description: >-
    Software engineer / web developer from the Gold Coast, Australia.
  categories:
    - Portfolio
    - Blog
    - Web Dev
    - Technology
  built_by: Eric Jinks
  built_by_url: 'https://ericjinks.com/'
- title: GaiAma - We are wildlife
  main_url: 'https://www.gaiama.org/'
  url: 'https://www.gaiama.org/'
  featured: false
  description: >-
    We founded the GaiAma conservation organization to protect wildlife in Perú and to create an example of a permaculture neighborhood, living symbiotically with the forest - because reforestation is just the beginning
  categories:
    - Nonprofit
    - Marketing
    - Blog
  source_url: https://github.com/GaiAma/gaiama.org
  built_by: GaiAma
  built_by_url: 'https://www.gaiama.org/'
- title: Healthcare Logic
  main_url: 'https://www.healthcarelogic.com/'
  url: 'https://www.healthcarelogic.com/'
  featured: false
  description: >-
    Revolutionary technology that empowers clinical and managerial leaders to collaborate with clarity.
  categories:
    - Marketing
    - Healthcare
    - Technology
  built_by: Thrive
  built_by_url: 'https://thriveweb.com.au/'
- title: Localgov.fyi
  main_url: 'https://localgov.fyi/'
  url: 'https://localgov.fyi/'
  featured: false
  description: >-
     Finding local government services made easier.
  categories:
    - Directory
    - Government
    - Technology
  source_url: https://github.com/WeOpenly/localgov.fyi
  built_by: Openly
  built_by_url: 'https://weopenly.com/'
- title: Kata.ai Documentation
  main_url: 'https://docs.kata.ai/'
  url: 'https://docs.kata.ai/'
  source_url: https://github.com/kata-ai/kata-platform-docs
  featured: false
  description: >-
    Documentation website for the Kata Platform, an all-in-one platform for
    building chatbots using AI technologies.
  categories:
    - Documentation
    - Technology
- title: goalgetters
  main_url: 'https://goalgetters.space/'
  url: 'https://goalgetters.space/'
  featured: false
  description: >-
    goalgetters is a source of inspiration for people who want to change their career.
    We offer articles, success stories and expert interviews on how to find a new passion and how to implement change.
  categories:
    - Blog
    - Education
    - Careers
    - Personal Development
  built_by: Stephanie Langers (content), Adrian Wenke (development)
  built_by_url: 'https://twitter.com/AdrianWenke'
- title: Life Without Barriers | Foster Care
  main_url: 'https://www.lwb.org.au/foster-care'
  url: 'https://www.lwb.org.au/foster-care'
  featured: false
  description: >-
    We are urgently seeking foster carers all across Australia. Can you open your heart and your home to a child in need?
    There are different types of foster care that can suit you. We offer training and 24/7 support.
  categories:
    - Charity
    - Nonprofit
    - Education
    - Documentation
    - Marketing
  built_by: LWB Digital Team
  built_by_url: 'https://twitter.com/LWBAustralia'
- title: Bejamas - JAM Experts for hire
  main_url: 'https://bejamas.io/'
  url: 'https://bejamas.io/'
  featured: false
  description: >-
    We help agencies and companies with JAMStack tools. This includes web development using Static Site Generators, Headless CMS, CI / CD and CDN setup.
  categories:
    - Technology
    - Web Dev
    - Agency
    - Creative
    - Marketing
  built_by: Bejamas.io
  built_by_url: 'https://bejamas.io/'
- title: Zensum
  main_url: 'https://zensum.se/'
  url: 'https://zensum.se/'
  featured: false
  description: >-
    Borrow money quickly and safely through Zensum. We compare Sweden's leading banks and credit institutions. Choose from multiple offers and lower your monthly cost. [Translated from Swedish]
  categories:
    - Technology
    - Finance
    - Corporate
    - Marketing
  built_by: Bejamas.io
  built_by_url: 'https://bejamas.io/'
- title: StatusHub - Easy to use Hosted Status Page Service
  main_url: 'https://statushub.com/'
  url: 'https://statushub.com/'
  featured: false
  description: >-
    Set up your very own service status page in minutes with StatusHub. Allow customers to subscribe to be updated automatically.
  categories:
    - Technology
    - Marketing
  built_by: Bejamas.io
  built_by_url: 'https://bejamas.io/'
- title: Matthias Kretschmann Portfolio
  main_url: 'https://matthiaskretschmann.com/'
  url: 'https://matthiaskretschmann.com/'
  source_url: 'https://github.com/kremalicious/portfolio'
  featured: false
  description: >-
    Portfolio of designer & developer Matthias Kretschmann.
  categories:
    - Portfolio
    - Web Dev
    - Creative
  built_by: Matthias Kretschmann
  built_by_url: 'https://matthiaskretschmann.com/'
- title: Cajun Bowfishing
  main_url: 'https://cajunbowfishing.com/'
  url: 'https://cajunbowfishing.com/'
  featured: false
  categories:
    - eCommerce
    - Sports
  built_by: Escalade Sports
  built_by_url: 'http://escaladesports.com/'
- title: Iron Cove Solutions
  main_url: 'https://ironcovesolutions.com/'
  url: 'https://ironcovesolutions.com/'
  description: >-
    Iron Cove Solutions is a cloud based consulting firm. We help companies deliver a return on cloud usage by applying best practices
  categories:
    - Technology
    - Web Dev
  built_by: Iron Cove Solutions
  built_by_url: 'https://ironcovesolutions.com/'
  featured: false
- title: Eventos orellana
  description: >-
    Somos una empresa dedicada a brindar asesoría personalizada
    y profesional para la elaboración y coordinación de eventos
    sociales y empresariales.
  main_url: 'https://eventosorellana.com/'
  url: 'https://eventosorellana.com/'
  featured: false
  categories:
    - Gallery
  built_by: Codedebug
  built_by_url: 'https://codedebug.co/'
- title: Moetez Chaabene Portfolio / Blog
  main_url: 'https://moetez.me/'
  url: 'https://moetez.me/'
  source_url: 'https://github.com/moetezch/moetez.me'
  featured: false
  description: >-
    Portfolio of Moetez Chaabene
  categories:
    - Portfolio
    - Web Dev
    - Blog
  built_by: Moetez Chaabene
  built_by_url: 'https://twitter.com/moetezch'
- title: Nikita
  description: >-
    Automation of system deployments in Node.js for applications and infrastructures.
  main_url: https://nikita.js.org/
  url: https://nikita.js.org/
  source_url: 'https://github.com/adaltas/node-nikita'
  categories:
    - Documentation
    - Open Source
    - Technology
  built_by: David Worms
  built_by_url: http://www.adaltas.com
  featured: false
- title: Gourav Sood Blog & Portfolio
  main_url: 'https://www.gouravsood.com/'
  url: 'https://www.gouravsood.com/'
  featured: false
  categories:
    - Blog
    - Portfolio
    - Salesforce
  built_by: Gourav Sood
  built_by_url: 'https://www.gouravsood.com/'
- title: Figma
  main_url: 'https://www.figma.com/'
  url: 'https://www.figma.com/'
  featured: false
  categories:
    - Marketing
    - Design
  built_by: Corey Ward
  built_by_url: http://www.coreyward.me/
- title: Jonas Tebbe Portfolio
  description: >
    Hey, I’m Jonas and I create digital products.
  main_url: https://jonastebbe.com
  url: https://jonastebbe.com
  categories:
    - Portfolio
  built_by: Jonas Tebbe
  built_by_url: http://twitter.com/jonastebbe
  featured: false
- title: Parker Sarsfield Portfolio
  description: >
    I'm Parker, a software engineer and sneakerhead.
  main_url: https://parkersarsfield.com
  url: https://parkersarsfield.com
  categories:
    - Blog
    - Portfolio
  built_by: Parker Sarsfield
  built_by_url: https://parkersarsfield.com
- title: Front-end web development with Greg
  description: >
    JavaScript, GatsbyJS, ReactJS, CSS in JS... Let's learn some stuff together.
  main_url: https://dev.greglobinski.com
  url: https://dev.greglobinski.com
  categories:
    - Blog
    - Web Dev
  built_by: Greg Lobinski
  built_by_url: https://github.com/greglobinski
- title: Insomnia
  description: >
    Desktop HTTP and GraphQL client for developers
  main_url: https://insomnia.rest/
  url: https://insomnia.rest/
  categories:
    - Landing
    - Blog
  built_by: Gregory Schier
  built_by_url: https://schier.co
  featured: false
- title: Timeline Theme Portfolio
  description: >
    I'm Aman Mittal, a software developer.
  main_url: http://www.amanhimself.me/
  url: http://www.amanhimself.me/
  categories:
    - Landing
    - Web Dev
    - Portfolio
  built_by: Aman Mittal
  built_by_url: http://www.amanhimself.me/
- title: Ocean artUp
  description: >
    Science outreach site built using styled-components and Contentful. It presents the research project "Ocean artUp" funded by an Advanced Grant of the European Research Council to explore the possible benefits of artificial uplift of nutrient-rich deep water to the ocean’s sunlit surface layer.
  main_url: https://ocean-artup.eu
  url: https://ocean-artup.eu
  source_url: https://github.com/JanoshRiebesell/ocean-artup
  categories:
    - Education
    - Blog
    - Science
  built_by: Janosh Riebesell
  built_by_url: https://janosh.io
  featured: false
- title: Ryan Fitzgerald
  description: >
    Personal portfolio and blog for Ryan Fitzgerald
  main_url: https://ryanfitzgerald.ca/
  url: https://ryanfitzgerald.ca/
  categories:
    - Web Dev
    - Portfolio
  built_by: Ryan Fitzgerald
  built_by_url: https://github.com/RyanFitzgerald
  featured: false
- title: Kaizen
  description: >
    Content Marketing, PR & SEO Agency in London
  main_url: https://www.kaizen.co.uk/
  url: https://www.kaizen.co.uk/
  categories:
    - Agency
    - Blog
    - Creative
    - Design
    - Web Dev
    - SEO
  built_by: Bogdan Stanciu
  built_by_url: https://github.com/b0gd4n
  featured: false
- title: HackerOne Platform Documentation
  description: >
    HackerOne's Product Documentation Center!
  url: https://docs.hackerone.com/
  main_url: https://docs.hackerone.com/
  categories:
    - Documentation
    - Security
  featured: false
- title: Patreon Partners
  description: >
    Resources and products to help you do more with Patreon.
  url: https://partners.patreon.com/
  main_url: https://partners.patreon.com/
  categories:
    - Resources
    - Directory
  featured: false
- title: Bureau Of Meteorology (beta)
  description: >
    Help shape the future of Bureau services
  url: https://beta.bom.gov.au/
  main_url: https://beta.bom.gov.au/
  categories:
    - Meteorology
    - Research
    - Services
  featured: false
- title: Curbside
  description: >
    Connecting Stores with Mobile Customers
  main_url: https://curbside.com/
  url: https://curbside.com/
  categories:
    - Mobile Commerce
    - Software
  featured: false
- title: Mux Video
  description: >
    API to video hosting and streaming
  main_url: https://mux.com/
  url: https://mux.com/
  categories:
    - Video
    - Hosting
    - Streaming
    - API
  featured: false
- title: Swapcard
  description: >
    The easiest way for event organizers to instantly connect people, build a community of attendees and exhibitors, and increase revenue over time
  main_url: https://www.swapcard.com/
  url: https://www.swapcard.com/
  categories:
    - Event
    - Community
    - Services
  featured: false
- title: Kalix
  description: >
    Kalix is perfect for healthcare professionals starting out in private practice, to those with an established clinic.
  main_url: https://www.kalixhealth.com/
  url: https://www.kalixhealth.com/
  categories:
    - Scheduling
    - Documentation
    - Messaging
    - Billing
    - Services
  featured: false
- title: Hubba
  description: >
    Buy wholesale products from thousands of independent, verified Brands.
  main_url: https://join.hubba.com/
  url: https://join.hubba.com/
  categories:
    - eCommerce
    - Retail
  featured: false
- title: Airbnb Engineering & Data Science
  description: >
    Creative engineers and data scientists building a world where you can belong anywhere
  main_url: https://airbnb.io/
  url: https://airbnb.io/
  categories:
    - Blog
    - Gallery
    - Projects
  featured: false
- title: HyperPlay
  description: >
    In Asean's 1st Ever LOL Esports X Music Festival
  main_url: https://hyperplay.leagueoflegends.com/
  url: https://hyperplay.leagueoflegends.com/
  categories:
    - Landing
  featured: false
- title: Bad Credit Loans
  description: >
    Get the funds you need, from $250-$5,000
  main_url: https://www.creditloan.com/
  url: https://www.creditloan.com/
  categories:
    - Loans
    - Credits
  featured: false
- title: Financial Center
  description: >
     Member-owned, not-for-profit, co-operative whose members receive financial benefits in the form of lower loan rates, higher savings rates, and lower fees than banks.
  main_url: https://fcfcu.com/
  url: https://fcfcu.com/
  categories:
    - Loans
    - Credits
    - Online Banking
    - Nonprofit
  featured: false
- title: Open FDA
  description: >
     Provides APIs and raw download access to a number of high-value, high priority and scalable structured datasets, including adverse events, drug product labeling, and recall enforcement reports.
  main_url: https://open.fda.gov/
  url: https://open.fda.gov/
  categories:
    - APIs
    - Datasets
    - Reports
  featured: false
- title: Office of Institutional Research and Assessment
  description: >
     Good Data, Good Decisions
  main_url: http://oira.ua.edu/
  url: http://oira.ua.edu/
  categories:
    - Research
    - Data
  featured: false
- title: GM Capital One
  description: >
     Introducing the new online experience for your GM Rewards Credit Card
  main_url: https://gm.capitalone.com/
  url: https://gm.capitalone.com/
  categories:
    - Rewards
    - Credit Card
  featured: false
- title: House Manager
  description: >
     Home service membership that offers proactive and on-demand maintenance for homeowners
  main_url: https://housemanager.calstate.aaa.com/
  url: https://housemanager.calstate.aaa.com/
  categories:
    - Home
    - Services
  featured: false
- title: Trintellix
  description: >
     It may help make a difference for your depression (MDD).
  main_url: https://us.trintellix.com/
  url: https://us.trintellix.com/
  categories:
    - Health
    - Help
  featured: false
- title: The Telegraph Premium
  description: >
     Exclusive stories from award-winning journalists
  main_url: https://premium.telegraph.co.uk/
  url: https://premium.telegraph.co.uk/
  categories:
    - Landing
    - Newspaper
    - Subscription
  featured: false
- title: html2canvas
  description: >
     Screenshots with JavaScript
  main_url: http://html2canvas.hertzen.com/
  url: http://html2canvas.hertzen.com/
  source_url: https://github.com/niklasvh/html2canvas/tree/master/www
  categories:
    - Tool
    - Screenshots
    - JavaScript
    - Documentation
  built_by: Niklas von Hertzen
  built_by_url: http://hertzen.com/
  featured: false
- title: The State of JavaScript 2017
  description: >
      Data from over 20,000 developers, asking them questions on topics ranging from front-end frameworks and state management, to build tools and testing libraries.
  main_url: https://stateofjs.com/
  url: https://stateofjs.com/
  source_url: https://github.com/StateOfJS/StateOfJS
  categories:
    - Data
    - JavaScript
    - Statistics
  built_by: StateOfJS
  built_by_url: https://github.com/StateOfJS/StateOfJS/graphs/contributors
  featured: false
- title: Dato CMS
  description: >
      The API-based CMS your editors will love
  main_url: https://www.datocms.com/
  url: https://www.datocms.com/
  categories:
    - CMS
    - API
    - Tool
  featured: false
- title: Half Electronics
  description: >
      Personal website
  main_url: https://www.halfelectronic.com/
  url: https://www.halfelectronic.com/
  categories:
    - Blog
    - Electronics
  built_by: Fernando Poumian
  built_by_url: https://github.com/fpoumian/halfelectronic.com
  featured: false
- title: Frithir Software Development
  main_url: 'https://frithir.com/'
  url: 'https://frithir.com/'
  featured: false
  description: >-
    I DRINK COFFEE, WRITE CODE AND IMPROVE MY DEVELOPMENT SKILLS EVERY DAY.
  categories:
    - Creative
    - Design
    - Web Dev
  built_by: Frithir
  built_by_url: 'https://Frithir.com/'
- title: Unow
  main_url: https://www.unow.fr/
  url: https://www.unow.fr/
  categories:
    - Education
    - Corporate
    - Marketing
  featured: false
- title: Peter Hironaka
  description: >
    Freelance Web Developer based in Los Angeles.
  main_url: https://peterhironaka.com/
  url: https://peterhironaka.com/
  categories:
    - Portfolio
    - Web Dev
  built_by: Peter Hironaka
  built_by_url: https://github.com/PHironaka
  featured: false
- title: Michael McQuade
  description: >
    Personal website and blog for Michael McQuade
  main_url: https://giraffesyo.io
  url: https://giraffesyo.io
  categories:
    - Blog
  built_by: Michael McQuade
  built_by_url: https://github.com/giraffesyo
  featured: false
- title: Haacht Brewery
  description: >
    Corporate wesbite for Haacht Brewery. Designed and Developed by Gafas.
  main_url: https://haacht.com/en/
  url: https://haacht.com
  categories:
    - Corporate
  built_by: Gafas
  built_by_url: https://gafas.be
  featured: false
- title: StoutLabs
  description: >
    Portfolio of Daniel Stout, freelance web dev in East Tennessee.
  main_url: https://www.stoutlabs.com/
  url: https://www.stoutlabs.com/
  categories:
    - Web Dev
    - Portfolio
  built_by: Daniel Stout
  built_by_url: https://github.com/stoutlabs
  featured: false
- title: Chicago Ticket Outcomes By Neighborhood
  description: >
    ProPublica data visualization of traffic ticket court outcomes
  categories:
    - News
    - Nonprofit
    - Visualization
  url: https://projects.propublica.org/graphics/il/il-city-sticker-tickets-maps/ticket-status/?initialWidth=782
  built_by: David Eads
  built_by_url: https://github.com/eads
  featured: false
- title: Chicago South Side Traffic Ticketing rates
  description: >
    ProPublica data visualization of traffic ticket rates by community
  url: https://projects.propublica.org/graphics/il/il-city-sticker-tickets-maps/ticket-rate/?initialWidth=782
  categories:
    - News
    - Nonprofit
    - Visualization
  built_by: David Eads
  built_by_url: https://github.com/eads
  featured: false
- title: Otsimo
  description: >
     Otsimo is a special education application for children with autism, down syndrome and other developmental disabilities.
  main_url: https://otsimo.com/en/
  url: https://otsimo.com/en/
  categories:
    - Landing
    - Blog
    - Education
  featured: false
- title: Matt Bagni Portfolio 2018
  description: >
     Mostly the result of playing with Gatsby and learning about react and graphql. Using the screenshot plugin to showcase the work done for my company in the last 2 years, and a good amount of other experiments.
  main_url: https://mattbag.github.io
  url: https://mattbag.github.io
  categories:
    - Landing
    - Portfolio
  featured: false
- title: Lifestone Church
  main_url: 'https://www.lifestonechurch.net/'
  url: 'https://www.lifestonechurch.net/'
  source_url: 'https://github.com/lifestonechurch/lifestonechurch.net'
  featured: false
  categories:
    - Marketing
    - Nonprofit
- title: Artem Sapegin
  description: >
     Little homepage of Artem Sapegin, a frontend developer, passionate photographer, coffee drinker and crazy dogs’ owner.
  main_url: https://sapegin.me/
  url: https://sapegin.me/
  categories:
    - Landing
    - Portfolio
    - Open Source
    - Personal
    - Web Dev
  built_by: Artem Sapegin
  built_by_url: https://github.com/sapegin
  featured: false
- title: SparkPost Developers
  main_url: 'https://developers.sparkpost.com/'
  url: 'https://developers.sparkpost.com/'
  source_url: 'https://github.com/SparkPost/developers.sparkpost.com'
  categories:
    - Documentation
    - API
  featured: false
- title: Malik Browne Portfolio 2018
  description: >
    The portfolio blog of Malik Browne, a full stack engineer, foodie, and avid blogger/YouTuber.
  main_url: https://www.malikbrowne.com/about
  url: https://www.malikbrowne.com
  categories:
    - Blog
    - Portfolio
  built_by: Malik Browne
  built_by_url: https://twitter.com/milkstarz
  featured: false
- title: Novatics
  description: >
     Digital products that inspire and make a difference
  main_url: https://www.novatics.com.br
  url: https://www.novatics.com.br
  categories:
    - Landing
    - Portfolio
    - Technology
    - Digital Products
    - Web Dev
  built_by: Novatics
  built_by_url: https://github.com/Novatics
  featured: false
- title: I migliori by Vivigratis
  description: >
     Product review website
  main_url: https://imigliori.vivigratis.com/
  url: https://imigliori.vivigratis.com/
  categories:
    - Blog
    - Travel
    - Technology
    - Wellness
    - Fashion
  built_by: Kframe Interactive SA
  featured: false
- title: Max McKinney
  description: >
     I’m a developer and designer with a focus in web technologies. I build cars on the side.
  main_url: https://maxmckinney.com/
  url: https://maxmckinney.com/
  categories:
    - Portfolio
    - Web Dev
    - Design
    - Landing
    - Personal
  built_by: Max McKinney
  featured: false
- title: Stickyard
  description: >
     Make your React component sticky the easy way
  main_url: https://nihgwu.github.io/stickyard/
  url: https://nihgwu.github.io/stickyard/
  source_url: https://github.com/nihgwu/stickyard/tree/master/website
  categories:
    - Web Dev
  built_by: Neo Nie
  featured: false
- title: Agata Milik
  description: >
     Website of a Polish psychologist/psychotherapist based in Gdańsk, Poland.
  main_url: https://agatamilik.pl
  url: https://agatamilik.pl
  categories:
    - Landing
    - Marketing
    - Healthcare
  built_by: Piotr Fedorczyk
  built_by_url: https://piotrf.pl
  featured: false
- title: WebPurple
  main_url: 'https://www.webpurple.net/'
  url: 'https://www.webpurple.net/'
  source_url: 'https://github.com/WebPurple/site'
  description: >-
    Site of local (Russia, Ryazan) frontend community. Main purpose is to show info about meetups and keep blog.
  categories:
  - Nonprofit
  - Web Dev
  - Community
  - Blog
  - Open Source
  built_by: Nikita Kirsanov
  built_by_url: 'https://twitter.com/kitos_kirsanov'
  featured: false
- title: Papertrail.io
  description: >
     Inspection Management for the 21st Century
  main_url: https://www.papertrail.io/
  url: https://www.papertrail.io/
  categories:
    - Marketing
    - Technology
    - Landing
  built_by: Papertrail.io
  built_by_url: https://www.papertrail.io
  featured: false
- title: Matt Ferderer
  main_url: https://mattferderer.com
  url: https://mattferderer.com
  source_url: https://github.com/mattferderer/gatsbyblog
  description: >
    {titleofthesite} is a blog built with Gatsby that discusses web related tech such as JavaScript, .NET, Blazor & security.
  categories:
    - Blog
    - Web Dev
    - Personal
  built_by: Matt Ferderer
  built_by_url: https://twitter.com/mattferderer
  featured: false
- title: Sahyadri Open Source Community
  main_url: https://sosc.org.in
  url: https://sosc.org.in
  source_url: https://github.com/haxzie/sosc-website
  description: >
    Official website of Sahyadri Open Source Community for community blog, event details and members info.
  categories:
    - Blog
    - Community
    - Open Source
  built_by: Musthaq Ahamad
  built_by_url: https://github.com/haxzie
  featured: false
- title: Tech Confessions
  main_url: https://confessions.tech
  url: https://confessions.tech
  source_url: https://github.com/JonathanSpeek/tech-confessions
  description: >
    A guilt-free place for us to confess our tech sins 🙏
  categories:
    - Community
    - Open Source
  built_by: Jonathan Speek
  built_by_url: https://speek.design
  featured: false
- title: Thibault Maekelbergh
  main_url: https://thibmaek.com
  url: https://thibmaek.com
  source_url: https://github.com/thibmaek/thibmaek.github.io
  description: >
    A nice blog about development, Raspberry Pi, plants and probably records.
  categories:
    - Blog
    - Open Source
  built_by: Thibault Maekelbergh
  built_by_url: https://twitter.com/thibmaek
  featured: false
- title: LearnReact.design
  main_url: https://learnreact.design
  url: https://learnreact.design
  description: >
    React Essentials For Designers: A React course tailored for product designers, ux designers, ui designers.
  categories:
    - Blog
    - Landing
    - Creative
  built_by: Linton Ye
  built_by_url: https://twitter.com/lintonye
- title: DesignSystems.com
  main_url: https://www.designsystems.com/
  url: https://www.designsystems.com/
  description: >
    A resource for learning, creating and evangelizing design systems.
  categories:
    - Design
    - Blog
    - Technology
  built_by: Corey Ward
  built_by_url: http://www.coreyward.me/
  featured: false
- title: Devol’s Dance
  main_url: https://www.devolsdance.com/
  url: https://www.devolsdance.com/
  description: >
    Devol’s Dance is an invite-only, one-day event celebrating industrial robotics, AI, and automation.
  categories:
    - Marketing
    - Landing
    - Technology
  built_by: Corey Ward
  built_by_url: http://www.coreyward.me/
  featured: false
- title: Mega House Creative
  main_url: https://www.megahousecreative.com/
  url: https://www.megahousecreative.com/
  description: >
    Mega House Creative is a digital agency that provides unique goal-oriented web marketing solutions.
  categories:
    - Marketing
    - Agency
  built_by: Daniel Robinson
  featured: false
- title: Tobie Marier Robitaille - csc
  main_url: https://tobiemarierrobitaille.com/
  url: https://tobiemarierrobitaille.com/en/
  description: >
    Portfolio site for director of photography Tobie Marier Robitaille
  categories:
    - Portfolio
    - Gallery
  built_by: Mill3 Studio
  built_by_url: https://mill3.studio/en/
  featured: false
<<<<<<< HEAD
- title: Bestvideogame.deals
  main_url: https://bestvideogame.deals/
  url: https://bestvideogame.deals/
  description: >
    Video game comparison website for the UK, build with GatsbyJS.
  categories:
    - eCommerce
    - Video Games
  built_by: Koen Kamphuis
  built_by_url: https://koenkamphuis.com/
=======
- title: Mahipat's Portfolio
  main_url: https://mojaave.com/
  url: https://mojaave.com
  source_url: https://github.com/mhjadav/mojaave
  description: >
    mojaave.com is Mahipat's portfolio, I have developed it using Gatsby v2 and Bootstrap, To get in touch with people looking for full stack developer.
  categories:
    - Portfolio
    - Software
    - Web Dev
    - Personal
  built_by: Mahipat Jadav
  built_by_url: https://mojaave.com/
  featured: false
- title: Cmsbased
  main_url: https://www.cmsbased.net
  url: https://www.cmsbased.net
  description: >
    Cmsbased is providing automation tools and design resources for Web Hosting and IT services industry.
  categories:
    - Technology
    - Design
    - Digital Products
  featured: false
- title: Traffic Design Biennale 2018
  main_url: https://trafficdesign.pl
  url: http://trafficdesign.pl/pl/ficzery/2018-biennale/
  description: >
    Mini site for 2018 edition of Traffic Design’s Biennale
  categories:
    - Landing
    - Creative
    - Nonprofit
    - Gallery
  built_by: Piotr Fedorczyk
  built_by_url: https://piotrf.pl
>>>>>>> 08af0cbe
  featured: false<|MERGE_RESOLUTION|>--- conflicted
+++ resolved
@@ -2078,7 +2078,6 @@
   built_by: Mill3 Studio
   built_by_url: https://mill3.studio/en/
   featured: false
-<<<<<<< HEAD
 - title: Bestvideogame.deals
   main_url: https://bestvideogame.deals/
   url: https://bestvideogame.deals/
@@ -2089,7 +2088,7 @@
     - Video Games
   built_by: Koen Kamphuis
   built_by_url: https://koenkamphuis.com/
-=======
+  featured: false
 - title: Mahipat's Portfolio
   main_url: https://mojaave.com/
   url: https://mojaave.com
@@ -2126,5 +2125,4 @@
     - Gallery
   built_by: Piotr Fedorczyk
   built_by_url: https://piotrf.pl
->>>>>>> 08af0cbe
   featured: false