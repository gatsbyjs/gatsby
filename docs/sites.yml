--- conflicted
+++ resolved
@@ -9671,7 +9671,6 @@
   built_by: Hugo Torzuoli
   built_by_url: https://github.com/HZooly
   featured: false
-<<<<<<< HEAD
 - title: Built with Workers
   url: https://workers.cloudflare.com/built-with/
   main_url: https://workers.cloudflare.com/built-with/
@@ -9685,7 +9684,6 @@
     - Web Development
   built_by: Workers who work at Cloudflare
   built_by_url: https://github.com/cloudflare/built-with-workers/graphs/contributors
-=======
 - title: WebAnaya Solutions
   url: https://www.webanaya.com
   main_url: https://www.webanaya.com
@@ -9698,5 +9696,4 @@
     - Blog
   built_by: Durgesh Gupta
   built_by_url: https://durgeshgupta.com
->>>>>>> c0a68d94
   featured: false