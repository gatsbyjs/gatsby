- title: ReactJS
  main_url: "https://reactjs.org/"
  url: "https://reactjs.org/"
  source_url: "https://github.com/reactjs/reactjs.org"
  featured: true
  categories:
    - Web Development
    - Featured
- title: Flamingo
  main_url: https://www.shopflamingo.com/
  url: https://www.shopflamingo.com/
  description: >
    Online shop for women's body care and hair removal products.
  categories:
    - eCommerce
    - Featured
  featured: true
- title: IDEO
  url: https://www.ideo.com
  main_url: https://www.ideo.com/
  description: >
    A Global design company committed to creating positive impact.
  categories:
    - Agency
    - Technology
    - Featured
    - Consulting
    - User Experience
  featured: true
- title: Airbnb Engineering & Data Science
  description: >
    Creative engineers and data scientists building a world where you can belong
    anywhere
  main_url: "https://airbnb.io/"
  url: "https://airbnb.io/"
  categories:
    - Blog
    - Gallery
    - Featured
  featured: true
- title: Impossible Foods
  main_url: "https://impossiblefoods.com/"
  url: "https://impossiblefoods.com/"
  categories:
    - Food
    - Featured
  featured: true
- title: Braun
  description: >
    Braun offers high performance hair removal and hair care products, including dryers, straighteners, shavers, and more.
  main_url: "https://ca.braun.com/en-ca"
  url: "https://ca.braun.com/en-ca"
  categories:
    - eCommerce
    - Featured
  featured: true
- title: NYC Pride 2019 | WorldPride NYC | Stonewall50
  main_url: "https://2019-worldpride-stonewall50.nycpride.org/"
  url: "https://2019-worldpride-stonewall50.nycpride.org/"
  featured: true
  description: >-
    Join us in 2019 for NYC Pride, as we welcome WorldPride and mark the 50th
    Anniversary of the Stonewall Uprising and a half-century of LGBTQ+
    liberation.
  categories:
    - Education
    - Marketing
    - Nonprofit
    - Featured
  built_by: Canvas United
  built_by_url: "https://www.canvasunited.com/"
- title: The State of European Tech
  main_url: "https://2017.stateofeuropeantech.com/"
  url: "https://2017.stateofeuropeantech.com/"
  featured: true
  categories:
    - Technology
    - Featured
  built_by: Studio Lovelock
  built_by_url: "http://www.studiolovelock.com/"
- title: Hopper
  main_url: "https://www.hopper.com/"
  url: "https://www.hopper.com/"
  built_by: Narative
  built_by_url: "https://www.narative.co/"
  featured: true
  categories:
    - Technology
    - App
    - Featured
- title: GM Capital One
  description: |
    Introducing the new online experience for your GM Rewards Credit Card
  main_url: "https://gm.capitalone.com/"
  url: "https://gm.capitalone.com/"
  categories:
    - Featured
  featured: true
- title: Theodora Warre
  main_url: "https://theodorawarre.eu"
  url: "https://theodorawarre.eu"
  description: >-
    E-commerce site for jewellery designer Theodora Warre, built using Gatsby + Shopify + Prismic + Matter.js
  categories:
    - eCommerce
    - Marketing
  built_by: Pierre Nel
  built_by_url: "https://pierre.io"
  featured: false
- title: Life Without Barriers | Foster Care
  main_url: "https://www.lwb.org.au/foster-care"
  url: "https://www.lwb.org.au/foster-care"
  featured: true
  description: >-
    We are urgently seeking foster carers all across Australia. Can you open
    your heart and your home to a child in need? There are different types of
    foster care that can suit you. We offer training and 24/7 support.
  categories:
    - Nonprofit
    - Education
    - Documentation
    - Marketing
    - Featured
  built_by: LWB Digital Team
  built_by_url: "https://twitter.com/LWBAustralia"
- title: Figma
  main_url: "https://www.figma.com/"
  url: "https://www.figma.com/"
  featured: true
  categories:
    - Marketing
    - Design
    - Featured
  built_by: Corey Ward
  built_by_url: "http://www.coreyward.me/"
- title: Bejamas - JAM Experts for hire
  main_url: "https://bejamas.io/"
  url: "https://bejamas.io/"
  featured: true
  description: >-
    We help agencies and companies with JAMStack tools. This includes web
    development using Static Site Generators, Headless CMS, CI / CD and CDN
    setup.
  categories:
    - Technology
    - Web Development
    - Agency
    - Marketing
    - Featured
  built_by: Bejamas
  built_by_url: "https://bejamas.io/"
- title: The State of JavaScript
  description: >
    Data from over 20,000 developers, asking them questions on topics ranging
    from frontend frameworks and state management, to build tools and testing
    libraries.
  main_url: "https://stateofjs.com/"
  url: "https://stateofjs.com/"
  source_url: "https://github.com/StateOfJS/StateOfJS"
  categories:
    - Data
    - JavaScript
    - Featured
  built_by: StateOfJS
  built_by_url: "https://github.com/StateOfJS/StateOfJS/graphs/contributors"
  featured: true
- title: DesignSystems.com
  main_url: "https://www.designsystems.com/"
  url: "https://www.designsystems.com/"
  description: |
    A resource for learning, creating and evangelizing design systems.
  categories:
    - Design
    - Blog
    - Technology
    - Featured
  built_by: Corey Ward
  built_by_url: "http://www.coreyward.me/"
  featured: true
- title: Timely
  main_url: "https://timelyapp.com/"
  url: "https://timelyapp.com/"
  description: |
    Fully automatic time tracking. For those who trade in time.
  categories:
    - Productivity
    - Featured
  built_by: Timm Stokke
  built_by_url: "https://timm.stokke.me"
  featured: true
- title: Snap Kit
  main_url: "https://kit.snapchat.com/"
  url: "https://kit.snapchat.com/"
  description: >
    Snap Kit lets developers integrate some of Snapchat’s best features across
    platforms.
  categories:
    - Technology
    - Documentation
    - Featured
  featured: true
- title: SendGrid
  main_url: "https://sendgrid.com/docs/"
  url: "https://sendgrid.com/docs/"
  description: >
    SendGrid delivers your transactional and marketing emails through the
    world's largest cloud-based email delivery platform.
  categories:
    - API
    - Technology
    - Documentation
    - Featured
  featured: true
- title: Kirsten Noelle
  main_url: "https://www.kirstennoelle.com/"
  url: "https://www.kirstennoelle.com/"
  featured: true
  description: >
    Digital portfolio for San Francisco Bay Area photographer Kirsten Noelle Wiemer.
  categories:
    - Photography
    - Portfolio
    - Featured
  built_by: Ryan Wiemer
  built_by_url: "https://www.ryanwiemer.com/"
- title: Cajun Bowfishing
  main_url: "https://cajunbowfishing.com/"
  url: "https://cajunbowfishing.com/"
  featured: false
  categories:
    - eCommerce
    - Sports
  built_by: Escalade Sports
  built_by_url: "https://www.escaladesports.com/"
- title: NEON
  main_url: "http://neonrated.com/"
  url: "http://neonrated.com/"
  featured: false
  categories:
    - Gallery
- title: GraphCMS
  main_url: "https://graphcms.com/"
  url: "https://graphcms.com/"
  featured: false
  categories:
    - Marketing
    - Technology
- title: Bottender Docs
  main_url: "https://bottender.js.org/"
  url: "https://bottender.js.org/"
  source_url: "https://github.com/bottenderjs/bottenderjs.github.io"
  featured: false
  categories:
    - Documentation
    - Web Development
    - Open Source
- title: Ghost Documentation
  main_url: https://docs.ghost.org/
  url: https://docs.ghost.org/
  source_url: "https://github.com/tryghost/docs"
  featured: false
  description: >-
    Ghost is an open source, professional publishing platform built on a modern Node.js technology stack — designed for teams who need power, flexibility and performance.
  categories:
    - Technology
    - Documentation
    - Open Source
  built_by: Ghost Foundation
  built_by_url: https://ghost.org/
- title: Nike - Just Do It
  main_url: "https://justdoit.nike.com/"
  url: "https://justdoit.nike.com/"
  featured: true
  categories:
    - eCommerce
    - Featured
- title: AirBnB Cereal
  main_url: "https://airbnb.design/cereal"
  url: "https://airbnb.design/cereal"
  featured: false
  categories:
    - Marketing
    - Design
- title: Cardiogram
  main_url: "https://cardiogr.am/"
  url: "https://cardiogr.am/"
  featured: false
  categories:
    - Marketing
    - Technology
- title: Hack Club
  main_url: "https://hackclub.com/"
  url: "https://hackclub.com/"
  source_url: "https://github.com/hackclub/site"
  featured: false
  categories:
    - Education
    - Web Development
- title: Matthias Jordan Portfolio
  main_url: "https://iammatthias.com/"
  url: "https://iammatthias.com/"
  source_url: "https://github.com/iammatthias/net"
  description: >-
    Photography portfolio and blog built using Contentful + Netlify + Gatsby V2.
  built_by: Matthias Jordan
  built_by_url: https://github.com/iammatthias
  featured: false
  categories:
    - Photography
    - Portfolio
- title: Investment Calculator
  main_url: "https://investmentcalculator.io/"
  url: "https://investmentcalculator.io/"
  featured: false
  categories:
    - Education
    - Finance
- title: CSS Grid Playground by MozillaDev
  main_url: "https://mozilladevelopers.github.io/playground/"
  url: "https://mozilladevelopers.github.io/playground/"
  source_url: "https://github.com/MozillaDevelopers/playground"
  featured: false
  categories:
    - Education
    - Web Development
- title: Piotr Fedorczyk Portfolio
  built_by: Piotr Fedorczyk
  built_by_url: "https://piotrf.pl"
  categories:
    - Portfolio
    - Web Development
  description: >-
    Portfolio of Piotr Fedorczyk, a digital product designer and full-stack developer specializing in shaping, designing and building news and tools for news.
  featured: false
  main_url: "https://piotrf.pl/"
  url: "https://piotrf.pl/"
- title: unrealcpp
  main_url: "https://unrealcpp.com/"
  url: "https://unrealcpp.com/"
  source_url: "https://github.com/Harrison1/unrealcpp-com"
  featured: false
  categories:
    - Blog
    - Web Development
- title: Andy Slezak
  main_url: "https://www.aslezak.com/"
  url: "https://www.aslezak.com/"
  source_url: "https://github.com/amslezak"
  featured: false
  categories:
    - Web Development
    - Portfolio
- title: Deliveroo.Design
  main_url: "https://www.deliveroo.design/"
  url: "https://www.deliveroo.design/"
  featured: false
  categories:
    - Food
    - Marketing
- title: Dona Rita
  main_url: "https://www.donarita.co.uk/"
  url: "https://www.donarita.co.uk/"
  source_url: "https://github.com/peduarte/dona-rita-website"
  featured: false
  categories:
    - Food
    - Marketing
- title: Fröhlich ∧ Frei
  main_url: "https://www.froehlichundfrei.de/"
  url: "https://www.froehlichundfrei.de/"
  featured: false
  categories:
    - Web Development
    - Blog
    - Open Source
- title: How to GraphQL
  main_url: "https://www.howtographql.com/"
  url: "https://www.howtographql.com/"
  source_url: "https://github.com/howtographql/howtographql"
  featured: false
  categories:
    - Documentation
    - Web Development
    - Open Source
- title: OnCallogy
  main_url: "https://www.oncallogy.com/"
  url: "https://www.oncallogy.com/"
  featured: false
  categories:
    - Marketing
    - Healthcare
- title: Ryan Wiemer's Portfolio
  main_url: "https://www.ryanwiemer.com/"
  url: "https://www.ryanwiemer.com/knw-photography/"
  source_url: "https://github.com/ryanwiemer/rw"
  featured: false
  description: >
    Digital portfolio for Oakland, CA based account manager Ryan Wiemer.
  categories:
    - Portfolio
    - Web Development
    - Design
  built_by: Ryan Wiemer
  built_by_url: "https://www.ryanwiemer.com/"
- title: Ventura Digitalagentur Köln
  main_url: "https://www.ventura-digital.de/"
  url: "https://www.ventura-digital.de/"
  featured: false
  built_by: Ventura Digitalagentur
  categories:
    - Agency
    - Marketing
    - Featured
- title: Azer Koçulu
  main_url: "https://kodfabrik.com/"
  url: "https://kodfabrik.com/photography/"
  featured: false
  categories:
    - Portfolio
    - Photography
    - Web Development
- title: Damir.io
  main_url: "http://damir.io/"
  url: "http://damir.io/"
  source_url: "https://github.com/dvzrd/gatsby-sfiction"
  featured: false
  categories:
    - Blog
- title: Digital Psychology
  main_url: "http://digitalpsychology.io/"
  url: "http://digitalpsychology.io/"
  source_url: "https://github.com/danistefanovic/digitalpsychology.io"
  featured: false
  categories:
    - Education
    - Library
- title: Théâtres Parisiens
  main_url: "http://theatres-parisiens.fr/"
  url: "http://theatres-parisiens.fr/"
  source_url: "https://github.com/phacks/theatres-parisiens"
  featured: false
  categories:
    - Education
    - Entertainment
# - title: William Owen UK Portfolio / Blog
#   main_url: "http://william-owen.co.uk/"
#   url: "http://william-owen.co.uk/"
#   featured: false
#   description: >-
#     Over 20 years experience delivering customer-facing websites, internet-based
#     solutions and creative visual design for a wide range of companies and
#     organisations.
#   categories:
#     - Portfolio
#     - Blog
#   built_by: William Owen
#   built_by_url: "https://twitter.com/twilowen"
- title: A4 纸网
  main_url: "http://www.a4z.cn/"
  url: "http://www.a4z.cn/price"
  source_url: "https://github.com/hiooyUI/hiooyui.github.io"
  featured: false
  categories:
    - eCommerce
- title: Steve Meredith's Portfolio
  main_url: "http://www.stevemeredith.com/"
  url: "http://www.stevemeredith.com/"
  featured: false
  categories:
    - Portfolio
- title: API Platform
  main_url: "https://api-platform.com/"
  url: "https://api-platform.com/"
  source_url: "https://github.com/api-platform/website"
  featured: false
  categories:
    - Documentation
    - Web Development
    - Open Source
    - Library
- title: Artivest
  main_url: "https://artivest.co/"
  url: "https://artivest.co/what-we-do/for-advisors-and-investors/"
  featured: false
  categories:
    - Marketing
    - Blog
    - Documentation
    - Finance
- title: The Audacious Project
  main_url: "https://audaciousproject.org/"
  url: "https://audaciousproject.org/"
  featured: false
  categories:
    - Nonprofit
- title: Dustin Schau's Blog
  main_url: "https://blog.dustinschau.com/"
  url: "https://blog.dustinschau.com/"
  source_url: "https://github.com/dschau/blog"
  featured: false
  categories:
    - Blog
    - Web Development
- title: iContract Blog
  main_url: "https://blog.icontract.co.uk/"
  url: "http://blog.icontract.co.uk/"
  featured: false
  categories:
    - Blog
- title: BRIIM
  main_url: "https://bri.im/"
  url: "https://bri.im/"
  featured: false
  description: >-
    BRIIM is a movement to enable JavaScript enthusiasts and web developers in
    machine learning. Learn about artificial intelligence and data science, two
    fields which are governed by machine learning, in JavaScript. Take it right
    to your browser with WebGL.
  categories:
    - Education
    - Web Development
    - Technology
- title: Calpa's Blog
  main_url: "https://calpa.me/"
  url: "https://calpa.me/"
  source_url: "https://github.com/calpa/blog"
  featured: false
  categories:
    - Blog
    - Web Development
- title: Code Bushi
  main_url: "https://codebushi.com/"
  url: "https://codebushi.com/"
  featured: false
  description: >-
    Web development resources, trends, & techniques to elevate your coding
    journey.
  categories:
    - Web Development
    - Open Source
    - Blog
  built_by: Hunter Chang
  built_by_url: "https://hunterchang.com/"
- title: Daniel Hollcraft
  main_url: "https://danielhollcraft.com/"
  url: "https://danielhollcraft.com/"
  source_url: "https://github.com/danielbh/danielhollcraft.com"
  featured: false
  categories:
    - Web Development
    - Blog
    - Portfolio
- title: Darren Britton's Portfolio
  main_url: "https://darrenbritton.com/"
  url: "https://darrenbritton.com/"
  source_url: "https://github.com/darrenbritton/darrenbritton.github.io"
  featured: false
  categories:
    - Web Development
    - Portfolio
- title: Dave Lindberg Marketing & Design
  url: "https://davelindberg.com/"
  main_url: "https://davelindberg.com/"
  source_url: "https://github.com/Dave-Lindberg/dl-gatsby"
  featured: false
  description: >-
    My work revolves around solving problems for people in business, using
    integrated design and marketing strategies to improve sales, increase brand
    engagement, generate leads and achieve goals.
  categories:
    - Design
    - Marketing
    - Portfolio
- title: Dalbinaco's Website
  main_url: "https://dlbn.co/en/"
  url: "https://dlbn.co/en/"
  source_url: "https://github.com/dalbinaco/dlbn.co"
  featured: false
  categories:
    - Portfolio
    - Web Development
- title: mParticle's Documentation
  main_url: "https://docs.mparticle.com/"
  url: "https://docs.mparticle.com/"
  featured: false
  categories:
    - Web Development
    - Documentation
- title: Doopoll
  main_url: "https://doopoll.co/"
  url: "https://doopoll.co/"
  featured: false
  categories:
    - Marketing
    - Technology
- title: ERC dEX
  main_url: "https://ercdex.com/"
  url: "https://ercdex.com/aqueduct"
  featured: false
  categories:
    - Marketing
- title: Fabian Schultz' Portfolio
  main_url: "https://fabianschultz.com/"
  url: "https://fabianschultz.com/"
  source_url: "https://github.com/fabe/site"
  featured: false
  description: >-
    Hello, I’m Fabian — a product designer and developer based in Potsdam,
    Germany. I’ve been working both as a product designer and frontend developer
    for over 5 years now. I particularly enjoy working with companies that try
    to meet broad and unique user needs.
  categories:
    - Portfolio
    - Web Development
  built_by: Fabian Schultz
  built_by_url: "https://fabianschultz.com/"
- title: CalState House Manager
  description: >
    Home service membership that offers proactive and on-demand maintenance for
    homeowners
  main_url: "https://housemanager.calstate.aaa.com/"
  url: "https://housemanager.calstate.aaa.com/"
  categories:
    - Marketing
- title: The freeCodeCamp Guide
  main_url: "https://guide.freecodecamp.org/"
  url: "https://guide.freecodecamp.org/"
  source_url: "https://github.com/freeCodeCamp/guide"
  featured: false
  categories:
    - Web Development
    - Documentation
- title: High School Hackathons
  main_url: "https://hackathons.hackclub.com/"
  url: "https://hackathons.hackclub.com/"
  source_url: "https://github.com/hackclub/hackathons"
  featured: false
  categories:
    - Education
    - Web Development
- title: Hapticmedia
  main_url: "https://hapticmedia.fr/en/"
  url: "https://hapticmedia.fr/en/"
  featured: false
  categories:
    - Agency
- title: heml.io
  main_url: "https://heml.io/"
  url: "https://heml.io/"
  source_url: "https://github.com/SparkPost/heml.io"
  featured: false
  categories:
    - Documentation
    - Web Development
    - Open Source
- title: Juliette Pretot's Portfolio
  main_url: "https://juliette.sh/"
  url: "https://juliette.sh/"
  featured: false
  categories:
    - Web Development
    - Portfolio
    - Blog
- title: Kris Hedstrom's Portfolio
  main_url: "https://k-create.com/"
  url: "https://k-create.com/portfolio/"
  source_url: "https://github.com/kristofferh/kristoffer"
  featured: false
  description: >-
    Hey. I’m Kris. I’m an interactive designer / developer. I grew up in Umeå,
    in northern Sweden, but I now live in Brooklyn, NY. I am currently enjoying
    a hybrid Art Director + Lead Product Engineer role at a small startup called
    Nomad Health. Before that, I was a Product (Engineering) Manager at Tumblr.
    Before that, I worked at agencies. Before that, I was a baby. I like to
    design things, and then I like to build those things. I occasionally take on
    freelance projects. Feel free to get in touch if you have an interesting
    project that you want to collaborate on. Or if you just want to say hello,
    that’s cool too.
  categories:
    - Portfolio
  built_by: Kris Hedstrom
  built_by_url: "https://k-create.com/"
- title: knpw.rs
  main_url: "https://knpw.rs/"
  url: "https://knpw.rs/"
  source_url: "https://github.com/knpwrs/knpw.rs"
  featured: false
  categories:
    - Blog
    - Web Development
- title: Kostas Bariotis' Blog
  main_url: "https://kostasbariotis.com/"
  url: "https://kostasbariotis.com/"
  source_url: "https://github.com/kbariotis/kostasbariotis.com"
  featured: false
  categories:
    - Blog
    - Portfolio
    - Web Development
- title: LaserTime Clinic
  main_url: "https://lasertime.ru/"
  url: "https://lasertime.ru/"
  source_url: "https://github.com/oleglegun/lasertime"
  featured: false
  categories:
    - Marketing
- title: Jason Lengstorf
  main_url: "https://lengstorf.com"
  url: "https://lengstorf.com"
  source_url: "https://github.com/jlengstorf/lengstorf.com"
  featured: false
  categories:
    - Blog
  built_by: Jason Lengstorf
  built_by_url: "https://github.com/jlengstorf"
- title: Mannequin.io
  main_url: "https://mannequin.io/"
  url: "https://mannequin.io/"
  source_url: "https://github.com/LastCallMedia/Mannequin/tree/master/site"
  featured: false
  categories:
    - Open Source
    - Web Development
    - Documentation
- title: manu.ninja
  main_url: "https://manu.ninja/"
  url: "https://manu.ninja/"
  source_url: "https://github.com/Lorti/manu.ninja"
  featured: false
  description: >-
    manu.ninja is the personal blog of Manuel Wieser, where he talks about
    frontend development, games and digital art
  categories:
    - Blog
    - Technology
    - Web Development
- title: Fabric
  main_url: "https://meetfabric.com/"
  url: "https://meetfabric.com/"
  featured: false
  categories:
    - Marketing
- title: Nexit
  main_url: "https://nexit.sk/"
  url: "https://nexit.sk/references"
  featured: false
  categories:
    - Web Development
- title: Open FDA
  description: >
    Provides APIs and raw download access to a number of high-value, high
    priority and scalable structured datasets, including adverse events, drug
    product labeling, and recall enforcement reports.
  main_url: "https://open.fda.gov/"
  url: "https://open.fda.gov/"
  source_url: "https://github.com/FDA/open.fda.gov"
  featured: false
  categories:
    - Government
    - Open Source
    - Web Development
    - API
    - Data
- title: NYC Planning Labs (New York City Department of City Planning)
  main_url: "https://planninglabs.nyc/"
  url: "https://planninglabs.nyc/about/"
  source_url: "https://github.com/NYCPlanning/"
  featured: false
  description: >-
    We work with New York City's Urban Planners to deliver impactful, modern
    technology tools.
  categories:
    - Open Source
    - Government
- title: Pravdomil
  main_url: "https://pravdomil.com/"
  url: "https://pravdomil.com/"
  source_url: "https://github.com/pravdomil/pravdomil.com"
  featured: false
  description: >-
    I’ve been working both as a product designer and frontend developer for over
    5 years now. I particularly enjoy working with companies that try to meet
    broad and unique user needs.
  categories:
    - Portfolio
- title: Preston Richey Portfolio / Blog
  main_url: "https://prestonrichey.com/"
  url: "https://prestonrichey.com/"
  source_url: "https://github.com/prichey/prestonrichey.com"
  featured: false
  categories:
    - Web Development
    - Portfolio
    - Blog
- title: Landing page of Put.io
  main_url: "https://put.io/"
  url: "https://put.io/"
  featured: false
  categories:
    - eCommerce
    - Technology
- title: The Rick and Morty API
  main_url: "https://rickandmortyapi.com/"
  url: "https://rickandmortyapi.com/"
  built_by: Axel Fuhrmann
  built_by_url: "https://axelfuhrmann.com/"
  featured: false
  categories:
    - Web Development
    - Entertainment
    - Documentation
    - Open Source
    - API
- title: Santa Compañía Creativa
  main_url: "https://santacc.es/"
  url: "https://santacc.es/"
  source_url: "https://github.com/DesarrolloWebSantaCC/santacc-web"
  featured: false
  categories:
    - Agency
- title: Sean Coker's Blog
  main_url: "https://sean.is/"
  url: "https://sean.is/"
  featured: false
  categories:
    - Blog
    - Portfolio
    - Web Development
- title: Several Levels
  main_url: "https://severallevels.io/"
  url: "https://severallevels.io/"
  source_url: "https://github.com/Harrison1/several-levels"
  featured: false
  categories:
    - Agency
    - Web Development
- title: Simply
  main_url: "https://simply.co.za/"
  url: "https://simply.co.za/"
  featured: false
  categories:
    - Marketing
- title: Storybook
  main_url: "https://storybook.js.org/"
  url: "https://storybook.js.org/"
  source_url: "https://github.com/storybooks/storybook"
  featured: false
  categories:
    - Web Development
    - Open Source
- title: Vibert Thio's Portfolio
  main_url: "https://vibertthio.com/portfolio/"
  url: "https://vibertthio.com/portfolio/projects/"
  source_url: "https://github.com/vibertthio/portfolio"
  featured: false
  categories:
    - Portfolio
    - Web Development
- title: VisitGemer
  main_url: "https://visitgemer.sk/"
  url: "https://visitgemer.sk/"
  featured: false
  categories:
    - Marketing
- title: Bricolage.io
  main_url: "https://www.bricolage.io/"
  url: "https://www.bricolage.io/"
  source_url: "https://github.com/KyleAMathews/blog"
  featured: false
  categories:
    - Blog
- title: Charles Pinnix Website
  main_url: "https://www.charlespinnix.com/"
  url: "https://www.charlespinnix.com/"
  featured: false
  description: >-
    I’m a senior frontend engineer with 8 years of experience building websites
    and web applications. I’m interested in leading creative, multidisciplinary
    engineering teams. I’m a creative technologist, merging photography, art,
    and design into engineering and visa versa. I take a pragmatic,
    product-oriented approach to development, allowing me to see the big picture
    and ensuring quality products are completed on time. I have a passion for
    modern frontend JavaScript frameworks such as React and Vue, and I have
    substantial experience on the backend with an interest in Node and
    container based deployment with Docker and AWS.
  categories:
    - Portfolio
    - Web Development
- title: Charlie Harrington's Blog
  main_url: "https://www.charlieharrington.com/"
  url: "https://www.charlieharrington.com/"
  source_url: "https://github.com/whatrocks/blog"
  featured: false
  categories:
    - Blog
    - Web Development
    - Music
- title: Gabriel Adorf's Portfolio
  main_url: "https://www.gabrieladorf.com/"
  url: "https://www.gabrieladorf.com/"
  source_url: "https://github.com/gabdorf/gabriel-adorf-portfolio"
  featured: false
  categories:
    - Portfolio
    - Web Development
- title: greglobinski.com
  main_url: "https://www.greglobinski.com/"
  url: "https://www.greglobinski.com/"
  source_url: "https://github.com/greglobinski/www.greglobinski.com"
  featured: false
  categories:
    - Portfolio
    - Web Development
- title: I am Putra
  main_url: "https://www.iamputra.com/"
  url: "https://www.iamputra.com/"
  featured: false
  categories:
    - Portfolio
    - Web Development
    - Blog
- title: In Sowerby Bridge
  main_url: "https://www.insowerbybridge.co.uk/"
  url: "https://www.insowerbybridge.co.uk/"
  featured: false
  categories:
    - Marketing
    - Government
- title: JavaScript Stuff
  main_url: "https://www.javascriptstuff.com/"
  url: "https://www.javascriptstuff.com/"
  featured: false
  categories:
    - Education
    - Web Development
    - Library
- title: Ledgy
  main_url: "https://www.ledgy.com/"
  url: "https://github.com/morloy/ledgy.com"
  featured: false
  categories:
    - Marketing
    - Finance
- title: Alec Lomas's Portfolio / Blog
  main_url: "https://www.lowmess.com/"
  url: "https://www.lowmess.com/"
  source_url: "https://github.com/lowmess/lowmess"
  featured: false
  categories:
    - Web Development
    - Blog
    - Portfolio
- title: Michele Mazzucco's Portfolio
  main_url: "https://www.michelemazzucco.it/"
  url: "https://www.michelemazzucco.it/"
  source_url: "https://github.com/michelemazzucco/michelemazzucco.it"
  featured: false
  categories:
    - Portfolio
- title: Orbit FM Podcasts
  main_url: "https://www.orbit.fm/"
  url: "https://www.orbit.fm/"
  source_url: "https://github.com/agarrharr/orbit.fm"
  featured: false
  categories:
    - Podcast
- title: Prosecco Springs
  main_url: "https://www.proseccosprings.com/"
  url: "https://www.proseccosprings.com/"
  featured: false
  categories:
    - Food
    - Blog
    - Marketing
- title: Verious
  main_url: "https://www.verious.io/"
  url: "https://www.verious.io/"
  source_url: "https://github.com/cpinnix/verious"
  featured: false
  categories:
    - Web Development
- title: Yisela
  main_url: "https://www.yisela.com/"
  url: "https://www.yisela.com/tetris-against-trauma-gaming-as-therapy/"
  featured: false
  categories:
    - Blog
- title: YouFoundRon.com
  main_url: "https://www.youfoundron.com/"
  url: "https://www.youfoundron.com/"
  source_url: "https://github.com/rongierlach/yfr-dot-com"
  featured: false
  categories:
    - Portfolio
    - Web Development
    - Blog
- title: yerevancoder
  main_url: "https://yerevancoder.com/"
  url: "https://forum.yerevancoder.com/categories"
  source_url: "https://github.com/yerevancoder/yerevancoder.github.io"
  featured: false
  categories:
    - Blog
    - Web Development
- title: Ease
  main_url: "https://www.ease.com/"
  url: "https://www.ease.com/"
  featured: false
  categories:
    - Marketing
    - Healthcare
- title: Policygenius
  main_url: "https://www.policygenius.com/"
  url: "https://www.policygenius.com/"
  featured: false
  categories:
    - Marketing
    - Healthcare
- title: Moteefe
  main_url: "http://www.moteefe.com/"
  url: "http://www.moteefe.com/"
  featured: false
  categories:
    - Marketing
    - Agency
    - Technology
- title: Athelas
  main_url: "http://www.athelas.com/"
  url: "http://www.athelas.com/"
  featured: false
  categories:
    - Marketing
    - Healthcare
- title: Pathwright
  main_url: "http://www.pathwright.com/"
  url: "http://www.pathwright.com/"
  featured: false
  categories:
    - Marketing
    - Education
- title: Lucid
  main_url: "https://www.golucid.co/"
  url: "https://www.golucid.co/"
  featured: false
  categories:
    - Marketing
    - Technology
- title: Bench
  main_url: "http://www.bench.co/"
  url: "http://www.bench.co/"
  featured: false
  categories:
    - Marketing
- title: Union Plus Credit Card
  main_url: "http://www.unionpluscard.com"
  url: "https://unionplus.capitalone.com/"
  featured: false
  categories:
    - Marketing
    - Finance
- title: Gin Lane
  main_url: "http://www.ginlane.com/"
  url: "https://www.ginlane.com/"
  featured: false
  categories:
    - Web Development
    - Agency
- title: Marmelab
  main_url: "https://marmelab.com/en/"
  url: "https://marmelab.com/en/"
  featured: false
  categories:
    - Web Development
    - Agency
- title: Dovetail
  main_url: "https://dovetailapp.com/"
  url: "https://dovetailapp.com/"
  featured: false
  categories:
    - Marketing
    - Technology
- title: Yuuniworks Portfolio / Blog
  main_url: "https://www.yuuniworks.com/"
  url: "https://www.yuuniworks.com/"
  source_url: "https://github.com/junkboy0315/yuuni-web"
  featured: false
  categories:
    - Portfolio
    - Web Development
    - Blog
- title: The Bastion Bot
  main_url: "https://bastionbot.org/"
  url: "https://bastionbot.org/"
  source_url: "https://github.com/TheBastionBot/Bastion-Website"
  description: Give awesome perks to your Discord server!
  featured: false
  categories:
    - Open Source
    - Technology
    - Documentation
    - Community
  built_by: Sankarsan Kampa
  built_by_url: "https://traction.one"
- title: Smakosh
  main_url: "https://smakosh.com/"
  url: "https://smakosh.com/"
  source_url: "https://github.com/smakosh/smakosh.com"
  featured: false
  categories:
    - Portfolio
    - Web Development
# - title: Philipp Czernitzki - Blog/Website
#   main_url: "http://philippczernitzki.me/"
#   url: "http://philippczernitzki.me/"
#   featured: false
#   categories:
#     - Portfolio
#     - Web Development
#     - Blog
- title: WebGazer
  main_url: "https://www.webgazer.io/"
  url: "https://www.webgazer.io/"
  featured: false
  categories:
    - Marketing
    - Web Development
    - Technology
- title: Joe Seifi's Blog
  main_url: "http://seifi.org/"
  url: "http://seifi.org/"
  featured: false
  categories:
    - Portfolio
    - Web Development
    - Blog
- title: LekoArts — Graphic Designer & Front-End Developer
  main_url: "https://www.lekoarts.de"
  url: "https://www.lekoarts.de"
  source_url: "https://github.com/LekoArts/portfolio"
  featured: false
  built_by: LekoArts
  built_by_url: "https://github.com/LekoArts"
  description: >-
    Hi, I'm Lennart — a self-taught and passionate graphic/web designer &
    frontend developer based in Darmstadt, Germany. I love it to realize complex
    projects in a creative manner and face new challenges. Since 6 years I do
    graphic design, my love for frontend development came up 3 years ago. I
    enjoy acquiring new skills and cementing this knowledge by writing blogposts
    and creating tutorials.
  categories:
    - Portfolio
    - Blog
    - Design
    - Web Development
    - Freelance
    - Open Source
- title: 杨二小的博客
  main_url: "https://blog.yangerxiao.com/"
  url: "https://blog.yangerxiao.com/"
  source_url: "https://github.com/zerosoul/blog.yangerxiao.com"
  featured: false
  categories:
    - Blog
    - Portfolio
- title: MOTTO x MOTTO
  main_url: "https://mottox2.com"
  url: "https://mottox2.com"
  source_url: "https://github.com/mottox2/website"
  description: Web developer / UI Designer in Tokyo Japan.
  featured: false
  categories:
    - Blog
    - Portfolio
  built_by: mottox2
  built_by_url: "https://mottox2.com"
- title: Pride of the Meadows
  main_url: "https://www.prideofthemeadows.com/"
  url: "https://www.prideofthemeadows.com/"
  featured: false
  categories:
    - eCommerce
    - Food
    - Blog
- title: Michael Uloth
  main_url: "https://www.michaeluloth.com"
  url: "https://www.michaeluloth.com"
  featured: false
  description: Michael Uloth is a web developer, opera singer, and the creator of Up and Running Tutorials.
  categories:
    - Portfolio
    - Web Development
    - Music
  built_by: Michael Uloth
  built_by_url: "https://www.michaeluloth.com"
- title: Spacetime
  main_url: "https://www.heyspacetime.com/"
  url: "https://www.heyspacetime.com/"
  featured: false
  description: >-
    Spacetime is a Dallas-based digital experience agency specializing in web,
    app, startup, and digital experience creation.
  categories:
    - Marketing
    - Portfolio
    - Agency
  built_by: Spacetime
  built_by_url: "https://www.heyspacetime.com/"
- title: Eric Jinks
  main_url: "https://ericjinks.com/"
  url: "https://ericjinks.com/"
  featured: false
  description: "Software engineer / web developer from the Gold Coast, Australia."
  categories:
    - Portfolio
    - Blog
    - Web Development
    - Technology
  built_by: Eric Jinks
  built_by_url: "https://ericjinks.com/"
- title: GaiAma - We are wildlife
  main_url: "https://www.gaiama.org/"
  url: "https://www.gaiama.org/"
  featured: false
  description: >-
    We founded the GaiAma conservation organization to protect wildlife in Perú
    and to create an example of a permaculture neighborhood, living
    symbiotically with the forest - because reforestation is just the beginning
  categories:
    - Nonprofit
    - Marketing
    - Blog
  source_url: "https://github.com/GaiAma/gaiama.org"
  built_by: GaiAma
  built_by_url: "https://www.gaiama.org/"
- title: Healthcare Logic
  main_url: "https://www.healthcarelogic.com/"
  url: "https://www.healthcarelogic.com/"
  featured: false
  description: >-
    Revolutionary technology that empowers clinical and managerial leaders to
    collaborate with clarity.
  categories:
    - Marketing
    - Healthcare
    - Technology
  built_by: Thrive
  built_by_url: "https://thriveweb.com.au/"
- title: Papergov
  main_url: "https://papergov.com/"
  url: "https://papergov.com/"
  featured: false
  description: Manage all your government services in a single place
  categories:
    - Directory
    - Government
    - Technology
  source_url: "https://github.com/WeOpenly/localgov.fyi"
  built_by: Openly Technologies
  built_by_url: "https://papergov.com/about/"
- title: Kata.ai Documentation
  main_url: "https://docs.kata.ai/"
  url: "https://docs.kata.ai/"
  source_url: "https://github.com/kata-ai/kata-platform-docs"
  featured: false
  description: >-
    Documentation website for the Kata Platform, an all-in-one platform for
    building chatbots using AI technologies.
  categories:
    - Documentation
    - Technology
- title: goalgetters
  main_url: "https://goalgetters.space/"
  url: "https://goalgetters.space/"
  featured: false
  description: >-
    goalgetters is a source of inspiration for people who want to change their
    career. We offer articles, success stories and expert interviews on how to
    find a new passion and how to implement change.
  categories:
    - Blog
    - Education
  built_by: "Stephanie Langers (content), Adrian Wenke (development)"
  built_by_url: "https://twitter.com/AdrianWenke"
- title: Zensum
  main_url: "https://zensum.se/"
  url: "https://zensum.se/"
  featured: false
  description: >-
    Borrow money quickly and safely through Zensum. We compare Sweden's leading
    banks and credit institutions. Choose from multiple offers and lower your
    monthly cost. [Translated from Swedish]
  categories:
    - Technology
    - Finance
    - Marketing
  built_by: Bejamas
  built_by_url: "https://bejamas.io/"
- title: StatusHub - Easy to use Hosted Status Page Service
  main_url: "https://statushub.com/"
  url: "https://statushub.com/"
  featured: false
  description: >-
    Set up your very own service status page in minutes with StatusHub. Allow
    customers to subscribe to be updated automatically.
  categories:
    - Technology
    - Marketing
  built_by: Bejamas
  built_by_url: "https://bejamas.io/"
- title: Matthias Kretschmann Portfolio
  main_url: "https://matthiaskretschmann.com/"
  url: "https://matthiaskretschmann.com/"
  source_url: "https://github.com/kremalicious/portfolio"
  featured: false
  description: Portfolio of designer & developer Matthias Kretschmann.
  categories:
    - Portfolio
    - Web Development
  built_by: Matthias Kretschmann
  built_by_url: "https://matthiaskretschmann.com/"
- title: Iron Cove Solutions
  main_url: "https://ironcovesolutions.com/"
  url: "https://ironcovesolutions.com/"
  description: >-
    Iron Cove Solutions is a cloud based consulting firm. We help companies
    deliver a return on cloud usage by applying best practices
  categories:
    - Technology
    - Web Development
  built_by: Iron Cove Solutions
  built_by_url: "https://ironcovesolutions.com/"
  featured: false
- title: Moetez Chaabene Portfolio / Blog
  main_url: "https://moetez.me/"
  url: "https://moetez.me/"
  source_url: "https://github.com/moetezch/moetez.me"
  featured: false
  description: Portfolio of Moetez Chaabene
  categories:
    - Portfolio
    - Web Development
    - Blog
  built_by: Moetez Chaabene
  built_by_url: "https://twitter.com/moetezch"
- title: Nikita
  description: >-
    Automation of system deployments in Node.js for applications and
    infrastructures.
  main_url: "https://nikita.js.org/"
  url: "https://nikita.js.org/"
  source_url: "https://github.com/adaltas/node-nikita"
  categories:
    - Documentation
    - Open Source
    - Technology
  built_by: Adaltas
  built_by_url: "https://www.adaltas.com"
  featured: false
- title: Gourav Sood Blog & Portfolio
  main_url: "https://www.gouravsood.com/"
  url: "https://www.gouravsood.com/"
  featured: false
  categories:
    - Blog
    - Portfolio
  built_by: Gourav Sood
  built_by_url: "https://www.gouravsood.com/"
- title: Jonas Tebbe Portfolio
  description: |
    Hey, I’m Jonas and I create digital products.
  main_url: "https://jonastebbe.com"
  url: "https://jonastebbe.com"
  categories:
    - Portfolio
  built_by: Jonas Tebbe
  built_by_url: "http://twitter.com/jonastebbe"
  featured: false
- title: Parker Sarsfield Portfolio
  description: |
    I'm Parker, a software engineer and sneakerhead.
  main_url: "https://parkersarsfield.com"
  url: "https://parkersarsfield.com"
  categories:
    - Blog
    - Portfolio
  built_by: Parker Sarsfield
  built_by_url: "https://parkersarsfield.com"
- title: Frontend web development with Greg
  description: |
    JavaScript, GatsbyJS, ReactJS, CSS in JS... Let's learn some stuff together.
  main_url: "https://dev.greglobinski.com"
  url: "https://dev.greglobinski.com"
  categories:
    - Blog
    - Web Development
  built_by: Greg Lobinski
  built_by_url: "https://github.com/greglobinski"
- title: Insomnia
  description: |
    Desktop HTTP and GraphQL client for developers
  main_url: "https://insomnia.rest/"
  url: "https://insomnia.rest/"
  categories:
    - Blog
  built_by: Gregory Schier
  built_by_url: "https://schier.co"
  featured: false
- title: Timeline Theme Portfolio
  description: |
    I'm Aman Mittal, a software developer.
  main_url: "https://amanhimself.dev/"
  url: "https://amanhimself.dev/"
  categories:
    - Web Development
    - Portfolio
  built_by: Aman Mittal
  built_by_url: "https://amanhimself.dev/"
- title: Ocean artUp
  description: >
    Science outreach site built using styled-components and Contentful. It
    presents the research project "Ocean artUp" funded by an Advanced Grant of
    the European Research Council to explore the possible benefits of artificial
    uplift of nutrient-rich deep water to the ocean’s sunlit surface layer.
  main_url: "https://ocean-artup.eu"
  url: "https://ocean-artup.eu"
  source_url: "https://github.com/janosh/ocean-artup"
  categories:
    - Science
    - Education
    - Blog
  built_by: Janosh Riebesell
  built_by_url: "https://janosh.io"
  featured: false
- title: Ryan Fitzgerald
  description: |
    Personal portfolio and blog for Ryan Fitzgerald
  main_url: "https://ryanfitzgerald.ca/"
  url: "https://ryanfitzgerald.ca/"
  categories:
    - Web Development
    - Portfolio
  built_by: Ryan Fitzgerald
  built_by_url: "https://github.com/RyanFitzgerald"
  featured: false
- title: Kaizen
  description: |
    Content Marketing, PR & SEO Agency in London
  main_url: "https://www.kaizen.co.uk/"
  url: "https://www.kaizen.co.uk/"
  categories:
    - Agency
    - Blog
    - Design
    - Web Development
    - SEO
  built_by: Bogdan Stanciu
  built_by_url: "https://github.com/b0gd4n"
  featured: false
- title: HackerOne Platform Documentation
  description: |
    HackerOne's Product Documentation Center!
  url: "https://docs.hackerone.com/"
  main_url: "https://docs.hackerone.com/"
  categories:
    - Documentation
    - Security
  featured: false
- title: Mux Video
  description: |
    API to video hosting and streaming
  main_url: "https://mux.com/"
  url: "https://mux.com/"
  categories:
    - Video
    - API
  featured: false
- title: Swapcard
  description: >
    The easiest way for event organizers to instantly connect people, build a
    community of attendees and exhibitors, and increase revenue over time
  main_url: "https://www.swapcard.com/"
  url: "https://www.swapcard.com/"
  categories:
    - Event
    - Community
    - Marketing
  built_by: Swapcard
  built_by_url: "https://www.swapcard.com/"
  featured: false
- title: Kalix
  description: >
    Kalix is perfect for healthcare professionals starting out in private
    practice, to those with an established clinic.
  main_url: "https://www.kalixhealth.com/"
  url: "https://www.kalixhealth.com/"
  categories:
    - Healthcare
  featured: false
- title: Hubba
  description: |
    Buy wholesale products from thousands of independent, verified Brands.
  main_url: "https://join.hubba.com/"
  url: "https://join.hubba.com/"
  categories:
    - eCommerce
  featured: false
- title: HyperPlay
  description: |
    In Asean's 1st Ever LOL Esports X Music Festival
  main_url: "https://hyperplay.leagueoflegends.com/"
  url: "https://hyperplay.leagueoflegends.com/"
  categories:
    - Music
  featured: false
- title: Bad Credit Loans
  description: |
    Get the funds you need, from $250-$5,000
  main_url: "https://www.creditloan.com/"
  url: "https://www.creditloan.com/"
  categories:
    - Finance
  featured: false
- title: Financial Center
  description: >
    Member-owned, not-for-profit, co-operative whose members receive financial
    benefits in the form of lower loan rates, higher savings rates, and lower
    fees than banks.
  main_url: "https://fcfcu.com/"
  url: "https://fcfcu.com/"
  categories:
    - Finance
    - Nonprofit
    - Business
    - Education
  built_by: "https://fcfcu.com/"
  built_by_url: "https://fcfcu.com/"
  featured: false
- title: Office of Institutional Research and Assessment
  description: |
    Good Data, Good Decisions
  main_url: "http://oira.ua.edu/"
  url: "http://oira.ua.edu/"
  categories:
    - Data
  featured: false
- title: The Telegraph Premium
  description: |
    Exclusive stories from award-winning journalists
  main_url: "https://premium.telegraph.co.uk/"
  url: "https://premium.telegraph.co.uk/"
  categories:
    - Media
  featured: false
- title: html2canvas
  description: |
    Screenshots with JavaScript
  main_url: "http://html2canvas.hertzen.com/"
  url: "http://html2canvas.hertzen.com/"
  source_url: "https://github.com/niklasvh/html2canvas/tree/master/www"
  categories:
    - JavaScript
    - Documentation
  built_by: Niklas von Hertzen
  built_by_url: "http://hertzen.com/"
  featured: false
- title: Dato CMS
  description: |
    The API-based CMS your editors will love
  main_url: "https://www.datocms.com/"
  url: "https://www.datocms.com/"
  categories:
    - API
  featured: false
- title: Half Electronics
  description: |
    Personal website
  main_url: "https://www.halfelectronic.com/"
  url: "https://www.halfelectronic.com/"
  categories:
    - Blog
  built_by: Fernando Poumian
  built_by_url: "https://github.com/fpoumian/halfelectronic.com"
  featured: false
- title: Frithir Software Development
  main_url: "https://frithir.com/"
  url: "https://frithir.com/"
  featured: false
  description: "I DRINK COFFEE, WRITE CODE AND IMPROVE MY DEVELOPMENT SKILLS EVERY DAY."
  categories:
    - Design
    - Web Development
  built_by: Frithir
  built_by_url: "https://Frithir.com/"
- title: Unow
  main_url: "https://www.unow.fr/"
  url: "https://www.unow.fr/"
  categories:
    - Education
    - Marketing
  featured: false
- title: Peter Hironaka
  description: |
    Freelance Web Developer based in Los Angeles.
  main_url: "https://peterhironaka.com/"
  url: "https://peterhironaka.com/"
  categories:
    - Portfolio
    - Web Development
  built_by: Peter Hironaka
  built_by_url: "https://github.com/PHironaka"
  featured: false
- title: Michael McQuade
  description: |
    Personal website and blog for Michael McQuade
  main_url: "https://giraffesyo.io"
  url: "https://giraffesyo.io"
  categories:
    - Blog
  built_by: Michael McQuade
  built_by_url: "https://github.com/giraffesyo"
  featured: false
- title: Haacht Brewery
  description: |
    Corporate website for Haacht Brewery. Designed and Developed by Gafas.
  main_url: "https://haacht.com/en/"
  url: "https://haacht.com"
  categories:
    - Marketing
  built_by: Gafas
  built_by_url: "https://gafas.be"
  featured: false
- title: StoutLabs
  description: |
    Portfolio of Daniel Stout, freelance developer in East Tennessee.
  main_url: "https://www.stoutlabs.com/"
  url: "https://www.stoutlabs.com/"
  categories:
    - Web Development
    - Portfolio
  built_by: Daniel Stout
  built_by_url: "https://github.com/stoutlabs"
  featured: false
- title: Chicago Ticket Outcomes By Neighborhood
  description: |
    ProPublica data visualization of traffic ticket court outcomes
  categories:
    - Media
    - Nonprofit
  url: >-
    https://projects.propublica.org/graphics/il/il-city-sticker-tickets-maps/ticket-status/?initialWidth=782
  main_url: >-
    https://projects.propublica.org/graphics/il/il-city-sticker-tickets-maps/ticket-status/?initialWidth=782
  built_by: David Eads
  built_by_url: "https://github.com/eads"
  featured: false
- title: Chicago South Side Traffic Ticketing rates
  description: |
    ProPublica data visualization of traffic ticket rates by community
  main_url: >-
    https://projects.propublica.org/graphics/il/il-city-sticker-tickets-maps/ticket-rate/?initialWidth=782
  url: >-
    https://projects.propublica.org/graphics/il/il-city-sticker-tickets-maps/ticket-rate/?initialWidth=782
  categories:
    - Media
    - Nonprofit
  built_by: David Eads
  built_by_url: "https://github.com/eads"
  featured: false
- title: Otsimo
  description: >
    Otsimo is a special education application for children with autism, down
    syndrome and other developmental disabilities.
  main_url: "https://otsimo.com/en/"
  url: "https://otsimo.com/en/"
  categories:
    - Blog
    - Education
  featured: false
- title: Matt Bagni Portfolio 2018
  description: >
    Mostly the result of playing with Gatsby and learning about react and
    graphql. Using the screenshot plugin to showcase the work done for my
    company in the last 2 years, and a good amount of other experiments.
  main_url: "https://mattbag.github.io"
  url: "https://mattbag.github.io"
  categories:
    - Portfolio
  featured: false
- title: Lisa Ye's Blog
  description: |
    Simple blog/portofolio for a fashion designer. Gatsby_v2 + Netlify cms
  main_url: "https://lisaye.netlify.com/"
  url: "https://lisaye.netlify.com/"
  categories:
    - Blog
    - Portfolio
  featured: false
- title: Artem Sapegin
  description: >
    Little homepage of Artem Sapegin, a frontend developer, passionate
    photographer, coffee drinker and crazy dogs’ owner.
  main_url: "https://sapegin.me/"
  url: "https://sapegin.me/"
  categories:
    - Portfolio
    - Open Source
    - Web Development
  built_by: Artem Sapegin
  built_by_url: "https://github.com/sapegin"
  featured: false
- title: SparkPost Developers
  main_url: "https://developers.sparkpost.com/"
  url: "https://developers.sparkpost.com/"
  source_url: "https://github.com/SparkPost/developers.sparkpost.com"
  categories:
    - Documentation
    - API
  featured: false
- title: Malik Browne Portfolio 2018
  description: >
    The portfolio blog of Malik Browne, a full-stack engineer, foodie, and avid
    blogger/YouTuber.
  main_url: "https://www.malikbrowne.com/about"
  url: "https://www.malikbrowne.com"
  categories:
    - Blog
    - Portfolio
  built_by: Malik Browne
  built_by_url: "https://twitter.com/milkstarz"
  featured: false
- title: Novatics
  description: |
    Digital products that inspire and make a difference
  main_url: "https://www.novatics.com.br"
  url: "https://www.novatics.com.br"
  categories:
    - Portfolio
    - Technology
    - Web Development
  built_by: Novatics
  built_by_url: "https://github.com/Novatics"
  featured: false
- title: Max McKinney
  description: >
    I’m a developer and designer with a focus in web technologies. I build cars
    on the side.
  main_url: "https://maxmckinney.com/"
  url: "https://maxmckinney.com/"
  categories:
    - Portfolio
    - Web Development
    - Design
  built_by: Max McKinney
  featured: false
- title: Stickyard
  description: |
    Make your React component sticky the easy way
  main_url: "https://nihgwu.github.io/stickyard/"
  url: "https://nihgwu.github.io/stickyard/"
  source_url: "https://github.com/nihgwu/stickyard/tree/master/website"
  categories:
    - Web Development
  built_by: Neo Nie
  featured: false
- title: Agata Milik
  description: |
    Website of a Polish psychologist/psychotherapist based in Gdańsk, Poland.
  main_url: "https://agatamilik.pl"
  url: "https://agatamilik.pl"
  categories:
    - Marketing
    - Healthcare
  built_by: Piotr Fedorczyk
  built_by_url: "https://piotrf.pl"
  featured: false
- title: WebPurple
  main_url: "https://www.webpurple.net/"
  url: "https://www.webpurple.net/"
  source_url: "https://github.com/WebPurple/site"
  description: >-
    Site of local (Russia, Ryazan) frontend community. Main purpose is to show
    info about meetups and keep blog.
  categories:
    - Nonprofit
    - Web Development
    - Community
    - Blog
    - Open Source
  built_by: Nikita Kirsanov
  built_by_url: "https://twitter.com/kitos_kirsanov"
  featured: false
- title: Papertrail.io
  description: |
    Inspection Management for the 21st Century
  main_url: "https://www.papertrail.io/"
  url: "https://www.papertrail.io/"
  categories:
    - Marketing
    - Technology
  built_by: Papertrail.io
  built_by_url: "https://www.papertrail.io"
  featured: false
- title: Matt Ferderer
  main_url: "https://mattferderer.com"
  url: "https://mattferderer.com"
  source_url: "https://github.com/mattferderer/gatsbyblog"
  description: >
    {titleofthesite} is a blog built with Gatsby that discusses web related tech
    such as JavaScript, .NET, Blazor & security.
  categories:
    - Blog
    - Web Development
  built_by: Matt Ferderer
  built_by_url: "https://twitter.com/mattferderer"
  featured: false
- title: Sahyadri Open Source Community
  main_url: "https://sosc.org.in"
  url: "https://sosc.org.in"
  source_url: "https://github.com/haxzie/sosc-website"
  description: >
    Official website of Sahyadri Open Source Community for community blog, event
    details and members info.
  categories:
    - Blog
    - Community
    - Open Source
  built_by: Musthaq Ahamad
  built_by_url: "https://github.com/haxzie"
  featured: false
- title: Tech Confessions
  main_url: "https://confessions.tech"
  url: "https://confessions.tech"
  source_url: "https://github.com/JonathanSpeek/tech-confessions"
  description: "A guilt-free place for us to confess our tech sins \U0001F64F\n"
  categories:
    - Community
    - Open Source
  built_by: Jonathan Speek
  built_by_url: "https://speek.design"
  featured: false
- title: Thibault Maekelbergh
  main_url: "https://thibmaek.com"
  url: "https://thibmaek.com"
  source_url: "https://github.com/thibmaek/thibmaek.github.io"
  description: |
    A nice blog about development, Raspberry Pi, plants and probably records.
  categories:
    - Blog
    - Open Source
  built_by: Thibault Maekelbergh
  built_by_url: "https://twitter.com/thibmaek"
  featured: false
- title: LearnReact.design
  main_url: "https://learnreact.design"
  url: "https://learnreact.design"
  description: >
    React Essentials For Designers: A React course tailored for product
    designers, ux designers, ui designers.
  categories:
    - Blog
  built_by: Linton Ye
  built_by_url: "https://twitter.com/lintonye"
- title: Mega House Creative
  main_url: "https://www.megahousecreative.com/"
  url: "https://www.megahousecreative.com/"
  description: >
    Mega House Creative is a digital agency that provides unique goal-oriented
    web marketing solutions.
  categories:
    - Marketing
    - Agency
  built_by: Daniel Robinson
  featured: false
- title: Tobie Marier Robitaille - csc
  main_url: "https://tobiemarierrobitaille.com/"
  url: "https://tobiemarierrobitaille.com/en/"
  description: |
    Portfolio site for director of photography Tobie Marier Robitaille
  categories:
    - Portfolio
    - Gallery
  built_by: Mill3 Studio
  built_by_url: "https://mill3.studio/en/"
  featured: false
- title: Bestvideogame.deals
  main_url: "https://bestvideogame.deals/"
  url: "https://bestvideogame.deals/"
  description: |
    Video game comparison website for the UK, build with GatsbyJS.
  categories:
    - eCommerce
  built_by: Koen Kamphuis
  built_by_url: "https://koenkamphuis.com/"
  featured: false
- title: Mahipat's Portfolio
  main_url: "https://mojaave.com/"
  url: "https://mojaave.com"
  source_url: "https://github.com/mhjadav/mojaave"
  description: >
    mojaave.com is Mahipat's portfolio, I have developed it using Gatsby v2 and
    Bootstrap, To get in touch with people looking for full-stack developer.
  categories:
    - Portfolio
    - Web Development
  built_by: Mahipat Jadav
  built_by_url: "https://mojaave.com/"
  featured: false
- title: Insights
  main_url: "https://justaskusers.com/"
  url: "https://justaskusers.com/"
  description: >
    Insights helps user experience (UX) researchers conduct their research and
    make sense of the findings.
  categories:
    - User Experience
    - Design
  built_by: Just Ask Users
  built_by_url: "https://justaskusers.com/"
  featured: false
- title: Tensiq
  main_url: "https://tensiq.com"
  url: "https://tensiq.com"
  source_url: "https://github.com/Tensiq/tensiq-site"
  description: >
    Tensiq is an e-Residency startup, that provides development in cutting-edge
    technology while delivering secure, resilient, performant solutions.
  categories:
    - Web Development
    - Mobile Development
    - Agency
    - Open Source
  built_by: Jens
  built_by_url: "https://github.com/arrkiin"
  featured: false
- title: Mintfort
  main_url: "https://mintfort.com/"
  url: "https://mintfort.com/"
  source_url: "https://github.com/MintFort/mintfort.com"
  description: >
    Mintfort, the first crypto-friendly bank account. Store and manage assets on
    the blockchain.
  categories:
    - Technology
    - Finance
  built_by: Axel Fuhrmann
  built_by_url: "https://axelfuhrmann.com/"
  featured: false
- title: React Native Explorer
  main_url: "https://react-native-explorer.firebaseapp.com"
  url: "https://react-native-explorer.firebaseapp.com"
  description: |
    Explorer React Native packages and examples effortlessly.
  categories:
    - Education
  featured: false
- title: 500Tech
  main_url: "https://500tech.com/"
  url: "https://500tech.com/"
  featured: false
  categories:
    - Web Development
    - Agency
    - Open Source
- title: eworld
  main_url: "http://eworld.herokuapp.com/"
  url: "http://eworld.herokuapp.com/"
  featured: false
  categories:
    - eCommerce
    - Technology
- title: It's a Date
  description: >
    It's a Date is a dating app that actually involves dating.
  main_url: "https://www.itsadate.app/"
  url: "https://www.itsadate.app/"
  featured: false
  categories:
    - App
    - Blog
- title: Node.js HBase
  description: >
    Asynchronous HBase client for NodeJs using REST.
  main_url: https://hbase.js.org/
  url: https://hbase.js.org/
  source_url: "https://github.com/adaltas/node-hbase"
  categories:
    - Documentation
    - Open Source
    - Technology
  built_by: David Worms
  built_by_url: http://www.adaltas.com
  featured: false
- title: Peter Kroyer - Web Design / Web Development
  main_url: https://www.peterkroyer.at/en/
  url: https://www.peterkroyer.at/en/
  description: >
    Freelance web designer / web developer based in Vienna, Austria (Wien, Österreich).
  categories:
    - Agency
    - Web Development
    - Design
    - Portfolio
    - Freelance
  built_by: Peter Kroyer
  built_by_url: https://www.peterkroyer.at/
  featured: false
- title: Geddski
  main_url: https://gedd.ski
  url: https://gedd.ski
  description: >
    frontend mastery blog - level up your UI game.
  categories:
    - Web Development
    - Education
    - Productivity
    - User Experience
  built_by: Dave Geddes
  built_by_url: https://twitter.com/geddski
  featured: false
- title: Rung
  main_url: "https://rung.com.br/"
  url: "https://rung.com.br/"
  description: >
    Rung alerts you about the exceptionalities of your personal and professional life.
  categories:
    - API
    - Technology
    - Travel
  featured: false
- title: Mokkapps
  main_url: "https://www.mokkapps.de/"
  url: "https://www.mokkapps.de/"
  source_url: "https://github.com/mokkapps/website"
  description: >
    Portfolio website from Michael Hoffmann. Passionate software developer with focus on web-based technologies.
  categories:
    - Blog
    - Portfolio
    - Web Development
    - Mobile Development
  featured: false
- title: Premier Octet
  main_url: "https://www.premieroctet.com/"
  url: "https://www.premieroctet.com/"
  description: >
    Premier Octet is a React-based agency
  categories:
    - Agency
    - Web Development
    - Mobile Development
  featured: false
- title: Thorium
  main_url: "https://www.thoriumsim.com/"
  url: "https://www.thoriumsim.com/"
  source_url: "https://github.com/thorium-sim/thoriumsim.com"
  description: >
    Thorium - Open-source Starship Simulator Controls for Live Action Role Play
  built_by: Alex Anderson
  built_by_url: https://twitter.com/ralex1993
  categories:
    - Blog
    - Portfolio
    - Documentation
    - Marketing
    - Education
    - Entertainment
    - Open Source
    - Web Development
  featured: false
- title: Cameron Maske
  main_url: "https://www.cameronmaske.com/"
  url: "https://www.cameronmaske.com/courses/introduction-to-pytest/"
  source_url: "https://github.com/cameronmaske/cameronmaske.com-v2"
  description: >
    The homepage of Cameron Maske, a freelance full-stack developer, who is currently working on a free pytest video course
  categories:
    - Education
    - Video
    - Portfolio
    - Freelance
  featured: false
- title: Studenten bilden Schüler
  description: >
    Studenten bilden Schüler e.V. is a German student-run nonprofit initiative that aims to
    contribute to more equal educational opportunities by providing free tutoring to refugees
    and children from underprivileged families. The site is built on Gatsby v2, styled-components
    and Contentful. It supports Google Analytics, fluid typography and Algolia search.
  main_url: "https://studenten-bilden-schueler.de"
  url: "https://studenten-bilden-schueler.de"
  source_url: "https://github.com/StudentenBildenSchueler/homepage"
  categories:
    - Education
    - Nonprofit
    - Blog
  built_by: Janosh Riebesell
  built_by_url: "https://janosh.io"
  featured: false
- title: Mike's Remote List
  main_url: "https://www.mikesremotelist.com"
  url: "https://www.mikesremotelist.com"
  description: >
    A list of remote jobs, updated throughout the day. Built on Gatsby v1 and powered by Contentful, Google Sheets, string and sticky tape.
  categories:
    - Marketing
  featured: false
- title: Madvoid
  main_url: "https://madvoid.com/"
  url: "https://madvoid.com/screenshot/"
  featured: false
  description: >
    Madvoid is a team of expert developers dedicated to creating simple, clear, usable and blazing fast web and mobile apps.
    We are coders that help companies and agencies to create social & interactive experiences.
    This includes full-stack development using React, WebGL, Static Site Generators, Ruby On Rails, Phoenix, GraphQL, Chatbots, CI / CD, Docker and more!
  categories:
    - Portfolio
    - Technology
    - Web Development
    - Agency
    - Marketing
  built_by: Jean-Paul Bonnetouche
  built_by_url: https://twitter.com/_jpb
- title: MOMNOTEBOOK.COM
  description: >
    Sharing knowledge and experiences that make childhood and motherhood rich, vibrant and healthy.
  main_url: "https://momnotebook.com/"
  url: "https://momnotebook.com/"
  featured: false
  built_by: Aleksander Hansson
  built_by_url: https://www.linkedin.com/in/aleksanderhansson/
  categories:
    - Blog
- title: Pirate Studios
  description: >
    Reinventing music studios with 24/7 self service rehearsal, DJ & production rooms available around the world.
  main_url: "https://www.piratestudios.co"
  url: "https://www.piratestudios.co"
  featured: false
  built_by: The Pirate Studios team
  built_by_url: https://github.com/piratestudios/
  categories:
    - Music
- title: Aurora EOS
  main_url: "https://www.auroraeos.com/"
  url: "https://www.auroraeos.com/"
  featured: false
  categories:
    - Finance
    - Marketing
    - Blog
  built_by: Corey Ward
  built_by_url: "http://www.coreyward.me/"
- title: MadeComfy
  main_url: "https://madecomfy.com.au/"
  url: "https://madecomfy.com.au/"
  description: >
    Short term rental management startup, using Contentful + Gatsby + CicleCI
  featured: false
  categories:
    - Travel
  built_by: Lucas Vilela
  built_by_url: "https://madecomfy.com.au/"
- title: Tiger Facility Services
  description: >
    Tiger Facility Services combines facility management expertise with state of the art software to offer a sustainable and customer oriented cleaning and facility service.
  main_url: https://www.tigerfacilityservices.com/de-en/
  url: https://www.tigerfacilityservices.com/de-en/
  featured: false
  categories:
    - Marketing
- title: "Luciano Mammino's blog"
  description: >
    Tech & programming blog of Luciano Mammino a.k.a. "loige", Full-Stack Web Developer and International Speaker
  main_url: https://loige.co
  url: https://loige.co
  featured: false
  categories:
    - Blog
    - Web Development
  built_by: Luciano Mammino
  built_by_url: https://loige.co
- title: Wire • Secure collaboration platform
  description: >
    Corporate website of Wire, an open source, end-to-end encrypted collaboration platform
  main_url: "https://wire.com"
  url: "https://wire.com"
  featured: false
  categories:
    - Open Source
    - Productivity
    - Technology
    - Blog
    - App
  built_by: Wire team
  built_by_url: "https://github.com/orgs/wireapp/people"
- title: J. Patrick Raftery
  main_url: "https://www.jpatrickraftery.com"
  url: "https://www.jpatrickraftery.com"
  description: J. Patrick Raftery is an opera singer and voice teacher based in Vancouver, BC.
  categories:
    - Portfolio
    - Music
  built_by: Michael Uloth
  built_by_url: "https://www.michaeluloth.com"
  featured: false
- title: Aria Umezawa
  main_url: "https://www.ariaumezawa.com"
  url: "https://www.ariaumezawa.com"
  description: Aria Umezawa is a director, producer, and writer currently based in San Francisco. Site designed by Stephen Bell.
  categories:
    - Portfolio
    - Music
    - Entertainment
  built_by: Michael Uloth
  built_by_url: "https://www.michaeluloth.com"
  featured: false
- title: Pomegranate Opera
  main_url: "https://www.pomegranateopera.com"
  url: "https://www.pomegranateopera.com"
  description: Pomegranate Opera is a lesbian opera written by Amanda Hale & Kye Marshall. Site designed by Stephen Bell.
  categories:
    - Gallery
    - Music
  built_by: Michael Uloth
  built_by_url: "https://www.michaeluloth.com"
  featured: false
- title: Daniel Cabena
  main_url: "https://www.danielcabena.com"
  url: "https://www.danielcabena.com"
  description: Daniel Cabena is a Canadian countertenor highly regarded in both Canada and Europe for prize-winning performances ranging from baroque to contemporary repertoire. Site designed by Stephen Bell.
  categories:
    - Portfolio
    - Music
  built_by: Michael Uloth
  built_by_url: "https://www.michaeluloth.com"
  featured: false
- title: Artist.Center
  main_url: "https://artistcenter.netlify.com"
  url: "https://artistcenter.netlify.com"
  description: The marketing page for Artist.Center, a soon-to-launch platform designed to connect opera singers to opera companies. Site designed by Stephen Bell.
  categories:
    - Music
  built_by: Michael Uloth
  built_by_url: "https://www.michaeluloth.com"
  featured: false
- title: DG Volo & Company
  main_url: "https://www.dgvolo.com"
  url: "https://www.dgvolo.com"
  description: DG Volo & Company is a Toronto-based investment consultancy. Site designed by Stephen Bell.
  categories:
    - Finance
  built_by: Michael Uloth
  built_by_url: "https://www.michaeluloth.com"
  featured: false
- title: Shawna Lucey
  main_url: "https://www.shawnalucey.com"
  url: "https://www.shawnalucey.com"
  description: Shawna Lucey is an American theater and opera director based in New York City. Site designed by Stephen Bell.
  categories:
    - Portfolio
    - Music
    - Entertainment
  built_by: Michael Uloth
  built_by_url: "https://www.michaeluloth.com"
  featured: false
- title: Leyan Lo
  main_url: https://www.leyanlo.com
  url: https://www.leyanlo.com
  description: >
    Leyan Lo’s personal website
  categories:
    - Portfolio
  built_by: Leyan Lo
  built_by_url: https://www.leyanlo.com
  featured: false
- title: Hawaii National Bank
  url: https://hawaiinational.bank
  main_url: https://hawaiinational.bank
  description: Hawaii National Bank's highly personalized service has helped loyal customers & locally owned businesses achieve their financial dreams for over 50 years.
  categories:
    - Finance
  built_by: Wall-to-Wall Studios
  built_by_url: https://walltowall.com
  featured: false
- title: Coletiv
  url: https://coletiv.com
  main_url: https://coletiv.com
  description: Coletiv teams up with companies of all sizes to design, develop & launch digital products for iOS, Android & the Web.
  categories:
    - Technology
    - Agency
    - Web Development
  built_by: Coletiv
  built_by_url: https://coletiv.com
  featured: false
- title: janosh.io
  description: >
    Personal blog and portfolio of Janosh Riebesell. The site is built with Gatsby v2 and designed
    entirely with styled-components v4. Much of the layout was achieved with CSS grid. It supports
    Google Analytics, fluid typography and Algolia search.
  main_url: "https://janosh.io"
  url: "https://janosh.io"
  source_url: "https://github.com/janosh/janosh.io"
  categories:
    - Portfolio
    - Blog
    - Science
    - Photography
    - Travel
  built_by: Janosh Riebesell
  built_by_url: "https://janosh.io"
  featured: false
- title: Gatsby Manor
  description: >
    We build themes for gatsby. We have themes for all projects including personal,
    portfolio, ecommerce, landing pages and more. We also run an in-house
    web dev and design studio. If you cannot find what you want, we can build it for you!
    Email us at gatsbymanor@gmail.com with questions.
  main_url: "https://www.gatsbymanor.com"
  url: "https://www.gatsbymanor.com"
  source_url: "https://github.com/gatsbymanor"
  categories:
    - Web Development
    - Agency
    - Technology
    - Freelance
  built_by: Steven Natera
  built_by_url: "https://stevennatera.com"
- title: Ema Suriano's Portfolio
  main_url: https://emasuriano.com/
  url: https://emasuriano.com/
  source_url: https://github.com/EmaSuriano/emasuriano.github.io
  description: >
    Ema Suriano's portfolio to display information about him, his projects and what he's writing about.
  categories:
    - Portfolio
    - Technology
    - Web Development
  built_by: Ema Suriano
  built_by_url: https://emasuriano.com/
  featured: false
- title: Luan Orlandi
  main_url: https://luanorlandi.github.io
  url: https://luanorlandi.github.io
  source_url: https://github.com/luanorlandi/luanorlandi.github.io
  description: >
    Luan Orlandi's personal website. Brazilian web developer, enthusiast in React and Gatsby.
  categories:
    - Blog
    - Portfolio
    - Web Development
  built_by: Luan Orlandi
  built_by_url: https://github.com/luanorlandi
- title: Mobius Labs
  main_url: https://mobius.ml
  url: https://mobius.ml
  description: >
    Mobius Labs landing page, a Start-up working on Computer Vision
  categories:
    - Landing Page
    - Marketing
    - Technology
  built_by: sktt
  built_by_url: https://github.com/sktt
- title: EZAgrar
  main_url: https://www.ezagrar.at/en/
  url: https://www.ezagrar.at/en/
  description: >
    EZAgrar.at is the homepage of the biggest agricultural machinery dealership in Austria. In total 8 pages will be built for this client reusing a lot of components between them.
  categories:
    - eCommerce
    - Marketing
  built_by: MangoART
  built_by_url: https://www.mangoart.at
  featured: false
- title: OAsome blog
  main_url: https://oasome.blog/
  url: https://oasome.blog/
  source_url: https://github.com/oorestisime/oasome
  description: >
    Paris-based Cypriot adventurers. A and O. Lovers of life and travel. Want to get a glimpse of the OAsome world?
  categories:
    - Blog
    - Photography
    - Travel
  built_by: Orestis Ioannou
  featured: false
- title: Brittany Chiang
  main_url: https://brittanychiang.com/
  url: https://brittanychiang.com/
  source_url: https://github.com/bchiang7/v4
  description: >
    Personal website and portfolio of Brittany Chiang built with Gatsby v2
  categories:
    - Portfolio
  built_by: Brittany Chiang
  built_by_url: https://github.com/bchiang7
  featured: false
- title: Fitekran
  description: >
    One of the most visited Turkish blogs about health, sports and healthy lifestyle, that has been rebuilt with Gatsby v2 using WordPress.
  main_url: "https://www.fitekran.com"
  url: "https://www.fitekran.com"
  categories:
    - Science
    - Healthcare
    - Blog
  built_by: Burak Tokak
  built_by_url: "https://www.buraktokak.com"
- title: Serverless
  main_url: https://serverless.com
  url: https://serverless.com
  source_url: https://github.com/serverless/site
  description: >
    Serverless.com – Build web, mobile and IoT applications with serverless architectures using AWS Lambda, Azure Functions, Google CloudFunctions & more!
  categories:
    - Technology
    - Web Development
  built_by: Codebrahma
  built_by_url: https://codebrahma.com
  featured: false
- title: Dive Bell
  main_url: https://divebell.band/
  url: https://divebell.band/
  description: >
    Simple site for a band to list shows dates and videos (499 on lighthouse)
  categories:
    - Music
  built_by: Matt Bagni
  built_by_url: https://mattbag.github.io
  featured: false
- title: Mayer Media Co.
  main_url: https://mayermediaco.com/
  url: https://mayermediaco.com/
  description: >
    Freelance Web Development and Digital Marketing
  categories:
    - Web Development
    - Marketing
    - Blog
  source_url: https://github.com/MayerMediaCo/MayerMediaCo2.0
  built_by: Danny Mayer
  built_by_url: https://twitter.com/mayermediaco
  featured: false
- title: Jan Czizikow Portfolio
  main_url: https://www.janczizikow.com/
  url: https://www.janczizikow.com/
  source_url: https://github.com/janczizikow/janczizikow-portfolio
  description: >
    Simple personal portfolio site built with Gatsby
  categories:
    - Portfolio
    - Freelance
    - Web Development
  built_by: Jan Czizikow
  built_by_url: https://github.com/janczizikow
- title: Carbon Design Systems
  main_url: http://www.carbondesignsystem.com/
  url: http://www.carbondesignsystem.com/
  description: >
    The Carbon Design System is integrating the new IBM Design Ethos and Language. It represents a completely fresh approach to the design of all things at IBM.
  categories:
    - Design System
    - Documentation
  built_by: IBM
  built_by_url: https://www.ibm.com/
  featured: false
- title: Mozilla Mixed Reality
  main_url: https://mixedreality.mozilla.org/
  url: https://mixedreality.mozilla.org/
  description: >
    Virtual Reality for the free and open Web.
  categories:
    - Open Source
  built_by: Mozilla
  built_by_url: https://www.mozilla.org/
  featured: false
- title: Uniform Hudl Design System
  main_url: http://uniform.hudl.com/
  url: http://uniform.hudl.com/
  description: >
    A single design system to ensure every interface feels like Hudl. From the colors we use to the size of our buttons and what those buttons say, Uniform has you covered. Check the guidelines, copy the code and get to building.
  categories:
    - Design System
    - Open Source
    - Design
  built_by: Hudl
  built_by_url: https://www.hudl.com/
- title: Subtle UI
  main_url: "https://subtle-ui.netlify.com/"
  url: "https://subtle-ui.netlify.com/"
  source_url: "https://github.com/ryanwiemer/subtle-ui"
  description: >
    A collection of clever yet understated user interactions found on the web.
  categories:
    - Web Development
    - Open Source
    - User Experience
  built_by: Ryan Wiemer
  built_by_url: "https://www.ryanwiemer.com/"
  featured: false
- title: developer.bitcoin.com
  main_url: "https://developer.bitcoin.com/"
  url: "https://developer.bitcoin.com/"
  description: >
    Bitbox based bitcoin.com developer platform and resources.
  categories:
    - Finance
  featured: false
- title: Barmej
  main_url: "https://app.barmej.com/"
  url: "https://app.barmej.com/"
  description: >
    An interactive platform to learn different programming languages in Arabic for FREE
  categories:
    - Education
    - Programming
    - Learning
  built_by: Obytes
  built_by_url: "https://www.obytes.com/"
  featured: false
- title: Vote Save America
  main_url: "https://votesaveamerica.com"
  url: "https://votesaveamerica.com"
  description: >
    Be a voter. Save America.
  categories:
    - Education
    - Government
  featured: false
  built_by: Jeremy E. Miller
  built_by_url: "https://jeremyemiller.com/"
- title: Emergence
  main_url: https://emcap.com/
  url: https://emcap.com/
  description: >
    Emergence is a top enterprise cloud venture capital firm. We fund early stage ventures focusing on enterprise & SaaS applications. Emergence is one of the top VC firms in Silicon Valley.
  categories:
    - Marketing
    - Blog
  built_by: Upstatement
  built_by_url: https://www.upstatement.com/
  featured: false
- title: FPVtips
  main_url: https://fpvtips.com
  url: https://fpvtips.com
  source_url: https://github.com/jumpalottahigh/fpvtips
  description: >
    FPVtips is all about bringing racing drone pilots closer together, and getting more people into the hobby!
  categories:
    - Community
    - Education
  built_by: Georgi Yanev
  built_by_url: https://twitter.com/jumpalottahigh
  featured: false
- title: Georgi Yanev
  main_url: https://blog.georgi-yanev.com/
  url: https://blog.georgi-yanev.com/
  source_url: https://github.com/jumpalottahigh/blog.georgi-yanev.com
  description: >
    I write articles about FPV quads (building and flying), web development, smart home automation, life-long learning and other topics from my personal experience.
  categories:
    - Blog
  built_by: Georgi Yanev
  built_by_url: https://twitter.com/jumpalottahigh
  featured: false
- title: Bear Archery
  main_url: "https://beararchery.com/"
  url: "https://beararchery.com/"
  categories:
    - eCommerce
    - Sports
  built_by: Escalade Sports
  built_by_url: "https://www.escaladesports.com/"
  featured: false
- title: "attn:"
  main_url: "https://www.attn.com/"
  url: "https://www.attn.com/"
  categories:
    - Media
    - Entertainment
  built_by: "attn:"
  built_by_url: "https://www.attn.com/"
  featured: false
- title: Mirror Conf
  description: >
    Mirror Conf is a conference designed to empower designers and frontend developers who have a thirst for knowledge and want to broaden their horizons.
  main_url: "https://www.mirrorconf.com/"
  url: "https://www.mirrorconf.com/"
  categories:
    - Conference
    - Design
    - Web Development
  featured: false
- title: Startarium
  main_url: https://www.startarium.ro
  url: https://www.startarium.ro
  description: >
    Free entrepreneurship educational portal with more than 20000 users, hundreds of resources, crowdfunding, mentoring and investor pitching events facilitated.
  categories:
    - Education
    - Nonprofit
    - Entrepreneurship
  built_by: Cezar Neaga
  built_by_url: https://twitter.com/cezarneaga
  featured: false
- title: Microlink
  main_url: https://microlink.io/
  url: https://microlink.io/
  description: >
    Extract structured data from any website.
  categories:
    - Web Development
    - API
  built_by: Kiko Beats
  built_by_url: https://kikobeats.com/
  featured: false
- title: Markets.com
  main_url: "https://www.markets.com/"
  url: "https://www.markets.com/"
  featured: false
  categories:
    - Finance
- title: Kevin Legrand
  url: "https://k-legrand.com"
  main_url: "https://k-legrand.com"
  source_url: "https://github.com/Manoz/k-legrand.com"
  description: >
    Personal website and blog built with love with Gatsby v2
  categories:
    - Blog
    - Portfolio
    - Web Development
  built_by: Kevin Legrand
  built_by_url: https://k-legrand.com
  featured: false
- title: David James Portfolio
  main_url: https://dfjames.com/
  url: https://dfjames.com/
  source_url: https://github.com/daviddeejjames/dfjames-gatsby
  description: >
    Portfolio Site using GatsbyJS and headless WordPress
  categories:
    - WordPress
    - Portfolio
    - Blog
  built_by: David James
  built_by_url: https://twitter.com/daviddeejjames
- title: Hypertext Candy
  url: https://www.hypertextcandy.com/
  main_url: https://www.hypertextcandy.com/
  description: >
    Blog about web development. Laravel, Vue.js, etc.
  categories:
    - Blog
    - Web Development
  built_by: Masahiro Harada
  built_by_url: https://twitter.com/_Masahiro_H_
  featured: false
- title: "Maxence Poutord's blog"
  description: >
    Tech & programming blog of Maxence Poutord, Software Engineer, Serial Traveler and Public Speaker
  main_url: https://www.maxpou.fr
  url: https://www.maxpou.fr
  featured: false
  categories:
    - Blog
    - Web Development
  built_by: Maxence Poutord
  built_by_url: https://www.maxpou.fr
- title: "The Noted Project"
  url: https://thenotedproject.org
  main_url: https://thenotedproject.org
  source_url: https://github.com/ianbusko/the-noted-project
  description: >
    Website to showcase the ethnomusicology research for The Noted Project.
  categories:
    - Portfolio
    - Education
    - Gallery
  built_by: Ian Busko
  built_by_url: https://github.com/ianbusko
  featured: false
- title: People For Bikes
  url: "https://2017.peopleforbikes.org/"
  main_url: "https://2017.peopleforbikes.org/"
  categories:
    - Community
    - Sports
    - Gallery
    - Nonprofit
  built_by: PeopleForBikes
  built_by_url: "https://peopleforbikes.org/about-us/who-we-are/staff/"
  featured: false
- title: Wide Eye
  description: >
    Creative agency specializing in interactive design, web development, and digital communications.
  url: https://wideeye.co/
  main_url: https://wideeye.co/
  categories:
    - Design
    - Web Development
  built_by: Wide Eye
  built_by_url: https://wideeye.co/about-us/
  featured: false
- title: CodeSandbox
  description: >
    CodeSandbox is an online editor that helps you create web applications, from prototype to deployment.
  url: https://codesandbox.io/
  main_url: https://codesandbox.io/
  categories:
    - Web Development
  featured: false
- title: Marvel
  description: >
    The all-in-one platform powering design.
  url: https://marvelapp.com/
  main_url: https://marvelapp.com/
  categories:
    - Design
  featured: false
- title: Designcode.io
  description: >
    Learn to design and code React apps.
  url: https://designcode.io
  main_url: https://designcode.io
  categories:
    - Learning
  featured: false
- title: Happy Design
  description: >
    The Brand and Product Team Behind Happy Money
  url: https://design.happymoney.com/
  main_url: https://design.happymoney.com/
  categories:
    - Design
    - Finance
- title: Weihnachtsmarkt.ms
  description: >
    Explore the christmas market in Münster (Westf).
  url: https://weihnachtsmarkt.ms/
  main_url: https://weihnachtsmarkt.ms/
  source_url: https://github.com/codeformuenster/weihnachtsmarkt
  categories:
    - Gallery
    - Food
  built_by: "Code for Münster during #MSHACK18"
  featured: false
- title: Code Championship
  description: >
    Competitive coding competitions for students from 3rd to 8th grade. Code is Sport.
  url: https://www.codechampionship.com
  main_url: https://www.codechampionship.com
  categories:
    - Learning
    - Education
    - Sports
  built_by: Abamath LLC
  built_by_url: https://www.abamath.com
  featured: false
- title: Wieden+Kennedy
  description: >
    Wieden+Kennedy is an independent, global creative company.
  categories:
    - Technology
    - Web Development
    - Agency
    - Marketing
  url: https://www.wk.com
  main_url: https://www.wk.com
  built_by: Wieden Kennedy
  built_by_url: https://www.wk.com/about/
  featured: false
- title: Testing JavaScript
  description: >
    This course will teach you the fundamentals of testing your JavaScript applications using eslint, Flow, Jest, and Cypress.
  url: https://testingjavascript.com/
  main_url: https://testingjavascript.com/
  categories:
    - Learning
    - Education
    - JavaScript
  built_by: Kent C. Dodds
  built_by_url: https://kentcdodds.com/
  featured: false
- title: Use Hooks
  description: >
    One new React Hook recipe every day.
  url: https://usehooks.com/
  main_url: https://usehooks.com/
  categories:
    - Learning
  built_by: Gabe Ragland
  built_by_url: https://twitter.com/gabe_ragland
  featured: false
- title: Ambassador
  url: https://www.getambassador.io
  main_url: https://www.getambassador.io
  description: >
    Open source, Kubernetes-native API Gateway for microservices built on Envoy.
  categories:
    - Open Source
    - Documentation
    - Technology
  built_by: Datawire
  built_by_url: https://www.datawire.io
  featured: false
- title: Clubhouse
  main_url: https://clubhouse.io
  url: https://clubhouse.io
  description: >
    The intuitive and powerful project management platform loved by software teams of all sizes. Built with Gatsby v2 and Prismic
  categories:
    - Technology
    - Blog
    - Productivity
    - Community
    - Design
    - Open Source
  built_by: Ueno.
  built_by_url: https://ueno.co
  featured: false
- title: Asian Art Collection
  url: http://artmuseum.princeton.edu/asian-art/
  main_url: http://artmuseum.princeton.edu/asian-art/
  description: >
    Princeton University has a branch dealing with state of art.They have showcased ore than 6,000 works of Asian art are presented alongside ongoing curatorial and scholarly research
  categories:
    - Marketing
  featured: false
- title: QHacks
  url: https://qhacks.io
  main_url: https://qhacks.io
  source_url: https://github.com/qhacks/qhacks-website
  description: >
    QHacks is Queen’s University’s annual hackathon! QHacks was founded in 2016 with a mission to advocate and incubate the tech community at Queen’s University and throughout Canada.
  categories:
    - Education
    - Technology
    - Podcast
  featured: false
- title: Tyler McGinnis
  url: https://tylermcginnis.com/
  main_url: https://tylermcginnis.com/
  description: >
    The linear, course based approach to learning web technologies.
  categories:
    - Education
    - Technology
    - Podcast
    - Web Development
  featured: false
- title: a11y with Lindsey
  url: https://www.a11ywithlindsey.com/
  main_url: https://www.a11ywithlindsey.com/
  source_url: https://github.com/lkopacz/a11y-with-lindsey
  description: >
    To help developers navigate accessibility jargon, write better code, and to empower them to make their Internet, Everyone's Internet.
  categories:
    - Education
    - Blog
    - Technology
  built_by: Lindsey Kopacz
  built_by_url: https://twitter.com/littlekope0903
  featured: false
- title: DEKEMA
  url: https://www.dekema.com/
  main_url: https://www.dekema.com/
  description: >
    Worldclass crafting: Furnace, fervor, fulfillment. Delivering highest demand for future craftsmanship. Built using Gatsby v2 and Prismic.
  categories:
    - Healthcare
    - Science
    - Technology
  built_by: Crisp Studio
  built_by_url: https://crisp.studio
  featured: false
- title: Ramón Chancay
  description: >-
    Front-end / Back-end Developer in Guayaquil Ecuador.
    Currently at Everymundo, previously at El Universo.
    I enjoy teaching and sharing what I know.
    I give professional advice to developers and companies.
    My wife and my children are everything in my life.
  main_url: "https://ramonchancay.me/"
  url: "https://ramonchancay.me/"
  source_url: "https://github.com/devrchancay/personal-site"
  featured: false
  categories:
    - Blog
    - Technology
    - Web Development
  built_by: Ramón Chancay
  built_by_url: "https://ramonchancay.me/"
- title: BELLHOPS
  main_url: https://www.getbellhops.com/
  url: https://www.getbellhops.com/
  description: >-
    Whether you’re moving someplace new or just want to complete a few projects around your current home, BellHops can arrange the moving services you need—at simple, straightforward rates.
  categories:
    - Business
  built_by: Bellhops, Inc.
  built_by_url: https://www.getbellhops.com/
  featured: false
- title: Acclimate Consulting
  main_url: https://www.acclimate.io/
  url: https://www.acclimate.io/
  description: >-
    Acclimate is a consulting firm that puts organizations back in control with data-driven strategies and full-stack applications.
  categories:
    - Technology
    - Consulting
  built_by: Andrew Wilson
  built_by_url: https://github.com/andwilson
  featured: false
- title: Flyright
  url: https://flyright.co/
  main_url: https://flyright.co/
  description: >-
    Flyright curates everything you need for international travel in one tidy place 💜
  categories:
    - Technology
    - App
  built_by: Ty Hopp
  built_by_url: https://github.com/tyhopp
  featured: false
- title: Vets Who Code
  url: https://vetswhocode.io/
  main_url: https://vetswhocode.io/
  description: >-
    VetsWhoCode is a non-profit organization dedicated to training military veterans & giving them the skills they need transition into tech careers.
  categories:
    - Technology
    - Nonprofit
  featured: false
- title: Patreon Blog
  url: https://blog.patreon.com/
  main_url: https://blog.patreon.com/
  description: >-
    Official blog of Patreon.com
  categories:
    - Blog
  featured: false
- title: Full Beaker
  url: https://fullbeaker.com/
  main_url: https://fullbeaker.com/
  description: >-
    Full Beaker provides independent advice online about careers and home ownership, and connect anyone who asks with companies that can help them.
  categories:
    - Consulting
  featured: false
- title: Citywide Holdup
  url: https://citywideholdup.org/
  main_url: https://citywideholdup.org/
  source_url: https://github.com/killakam3084/citywide-site
  description: >-
    Citywide Holdup is an annual fundraising event held around early November in the city of Austin, TX hosted by the Texas Wranglers benefitting Easter Seals of Central Texas, a non-profit organization that provides exceptional services, education, outreach and advocacy so that people with disabilities can live, learn, work and play in our communities.
  categories:
    - Nonprofit
    - Event
  built_by: Cameron Rison
  built_by_url: https://github.com/killakam3084
  featured: false
- title: Dawn Labs
  url: https://dawnlabs.io
  main_url: https://dawnlabs.io
  description: >-
    Thoughtful products for inspired teams. With a holistic approach to engineering and design, we partner with startups and enterprises to build for the digital era.
  categories:
    - Technology
    - Agency
    - Web Development
  featured: false
- title: COOP by Ryder
  url: https://coop.com/
  main_url: https://coop.com/
  description: >
    COOP is a platform that connects fleet managers that have idle vehicles to businesses that are looking to rent vehicles. COOP simplifies the process and paperwork required to safely share vehicles between business owners.
  categories:
    - Marketing
  built_by: Crispin Porter Bogusky
  built_by_url: http://www.cpbgroup.com/
  featured: false
- title: Domino's Paving for Pizza
  url: https://www.pavingforpizza.com/
  main_url: https://www.pavingforpizza.com/
  description: >
    Nominate your town for a chance to have your rough drive home from Domino's fixed to pizza perfection.
  categories:
    - Marketing
  built_by: Crispin Porter Bogusky
  built_by_url: http://www.cpbgroup.com/
  featured: false
- title: Propapanda
  url: https://propapanda.eu/
  main_url: https://propapanda.eu/
  description: >
    Is a creative production house based in Tallinn, Estonia. We produce music videos, commercials, films and campaigns – from scratch to finish.
  categories:
    - Video
    - Portfolio
    - Agency
    - Media
  built_by: Henry Kehlmann
  built_by_url: https://github.com/madhenry/
  featured: false
- title: JAMstack.paris
  url: https://jamstack.paris/
  main_url: https://jamstack.paris/
  source_url: https://github.com/JAMstack-paris/jamstack.paris
  description: >
    JAMstack-focused, bi-monthly meetup in Paris
  categories:
    - Web Development
  built_by: Matthieu Auger & Nicolas Goutay
  built_by_url: https://github.com/JAMstack-paris
  featured: false
- title: DexWallet - The only Wallet you need by Dexlab
  main_url: "https://www.dexwallet.io/"
  url: "https://www.dexwallet.io/"
  source_url: "https://github.com/dexlab-io/DexWallet-website"
  featured: false
  description: >-
    DexWallet is a secure, multi-chain, mobile wallet with an upcoming one-click exchange for mobile.
  categories:
    - App
    - Open Source
  built_by: DexLab
  built_by_url: "https://github.com/dexlab-io"
- title: Kings Valley Paving
  url: https://kingsvalleypaving.com
  main_url: https://kingsvalleypaving.com
  description: >
    Kings Valley Paving is an asphalt, paving and concrete company serving the commercial, residential and industrial sectors in the Greater Toronto Area. Site designed by Stephen Bell.
  categories:
    - Marketing
  built_by: Michael Uloth
  built_by_url: https://www.michaeluloth.com
  featured: false
- title: Peter Barrett
  url: https://www.peterbarrett.ca
  main_url: https://www.peterbarrett.ca
  description: >
    Peter Barrett is a Canadian baritone from Newfoundland and Labrador who performs opera and concert repertoire in Canada, the U.S. and around the world. Site designed by Stephen Bell.
  categories:
    - Portfolio
    - Music
  built_by: Michael Uloth
  built_by_url: https://www.michaeluloth.com
  featured: false
- title: NARCAN
  main_url: https://www.narcan.com
  url: https://www.narcan.com
  description: >
    NARCAN Nasal Spray is the first and only FDA-approved nasal form of naloxone for the emergency treatment of a known or suspected opioid overdose.
  categories:
    - Healthcare
  built_by: NARCAN
  built_by_url: https://www.narcan.com
  featured: false
- title: Ritual
  main_url: https://ritual.com
  url: https://ritual.com
  description: >
    Ritual started with a simple question, what exactly is in women's multivitamins? This is the story of what happened when our founder Kat started searching for answers — the story of Ritual.
  categories:
    - Healthcare
  built_by: Ritual
  built_by_url: https://ritual.com
  featured: false
- title: Truebill
  main_url: https://www.truebill.com
  url: https://www.truebill.com
  description: >
    Truebill empowers you to take control of your money.
  categories:
    - Finance
  built_by: Truebill
  built_by_url: https://www.truebill.com
  featured: false
- title: Smartling
  main_url: https://www.smartling.com
  url: https://www.smartling.com
  description: >
    Smartling enables you to automate, manage, and professionally translate content so that you can do more with less.
  categories:
    - Marketing
  built_by: Smartling
  built_by_url: https://www.smartling.com
  featured: false
- title: Clear
  main_url: https://www.clearme.com
  url: https://www.clearme.com
  description: >
    At clear, we’re working toward a future where you are your ID, enabling you to lead an unstoppable life.
  categories:
    - Security
  built_by: Clear
  built_by_url: https://www.clearme.com
  featured: false
- title: VS Code Rocks
  main_url: "https://vscode.rocks"
  url: "https://vscode.rocks"
  source_url: "https://github.com/lannonbr/vscode-rocks"
  featured: false
  description: >
    VS Code Rocks is a place for weekly news on the newest features and updates to Visual Studio Code as well as trending extensions and neat tricks to continually improve your VS Code skills.
  categories:
    - Open Source
    - Blog
    - Web Development
  built_by: Benjamin Lannon
  built_by_url: "https://github.com/lannonbr"
- title: Particle
  main_url: "https://www.particle.io"
  url: "https://www.particle.io"
  featured: false
  description: Particle is a fully-integrated IoT platform that offers everything you need to deploy an IoT product.
  categories:
    - Marketing
- title: freeCodeCamp curriculum
  main_url: "https://learn.freecodecamp.org"
  url: "https://learn.freecodecamp.org"
  featured: false
  description: Learn to code with free online courses, programming projects, and interview preparation for developer jobs.
  categories:
    - Web Development
    - Learning
- title: Tandem
  main_url: "https://www.tandem.co.uk"
  url: "https://www.tandem.co.uk"
  description: >
    We're on a mission to free you of money misery. Our app, card and savings account are designed to help you spend less time worrying about money and more time enjoying life.
  categories:
    - Finance
    - App
  built_by: Tandem
  built_by_url: https://github.com/tandembank
  featured: false
- title: Monbanquet.fr
  main_url: "https://monbanquet.fr"
  url: "https://monbanquet.fr"
  description: >
    Give your corporate events the food and quality it deserves, thanks to the know-how of the best local artisans.
  categories:
    - eCommerce
    - Food
    - Event
  built_by: Monbanquet.fr
  built_by_url: https://github.com/monbanquet
  featured: false
- title: The Leaky Cauldron Blog
  url: https://theleakycauldronblog.com
  main_url: https://theleakycauldronblog.com
  source_url: https://github.com/v4iv/theleakycauldronblog
  description: >
    A Brew of Awesomeness with a Pinch of Magic...
  categories:
    - Blog
  built_by: Vaibhav Sharma
  built_by_url: https://github.com/v4iv
  featured: false
- title: Wild Drop Surf Camp
  main_url: "https://wilddropsurfcamp.com"
  url: "https://wilddropsurfcamp.com"
  description: >
    Welcome to Portugal's best kept secret and be amazed with our nature. Here you can explore, surf, taste the world's best gastronomy and wine, feel the North Canyon's power with the biggest waves in the world and so many other amazing things. Find us, discover yourself!
  categories:
    - Travel
  built_by: Samuel Fialho
  built_by_url: https://samuelfialho.com
  featured: false
- title: JoinUp HR chatbot
  url: https://www.joinup.io
  main_url: https://www.joinup.io
  description: Custom HR chatbot for better candidate experience
  categories:
    - App
    - Technology
  featured: false
- title: JDCastro Web Design & Development
  main_url: https://jacobdcastro.com
  url: https://jacobdcastro.com
  source_url: https://github.com/jacobdcastro/personal-site
  featured: false
  description: >
    A small business site for freelance web designer and developer Jacob D. Castro. Includes professional blog, contact forms, and soon-to-come portfolio of sites for clients. Need a new website or an extra developer to share the workload? Feel free to check out the website!
  categories:
    - Blog
    - Portfolio
    - Business
    - Freelance
  built_by: Jacob D. Castro
  built_by_url: https://twitter.com/jacobdcastro
- title: Gatsby Tutorials
  main_url: https://www.gatsbytutorials.com
  url: https://www.gatsbytutorials.com
  source_url: https://github.com/ooloth/gatsby-tutorials
  featured: false
  description: >
    Gatsby Tutorials is a community-updated list of video, audio and written tutorials to help you learn GatsbyJS.
  categories:
    - Web Development
    - Education
    - Open Source
  built_by: Michael Uloth
  built_by_url: "https://www.michaeluloth.com"
- title: Up & Running Tutorials
  main_url: https://www.upandrunningtutorials.com
  url: https://www.upandrunningtutorials.com
  featured: false
  description: >
    Free coding tutorials for web developers. Get your web development career up and running by learning to build better, faster websites.
  categories:
    - Web Development
    - Education
  built_by: Michael Uloth
  built_by_url: "https://www.michaeluloth.com"
- title: Grooovinger
  url: https://www.grooovinger.com
  main_url: https://www.grooovinger.com
  description: >
    Martin Grubinger, a web developer from Austria
  categories:
    - Portfolio
    - Web Development
  built_by: Martin Grubinger
  built_by_url: https://www.grooovinger.com
  featured: false
- title: LXDX - the Crypto Derivatives Exchange
  main_url: https://www.lxdx.co/
  url: https://www.lxdx.co/
  description: >
    LXDX is the world's fastest crypto exchange. Our mission is to bring innovative financial products to retail crypto investors, providing access to the same speed and scalability that institutional investors already depend on us to deliver each and every day.
  categories:
    - Marketing
    - Finance
  built_by: Corey Ward
  built_by_url: http://www.coreyward.me/
  featured: false
- title: Kyle McDonald
  url: https://kylemcd.com
  main_url: https://kylemcd.com
  source_url: https://github.com/kylemcd/personal-site-react
  description: >
    Personal site + blog for Kyle McDonald
  categories:
    - Blog
  built_by: Kyle McDonald
  built_by_url: https://kylemcd.com
  featured: false
- title: VSCode Power User Course
  main_url: https://VSCode.pro
  url: https://VSCode.pro
  description: >
    After 10 years with Sublime, I switched to VSCode. Love it. Spent 1000+ hours building a premium video course to help you switch today. 200+ power user tips & tricks turn you into a VSCode.pro
  categories:
    - Education
    - Learning
    - eCommerce
    - Marketing
    - Technology
    - Web Development
  built_by: Ahmad Awais
  built_by_url: https://twitter.com/MrAhmadAwais/
  featured: false
- title: Thijs Koerselman Portfolio
  main_url: https://www.vauxlab.com
  url: https://www.vauxlab.com
  featured: false
  description: >
    Portfolio of Thijs Koerselman. A freelance software engineer, full-stack web developer and sound designer.
  categories:
    - Portfolio
    - Business
    - Freelance
    - Technology
    - Web Development
    - Music
- title: Ad Hoc Homework
  main_url: https://homework.adhoc.team
  url: https://homework.adhoc.team
  description: >
    Ad Hoc builds government digital services that are fast, efficient, and usable by everyone. Ad Hoc Homework is a collection of coding and design challenges for candidates applying to our open positions.
  categories:
    - Web Development
    - Government
    - Healthcare
    - Programming
  built_by_url: https://adhoc.team
  featured: false
- title: Birra Napoli
  main_url: http://www.birranapoli.it
  url: http://www.birranapoli.it
  built_by: Ribrain
  built_by_url: https://www.ribrainstudio.com
  featured: false
  description: >
    Birra Napoli official site
  categories:
    - Landing Page
    - Business
    - Food
- title: Satispay
  url: https://www.satispay.com
  main_url: https://www.satispay.com
  categories:
    - Business
    - Finance
    - Technology
  built_by: Satispay
  built_by_url: https://www.satispay.com
  featured: false
- title: The Movie Database - Gatsby
  url: https://tmdb.lekoarts.de
  main_url: https://tmdb.lekoarts.de
  source_url: https://github.com/LekoArts/gatsby-source-tmdb-example
  categories:
    - Open Source
    - Entertainment
    - Gallery
  featured: false
  built_by: LekoArts
  built_by_url: "https://github.com/LekoArts"
  description: >
    Source from The Movie Database (TMDb) API (v3) in Gatsby. This example is built with react-spring, React hooks and react-tabs and showcases the gatsby-source-tmdb plugin. It also has some client-only paths and uses gatsby-image.
- title: LANDR - Creative Tools for Musicians
  url: https://www.landr.com/
  main_url: https://www.landr.com/en/
  categories:
    - Music
    - Technology
    - Business
    - Entrepreneurship
    - Freelance
    - Marketing
    - Media
  featured: false
  built_by: LANDR
  built_by_url: https://twitter.com/landr_music
  description: >
    Marketing website built for LANDR. LANDR is a web application that provides tools for musicians to master their music (using artificial intelligence), collaborate with other musicians, and distribute their music to multiple platforms.
- title: ClinicJS
  url: https://clinicjs.org/
  main_url: https://clinicjs.org/
  categories:
    - Technology
    - Documentation
  featured: false
  built_by: NearForm
  built_by_url: "https://www.nearform.com/"
  description: >
    Tools to help diagnose and pinpoint Node.js performance issues.
- title: KOBIT
  main_url: "https://kobit.in"
  url: "https://kobit.in"
  description: Automated Google Analytics Report with everything you need and more
  featured: false
  categories:
    - Marketing
    - Blog
  built_by: mottox2
  built_by_url: "https://mottox2.com"
- title: Aleksander Hansson
  main_url: https://ahansson.com
  url: https://ahansson.com
  featured: false
  description: >
    Portfolio website for Aleksander Hansson
  categories:
    - Portfolio
    - Business
    - Freelance
    - Technology
    - Web Development
    - Consulting
  built_by: Aleksander Hansson
  built_by_url: https://www.linkedin.com/in/aleksanderhansson/
- title: Surfing Nosara
  main_url: "https://www.surfingnosara.com"
  url: "https://www.surfingnosara.com"
  description: Real estate, vacation, and surf report hub for Nosara, Costa Rica
  featured: false
  categories:
    - Business
    - Blog
    - Gallery
    - Marketing
  built_by: Desarol
  built_by_url: "https://www.desarol.com"
- title: Crispin Porter Bogusky
  url: https://cpbgroup.com/
  main_url: https://cpbgroup.com/
  description: >
    We solve the world’s toughest communications problems with the most quantifiably potent creative assets.
  categories:
    - Agency
    - Design
    - Marketing
  built_by: Crispin Porter Bogusky
  built_by_url: https://cpbgroup.com/
  featured: false
- title: graphene-python
  url: https://graphene-python.org
  main_url: https://graphene-python.org
  description: Graphene is a collaboratively funded project.Graphene-Python is a library for building GraphQL APIs in Python easily.
  categories:
    - Library
    - API
    - Documentation
  featured: false
- title: Engel & Völkers Ibiza Holiday Rentals
  main_url: "https://www.ev-ibiza.com/"
  url: "https://www.ev-ibiza.com/"
  featured: false
  built_by: Ventura Digitalagentur
  description: >
    Engel & Völkers, one of the most successful real estate agencies in the world, offers luxury holiday villas to rent in Ibiza.
  categories:
    - Travel
- title: Sylvain Hamann's personal website
  url: "https://shamann.fr"
  main_url: "https://shamann.fr"
  source_url: "https://github.com/sylvhama/shamann-gatsby/"
  description: >
    Sylvain Hamann, web developer from France
  categories:
    - Portfolio
    - Web Development
  built_by: Sylvain Hamann
  built_by_url: "https://twitter.com/sylvhama"
  featured: false
- title: Luca Crea's portfolio
  main_url: https://lcrea.github.io
  url: https://lcrea.github.io
  description: >
    Portfolio and personal website of Luca Crea, an Italian software engineer.
  categories:
    - Portfolio
  built_by: Luca Crea
  built_by_url: https://github.com/lcrea
  featured: false
- title: Escalade Sports
  main_url: "https://www.escaladesports.com/"
  url: "https://www.escaladesports.com/"
  categories:
    - eCommerce
    - Sports
  built_by: Escalade Sports
  built_by_url: "https://www.escaladesports.com/"
  featured: false
- title: Exposify
  main_url: "https://www.exposify.de/"
  url: "https://www.exposify.de/"
  description: >
    This is our German website built with Gatsby 2.0, Emotion and styled-system.
    Exposify is a proptech startup and builds technology for real estate businesses.
    We provide our customers with an elegant agent software in combination
    with beautifully designed and fast websites.
  categories:
    - Web Development
    - Real Estate
    - Agency
    - Marketing
  built_by: Exposify
  built_by_url: "https://www.exposify.de/"
  featured: false
- title: Steak Point
  main_url: https://www.steakpoint.at/
  url: https://www.steakpoint.at/
  description: >
    Steak Restaurant in Vienna, Austria (Wien, Österreich).
  categories:
    - Food
  built_by: Peter Kroyer
  built_by_url: https://www.peterkroyer.at/
  featured: false
- title: Takumon blog
  main_url: "https://takumon.com"
  url: "https://takumon.com"
  source_url: "https://github.com/Takumon/blog"
  description: Java Engineer's tech blog.
  featured: false
  categories:
    - Blog
  built_by: Takumon
  built_by_url: "https://twitter.com/inouetakumon"
- title: DayThirty
  main_url: "https://daythirty.com"
  url: "https://daythirty.com"
  description: DayThirty - ideas for the new year.
  featured: false
  categories:
    - Marketing
  built_by: Jack Oliver
  built_by_url: "https://twitter.com/mrjackolai"
- title: TheAgencyProject
  main_url: "https://theagencyproject.co"
  url: "https://theagencyproject.co"
  description: Agency model, without agency overhead.
  categories:
    - Agency
  built_by: JV-LA
  built_by_url: https://jv-la.com
- title: Karen Hou's portfolio
  main_url: https://www.karenhou.com/
  url: https://www.karenhou.com/
  categories:
    - Portfolio
  built_by: Karen H. Developer
  built_by_url: https://github.com/karenhou
  featured: false
- title: Jean Luc Ponty
  main_url: "https://ponty.com"
  url: "https://ponty.com"
  description: Official site for Jean Luc Ponty, French virtuoso violinist and jazz composer.
  featured: false
  categories:
    - Music
    - Entertainment
  built_by: Othermachines
  built_by_url: "https://othermachines.com"
- title: Rosewood Family Advisors
  main_url: "https://www.rfallp.com/"
  url: "https://www.rfallp.com/"
  description: Rosewood Family Advisors LLP (Palo Alto) provides a diverse range of family office services customized for ultra high net worth individuals.
  featured: false
  categories:
    - Finance
    - Business
  built_by: Othermachines
  built_by_url: "https://othermachines.com"
- title: Cole Walker's Portfolio
  main_url: "https://www.walkermakes.com"
  url: "https://www.walkermakes.com"
  source_url: "https://github.com/ColeWalker/portfolio"
  description: The portfolio of web developer Cole Walker, built with the help of Gatsby v2, React-Spring, and SASS.
  featured: false
  categories:
    - Portfolio
    - Web Development
  built_by: Cole Walker
  built_by_url: "https://www.walkermakes.com"
- title: Standing By Company
  main_url: "https://standingby.company"
  url: "https://standingby.company"
  description: A brand experience design company led by Scott Mackenzie and Trent Barton.
  featured: false
  categories:
    - Design
    - Web Development
  built_by: Standing By Company
  built_by_url: "https://standingby.company"
- title: Ashley Thouret
  main_url: "https://www.ashleythouret.com"
  url: "https://www.ashleythouret.com"
  description: Official website of Canadian soprano Ashley Thouret. Site designed by Stephen Bell.
  categories:
    - Portfolio
    - Music
  built_by: Michael Uloth
  built_by_url: "https://www.michaeluloth.com"
  featured: false
- title: The AZOOR Society
  main_url: "https://www.theazoorsociety.org"
  url: "https://www.theazoorsociety.org"
  description: The AZOOR Society is a UK-based charity committed to promoting awareness of Acute Zonal Occult Outer Retinopathy and assisting further research. Site designed by Stephen Bell.
  categories:
    - Community
    - Nonprofit
  built_by: Michael Uloth
  built_by_url: "https://www.michaeluloth.com"
  featured: false
- title: Gábor Fűzy pianist
  main_url: "https://pianobar.hu"
  url: "https://pianobar.hu"
  description: Gábor Fűzy pianist's official website built with Gatsby v2.
  categories:
    - Music
  built_by: Zoltán Bedi
  built_by_url: "https://github.com/B3zo0"
  featured: false
- title: Logicwind
  main_url: "https://logicwind.com"
  url: "https://logicwind.com"
  description: Website of Logicwind - JavaScript experts, Technology development agency & consulting.
  featured: false
  categories:
    - Portfolio
    - Agency
    - Web Development
    - Consulting
  built_by: Logicwind
  built_by_url: "https://www.logicwind.com"
- title: ContactBook.app
  main_url: "https://contactbook.app"
  url: "https://contactbook.app"
  description: Seamlessly share Contacts with G Suite team members
  featured: false
  categories:
    - Landing Page
    - Blog
  built_by: Logicwind
  built_by_url: "https://www.logicwind.com"
- title: Waterscapes
  main_url: "https://waterscap.es"
  url: "https://waterscap.es/lake-monteynard/"
  source_url: "https://github.com/gaelbillon/Waterscapes-Gatsby-site"
  description: Waterscap.es is a directory of bodies of water (creeks, ponds, waterfalls, lakes, etc) with information about each place such as how to get there, hike time, activities and photos and a map displayed with the Mapbox GL SJ npm package. It was developed with the goal of learning Gatsby. This website is based on the gatsby-contentful-starter and uses Contentful as CMS. It is hosted on Netlify. Hooks are setup with Bitbucket and Contentful to trigger a new build upon code or content changes. The data on Waterscap.es is a mix of original content and informations from the internets gathered and put together.
  categories:
    - Directory
    - Photography
    - Travel
  built_by: Gaël Billon
  built_by_url: "https://gaelbillon.com"
  featured: false
- title: Packrs
  url: "https://www.packrs.co/"
  main_url: "https://www.packrs.co/"
  description: >
    Packrs is a local delivery platform, one spot for all your daily requirements. On a single tap get everything you need at your doorstep.
  categories:
    - Marketing
    - Landing Page
    - Entrepreneurship
  built_by: Vipin Kumar Rawat
  built_by_url: "https://github.com/aesthytik"
  featured: false
- title: HyakuninIsshu
  main_url: "https://hyakuninanki.net"
  url: "https://hyakuninanki.net"
  source_url: "https://github.com/rei-m/web_hyakuninisshu"
  description: >
    HyakuninIsshu is a traditional Japanese card game.
  categories:
    - Education
    - Gallery
    - Entertainment
  built_by: Rei Matsushita
  built_by_url: "https://github.com/rei-m/"
  featured: false
- title: WQU Partners
  main_url: "https://partners.wqu.org/"
  url: "https://partners.wqu.org/"
  featured: false
  categories:
    - Marketing
    - Education
    - Landing Page
  built_by: Corey Ward
  built_by_url: "http://www.coreyward.me/"
- title: Federico Giacone
  url: "https://federico.giac.one/"
  main_url: "https://federico.giac.one"
  source_url: "https://github.com/leopuleo/federico.giac.one"
  description: >
    Digital portfolio for Italian Architect Federico Giacone.
  categories:
    - Portfolio
    - Gallery
  built_by: Leonardo Giacone
  built_by_url: "https://github.com/leopuleo"
  featured: false
- title: Station
  url: "https://getstation.com/"
  main_url: "https://getstation.com/"
  description: Station is the first smart browser for busy people. A single place for all of your web applications.
  categories:
    - Technology
    - Web Development
    - Productivity
  featured: false
- title: Vyron Vasileiadis
  url: "https://fedonman.com/"
  main_url: "https://fedonman.com"
  source_url: "https://github.com/fedonman/fedonman-website"
  description: Personal space of Vyron Vasileiadis aka fedonman, a Web & IoT Developer, Educator and Entrepreneur based in Athens, Greece.
  categories:
    - Portfolio
    - Technology
    - Web Development
    - Education
  built_by: Vyron Vasileiadis
  built_by_url: "https://github.com/fedonman"
- title: Fabien Champigny
  url: "https://www.champigny.name/"
  main_url: "https://www.champigny.name/"
  built_by_url: "https://www.champigny.name/"
  description: Fabien Champigny's personal blog. Entrepreneur, hacker and loves street photo.
  categories:
    - Blog
    - Gallery
    - Photography
    - Productivity
    - Entrepreneurship
  featured: false
- title: Alex Xie - Portfolio
  url: https://alexieyizhe.me/
  main_url: https://alexieyizhe.me/
  source_url: https://github.com/alexieyizhe/alexieyizhe.github.io
  description: >
    Personal website of Alex Yizhe Xie, a University of Waterloo Computer Science student and coding enthusiast.
  categories:
    - Blog
    - Portfolio
    - Web Development
  featured: false
- title: Equithon
  url: https://equithon.org/
  main_url: https://equithon.org/
  source_url: https://github.com/equithon/site-main/
  built_by: Alex Xie
  built_by_url: https://alexieyizhe.me/
  description: >
    Equithon is the largest social innovation hackathon in Waterloo, Canada. It was founded in 2016 to tackle social equity issues and create change.
  categories:
    - Education
    - Event
    - Learning
    - Open Source
    - Nonprofit
    - Technology
  featured: false
- title: Dale Blackburn - Portfolio
  url: https://dakebl.co.uk/
  main_url: https://dakebl.co.uk/
  source_url: https://github.com/dakebl/dakebl.co.uk
  description: >
    Dale Blackburn's personal website and blog.
  categories:
    - Blog
    - Portfolio
    - Web Development
  featured: false
- title: Portfolio of Anthony Wiktor
  url: https://www.anthonydesigner.com/
  main_url: https://www.anthonydesigner.com/
  description: >
    Anthony Wiktor is a Webby Award-Winning Creative Director and Digital Designer twice named Hot 100 by WebDesigner Magazine. Anthony has over a decade of award-winning experience in design and has worked on projects across a diverse set of industries — from entertainment to consumer products to hospitality to technology. Anthony is a frequent lecturer at USC’s Annenberg School for Communication & Journalism and serves on the board of AIGA Los Angeles.
  categories:
    - Portfolio
    - Marketing
  built_by: Maciej Leszczyński
  built_by_url: http://twitter.com/_maciej
  featured: false
- title: Frame.io Workflow Guide
  main_url: https://workflow.frame.io
  url: https://workflow.frame.io
  description: >
    The web’s most comprehensive post-production resource, written by pro filmmakers, for pro filmmakers. Always expanding, always free.
  categories:
    - Education
  built_by: Frame.io
  built_by_url: https://frame.io
  featured: false
- title: MarcySutton.com
  main_url: https://marcysutton.com
  url: https://marcysutton.com
  description: >
    The personal website of web developer and accessibility advocate Marcy Sutton.
  categories:
    - Blog
    - Accessibility
    - Video
    - Photography
  built_by: Marcy Sutton
  built_by_url: https://marcysutton.com
  featured: true
- title: Kepinski.me
  main_url: https://kepinski.me
  url: https://kepinski.me
  description: >
    The personal site of Antoni Kepinski, Node.js Developer.
  categories:
    - Portfolio
    - Open Source
  built_by: Antoni Kepinski
  built_by_url: https://kepinski.me
  featured: false
- title: WPGraphQL Docs
  main_url: https://docs.wpgraphql.com
  url: https://docs.wpgraphql.com
  description: >
    Documentation for WPGraphQL, a free open-source WordPress plugin that provides an extendable GraphQL schema and API for any WordPress site.
  categories:
    - API
    - Documentation
    - Technology
    - Web Development
    - WordPress
  built_by: WPGraphQL
  built_by_url: https://wpgraphql.com
  featured: false
- title: Shine Lawyers
  main_url: https://www.shine.com.au
  url: https://www.shine.com.au
  description: >
    Shine Lawyers is an Australian legal services website built with Gatsby v2, Elasticsearch, Isso, and Geolocation services.
  categories:
    - Business
    - Blog
- title: Parallel Polis Kosice
  url: https://www.paralelnapoliskosice.sk/
  main_url: https://www.paralelnapoliskosice.sk/
  source_url: https://github.com/ParalelnaPolisKE/paralelnapoliskosice.sk
  description: >
    Parallel Polis is a collective of people who want to live in a more opened world. We look for possibilities and technologies (Bitcoin, the blockchain, reputation systems and decentralized technologies in general) that open new ways, make processes easier and remove unnecessary barriers. We want to create an environment that aims at education, discovering and creating better systems for everybody who is interested in freedom and independence.
  categories:
    - Blog
    - Education
    - Technology
  built_by: Roman Vesely
  built_by_url: https://romanvesely.
  featured: false
- title: Unda Solutions
  url: https://unda.com.au
  main_url: https://unda.com.au
  description: >
    A custom web application development company in Perth, WA
  categories:
    - Business
    - Freelance
    - Web Development
    - Technology
  featured: false
- title: BIGBrave
  main_url: https://bigbrave.digital
  url: https://bigbrave.digital
  description: >
    BIGBrave is a strategic design firm. We partner with our clients, big and small, to design & create human-centered brands, products, services and systems that are simple, beautiful and easy to use.
  categories:
    - Agency
    - Web Development
    - Marketing
    - Technology
    - WordPress
  built_by: Francois Brill
  built_by_url: https://bigbrave.digital
  featured: false
- title: KegTracker
  main_url: https://www.kegtracker.co.za
  url: https://www.kegtracker.co.za
  description: >
    Keg Tracker is part of the Beverage Insights family and its sole aim is to provide you with the right data about your kegs to make better decisions. In today’s business landscape having the right information at your finger tips is crucial to the agility of your business.
  categories:
    - Food
    - Business
    - Technology
  built_by: Francois Brill
  built_by_url: https://bigbrave.digital
  featured: false
- title: Mike Nichols
  url: https://www.mikenichols.me
  main_url: https://www.mikenichols.me
  description: >
    Portfolio site of Mike Nichols, a UX designer and product development lead.
  categories:
    - Portfolio
    - Technology
    - Web Development
  built_by: Mike Nichols
  featured: false
- title: Steve Haid
  url: https://www.stevehaid.com
  main_url: https://www.stevehaid.com
  description: >
    Steve Haid is a real estate agent and Professional Financial Planner (PFP) who has been helping clients achieve their investment goals since 2006. Site designed by Stephen Bell.
  categories:
    - Marketing
    - Real Estate
  built_by: Michael Uloth
  built_by_url: "https://www.michaeluloth.com"
- title: Incremental - Loyalty, Rewards and Incentive Programs
  main_url: https://www.incremental.com.au
  url: https://www.incremental.com.au
  description: >
    Sydney-based digital agency specialising in loyalty, rewards and incentive programs. WordPress backend; Cloudinary, YouTube and Hubspot form integration; query data displayed as animated SVG graphs; video background in the header.
  categories:
    - Agency
    - Portfolio
    - WordPress
  built_by: Incremental
  built_by_url: https://www.incremental.com.au
  featured: false
- title: Technica11y
  main_url: https://www.technica11y.org
  url: https://www.technica11y.org
  description: >
    Discussing challenges in technical accessibility.
  categories:
    - Accessibility
    - Education
    - Video
  built_by: Tenon.io
  built_by_url: https://tenon.io
  featured: false
- title: Tenon-UI Documentation
  main_url: https://www.tenon-ui.info
  url: https://www.tenon-ui.info
  description: >
    Documentation site for Tenon-UI: Tenon.io's accessible components library.
  categories:
    - Accessibility
    - Documentation
    - Library
    - Web Development
  built_by: Tenon.io
  built_by_url: https://tenon.io
  featured: false
- title: Matthew Secrist
  main_url: https://www.matthewsecrist.net
  url: https://www.matthewsecrist.net
  source_url: https://github.com/matthewsecrist/v3
  description: >
    Matthew Secrist's personal portfolio using Gatsby, Prismic and Styled-Components.
  categories:
    - Portfolio
    - Technology
    - Web Development
  built_by: Matthew Secrist
  built_by_url: https://www.matthewsecrist.net
  featured: false
- title: Node.js Dev
  main_url: https://nodejs.dev
  url: https://nodejs.dev
  source_url: https://github.com/nodejs/nodejs.dev
  description: >
    Node.js Foundation Website.
  categories:
    - Documentation
    - Web Development
  built_by: Node.js Website Redesign Working Group
  built_by_url: https://github.com/nodejs/website-redesign
  featured: false
- title: Sheffielders
  main_url: https://sheffielders.org
  url: https://sheffielders.org
  source_url: https://github.com/davemullenjnr/sheffielders
  description: >
    A collective of businesses, creatives, and projects based in Sheffield, UK.
  categories:
    - Directory
  built_by: Dave Mullen Jnr
  built_by_url: https://davemullenjnr.co.uk
  featured: false
- title: Stealth Labs
  url: https://stealthlabs.io
  main_url: https://stealthlabs.io
  description: >
    We design and develop for the web, mobile and desktop
  categories:
    - Portfolio
    - Web Development
  built_by: Edvins Antonovs
  built_by_url: https://edvins.io
  featured: false
- title: Constanzia Yurashko
  main_url: https://www.constanziayurashko.com
  url: https://www.constanziayurashko.com
  description: >
    Exclusive women's ready-to-wear fashion by designer Constanzia Yurashko.
  categories:
    - Portfolio
  built_by: Maxim Andries
  featured: false
- title: Algolia
  url: https://algolia.com
  main_url: https://algolia.com
  description: >
    Algolia helps businesses across industries quickly create relevant, scalable, and lightning fast search and discovery experiences.
  categories:
    - Web Development
    - Technology
    - Open Source
    - Featured
  built_by: Algolia
  featured: true
- title: GVD Renovations
  url: https://www.gvdrenovationsinc.com/
  main_url: https://www.gvdrenovationsinc.com/
  description: >
    GVD Renovations is a home improvement contractor with a well known reputation as a professional, quality contractor in California.
  categories:
    - Business
  built_by: David Krasniy
  built_by_url: http://dkrasniy.com
  featured: false
- title: Styled System
  url: https://styled-system.com/
  main_url: https://styled-system.com/
  source_url: https://github.com/styled-system/styled-system/tree/master/docs
  description: >
    Style props for rapid UI development.
  categories:
    - Design System
  built_by: Brent Jackson
  built_by_url: https://jxnblk.com/
- title: Timehacker
  url: https://timehacker.app
  main_url: https://timehacker.app
  description: >
    Procrastination killer, automatic time tracking app to skyrocket your productivity
  categories:
    - Productivity
    - App
    - Technology
    - Marketing
    - Landing Page
  built_by: timehackers
  featured: false
- title: Little & Big
  main_url: "https://www.littleandbig.com.au/"
  url: "https://www.littleandbig.com.au/"
  description: >
    Little & Big exists with the aim to create Websites, Apps, E-commerce stores
    that are consistently unique and thoughtfully crafted, every time.
  categories:
    - Agency
    - Design
    - Web Development
    - Portfolio
  built_by: Little & Big
  built_by_url: "https://www.littleandbig.com.au/"
  featured: false
- title: Cat Knows
  main_url: "https://catnose99.com/"
  url: "https://catnose99.com/"
  description: >
    Personal blog built with Gatsby v2.
  categories:
    - Blog
    - Web Development
  built_by: CatNose
  built_by_url: "https://twitter.com/catnose99"
  featured: false
- title: just some dev
  url: https://www.iamdeveloper.com
  main_url: https://www.iamdeveloper.com
  source_url: https://github.com/nickytonline/www.iamdeveloper.com
  description: >
    Just some software developer writing things ✏️
  categories:
    - Blog
  built_by: Nick Taylor
  built_by_url: https://www.iamdeveloper.com
  featured: false
- title: Keziah Moselle Blog
  url: https://blog.keziahmoselle.fr/
  main_url: https://blog.keziahmoselle.fr/
  source_url: https://github.com/KeziahMoselle/blog.keziahmoselle.fr
  description: >
    ✍️ A place to share my thoughts.
  categories:
    - Blog
  built_by: Keziah Moselle
  built_by_url: https://keziahmoselle.fr/
- title: xfuture's blog
  url: https://www.xfuture-blog.com/
  main_url: https://www.xfuture-blog.com/
  source_url: https://github.com/xFuture603/xfuture-blog
  description: >
    A blog about Devops, Web development, and my insights as a systems engineer.
  categories:
    - Blog
  built_by: Daniel Uhlmann
  built_by_url: https://www.xfuture-blog.com/
- title: Mayne's Blog
  main_url: "https://gine.me/"
  url: "https://gine.me/page/1"
  source_url: "https://github.com/mayneyao/gine-blog"
  featured: false
  categories:
    - Blog
    - Web Development
- title: Bakedbird
  url: https://bakedbird.com
  main_url: https://bakedbird.com
  description: >
    Eleftherios Psitopoulos - A frontend developer from Greece ☕
  categories:
    - Portfolio
    - Blog
  built_by: Eleftherios Psitopoulos
  built_by_url: https://bakedbird.com
- title: Benjamin Lannon
  url: https://lannonbr.com
  main_url: https://lannonbr.com
  source_url: https://github.com/lannonbr/Portfolio-gatsby
  description: >
    Personal portfolio of Benjamin Lannon
  categories:
    - Portfolio
    - Web Development
  built_by: Benjamin Lannon
  built_by_url: https://lannonbr.com
  featured: false
- title: Aravind Balla
  url: https://aravindballa.com
  main_url: https://aravindballa.com
  source_url: https://github.com/aravindballa/website2017
  description: >
    Personal portfolio of Aravind Balla
  categories:
    - Portfolio
    - Blog
    - Web Development
  built_by: Aravind Balla
  built_by_url: https://aravindballa.com
- title: Kaleb McKelvey
  url: https://kalebmckelvey.com
  main_url: https://kalebmckelvey.com
  source_url: https://github.com/avatar-kaleb/kalebmckelvey-site
  description: >
    Personal portfolio of Kaleb McKelvey!
  categories:
    - Blog
    - Portfolio
  built_by: Kaleb McKelvey
  built_by_url: https://kalebmckelvey.com
  featured: false
- title: Michal Czaplinski
  url: https://czaplinski.io
  main_url: https://czaplinski.io
  source_url: https://github.com/michalczaplinski/michalczaplinski.github.io
  description: >
    Michal Czaplinski is a full-stack developer 🚀
  categories:
    - Portfolio
    - Web Development
  built_by: Michal Czaplinski mmczaplinski@gmail.com
  built_by_url: https://czaplinski.io
  featured: false
- title: Interactive Investor (ii)
  url: https://www.ii.co.uk
  main_url: https://www.ii.co.uk
  description: >
    Hybrid (static/dynamic) Gatsby web app for ii's free research, news and analysis, discussion and product marketing site.
  categories:
    - Business
    - Finance
    - Technology
  built_by: Interactive Investor (ii)
  built_by_url: https://www.ii.co.uk
  featured: false
- title: Weingut Goeschl
  url: https://www.weingut-goeschl.at/
  main_url: https://www.weingut-goeschl.at/
  description: >
    Weingut Goeschl is a family winery located in Gols, Burgenland in Austria (Österreich)
  categories:
    - eCommerce
    - Business
  built_by: Peter Kroyer
  built_by_url: https://www.peterkroyer.at/
  featured: false
- title: Hash Tech Guru
  url: https://hashtech.guru
  main_url: https://hashtech.guru
  description: >
    Software Development Training School and Tech Blog
  categories:
    - Blog
    - Education
  built_by: Htet Wai Yan Soe
  built_by_url: https://github.com/johnreginald
- title: AquaGruppen Vattenfilter
  url: https://aquagruppen.se
  main_url: https://aquagruppen.se/
  description: >
    Water filter and water treatment products in Sweden
  categories:
    - Business
    - Technology
  built_by: Johan Eliasson
  built_by_url: https://github.com/elitan
  featured: false
- title: Josef Aidt
  url: https://josefaidt.dev
  main_url: https://josefaidt.dev
  source_url: https://github.com/josefaidt/josefaidt.github.io
  description: >
    Personal website, blog, portfolio for Josef Aidt
  categories:
    - Portfolio
    - Blog
    - Web Development
  built_by: Josef Aidt
  built_by_url: https://twitter.com/garlicbred
- title: How To egghead
  main_url: https://howtoegghead.com/
  url: https://howtoegghead.com/
  source_url: https://github.com/eggheadio/how-to-egghead
  featured: false
  built_by: egghead.io
  built_by_url: https://egghead.io
  description: >
    How to become an egghead instructor or reviewer
  categories:
    - Documentation
    - Education
- title: Sherpalo Ventures
  main_url: "https://www.sherpalo.com/"
  url: "https://www.sherpalo.com/"
  featured: false
  categories:
    - Finance
    - Business
    - Technology
  built_by: Othermachines
  built_by_url: "https://othermachines.com"
- title: WrapCode
  url: https://www.wrapcode.com
  main_url: https://www.wrapcode.com
  description: >
    A full stack blog on Microsoft Azure, JavaScript, DevOps, AI and Bots.
  categories:
    - Blog
    - Technology
    - Web Development
  built_by: Rahul P
  built_by_url: https://twitter.com/_rahulpp
  featured: false
- title: Kirankumar Ambati's Portfolio
  url: https://www.kirankumarambati.me
  main_url: https://www.kirankumarambati.me
  description: >
    Personal website, blog, portfolio of Kirankumar Ambati
  categories:
    - Blog
    - Portfolio
    - Web Development
  built_by: Kirankumar Ambati
  built_by_url: https://github.com/kirankumarambati
  featured: false
- title: Mixkit by Envato
  url: https://mixkit.co
  main_url: https://mixkit.co
  description: >
    Extraordinary free HD videos
  categories:
    - Video
    - Design
    - Gallery
    - Video
  built_by: Envato
  built_by_url: https://github.com/envato
  featured: false
- title: Rou Hun Fan's portfolio
  main_url: https://flowen.me
  url: https://flowen.me
  source_url: https://github.com/flowen/flowen.me/tree/master/2019/v3
  description: >
    Portfolio of creative developer Rou Hun Fan. Built with Gatsby v2 &amp; Greensock drawSVG.
  categories:
    - Portfolio
  built_by: Rou Hun Fan Developer
  built_by_url: https://flowen.me
  featured: false
- title: chadly.net
  url: https://www.chadly.net
  main_url: https://www.chadly.net
  source_url: https://github.com/chadly/chadly.net
  description: >
    Personal tech blog by Chad Lee.
  categories:
    - Blog
    - Technology
    - Web Development
  built_by: Chad Lee
  built_by_url: https://github.com/chadly
  featured: false
- title: CivicSource
  url: https://www.civicsource.com
  main_url: https://www.civicsource.com
  description: >
    Online auction site to purchase tax-distressed properties from local taxing authorities.
  categories:
    - Real Estate
    - Government
  featured: false
- title: SpotYou
  main_url: "https://spotyou.joshglazer.com"
  url: "https://spotyou.joshglazer.com"
  source_url: "https://github.com/joshglazer/spotyou"
  description: >
    SpotYou allows you to watch your favorite music videos on Youtube based on your Spotify Preferences
  categories:
    - Entertainment
    - Music
  built_by: Josh Glazer
  built_by_url: https://linkedin.com/in/joshglazer/
  featured: false
- title: Hesam Kaveh's blog
  description: >
    A blog with great seo that using gatsby-source-wordpress to fetch posts from backend
  main_url: "https://hesamkaveh.com/"
  url: "https://hesamkaveh.com/"
  source_url: "https://github.com/hesamkaveh/sansi"
  featured: false
  categories:
    - Blog
    - WordPress
- title: Oliver Gomes Portfolio
  main_url: https://oliver-gomes.github.io/v4/
  url: https://oliver-gomes.github.io/v4/
  description: >
    As an artist and a web designer/developer, I wanted to find a way to present these two portfolios in a way that made sense.  I felt with new found power of speed, Gatsby helped keep my creativity intact with amazing response and versatility. I felt my butter smooth transition felt much better in user perspective and super happy with the power of Gatsby.
  categories:
    - Portfolio
    - Web Development
    - Blog
  built_by: Oliver Gomes
  built_by_url: https://github.com/oliver-gomes
  featured: false
- title: Patrik Szewczyk
  url: https://www.szewczyk.cz/
  main_url: https://www.szewczyk.cz/
  description: >
    Patrik Szewczyk – JavaScript, TypeScript, React, Node.js developer, Redux, Reason
  categories:
    - Portfolio
  built_by: Patrik Szewczyk
  built_by_url: https://linkedin.com/in/thepatriczek/
  featured: false
- title: Patrik Arvidsson's portfolio
  url: https://www.patrikarvidsson.com
  main_url: https://www.patrikarvidsson.com
  source_url: https://github.com/patrikarvidsson/portfolio-gatsby-contentful
  description: >
    Personal portfolio site of Swedish interaction designer Patrik Arvidsson. Built with Gatsby, Tailwind CSS, Emotion JS and Contentful.
  categories:
    - Blog
    - Design
    - Portfolio
    - Web Development
    - Technology
  built_by: Patrik Arvidsson
  built_by_url: https://www.patrikarvidsson.com
  featured: false
- title: Jacob Cofman's Blog
  description: >
    Personal blog / portfolio about Jacob Cofman.
  main_url: "https://jcofman.de/"
  url: "https://jcofman.de/"
  source_url: "https://github.com/JCofman/jc-website"
  featured: false
  categories:
    - Blog
    - Portfolio
- title: re-geo
  description: >
    re-geo is react based geo cities style component.
  main_url: "https://re-geo.netlify.com/"
  url: "https://re-geo.netlify.com/"
  source_url: "https://github.com/sadnessOjisan/re-geo-lp"
  categories:
    - Open Source
  built_by: sadnessOjisan
  built_by_url: https://twitter.com/sadnessOjisan
  featured: false
- title: Luis Cestou Portfolio
  description: >
    Portfolio of graphic + interactive designer Luis Cestou.
  main_url: "https://luiscestou.com"
  url: "https://luiscestou.com"
  source_url: "https://github.com/lcestou/luiscestou.com"
  built_by: Luis Cestou contact@luiscestou.com
  built_by_url: https://luiscestou.com
  featured: false
  categories:
    - Portfolio
    - Web Development
- title: Data Hackers
  url: https://datahackers.com.br/
  main_url: https://datahackers.com.br/
  description: >
    Official website for the biggest portuguese-speaking data science community. Makes use of several data sources such as podcasts from Anchor, messages from Slack, newsletters from MailChimp and blog posts from Medium. The unique visual design also had its hurdles and was quite fun to develop!
  categories:
    - Blog
    - Education
    - Podcast
    - Technology
  built_by: Kaordica
  built_by_url: https://kaordica.design
  featured: false
- title: TROMAQ
  url: https://www.tromaq.com/
  main_url: https://www.tromaq.com/
  description: >
    TROMAQ executes earthmoving services and rents heavy machinery for construction work. Even with the lack of good photography, their new site managed to pass a solid and trustworthy feeling to visitors during testing and they're already seeing the improvement in brand awareness, being the sole player with a modern website in their industry.
  categories:
    - Marketing
  built_by: Kaordica
  built_by_url: https://kaordica.design
  featured: false
- title: Novida Consulting
  url: https://www.novidaconsultoria.com.br
  main_url: https://www.novidaconsultoria.com.br
  description: >
    Novida’s goal was to position itself as a solid, exclusive and trustworthy brand for families looking for a safe financial future… We created a narrative and visual design that highlight their exclusivity.
  categories:
    - Marketing
  built_by: Kaordica
  built_by_url: https://kaordica.design
  featured: false
- title: We Are Clarks
  url: "https://www.weareclarks.com"
  main_url: "https://www.weareclarks.com"
  source_url: "https://github.com/abeaclark/weareclarks"
  description: >
    A family travel blog.
  categories:
    - Blog
    - Travel
  built_by: Abe Clark
  built_by_url: https://www.linkedin.com/in/abrahamclark/
  featured: false
- title: Guillaume Briday's Blog
  main_url: "https://guillaumebriday.fr/"
  url: "https://guillaumebriday.fr/"
  source_url: "https://github.com/guillaumebriday/guillaumebriday.fr"
  description: >
    My personal blog built with Gatsby and Tailwind CSS.
  categories:
    - Blog
    - Web Development
    - Technology
  built_by: Guillaume Briday
  built_by_url: https://guillaumebriday.fr/
  featured: false
- title: SEOmonitor
  main_url: "https://www.seomonitor.com"
  url: "https://www.seomonitor.com"
  description: >
    SEOmonitor is a suite of SEO tools dedicated to agencies.
  categories:
    - Blog
    - Portfolio
    - Agency
  built_by: Bejamas
  built_by_url: https://bejamas.io/
  featured: false
- title: Jean Regisser's Portfolio
  main_url: "https://jeanregisser.com/"
  url: "https://jeanregisser.com/"
  source_url: "https://github.com/jeanregisser/jeanregisser.com"
  featured: false
  description: >
    Portfolio of software engineer Jean Regisser.
  categories:
    - Portfolio
    - Mobile Development
  built_by: Jean Regisser
  built_by_url: "https://jeanregisser.com/"
- title: Axcept - Visual Screenshot Testing
  url: https://axcept.io
  main_url: https://axcept.io
  description: >
    Visual Testing for everyone
  categories:
    - Documentation
    - Web Development
  built_by: d:code:it
  built_by_url: https://dcodeit.com
  featured: false
- title: Chase Ohlson
  url: https://chaseohlson.com
  main_url: https://chaseohlson.com
  description: >
    Portfolio of frontend engineer & web developer Chase Ohlson.
  categories:
    - Portfolio
    - Web Development
  built_by: Chase Ohlson
  built_by_url: https://chaseohlson.com
  featured: false
- title: Zach Schnackel
  url: https://zslabs.com
  main_url: https://zslabs.com
  source_url: "https://github.com/zslabs/zslabs.com"
  description: >
    Portfolio site for UI/Motion Developer, Zach Schnackel.
  categories:
    - Portfolio
    - Web Development
  built_by: Zach Schnackel
  built_by_url: "https://zslabs.com"
- title: Gremlin
  url: https://www.gremlin.com
  main_url: https://www.gremlin.com
  description: >
    Gremlin's Failure as a Service finds weaknesses in your system before they cause problems.
  categories:
    - Marketing
- title: Headless.page
  main_url: https://headless.page/
  url: https://headless.page/
  description: >
    Headless.page is a directory of eCommerce sites featuring headless architecture, PWA features and / or the latest JavaScript technology.
  categories:
    - Directory
    - eCommerce
  built_by: Pilon
  built_by_url: https://pilon.io/
  featured: false
- title: Ouracademy
  main_url: https://our-academy.org/
  url: https://our-academy.org/
  source_url: "https://github.com/ouracademy/website"
  description: >
    Ouracademy is an organization that promoves the education in software development through blog posts & videos smiley.
  categories:
    - Open Source
    - Blog
    - Education
  built_by: Ouracademy
  built_by_url: https://github.com/ouracademy
  featured: false
- title: Tenon.io
  main_url: https://tenon.io
  url: https://tenon.io
  description: >
    Tenon.io is an accessibility tooling, services and consulting company.
  categories:
    - API
    - Accessibility
    - Business
    - Consulting
    - Technology
  built_by: Tenon.io
  built_by_url: https://tenon.io
  featured: false
- title: Projectival
  url: https://www.projectival.de/
  main_url: https://www.projectival.de/
  description: >
    Freelancer Online Marketing & Web Development in Cologne, Germany
  categories:
    - Freelance
    - Marketing
    - Web Development
    - Blog
    - Consulting
    - SEO
    - Business
  built_by: Sascha Klapetz
  built_by_url: https://www.projectival.de/
  featured: false
- title: Hetzner Online Community
  main_url: https://community.hetzner.com
  url: https://community.hetzner.com
  description: >
    Hetzner Online Community provides a free collection of high-quality tutorials, which are based on free and open source software, on a variety of topics such as development, system administration, and other web technology.
  categories:
    - Web Development
    - Technology
    - Programming
    - Open Source
    - Community
  built_by: Hetzner Online GmbH
  built_by_url: https://www.hetzner.com/
  featured: false
- title: AGYNAMIX
  url: https://www.agynamix.de/
  main_url: https://www.agynamix.de/
  source_url: https://github.com/tuhlmann/agynamix.de
  description: >
    Full Stack Java, Scala, Clojure, TypeScript, React Developer in Thalheim, Germany
  categories:
    - Freelance
    - Web Development
    - Programming
    - Blog
    - Consulting
    - Portfolio
    - Business
  built_by: Torsten Uhlmann
  built_by_url: https://www.agynamix.de/
  featured: false
- title: syracuse.io
  url: https://syracuse.io
  main_url: https://syracuse.io
  source_url: https://github.com/syracuseio/syracuseio/
  description: >
    Landing page for Syracuse NY Software Development Meetup Groups
  categories:
    - Community
  built_by: Benjamin Lannon
  built_by_url: https://lannonbr.com
- title: Render Documentation
  main_url: https://render.com/docs
  url: https://render.com/docs
  description: >
    Render is the easiest place to host your sites and apps. We use Gatsby for everything on https://render.com, including our documentation. The site is deployed on Render as well! We also have a guide to deploying Gatsby apps on Render: https://render.com/docs/deploy-gatsby.
  categories:
    - Web Development
    - Programming
    - Documentation
    - Technology
  built_by: Render Developers
  built_by_url: https://render.com
  featured: false
- title: prima
  url: https://www.prima.co
  main_url: https://www.prima.co
  description: >
    Discover industry-defining wellness content and trusted organic hemp CBD products safely supporting wellness, stress, mood, skin health, and balance.
  categories:
    - Blog
    - eCommerce
    - Education
  built_by: The Couch
  built_by_url: https://thecouch.nyc
- title: Gatsby Guides
  url: https://gatsbyguides.com/
  main_url: https://gatsbyguides.com/
  description: >
    Free tutorial course about using Gatsby with a CMS.
  categories:
    - Education
    - Documentation
    - Web Development
  built_by: Osio Labs
  built_by_url: https://osiolabs.com/
  featured: false
- title: Architude
  url: https://architudedesign.com
  main_url: https://architudedesign.com
  description: >
    筑冶 Architude International Design Consultants
  categories:
    - Design
    - Landing Page
    - Gallery
  built_by: Neo Nie
  built_by_url: https://github.com/nihgwu
  featured: false
- title: Arctica
  url: https://arctica.io
  main_url: https://arctica.io
  description: >
    Arctica specialises in purpose-built web sites and progressive web applications with user optimal experiences, tailored to meet the objectives of your business.
  categories:
    - Portfolio
    - Agency
    - Design
    - Web Development
  built_by: Arctica
  built_by_url: https://arctica.io
  featured: false
- title: Shard Ventures
  url: https://shard.vc
  main_url: https://shard.vc
  description: >
    Shard is building new online companies from scratch, partnering with other like-minded founders to start and invest in technology companies.
  categories:
    - Finance
    - Technology
    - Portfolio
  built_by: Arctica
  built_by_url: https://arctica.io
  featured: false
- title: David Brookes
  url: https://davidbrookes.me
  main_url: https://davidbrookes.me
  description: >
    Specialising in crafting stylish, high performance websites and applications that get results, using the latest cutting edge web development technologies.
  categories:
    - Portfolio
    - Freelance
    - Web Development
  built_by: Arctica
  built_by_url: https://arctica.io
  featured: false
- title: Dennis Morello
  url: https://morello.dev
  main_url: https://morello.dev
  source_url: https://gitlab.com/dennismorello/dev-blog
  description: >
    morello.dev is a development and techology blog written by Dennis Morello.
  categories:
    - Blog
    - Education
    - Web Development
    - Open Source
    - Technology
  built_by: Dennis Morello
  built_by_url: https://twitter.com/dennismorello
  featured: false
- title: BaseTable
  url: https://autodesk.github.io/react-base-table/
  main_url: https://autodesk.github.io/react-base-table/
  source_url: https://github.com/Autodesk/react-base-table
  description: >
    BaseTable is a react table component to display large data set with high performance and flexibility.
  categories:
    - Web Development
    - Documentation
    - Open Source
  built_by: Neo Nie
  built_by_url: https://github.com/nihgwu
  featured: false
- title: herper.io
  url: https://herper.io
  main_url: https://herper.io
  description: >
    Portfolio website for Jacob Herper - a Front End Web Developer with a passion for all things digital. I have more than 10 years experience working in web development.
  categories:
    - Portfolio
    - Web Development
    - Freelance
    - Design
    - SEO
  built_by: Jacob Herper
  built_by_url: https://github.com/jakeherp
  featured: false
- title: Artem Sapegin Photography
  description: >
    Photography portfolio and blog of Artem Sapegin, an award-losing photographer living in Berlin, Germany. Landscapes, cityscapes and dogs.
  main_url: "https://morning.photos/"
  url: "https://morning.photos/"
  source_url: "https://github.com/sapegin/morning.photos"
  categories:
    - Portfolio
    - Photography
  built_by: Artem Sapegin
  built_by_url: "https://github.com/sapegin"
- title: Pattyrn
  main_url: https://pattyrn.com
  url: https://pattyrn.com
  # optional: short paragraph describing the content and/or purpose of the site that will appear in the modal detail view and permalink views for your site
  description: >
    Pattyrn uses advanced machine learning AI to analyze the platform’s your teams use, making it easy to solve performance problems, reduce bottlenecks, and monitor culture health to optimize your ROI and help boost performance without causing burn out.
  categories:
    - Marketing
    - Technology
  built_by: Pattyrn
  built_by_url: https://twitter.com/Pattyrn4
  featured: false
- title: Intranet Italia Day
  main_url: https://www.intranetitaliaday.it/en
  url: https://www.intranetitaliaday.it/en
  description: >
    The Italian event dedicated to the digital workplace that focuses on planning, governance and company intranet management
  categories:
    - Event
    - Conference
  built_by: Ariadne Digital
  built_by_url: https://www.ariadnedigital.it
  featured: false
- title: Textually Stylo
  main_url: https://www.textually.net
  url: https://www.textually.net
  description: >
    Stylo Markdown writing App marketing/documentation website by Textually Inc.
  categories:
    - Marketing
    - Technology
    - Blog
    - Documentation
  built_by: Sébastien Hamel
  built_by_url: https://www.textually.net
  featured: false
- title: OneDeck
  main_url: https://www.onedeck.co
  url: https://www.onedeck.co
  description: >
    OneDeck is a simple yet powerful tool for creating and sharing your one-page investment summary in under 10 minutes.
  categories:
    - Finance
    - Technology
  built_by: William Neill
  built_by_url: https://twitter.com/williamneill
  featured: false
- title: Assortment
  main_url: https://assortment.io
  url: https://assortment.io
  description: >
    Assortment aims to provide detailed tutorials (and more) for developers of all skill levels within the Web Development Industry. Attempting to cut out the fluff and arm you with the facts.
  categories:
    - Blog
    - Web Development
  built_by: Luke Whitehouse
  built_by_url: https://twitter.com/_lukewh
  featured: false
- title: Mission42
  main_url: https://mission42.zauberware.com
  url: https://mission42.zauberware.com
  description: >
    A landing page for the mobile app Mission42. Mission42 wants to help you learn new skills.
  categories:
    - App
    - Learning
    - Education
    - Landing Page
  built_by: Philipp Siegmund, zauberware
  built_by_url: https://www.zauberware.com
- title: Altstadtdomizil Idstein
  main_url: http://www.altstadtdomizil-idstein.de/
  url: http://www.altstadtdomizil-idstein.de/
  description: >
    A landing page for a holiday apartment in Idstein, Germany.
  categories:
    - Landing Page
    - Travel
    - Real Estate
  built_by: Simon Franzen, zauberware
  built_by_url: https://www.zauberware.com
- title: Gerald Martinez Dev
  main_url: https://gmartinez.dev/
  url: https://gmartinez.dev/
  source_url: https://github.com/nephlin7/gmartinez.dev
  description: >
    Personal web site for show my skills and my works.
  categories:
    - Web Development
    - Portfolio
  built_by: Gerald Martinez
  built_by_url: https://twitter.com/GeraldM_92
  featured: false
- title: Becreatives
  main_url: "https://becreatives.com"
  url: "https://becreatives.com"
  featured: false
  description: >
    Digital software house. Enlights ideas. Think smart execute harder.
  categories:
    - Technology
    - Web Development
    - Agency
    - Marketing
  built_by: Becreatives
  built_by_url: "https://becreatives.com"
- title: Paul Clifton Photography
  main_url: https://paulcliftonphotography.com
  url: https://paulcliftonphotography.com
  featured: false
  description: >
    A full migration from WordPress to GatsbyJS and DatoCMS. Includes custom cropping on images as viewport changes size and also an infinity scroll that doesn't preload all of the results.
  categories:
    - Blog
    - Portfolio
    - Gallery
    - Photography
  built_by: Little Wolf Studio
  built_by_url: https://littlewolfstudio.co.uk
- title: Atte Juvonen - Blog
  url: https://www.attejuvonen.fi/
  main_url: https://www.attejuvonen.fi/
  source_url: https://github.com/baobabKoodaa/blog
  description: >
    Tech-oriented personal blog covering topics like AI, data, voting, game theory, infosec and software development.
  categories:
    - Blog
    - Data
    - JavaScript
    - Programming
    - Science
    - Security
    - Technology
    - Web Development
  featured: false
- title: Kibuk Construction
  url: https://kibukconstruction.com/
  main_url: https://kibukconstruction.com/
  description: >
    Kibuk Construction is a fully licensed and insured contractor specializing in Siding, Decks, Windows & Doors!
  categories:
    - Business
  built_by: David Krasniy
  built_by_url: http://dkrasniy.com
- title: RedCarpetUp
  main_url: https://www.redcarpetup.com
  url: https://www.redcarpetup.com/
  description: >
    RedCarpetUp's home page for a predominantly mobile-only customer base in India with major constraints on bandwidth availability
  categories:
    - Finance
  built_by: RedCarpet Dev Team
  built_by_url: https://www.redcarpetup.com
  featured: false
- title: talita traveler
  url: https://talitatraveler.com/
  main_url: https://talitatraveler.com/
  source_url: https://github.com/afuh/talitatraveler
  description: >
    Talita Traveler's personal blog.
  categories:
    - Blog
  built_by: Axel Fuhrmann
  built_by_url: https://axelfuhrmann.com/
  featured: false
- title: Pastelería el Progreso
  url: https://pasteleriaelprogreso.com/
  main_url: https://pasteleriaelprogreso.com/
  source_url: https://github.com/afuh/elprogreso
  description: >
    Famous bakery in Buenos Aires.
  categories:
    - Food
    - Gallery
  built_by: Axel Fuhrmann
  built_by_url: https://axelfuhrmann.com/
  featured: false
- title: Maitrik's Portfolio
  url: https://www.maitrikpatel.com/
  main_url: https://www.maitrikpatel.com/
  source_url: https://github.com/maitrikjpatel/portfolio
  description: >
    Portfolio of a Front-End Developer / UX Designer who designs and develops pixel perfect user interface, experiences and web applications.
  categories:
    - Portfolio
    - Blog
    - Design
    - Web Development
  built_by: Maitrik Patel
  built_by_url: https://www.maitrikpatel.com/
  featured: false
- title: PicPick
  url: https://picpick.app/
  main_url: https://picpick.app/
  description: >
    All-in-one Graphic Design Tool, Screen Capture Software, Image Editor, Color Picker, Pixel Ruler and More
  categories:
    - Productivity
    - App
    - Technology
  built_by: NGWIN
  built_by_url: https://picpick.app/
  featured: false
- title: Ste O'Neill
  main_url: https://www.steoneill.dev
  url: https://www.steoneill.dev
  description: >
    MVP of a portfolio site for a full stack UK based developer.
  categories:
    - Blog
    - Portfolio
  built_by: Ste O'Neill
  built_by_url: https://steoneill.dev
  featured: false
- title: Filipe Santos Correa's Portfolio
  description: >
    Filipe's Personal About Me / Portfolio.
  main_url: "https://filipesantoscorrea.com/"
  url: "https://filipesantoscorrea.com/"
  source_url: "https://github.com/Safi1012/filipesantoscorrea.com"
  featured: false
  categories:
    - Portfolio
- title: Progressive Massachusetts Legislator Scorecard
  main_url: https://scorecard.progressivemass.com
  url: https://scorecard.progressivemass.com
  featured: false
  source_url: https://github.com/progressivemass/legislator-scorecard
  description: >
    Learn about MA state legislators' voting records through a progressive lens
  categories:
    - Government
    - Education
  built_by: Alex Holachek
  built_by_url: "https://alex.holachek.com/"
- title: Jeff Wolff – Portfolio
  main_url: https://www.jeffwolff.net
  url: https://www.jeffwolff.net
  featured: false
  description: >
    A guy from San Diego who makes websites.
  categories:
    - Blog
    - Portfolio
    - Web Development
- title: Jp Valery – Portfolio
  main_url: https://jpvalery.photo
  url: https://jpvalery.photo
  featured: false
  description: >
    Self-taught photographer documenting spaces and people
  categories:
    - Portfolio
    - Photography
- title: Prevue
  main_url: https://www.prevue.io
  url: https://www.prevue.io
  featured: false
  description: >
    All in One Prototyping Tool For Vue Developers
  categories:
    - Open Source
    - Web Development
- title: Gold Medal Flour
  main_url: https://www.goldmedalflour.com
  url: https://www.goldmedalflour.com
  description: >
    Gold Medal Four is a brand of flour products owned by General Mills. The new site was built using Gatsby v2 with data sources from WordPress and an internal recipe API, and features multifaceted recipe filtering and a modified version of Gatsby Image to support art direction images.
  categories:
    - Food
  built_by: General Mills Branded Sites Dev Team
  built_by_url: https://www.generalmills.com
  featured: false
- title: Fifth Gait Technologies
  main_url: https://5thgait.com
  url: https://5thgait.com
  featured: false
  description: >
    Fifth Gait is a small business in the defense and space industry that is run and owned by physicists and engineers that have worked together for decades. The site was built using Gatsby V2.
  categories:
    - Government
    - Science
    - Technology
  built_by: Jonathan Z. Fisher
  built_by_url: "https://jonzfisher.com"
- title: Sal's Pals
  main_url: https://www.sals-pals.net
  url: https://www.sals-pals.net
  featured: false
  description: >
    Sal's Pals is a professional dog walking and pet sitting service based in Westfield, NJ. New site built with gatsby v2.
  categories:
    - Business
- title: Zuyet Awarmatrip
  main_url: https://www.zuyetawarmatrip.com
  url: https://www.zuyetawarmatrip.com
  featured: false
  description: >
    Zuyet Awarmatrip is a subsidiary identity within the personal ecosystem of Zuyet Awarmatik, focusing on travel and photography.
  categories:
    - Travel
    - Photography
  built_by: Zuyet Awarmatik
- title: manuvel.be
  url: https://www.manuvel.be
  main_url: https://www.manuvel.be
  source_url: https://github.com/riencoertjens/manuvelsite
  description: >
    Cycling themed café coming this april in Sint Niklaas, Belgium. One page with funky css-grid and gatsby-image trickery!
  categories:
    - Food
  built_by: WEBhart
  built_by_url: https://www.web-hart.com
  featured: false
- title: WEBhart
  url: https://www.web-hart.com
  main_url: https://www.web-hart.com
  description: >
    Hi, I'm Rien (pronounced Reen) from Belgium but based in Girona, Spain. I'm an autodidact, committed to learning until the end of time.
  categories:
    - Portfolio
    - Design
    - Web Development
    - Freelance
  built_by: WEBhart
  built_by_url: https://www.web-hart.com
  featured: false
- title: nicdougall.com
  url: https://nicdougall.netlify.com/
  main_url: https://nicdougall.netlify.com/
  source_url: https://github.com/riencoertjens/nicdougall.com
  description: >
    Athlete website with Netlify CMS for blog content.
  categories:
    - Blog
  built_by: WEBhart
  built_by_url: https://www.web-hart.com
  featured: false
- title: het Groeiatelier
  url: https://www.hetgroeiatelier.be/
  main_url: https://www.hetgroeiatelier.be/
  description: >
    Workspace for talent development and logopedics. One page site with basic info and small calendar CMS.
  categories:
    - Marketing
  built_by: WEBhart
  built_by_url: https://www.web-hart.com
  featured: false
- title: Lebuin D'Haese
  url: https://www.lebuindhaese.be/
  main_url: https://www.lebuindhaese.be/
  description: >
    Artist portfolio website. Powered by a super simple Netlify CMS to easily add blog posts or new art pieces.
  categories:
    - Portfolio
    - Blog
  built_by: WEBhart
  built_by_url: https://www.web-hart.com
  featured: false
- title: Iefke Molenstra
  url: https://www.iefke.be/
  main_url: https://www.iefke.be/
  description: >
    Artist portfolio website. Powered by a super simple Netlify CMS to easily add blog posts or new art pieces.
  categories:
    - Portfolio
    - Blog
  built_by: WEBhart
  built_by_url: https://www.web-hart.com
  featured: false
- title: The Broomwagon
  url: https://www.thebroomwagongirona.com/
  main_url: https://www.thebroomwagongirona.com/
  description: >
    foodtruck style coffee by pro cyclist Robert Gesink. The site has a webshop with merchandise and coffee beans.
  categories:
    - eCommerce
  built_by: WEBhart
  built_by_url: https://www.web-hart.com
- title: Pella Windows and Doors
  main_url: https://www.pella.com
  url: https://www.pella.com
  featured: false
  description: >
    The Pella Corporation is a privately held window and door manufacturing
  categories:
    - Business
- title: tinney.dev
  url: https://tinney.dev
  main_url: https://tinney.dev
  source_url: https://github.com/cdtinney/tinney.dev
  description: >
    Personal portfolio/blog of Colin Tinney
  categories:
    - Blog
    - Portfolio
    - Open Source
  built_by: Colin Tinney
  built_by_url: https://tinney.dev
  featured: false
- title: Monkeywrench Books
  main_url: https://monkeywrenchbooks.org
  url: https://monkeywrenchbooks.org
  description: >
    Monkeywrench Books is an all-volunteer, collectively-run bookstore and event space in Austin, TX
  categories:
    - Business
    - Community
    - Education
  built_by: Monkeywrench Books
  built_by_url: https://monkeywrenchbooks.org
- title: DeepMay.io
  main_url: https://deepmay.io
  url: https://deepmay.io
  description: >
    DeepMay is an experimental new tech bootcamp in the mountains of North Carolina.
  categories:
    - Event
    - Community
    - Technology
    - Marketing
  built_by: DeepMay
  built_by_url: https://twitter.com/deepmay_io
  featured: false
- title: Liferay.Design
  main_url: https://liferay.design
  url: https://liferay.design
  source_url: https://github.com/liferay-design/liferay.design
  description: >
    Liferay.Design is home to some of the freshest open-source designers who love to share articles and other resources for the Design Community.
  categories:
    - Blog
    - Community
    - Design
    - Marketing
    - Open Source
    - Technology
    - User Experience
  built_by: Liferay Designers
  built_by_url: https://twitter.com/liferaydesign
  featured: false
- title: Front End Remote Jobs
  main_url: https://frontendremotejobs.com
  url: https://frontendremotejobs.com
  source_url: https://github.com/benjamingrobertson/remotefrontend
  description: >
    Front End Remote Jobs features fully remote jobs for front end developers.
  categories:
    - WordPress
    - Web Development
  built_by: Ben Robertson
  built_by_url: https://benrobertson.io
  featured: false
- title: Penrose Grand Del Mar
  main_url: https://penroseatthegrand.com
  url: https://penroseatthegrand.com
  description: >
    Penrose Grand Del Mar is a luxury housing project coming soon.
  categories:
    - Real Estate
    - Design
  built_by: Chase Ohlson
  built_by_url: https://chaseohlson.com
- title: JustGraphQL
  url: https://www.justgraphql.com/
  main_url: https://www.justgraphql.com/
  source_url: https://github.com/Novvum/justgraphql
  description: >
    JustGraphQL helps developers quickly search and filter through GraphQL resources, tools, and articles.
  categories:
    - Open Source
    - Web Development
    - Technology
  built_by: Novvum
  built_by_url: https://www.novvum.io/
  featured: false
- title: Peter Macinkovic Personal Blog
  url: https://peter.macinkovic.id.au/
  main_url: https://peter.macinkovic.id.au/
  source_url: https://github.com/inkovic/peter-macinkovic-static-site
  description: >
    Personal Website and Blog of eCommerce SEO Specilaist and Digital Marketer Peter Macinkovic.
  categories:
    - SEO
    - Marketing
    - Blog
  featured: false
- title: NH Hydraulikzylinder
  main_url: https://nh-hydraulikzylinder.com
  url: https://nh-hydraulikzylinder.com
  description: >
    High quality & high performance hydraulic cylinders manufactured in Austria based on the clients requirements
  categories:
    - Business
  built_by: MangoART
  built_by_url: https://www.mangoart.at
  featured: false
- title: Frauennetzwerk Linz-Land
  main_url: https://frauennetzwerk-linzland.net
  url: https://frauennetzwerk-linzland.net
  description: >
    Homepage for the local women's association providing support to people in need offline and online (Livechat integration)
  categories:
    - Nonprofit
  built_by: MangoART
  built_by_url: https://www.mangoart.at
  featured: false
- title: Mein Traktor
  main_url: http://www.mein-traktor.at/
  url: http://www.mein-traktor.at/
  description: >
    Homepage of a the main importer of SAME and Lamborghini Tractors in Austria with customer support area
  categories:
    - Business
    - App
  built_by: MangoART
  built_by_url: https://www.mangoart.at
  featured: false
- title: Lamborghini Traktoren
  main_url: https://lamborghini-traktor.at
  url: https://lamborghini-traktor.at
  description: >
    Lamborghini Tractors - Landing page for the brand in Austria
  categories:
    - Business
  built_by: MangoART
  built_by_url: https://www.mangoart.at
  featured: false
- title: Holly Lodge Community Centre - Highgate, London
  main_url: https://www.hlcchl.org/
  url: https://www.hlcchl.org/
  source_url: https://github.com/eugelogic/hlcchl-gatsby
  description: >
    The Holly Lodge Community Centre - Highgate, London has a shiny new website built with Gatsby v2 that makes important contributions towards a faster, more secure and environmentally friendly web for everyone.
  categories:
    - Community
    - Event
    - Nonprofit
  built_by: Eugene Molari Developer
  built_by_url: https://twitter.com/EugeneMolari
  featured: false
- title: blackcater's blog
  url: https://www.blackcater.win
  main_url: https://www.blackcater.win
  source_url: https://github.com/blackcater/blog
  description: >
    Blog like Medium, for person and team.
  categories:
    - Blog
    - Web Development
  built_by: blackcater
  built_by_url: https://github.com/blackcater
  featured: false
- title: Kenneth Kwakye-Gyamfi Portfolio Site
  url: https://www.kwakye-gyamfi.com
  main_url: https://www.kwakye-gyamfi.com
  source_url: https://github.com/cr05s19xx/cross-site
  description: >
    Personal portfolio site for Kenneth Kwakye-Gyamfi, a mobile and web full stack applications developer currently based in Accra, Ghana.
  categories:
    - SEO
    - Web Development
    - Open Source
    - Portfolio
  featured: false
- title: Gareth Weaver
  url: https://www.garethweaver.com/
  main_url: https://www.garethweaver.com/
  source_url: https://github.com/garethweaver/public-site-react
  description: >
    A personal portofolio of a London based frontend developer built with Gatsby 2, Redux and Sass
  categories:
    - Portfolio
    - Web Development
  built_by: Gareth Weaver
  built_by_url: https://twitter.com/garethdweaver
  featured: false
- title: Mailjet
  url: https://dev.mailjet.com/
  main_url: https://dev.mailjet.com/
  description: >
    Mailjet is an easy-to-use all-in-one e-mail platform.
  categories:
    - API
    - Documentation
  featured: false
- title: Peintagone
  url: https://www.peintagone.be/
  main_url: https://www.peintagone.be/
  description: >
    Peintagone is a superior quality paint brand with Belgian tones.
  categories:
    - Portfolio
    - Gallery
  built_by: Sebastien Crepin
  built_by_url: https://github.com/opeah
  featured: false
- title: Let's Do Dish!
  url: https://letsdodish.com
  main_url: https://letsdodish.com
  description: >
    A new recipe site for people who enjoy cooking great food in their home kitchen. Find some great meal ideas! Let's do dish!
  categories:
    - Blog
    - Food
  built_by: Connerra
  featured: false
- title: AWS Amplify Community
  url: https://amplify.aws/community/
  main_url: https://amplify.aws/community/
  source_url: https://github.com/aws-amplify/community
  description: >
    Amplify Community is a hub for developers building fullstack serverless applications with Amplify to easily access content (such as events, blog posts, videos, sample projects, and tutorials) created by other members of the Amplify community.
  categories:
    - Blog
    - Directory
    - Education
    - Technology
  built_by: Nikhil Swaminathan
  built_by_url: https://github.com/swaminator
  featured: false
- title: Cal State Monterey Bay
  url: https://csumb.edu
  main_url: https://csumb.edu
  source_url: https://github.com/csumb/csumb-gatsby
  description: >
    A website for the entire campus of California State University, Monterey Bay.
  categories:
    - Education
    - Government
  built_by: CSUMB Web Team
  built_by_url: https://csumb.edu/web/team
  featured: false
- title: BestPricingPages.com
  url: https://bestpricingpages.com
  main_url: https://bestpricingpages.com
  source_url: https://github.com/jpvalery/pricingpages/
  description: >
    A repository of the best pricing pages by the best companies. Built in less than a week.
    Inspired by RGE and since pricingpages.xyz no longer exists, I felt such a resource was missing and could be helpful to many people.
  categories:
    - Business
    - Community
    - Entrepreneurship
    - Open Source
    - Technology
  built_by: Jp Valery
  built_by_url: https://jpvalery.me
  featured: false
- title: Lendo Austria
  url: https://lendo.at
  main_url: https://lendo.at
  description: >
    A Comparison site for best private loan offer from banks in Austria.
  categories:
    - Business
    - Finance
  built_by: Lendo developers
  featured: false
- title: Visual Cloud FX
  url: https://visualcloudfx.com
  main_url: https://visualcloudfx.com
  source_url: https://github.com/jjcav84/visualcloudfx
  description: >
    Basic static site built with MDBootstrap, React, and Gatsby
  categories:
    - Consulting
    - Portfolio
  built_by: Jacob Cavazos
  built_by_url: https://jacobcavazos.com
- title: Matthew Miller (Me4502)
  url: https://matthewmiller.dev
  main_url: https://matthewmiller.dev
  description: >
    The personal site, blog and portfolio of Matthew Miller (Me4502)
  categories:
    - Blog
    - Programming
    - Technology
    - Portfolio
  built_by: Matthew Miller
  featured: false
- title: Årets Kontor
  url: https://aretskontor.newst.se
  main_url: https://aretskontor.newst.se
  description: >
    A swedish competition for "office of the year" in sweden with a focus on design. Built with MDBootstrap and Gatsby.
  categories:
    - Real Estate
    - Marketing
  built_by: Victor Björklund
  built_by_url: https://victorbjorklund.com
  featured: false
- title: Kyma
  url: https://kyma-project.io
  main_url: https://kyma-project.io
  source_url: https://github.com/kyma-project/website
  description: >
    This website holds overview, blog and documentation for Kyma open source project that is a Kubernates based application extensibility framework.
  categories:
    - Documentation
    - Blog
    - Technology
    - Open Source
  built_by: Kyma developers
  built_by_url: https://twitter.com/kymaproject
  featured: false
- title: Verso
  main_url: https://verso.digital
  url: https://verso.digital
  description: >
    Verso is a creative technology studio based in Singapore. Site built with Gatsby and Netlify.
  categories:
    - Agency
    - Consulting
    - Design
    - Technology
  built_by: Verso
  built_by_url: https://verso.digital
  featured: false
- title: Camilo Holguin
  url: https://camiloholguin.me
  main_url: https://camiloholguin.me
  source_url: https://github.com/camiloholguin/gatsby-portfolio
  description: >
    Portfolio site using GatsbyJS and WordPress REST API.
  categories:
    - WordPress
    - Portfolio
    - Web Development
  built_by: Camilo Holguin
  built_by_url: https://camiloholguin.me
  featured: false
- title: Bennett Hardwick
  url: https://bennetthardwick.com
  main_url: https://bennetthardwick.com
  description: >
    The personal website and blog of Bennett Hardwick, an Australian software developer and human being.
  categories:
    - Blog
    - Programming
    - Technology
  source_url: https://github.com/bennetthardwick/website
  built_by: Bennett Hardwick
  built_by_url: https://bennetthardwick.com
  featured: false
- title: Sindhuka
  url: https://sindhuka.org/
  main_url: https://sindhuka.org/
  description: >
    Official website of the Sindhuka initiative, a sustainable farmers' network in Nepal.
  categories:
    - Business
    - Community
    - Government
    - Marketing
  source_url: https://github.com/Polcius/sindhuka-serif
  built_by: Pol Milian
  built_by_url: https://github.com/Polcius/
  featured: false
- title: ERS HCL Open Source Portal
  url: https://ers-hcl.github.io/
  main_url: https://ers-hcl.github.io/
  description: >
    Official site for ERS-HCL GitHub organizational site. This is a hybrid app with static and dynamic content, providing a details of the open source projects, initiatives, innovation ideas within ERS-HCL. It pulls data from various data sources including GitHub APIs, MDX based blog posts, excel files. It also hosts an ideas app that is based on Firebase.
  categories:
    - Open Source
    - Blog
    - Technology
    - Web Development
    - Community
    - Documentation
  source_url: https://github.com/ERS-HCL/gatsby-ershcl-app
  built_by: Tarun Kumar Sukhu
  built_by_url: https://github.com/tsukhu
- title: Sandbox
  url: https://www.sandboxneu.com/
  main_url: https://www.sandboxneu.com/
  source_url: https://github.com/sandboxneu/sandboxneu.com
  description: >
    Official website of Sandbox, a Northeastern University student group that builds software for researchers.
  categories:
    - Marketing
  built_by: Sandbox at Northeastern
  built_by_url: https://github.com/sandboxneu/
  featured: false
- title: Accessible App
  main_url: https://accessible-app.com
  url: https://accessible-app.com
  source_url: https://github.com/accessible-app/accessible-app_com
  description: >
    Learn how to build inclusive web applications and Single Page Apps in modern JavaScript frameworks. This project collects strategies, links, patterns and plugins for React, Vue and Angular.
  categories:
    - Accessibility
    - Web Development
    - JavaScript
  built_by: Marcus Herrmann
  built_by_url: https://marcus.io
  featured: false
- title: PygmalionPolymorph
  url: https://pygmalionpolymorph.com
  main_url: https://pygmalionpolymorph.com
  source_url: https://github.com/PygmalionPolymorph/portfolio
  description: >
    Portfolio of artist, musician and developer PygmalionPolymorph.
  categories:
    - Portfolio
    - Gallery
    - Music
    - Photography
    - Web Development
  built_by: PygmalionPolymorph
  built_by_url: https://pygmalionpolymorph.com
  featured: false
- title: Gonzalo Nuñez Photographer
  main_url: https://www.gonzalonunez.com
  url: https://www.gonzalonunez.com
  description: >
    Website for Cancun based destination wedding photographer Gonzalo Nuñez. Site built with GatsbyJS, WordPress API and Netlify.
  categories:
    - Photography
    - Portfolio
    - WordPress
  built_by: Miguel Mayo
  built_by_url: https://www.miguelmayo.com
  featured: false
- title: Element 84
  main_url: https://www.element84.com
  url: https://www.element84.com
  description: >
    Element 84 is software engineering and design firm that helps companies and government agencies solve problems using remote sensing, life sciences, and transportation data in the cloud.
  categories:
    - Agency
    - Blog
    - Business
    - Consulting
    - Data
    - Design
    - Government
    - Portfolio
    - Programming
    - Science
    - Technology
    - User Experience
    - Web Development
- title: Measures for Justice
  main_url: https://www.measuresforjustice.org
  url: https://www.measuresforjustice.org
  description: >
    Measures for Justice gathers criminal justice data at the county level and makes it available on a free public Data Portal. Site rebuilt from scratch with GatsbyJS.
  categories:
    - Nonprofit
    - Marketing
  featured: false
- title: Raconteur Agency
  main_url: https://www.raconteur.net/agency
  url: https://www.raconteur.net/agency
  description: >
    Raconteur Agency is a London-based content marketing agency for B2B brands. We have rebuilt their site with Gatsby v2 using their existing WordPress backend as the data source. By switching from WordPress to GatsbyJS we have achieved a 200%+ improvement in page load times and went from a Lighthouse performance score of 49 to 100.
  categories:
    - Agency
    - Marketing
    - WordPress
  built_by: Jacob Herper
  built_by_url: https://herper.io
  featured: false
- title: GreenOrbit
  main_url: https://greenorbit.com/
  url: https://greenorbit.com/
  description: >
    Cloud-based intranet software. Get your people going with everything you need, built in.
  categories:
    - Business
    - App
    - Productivity
    - Technology
  built_by: Effective Digital
  built_by_url: https://effective.digital/
- title: Purple11
  main_url: https://purple11.com/
  url: https://purple11.com/
  description: >
    Purple11 is a site for photography and photo retouching tips and tricks.
  categories:
    - Blog
    - Photography
  built_by: Sébastien Noël
  built_by_url: https://blkfuel.com/
  featured: false
- title: PerfReviews
  main_url: https://perf.reviews/
  url: https://perf.reviews/
  source_url: https://github.com/PerfReviews/PerfReviews
  description: >
    The best content about web performance in spanish language.
  categories:
    - Web Development
  built_by: Joan León & José M. Pérez
  built_by_url: https://perf.reviews/nosotros/
  featured: false
- title: Un Backend - Blog
  main_url: https://www.unbackend.pro/
  url: https://www.unbackend.pro/
  description: >
    The personal website and blog of Camilo Ramírez, a backend developer :).
  categories:
    - Blog
    - Programming
    - Technology
  source_url: https://github.com/camilortte/camilortte.github.com
  built_by: Camilo Ramírez
  built_by_url: https://www.unbackend.pro/about
  featured: false
- title: Hitesh Vaghasiya
  main_url: https://hiteshvaghasiya.com/
  url: https://hiteshvaghasiya.com/
  description: >
    This is Hitesh Vaghasiya's blog. This blog is help you an E-Commerce like Magento, Shopify, and BigCommece.
  categories:
    - Blog
    - Programming
    - Technology
    - Web Development
  built_by: Hitesh Vaghasiya
  built_by_url: https://hiteshvaghasiya.com/
  featured: false
- title: Aditus
  main_url: https://www.aditus.io
  url: https://www.aditus.io
  description: >
    Aditus is the accessibility tool for your team. We help teams build accessible websites and products.
  categories:
    - Accessibility
    - Education
  built_by: Aditus
  built_by_url: https://www.aditus.io
  featured: false
- title: Ultra Config
  main_url: https://ultraconfig.com.au/
  url: https://ultraconfig.com.au/ultra-config-generator/
  description: >
    Ultra Config Generator is a software application for Network Engineers to efficiently manage their network infrastructure.
  categories:
    - Blog
    - Technology
  built_by: Ultra Config
  built_by_url: https://ultraconfig.com.au/
  featured: false
- title: Malice
  main_url: https://malice.fr/
  url: https://malice.fr/
  description: >
    Malice is a cyber-training  platform for learning, validating and improving security related skills through simulated scenarios and challenges.
  categories:
    - Security
    - Technology
  built_by: Sysdream
  built_by_url: https://sysdream.com/
  featured: false
- title: Nash
  main_url: https://nash.io/
  url: https://nash.io/
  description: >
    Nash is a decentralized platform for trading, payment and other financial services. Our goal is to bring distributed finance to everyone by making blockchain technology fast and easy to use. We employ an off-chain engine to match trades rapidly, but never take control of customers’ assets. Our intuitive interface offers easy access to a range of trading, payment and investment functions.
  categories:
    - Portfolio
    - Security
    - Technology
  built_by: Andrej Gajdos
  built_by_url: https://andrejgajdos.com/
  featured: false
- title: Axel Fuhrmann
  url: https://axelfuhrmann.com
  main_url: https://axelfuhrmann.com
  source_url: https://github.com/afuh/axelfuhrmann.com
  description: >
    Personal portfolio.
  categories:
    - Portfolio
    - Freelance
    - Web Development
  featured: false
- title: Alaina Viau
  url: https://www.alainaviau.com
  main_url: https://www.alainaviau.com
  description: >
    Official website of Canadian opera director, creator, and producer Alaina Viau. Site designed by Stephen Bell.
  categories:
    - Portfolio
    - Music
  built_by: Michael Uloth
  built_by_url: "https://www.michaeluloth.com"
- title: Alison Moritz
  url: https://www.alisonmoritz.com
  main_url: https://www.alisonmoritz.com
  description: >
    Official website of American stage director Alison Moritz. Site designed by Stephen Bell.
  categories:
    - Portfolio
    - Music
  built_by: Michael Uloth
  built_by_url: "https://www.michaeluloth.com"
- title: Luke Secomb Digital
  url: https://lukesecomb.digital
  main_url: https://lukesecomb.digital
  source_url: https://github.com/lukethacoder/luke-secomb-simple
  description: >
    A simple portfolio site built using TypeScript, Markdown and React Spring.
  categories:
    - Portfolio
    - Web Development
  built_by: Luke Secomb
  built_by_url: https://lukesecomb.digital
  featured: false
- title: We are Brew
  url: https://www.wearebrew.co.uk
  main_url: https://www.wearebrew.co.uk
  description: >
    Official website for Brew, a Birmingham based Digital Marketing Agency.
  categories:
    - Portfolio
    - Web Development
    - Agency
    - Marketing
  built_by: Brew Digital
  built_by_url: https://www.wearebrew.co.uk
- title: Global City Data
  main_url: https://globalcitydata.com
  url: https://globalcitydata.com
  source_url: https://github.com/globalcitydata/globalcitydata
  description: >
    Global City Data is an open, easily browsable platform to showcase peer-reviewed urban datasets and models created by different research groups.
  categories:
    - Education
    - Open Source
  built_by: Rafi Barash
  built_by_url: https://rafibarash.com
  featured: false
- title: Submittable
  url: https://www.submittable.com
  main_url: https://www.submittable.com
  description: >
    Submissions made simple. Submittalbe is a cloud-based submissions manager that lets you accept, review, and make decisions on any kind of digital content.
  categories:
    - Technology
    - Marketing
  built_by: Genevieve Crow
  built_by_url: https://github.com/g-crow
- title: Appmantle
  main_url: https://appmantle.com
  url: https://appmantle.com
  description: >
    Appmantle is a new way of creating apps. A complete modern app that you build yourself quickly & easily, without programming knowledge.
  categories:
    - App
    - Marketing
    - Landing Page
    - Mobile Development
    - Technology
  built_by: Appmantle
  built_by_url: https://appmantle.com
  featured: false
- title: Acto
  main_url: https://www.acto.dk/
  url: https://www.acto.dk/
  description: >
    Tomorrows solutions - today. Acto is an innovative software engineering company, providing your business with high-quality, scalable and maintainable software solutions, to make your business shine.
  categories:
    - Agency
    - Technology
    - Web Development
    - Mobile Development
  built_by: Acto
  built_by_url: https://www.acto.dk/
- title: Gatsby GitHub Stats
  url: https://gatsby-github-stats.netlify.com
  main_url: https://gatsby-github-stats.netlify.com
  source_url: https://github.com/lannonbr/gatsby-github-stats/
  description: >
    Statistics Dashboard for Gatsby GitHub repository
  categories:
    - Data
  built_by: Benjamin Lannon
  built_by_url: https://lannonbr.com
  featured: false
- title: Graphic Intuitions
  url: https://www.graphicintuitions.com/
  main_url: https://www.graphicintuitions.com/
  description: >
    Digital marketing agency located in Morris, Manitoba.
  categories:
    - Agency
    - Web Development
    - Marketing
  featured: false
- title: Smooper
  url: https://www.smooper.com/
  main_url: https://www.smooper.com/
  description: >
    We connect you with digital marketing experts for 1 on 1 consultation sessions
  categories:
    - Marketing
    - Directory
  featured: false
- title: Lesley Barber
  url: https://www.lesleybarber.com/
  main_url: https://www.lesleybarber.com/
  description: >
    Official website of Canadian film composer Lesley Barber.
  categories:
    - Portfolio
    - Music
  built_by: Michael Uloth
  built_by_url: https://www.michaeluloth.com
- title: Timeline of Terror
  main_url: https://timelineofterror.org/
  url: https://timelineofterror.org/
  source_url: https://github.com/Symbitic/timeline-of-terror
  description: >
    Complete guide to the events of September 11, 2001.
  categories:
    - Directory
    - Government
  built_by: Alex Shaw
  built_by_url: https://github.com/Symbitic/
  featured: false
- title: Pill Club
  url: https://thepillclub.com
  main_url: https://thepillclub.com
  description: >
    Zero Copay With Insurance + Free Shipping + Bonus Gifts + Online Delivery – Birth Control Delivery and Prescription
  categories:
    - Marketing
    - Healthcare
  built_by: Pill Club
  built_by_url: https://thepillclub.com
- title: myweekinjs
  url: https://www.myweekinjs.com/
  main_url: https://www.myweekinjs.com/
  source_url: https://github.com/myweekinjs/public-website
  description: >
    Challenge to create and/or learn something new in JavaScript each week.
  categories:
    - Blog
  built_by: Adriaan Janse van Rensburg
  built_by_url: https://github.com/HurricaneInteractive/
  featured: false
- title: The Edit Suite
  main_url: https://www.theeditsuite.com.au/
  url: https://www.theeditsuite.com.au/
  source_url: https://thriveweb.com.au/portfolio/the-edit-suite/
  description: >-
    The Edit Suite is an award winning video production and photography company based out of our Mermaid Beach studio on the Gold Coast of Australia but we also have the ability to work mobile from any location.
  categories:
    - Photography
    - Marketing
  built_by: Thrive Team - Gold Coast
  built_by_url: https://thriveweb.com.au/
  featured: false
- title: CarineRoitfeld
  main_url: https://www.carineroitfeld.com/
  url: https://www.carineroitfeld.com/
  description: >
    Online shop for Carine Roitfeld parfume
  categories:
    - eCommerce
  built_by: Ask Phill
  built_by_url: https://askphill.com
- title: EngineHub.org
  url: https://enginehub.org
  main_url: https://enginehub.org
  source_url: https://github.com/EngineHub/enginehub-website
  description: >
    The landing pages for EngineHub, the organisation behind WorldEdit, WorldGuard, CraftBook, and more
  categories:
    - Landing Page
    - Technology
    - Open Source
  built_by: Matthew Miller
  built_by_url: https://matthewmiller.dev
- title: Goulburn Physiotherapy
  url: https://www.goulburnphysiotherapy.com.au/
  main_url: https://www.goulburnphysiotherapy.com.au/
  description: >
    Goulburn Physiotherapy is a leader in injury prevention, individual and community health, and workplace health solutions across Central Victoria.
  categories:
    - Blog
    - Healthcare
  built_by: KiwiSprout
  built_by_url: https://kiwisprout.nz/
  featured: false
- title: TomTom Traffic Index
  main_url: https://www.tomtom.com/en_gb/traffic-index/
  url: https://www.tomtom.com/en_gb/traffic-index/
  description: >
    The TomTom Traffic Index provides drivers, city planners, auto manufacturers and policy makers with unbiased statistics and information about congestion levels in 403 cities across 56 countries on 6 continents.
  categories:
    - Travel
    - Data
  built_by: TomTom
  built_by_url: https://tomtom.com
  featured: false
- title: PrintAWorld | A 3D Printing and Fabrication Company
  main_url: https://prtwd.com/
  url: https://prtwd.com/
  description: >
    PrintAWorld is a NYC based fabrication and manufacturing company that specializes in 3D printing, 3D scanning, CAD Design,
    laser cutting, and rapid prototyping. We help artists, agencies and engineers turn their ideas into its physical form.
  categories:
    - Business
  featured: false
- title: Asjas
  main_url: https://asjas.co.za
  url: https://asjas.co.za/blog
  source_url: https://github.com/Asjas/Personal-Webpage
  description: >
    This is a website built with Gatsby v2 that uses Netlify CMS and Gatsby-MDX as a blog (incl. portfolio page).
  categories:
    - Web Development
    - Blog
    - Portfolio
  built_by: A-J Roos
  built_by_url: https://twitter.com/_asjas
  featured: false
- title: Glug-Infinite
  main_url: https://gluginfinite.github.io
  url: https://gluginfinite.github.io
  source_url: https://github.com/crstnmac/glug
  description: >
    This is a website built with Gatsby v2 that is deployed on GitHub using GitHub Pages and Netlify.
  categories:
    - Web Development
    - Blog
    - Portfolio
    - Agency
  built_by: Criston Macarenhas
  built_by_url: https://github.com/crstnmac
  featured: false
- title: The State of CSS Survey
  main_url: https://stateofcss.com/
  url: https://stateofcss.com/
  source_url: https://github.com/StateOfJS/state-of-css-2019
  description: >
    Annual CSS survey, brother of The State of JS Survey.
  categories:
    - Web Development
  built_by: Sacha Greif & Contribs
  built_by_url: https://github.com/StateOfJS
  featured: false
- title: Bytom Blockchain
  url: https://bytom.io/
  main_url: https://bytom.io/
  source_url: https://github.com/bytomlabs/bytom.io
  description: >
    Embrace the New Era of Bytom Blockchain
  categories:
    - Finance
    - Open Source
    - Technology
  built_by: Bytom Foundation
  built_by_url: https://bytom.io/
  featured: false
- title: Oerol Festival
  url: https://www.oerol.nl/nl/
  main_url: https://www.oerol.nl/en/
  description: >
    Oerol is a cultural festival on the island of Terschelling in the Netherlands that is held annually in June.
    The ten-day festival is focused on live, public theatre as well as music and visual arts.
  categories:
    - Event
    - Entertainment
  built_by: Oberon
  built_by_url: https://oberon.nl/
  featured: false
- title: Libra
  main_url: "https://libra.org/"
  url: "https://libra.org/"
  description: Libra's mission is to enable a simple global currency and financial infrastructure that empowers billions of people.
  featured: false
  categories:
    - Open Source
    - Technology
    - Finance
- title: Riffy Blog
  main_url: https://blog.rayriffy.com/
  url: https://blog.rayriffy.com/
  source_url: https://github.com/rayriffy/rayriffy-blog
  description: >
    Riffy Blog is async based beautiful highly maintainable site built by using Gatsby v2 with SEO optimized.
  categories:
    - Web Development
    - Blog
    - Open Source
    - Technology
    - Music
    - SEO
  built_by: Phumrapee Limpianchop
  built_by_url: https://rayriffy.com/
  featured: false
- title: The Coffee Collective
  url: https://coffeecollective.dk
  main_url: https://coffeecollective.dk
  description: >
    The Coffee Collective website is a JAM-stack based, multilingual, multi currency website/shop selling coffee, related products and subscriptions.
  categories:
    - eCommerce
    - Food
  built_by: Remotely (Anders Hallundbæk)
  built_by_url: https://remotely.dk
  featured: false
- title: Leadership Development International
  url: https://ldi.global
  main_url: https://ldi.global
  description: >
    A DatoCMS-backed site for an education and training company based in the US, China and the UAE.
  categories:
    - Education
    - Nonprofit
  built_by: Grant Holle
  built_by_url: https://grantholle.com
  featured: false
- title: Canvas 1839
  main_url: "https://www.canvas1839.com/"
  url: "https://www.canvas1839.com/"
  description: >-
    Online store for Canvas 1839 products, including pharmacological-grade CBD oil and relief cream.
  categories:
    - eCommerce
    - Marketing
  built_by: Corey Ward
  built_by_url: "http://www.coreyward.me/"
- title: Sparkle Stories
  main_url: "https://app.sparklestories.com/"
  url: "https://app.sparklestories.com/"
  description: >-
    Sparkle Stories is a streaming audio platform for children with over 1,200 original audio stories.
  categories:
    - App
    - Education
  built_by: Corey Ward
  built_by_url: "http://www.coreyward.me/"
- title: nehalist.io
  main_url: https://nehalist.io
  url: https://nehalist.io
  source_url: https://github.com/nehalist/nehalist.io
  description: >
    nehalist.io is a blog about software development, technology and all that kind of geeky stuff.
  categories:
    - Blog
    - Web Development
    - Open Source
  built_by: Kevin Hirczy
  built_by_url: https://nehalist.io
  featured: false
- title: March and Ash
  main_url: https://marchandash.com/
  url: https://marchandash.com/
  description: >-
    March and Ash is a customer-focused, licensed cannabis dispensary located in Mission Valley.
  categories:
    - eCommerce
    - Business
    - Blog
  built_by: Blueyellow
  built_by_url: https://blueyellow.io/
  featured: false
- title: T Two Industries
  description: >
    T Two Industries is a manufacturing company specializing in building custom truck decks, truck bodies, and trailers.
  main_url: https://www.ttwo.ca
  url: https://www.ttwo.ca
  categories:
    - Business
  built_by: https://www.t2.ca
  built_by_url: https://www.t2.ca
  featured: false
- title: Cali's Finest Landscaping
  url: https://www.calisfinestlandscaping.com/
  main_url: https://www.calisfinestlandscaping.com/
  description: >
    A team of hard-working, quality-obsessed landscaping professionals looking to take dreams and transform them into reality.
  categories:
    - Business
  built_by: David Krasniy
  built_by_url: http://dkrasniy.com
  featured: false
- title: Vazco
  url: https://www.vazco.eu
  main_url: https://www.vazco.eu
  description: >
    Vazco works for clients from all around the world in future-proof technologies and help them build better products.
  categories:
    - Agency
    - Web Development
    - Blog
    - Business
    - Technology
  built_by: Vazco
  built_by_url: https://www.vazco.eu
  featured: false
- title: Major League Eating
  main_url: https://majorleagueeating.com
  url: https://majorleagueeating.com
  description: >
    Major League Eating is the professional competitive eating organization that runs the Nathan’s Famous Coney Island Hot Dog eating contest on July 4th, among other eating events.
  categories:
    - Entertainment
    - Sports
  built_by: Carmen Cincotti
  built_by_url: https://github.com/ccincotti3
  featured: false
- title: APIs You Won't Hate
  url: https://apisyouwonthate.com/blog
  main_url: https://apisyouwonthate.com
  source_url: http://github.com/apisyouwonthate/apisyouwonthate.com
  description: >
    API development is a topic very close to our hearts. APIs You Won't Hate is a team and community dedicated to learning, writing, sharing ideas and bettering understanding of API practices. Together we can erradicate APIs we hate.
  categories:
    - Blog
    - Education
    - eCommerce
    - API
    - Community
    - Learning
    - Open Source
    - Technology
    - Web Development
  built_by: Mike Bifulco
  built_by_url: https://github.com/mbifulco
  featured: false
- title: Sankarsan Kampa
  main_url: "https://traction.one"
  url: "https://traction.one"
  description: Full time programmer, part time gamer, exploring the details of programmable systems and how to stretch their capabilities.
  featured: false
  categories:
    - Portfolio
    - Freelance
- title: AwesomeDocs
  main_url: "https://awesomedocs.traction.one/"
  url: "https://awesomedocs.traction.one/install"
  source_url: "https://github.com/AwesomeDocs/website"
  description: An awesome documentation website generator!
  featured: false
  categories:
    - Open Source
    - Web Development
    - Technology
    - Documentation
  built_by: Sankarsan Kampa
  built_by_url: "https://traction.one"
- title: Prism Programming Language
  main_url: "https://prism.traction.one/"
  url: "https://prism.traction.one/"
  source_url: "https://github.com/PrismLang/website"
  description: Interpreted, high-level, programming language.
  featured: false
  categories:
    - Programming
    - Open Source
    - Technology
    - Documentation
  built_by: Sankarsan Kampa
  built_by_url: "https://traction.one"
- title: Arnondora
  main_url: "https://arnondora.in.th/"
  url: "https://arnondora.in.th/"
  source_url: "https://github.com/arnondora/arnondoraBlog"
  description: Arnondora is a personal blog by Arnon Puitrakul
  categories:
    - Blog
    - Programming
    - Technology
  built_by: Arnon Puitrakul
  built_by_url: "https://arnondora.in.th/"
  featured: false
- title: KingsDesign
  url: "https://www.kingsdesign.com.au/"
  main_url: "https://www.kingsdesign.com.au/"
  description: KingsDesign is a Hobart based web design and development company. KingsDesign creates, designs, measures and improves web based solutions for businesses and organisations across Australia.
  categories:
    - Agency
    - Technology
    - Portfolio
    - Consulting
    - User Experience
  built_by: KingsDesign
  built_by_url: "https://www.kingsdesign.com.au"
- title: EasyFloh | Easy Flows for all
  url: "https://www.easyfloh.com"
  main_url: "https://www.easyfloh.com"
  description: >
    EasyFloh is for creating simple flows for your organisation. An organisation
    can design own flows with own stages.
  categories:
    - Business
    - Landing Page
  built_by: Vikram Aroskar
  built_by_url: "https://medium.com/@vikramaroskar"
  featured: false
- title: Home Alarm Report
  url: https://homealarmreport.com/
  main_url: https://homealarmreport.com/
  description: >
    Home Alarm Report is dedicated to helping consumers make informed decisions
    about home security solutions. The site was easily migrated from a legacy WordPress
    installation and the dev team chose Gatsby for its site speed and SEO capabilities.
  categories:
    - Blog
    - Business
    - SEO
    - Technology
  built_by: Centerfield Media
  built_by_url: https://www.centerfield.com
- title: Just | FX for treasurers
  url: "https://www.gojust.com"
  main_url: "https://www.gojust.com"
  description: >
    Just provides a single centralized view of FX for corporate treasurers. See interbank market prices, and access transaction cost analysis.
  categories:
    - Finance
    - Technology
  built_by: Bejamas
  built_by_url: "https://bejamas.io/"
  featured: false
- title: Bureau for Good | Nonprofit branding, web and print communications
  url: "https://www.bureauforgood.com"
  main_url: "https://www.bureauforgood.com"
  description: >
    Bureau for Good helps nonprofits explain why they matter across digital & print media. Bureau for Good crafts purpose-driven identities, websites & print materials for changemakers.
  categories:
    - Nonprofit
    - Agency
    - Design
  built_by: Bejamas
  built_by_url: "https://bejamas.io/"
  featured: false
- title: Atelier Cartier Blumen
  url: "https://www.ateliercartier.ch"
  main_url: "https://www.ateliercartier.ch"
  description: >
    Im schönen Kreis 6 in Zürich kreiert Nicole Cartier Blumenkompositionen anhand Charaktereigenschaften oder Geschichten zur Person an. Für wen ist Dein Blumenstrauss gedacht? Einzigartige Floristik Blumensträusse, Blumenabos, Events, Shootings. Site designed by https://www.stolfo.co
  categories:
    - eCommerce
    - Design
  built_by: Bejamas
  built_by_url: "https://bejamas.io/"
  featured: false
- title: Veronym – Cloud Security Service Provider
  url: "https://www.veronym.com"
  main_url: "https://www.veronym.com"
  description: >
    Veronym is securing your digital transformation. A comprehensive Internet security solution for business. Stay safe no matter how, where and when you connect.
  categories:
    - Security
    - Technology
    - Business
  built_by: Bejamas
  built_by_url: "https://bejamas.io/"
  featured: false
- title: Devahoy
  url: "https://devahoy.com/"
  main_url: "https://devahoy.com/"
  description: >
    Devahoy is a personal blog written in Thai about software development.
  categories:
    - Blog
    - Programming
  built_by: Chai Phonbopit
  built_by_url: "https://github.com/phonbopit"
  featured: false
- title: Venus Lover
  url: https://venuslover.com
  main_url: https://venuslover.com
  description: >
    Venus Lover is a mobile app for iOS and Android so you can read your daily horoscope and have your natal chart, including the interpretation of the ascendant, planets, houses and aspects.
  categories:
    - App
    - Consulting
    - Education
    - Landing Page
- title: Write/Speak/Code
  url: https://www.writespeakcode.com/
  main_url: https://www.writespeakcode.com/
  description: >
    Write/Speak/Code is a non-profit on a mission to promote the visibility and leadership of technologists with marginalized genders through peer-led professional development.
  categories:
    - Community
    - Nonprofit
    - Open Source
    - Conference
  built_by: Nicola B.
  built_by_url: https://www.linkedin.com/in/nicola-b/
  featured: false
- title: Daniel Spajic
  url: https://danieljs.tech/
  main_url: https://danieljs.tech/
  source_url: https://github.com/dspacejs/portfolio
  description: >
    Passionate front-end developer with a deep, yet diverse skillset.
  categories:
    - Portfolio
    - Programming
    - Freelance
  built_by: Daniel Spajic
  featured: false
- title: Cosmotory
  url: https://cosmotory.netlify.com/
  main_url: https://cosmotory.netlify.com/
  description: >
    This is the educational blog containing various courses,learning materials from various authors from all over the world.
  categories:
    - Blog
    - Community
    - Nonprofit
    - Open Source
    - Education
  built_by: Hanishraj B Rao.
  built_by_url: https://hanishrao.netlify.com/
  featured: false
- title: Armorblox | Security Powered by Understanding
  url: https://www.armorblox.com
  main_url: https://www.armorblox.com
  description: >
    Armorblox is a venture-backed stealth cybersecurity startup, on a mission to build a game-changing enterprise security platform.
  categories:
    - Security
    - Technology
    - Business
  built_by: Bejamas
  built_by_url: https://bejamas.io
  featured: false
- title: Mojo
  url: https://www.mojo.is
  main_url: https://www.mojo.is/
  description: >
    We help companies create beautiful digital experiences
  categories:
    - Agency
    - Technology
    - Consulting
    - User Experience
    - Web Development
  featured: false
- title: Marcel Hauri
  url: https://marcelhauri.ch/
  main_url: https://marcelhauri.ch/
  description: >
    Marcel Hauri is an award-winning Magento developer and e-commerce specialist.
  categories:
    - Portfolio
    - Blog
    - Programming
    - Community
    - Open Source
    - eCommerce
  built_by: Marcel Hauri
  built_by_url: https://marcelhauri.ch
  featured: false
- title: Projektmanagementblog
  url: https://www.projektmanagementblog.de
  main_url: https://www.projektmanagementblog.de/
  source_url: https://github.com/StephanWeinhold/pmblog
  description: >
    Thoughts about modern project management. Built with Gatsby and Tachyons, based on Advanced Starter.
  categories:
    - Blog
  built_by: Stephan Weinhold
  built_by_url: https://stephanweinhold.com/
  featured: false
- title: Anthony Boyd Graphics
  url: https://www.anthonyboyd.graphics/
  main_url: https://www.anthonyboyd.graphics/
  description: >
    Free Graphic Design Resources by Anthony Boyd
  categories:
    - Portfolio
  built_by: Anthony Boyd
  built_by_url: https://www.anthonyboyd.com/
  featured: false
- title: Relocation Hero
  url: https://relocationhero.com
  main_url: https://relocationhero.com
  description: >
    Blog with FAQs related to Germany relocation. Built with Gatsby.
  categories:
    - Blog
    - Consulting
    - Community
  featured: false
- title: Zoe Rodriguez
  url: https://zoerodrgz.com
  main_url: https://zoerodrgz.com
  description: >
    Portfolio for Los Angeles-based designer Zoe Rodriguez. Built with Gatsby.
  categories:
    - Portfolio
    - Design
  built_by: Chase Ohlson
  built_by_url: https://chaseohlson.com
  featured: false
- title: TriActive USA
  url: https://triactiveusa.com
  main_url: https://triactiveusa.com
  description: >
    Website and blog for TriActive USA. Built with Gatsby.
  categories:
    - Landing Page
    - Business
  built_by: Chase Ohlson
  built_by_url: https://chaseohlson.com
- title: LaunchDarkly
  url: https://launchdarkly.com/
  main_url: https://launchdarkly.com/
  description: >
    LaunchDarkly is the feature management platform that software teams use to build better software, faster.
  categories:
    - Technology
    - Marketing
  built_by: LaunchDarkly
  built_by_url: https://launchdarkly.com/
  featured: false
- title: Arpit Goyal
  url: https://arpitgoyal.com
  main_url: https://arpitgoyal.com
  source_url: https://github.com/92arpitgoyal/ag-blog
  description: >
    Blog and portfolio website of a Front-end Developer turned Product Manager.
  categories:
    - Blog
    - Portfolio
    - Technology
    - User Experience
  built_by: Arpit Goyal
  built_by_url: https://twitter.com/_arpitgoyal
  featured: false
- title: Portfolio of Cole Townsend
  url: https://twnsnd.co
  main_url: https://twnsnd.co
  description: Portfolio of Cole Townsend, Product Designer
  categories:
    - Portfolio
    - User Experience
    - Web Development
    - Design
  built_by: Cole Townsend
  built_by_url: https://twitter.com/twnsndco
- title: Jana Desomer
  url: https://www.janadesomer.be/
  main_url: https://www.janadesomer.be/
  description: >
    I'm Jana, a digital product designer with coding skills, based in Belgium
  categories:
    - Portfolio
  built_by: Jana Desomer Designer/Developer
  built_by_url: https://www.janadesomer.be/
  featured: false
- title: Carbon8 Regenerative Agriculture
  url: https://www.carbon8.org.au/
  main_url: https://www.carbon8.org.au/
  description: >
    Carbon8 is a Not for Profit charity that supports Aussie farmers to transition to regenerative agriculture practices and rebuild the carbon (organic matter) in their soil from 1% to 8%.
  categories:
    - Nonprofit
    - eCommerce
  built_by: Little & Big
  built_by_url: "https://www.littleandbig.com.au/"
  featured: false
- title: Reactgo blog
  url: https://reactgo.com/
  main_url: https://reactgo.com/
  description: >
    It provides tutorials & articles about modern open source web technologies such as react,vuejs and gatsby.
  categories:
    - Blog
    - Education
    - Programming
    - Web Development
  built_by: Sai gowtham
  built_by_url: "https://twitter.com/saigowthamr"
  featured: false
- title: City Springs
  url: https://citysprings.com/
  main_url: https://citysprings.com/
  description: >
    Sandy Springs is a city built on creative thinking and determination. They captured a bold vision for a unified platform to bring together new and existing information systems. To get there, the Sandy Springs communications team partnered with Mediacurrent on a new Drupal 8 decoupled platform architecture with a Gatsbyjs front end to power both the City Springs website and its digital signage network. Now, the Sandy Springs team can create content once and publish it everywhere.
  categories:
    - Community
    - Government
  built_by: Mediacurrent
  built_by_url: https://www.mediacurrent.com
  featured: false
- title: Behalf
  url: https://www.behalf.no/
  main_url: https://www.behalf.no/
  description: >
    Behalf is Norwegian based digital design agency.
  categories:
    - Agency
    - Portfolio
    - Business
    - Consulting
    - Design
    - Design System
    - Marketing
    - Web Development
    - User Experience
  built_by: Behalf
  built_by_url: https://www.behalf.no/
  featured: false
- title: Saxenhammer & Co.
  url: https://saxenhammer-co.com/
  main_url: https://saxenhammer-co.com/
  description: >
    Saxenhammer & Co. is a leading boutique investment bank in Continental Europe. The firm’s strong track record is comprised of the execution of 200 successful transactions across all major industries.
  categories:
    - Consulting
    - Finance
    - Business
  built_by: Axel Fuhrmann
  built_by_url: https://axelfuhrmann.com/
  featured: false
- title: UltronEle
  url: http://ultronele.com
  main_url: https://runbytech.github.io/ueofcweb/
  source_url: https://github.com/runbytech/ueofcweb
  description: >
    UltronEle is a light, fast, simple yet interesting serverless e-learning CMS based on GatsbyJS. It aims to provide a easy-use product for tutors, teachers, instructors from all kinks of fields with near-zero efforts to setup their own authoring tool and content publish website.
  categories:
    - Education
    - Consulting
    - Landing Page
    - Web Development
    - Open Source
    - Learning
  built_by: RunbyTech
  built_by_url: http://runbytech.co
  featured: false
- title: Nick Selvaggio
  url: https://nickgs.com/
  main_url: https://nickgs.com/
  description: >
    The personal website of Nick Selvaggio. Long Island based web developer, teacher, and technologist.
  categories:
    - Consulting
    - Programming
    - Web Development
  featured: false
- title: Free & Open Source Gatsby Themes by LekoArts
  main_url: "https://themes.lekoarts.de"
  url: "https://themes.lekoarts.de"
  source_url: "https://github.com/LekoArts/gatsby-themes/tree/master/www"
  built_by: LekoArts
  built_by_url: "https://github.com/LekoArts"
  description: >-
    Get high-quality and customizable Gatsby themes to quickly bootstrap your website! Choose from many professionally created and impressive designs with a wide variety of features and customization options. Use Gatsby Themes to take your project to the next level and let you and your customers take advantage of the many benefits Gatsby has to offer.
  categories:
    - Open Source
    - Directory
    - Marketing
    - Landing Page
  featured: false
- title: Lars Roettig
  url: https://larsroettig.dev/
  main_url: https://larsroettig.dev/
  description: >
    Lars Roettig is a Magento Maintainer and e-commerce specialist. On his Blog, he writes Software Architecture and Magento Development.
  categories:
    - Portfolio
    - Blog
    - Programming
    - Community
    - Open Source
    - eCommerce
  built_by: Lars Roettig
  built_by_url: https://larsroettig.dev/
  featured: false
- title: Cade Kynaston
  url: https://cade.codes
  main_url: https://cade.codes
  source_url: https://github.com/cadekynaston/gatsby-portfolio
  description: >
    Cade Kynaston's Portfolio
  categories:
    - Portfolio
  built_by: Cade Kynaston
  built_by_url: https://github.com/cadekynaston
  featured: false
- title: Growable Meetups
  url: https://www.growable.io/
  main_url: https://www.growable.io/
  description: >
    Growable - Events to Accelerate your career in Tech. Made with <3 with Gatsby, React & Netlify by Talent Point in London.
  categories:
    - Event
    - Technology
    - Education
    - Community
    - Conference
  built_by: Talent Point
  built_by_url: https://github.com/talent-point/
  featured: false
- title: Fantastic Metropolis
  main_url: https://fantasticmetropolis.com
  url: https://fantasticmetropolis.com
  description: >
    Fantastic Metropolis ran between 2001 and 2006, highlighting the potential of literary science fiction and fantasy.
  categories:
    - Entertainment
  built_by: Luis Rodrigues
  built_by_url: https://goblindegook.com
  featured: false
- title: Simon Koelewijn
  main_url: https://simonkoelewijn.nl
  url: https://simonkoelewijn.nl
  description: >
    Personal blog of Simon Koelewijn, where he blogs about UX, analytics and web development (in Dutch). Made awesome and fast by using Gatsby 2.x (naturally) and gratefully using Netlify and Netlify CMS.
  categories:
    - Freelance
    - Blog
    - Web Development
    - User Experience
  built_by: Simon Koelewijn
  built_by_url: https://simonkoelewijn.nl
  featured: false
- title: Raconteur Careers
  main_url: https://careers.raconteur.net
  url: https://careers.raconteur.net
  description: >
    Raconteur is a London-based publishing house and content marketing agency. We have built this careers portal Gatsby v2 with TypeScript, Styled-Components, React-Spring and Contentful.
  categories:
    - Media
    - Marketing
    - Landing Page
  built_by: Jacob Herper
  built_by_url: https://herper.io
  featured: false
- title: Frankly Steve
  url: https://www.franklysteve.com/
  main_url: https://www.franklysteve.com/
  description: >
    Wedding photography with all the hugs, tears, kisses, smiles, laughter, banter, kids up trees, friends in hedges.
  categories:
    - Photography
    - Portfolio
  built_by: Little & Big
  built_by_url: "https://www.littleandbig.com.au/"
  featured: false
- title: Eventos orellana
  description: >-
    We are a company dedicated to providing personalized and professional advice
    for the elaboration and coordination of social and business events.
  main_url: "https://eventosorellana.com/"
  url: "https://eventosorellana.com/"
  featured: false
  categories:
    - Gallery
  built_by: Ramón Chancay
  built_by_url: "https://ramonchancay.me/"
- title: DIA Supermercados
  main_url: https://dia.com.br
  url: https://dia.com.br
  description: >-
    Brazilian retailer subsidiary, with more than 1,100 stores in Brazil, focusing on low prices and exclusive DIA Products.
  categories:
    - Business
  built_by: CloudDog
  built_by_url: https://clouddog.com.br
  featured: false
- title: AntdSite
  main_url: https://antdsite.yvescoding.org
  url: https://antdsite.yvescoding.org
  description: >-
    A static docs generator based on Ant Design and GatsbyJs.
  categories:
    - Documentation
  built_by: Yves Wang
  built_by_url: https://antdsite.yvescoding.org
- title: Fourpost
  url: https://www.fourpost.com
  main_url: https://www.fourpost.com
  description: >
    Fourpost is a shopping destination for today’s family that combines the best brands and experiences under one roof.
  categories:
    - Marketing
  built_by: Fourpost
  built_by_url: https://github.com/fourpost
  featured: false
- title: ReactStudy Blog
  url: https://elated-lewin-51cf0d.netlify.com
  main_url: https://elated-lewin-51cf0d.netlify.com
  description: >
    Belong to your own blog by gatsby
  categories:
    - Blog
  built_by: 97thjingba
  built_by_url: https://github.com/97thjingba
  featured: false
- title: George
  main_url: https://kind-mestorf-5a2bc0.netlify.com
  url: https://kind-mestorf-5a2bc0.netlify.com
  description: >
    shiny new web built with Gatsby
  categories:
    - Blog
    - Portfolio
    - Gallery
    - Landing Page
    - Design
    - Web Development
    - Open Source
    - Science
  built_by: George Davituri
  featured: false

- title: CEO amp
  main_url: https://www.ceoamp.com
  url: https://www.ceoamp.com
  description: >
    CEO amp is an executive training programme to amplify a CEO's voice in the media. This site was built with Gatsby v2, Styled-Components, TypeScript and React Spring.
  categories:
    - Consulting
    - Entrepreneurship
    - Marketing
    - Landing Page
  built_by: Jacob Herper
  built_by_url: https://herper.io
  featured: false
- title: QuantumBlack
  main_url: https://www.quantumblack.com/
  url: https://www.quantumblack.com/
  description: >
    We help companies use data to make distinctive, sustainable and significant improvements to their performance.
  categories:
    - Technology
    - Consulting
    - Data
    - Design
  built_by: Richard Westenra
  built_by_url: https://www.richardwestenra.com/
  featured: false
- title: Coffeeshop Creative
  url: https://www.coffeeshopcreative.ca
  main_url: https://www.coffeeshopcreative.ca
  description: >
    Marketing site for a Toronto web design and videography studio.
  categories:
    - Marketing
    - Agency
    - Design
    - Video
    - Web Development
  built_by: Michael Uloth
  built_by_url: https://www.michaeluloth.com
  featured: false
- title: Daily Hacker News
  url: https://dailyhn.com
  main_url: https://dailyhn.com
  description: >
    Daily Hacker News presents the top five stories from Hacker News daily.
  categories:
    - Entertainment
    - Design
    - Web Development
    - Technology
    - Science
  built_by: Joeri Smits
  built_by_url: https://joeri.dev
  featured: false
- title: Grüne Dresden
  main_url: https://ltw19dresden.de
  url: https://ltw19dresden.de
  description: >
    This site was built for the Green Party in Germany (Bündnis 90/Die Grünen) for their local election in Dresden, Saxony. The site was built with Gatsby v2 and Styled-Components.
  categories:
    - Government
    - Nonprofit
  built_by: Jacob Herper
  built_by_url: https://herper.io
- title: Gratsy
  url: https://gratsy.com/
  main_url: https://gratsy.com/
  description: >
    Gratsy: Feedback To Give Back
  categories:
    - Agency
    - Marketing
    - Landing Page
  built_by: Whalar
  built_by_url: https://whalar.com/
  featured: false
- title: deepThreads
  main_url: https://deepthreads.com
  url: https://deepthreads.com/
  description: >
    deepThreads is a shiny new website built with Gatsby v2.  We make art using deep learning along with print on demand providers to create some cool stuff!
  categories:
    - eCommerce
  built_by: Kyle Kitlinski
  built_by_url: http://github.com/k-kit
  featured: false
- title: Smoopit
  main_url: https://smoopit.com
  url: https://smoopit.com/
  description: >
    Smoopit helps you schedule meetings without the extra effort of checking your availability or back-and-forth emails.
  categories:
    - Business
    - Productivity
  built_by: Chandra Bhushan
  built_by_url: https://github.com/chandu2304
  featured: false
- title: Mill3 Studio
  main_url: https://mill3.studio/en/
  url: https://mill3.studio/en/
  description: >
    Our agency specializes in the analysis, strategy and development of digital products.
  categories:
    - Agency
    - Portfolio
  built_by: Mill3
  built_by_url: https://mill3.studio/en/
  featured: false
- title: Zellement
  main_url: https://www.zellement.com
  url: https://www.zellement.com
  description: >
    Online portfolio of Dan Farrow from Nottingham, UK.
  categories:
    - Portfolio
  built_by: Zellement
  built_by_url: https://www.zellement.com
  featured: false
- title: Fullstack HQ
  url: https://fullstackhq.com/
  main_url: https://fullstackhq.com/
  description: >
    Get immediate access to a battle-tested team of designers and developers on a pay-as-you-go monthly subscription.
  categories:
    - Agency
    - Consulting
    - Freelance
    - Marketing
    - Portfolio
    - Web Development
    - App
    - Business
    - Design
    - JavaScript
    - Technology
    - User Experience
    - Web Development
    - eCommerce
    - WordPress
  built_by: Fullstack HQ
  built_by_url: https://fullstackhq.com/
  featured: false
- title: Cantas
  main_url: https://www.cantas.co.jp
  url: https://www.cantas.co.jp
  description: >
    Cantas is digital marketing company in Japan.
  categories:
    - Business
    - Agency
  built_by: Cantas
  built_by_url: https://www.cantas.co.jp
  featured: false
- title: Sheringham Shantymen
  main_url: https://www.shantymen.com/
  url: https://www.shantymen.com/
  description: >
    The Sheringham Shantymen are a sea shanty singing group that raise money for the RNLI in the UK.
  categories:
    - Music
    - Community
    - Entertainment
    - Nonprofit
  built_by: Zellement
  built_by_url: https://www.zellement.com/
  featured: false
- title: WP Spark
  main_url: https://wpspark.io/
  url: https://wpspark.io/
  description: >
    Create blazing fast website with WordPress and our Gatsby themes.
  categories:
    - Agency
    - Community
    - Blog
    - WordPress
  built_by: wpspark
  built_by_url: https://wpspark.io/
- title: Ronald Langeveld
  description: >
    Ronald Langeveld's blog and Web Development portfolio website.
  main_url: "https://www.ronaldlangeveld.com"
  url: "https://www.ronaldlangeveld.com"
  categories:
    - Blog
    - Web Development
    - Freelance
    - Portfolio
    - Consulting
  featured: false
- title: Golfonaut
  description: >
    Golfonaut - Golf application for Apple Watch
  main_url: https://golfonaut.io
  url: https://golfonaut.io
  categories:
    - App
    - Sports
  featured: false
- title: Anton Sten - UX Lead/Design
  url: https://www.antonsten.com
  main_url: https://www.antonsten.com
  description: Anton Sten leads UX for design-driven companies.
  categories:
    - User Experience
    - Blog
    - Freelance
    - Portfolio
    - Consulting
    - Agency
    - Design
  featured: false
- title: Rashmi AP - Front-end Developer
  main_url: http://rashmiap.me
  url: http://rashmiap.me
  featured: false
  description: >
    Rashmi AP's Personal Portfolio Website
  source_url: https://github.com/rashmiap/personal-website-react
  categories:
    - Portfolio
    - Open Source
  built_by: Rashmi AP
  built_by_url: http://rashmiap.me
- title: OpenSourceRepos - Blogs for open source repositories
  main_url: https://opensourcerepos.com
  url: https://opensourcerepos.com
  featured: false
  description: >
    Open Source Repos is a blog site for explaining the architecture, code-walkthrough and key takeways for the GitHub repository. Out main aim to is to help more developers contribute to open source projects.
  source_url: https://github.com/opensourcerepos/blogs
  categories:
    - Open Source
    - Design
    - Design System
    - Blog
  built_by: OpenSourceRepos Team
  built_by_url: https://opensourcerepos.com
- title: Sheelah Brennan - Front-End/UX Engineer
  main_url: https://sheelahb.com
  url: https://sheelahb.com
  featured: false
  description: >
    Sheelah Brennan's web development blog
  categories:
    - Blog
    - Web Development
    - Design
    - Freelance
    - Portfolio
  built_by: Sheelah Brennan
- title: Delinx.Digital - Web and Mobile Development Agency based in Sofia, Bulgaria
  main_url: https://delinx.digital
  url: https://delinx.digital/solutions
  description: >
    Delinx.digital is a software development oriented digital agency based in Sofia, Bulgaria. We develop bespoke software solutions using  WordPress, WooCommerce, Shopify, eCommerce, React.js, Node.js, PHP, Laravel and many other technologies.
  categories:
    - Agency
    - Web Development
    - Design
    - eCommerce
    - WordPress
  featured: false
- title: Cameron Nuckols - Articles, Book Notes, and More
  main_url: https://nucks.co
  url: https://nucks.co
  description: >
    This site hosts all of Cameron Nuckols's writing on entrepreneurship, startups, money, fitness, self-education, and self-improvement.
  categories:
    - Blog
    - Entrepreneurship
    - Business
    - Productivity
    - Technology
    - Marketing
  featured: false
- title: Hayato KAJIYAMA - Portfolio
  main_url: "https://hyakt.dev"
  url: "https://hyakt.dev"
  source_url: "https://github.com/hyakt/hyakt.github.io"
  featured: false
  categories:
    - Portfolio
- title: Skirtcraft - Unisex Skirts with Large Pockets
  main_url: https://skirtcraft.com
  url: https://skirtcraft.com/products
  source_url: https://github.com/jqrn/skirtcraft-web
  description: >
    Skirtcraft sells unisex skirts with large pockets, made in the USA. Site built with TypeScript and styled-components, with Tumblr-sourced blog posts.
  categories:
    - eCommerce
    - Blog
  built_by: Joe Quarion
  built_by_url: https://github.com/jqrn
  featured: false
- title: Vermarc Sport
  main_url: https://www.vermarcsport.com/
  url: https://www.vermarcsport.com/
  description: >
    Vermarc Sport offers a wide range of cycle clothing, cycling jerseys, bib shorts, rain gear and accessories, as well for the summer, the mid-season (autumn / spring) and the winter.
  categories:
    - eCommerce
  built_by: BrikL
  built_by_url: https://github.com/Brikl
- title: Cole Ruche
  main_url: https://coleruche.com
  url: https://coleruche.com
  source_url: https://github.com/kingingcole/myblog
  description: >
    The personal website and blog for Emeruche "Cole" Ikenna, front-end web developer from Nigeria.
  categories:
    - Blog
    - Portfolio
  built_by: Emeruche "Cole" Ikenna
  built_by_url: https://twitter.com/cole_ruche
  featured: false
- title: Abhith Rajan - Coder, Blogger, Biker, Full Stack Developer
  main_url: https://www.abhith.net/
  url: https://www.abhith.net/
  source_url: https://github.com/Abhith/abhith.net
  description: >
    abhith.net is a portfolio website of Abhith Rajan, a full stack developer. Sharing blog posts, recommended videos, developer stories and services with the world through this site.
  categories:
    - Portfolio
    - Blog
    - Programming
    - Open Source
    - Technology
  built_by: Abhith Rajan
  built_by_url: https://github.com/Abhith
  featured: false
- title: Mr & Mrs Wilkinson
  url: https://thewilkinsons.netlify.com/
  main_url: https://thewilkinsons.netlify.com/
  source_url: https://github.com/davemullenjnr/the-wilkinsons
  description: >
    A one-page wedding photography showcase using Gatsby Image and featuring a lovely hero and intro section.
  categories:
    - Photography
  built_by: Dave Mullen Jnr
  built_by_url: https://davemullenjnr.co.uk
  featured: false
- title: Gopesh Gopinath - Full Stack JavaScript Developer
  url: https://www.gopeshgopinath.com
  main_url: https://www.gopeshgopinath.com
  source_url: https://github.com/GopeshMedayil/gopeshgopinath.com
  description: >
    Gopesh Gopinath's Personal Portfolio Website
  categories:
    - Portfolio
    - Open Source
  built_by: Gopesh Gopinath
  built_by_url: https://www.gopeshgopinath.com
  featured: false
- title: Misael Taveras - FrontEnd Developer
  url: https://taverasmisael.com
  main_url: https://taverasmisael.com
  source_url: https://github.com/taverasmisael/taverasmisael
  description: >
    Personal site and bloging about learning FrontEnd web development in spanish.
  categories:
    - Portfolio
    - Open Source
    - Blog
    - JavaScript
    - Web Development
  built_by: Misael Taveras
  built_by_url: https://taverasmisael.com
  featured: false
- title: Le Reacteur
  url: https://www.lereacteur.io/
  main_url: https://www.lereacteur.io/
  description: >
    Le Reacteur is the first coding bootcamp dedicated to web and mobile apps development (iOS/Android). We offer intensive sessions to train students in a short time (10 weeks). Our goal is to pass on to our students in less than 3 months what they would have learned in 2 years. To achieve this ambitious challenge, our training is based on learning JavaScript (Node.js, Express, ReactJS, React Native).
  categories:
    - JavaScript
    - Learning
    - Mobile Development
    - Web Development
  built_by: Farid Safi
  built_by_url: https://twitter.com/FaridSafi
  featured: false
- title: Cinch
  url: https://www.cinch.co.uk
  main_url: https://www.cinch.co.uk
  description: >
    Cinch is a hub for car supermarkets and dealers to show off their stock. The site only lists second-hand cars that are seven years old or younger, with less than 70,000 miles on the clock.
  categories:
    - Entrepreneurship
    - Business
  built_by: Somo
  built_by_url: https://www.somoglobal.com
  featured: false
- title: Recetas El Universo
  description: >-
    Recipes and videos with the best of Ecuadorian cuisine.
    Collectable recipes from Diario El Universo.
  main_url: "https://recetas-eu.netlify.com/"
  url: "https://recetas-eu.netlify.com/"
  featured: false
  categories:
    - Blog
    - WordPress
    - Food
  built_by: Ramón Chancay
  built_by_url: "https://ramonchancay.me/"
- title: NuBrakes
  url: https://nubrakes.com/
  main_url: https://nubrakes.com/
  description: >
    NuBrakes is the mobile brake repair company that comes to you! We perform brake pad, caliper, and rotor replacement at your office, apartment or home!
  categories:
    - Business
    - Entrepreneurship
  featured: false
- title: Third and Grove
  url: https://www.thirdandgrove.com
  main_url: https://www.thirdandgrove.com
  source_url: https://github.com/thirdandgrove/tagd8_gatsby
  description: >
    A digital agency slaying the mundane one pixel at a time.
  categories:
    - Agency
    - Marketing
    - Open Source
    - Technology
  built_by: Third and Grove
  built_by_url: https://www.thirdandgrove.com
  featured: false
- title: Le Bikini
  url: https://lebikini.com
  main_url: https://lebikini.com
  description: >
    New website for Toulouse's most iconic concert hall.
  categories:
    - Music
  built_by: Antoine Rousseau
  built_by_url: https://antoine.rousseau.im
  featured: false
- title: Jimmy Truong's Portfolio
  url: https://jimmytruong.ca
  main_url: https://jimmytruong.ca
  description: >
    This porfolio is a complication of all projects done during my time at BCIT D3 (Digital Design and Development) program and after graduation.
  categories:
    - Portfolio
    - Web Development
  built_by: Jimmy Truong
  built_by_url: https://jimmytruong.ca
  featured: false
- title: Quick Stop Nicaragua
  main_url: https://quickstopnicaragua.com
  url: https://quickstopnicaragua.com
  description: >
    Convenience Store Website
  categories:
    - Food
  built_by: Gerald Martinez
  built_by_url: https://twitter.com/GeraldM_92
  featured: false
- title: XIEL
  main_url: https://xiel.dev
  url: https://xiel.dev
  source_url: https://github.com/xiel/xiel
  description: >
    I'm a freelance front-end developer from Berlin who creates digital experiences that everyone likes to use.
  categories:
    - Portfolio
    - Blog
  built_by: Felix Leupold
  built_by_url: https://twitter.com/xiel
  featured: false
- title: Nicaragua Best Guides
  main_url: https://www.nicaraguasbestguides.com
  url: https://www.nicaraguasbestguides.com
  description: >
    Full-Service Tour Operator and Destination Management Company (DMC)
  categories:
    - Agency
    - Travel
  built_by: Gerald Martinez
  built_by_url: https://twitter.com/GeraldM_92
  featured: false
- title: Thoughts and Stuff
  main_url: http://thoughtsandstuff.com
  url: http://thoughtsandstuff.com
  source_url: https://github.com/robmarshall/gatsby-tns
  description: >
    A simple easy to read blog. Minimalistic, focusing on content over branding. Includes RSS feed.
  categories:
    - Accessibility
    - Blog
    - WordPress
  built_by: Robert Marshall
  built_by_url: https://robertmarshall.dev
  featured: false
- title: Tracli
  url: https://tracli.rootvan.com/
  main_url: https://tracli.rootvan.com/
  source_url: https://github.com/ridvankaradag/tracli-landing
  description: >
    A command line app that tracks your time
  categories:
    - Productivity
    - Technology
    - Landing Page
  built_by: Ridvan Karadag
  built_by_url: http://www.rootvan.com
  featured: false
- title: spon.io
  url: https://www.spon.io
  main_url: https://www.spon.io
  source_url: https://github.com/magicspon/spon.io
  description: >
    Portfolio for frontend web developer, based in Bristol UK
  categories:
    - Portfolio
  built_by: Dave Stockley
  built_by_url: https://www.spon.io
  featured: false
- title: BBS
  url: https://big-boss-studio.com
  main_url: https://big-boss-studio.com
  description: >
    For 11 years, we help great brands in their digital transformation, offering all our expertise for their needs. Technical consulting, UX, design, technical integration and maintenance.
  categories:
    - Agency
    - JavaScript
    - Web Development
  built_by: BBS
  built_by_url: https://big-boss-studio.com
  featured: false
- title: Appes - Meant to evolve
  main_url: https://appes.co
  url: https://appes.co
  description: >
    Appes is all about apps and evolution. We help companies to build mobile and
    web products.
  categories:
    - Agency
    - Mobile Development
    - Web Development
    - Technology
  built_by: Appes
  built_by_url: https://appes.co
  featured: false
- title: Intern
  url: https://intern.imedadel.me
  main_url: https://intern.imedadel.me
  description: >
    Intern is a job board for getting internships in tech, design, marketing, and more. It's built entirely with Gatsby.
  categories:
    - Directory
    - Technology
  built_by: Imed Adel
  built_by_url: https://imedadel.me
  featured: false
- title: Global Citizen Foundation
  main_url: https://www.globalcitizenfoundation.org
  url: https://www.globalcitizenfoundation.org
  description: >
    In the digital economy, we are Global Citizens and the currency is Personal Data
  categories:
    - Nonprofit
  built_by: The Delta Studio
  built_by_url: https://www.thedelta.io
  featured: false
- title: GatsbyFinds
  main_url: https://gatsbyfinds.netlify.com
  url: https://gatsbyfinds.netlify.com
  source_url: https://github.com/bvlktech/GatsbyFinds
  description: >
    GatsbyFinds is a website built ontop of Gatsby v2 by providing developers with a showcase of all the lastest projects made with the beloved GatsbyJS.
  categories:
    - Portfolio
    - Gallery
  built_by: Bvlktech
  built_by_url: https://twitter.com/bvlktech
  featured: false
- title: AFEX Commodities Exchange
  main_url: https://afexnigeria.com
  url: https://afexnigeria.com
  description: >
    AFEX Nigeria strives to transform Nigerian agriculture by creating more bargaining power to smallholder farmers, access to information, and secure storage.
  categories:
    - Blog
    - Business
    - Finance
    - Food
    - WordPress
  built_by: Mayowa Falade
  built_by_url: http://mayowafalade.com
  featured: false
- title: VIA Data
  main_url: https://viadata.io
  url: https://viadata.io
  description: >
    The future of data management
  categories:
    - Data
  built_by: The Delta Studio
  built_by_url: https://www.thedelta.io
  featured: false
- title: Front End Day Event Website
  main_url: https://frontend-day.com/
  url: https://frontend-day.com/
  description: >
    Performant landing page for a front end workshops recurring event / conference.
  categories:
    - Event
    - Conference
    - Web Development
    - Technology
  built_by: Pagepro
  built_by_url: https://pagepro.co
  featured: false
- title: Mutual
  main_url: https://www.madebymutual.com
  url: https://www.madebymutual.com
  description: >
    Mutual is a web design and development agency. Our new website is powered by Gatsby and Craft CMS.
  categories:
    - Blog
    - Portfolio
    - Agency
    - Design
    - Web Development
  built_by: Mutual
  built_by_url: https://twitter.com/madebymutual
  featured: false
- title: Surge 3
  main_url: https://surge3.com
  url: https://surge3.com/
  description: >
    We’re Surge 3 - a premier web development agency. Our company centers around the principles of quality, speed, and service! We are founded using the latest in web technologies and are dedicated to using those exact tools to help our customers achieve their goals.
  categories:
    - Portfolio
    - Blog
    - Agency
    - Web Development
    - Marketing
  built_by: Dillon Browne
  built_by_url: https://dillonbrowne.com
- title: Adaltas
  main_url: https://www.adaltas.com
  url: https://www.adaltas.com
  description: >
    Adaltas is a team of consultants with a focus on Open Source, Big Data and Cloud Computing based in France, Canada and Morocco.
  categories:
    - Consulting
    - Data
    - Design System
    - Programming
    - Learning
  built_by: Adaltas
  built_by_url: https://www.adaltas.com
- title: Themis Attorneys
  main_url: https://themis-attorneys.com
  url: https://themis-attorneys.com
  description: >
    Themis Attorneys is Chennai based lawyers. Their new complete website is made using Gatsby.
  categories:
    - Agency
    - Consulting
    - Portfolio
    - Law
  built_by: Merbin J Anselm
  built_by_url: https://anselm.in
- title: Runlet
  main_url: https://runlet.app
  url: https://runlet.app
  source_url: https://github.com/runletapp/runlet
  description: >
    Runlet is a cloud-based job manager that offers device synchronization and reliable message delivery in a network of connected devices even after connectivity issues. Available for ARM, Linux, Mac and Windows.
  categories:
    - App
    - Landing Page
    - Productivity
    - Technology
  built_by: Vandre Leal
  built_by_url: https://vandreleal.github.io
  featured: false
- title: tiaan.dev
  main_url: https://tiaan.dev
  url: https://tiaan.dev
  featured: false
  categories:
    - Blog
    - Portfolio
    - Web Development
- title: Praveen Bisht
  main_url: https://www.prvnbist.com/
  url: https://www.prvnbist.com/
  source_url: https://github.com/prvnbist/portfolio
  categories:
    - Portfolio
    - Blog
  built_by: Praveen Bisht
  built_by_url: https://www.prvnbist.com/
  featured: false
- title: Jeff Mills The Outer Limits x NTS Radio
  url: https://www.nts.live/projects/jeff-mills-the-outer-limits/
  main_url: https://www.nts.live/projects/jeff-mills-the-outer-limits/
  source_url: https://github.com/ntslive/the-outer-limits
  description: >
    NTS Radio created a minisite for Jeff Mills' 6 part radio series The Outer Limits, including original music production and imagery curated from the NASA online image archive.
  categories:
    - Music
    - Gallery
    - Science
    - Entertainment
  built_by: NTS Radio
  built_by_url: https://www.nts.live
  featured: false
- title: BALAJIRAO676
  main_url: https://thebalajiraoecommerce.netlify.com/
  url: https://thebalajiraoecommerce.netlify.com/
  featured: false
  categories:
    - Blog
    - eCommerce
    - Web Development
- title: Mentimeter
  url: https://www.mentimeter.com/
  main_url: https://www.mentimeter.com/
  categories:
    - Business
  featured: false
- title: HYFN
  url: https://hyfn.com/
  main_url: https://hyfn.com/
  categories:
    - Business
  featured: false
- title: Mozilla India
  main_url: https://mozillaindia.org/
  url: https://mozillaindia.org/
  categories:
    - Open Source
  featured: false
- title: Primer Labs
  main_url: https://www.primerlabs.io
  url: https://www.primerlabs.io
  featured: false
  categories:
    - Education
    - Learning
- title: AJ on Purr-fect Solutions
  url: https://ajonp.com
  main_url: https://ajonp.com
  description: >
    A Community of developers, creating resources for all to use!
  categories:
    - Education
    - Learning
    - Programming
    - Web Development
    - API
    - Blog
    - SEO
  built_by: AJonP
  built_by_url: http://ajonp.com/authors/alex-patterson
- title: blog.kwst.site
  main_url: https://blog.kwst.site
  url: https://blog.kwst.site
  description: A blog of frontend engineer working in Fukuoka
  source_url: https://github.com/SatoshiKawabata/blog
  featured: false
  categories:
    - Blog
    - Technology
    - Web Development
    - JavaScript
- title: Run Leeds
  main_url: http://www.runleeds.co.uk
  url: http://www.runleeds.co.uk
  description: >
    Community running site based in Leeds,UK. Aiming to support those going through a life crisis.
  categories:
    - Accessibility
    - Blog
    - Community
    - Nonprofit
    - Sports
    - WordPress
  built_by: Robert Marshall
  built_by_url: https://www.robertmarshall.dev
- title: Arvind Kumar
  main_url: https://arvind.io
  url: https://arvind.io
  source_url: https://github.com/EnKrypt/arvind.io
  built_by: Arvind Kumar
  built_by_url: "https://arvind.io/"
  description: >
    A blog about writing code, making music and studying the skies.
  featured: false
  categories:
    - Blog
    - Music
    - Technology
- title: GlobalMoney
  url: https://global24.ua
  main_url: https://global24.ua
  description: >
    Provide payment solution for SMB, eWallet GlobalMoney
  categories:
    - Business
    - Finance
    - Technology
  built_by: NodeArt
  built_by_url: https://NodeArt.io
- title: Women's and Girls' Emergency Centre
  url: https://www.wagec.org.au/
  main_url: https://www.wagec.org.au/
  description: >
    Specialist homelessness service for women and families escaping domestic violence. Based in Redfern, Sydney, Australia.
  categories:
    - Nonprofit
    - Community
  built_by: Little & Big
  built_by_url: "https://www.littleandbig.com.au/"
  featured: false
- title: Guus van de Wal | Drupal Front-end specialist
  url: https://guusvandewal.nl
  main_url: https://guusvandewal.nl
  description: >
    Decoupled portfolio site for guusvandewal.nl, a Drupal and ReactJS front-end developer and designer.
  categories:
    - Open Source
    - Web Development
    - Design
    - Blog
    - Freelance
  built_by: Guus van de Wal
  featured: false
- title: Pixelize Web Design Gold Coast | Web Design and SEO
  url: https://www.pixelize.com.au/
  main_url: https://www.pixelize.com.au/
  description: >
    Pixelize is a tight knit group of professional web developers, graphic designers, and content creators that work together to create high performing, blazing fast, beautiful websites with a strong focus on SEO.
  categories:
    - Agency
    - Web Development
    - Marketing
    - SEO
    - Design
    - Portfolio
    - Blog
  built_by: Pixelize
  built_by_url: https://www.pixelize.com.au
  featured: false
- title: VS Code GitHub Stats
  url: https://vscode-github-stats.netlify.com
  main_url: https://vscode-github-stats.netlify.com
  source_url: https://github.com/lannonbr/vscode-github-stats/
  description: >
    Statistics Dashboard for VS Code GitHub repository
  categories:
    - Data
  built_by: Benjamin Lannon
  built_by_url: https://lannonbr.com
  featured: false
- title: MetaProjection
  main_url: https://www.metaprojection.ca
  url: https://www.metaprojection.ca
  source_url: https://github.com/rosslh/metaprojection
  description: >
    MetaProjection is a website that aggregates multiple Canadian federal electoral projections in order to provide an overview of how the election is playing out, both federally and by district.
  categories:
    - Government
    - Data
    - Open Source
  built_by: Ross Hill
  built_by_url: https://rosshill.ca
  featured: false
- title: Tamarisc VC
  url: https://www.tamarisc.vc
  main_url: https://www.tamarisc.vc
  description: >
    Tamarisc invests in and helps build companies that improve the human habitat through innovating at the intersection of real estate, health, and technology.
  categories:
    - Business
    - Technology
  built_by: Peter Hironaka
  built_by_url: "https://peterhironaka.com"
  featured: false
- title: Roman Kravets
  description: >
    Portfolio of Roman Kravets. Web Developer, HTML & CSS Coder.
  main_url: "https://romkravets.netlify.com/"
  url: "https://romkravets.netlify.com/"
  categories:
    - Portfolio
    - Open Source
    - Web Development
    - Blog
  built_by: Roman Kravets
  built_by_url: "https://github.com/romkravets/dev-page"
  featured: false
- title: Phil Tietjen Portfolio
  url: https://www.philtietjen.dev/
  main_url: https://www.philtietjen.dev/
  source_url: https://github.com/Phizzard/phil-portfolio
  description: >
    Portfolio of Phil Tietjen using Gatsby, TailwindCSS, and Emotion/styled
  categories:
    - Portfolio
    - Open Source
    - Web Development
  built_by: Phil Tietjen
  built_by_url: https://github.com/Phizzard
  featured: false
- title: Gatsby Bomb
  description: >
    A fan made version of the website Giantbomb, fully static and powered by Gatsby JS and the GiantBomb API.
  main_url: "https://gatsbybomb.netlify.com"
  url: "https://gatsbybomb.netlify.com"
  categories:
    - App
    - Entertainment
    - Media
    - Video
  built_by: Phil Tietjen
  built_by_url: "https://github.com/Phizzard"
  featured: false
- title: Divyanshu Maithani
  main_url: https://divyanshu013.dev
  url: https://divyanshu013.dev
  source_url: https://github.com/divyanshu013/blog
  description: >
    Personal blog of Divyanshu Maithani. Life, music, code and things in between...
  categories:
    - Blog
    - JavaScript
    - Open Source
    - Music
    - Programming
    - Technology
    - Web Development
  built_by: Divyanshu Maithani
  built_by_url: https://twitter.com/divyanshu013
- title: TFE Energy
  main_url: https://tfe.energy
  url: https://tfe.energy
  source_url: https://gitlab.com/marcfehrmedia/2019-07-03-tfe-energy
  description: >
    TFE Energy believes in the future. Their new website is programmed with Gatsby, Scrollmagic, Contentful, Cloudify.
  categories:
    - Technology
    - Consulting
    - Video
    - Business
  built_by: Marc Fehr
  built_by_url: https:/www.marcfehr.media
- title: AtomBuild
  url: https://atombuild.github.io/
  main_url: https://atombuild.github.io/
  source_url: https://github.com/AtomBuild/atombuild.github.io
  description: >
    Landing page for the AtomBuild project, offering a curation of Atom packages associated with the project.
  categories:
    - Directory
    - Landing Page
    - Open Source
    - Programming
    - Technology
  built_by: Kepler Sticka-Jones
  built_by_url: https://keplersj.com/
  featured: false
- title: Josh Pensky
  main_url: https://joshpensky.com
  url: https://joshpensky.com
  description: >
    Josh Pensky is an interactive developer based in Boston. He designs and builds refreshing web experiences, packed to the punch with delightful interactions.
  categories:
    - Portfolio
    - Web Development
    - Design
    - SEO
  built_by: Josh Pensky
  built_by_url: https://github.com/joshpensky
  featured: false
- title: AtomLinter
  url: https://atomlinter.github.io/
  main_url: https://atomlinter.github.io/
  source_url: https://github.com/AtomLinter/atomlinter.github.io
  description: >
    Landing page for the AtomLinter project, offering a curation of Atom packages associated with the project.
  categories:
    - Directory
    - Landing Page
    - Open Source
    - Programming
    - Technology
  built_by: Kepler Sticka-Jones
  built_by_url: https://keplersj.com/
  featured: false
- title: Dashbouquet
  url: https://dashbouquet.com/
  main_url: https://dashbouquet.com/
  categories:
    - Agency
    - Blog
    - Business
    - Mobile Development
    - Portfolio
    - Web Development
  built_by: Dashbouquet team
  featured: false
- title: rathes.me
  url: https://rathes.me/
  main_url: https://rathes.me/
  source_url: https://github.com/rathesDot/rathes.me
  description: >
    The Portfolio Website of Rathes Sachchithananthan
  categories:
    - Blog
    - Portfolio
    - Web Development
  built_by: Rathes Sachchithananthan
  built_by_url: https://rathes.me/
- title: viviGuides - Your travel guides
  url: https://vivitravels.com/en/guides/
  main_url: https://vivitravels.com/en/guides/
  description: >
    viviGuides is viviTravels' blog: here you will find travel tips, useful information about the cities and the best guides for your next vacation.
  categories:
    - Travel
    - Blog
  built_by: Kframe Interactive SA
  built_by_url: https://kframeinteractive.com/
  featured: false
- title: KNC Blog
  main_url: https://nagakonada.com
  url: https://nagakonada.com/
  description: >
    Nagakonada is my blogging and portfolio site where I list my projects, experience, capabilities and the blog mostly talks about technical and personal writings.
  categories:
    - Blog
    - Web Development
    - Portfolio
  built_by: Konada, Naga Chaitanya
  built_by_url: https://github.com/ChaituKNag
  featured: false
- title: Vishal Nakum
  url: https://nakum.tech/
  main_url: https://nakum.tech/
  source_url: https://github.com/vishalnakum011/contentful
  description: >
    Portfolio of Vishal Nakum. Made with Gatsby, Contentful. Deployed on Netlify.
  categories:
    - Portfolio
    - Blog
  built_by: Amol Tangade
  built_by_url: https://amoltangade.me/
- title: Sagar Hani Portfolio
  url: http://sagarhani.in/
  main_url: http://sagarhani.in/
  source_url: https://github.com/sagarhani
  description: >
    Sagar Hani is a Software Developer & an Open Source Enthusiast. He blogs about JavaScript, Open Source and his Life experiences.
  categories:
    - Portfolio
    - Blog
    - Web Development
    - Open Source
    - Technology
    - Programming
    - JavaScript
  built_by: Sagar Hani
  built_by_url: http://sagarhani.in/about
- title: Arturo Alviar's Portfolio
  main_url: "https://arturoalviar.com"
  url: "https://arturoalviar.com"
  source_url: "https://github.com/arturoalviar/portfolio"
  categories:
    - Portfolio
    - Open Source
    - Web Development
  built_by: Arturo Alviar
  built_by_url: "https://github.com/arturoalviar"
  featured: false
- title: Pearly
  url: https://www.pearlyplan.com
  main_url: https://www.pearlyplan.com
  description: >
    Dental Membership Growth Platform
  categories:
    - Technology
    - Healthcare
    - App
  built_by: Sean Emmer and Jeff Cole
- title: MarceloNM
  url: https://marcelonm.com
  main_url: https://marcelonm.com
  description: >
    Personal landing page and blog for MarceloNM, a frontend developer based in Brazil.
  categories:
    - Blog
    - JavaScript
    - Landing Page
    - Programming
    - Web Development
  built_by: Marcelo Nascimento Menezes
  built_by_url: https://github.com/mrcelo
  featured: false
- title: Open Source Galaxy
  main_url: https://www.opensourcegalaxy.com
  url: https://www.opensourcegalaxy.com
  description: >
    Explore the Open Source Galaxy and help other earthlings by contributing to open source.
  categories:
    - Open Source
    - Programming
    - Web Development
  built_by: Justin Juno
  built_by_url: https://www.justinjuno.dev
  featured: false
- title: enBonnet Blog
  url: https://enbonnet.me/
  main_url: https://enbonnet.me/
  source_url: https://github.com/enbonnet
  description: >
    Hola, este es mi sitio personal, estare escribiendo sobre Javascript, Frontend y Tecnologia que utilice en mi dia a dia.
  categories:
    - Portfolio
    - Blog
    - Web Development
    - Technology
    - Programming
    - JavaScript
  built_by: Ender Bonnet
  built_by_url: https://enbonnet.me/
- title: Edenspiekermann
  url: "https://www.edenspiekermann.com/eu/"
  main_url: "https://www.edenspiekermann.com/eu/"
  description: >
    Hello. We are Edenspiekermann, an independent global creative agency.
  categories:
    - Featured
    - Agency
    - Design
    - Portfolio
  featured: true
- title: IBM Design
  url: "https://www.ibm.com/design/"
  main_url: "https://www.ibm.com/design/"
  description: >
    At IBM, our design philosophy is to help guide people so they can do their best work. Our human-centered design practices help us deliver on that goal.
  categories:
    - Featured
    - Design
    - Technology
    - Web Development
  built_by: IBM
  featured: true
- title: We Do Plugins
  url: https://wedoplugins.com
  main_url: https://wedoplugins.com
  description: >
    Free & premium WordPress plugins development studio from Wroclaw, Poland.
  categories:
    - Portfolio
    - Agency
    - Open Source
    - Web Development
  built_by: We Do Plugins
  built_by_url: https://wedoplugins.com
- title: Mevish Aslam, business coach
  url: "https://mevishaslam.com/"
  main_url: "https://mevishaslam.com/"
  description: >
    Mevish Aslam helps women build a life they love and coaches women to launch and grow businesses.
  categories:
    - Business
    - Consulting
    - Entrepreneurship
    - Freelance
    - Marketing
    - Portfolio
  built_by: Rou Hun Fan
  built_by_url: "https://flowen.me"
  featured: false
- title: Principles of wealth
  url: "https://principlesofwealth.net"
  main_url: "https://principlesofwealth.net"
  source_url: "https://github.com/flowen/principlesofwealth"
  description: >
    Principles of wealth. How to get rich without being lucky, a summary of Naval Ravikant's tweets and podcast.`
  categories:
    - Business
    - Consulting
    - Education
    - Entrepreneurship
    - Finance
    - Learning
    - Marketing
    - Media
    - Nonprofit
    - Productivity
    - Science
  built_by: Rou Hun Fan
  built_by_url: "https://flowen.me"
  featured: false
- title: North X South
  main_url: https://northxsouth.co
  url: https://northxsouth.co
  description: >
    We work with small businesses and non-profits to develop their brands, build an online identity, create stellar designs, and give a voice to their causes.
  categories:
    - Agency
    - Consulting
    - Business
    - Design
    - Web Development
  built_by: North X South
  built_by_url: https://northxsouth.co
- title: Plenty of Fish
  main_url: https://www.pof.com/
  url: https://pof.com
  description: >
    Plenty of Fish is one of the world's largest dating platforms.
  categories:
    - Community
  featured: true
- title: Bitcoin
  main_url: https://www.bitcoin.com/
  url: https://bitcoin.com
  description: >
    One of the largest crypto-currency platforms in the world.
  categories:
    - Technology
    - Finance
  featured: true
- title: Frame.io
  main_url: https://www.frame.io/
  url: https://frame.io
  description: >
    Frame.io is a cloud-based video collaboration platform that allows its users to easily work on media projects together
  categories:
    - Technology
    - Entertainment
    - Media
  featured: true
- title: Sainsbury’s Homepage
  main_url: https://www.sainsburys.co.uk/
  url: https://www.sainsburys.co.uk
  description: >
    Sainsbury’s is an almost 150 year old supermarket chain in the United Kingdom.
  categories:
    - eCommerce
    - Food
  featured: true
- title: Haxzie, Portfolio and Blog
  url: "https://haxzie.com/"
  main_url: "https://haxzie.com/"
  source_url: "https://github.com/haxzie/haxzie.com"
  description: >
    Haxzie.com is the portfolio and personal blog of Musthaq Ahamad, UX Engineer and Visual Designer
  categories:
    - Blog
    - Portfolio
  built_by: Musthaq Ahamad
  built_by_url: "https://haxzie.com"
  featured: false
- title: GBT
  url: "https://yangmuzi.com/"
  main_url: "https://yangmuzi.com/"
  source_url: "https://github.com/yangnianbing/blog-by-gatsby"
  description: >
    It is a basic Gatsby site project
  categories:
    - Blog
    - Portfolio
  built_by: yangnianbing
  featured: false
- title: Robin Wieruch's Blog
  url: "https://www.robinwieruch.de/"
  main_url: "https://www.robinwieruch.de/"
  categories:
    - Blog
    - Education
  featured: false
<<<<<<< HEAD
- title: MyPrograming Steps
  main_url: "https://mysteps.netlify.com/" 
  url: "https://mysteps.netlify.com/" 
  featured: false 
  categories: 
    - Blog
    - Portfolio
  source_url: "https://github.com/IoT-Arduino/Gatsby-MySteps" 
  description: >
   FrontEnd Tutorial Information 
  built_by: Maruo 
  built_by_url: "https://twitter.com/DengenT?lang=ja" 
=======
- title: Utah Pumpkins
  url: https://www.utahpumpkins.com/
  main_url: https://www.utahpumpkins.com/
  source_url: https://github.com/cadekynaston/utah-pumpkins
  description: >
    An awesome pumpkin gallery built using Gatsby and Contentful.
  categories:
    - Gallery
    - Blog
    - Photography
  built_by: Cade Kynaston
  built_by_url: https://cade.codes
- title: diff001a's blog
  main_url: https://diff001a.netlify.com/
  url: https://diff001a.netlify.com/
  description: >
    This is diff001a's blog which contains blogs realted to programming.
  categories:
    - Blog
  built_by: diff001a
- title: Rockwong Blog
  main_url: http://rockwong.com/blog/
  url: http://rockwong.com/blog/
  description: >
    Rockwong is a techncal blog containing content realted to various web technologies.
  categories:
    - Technology
    - Education
    - Blog
- title: RegexGuide
  main_url: "https://regex.guide"
  url: "https://regex.guide/playground"
  source_url: "https://github.com/pacdiv/regex.guide"
  description: >
    The easiest way to learn regular expressions! The RegexGuide is a playground helping developers to discover regular expressions. Trying it is adopting regular expressions!
  categories:
    - App
    - Education
    - JavaScript
    - Nonprofit
    - Open Source
    - Programming
    - Technology
    - Web Development
  built_by: Loïc J.
  built_by_url: https://growthnotes.dev
- title: re:store
  url: https://www.visitrestore.com
  main_url: https://www.visitrestore.com
  description: >
    This is your chance to discover, connect, and shop beyond your feed and get to know the who, how, and why behind your favorite products.
  categories:
    - Marketing
  built_by: The Couch
  built_by_url: https://thecouch.nyc
  featured: false
>>>>>>> 8314177e
<|MERGE_RESOLUTION|>--- conflicted
+++ resolved
@@ -8022,20 +8022,6 @@
     - Blog
     - Education
   featured: false
-<<<<<<< HEAD
-- title: MyPrograming Steps
-  main_url: "https://mysteps.netlify.com/" 
-  url: "https://mysteps.netlify.com/" 
-  featured: false 
-  categories: 
-    - Blog
-    - Portfolio
-  source_url: "https://github.com/IoT-Arduino/Gatsby-MySteps" 
-  description: >
-   FrontEnd Tutorial Information 
-  built_by: Maruo 
-  built_by_url: "https://twitter.com/DengenT?lang=ja" 
-=======
 - title: Utah Pumpkins
   url: https://www.utahpumpkins.com/
   main_url: https://www.utahpumpkins.com/
@@ -8092,4 +8078,15 @@
   built_by: The Couch
   built_by_url: https://thecouch.nyc
   featured: false
->>>>>>> 8314177e
+- title: MyPrograming Steps
+  main_url: https://mysteps.netlify.com/
+  url: https://mysteps.netlify.com/
+  description: >
+   FrontEnd Tutorial Information
+  featured: false
+  categories:
+    - Blog
+    - Portfolio
+  source_url: https://github.com/IoT-Arduino/Gatsby-MySteps
+  built_by: Maruo
+  built_by_url: https://twitter.com/DengenT