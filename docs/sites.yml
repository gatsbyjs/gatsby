--- conflicted
+++ resolved
@@ -1365,7 +1365,6 @@
     - Sports
   built_by: Escalade Sports
   built_by_url: 'http://escaladesports.com/'
-<<<<<<< HEAD
 - title: Iron Cove Solutions - Companies consult with us for cloud initiatives
   description: >-
   Iron Cove Solutions is a cloud based consulting firm. We help companies deliver a return on cloud usage by applying best practices.
@@ -1377,7 +1376,6 @@
   built_by: Iron Cove Solutions
   built_by_url: 'https://ironcovesolutions.com/'
   featured: false
-=======
 - title: Eventos orellana
   description: >-
     Somos una empresa dedicada a brindar asesoría personalizada
@@ -1425,5 +1423,4 @@
     - Portfolio
     - Salesforce
   built_by: Gourav Sood
-  built_by_url: 'https://www.gouravsood.com/'
->>>>>>> 09cad135
+  built_by_url: 'https://www.gouravsood.com/'