--- conflicted
+++ resolved
@@ -11528,7 +11528,6 @@
   built_by: HiringSolved
   built_by_url: https://hiringsolved.com/home/
   featured: false
-<<<<<<< HEAD
 - title: Marcus Wood
   main_url: https://www.marcuswood.io/
   url: https://www.marcuswood.io/
@@ -11540,7 +11539,6 @@
     - Web Development
   built_by: Marcus Wood
   built_by_url: https://www.marcuswood.io/
-=======
 - title: Crogic
   url: https://crogic.jp
   main_url: https://crogic.jp
@@ -11662,5 +11660,4 @@
     - Freelance
   built_by: Alex Perronnet
   built_by_url: https://alexperronnet.io
->>>>>>> 181ddfc9
   featured: false