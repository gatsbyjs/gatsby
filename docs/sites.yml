- title: ReactJS
  main_url: "https://reactjs.org/"
  url: "https://reactjs.org/"
  source_url: "https://github.com/reactjs/reactjs.org"
  featured: true
  categories:
    - Web Development
    - Featured
    - Documentation
- title: Flamingo
  main_url: https://www.shopflamingo.com/
  url: https://www.shopflamingo.com/
  description: >
    Online shop for women's body care and hair removal products.
  categories:
    - eCommerce
    - Featured
  featured: true
- title: IDEO
  url: https://www.ideo.com
  main_url: https://www.ideo.com/
  description: >
    A Global design company committed to creating positive impact.
  categories:
    - Agency
    - Technology
    - Featured
    - Consulting
    - User Experience
  featured: true
- title: Airbnb Engineering & Data Science
  description: >
    Creative engineers and data scientists building a world where you can belong
    anywhere
  main_url: "https://airbnb.io/"
  url: "https://airbnb.io/"
  categories:
    - Blog
    - Gallery
    - Featured
  featured: true
- title: Impossible Foods
  main_url: "https://impossiblefoods.com/"
  url: "https://impossiblefoods.com/"
  categories:
    - Food
    - Featured
  featured: true
- title: Braun
  description: >
    Braun offers high performance hair removal and hair care products, including dryers, straighteners, shavers, and more.
  main_url: "https://ca.braun.com/en-ca"
  url: "https://ca.braun.com/en-ca"
  categories:
    - eCommerce
    - Featured
  featured: true
- title: NYC Pride 2019 | WorldPride NYC | Stonewall50
  main_url: "https://2019-worldpride-stonewall50.nycpride.org/"
  url: "https://2019-worldpride-stonewall50.nycpride.org/"
  featured: true
  description: >-
    Join us in 2019 for NYC Pride, as we welcome WorldPride and mark the 50th
    Anniversary of the Stonewall Uprising and a half-century of LGBTQ+
    liberation.
  categories:
    - Education
    - Marketing
    - Nonprofit
    - Featured
  built_by: Canvas United
  built_by_url: "https://www.canvasunited.com/"
- title: The State of European Tech
  main_url: "https://2017.stateofeuropeantech.com/"
  url: "https://2017.stateofeuropeantech.com/"
  featured: true
  categories:
    - Technology
    - Featured
  built_by: Studio Lovelock
  built_by_url: "http://www.studiolovelock.com/"
- title: Hopper
  main_url: "https://www.hopper.com/"
  url: "https://www.hopper.com/"
  built_by: Narative
  built_by_url: "https://www.narative.co/"
  featured: true
  categories:
    - Technology
    - App
    - Featured
- title: GM Capital One
  description: |
    Introducing the new online experience for your GM Rewards Credit Card
  main_url: "https://gm.capitalone.com/"
  url: "https://gm.capitalone.com/"
  categories:
    - Featured
  featured: true
- title: Theodora Warre
  main_url: "https://theodorawarre.eu"
  url: "https://theodorawarre.eu"
  description: >-
    E-commerce site for jewellery designer Theodora Warre, built using Gatsby + Shopify + Prismic + Matter.js
  categories:
    - eCommerce
    - Marketing
  built_by: Pierre Nel
  built_by_url: "https://pierre.io"
  featured: false
- title: Life Without Barriers | Foster Care
  main_url: "https://www.lwb.org.au/foster-care"
  url: "https://www.lwb.org.au/foster-care"
  featured: true
  description: >-
    We are urgently seeking foster carers all across Australia. Can you open
    your heart and your home to a child in need? There are different types of
    foster care that can suit you. We offer training and 24/7 support.
  categories:
    - Nonprofit
    - Education
    - Documentation
    - Marketing
    - Featured
  built_by: LWB Digital Team
  built_by_url: "https://twitter.com/LWBAustralia"
- title: Figma
  main_url: "https://www.figma.com/"
  url: "https://www.figma.com/"
  featured: true
  categories:
    - Marketing
    - Design
    - Featured
  built_by: Corey Ward
  built_by_url: "http://www.coreyward.me/"
- title: Bejamas - JAM Experts for hire
  main_url: "https://bejamas.io/"
  url: "https://bejamas.io/"
  featured: true
  description: >-
    We help agencies and companies with JAMStack tools. This includes web
    development using Static Site Generators, Headless CMS, CI / CD and CDN
    setup.
  categories:
    - Technology
    - Web Development
    - Agency
    - Marketing
    - Featured
  built_by: Bejamas
  built_by_url: "https://bejamas.io/"
- title: The State of JavaScript
  description: >
    Data from over 20,000 developers, asking them questions on topics ranging
    from frontend frameworks and state management, to build tools and testing
    libraries.
  main_url: "https://stateofjs.com/"
  url: "https://stateofjs.com/"
  source_url: "https://github.com/StateOfJS/StateOfJS"
  categories:
    - Data
    - JavaScript
    - Featured
  built_by: StateOfJS
  built_by_url: "https://github.com/StateOfJS/StateOfJS/graphs/contributors"
  featured: true
- title: DesignSystems.com
  main_url: "https://www.designsystems.com/"
  url: "https://www.designsystems.com/"
  description: |
    A resource for learning, creating and evangelizing design systems.
  categories:
    - Design
    - Blog
    - Technology
    - Featured
  built_by: Corey Ward
  built_by_url: "http://www.coreyward.me/"
  featured: true
- title: Timely
  main_url: "https://timelyapp.com/"
  url: "https://timelyapp.com/"
  description: |
    Fully automatic time tracking. For those who trade in time.
  categories:
    - Productivity
    - Featured
  built_by: Timm Stokke
  built_by_url: "https://timm.stokke.me"
  featured: true
- title: Snap Kit
  main_url: "https://kit.snapchat.com/"
  url: "https://kit.snapchat.com/"
  description: >
    Snap Kit lets developers integrate some of Snapchat’s best features across
    platforms.
  categories:
    - Technology
    - Documentation
    - Featured
  featured: true
- title: SendGrid
  main_url: "https://sendgrid.com/docs/"
  url: "https://sendgrid.com/docs/"
  description: >
    SendGrid delivers your transactional and marketing emails through the
    world's largest cloud-based email delivery platform.
  categories:
    - API
    - Technology
    - Documentation
    - Featured
  featured: true
- title: Kirsten Noelle
  main_url: "https://www.kirstennoelle.com/"
  url: "https://www.kirstennoelle.com/"
  featured: true
  description: >
    Digital portfolio for San Francisco Bay Area photographer Kirsten Noelle Wiemer.
  categories:
    - Photography
    - Portfolio
    - Featured
  built_by: Ryan Wiemer
  built_by_url: "https://www.ryanwiemer.com/"
- title: Cajun Bowfishing
  main_url: "https://cajunbowfishing.com/"
  url: "https://cajunbowfishing.com/"
  featured: false
  categories:
    - eCommerce
    - Sports
  built_by: Escalade Sports
  built_by_url: "https://www.escaladesports.com/"
- title: NEON
  main_url: "http://neonrated.com/"
  url: "http://neonrated.com/"
  featured: false
  categories:
    - Gallery
- title: GraphCMS
  main_url: "https://graphcms.com/"
  url: "https://graphcms.com/"
  featured: false
  categories:
    - Marketing
    - Technology
- title: Ghost Documentation
  main_url: https://docs.ghost.org/
  url: https://docs.ghost.org/
  source_url: "https://github.com/tryghost/docs"
  featured: false
  description: >-
    Ghost is an open source, professional publishing platform built on a modern Node.js technology stack — designed for teams who need power, flexibility and performance.
  categories:
    - Technology
    - Documentation
    - Open Source
  built_by: Ghost Foundation
  built_by_url: https://ghost.org/
- title: Nike - Just Do It
  main_url: "https://justdoit.nike.com/"
  url: "https://justdoit.nike.com/"
  featured: true
  categories:
    - eCommerce
    - Featured
- title: AirBnB Cereal
  main_url: "https://airbnb.design/cereal"
  url: "https://airbnb.design/cereal"
  featured: false
  categories:
    - Marketing
    - Design
- title: Cardiogram
  main_url: "https://cardiogr.am/"
  url: "https://cardiogr.am/"
  featured: false
  categories:
    - Marketing
    - Technology
- title: Hack Club
  main_url: "https://hackclub.com/"
  url: "https://hackclub.com/"
  source_url: "https://github.com/hackclub/site"
  featured: false
  categories:
    - Education
    - Web Development
- title: Matthias Jordan Portfolio
  main_url: "https://iammatthias.com/"
  url: "https://iammatthias.com/"
  source_url: "https://github.com/iammatthias/.com"
  description: >-
    Photography portfolio of content creator and digital marketer Matthias Jordan
  built_by: Matthias Jordan
  built_by_url: https://github.com/iammatthias
  featured: false
  categories:
    - Photography
    - Portfolio
    - Blog
    - Gallery
- title: Investment Calculator
  main_url: "https://investmentcalculator.io/"
  url: "https://investmentcalculator.io/"
  featured: false
  categories:
    - Education
    - Finance
- title: CSS Grid Playground by MozillaDev
  main_url: "https://mozilladevelopers.github.io/playground/"
  url: "https://mozilladevelopers.github.io/playground/"
  source_url: "https://github.com/MozillaDevelopers/playground"
  featured: false
  categories:
    - Education
    - Web Development
- title: Piotr Fedorczyk Portfolio
  built_by: Piotr Fedorczyk
  built_by_url: "https://piotrf.pl"
  categories:
    - Portfolio
    - Web Development
  description: >-
    Portfolio of Piotr Fedorczyk, a digital product designer and full-stack developer specializing in shaping, designing and building news and tools for news.
  featured: false
  main_url: "https://piotrf.pl/"
  url: "https://piotrf.pl/"
- title: unrealcpp
  main_url: "https://unrealcpp.com/"
  url: "https://unrealcpp.com/"
  source_url: "https://github.com/Harrison1/unrealcpp-com"
  featured: false
  categories:
    - Blog
    - Web Development
- title: Andy Slezak
  main_url: "https://www.aslezak.com/"
  url: "https://www.aslezak.com/"
  source_url: "https://github.com/amslezak"
  featured: false
  categories:
    - Web Development
    - Portfolio
- title: Deliveroo.Design
  main_url: "https://www.deliveroo.design/"
  url: "https://www.deliveroo.design/"
  featured: false
  categories:
    - Food
    - Marketing
- title: Dona Rita
  main_url: "https://www.donarita.co.uk/"
  url: "https://www.donarita.co.uk/"
  source_url: "https://github.com/peduarte/dona-rita-website"
  featured: false
  categories:
    - Food
    - Marketing
- title: Fröhlich ∧ Frei
  main_url: "https://www.froehlichundfrei.de/"
  url: "https://www.froehlichundfrei.de/"
  featured: false
  categories:
    - Web Development
    - Blog
    - Open Source
- title: How to GraphQL
  main_url: "https://www.howtographql.com/"
  url: "https://www.howtographql.com/"
  source_url: "https://github.com/howtographql/howtographql"
  featured: false
  categories:
    - Documentation
    - Web Development
    - Open Source
- title: OnCallogy
  main_url: "https://www.oncallogy.com/"
  url: "https://www.oncallogy.com/"
  featured: false
  categories:
    - Marketing
    - Healthcare
- title: Ryan Wiemer's Portfolio
  main_url: "https://www.ryanwiemer.com/"
  url: "https://www.ryanwiemer.com/knw-photography/"
  source_url: "https://github.com/ryanwiemer/rw"
  featured: false
  description: >
    Digital portfolio for Oakland, CA based account manager Ryan Wiemer.
  categories:
    - Portfolio
    - Web Development
    - Design
  built_by: Ryan Wiemer
  built_by_url: "https://www.ryanwiemer.com/"
- title: Ventura Digitalagentur Köln
  main_url: "https://www.ventura-digital.de/"
  url: "https://www.ventura-digital.de/"
  featured: false
  built_by: Ventura Digitalagentur
  categories:
    - Agency
    - Marketing
    - Featured
- title: Azer Koçulu
  main_url: "https://kodfabrik.com/"
  url: "https://kodfabrik.com/photography/"
  featured: false
  categories:
    - Portfolio
    - Photography
    - Web Development
- title: Damir.io
  main_url: "http://damir.io/"
  url: "http://damir.io/"
  source_url: "https://github.com/dvzrd/gatsby-sfiction"
  featured: false
  categories:
    - Blog
- title: Digital Psychology
  main_url: "http://digitalpsychology.io/"
  url: "http://digitalpsychology.io/"
  source_url: "https://github.com/danistefanovic/digitalpsychology.io"
  featured: false
  categories:
    - Education
    - Library
- title: Théâtres Parisiens
  main_url: "http://theatres-parisiens.fr/"
  url: "http://theatres-parisiens.fr/"
  source_url: "https://github.com/phacks/theatres-parisiens"
  featured: false
  categories:
    - Education
    - Entertainment
- title: William Owen UK Portfolio / Blog
  main_url: "http://william-owen.co.uk/"
  url: "http://william-owen.co.uk/"
  featured: false
  description: >-
    Over 20 years experience delivering customer-facing websites, internet-based
    solutions and creative visual design for a wide range of companies and
    organisations.
  categories:
    - Portfolio
    - Blog
  built_by: William Owen
  built_by_url: "https://twitter.com/twilowen"
- title: A4 纸网
  main_url: "http://www.a4z.cn/"
  url: "http://www.a4z.cn/price"
  source_url: "https://github.com/hiooyUI/hiooyui.github.io"
  featured: false
  categories:
    - eCommerce
- title: Steve Meredith's Portfolio
  main_url: "http://www.stevemeredith.com/"
  url: "http://www.stevemeredith.com/"
  featured: false
  categories:
    - Portfolio
- title: API Platform
  main_url: "https://api-platform.com/"
  url: "https://api-platform.com/"
  source_url: "https://github.com/api-platform/website"
  featured: false
  categories:
    - Documentation
    - Web Development
    - Open Source
    - Library
- title: Artivest
  main_url: "https://artivest.co/"
  url: "https://artivest.co/what-we-do/for-advisors-and-investors/"
  featured: false
  categories:
    - Marketing
    - Blog
    - Documentation
    - Finance
- title: The Audacious Project
  main_url: "https://audaciousproject.org/"
  url: "https://audaciousproject.org/"
  featured: false
  categories:
    - Nonprofit
- title: Dustin Schau's Blog
  main_url: "https://blog.dustinschau.com/"
  url: "https://blog.dustinschau.com/"
  source_url: "https://github.com/dschau/blog"
  featured: false
  categories:
    - Blog
    - Web Development
- title: iContract Blog
  main_url: "https://blog.icontract.co.uk/"
  url: "http://blog.icontract.co.uk/"
  featured: false
  categories:
    - Blog
- title: BRIIM
  main_url: "https://bri.im/"
  url: "https://bri.im/"
  featured: false
  description: >-
    BRIIM is a movement to enable JavaScript enthusiasts and web developers in
    machine learning. Learn about artificial intelligence and data science, two
    fields which are governed by machine learning, in JavaScript. Take it right
    to your browser with WebGL.
  categories:
    - Education
    - Web Development
    - Technology
- title: Calpa's Blog
  main_url: "https://calpa.me/"
  url: "https://calpa.me/"
  source_url: "https://github.com/calpa/blog"
  featured: false
  categories:
    - Blog
    - Web Development
- title: Code Bushi
  main_url: "https://codebushi.com/"
  url: "https://codebushi.com/"
  featured: false
  description: >-
    Web development resources, trends, & techniques to elevate your coding
    journey.
  categories:
    - Web Development
    - Open Source
    - Blog
  built_by: Hunter Chang
  built_by_url: "https://hunterchang.com/"
- title: Daniel Hollcraft
  main_url: "https://danielhollcraft.com/"
  url: "https://danielhollcraft.com/"
  source_url: "https://github.com/danielbh/danielhollcraft.com"
  featured: false
  categories:
    - Web Development
    - Blog
    - Portfolio
- title: Darren Britton's Portfolio
  main_url: "https://darrenbritton.com/"
  url: "https://darrenbritton.com/"
  source_url: "https://github.com/darrenbritton/darrenbritton.github.io"
  featured: false
  categories:
    - Web Development
    - Portfolio
- title: Dave Lindberg Marketing & Design
  url: "https://davelindberg.com/"
  main_url: "https://davelindberg.com/"
  source_url: "https://github.com/Dave-Lindberg/dl-gatsby"
  featured: false
  description: >-
    My work revolves around solving problems for people in business, using
    integrated design and marketing strategies to improve sales, increase brand
    engagement, generate leads and achieve goals.
  categories:
    - Design
    - Marketing
    - Portfolio
- title: Dalbinaco's Website
  main_url: "https://dlbn.co/en/"
  url: "https://dlbn.co/en/"
  source_url: "https://github.com/dalbinaco/dlbn.co"
  featured: false
  categories:
    - Portfolio
    - Web Development
- title: mParticle's Documentation
  main_url: "https://docs.mparticle.com/"
  url: "https://docs.mparticle.com/"
  featured: false
  categories:
    - Web Development
    - Documentation
- title: Doopoll
  main_url: "https://doopoll.co/"
  url: "https://doopoll.co/"
  featured: false
  categories:
    - Marketing
    - Technology
- title: ERC dEX
  main_url: "https://ercdex.com/"
  url: "https://ercdex.com/aqueduct"
  featured: false
  categories:
    - Marketing
- title: Fabian Schultz' Portfolio
  main_url: "https://fabianschultz.com/"
  url: "https://fabianschultz.com/"
  source_url: "https://github.com/fabe/site"
  featured: false
  description: >-
    Hello, I’m Fabian — a product designer and developer based in Potsdam,
    Germany. I’ve been working both as a product designer and frontend developer
    for over 5 years now. I particularly enjoy working with companies that try
    to meet broad and unique user needs.
  categories:
    - Portfolio
    - Web Development
  built_by: Fabian Schultz
  built_by_url: "https://fabianschultz.com/"
- title: CalState House Manager
  description: >
    Home service membership that offers proactive and on-demand maintenance for
    homeowners
  main_url: "https://housemanager.calstate.aaa.com/"
  url: "https://housemanager.calstate.aaa.com/"
  categories:
    - Marketing
- title: The freeCodeCamp Guide
  main_url: "https://guide.freecodecamp.org/"
  url: "https://guide.freecodecamp.org/"
  source_url: "https://github.com/freeCodeCamp/guide"
  featured: false
  categories:
    - Web Development
    - Documentation
- title: High School Hackathons
  main_url: "https://hackathons.hackclub.com/"
  url: "https://hackathons.hackclub.com/"
  source_url: "https://github.com/hackclub/hackathons"
  featured: false
  categories:
    - Education
    - Web Development
- title: Hapticmedia
  main_url: "https://hapticmedia.fr/en/"
  url: "https://hapticmedia.fr/en/"
  featured: false
  categories:
    - Agency
- title: heml.io
  main_url: "https://heml.io/"
  url: "https://heml.io/"
  source_url: "https://github.com/SparkPost/heml.io"
  featured: false
  categories:
    - Documentation
    - Web Development
    - Open Source
- title: Juliette Pretot's Portfolio
  main_url: "https://juliette.sh/"
  url: "https://juliette.sh/"
  featured: false
  categories:
    - Web Development
    - Portfolio
    - Blog
- title: Kris Hedstrom's Portfolio
  main_url: "https://k-create.com/"
  url: "https://k-create.com/portfolio/"
  source_url: "https://github.com/kristofferh/kristoffer"
  featured: false
  description: >-
    Hey. I’m Kris. I’m an interactive designer / developer. I grew up in Umeå,
    in northern Sweden, but I now live in Brooklyn, NY. I am currently enjoying
    a hybrid Art Director + Lead Product Engineer role at a small startup called
    Nomad Health. Before that, I was a Product (Engineering) Manager at Tumblr.
    Before that, I worked at agencies. Before that, I was a baby. I like to
    design things, and then I like to build those things. I occasionally take on
    freelance projects. Feel free to get in touch if you have an interesting
    project that you want to collaborate on. Or if you just want to say hello,
    that’s cool too.
  categories:
    - Portfolio
  built_by: Kris Hedstrom
  built_by_url: "https://k-create.com/"
- title: knpw.rs
  main_url: "https://knpw.rs/"
  url: "https://knpw.rs/"
  source_url: "https://github.com/knpwrs/knpw.rs"
  featured: false
  categories:
    - Blog
    - Web Development
- title: Kostas Bariotis' Blog
  main_url: "https://kostasbariotis.com/"
  url: "https://kostasbariotis.com/"
  source_url: "https://github.com/kbariotis/kostasbariotis.com"
  featured: false
  categories:
    - Blog
    - Portfolio
    - Web Development
- title: LaserTime Clinic
  main_url: "https://lasertime.ru/"
  url: "https://lasertime.ru/"
  source_url: "https://github.com/oleglegun/lasertime"
  featured: false
  categories:
    - Marketing
- title: Jason Lengstorf
  main_url: "https://lengstorf.com"
  url: "https://lengstorf.com"
  source_url: "https://github.com/jlengstorf/lengstorf.com"
  featured: false
  categories:
    - Blog
  built_by: Jason Lengstorf
  built_by_url: "https://github.com/jlengstorf"
- title: Mannequin.io
  main_url: "https://mannequin.io/"
  url: "https://mannequin.io/"
  source_url: "https://github.com/LastCallMedia/Mannequin/tree/master/site"
  featured: false
  categories:
    - Open Source
    - Web Development
    - Documentation
- title: manu.ninja
  main_url: "https://manu.ninja/"
  url: "https://manu.ninja/"
  source_url: "https://github.com/Lorti/manu.ninja"
  featured: false
  description: >-
    manu.ninja is the personal blog of Manuel Wieser, where he talks about
    frontend development, games and digital art
  categories:
    - Blog
    - Technology
    - Web Development
- title: Fabric
  main_url: "https://meetfabric.com/"
  url: "https://meetfabric.com/"
  featured: false
  categories:
    - Marketing
- title: Nexit
  main_url: "https://nexit.sk/"
  url: "https://nexit.sk/references"
  featured: false
  categories:
    - Web Development
- title: Open FDA
  description: >
    Provides APIs and raw download access to a number of high-value, high
    priority and scalable structured datasets, including adverse events, drug
    product labeling, and recall enforcement reports.
  main_url: "https://open.fda.gov/"
  url: "https://open.fda.gov/"
  source_url: "https://github.com/FDA/open.fda.gov"
  featured: false
  categories:
    - Government
    - Open Source
    - Web Development
    - API
    - Data
- title: NYC Planning Labs (New York City Department of City Planning)
  main_url: "https://planninglabs.nyc/"
  url: "https://planninglabs.nyc/about/"
  source_url: "https://github.com/NYCPlanning/"
  featured: false
  description: >-
    We work with New York City's Urban Planners to deliver impactful, modern
    technology tools.
  categories:
    - Open Source
    - Government
- title: Pravdomil
  main_url: "https://pravdomil.com/"
  url: "https://pravdomil.com/"
  source_url: "https://github.com/pravdomil/pravdomil.com"
  featured: false
  description: >-
    I’ve been working both as a product designer and frontend developer for over
    5 years now. I particularly enjoy working with companies that try to meet
    broad and unique user needs.
  categories:
    - Portfolio
- title: Preston Richey Portfolio / Blog
  main_url: "https://prestonrichey.com/"
  url: "https://prestonrichey.com/"
  source_url: "https://github.com/prichey/prestonrichey.com"
  featured: false
  categories:
    - Web Development
    - Portfolio
    - Blog
- title: Landing page of Put.io
  main_url: "https://put.io/"
  url: "https://put.io/"
  featured: false
  categories:
    - eCommerce
    - Technology
- title: The Rick and Morty API
  main_url: "https://rickandmortyapi.com/"
  url: "https://rickandmortyapi.com/"
  built_by: Axel Fuhrmann
  built_by_url: "https://axelfuhrmann.com/"
  featured: false
  categories:
    - Web Development
    - Entertainment
    - Documentation
    - Open Source
    - API
- title: Santa Compañía Creativa
  main_url: "https://santacc.es/"
  url: "https://santacc.es/"
  source_url: "https://github.com/DesarrolloWebSantaCC/santacc-web"
  featured: false
  categories:
    - Agency
- title: Sean Coker's Blog
  main_url: "https://sean.is/"
  url: "https://sean.is/"
  featured: false
  categories:
    - Blog
    - Portfolio
    - Web Development
- title: Several Levels
  main_url: "https://severallevels.io/"
  url: "https://severallevels.io/"
  source_url: "https://github.com/Harrison1/several-levels"
  featured: false
  categories:
    - Agency
    - Web Development
- title: Simply
  main_url: "https://simply.co.za/"
  url: "https://simply.co.za/"
  featured: false
  categories:
    - Marketing
- title: Storybook
  main_url: "https://storybook.js.org/"
  url: "https://storybook.js.org/"
  source_url: "https://github.com/storybooks/storybook"
  featured: false
  categories:
    - Web Development
    - Open Source
- title: Vibert Thio's Portfolio
  main_url: "https://vibertthio.com/portfolio/"
  url: "https://vibertthio.com/portfolio/projects/"
  source_url: "https://github.com/vibertthio/portfolio"
  featured: false
  categories:
    - Portfolio
    - Web Development
- title: VisitGemer
  main_url: "https://visitgemer.sk/"
  url: "https://visitgemer.sk/"
  featured: false
  categories:
    - Marketing
- title: Bricolage.io
  main_url: "https://www.bricolage.io/"
  url: "https://www.bricolage.io/"
  source_url: "https://github.com/KyleAMathews/blog"
  featured: false
  categories:
    - Blog
- title: Charles Pinnix Website
  main_url: "https://www.charlespinnix.com/"
  url: "https://www.charlespinnix.com/"
  featured: false
  description: >-
    I’m a senior frontend engineer with 8 years of experience building websites
    and web applications. I’m interested in leading creative, multidisciplinary
    engineering teams. I’m a creative technologist, merging photography, art,
    and design into engineering and visa versa. I take a pragmatic,
    product-oriented approach to development, allowing me to see the big picture
    and ensuring quality products are completed on time. I have a passion for
    modern frontend JavaScript frameworks such as React and Vue, and I have
    substantial experience on the backend with an interest in Node and
    container based deployment with Docker and AWS.
  categories:
    - Portfolio
    - Web Development
- title: Charlie Harrington's Blog
  main_url: "https://www.charlieharrington.com/"
  url: "https://www.charlieharrington.com/"
  source_url: "https://github.com/whatrocks/blog"
  featured: false
  categories:
    - Blog
    - Web Development
    - Music
- title: Gabriel Adorf's Portfolio
  main_url: "https://www.gabrieladorf.com/"
  url: "https://www.gabrieladorf.com/"
  source_url: "https://github.com/gabdorf/gabriel-adorf-portfolio"
  featured: false
  categories:
    - Portfolio
    - Web Development
- title: greglobinski.com
  main_url: "https://www.greglobinski.com/"
  url: "https://www.greglobinski.com/"
  source_url: "https://github.com/greglobinski/www.greglobinski.com"
  featured: false
  categories:
    - Portfolio
    - Web Development
- title: I am Putra
  main_url: "https://www.iamputra.com/"
  url: "https://www.iamputra.com/"
  featured: false
  categories:
    - Portfolio
    - Web Development
    - Blog
- title: In Sowerby Bridge
  main_url: "https://www.insowerbybridge.co.uk/"
  url: "https://www.insowerbybridge.co.uk/"
  featured: false
  categories:
    - Marketing
    - Government
- title: JavaScript Stuff
  main_url: "https://www.javascriptstuff.com/"
  url: "https://www.javascriptstuff.com/"
  featured: false
  categories:
    - Education
    - Web Development
    - Library
- title: Ledgy
  main_url: "https://www.ledgy.com/"
  url: "https://github.com/morloy/ledgy.com"
  featured: false
  categories:
    - Marketing
    - Finance
- title: Alec Lomas's Portfolio / Blog
  main_url: "https://www.lowmess.com/"
  url: "https://www.lowmess.com/"
  source_url: "https://github.com/lowmess/lowmess"
  featured: false
  categories:
    - Web Development
    - Blog
    - Portfolio
- title: Michele Mazzucco's Portfolio
  main_url: "https://www.michelemazzucco.it/"
  url: "https://www.michelemazzucco.it/"
  source_url: "https://github.com/michelemazzucco/michelemazzucco.it"
  featured: false
  categories:
    - Portfolio
- title: Orbit FM Podcasts
  main_url: "https://www.orbit.fm/"
  url: "https://www.orbit.fm/"
  source_url: "https://github.com/agarrharr/orbit.fm"
  featured: false
  categories:
    - Podcast
- title: Prosecco Springs
  main_url: "https://www.proseccosprings.com/"
  url: "https://www.proseccosprings.com/"
  featured: false
  categories:
    - Food
    - Blog
    - Marketing
- title: Verious
  main_url: "https://www.verious.io/"
  url: "https://www.verious.io/"
  source_url: "https://github.com/cpinnix/verious"
  featured: false
  categories:
    - Web Development
- title: Yisela
  main_url: "https://www.yisela.com/"
  url: "https://www.yisela.com/tetris-against-trauma-gaming-as-therapy/"
  featured: false
  categories:
    - Blog
- title: YouFoundRon.com
  main_url: "https://www.youfoundron.com/"
  url: "https://www.youfoundron.com/"
  source_url: "https://github.com/rongierlach/yfr-dot-com"
  featured: false
  categories:
    - Portfolio
    - Web Development
    - Blog
- title: yerevancoder
  main_url: "https://yerevancoder.com/"
  url: "https://forum.yerevancoder.com/categories"
  source_url: "https://github.com/yerevancoder/yerevancoder.github.io"
  featured: false
  categories:
    - Blog
    - Web Development
- title: Ease
  main_url: "https://www.ease.com/"
  url: "https://www.ease.com/"
  featured: false
  categories:
    - Marketing
    - Healthcare
- title: Policygenius
  main_url: "https://www.policygenius.com/"
  url: "https://www.policygenius.com/"
  featured: false
  categories:
    - Marketing
    - Healthcare
- title: Moteefe
  main_url: "http://www.moteefe.com/"
  url: "http://www.moteefe.com/"
  featured: false
  categories:
    - Marketing
    - Agency
    - Technology
- title: Athelas
  main_url: "http://www.athelas.com/"
  url: "http://www.athelas.com/"
  featured: false
  categories:
    - Marketing
    - Healthcare
- title: Pathwright
  main_url: "http://www.pathwright.com/"
  url: "http://www.pathwright.com/"
  featured: false
  categories:
    - Marketing
    - Education
- title: Lucid
  main_url: "https://www.golucid.co/"
  url: "https://www.golucid.co/"
  featured: false
  categories:
    - Marketing
    - Technology
- title: Bench
  main_url: "http://www.bench.co/"
  url: "http://www.bench.co/"
  featured: false
  categories:
    - Marketing
- title: Gin Lane
  main_url: "http://www.ginlane.com/"
  url: "https://www.ginlane.com/"
  featured: false
  categories:
    - Web Development
    - Agency
- title: Marmelab
  main_url: "https://marmelab.com/en/"
  url: "https://marmelab.com/en/"
  featured: false
  categories:
    - Web Development
    - Agency
- title: Dovetail
  main_url: "https://dovetailapp.com/"
  url: "https://dovetailapp.com/"
  featured: false
  categories:
    - Marketing
    - Technology
- title: Yuuniworks Portfolio / Blog
  main_url: "https://www.yuuniworks.com/"
  url: "https://www.yuuniworks.com/"
  source_url: "https://github.com/junkboy0315/yuuni-web"
  featured: false
  categories:
    - Portfolio
    - Web Development
    - Blog
- title: The Bastion Bot
  main_url: "https://bastionbot.org/"
  url: "https://bastionbot.org/"
  source_url: "https://github.com/TheBastionBot/Bastion-Website"
  description: Give awesome perks to your Discord server!
  featured: false
  categories:
    - Open Source
    - Technology
    - Documentation
    - Community
  built_by: Sankarsan Kampa
  built_by_url: "https://traction.one"
- title: Smakosh
  main_url: "https://smakosh.com/"
  url: "https://smakosh.com/"
  source_url: "https://github.com/smakosh/smakosh.com"
  featured: false
  categories:
    - Portfolio
    - Web Development
- title: WebGazer
  main_url: "https://www.webgazer.io/"
  url: "https://www.webgazer.io/"
  featured: false
  categories:
    - Marketing
    - Web Development
    - Technology
- title: Joe Seifi's Blog
  main_url: "http://seifi.org/"
  url: "http://seifi.org/"
  featured: false
  categories:
    - Portfolio
    - Web Development
    - Blog
- title: LekoArts — Graphic Designer & Front-End Developer
  main_url: "https://www.lekoarts.de"
  url: "https://www.lekoarts.de"
  source_url: "https://github.com/LekoArts/portfolio"
  featured: false
  built_by: LekoArts
  built_by_url: "https://github.com/LekoArts"
  description: >-
    Hi, I'm Lennart — a self-taught and passionate graphic/web designer &
    frontend developer based in Darmstadt, Germany. I love it to realize complex
    projects in a creative manner and face new challenges. Since 6 years I do
    graphic design, my love for frontend development came up 3 years ago. I
    enjoy acquiring new skills and cementing this knowledge by writing blogposts
    and creating tutorials.
  categories:
    - Portfolio
    - Blog
    - Design
    - Web Development
    - Freelance
    - Open Source
- title: 杨二小的博客
  main_url: "https://blog.yangerxiao.com/"
  url: "https://blog.yangerxiao.com/"
  source_url: "https://github.com/zerosoul/blog.yangerxiao.com"
  featured: false
  categories:
    - Blog
    - Portfolio
- title: MOTTO x MOTTO
  main_url: "https://mottox2.com"
  url: "https://mottox2.com"
  source_url: "https://github.com/mottox2/website"
  description: Web developer / UI Designer in Tokyo Japan.
  featured: false
  categories:
    - Blog
    - Portfolio
  built_by: mottox2
  built_by_url: "https://mottox2.com"
- title: Pride of the Meadows
  main_url: "https://www.prideofthemeadows.com/"
  url: "https://www.prideofthemeadows.com/"
  featured: false
  categories:
    - eCommerce
    - Food
    - Blog
  built_by: Caldera Digital
  built_by_url: https://www.calderadigital.com/
- title: Michael Uloth
  main_url: "https://www.michaeluloth.com"
  url: "https://www.michaeluloth.com"
  featured: false
  description: Michael Uloth is a web developer, opera singer, and the creator of Up and Running Tutorials.
  categories:
    - Portfolio
    - Web Development
    - Music
  built_by: Michael Uloth
  built_by_url: "https://www.michaeluloth.com"
- title: Spacetime
  main_url: "https://www.heyspacetime.com/"
  url: "https://www.heyspacetime.com/"
  featured: false
  description: >-
    Spacetime is a Dallas-based digital experience agency specializing in web,
    app, startup, and digital experience creation.
  categories:
    - Marketing
    - Portfolio
    - Agency
  built_by: Spacetime
  built_by_url: "https://www.heyspacetime.com/"
- title: Eric Jinks
  main_url: "https://ericjinks.com/"
  url: "https://ericjinks.com/"
  featured: false
  description: "Software engineer / web developer from the Gold Coast, Australia."
  categories:
    - Portfolio
    - Blog
    - Web Development
    - Technology
  built_by: Eric Jinks
  built_by_url: "https://ericjinks.com/"
- title: GaiAma - We are wildlife
  main_url: "https://www.gaiama.org/"
  url: "https://www.gaiama.org/"
  featured: false
  description: >-
    We founded the GaiAma conservation organization to protect wildlife in Perú
    and to create an example of a permaculture neighborhood, living
    symbiotically with the forest - because reforestation is just the beginning
  categories:
    - Nonprofit
    - Marketing
    - Blog
  source_url: "https://github.com/GaiAma/gaiama.org"
  built_by: GaiAma
  built_by_url: "https://www.gaiama.org/"
- title: Healthcare Logic
  main_url: "https://www.healthcarelogic.com/"
  url: "https://www.healthcarelogic.com/"
  featured: false
  description: >-
    Revolutionary technology that empowers clinical and managerial leaders to
    collaborate with clarity.
  categories:
    - Marketing
    - Healthcare
    - Technology
  built_by: Thrive
  built_by_url: "https://thriveweb.com.au/"
- title: Papergov
  main_url: "https://papergov.com/"
  url: "https://papergov.com/"
  featured: false
  description: Manage all your government services in a single place
  categories:
    - Directory
    - Government
    - Technology
  source_url: "https://github.com/WeOpenly/localgov.fyi"
  built_by: Openly Technologies
  built_by_url: "https://papergov.com/about/"
- title: Kata.ai Documentation
  main_url: "https://docs.kata.ai/"
  url: "https://docs.kata.ai/"
  source_url: "https://github.com/kata-ai/kata-platform-docs"
  featured: false
  description: >-
    Documentation website for the Kata Platform, an all-in-one platform for
    building chatbots using AI technologies.
  categories:
    - Documentation
    - Technology
- title: goalgetters
  main_url: "https://goalgetters.space/"
  url: "https://goalgetters.space/"
  featured: false
  description: >-
    goalgetters is a source of inspiration for people who want to change their
    career. We offer articles, success stories and expert interviews on how to
    find a new passion and how to implement change.
  categories:
    - Blog
    - Education
  built_by: "Stephanie Langers (content), Adrian Wenke (development)"
  built_by_url: "https://twitter.com/AdrianWenke"
- title: Zensum
  main_url: "https://zensum.se/"
  url: "https://zensum.se/"
  featured: false
  description: >-
    Borrow money quickly and safely through Zensum. We compare Sweden's leading
    banks and credit institutions. Choose from multiple offers and lower your
    monthly cost. [Translated from Swedish]
  categories:
    - Technology
    - Finance
    - Marketing
  built_by: Bejamas
  built_by_url: "https://bejamas.io/"
- title: StatusHub - Easy to use Hosted Status Page Service
  main_url: "https://statushub.com/"
  url: "https://statushub.com/"
  featured: false
  description: >-
    Set up your very own service status page in minutes with StatusHub. Allow
    customers to subscribe to be updated automatically.
  categories:
    - Technology
    - Marketing
  built_by: Bejamas
  built_by_url: "https://bejamas.io/"
- title: Matthias Kretschmann Portfolio
  main_url: "https://matthiaskretschmann.com/"
  url: "https://matthiaskretschmann.com/"
  source_url: "https://github.com/kremalicious/portfolio"
  featured: false
  description: Portfolio of designer & developer Matthias Kretschmann.
  categories:
    - Portfolio
    - Web Development
  built_by: Matthias Kretschmann
  built_by_url: "https://matthiaskretschmann.com/"
- title: Iron Cove Solutions
  main_url: "https://ironcovesolutions.com/"
  url: "https://ironcovesolutions.com/"
  description: >-
    Iron Cove Solutions is a cloud based consulting firm. We help companies
    deliver a return on cloud usage by applying best practices
  categories:
    - Technology
    - Web Development
  built_by: Iron Cove Solutions
  built_by_url: "https://ironcovesolutions.com/"
  featured: false
- title: Moetez Chaabene Portfolio / Blog
  main_url: "https://moetez.me/"
  url: "https://moetez.me/"
  source_url: "https://github.com/moetezch/moetez.me"
  featured: false
  description: Portfolio of Moetez Chaabene
  categories:
    - Portfolio
    - Web Development
    - Blog
  built_by: Moetez Chaabene
  built_by_url: "https://twitter.com/moetezch"
- title: Nikita
  description: >-
    Automation of system deployments in Node.js for applications and
    infrastructures.
  main_url: "https://nikita.js.org/"
  url: "https://nikita.js.org/"
  source_url: "https://github.com/adaltas/node-nikita"
  categories:
    - Documentation
    - Open Source
    - Technology
  built_by: Adaltas
  built_by_url: "https://www.adaltas.com"
  featured: false
- title: Gourav Sood Blog & Portfolio
  main_url: "https://www.gouravsood.com/"
  url: "https://www.gouravsood.com/"
  featured: false
  categories:
    - Blog
    - Portfolio
  built_by: Gourav Sood
  built_by_url: "https://www.gouravsood.com/"
- title: Jonas Tebbe Portfolio
  description: |
    Hey, I’m Jonas and I create digital products.
  main_url: "https://jonastebbe.com"
  url: "https://jonastebbe.com"
  categories:
    - Portfolio
  built_by: Jonas Tebbe
  built_by_url: "http://twitter.com/jonastebbe"
  featured: false
- title: Parker Sarsfield Portfolio
  description: |
    I'm Parker, a software engineer and sneakerhead.
  main_url: "https://parkersarsfield.com"
  url: "https://parkersarsfield.com"
  categories:
    - Blog
    - Portfolio
  built_by: Parker Sarsfield
  built_by_url: "https://parkersarsfield.com"
- title: Frontend web development with Greg
  description: |
    JavaScript, GatsbyJS, ReactJS, CSS in JS... Let's learn some stuff together.
  main_url: "https://dev.greglobinski.com"
  url: "https://dev.greglobinski.com"
  categories:
    - Blog
    - Web Development
  built_by: Greg Lobinski
  built_by_url: "https://github.com/greglobinski"
- title: Insomnia
  description: |
    Desktop HTTP and GraphQL client for developers
  main_url: "https://insomnia.rest/"
  url: "https://insomnia.rest/"
  categories:
    - Blog
  built_by: Gregory Schier
  built_by_url: "https://schier.co"
  featured: false
- title: Timeline Theme Portfolio
  description: |
    I'm Aman Mittal, a software developer.
  main_url: "https://amanhimself.dev/"
  url: "https://amanhimself.dev/"
  categories:
    - Web Development
    - Portfolio
  built_by: Aman Mittal
  built_by_url: "https://amanhimself.dev/"
- title: Ocean artUp
  description: >
    Science outreach site built using styled-components and Contentful. It
    presents the research project "Ocean artUp" funded by an Advanced Grant of
    the European Research Council to explore the possible benefits of artificial
    uplift of nutrient-rich deep water to the ocean’s sunlit surface layer.
  main_url: "https://ocean-artup.eu"
  url: "https://ocean-artup.eu"
  source_url: "https://github.com/janosh/ocean-artup"
  categories:
    - Science
    - Education
    - Blog
  built_by: Janosh Riebesell
  built_by_url: "https://janosh.io"
  featured: false
- title: Ryan Fitzgerald
  description: |
    Personal portfolio and blog for Ryan Fitzgerald
  main_url: "https://ryanfitzgerald.ca/"
  url: "https://ryanfitzgerald.ca/"
  categories:
    - Web Development
    - Portfolio
  built_by: Ryan Fitzgerald
  built_by_url: "https://github.com/RyanFitzgerald"
  featured: false
- title: Kaizen
  description: |
    Content Marketing, PR & SEO Agency in London
  main_url: "https://www.kaizen.co.uk/"
  url: "https://www.kaizen.co.uk/"
  categories:
    - Agency
    - Blog
    - Design
    - Web Development
    - SEO
  built_by: Bogdan Stanciu
  built_by_url: "https://github.com/b0gd4n"
  featured: false
- title: HackerOne Platform Documentation
  description: |
    HackerOne's Product Documentation Center!
  url: "https://docs.hackerone.com/"
  main_url: "https://docs.hackerone.com/"
  categories:
    - Documentation
    - Security
  featured: false
- title: Mux Video
  description: |
    API to video hosting and streaming
  main_url: "https://mux.com/"
  url: "https://mux.com/"
  categories:
    - Video
    - API
  featured: false
- title: Swapcard
  description: >
    The easiest way for event organizers to instantly connect people, build a
    community of attendees and exhibitors, and increase revenue over time
  main_url: "https://www.swapcard.com/"
  url: "https://www.swapcard.com/"
  categories:
    - Event
    - Community
    - Marketing
  built_by: Swapcard
  built_by_url: "https://www.swapcard.com/"
  featured: false
- title: Kalix
  description: >
    Kalix is perfect for healthcare professionals starting out in private
    practice, to those with an established clinic.
  main_url: "https://www.kalixhealth.com/"
  url: "https://www.kalixhealth.com/"
  categories:
    - Healthcare
  featured: false
- title: Hubba
  description: |
    Buy wholesale products from thousands of independent, verified Brands.
  main_url: "https://join.hubba.com/"
  url: "https://join.hubba.com/"
  categories:
    - eCommerce
  featured: false
- title: HyperPlay
  description: |
    In Asean's 1st Ever LOL Esports X Music Festival
  main_url: "https://hyperplay.leagueoflegends.com/"
  url: "https://hyperplay.leagueoflegends.com/"
  categories:
    - Music
  featured: false
- title: Bad Credit Loans
  description: |
    Get the funds you need, from $250-$5,000
  main_url: "https://www.creditloan.com/"
  url: "https://www.creditloan.com/"
  categories:
    - Finance
  featured: false
- title: Financial Center
  description: >
    Member-owned, not-for-profit, co-operative whose members receive financial
    benefits in the form of lower loan rates, higher savings rates, and lower
    fees than banks.
  main_url: "https://fcfcu.com/"
  url: "https://fcfcu.com/"
  categories:
    - Finance
    - Nonprofit
    - Business
    - Education
  built_by: "https://fcfcu.com/"
  built_by_url: "https://fcfcu.com/"
  featured: false
- title: Office of Institutional Research and Assessment
  description: |
    Good Data, Good Decisions
  main_url: "http://oira.ua.edu/"
  url: "http://oira.ua.edu/"
  categories:
    - Data
  featured: false
- title: The Telegraph Premium
  description: |
    Exclusive stories from award-winning journalists
  main_url: "https://premium.telegraph.co.uk/"
  url: "https://premium.telegraph.co.uk/"
  categories:
    - Media
  featured: false
- title: html2canvas
  description: |
    Screenshots with JavaScript
  main_url: "http://html2canvas.hertzen.com/"
  url: "http://html2canvas.hertzen.com/"
  source_url: "https://github.com/niklasvh/html2canvas/tree/master/www"
  categories:
    - JavaScript
    - Documentation
  built_by: Niklas von Hertzen
  built_by_url: "http://hertzen.com/"
  featured: false
- title: Dato CMS
  description: |
    The API-based CMS your editors will love
  main_url: "https://www.datocms.com/"
  url: "https://www.datocms.com/"
  categories:
    - API
  featured: false
- title: Half Electronics
  description: |
    Personal website
  main_url: "https://www.halfelectronic.com/"
  url: "https://www.halfelectronic.com/"
  categories:
    - Blog
  built_by: Fernando Poumian
  built_by_url: "https://github.com/fpoumian/halfelectronic.com"
  featured: false
- title: Frithir Software Development
  main_url: "https://frithir.com/"
  url: "https://frithir.com/"
  featured: false
  description: "I DRINK COFFEE, WRITE CODE AND IMPROVE MY DEVELOPMENT SKILLS EVERY DAY."
  categories:
    - Design
    - Web Development
  built_by: Frithir
  built_by_url: "https://Frithir.com/"
- title: Unow
  main_url: "https://www.unow.fr/"
  url: "https://www.unow.fr/"
  categories:
    - Education
    - Marketing
  featured: false
- title: Peter Hironaka
  description: |
    Freelance Web Developer based in Los Angeles.
  main_url: "https://peterhironaka.com/"
  url: "https://peterhironaka.com/"
  categories:
    - Portfolio
    - Web Development
  built_by: Peter Hironaka
  built_by_url: "https://github.com/PHironaka"
  featured: false
- title: Michael McQuade
  description: |
    Personal website and blog for Michael McQuade
  main_url: "https://giraffesyo.io"
  url: "https://giraffesyo.io"
  categories:
    - Blog
  built_by: Michael McQuade
  built_by_url: "https://github.com/giraffesyo"
  featured: false
- title: Haacht Brewery
  description: |
    Corporate website for Haacht Brewery. Designed and Developed by Gafas.
  main_url: "https://haacht.com/en/"
  url: "https://haacht.com"
  categories:
    - Marketing
  built_by: Gafas
  built_by_url: "https://gafas.be"
  featured: false
- title: StoutLabs
  description: |
    Portfolio of Daniel Stout, freelance developer in East Tennessee.
  main_url: "https://www.stoutlabs.com/"
  url: "https://www.stoutlabs.com/"
  categories:
    - Web Development
    - Portfolio
  built_by: Daniel Stout
  built_by_url: "https://github.com/stoutlabs"
  featured: false
- title: Chicago Ticket Outcomes By Neighborhood
  description: |
    ProPublica data visualization of traffic ticket court outcomes
  categories:
    - Media
    - Nonprofit
  url: >-
    https://projects.propublica.org/graphics/il/il-city-sticker-tickets-maps/ticket-status/?initialWidth=782
  main_url: >-
    https://projects.propublica.org/graphics/il/il-city-sticker-tickets-maps/ticket-status/?initialWidth=782
  built_by: David Eads
  built_by_url: "https://github.com/eads"
  featured: false
- title: Chicago South Side Traffic Ticketing rates
  description: |
    ProPublica data visualization of traffic ticket rates by community
  main_url: >-
    https://projects.propublica.org/graphics/il/il-city-sticker-tickets-maps/ticket-rate/?initialWidth=782
  url: >-
    https://projects.propublica.org/graphics/il/il-city-sticker-tickets-maps/ticket-rate/?initialWidth=782
  categories:
    - Media
    - Nonprofit
  built_by: David Eads
  built_by_url: "https://github.com/eads"
  featured: false
- title: Otsimo
  description: >
    Otsimo is a special education application for children with autism, down
    syndrome and other developmental disabilities.
  main_url: "https://otsimo.com/en/"
  url: "https://otsimo.com/en/"
  categories:
    - Blog
    - Education
  featured: false
- title: Matt Bagni Portfolio 2018
  description: >
    Mostly the result of playing with Gatsby and learning about react and
    graphql. Using the screenshot plugin to showcase the work done for my
    company in the last 2 years, and a good amount of other experiments.
  main_url: "https://mattbag.github.io"
  url: "https://mattbag.github.io"
  categories:
    - Portfolio
  featured: false
- title: Lisa Ye's Blog
  description: |
    Simple blog/portofolio for a fashion designer. Gatsby_v2 + Netlify cms
  main_url: "https://lisaye.netlify.com/"
  url: "https://lisaye.netlify.com/"
  categories:
    - Blog
    - Portfolio
  featured: false
- title: Artem Sapegin
  description: >
    Little homepage of Artem Sapegin, a frontend developer, passionate
    photographer, coffee drinker and crazy dogs’ owner.
  main_url: "https://sapegin.me/"
  url: "https://sapegin.me/"
  categories:
    - Portfolio
    - Open Source
    - Web Development
  built_by: Artem Sapegin
  built_by_url: "https://github.com/sapegin"
  featured: false
- title: SparkPost Developers
  main_url: "https://developers.sparkpost.com/"
  url: "https://developers.sparkpost.com/"
  source_url: "https://github.com/SparkPost/developers.sparkpost.com"
  categories:
    - Documentation
    - API
  featured: false
- title: Malik Browne Portfolio 2018
  description: >
    The portfolio blog of Malik Browne, a full-stack engineer, foodie, and avid
    blogger/YouTuber.
  main_url: "https://www.malikbrowne.com/about"
  url: "https://www.malikbrowne.com"
  categories:
    - Blog
    - Portfolio
  built_by: Malik Browne
  built_by_url: "https://twitter.com/milkstarz"
  featured: false
- title: Novatics
  description: |
    Digital products that inspire and make a difference
  main_url: "https://www.novatics.com.br"
  url: "https://www.novatics.com.br"
  categories:
    - Portfolio
    - Technology
    - Web Development
  built_by: Novatics
  built_by_url: "https://github.com/Novatics"
  featured: false
- title: Max McKinney
  description: >
    I’m a developer and designer with a focus in web technologies. I build cars
    on the side.
  main_url: "https://maxmckinney.com/"
  url: "https://maxmckinney.com/"
  categories:
    - Portfolio
    - Web Development
    - Design
  built_by: Max McKinney
  featured: false
- title: Stickyard
  description: |
    Make your React component sticky the easy way
  main_url: "https://nihgwu.github.io/stickyard/"
  url: "https://nihgwu.github.io/stickyard/"
  source_url: "https://github.com/nihgwu/stickyard/tree/master/website"
  categories:
    - Web Development
  built_by: Neo Nie
  featured: false
- title: Agata Milik
  description: |
    Website of a Polish psychologist/psychotherapist based in Gdańsk, Poland.
  main_url: "https://agatamilik.pl"
  url: "https://agatamilik.pl"
  categories:
    - Marketing
    - Healthcare
  built_by: Piotr Fedorczyk
  built_by_url: "https://piotrf.pl"
  featured: false
- title: WebPurple
  main_url: "https://www.webpurple.net/"
  url: "https://www.webpurple.net/"
  source_url: "https://github.com/WebPurple/site"
  description: >-
    Site of local (Russia, Ryazan) frontend community. Main purpose is to show
    info about meetups and keep blog.
  categories:
    - Nonprofit
    - Web Development
    - Community
    - Blog
    - Open Source
  built_by: Nikita Kirsanov
  built_by_url: "https://twitter.com/kitos_kirsanov"
  featured: false
- title: Papertrail.io
  description: |
    Inspection Management for the 21st Century
  main_url: "https://www.papertrail.io/"
  url: "https://www.papertrail.io/"
  categories:
    - Marketing
    - Technology
  built_by: Papertrail.io
  built_by_url: "https://www.papertrail.io"
  featured: false
- title: Matt Ferderer
  main_url: "https://mattferderer.com"
  url: "https://mattferderer.com"
  source_url: "https://github.com/mattferderer/gatsbyblog"
  description: >
    A blog built with Gatsby that discusses web related tech
    such as JavaScript, .NET, Blazor & security.
  categories:
    - Blog
    - Web Development
  built_by: Matt Ferderer
  built_by_url: "https://twitter.com/mattferderer"
  featured: false
- title: Sahyadri Open Source Community
  main_url: "https://sosc.org.in"
  url: "https://sosc.org.in"
  source_url: "https://github.com/haxzie/sosc-website"
  description: >
    Official website of Sahyadri Open Source Community for community blog, event
    details and members info.
  categories:
    - Blog
    - Community
    - Open Source
  built_by: Musthaq Ahamad
  built_by_url: "https://github.com/haxzie"
  featured: false
- title: Tech Confessions
  main_url: "https://confessions.tech"
  url: "https://confessions.tech"
  source_url: "https://github.com/JonathanSpeek/tech-confessions"
  description: "A guilt-free place for us to confess our tech sins \U0001F64F\n"
  categories:
    - Community
    - Open Source
  built_by: Jonathan Speek
  built_by_url: "https://speek.design"
  featured: false
- title: Thibault Maekelbergh
  main_url: "https://thibmaek.com"
  url: "https://thibmaek.com"
  source_url: "https://github.com/thibmaek/thibmaek.github.io"
  description: |
    A nice blog about development, Raspberry Pi, plants and probably records.
  categories:
    - Blog
    - Open Source
  built_by: Thibault Maekelbergh
  built_by_url: "https://twitter.com/thibmaek"
  featured: false
- title: LearnReact.design
  main_url: "https://learnreact.design"
  url: "https://learnreact.design"
  description: >
    React Essentials For Designers: A React course tailored for product
    designers, ux designers, ui designers.
  categories:
    - Blog
  built_by: Linton Ye
  built_by_url: "https://twitter.com/lintonye"
- title: Mega House Creative
  main_url: "https://www.megahousecreative.com/"
  url: "https://www.megahousecreative.com/"
  description: >
    Mega House Creative is a digital agency that provides unique goal-oriented
    web marketing solutions.
  categories:
    - Marketing
    - Agency
  built_by: Daniel Robinson
  featured: false
- title: Tobie Marier Robitaille - csc
  main_url: "https://tobiemarierrobitaille.com/"
  url: "https://tobiemarierrobitaille.com/en/"
  description: |
    Portfolio site for director of photography Tobie Marier Robitaille
  categories:
    - Portfolio
    - Gallery
  built_by: Mill3 Studio
  built_by_url: "https://mill3.studio/en/"
  featured: false
- title: Bestvideogame.deals
  main_url: "https://bestvideogame.deals/"
  url: "https://bestvideogame.deals/"
  description: |
    Video game comparison website for the UK, build with GatsbyJS.
  categories:
    - eCommerce
  built_by: Koen Kamphuis
  built_by_url: "https://koenkamphuis.com/"
  featured: false
- title: Mahipat's Portfolio
  main_url: "https://mojaave.com/"
  url: "https://mojaave.com"
  source_url: "https://github.com/mhjadav/mojaave"
  description: >
    mojaave.com is Mahipat's portfolio, I have developed it using Gatsby v2 and
    Bootstrap, To get in touch with people looking for full-stack developer.
  categories:
    - Portfolio
    - Web Development
  built_by: Mahipat Jadav
  built_by_url: "https://mojaave.com/"
  featured: false
- title: Insights
  main_url: "https://justaskusers.com/"
  url: "https://justaskusers.com/"
  description: >
    Insights helps user experience (UX) researchers conduct their research and
    make sense of the findings.
  categories:
    - User Experience
    - Design
  built_by: Just Ask Users
  built_by_url: "https://justaskusers.com/"
  featured: false
- title: Tensiq
  main_url: "https://tensiq.com"
  url: "https://tensiq.com"
  source_url: "https://github.com/Tensiq/tensiq-site"
  description: >
    Tensiq is an e-Residency startup, that provides development in cutting-edge
    technology while delivering secure, resilient, performant solutions.
  categories:
    - Web Development
    - Mobile Development
    - Agency
    - Open Source
  built_by: Jens
  built_by_url: "https://github.com/arrkiin"
  featured: false
- title: Mintfort
  main_url: "https://mintfort.com/"
  url: "https://mintfort.com/"
  source_url: "https://github.com/MintFort/mintfort.com"
  description: >
    Mintfort, the first crypto-friendly bank account. Store and manage assets on
    the blockchain.
  categories:
    - Technology
    - Finance
  built_by: Axel Fuhrmann
  built_by_url: "https://axelfuhrmann.com/"
  featured: false
- title: React Native Explorer
  main_url: "https://react-native-explorer.firebaseapp.com"
  url: "https://react-native-explorer.firebaseapp.com"
  description: |
    Explorer React Native packages and examples effortlessly.
  categories:
    - Education
  featured: false
- title: 500Tech
  main_url: "https://500tech.com/"
  url: "https://500tech.com/"
  featured: false
  categories:
    - Web Development
    - Agency
    - Open Source
- title: eworld
  main_url: "http://eworld.herokuapp.com/"
  url: "http://eworld.herokuapp.com/"
  featured: false
  categories:
    - eCommerce
    - Technology
- title: It's a Date
  description: >
    It's a Date is a dating app that actually involves dating.
  main_url: "https://www.itsadate.app/"
  url: "https://www.itsadate.app/"
  featured: false
  categories:
    - App
    - Blog
- title: Node.js HBase
  description: >
    Asynchronous HBase client for NodeJs using REST.
  main_url: https://hbase.js.org/
  url: https://hbase.js.org/
  source_url: "https://github.com/adaltas/node-hbase"
  categories:
    - Documentation
    - Open Source
    - Technology
  built_by: David Worms
  built_by_url: http://www.adaltas.com
  featured: false
- title: Peter Kroyer - Web Design / Web Development
  main_url: https://www.peterkroyer.at/en/
  url: https://www.peterkroyer.at/en/
  description: >
    Freelance web designer / web developer based in Vienna, Austria (Wien, Österreich).
  categories:
    - Agency
    - Web Development
    - Design
    - Portfolio
    - Freelance
  built_by: Peter Kroyer
  built_by_url: https://www.peterkroyer.at/
  featured: false
- title: Geddski
  main_url: https://gedd.ski
  url: https://gedd.ski
  description: >
    frontend mastery blog - level up your UI game.
  categories:
    - Web Development
    - Education
    - Productivity
    - User Experience
  built_by: Dave Geddes
  built_by_url: https://twitter.com/geddski
  featured: false
- title: Rung
  main_url: "https://rung.com.br/"
  url: "https://rung.com.br/"
  description: >
    Rung alerts you about the exceptionalities of your personal and professional life.
  categories:
    - API
    - Technology
    - Travel
  featured: false
- title: Mokkapps
  main_url: "https://www.mokkapps.de/"
  url: "https://www.mokkapps.de/"
  source_url: "https://github.com/mokkapps/website"
  description: >
    Portfolio website from Michael Hoffmann. Passionate software developer with focus on web-based technologies.
  categories:
    - Blog
    - Portfolio
    - Web Development
    - Mobile Development
  featured: false
- title: Premier Octet
  main_url: "https://www.premieroctet.com/"
  url: "https://www.premieroctet.com/"
  description: >
    Premier Octet is a React-based agency
  categories:
    - Agency
    - Web Development
    - Mobile Development
  featured: false
- title: Thorium
  main_url: "https://www.thoriumsim.com/"
  url: "https://www.thoriumsim.com/"
  source_url: "https://github.com/thorium-sim/thoriumsim.com"
  description: >
    Thorium - Open-source Starship Simulator Controls for Live Action Role Play
  built_by: Alex Anderson
  built_by_url: https://twitter.com/ralex1993
  categories:
    - Blog
    - Portfolio
    - Documentation
    - Marketing
    - Education
    - Entertainment
    - Open Source
    - Web Development
  featured: false
- title: Cameron Maske
  main_url: "https://www.cameronmaske.com/"
  url: "https://www.cameronmaske.com/courses/introduction-to-pytest/"
  source_url: "https://github.com/cameronmaske/cameronmaske.com-v2"
  description: >
    The homepage of Cameron Maske, a freelance full-stack developer, who is currently working on a free pytest video course
  categories:
    - Education
    - Video
    - Portfolio
    - Freelance
  featured: false
- title: Studenten bilden Schüler
  description: >
    Studenten bilden Schüler e.V. is a German student-run nonprofit initiative that aims to
    contribute to more equal educational opportunities by providing free tutoring to refugees
    and children from underprivileged families. The site is built on Gatsby v2, styled-components
    and Contentful. It supports Google Analytics, fluid typography and Algolia search.
  main_url: "https://studenten-bilden-schueler.de"
  url: "https://studenten-bilden-schueler.de"
  source_url: "https://github.com/StudentenBildenSchueler/homepage"
  categories:
    - Education
    - Nonprofit
    - Blog
  built_by: Janosh Riebesell
  built_by_url: "https://janosh.io"
  featured: false
- title: Mike's Remote List
  main_url: "https://www.mikesremotelist.com"
  url: "https://www.mikesremotelist.com"
  description: >
    A list of remote jobs, updated throughout the day. Built on Gatsby v1 and powered by Contentful, Google Sheets, string and sticky tape.
  categories:
    - Marketing
  featured: false
- title: Madvoid
  main_url: "https://madvoid.com/"
  url: "https://madvoid.com/screenshot/"
  featured: false
  description: >
    Madvoid is a team of expert developers dedicated to creating simple, clear, usable and blazing fast web and mobile apps.
    We are coders that help companies and agencies to create social & interactive experiences.
    This includes full-stack development using React, WebGL, Static Site Generators, Ruby On Rails, Phoenix, GraphQL, Chatbots, CI / CD, Docker and more!
  categories:
    - Portfolio
    - Technology
    - Web Development
    - Agency
    - Marketing
  built_by: Jean-Paul Bonnetouche
  built_by_url: https://twitter.com/_jpb
- title: MOMNOTEBOOK.COM
  description: >
    Sharing knowledge and experiences that make childhood and motherhood rich, vibrant and healthy.
  main_url: "https://momnotebook.com/"
  url: "https://momnotebook.com/"
  featured: false
  built_by: Aleksander Hansson
  built_by_url: https://www.linkedin.com/in/aleksanderhansson/
  categories:
    - Blog
- title: Pirate Studios
  description: >
    Reinventing music studios with 24/7 self service rehearsal, DJ & production rooms available around the world.
  main_url: "https://www.piratestudios.co"
  url: "https://www.piratestudios.co"
  featured: false
  built_by: The Pirate Studios team
  built_by_url: https://github.com/piratestudios/
  categories:
    - Music
- title: Aurora EOS
  main_url: "https://www.auroraeos.com/"
  url: "https://www.auroraeos.com/"
  featured: false
  categories:
    - Finance
    - Marketing
    - Blog
  built_by: Corey Ward
  built_by_url: "http://www.coreyward.me/"
- title: MadeComfy
  main_url: "https://madecomfy.com.au/"
  url: "https://madecomfy.com.au/"
  description: >
    Short term rental management startup, using Contentful + Gatsby + CicleCI
  featured: false
  categories:
    - Travel
  built_by: Lucas Vilela
  built_by_url: "https://madecomfy.com.au/"
- title: Tiger Facility Services
  description: >
    Tiger Facility Services combines facility management expertise with state of the art software to offer a sustainable and customer oriented cleaning and facility service.
  main_url: https://www.tigerfacilityservices.com/de-en/
  url: https://www.tigerfacilityservices.com/de-en/
  featured: false
  categories:
    - Marketing
- title: "Luciano Mammino's blog"
  description: >
    Tech & programming blog of Luciano Mammino a.k.a. "loige", Full-Stack Web Developer and International Speaker
  main_url: https://loige.co
  url: https://loige.co
  featured: false
  categories:
    - Blog
    - Web Development
  built_by: Luciano Mammino
  built_by_url: https://loige.co
- title: Wire • Secure collaboration platform
  description: >
    Corporate website of Wire, an open source, end-to-end encrypted collaboration platform
  main_url: "https://wire.com"
  url: "https://wire.com"
  featured: false
  categories:
    - Open Source
    - Productivity
    - Technology
    - Blog
    - App
  built_by: Wire team
  built_by_url: "https://github.com/orgs/wireapp/people"
- title: J. Patrick Raftery
  main_url: "https://www.jpatrickraftery.com"
  url: "https://www.jpatrickraftery.com"
  description: J. Patrick Raftery is an opera singer and voice teacher based in Vancouver, BC.
  categories:
    - Portfolio
    - Music
  built_by: Michael Uloth
  built_by_url: "https://www.michaeluloth.com"
  featured: false
- title: Aria Umezawa
  main_url: "https://www.ariaumezawa.com"
  url: "https://www.ariaumezawa.com"
  description: Aria Umezawa is a director, producer, and writer currently based in San Francisco. Site designed by Stephen Bell.
  categories:
    - Portfolio
    - Music
    - Entertainment
  built_by: Michael Uloth
  built_by_url: "https://www.michaeluloth.com"
  featured: false
- title: Pomegranate Opera
  main_url: "https://pomegranateopera.netlify.com"
  url: "https://pomegranateopera.netlify.com"
  description: Pomegranate Opera is a lesbian opera written by Amanda Hale & Kye Marshall. Site designed by Stephen Bell.
  categories:
    - Gallery
    - Music
  built_by: Michael Uloth
  built_by_url: "https://www.michaeluloth.com"
  featured: false
- title: Daniel Cabena
  main_url: "https://www.danielcabena.com"
  url: "https://www.danielcabena.com"
  description: Daniel Cabena is a Canadian countertenor highly regarded in both Canada and Europe for prize-winning performances ranging from baroque to contemporary repertoire. Site designed by Stephen Bell.
  categories:
    - Portfolio
    - Music
  built_by: Michael Uloth
  built_by_url: "https://www.michaeluloth.com"
  featured: false
- title: Artist.Center
  main_url: "https://artistcenter.netlify.com"
  url: "https://artistcenter.netlify.com"
  description: The marketing page for Artist.Center, a soon-to-launch platform designed to connect opera singers to opera companies. Site designed by Stephen Bell.
  categories:
    - Music
  built_by: Michael Uloth
  built_by_url: "https://www.michaeluloth.com"
  featured: false
- title: DG Volo & Company
  main_url: "https://www.dgvolo.com"
  url: "https://www.dgvolo.com"
  description: DG Volo & Company is a Toronto-based investment consultancy. Site designed by Stephen Bell.
  categories:
    - Finance
  built_by: Michael Uloth
  built_by_url: "https://www.michaeluloth.com"
  featured: false
- title: Shawna Lucey
  main_url: "https://www.shawnalucey.com"
  url: "https://www.shawnalucey.com"
  description: Shawna Lucey is an American theater and opera director based in New York City. Site designed by Stephen Bell.
  categories:
    - Portfolio
    - Music
    - Entertainment
  built_by: Michael Uloth
  built_by_url: "https://www.michaeluloth.com"
  featured: false
- title: Leyan Lo
  main_url: https://www.leyanlo.com
  url: https://www.leyanlo.com
  description: >
    Leyan Lo’s personal website
  categories:
    - Portfolio
  built_by: Leyan Lo
  built_by_url: https://www.leyanlo.com
  featured: false
- title: Hawaii National Bank
  url: https://hawaiinational.bank
  main_url: https://hawaiinational.bank
  description: Hawaii National Bank's highly personalized service has helped loyal customers & locally owned businesses achieve their financial dreams for over 50 years.
  categories:
    - Finance
  built_by: Wall-to-Wall Studios
  built_by_url: https://walltowall.com
  featured: false
- title: Coletiv
  url: https://coletiv.com
  main_url: https://coletiv.com
  description: Coletiv teams up with companies of all sizes to design, develop & launch digital products for iOS, Android & the Web.
  categories:
    - Technology
    - Agency
    - Web Development
  built_by: Coletiv
  built_by_url: https://coletiv.com
  featured: false
- title: janosh.io
  description: >
    Personal blog and portfolio of Janosh Riebesell. The site is built with Gatsby v2 and designed
    entirely with styled-components v4. Much of the layout was achieved with CSS grid. It supports
    Google Analytics, fluid typography and Algolia search.
  main_url: "https://janosh.io"
  url: "https://janosh.io"
  source_url: "https://github.com/janosh/janosh.io"
  categories:
    - Portfolio
    - Blog
    - Science
    - Photography
    - Travel
  built_by: Janosh Riebesell
  built_by_url: "https://janosh.io"
  featured: false
- title: Gatsby Manor
  description: >
    We build themes for gatsby. We have themes for all projects including personal,
    portfolio, ecommerce, landing pages and more. We also run an in-house
    web dev and design studio. If you cannot find what you want, we can build it for you!
    Email us at gatsbymanor@gmail.com with questions.
  main_url: "https://www.gatsbymanor.com"
  url: "https://www.gatsbymanor.com"
  source_url: "https://github.com/gatsbymanor"
  categories:
    - Web Development
    - Agency
    - Technology
    - Freelance
  built_by: Steven Natera
  built_by_url: "https://stevennatera.com"
- title: Ema Suriano's Portfolio
  main_url: https://emasuriano.com/
  url: https://emasuriano.com/
  source_url: https://github.com/EmaSuriano/emasuriano.github.io
  description: >
    Ema Suriano's portfolio to display information about him, his projects and what he's writing about.
  categories:
    - Portfolio
    - Technology
    - Web Development
  built_by: Ema Suriano
  built_by_url: https://emasuriano.com/
  featured: false
- title: Luan Orlandi
  main_url: https://luanorlandi.github.io
  url: https://luanorlandi.github.io
  source_url: https://github.com/luanorlandi/luanorlandi.github.io
  description: >
    Luan Orlandi's personal website. Brazilian web developer, enthusiast in React and Gatsby.
  categories:
    - Blog
    - Portfolio
    - Web Development
  built_by: Luan Orlandi
  built_by_url: https://github.com/luanorlandi
- title: Mobius Labs
  main_url: https://mobius.ml
  url: https://mobius.ml
  description: >
    Mobius Labs landing page, a Start-up working on Computer Vision
  categories:
    - Landing Page
    - Marketing
    - Technology
  built_by: sktt
  built_by_url: https://github.com/sktt
- title: EZAgrar
  main_url: https://www.ezagrar.at/en/
  url: https://www.ezagrar.at/en/
  description: >
    EZAgrar.at is the homepage of the biggest agricultural machinery dealership in Austria. In total 8 pages will be built for this client reusing a lot of components between them.
  categories:
    - eCommerce
    - Marketing
  built_by: MangoART
  built_by_url: https://www.mangoart.at
  featured: false
- title: OAsome blog
  main_url: https://oasome.blog/
  url: https://oasome.blog/
  source_url: https://github.com/oorestisime/oasome
  description: >
    Paris-based Cypriot adventurers. A and O. Lovers of life and travel. Want to get a glimpse of the OAsome world?
  categories:
    - Blog
    - Photography
    - Travel
  built_by: Orestis Ioannou
  featured: false
- title: Brittany Chiang
  main_url: https://brittanychiang.com/
  url: https://brittanychiang.com/
  source_url: https://github.com/bchiang7/v4
  description: >
    Personal website and portfolio of Brittany Chiang built with Gatsby v2
  categories:
    - Portfolio
  built_by: Brittany Chiang
  built_by_url: https://github.com/bchiang7
  featured: false
- title: Fitekran
  description: >
    One of the most visited Turkish blogs about health, sports and healthy lifestyle, that has been rebuilt with Gatsby v2 using WordPress.
  main_url: "https://www.fitekran.com"
  url: "https://www.fitekran.com"
  categories:
    - Science
    - Healthcare
    - Blog
  built_by: Burak Tokak
  built_by_url: "https://www.buraktokak.com"
- title: Serverless
  main_url: https://serverless.com
  url: https://serverless.com
  source_url: https://github.com/serverless/site
  description: >
    Serverless.com – Build web, mobile and IoT applications with serverless architectures using AWS Lambda, Azure Functions, Google CloudFunctions & more!
  categories:
    - Technology
    - Web Development
  built_by: Codebrahma
  built_by_url: https://codebrahma.com
  featured: false
- title: Dive Bell
  main_url: https://divebell.band/
  url: https://divebell.band/
  description: >
    Simple site for a band to list shows dates and videos (499 on lighthouse)
  categories:
    - Music
  built_by: Matt Bagni
  built_by_url: https://mattbag.github.io
  featured: false
- title: Mayer Media Co.
  main_url: https://mayermediaco.com/
  url: https://mayermediaco.com/
  description: >
    Freelance Web Development and Digital Marketing
  categories:
    - Web Development
    - Marketing
    - Blog
  source_url: https://github.com/MayerMediaCo/MayerMediaCo2.0
  built_by: Danny Mayer
  built_by_url: https://twitter.com/mayermediaco
  featured: false
- title: Jan Czizikow Portfolio
  main_url: https://www.janczizikow.com/
  url: https://www.janczizikow.com/
  source_url: https://github.com/janczizikow/janczizikow-portfolio
  description: >
    Simple personal portfolio site built with Gatsby
  categories:
    - Portfolio
    - Freelance
    - Web Development
  built_by: Jan Czizikow
  built_by_url: https://github.com/janczizikow
- title: Carbon Design Systems
  main_url: http://www.carbondesignsystem.com/
  url: http://www.carbondesignsystem.com/
  description: >
    The Carbon Design System is integrating the new IBM Design Ethos and Language. It represents a completely fresh approach to the design of all things at IBM.
  categories:
    - Design System
    - Documentation
  built_by: IBM
  built_by_url: https://www.ibm.com/
  featured: false
- title: Mozilla Mixed Reality
  main_url: https://mixedreality.mozilla.org/
  url: https://mixedreality.mozilla.org/
  description: >
    Virtual Reality for the free and open Web.
  categories:
    - Open Source
  built_by: Mozilla
  built_by_url: https://www.mozilla.org/
  featured: false
- title: Uniform Hudl Design System
  main_url: http://uniform.hudl.com/
  url: http://uniform.hudl.com/
  description: >
    A single design system to ensure every interface feels like Hudl. From the colors we use to the size of our buttons and what those buttons say, Uniform has you covered. Check the guidelines, copy the code and get to building.
  categories:
    - Design System
    - Open Source
    - Design
  built_by: Hudl
  built_by_url: https://www.hudl.com/
- title: Subtle UI
  main_url: "https://subtle-ui.netlify.com/"
  url: "https://subtle-ui.netlify.com/"
  source_url: "https://github.com/ryanwiemer/subtle-ui"
  description: >
    A collection of clever yet understated user interactions found on the web.
  categories:
    - Web Development
    - Open Source
    - User Experience
  built_by: Ryan Wiemer
  built_by_url: "https://www.ryanwiemer.com/"
  featured: false
- title: developer.bitcoin.com
  main_url: "https://developer.bitcoin.com/"
  url: "https://developer.bitcoin.com/"
  description: >
    Bitbox based bitcoin.com developer platform and resources.
  categories:
    - Finance
  featured: false
- title: Barmej
  main_url: "https://app.barmej.com/"
  url: "https://app.barmej.com/"
  description: >
    An interactive platform to learn different programming languages in Arabic for FREE
  categories:
    - Education
    - Programming
    - Learning
  built_by: Obytes
  built_by_url: "https://www.obytes.com/"
  featured: false
- title: Vote Save America
  main_url: "https://votesaveamerica.com"
  url: "https://votesaveamerica.com"
  description: >
    Be a voter. Save America.
  categories:
    - Education
    - Government
  featured: false
  built_by: Jeremy E. Miller
  built_by_url: "https://jeremyemiller.com/"
- title: Emergence
  main_url: https://emcap.com/
  url: https://emcap.com/
  description: >
    Emergence is a top enterprise cloud venture capital firm. We fund early stage ventures focusing on enterprise & SaaS applications. Emergence is one of the top VC firms in Silicon Valley.
  categories:
    - Marketing
    - Blog
  built_by: Upstatement
  built_by_url: https://www.upstatement.com/
  featured: false
- title: FPVtips
  main_url: https://fpvtips.com
  url: https://fpvtips.com
  source_url: https://github.com/jumpalottahigh/fpvtips
  description: >
    FPVtips is all about bringing racing drone pilots closer together, and getting more people into the hobby!
  categories:
    - Community
    - Education
  built_by: Georgi Yanev
  built_by_url: https://twitter.com/jumpalottahigh
  featured: false
- title: Georgi Yanev
  main_url: https://blog.georgi-yanev.com/
  url: https://blog.georgi-yanev.com/
  source_url: https://github.com/jumpalottahigh/blog.georgi-yanev.com
  description: >
    I write articles about FPV quads (building and flying), web development, smart home automation, life-long learning and other topics from my personal experience.
  categories:
    - Blog
  built_by: Georgi Yanev
  built_by_url: https://twitter.com/jumpalottahigh
  featured: false
- title: Bear Archery
  main_url: "https://beararchery.com/"
  url: "https://beararchery.com/"
  categories:
    - eCommerce
    - Sports
  built_by: Escalade Sports
  built_by_url: "https://www.escaladesports.com/"
  featured: false
- title: "attn:"
  main_url: "https://www.attn.com/"
  url: "https://www.attn.com/"
  categories:
    - Media
    - Entertainment
  built_by: "attn:"
  built_by_url: "https://www.attn.com/"
  featured: false
- title: Mirror Conf
  description: >
    Mirror Conf is a conference designed to empower designers and frontend developers who have a thirst for knowledge and want to broaden their horizons.
  main_url: "https://www.mirrorconf.com/"
  url: "https://www.mirrorconf.com/"
  categories:
    - Conference
    - Design
    - Web Development
  featured: false
- title: Startarium
  main_url: https://www.startarium.ro
  url: https://www.startarium.ro
  description: >
    Free entrepreneurship educational portal with more than 20000 users, hundreds of resources, crowdfunding, mentoring and investor pitching events facilitated.
  categories:
    - Education
    - Nonprofit
    - Entrepreneurship
  built_by: Cezar Neaga
  built_by_url: https://twitter.com/cezarneaga
  featured: false
- title: Microlink
  main_url: https://microlink.io/
  url: https://microlink.io/
  description: >
    Extract structured data from any website.
  categories:
    - Web Development
    - API
  built_by: Kiko Beats
  built_by_url: https://kikobeats.com/
  featured: false
- title: Markets.com
  main_url: "https://www.markets.com/"
  url: "https://www.markets.com/"
  featured: false
  categories:
    - Finance
- title: Kevin Legrand
  url: "https://k-legrand.com"
  main_url: "https://k-legrand.com"
  source_url: "https://github.com/Manoz/k-legrand.com"
  description: >
    Personal website and blog built with love with Gatsby v2
  categories:
    - Blog
    - Portfolio
    - Web Development
  built_by: Kevin Legrand
  built_by_url: https://k-legrand.com
  featured: false
- title: David James Portfolio
  main_url: https://dfjames.com/
  url: https://dfjames.com/
  source_url: https://github.com/daviddeejjames/dfjames-gatsby
  description: >
    Portfolio Site using GatsbyJS and headless WordPress
  categories:
    - WordPress
    - Portfolio
    - Blog
  built_by: David James
  built_by_url: https://twitter.com/daviddeejjames
- title: Hypertext Candy
  url: https://www.hypertextcandy.com/
  main_url: https://www.hypertextcandy.com/
  description: >
    Blog about web development. Laravel, Vue.js, etc.
  categories:
    - Blog
    - Web Development
  built_by: Masahiro Harada
  built_by_url: https://twitter.com/_Masahiro_H_
  featured: false
- title: "Maxence Poutord's blog"
  description: >
    Tech & programming blog of Maxence Poutord, Software Engineer, Serial Traveler and Public Speaker
  main_url: https://www.maxpou.fr
  url: https://www.maxpou.fr
  featured: false
  categories:
    - Blog
    - Web Development
  built_by: Maxence Poutord
  built_by_url: https://www.maxpou.fr
- title: "The Noted Project"
  url: https://thenotedproject.org
  main_url: https://thenotedproject.org
  source_url: https://github.com/ianbusko/the-noted-project
  description: >
    Website to showcase the ethnomusicology research for The Noted Project.
  categories:
    - Portfolio
    - Education
    - Gallery
  built_by: Ian Busko
  built_by_url: https://github.com/ianbusko
  featured: false
- title: People For Bikes
  url: "https://2017.peopleforbikes.org/"
  main_url: "https://2017.peopleforbikes.org/"
  categories:
    - Community
    - Sports
    - Gallery
    - Nonprofit
  built_by: PeopleForBikes
  built_by_url: "https://peopleforbikes.org/about-us/who-we-are/staff/"
  featured: false
- title: Wide Eye
  description: >
    Creative agency specializing in interactive design, web development, and digital communications.
  url: https://wideeye.co/
  main_url: https://wideeye.co/
  categories:
    - Design
    - Web Development
  built_by: Wide Eye
  built_by_url: https://wideeye.co/about-us/
  featured: false
- title: CodeSandbox
  description: >
    CodeSandbox is an online editor that helps you create web applications, from prototype to deployment.
  url: https://codesandbox.io/
  main_url: https://codesandbox.io/
  categories:
    - Web Development
  featured: false
- title: Marvel
  description: >
    The all-in-one platform powering design.
  url: https://marvelapp.com/
  main_url: https://marvelapp.com/
  categories:
    - Design
  featured: false
- title: Designcode.io
  description: >
    Learn to design and code React apps.
  url: https://designcode.io
  main_url: https://designcode.io
  categories:
    - Learning
  featured: false
- title: Happy Design
  description: >
    The Brand and Product Team Behind Happy Money
  url: https://design.happymoney.com/
  main_url: https://design.happymoney.com/
  categories:
    - Design
    - Finance
- title: Weihnachtsmarkt.ms
  description: >
    Explore the christmas market in Münster (Westf).
  url: https://weihnachtsmarkt.ms/
  main_url: https://weihnachtsmarkt.ms/
  source_url: https://github.com/codeformuenster/weihnachtsmarkt
  categories:
    - Gallery
    - Food
  built_by: "Code for Münster during #MSHACK18"
  featured: false
- title: Code Championship
  description: >
    Competitive coding competitions for students from 3rd to 8th grade. Code is Sport.
  url: https://www.codechampionship.com
  main_url: https://www.codechampionship.com
  categories:
    - Learning
    - Education
    - Sports
  built_by: Abamath LLC
  built_by_url: https://www.abamath.com
  featured: false
- title: Wieden+Kennedy
  description: >
    Wieden+Kennedy is an independent, global creative company.
  categories:
    - Technology
    - Web Development
    - Agency
    - Marketing
  url: https://www.wk.com
  main_url: https://www.wk.com
  built_by: Wieden Kennedy
  built_by_url: https://www.wk.com/about/
  featured: false
- title: Testing JavaScript
  description: >
    This course will teach you the fundamentals of testing your JavaScript applications using eslint, Flow, Jest, and Cypress.
  url: https://testingjavascript.com/
  main_url: https://testingjavascript.com/
  categories:
    - Learning
    - Education
    - JavaScript
  built_by: Kent C. Dodds
  built_by_url: https://kentcdodds.com/
  featured: false
- title: Use Hooks
  description: >
    One new React Hook recipe every day.
  url: https://usehooks.com/
  main_url: https://usehooks.com/
  categories:
    - Learning
  built_by: Gabe Ragland
  built_by_url: https://twitter.com/gabe_ragland
  featured: false
- title: Ambassador
  url: https://www.getambassador.io
  main_url: https://www.getambassador.io
  description: >
    Open source, Kubernetes-native API Gateway for microservices built on Envoy.
  categories:
    - Open Source
    - Documentation
    - Technology
  built_by: Datawire
  built_by_url: https://www.datawire.io
  featured: false
- title: Clubhouse
  main_url: https://clubhouse.io
  url: https://clubhouse.io
  description: >
    The intuitive and powerful project management platform loved by software teams of all sizes. Built with Gatsby v2 and Prismic
  categories:
    - Technology
    - Blog
    - Productivity
    - Community
    - Design
    - Open Source
  built_by: Ueno.
  built_by_url: https://ueno.co
  featured: false
- title: Asian Art Collection
  url: http://artmuseum.princeton.edu/asian-art/
  main_url: http://artmuseum.princeton.edu/asian-art/
  description: >
    Princeton University has a branch dealing with state of art.They have showcased ore than 6,000 works of Asian art are presented alongside ongoing curatorial and scholarly research
  categories:
    - Marketing
  featured: false
- title: QHacks
  url: https://qhacks.io
  main_url: https://qhacks.io
  source_url: https://github.com/qhacks/qhacks-website
  description: >
    QHacks is Queen’s University’s annual hackathon! QHacks was founded in 2016 with a mission to advocate and incubate the tech community at Queen’s University and throughout Canada.
  categories:
    - Education
    - Technology
    - Podcast
  featured: false
- title: Tyler McGinnis
  url: https://tylermcginnis.com/
  main_url: https://tylermcginnis.com/
  description: >
    The linear, course based approach to learning web technologies.
  categories:
    - Education
    - Technology
    - Podcast
    - Web Development
  featured: false
- title: a11y with Lindsey
  url: https://www.a11ywithlindsey.com/
  main_url: https://www.a11ywithlindsey.com/
  source_url: https://github.com/lkopacz/a11y-with-lindsey
  description: >
    To help developers navigate accessibility jargon, write better code, and to empower them to make their Internet, Everyone's Internet.
  categories:
    - Education
    - Blog
    - Technology
  built_by: Lindsey Kopacz
  built_by_url: https://twitter.com/littlekope0903
  featured: false
- title: DEKEMA
  url: https://www.dekema.com/
  main_url: https://www.dekema.com/
  description: >
    Worldclass crafting: Furnace, fervor, fulfillment. Delivering highest demand for future craftsmanship. Built using Gatsby v2 and Prismic.
  categories:
    - Healthcare
    - Science
    - Technology
  built_by: Crisp Studio
  built_by_url: https://crisp.studio
  featured: false
- title: Ramón Chancay
  description: >-
    Front-end / Back-end Developer in Guayaquil Ecuador.
    Currently at Everymundo, previously at El Universo.
    I enjoy teaching and sharing what I know.
    I give professional advice to developers and companies.
    My wife and my children are everything in my life.
  main_url: "https://ramonchancay.me/"
  url: "https://ramonchancay.me/"
  source_url: "https://github.com/devrchancay/personal-site"
  featured: false
  categories:
    - Blog
    - Technology
    - Web Development
  built_by: Ramón Chancay
  built_by_url: "https://ramonchancay.me/"
- title: BELLHOPS
  main_url: https://www.getbellhops.com/
  url: https://www.getbellhops.com/
  description: >-
    Whether you’re moving someplace new or just want to complete a few projects around your current home, BellHops can arrange the moving services you need—at simple, straightforward rates.
  categories:
    - Business
  built_by: Bellhops, Inc.
  built_by_url: https://www.getbellhops.com/
  featured: false
- title: Acclimate Consulting
  main_url: https://www.acclimate.io/
  url: https://www.acclimate.io/
  description: >-
    Acclimate is a consulting firm that puts organizations back in control with data-driven strategies and full-stack applications.
  categories:
    - Technology
    - Consulting
  built_by: Andrew Wilson
  built_by_url: https://github.com/andwilson
  featured: false
- title: Flyright
  url: https://flyright.co/
  main_url: https://flyright.co/
  description: >-
    Flyright curates everything you need for international travel in one tidy place 💜
  categories:
    - Technology
    - App
  built_by: Ty Hopp
  built_by_url: https://github.com/tyhopp
  featured: false
- title: Vets Who Code
  url: https://vetswhocode.io/
  main_url: https://vetswhocode.io/
  description: >-
    VetsWhoCode is a non-profit organization dedicated to training military veterans & giving them the skills they need transition into tech careers.
  categories:
    - Technology
    - Nonprofit
  featured: false
- title: Patreon Blog
  url: https://blog.patreon.com/
  main_url: https://blog.patreon.com/
  description: >-
    Official blog of Patreon.com
  categories:
    - Blog
  featured: false
- title: Full Beaker
  url: https://fullbeaker.com/
  main_url: https://fullbeaker.com/
  description: >-
    Full Beaker provides independent advice online about careers and home ownership, and connect anyone who asks with companies that can help them.
  categories:
    - Consulting
  featured: false
- title: Citywide Holdup
  url: https://citywideholdup.org/
  main_url: https://citywideholdup.org/
  description: >-
    Citywide Holdup is an annual fundraising event held around early November in the city of Austin, TX hosted by the Texas Wranglers benefitting Easter Seals of Central Texas, a non-profit organization that provides exceptional services, education, outreach and advocacy so that people with disabilities can live, learn, work and play in our communities.
  categories:
    - Nonprofit
    - Event
  built_by: Cameron Rison
  built_by_url: https://github.com/killakam3084
  featured: false
- title: Dawn Labs
  url: https://dawnlabs.io
  main_url: https://dawnlabs.io
  description: >-
    Thoughtful products for inspired teams. With a holistic approach to engineering and design, we partner with startups and enterprises to build for the digital era.
  categories:
    - Technology
    - Agency
    - Web Development
  featured: false
- title: COOP by Ryder
  url: https://coop.com/
  main_url: https://coop.com/
  description: >
    COOP is a platform that connects fleet managers that have idle vehicles to businesses that are looking to rent vehicles. COOP simplifies the process and paperwork required to safely share vehicles between business owners.
  categories:
    - Marketing
  built_by: Crispin Porter Bogusky
  built_by_url: http://www.cpbgroup.com/
  featured: false
- title: Domino's Paving for Pizza
  url: https://www.pavingforpizza.com/
  main_url: https://www.pavingforpizza.com/
  description: >
    Nominate your town for a chance to have your rough drive home from Domino's fixed to pizza perfection.
  categories:
    - Marketing
  built_by: Crispin Porter Bogusky
  built_by_url: http://www.cpbgroup.com/
  featured: false
- title: Propapanda
  url: https://propapanda.eu/
  main_url: https://propapanda.eu/
  description: >
    Is a creative production house based in Tallinn, Estonia. We produce music videos, commercials, films and campaigns – from scratch to finish.
  categories:
    - Video
    - Portfolio
    - Agency
    - Media
  built_by: Henry Kehlmann
  built_by_url: https://github.com/madhenry/
  featured: false
- title: JAMstack.paris
  url: https://jamstack.paris/
  main_url: https://jamstack.paris/
  source_url: https://github.com/JAMstack-paris/jamstack.paris
  description: >
    JAMstack-focused, bi-monthly meetup in Paris
  categories:
    - Web Development
  built_by: Matthieu Auger & Nicolas Goutay
  built_by_url: https://github.com/JAMstack-paris
  featured: false
- title: DexWallet - The only Wallet you need by Dexlab
  main_url: "https://www.dexwallet.io/"
  url: "https://www.dexwallet.io/"
  source_url: "https://github.com/dexlab-io/DexWallet-website"
  featured: false
  description: >-
    DexWallet is a secure, multi-chain, mobile wallet with an upcoming one-click exchange for mobile.
  categories:
    - App
    - Open Source
  built_by: DexLab
  built_by_url: "https://github.com/dexlab-io"
- title: Kings Valley Paving
  url: https://kingsvalleypaving.com
  main_url: https://kingsvalleypaving.com
  description: >
    Kings Valley Paving is an asphalt, paving and concrete company serving the commercial, residential and industrial sectors in the Greater Toronto Area. Site designed by Stephen Bell.
  categories:
    - Marketing
  built_by: Michael Uloth
  built_by_url: https://www.michaeluloth.com
  featured: false
- title: Peter Barrett
  url: "https://peterbarrett.netlify.com"
  main_url: "https://peterbarrett.netlify.com"
  description: >
    Peter Barrett is a Canadian baritone from Newfoundland and Labrador who performs opera and concert repertoire in Canada, the U.S. and around the world. Site designed by Stephen Bell.
  categories:
    - Portfolio
    - Music
  built_by: Michael Uloth
  built_by_url: https://www.michaeluloth.com
  featured: false
- title: NARCAN
  main_url: https://www.narcan.com
  url: https://www.narcan.com
  description: >
    NARCAN Nasal Spray is the first and only FDA-approved nasal form of naloxone for the emergency treatment of a known or suspected opioid overdose.
  categories:
    - Healthcare
  built_by: NARCAN
  built_by_url: https://www.narcan.com
  featured: false
- title: Ritual
  main_url: https://ritual.com
  url: https://ritual.com
  description: >
    Ritual started with a simple question, what exactly is in women's multivitamins? This is the story of what happened when our founder Kat started searching for answers — the story of Ritual.
  categories:
    - Healthcare
  built_by: Ritual
  built_by_url: https://ritual.com
  featured: false
- title: Truebill
  main_url: https://www.truebill.com
  url: https://www.truebill.com
  description: >
    Truebill empowers you to take control of your money.
  categories:
    - Finance
  built_by: Truebill
  built_by_url: https://www.truebill.com
  featured: false
- title: Smartling
  main_url: https://www.smartling.com
  url: https://www.smartling.com
  description: >
    Smartling enables you to automate, manage, and professionally translate content so that you can do more with less.
  categories:
    - Marketing
  built_by: Smartling
  built_by_url: https://www.smartling.com
  featured: false
- title: Clear
  main_url: https://www.clearme.com
  url: https://www.clearme.com
  description: >
    At clear, we’re working toward a future where you are your ID, enabling you to lead an unstoppable life.
  categories:
    - Security
  built_by: Clear
  built_by_url: https://www.clearme.com
  featured: false
- title: VS Code Rocks
  main_url: "https://vscode.rocks"
  url: "https://vscode.rocks"
  source_url: "https://github.com/lannonbr/vscode-rocks"
  featured: false
  description: >
    VS Code Rocks is a place for weekly news on the newest features and updates to Visual Studio Code as well as trending extensions and neat tricks to continually improve your VS Code skills.
  categories:
    - Open Source
    - Blog
    - Web Development
  built_by: Benjamin Lannon
  built_by_url: "https://github.com/lannonbr"
- title: Particle
  main_url: "https://www.particle.io"
  url: "https://www.particle.io"
  featured: false
  description: Particle is a fully-integrated IoT platform that offers everything you need to deploy an IoT product.
  categories:
    - Marketing
- title: freeCodeCamp curriculum
  main_url: "https://learn.freecodecamp.org"
  url: "https://learn.freecodecamp.org"
  featured: false
  description: Learn to code with free online courses, programming projects, and interview preparation for developer jobs.
  categories:
    - Web Development
    - Learning
- title: Tandem
  main_url: "https://www.tandem.co.uk"
  url: "https://www.tandem.co.uk"
  description: >
    We're on a mission to free you of money misery. Our app, card and savings account are designed to help you spend less time worrying about money and more time enjoying life.
  categories:
    - Finance
    - App
  built_by: Tandem
  built_by_url: https://github.com/tandembank
  featured: false
- title: Monbanquet.fr
  main_url: "https://monbanquet.fr"
  url: "https://monbanquet.fr"
  description: >
    Give your corporate events the food and quality it deserves, thanks to the know-how of the best local artisans.
  categories:
    - eCommerce
    - Food
    - Event
  built_by: Monbanquet.fr
  built_by_url: https://github.com/monbanquet
  featured: false
- title: The Leaky Cauldron Blog
  url: https://theleakycauldronblog.com
  main_url: https://theleakycauldronblog.com
  source_url: https://github.com/v4iv/theleakycauldronblog
  description: >
    A Brew of Awesomeness with a Pinch of Magic...
  categories:
    - Blog
  built_by: Vaibhav Sharma
  built_by_url: https://github.com/v4iv
  featured: false
- title: Wild Drop Surf Camp
  main_url: "https://wilddropsurfcamp.com"
  url: "https://wilddropsurfcamp.com"
  description: >
    Welcome to Portugal's best kept secret and be amazed with our nature. Here you can explore, surf, taste the world's best gastronomy and wine, feel the North Canyon's power with the biggest waves in the world and so many other amazing things. Find us, discover yourself!
  categories:
    - Travel
  built_by: Samuel Fialho
  built_by_url: https://samuelfialho.com
  featured: false
- title: JoinUp HR chatbot
  url: https://www.joinup.io
  main_url: https://www.joinup.io
  description: Custom HR chatbot for better candidate experience
  categories:
    - App
    - Technology
  featured: false
- title: JDCastro Web Design & Development
  main_url: https://jacobdcastro.com
  url: https://jacobdcastro.com
  source_url: https://github.com/jacobdcastro/personal-site
  featured: false
  description: >
    A small business site for freelance web designer and developer Jacob D. Castro. Includes professional blog, contact forms, and soon-to-come portfolio of sites for clients. Need a new website or an extra developer to share the workload? Feel free to check out the website!
  categories:
    - Blog
    - Portfolio
    - Business
    - Freelance
  built_by: Jacob D. Castro
  built_by_url: https://twitter.com/jacobdcastro
- title: Gatsby Tutorials
  main_url: https://www.gatsbytutorials.com
  url: https://www.gatsbytutorials.com
  source_url: https://github.com/ooloth/gatsby-tutorials
  featured: false
  description: >
    Gatsby Tutorials is a community-updated list of video, audio and written tutorials to help you learn GatsbyJS.
  categories:
    - Web Development
    - Education
    - Open Source
  built_by: Michael Uloth
  built_by_url: "https://www.michaeluloth.com"
- title: Up & Running Tutorials
  main_url: https://www.upandrunningtutorials.com
  url: https://www.upandrunningtutorials.com
  featured: false
  description: >
    Free coding tutorials for web developers. Get your web development career up and running by learning to build better, faster websites.
  categories:
    - Web Development
    - Education
  built_by: Michael Uloth
  built_by_url: "https://www.michaeluloth.com"
- title: Grooovinger
  url: https://www.grooovinger.com
  main_url: https://www.grooovinger.com
  description: >
    Martin Grubinger, a web developer from Austria
  categories:
    - Portfolio
    - Web Development
  built_by: Martin Grubinger
  built_by_url: https://www.grooovinger.com
  featured: false
- title: LXDX - the Crypto Derivatives Exchange
  main_url: https://www.lxdx.co/
  url: https://www.lxdx.co/
  description: >
    LXDX is the world's fastest crypto exchange. Our mission is to bring innovative financial products to retail crypto investors, providing access to the same speed and scalability that institutional investors already depend on us to deliver each and every day.
  categories:
    - Marketing
    - Finance
  built_by: Corey Ward
  built_by_url: http://www.coreyward.me/
  featured: false
- title: Kyle McDonald
  url: https://kylemcd.com
  main_url: https://kylemcd.com
  source_url: https://github.com/kylemcd/personal-site-react
  description: >
    Personal site + blog for Kyle McDonald
  categories:
    - Blog
  built_by: Kyle McDonald
  built_by_url: https://kylemcd.com
  featured: false
- title: VSCode Power User Course
  main_url: https://VSCode.pro
  url: https://VSCode.pro
  description: >
    After 10 years with Sublime, I switched to VSCode. Love it. Spent 1000+ hours building a premium video course to help you switch today. 200+ power user tips & tricks turn you into a VSCode.pro
  categories:
    - Education
    - Learning
    - eCommerce
    - Marketing
    - Technology
    - Web Development
  built_by: Ahmad Awais
  built_by_url: https://twitter.com/MrAhmadAwais/
  featured: false
- title: Thijs Koerselman Portfolio
  main_url: https://www.vauxlab.com
  url: https://www.vauxlab.com
  featured: false
  description: >
    Portfolio of Thijs Koerselman. A freelance software engineer, full-stack web developer and sound designer.
  categories:
    - Portfolio
    - Business
    - Freelance
    - Technology
    - Web Development
    - Music
- title: Ad Hoc Homework
  main_url: https://homework.adhoc.team
  url: https://homework.adhoc.team
  description: >
    Ad Hoc builds government digital services that are fast, efficient, and usable by everyone. Ad Hoc Homework is a collection of coding and design challenges for candidates applying to our open positions.
  categories:
    - Web Development
    - Government
    - Healthcare
    - Programming
  built_by_url: https://adhoc.team
  featured: false
- title: Birra Napoli
  main_url: http://www.birranapoli.it
  url: http://www.birranapoli.it
  built_by: Ribrain
  built_by_url: https://www.ribrainstudio.com
  featured: false
  description: >
    Birra Napoli official site
  categories:
    - Landing Page
    - Business
    - Food
- title: Satispay
  url: https://www.satispay.com
  main_url: https://www.satispay.com
  categories:
    - Business
    - Finance
    - Technology
  built_by: Satispay
  built_by_url: https://www.satispay.com
  featured: false
- title: The Movie Database - Gatsby
  url: https://tmdb.lekoarts.de
  main_url: https://tmdb.lekoarts.de
  source_url: https://github.com/LekoArts/gatsby-source-tmdb-example
  categories:
    - Open Source
    - Entertainment
    - Gallery
  featured: false
  built_by: LekoArts
  built_by_url: "https://github.com/LekoArts"
  description: >
    Source from The Movie Database (TMDb) API (v3) in Gatsby. This example is built with react-spring, React hooks and react-tabs and showcases the gatsby-source-tmdb plugin. It also has some client-only paths and uses gatsby-image.
- title: LANDR - Creative Tools for Musicians
  url: https://www.landr.com/
  main_url: https://www.landr.com/en/
  categories:
    - Music
    - Technology
    - Business
    - Entrepreneurship
    - Freelance
    - Marketing
    - Media
  featured: false
  built_by: LANDR
  built_by_url: https://twitter.com/landr_music
  description: >
    Marketing website built for LANDR. LANDR is a web application that provides tools for musicians to master their music (using artificial intelligence), collaborate with other musicians, and distribute their music to multiple platforms.
- title: ClinicJS
  url: https://clinicjs.org/
  main_url: https://clinicjs.org/
  categories:
    - Technology
    - Documentation
  featured: false
  built_by: NearForm
  built_by_url: "https://www.nearform.com/"
  description: >
    Tools to help diagnose and pinpoint Node.js performance issues.
- title: KOBIT
  main_url: "https://kobit.in"
  url: "https://kobit.in"
  description: Automated Google Analytics Report with everything you need and more
  featured: false
  categories:
    - Marketing
    - Blog
  built_by: mottox2
  built_by_url: "https://mottox2.com"
- title: Aleksander Hansson
  main_url: https://ahansson.com
  url: https://ahansson.com
  featured: false
  description: >
    Portfolio website for Aleksander Hansson
  categories:
    - Portfolio
    - Business
    - Freelance
    - Technology
    - Web Development
    - Consulting
  built_by: Aleksander Hansson
  built_by_url: https://www.linkedin.com/in/aleksanderhansson/
- title: Surfing Nosara
  main_url: "https://www.surfingnosara.com"
  url: "https://www.surfingnosara.com"
  description: Real estate, vacation, and surf report hub for Nosara, Costa Rica
  featured: false
  categories:
    - Business
    - Blog
    - Gallery
    - Marketing
  built_by: Desarol
  built_by_url: "https://www.desarol.com"
- title: Crispin Porter Bogusky
  url: https://cpbgroup.com/
  main_url: https://cpbgroup.com/
  description: >
    We solve the world’s toughest communications problems with the most quantifiably potent creative assets.
  categories:
    - Agency
    - Design
    - Marketing
  built_by: Crispin Porter Bogusky
  built_by_url: https://cpbgroup.com/
  featured: false
- title: graphene-python
  url: https://graphene-python.org
  main_url: https://graphene-python.org
  description: Graphene is a collaboratively funded project.Graphene-Python is a library for building GraphQL APIs in Python easily.
  categories:
    - Library
    - API
    - Documentation
  featured: false
- title: Engel & Völkers Ibiza Holiday Rentals
  main_url: "https://www.ev-ibiza.com/"
  url: "https://www.ev-ibiza.com/"
  featured: false
  built_by: Ventura Digitalagentur
  description: >
    Engel & Völkers, one of the most successful real estate agencies in the world, offers luxury holiday villas to rent in Ibiza.
  categories:
    - Travel
- title: Sylvain Hamann's personal website
  url: "https://shamann.fr"
  main_url: "https://shamann.fr"
  source_url: "https://github.com/sylvhama/shamann-gatsby/"
  description: >
    Sylvain Hamann, web developer from France
  categories:
    - Portfolio
    - Web Development
  built_by: Sylvain Hamann
  built_by_url: "https://twitter.com/sylvhama"
  featured: false
- title: Luca Crea's portfolio
  main_url: https://lcrea.github.io
  url: https://lcrea.github.io
  description: >
    Portfolio and personal website of Luca Crea, an Italian software engineer.
  categories:
    - Portfolio
  built_by: Luca Crea
  built_by_url: https://github.com/lcrea
  featured: false
- title: Escalade Sports
  main_url: "https://www.escaladesports.com/"
  url: "https://www.escaladesports.com/"
  categories:
    - eCommerce
    - Sports
  built_by: Escalade Sports
  built_by_url: "https://www.escaladesports.com/"
  featured: false
- title: Exposify
  main_url: "https://www.exposify.de/"
  url: "https://www.exposify.de/"
  description: >
    This is our German website built with Gatsby 2.0, Emotion and styled-system.
    Exposify is a proptech startup and builds technology for real estate businesses.
    We provide our customers with an elegant agent software in combination
    with beautifully designed and fast websites.
  categories:
    - Web Development
    - Real Estate
    - Agency
    - Marketing
  built_by: Exposify
  built_by_url: "https://www.exposify.de/"
  featured: false
- title: Steak Point
  main_url: https://www.steakpoint.at/
  url: https://www.steakpoint.at/
  description: >
    Steak Restaurant in Vienna, Austria (Wien, Österreich).
  categories:
    - Food
  built_by: Peter Kroyer
  built_by_url: https://www.peterkroyer.at/
  featured: false
- title: Takumon blog
  main_url: "https://takumon.com"
  url: "https://takumon.com"
  source_url: "https://github.com/Takumon/blog"
  description: Java Engineer's tech blog.
  featured: false
  categories:
    - Blog
  built_by: Takumon
  built_by_url: "https://twitter.com/inouetakumon"
- title: DayThirty
  main_url: "https://daythirty.com"
  url: "https://daythirty.com"
  description: DayThirty - ideas for the new year.
  featured: false
  categories:
    - Marketing
  built_by: Jack Oliver
  built_by_url: "https://twitter.com/mrjackolai"
- title: TheAgencyProject
  main_url: "https://theagencyproject.co"
  url: "https://theagencyproject.co"
  description: Agency model, without agency overhead.
  categories:
    - Agency
  built_by: JV-LA
  built_by_url: https://jv-la.com
- title: Karen Hou's portfolio
  main_url: https://www.karenhou.com/
  url: https://www.karenhou.com/
  categories:
    - Portfolio
  built_by: Karen H. Developer
  built_by_url: https://github.com/karenhou
  featured: false
- title: Jean Luc Ponty
  main_url: "https://ponty.com"
  url: "https://ponty.com"
  description: Official site for Jean Luc Ponty, French virtuoso violinist and jazz composer.
  featured: false
  categories:
    - Music
    - Entertainment
  built_by: Othermachines
  built_by_url: "https://othermachines.com"
- title: Rosewood Family Advisors
  main_url: "https://www.rfallp.com/"
  url: "https://www.rfallp.com/"
  description: Rosewood Family Advisors LLP (Palo Alto) provides a diverse range of family office services customized for ultra high net worth individuals.
  featured: false
  categories:
    - Finance
    - Business
  built_by: Othermachines
  built_by_url: "https://othermachines.com"
- title: Cole Walker's Portfolio
  main_url: "https://www.walkermakes.com"
  url: "https://www.walkermakes.com"
  source_url: "https://github.com/ColeWalker/portfolio"
  description: The portfolio of web developer Cole Walker, built with the help of Gatsby v2, React-Spring, and SASS.
  featured: false
  categories:
    - Portfolio
    - Web Development
  built_by: Cole Walker
  built_by_url: "https://www.walkermakes.com"
- title: Standing By Company
  main_url: "https://standingby.company"
  url: "https://standingby.company"
  description: A brand experience design company led by Scott Mackenzie and Trent Barton.
  featured: false
  categories:
    - Design
    - Web Development
  built_by: Standing By Company
  built_by_url: "https://standingby.company"
- title: Ashley Thouret
  main_url: "https://www.ashleythouret.com"
  url: "https://www.ashleythouret.com"
  description: Official website of Canadian soprano Ashley Thouret. Site designed by Stephen Bell.
  categories:
    - Portfolio
    - Music
  built_by: Michael Uloth
  built_by_url: "https://www.michaeluloth.com"
  featured: false
- title: The AZOOR Society
  main_url: "https://theazoorsociety.netlify.com"
  url: "https://theazoorsociety.netlify.com"
  description: The AZOOR Society is a UK-based charity committed to promoting awareness of Acute Zonal Occult Outer Retinopathy and assisting further research. Site designed by Stephen Bell.
  categories:
    - Community
    - Nonprofit
  built_by: Michael Uloth
  built_by_url: "https://www.michaeluloth.com"
  featured: false
- title: Gábor Fűzy pianist
  main_url: "https://pianobar.hu"
  url: "https://pianobar.hu"
  description: Gábor Fűzy pianist's official website built with Gatsby v2.
  categories:
    - Music
  built_by: Zoltán Bedi
  built_by_url: "https://github.com/B3zo0"
  featured: false
- title: Logicwind
  main_url: "https://logicwind.com"
  url: "https://logicwind.com"
  description: Website of Logicwind - JavaScript experts, Technology development agency & consulting.
  featured: false
  categories:
    - Portfolio
    - Agency
    - Web Development
    - Consulting
  built_by: Logicwind
  built_by_url: "https://www.logicwind.com"
- title: ContactBook.app
  main_url: "https://contactbook.app"
  url: "https://contactbook.app"
  description: Seamlessly share Contacts with G Suite team members
  featured: false
  categories:
    - Landing Page
    - Blog
  built_by: Logicwind
  built_by_url: "https://www.logicwind.com"
- title: Waterscapes
  main_url: "https://waterscap.es"
  url: "https://waterscap.es/lake-monteynard/"
  source_url: "https://github.com/gaelbillon/Waterscapes-Gatsby-site"
  description: Waterscap.es is a directory of bodies of water (creeks, ponds, waterfalls, lakes, etc) with information about each place such as how to get there, hike time, activities and photos and a map displayed with the Mapbox GL SJ npm package. It was developed with the goal of learning Gatsby. This website is based on the gatsby-contentful-starter and uses Contentful as CMS. It is hosted on Netlify. Hooks are setup with Bitbucket and Contentful to trigger a new build upon code or content changes. The data on Waterscap.es is a mix of original content and informations from the internets gathered and put together.
  categories:
    - Directory
    - Photography
    - Travel
  built_by: Gaël Billon
  built_by_url: "https://gaelbillon.com"
  featured: false
- title: Packrs
  url: "https://www.packrs.co/"
  main_url: "https://www.packrs.co/"
  description: >
    Packrs is a local delivery platform, one spot for all your daily requirements. On a single tap get everything you need at your doorstep.
  categories:
    - Marketing
    - Landing Page
    - Entrepreneurship
  built_by: Vipin Kumar Rawat
  built_by_url: "https://github.com/aesthytik"
  featured: false
- title: HyakuninIsshu
  main_url: "https://hyakuninanki.net"
  url: "https://hyakuninanki.net"
  source_url: "https://github.com/rei-m/web_hyakuninisshu"
  description: >
    HyakuninIsshu is a traditional Japanese card game.
  categories:
    - Education
    - Gallery
    - Entertainment
  built_by: Rei Matsushita
  built_by_url: "https://github.com/rei-m/"
  featured: false
- title: WQU Partners
  main_url: "https://partners.wqu.org/"
  url: "https://partners.wqu.org/"
  featured: false
  categories:
    - Marketing
    - Education
    - Landing Page
  built_by: Corey Ward
  built_by_url: "http://www.coreyward.me/"
- title: Federico Giacone
  url: "https://federico.giac.one/"
  main_url: "https://federico.giac.one"
  source_url: "https://github.com/leopuleo/federico.giac.one"
  description: >
    Digital portfolio for Italian Architect Federico Giacone.
  categories:
    - Portfolio
    - Gallery
  built_by: Leonardo Giacone
  built_by_url: "https://github.com/leopuleo"
  featured: false
- title: Station
  url: "https://getstation.com/"
  main_url: "https://getstation.com/"
  description: Station is the first smart browser for busy people. A single place for all of your web applications.
  categories:
    - Technology
    - Web Development
    - Productivity
  featured: false
- title: Vyron Vasileiadis
  url: "https://fedonman.com/"
  main_url: "https://fedonman.com"
  source_url: "https://github.com/fedonman/fedonman-website"
  description: Personal space of Vyron Vasileiadis aka fedonman, a Web & IoT Developer, Educator and Entrepreneur based in Athens, Greece.
  categories:
    - Portfolio
    - Technology
    - Web Development
    - Education
  built_by: Vyron Vasileiadis
  built_by_url: "https://github.com/fedonman"
- title: Fabien Champigny
  url: "https://www.champigny.name/"
  main_url: "https://www.champigny.name/"
  built_by_url: "https://www.champigny.name/"
  description: Fabien Champigny's personal blog. Entrepreneur, hacker and loves street photo.
  categories:
    - Blog
    - Gallery
    - Photography
    - Productivity
    - Entrepreneurship
  featured: false
- title: Alex Xie - Portfolio
  url: https://alexieyizhe.me/
  main_url: https://alexieyizhe.me/
  source_url: https://github.com/alexieyizhe/alexieyizhe.github.io
  description: >
    Personal website of Alex Yizhe Xie, a University of Waterloo Computer Science student and coding enthusiast.
  categories:
    - Blog
    - Portfolio
    - Web Development
  featured: false
- title: Equithon
  url: https://equithon.org/
  main_url: https://equithon.org/
  source_url: https://github.com/equithon/site-main/
  built_by: Alex Xie
  built_by_url: https://alexieyizhe.me/
  description: >
    Equithon is the largest social innovation hackathon in Waterloo, Canada. It was founded in 2016 to tackle social equity issues and create change.
  categories:
    - Education
    - Event
    - Learning
    - Open Source
    - Nonprofit
    - Technology
  featured: false
- title: Dale Blackburn - Portfolio
  url: https://dakebl.co.uk/
  main_url: https://dakebl.co.uk/
  description: >
    Dale Blackburn's personal website and blog.
  categories:
    - Blog
    - Portfolio
    - Web Development
  featured: false
- title: Portfolio of Anthony Wiktor
  url: https://www.anthonydesigner.com/
  main_url: https://www.anthonydesigner.com/
  description: >
    Anthony Wiktor is a Webby Award-Winning Creative Director and Digital Designer twice named Hot 100 by WebDesigner Magazine. Anthony has over a decade of award-winning experience in design and has worked on projects across a diverse set of industries — from entertainment to consumer products to hospitality to technology. Anthony is a frequent lecturer at USC’s Annenberg School for Communication & Journalism and serves on the board of AIGA Los Angeles.
  categories:
    - Portfolio
    - Marketing
  built_by: Maciej Leszczyński
  built_by_url: http://twitter.com/_maciej
  featured: false
- title: Frame.io Workflow Guide
  main_url: https://workflow.frame.io
  url: https://workflow.frame.io
  description: >
    The web’s most comprehensive post-production resource, written by pro filmmakers, for pro filmmakers. Always expanding, always free.
  categories:
    - Education
  built_by: Frame.io
  built_by_url: https://frame.io
  featured: false
- title: MarcySutton.com
  main_url: https://marcysutton.com
  url: https://marcysutton.com
  description: >
    The personal website of web developer and accessibility advocate Marcy Sutton.
  categories:
    - Blog
    - Accessibility
    - Video
    - Photography
  built_by: Marcy Sutton
  built_by_url: https://marcysutton.com
  featured: true
- title: Kepinski.me
  main_url: https://kepinski.me
  url: https://kepinski.me
  description: >
    The personal site of Antoni Kepinski, Node.js Developer.
  categories:
    - Portfolio
    - Open Source
  built_by: Antoni Kepinski
  built_by_url: https://kepinski.me
  featured: false
- title: WPGraphQL Docs
  main_url: https://docs.wpgraphql.com
  url: https://docs.wpgraphql.com
  description: >
    Documentation for WPGraphQL, a free open-source WordPress plugin that provides an extendable GraphQL schema and API for any WordPress site.
  categories:
    - API
    - Documentation
    - Technology
    - Web Development
    - WordPress
  built_by: WPGraphQL
  built_by_url: https://wpgraphql.com
  featured: false
- title: Shine Lawyers
  main_url: https://www.shine.com.au
  url: https://www.shine.com.au
  description: >
    Shine Lawyers is an Australian legal services website built with Gatsby v2, Elasticsearch, Isso, and Geolocation services.
  categories:
    - Business
    - Blog
- title: Parallel Polis Kosice
  url: https://www.paralelnapoliskosice.sk/
  main_url: https://www.paralelnapoliskosice.sk/
  source_url: https://github.com/ParalelnaPolisKE/paralelnapoliskosice.sk
  description: >
    Parallel Polis is a collective of people who want to live in a more opened world. We look for possibilities and technologies (Bitcoin, the blockchain, reputation systems and decentralized technologies in general) that open new ways, make processes easier and remove unnecessary barriers. We want to create an environment that aims at education, discovering and creating better systems for everybody who is interested in freedom and independence.
  categories:
    - Blog
    - Education
    - Technology
  built_by: Roman Vesely
  built_by_url: https://romanvesely.
  featured: false
- title: Unda Solutions
  url: https://unda.com.au
  main_url: https://unda.com.au
  description: >
    A custom web application development company in Perth, WA
  categories:
    - Business
    - Freelance
    - Web Development
    - Technology
  featured: false
- title: BIGBrave
  main_url: https://bigbrave.digital
  url: https://bigbrave.digital
  description: >
    BIGBrave is a strategic design firm. We partner with our clients, big and small, to design & create human-centered brands, products, services and systems that are simple, beautiful and easy to use.
  categories:
    - Agency
    - Web Development
    - Marketing
    - Technology
    - WordPress
  built_by: Francois Brill | BIGBrave
  built_by_url: https://bigbrave.digital
  featured: false
- title: 5th Avenue Properties
  main_url: https://5thavenue.co.za
  url: https://5thavenue.co.za
  description: >
    5th Avenue Properties specializes in the leasing and sales of office space and industrial property. BIGBrave built the website in Gatsby with data from an API server (CRM) for all the property and consultant data, and WordPress for all the website content data and case studies. All forms on the website was also directly integrated into the CRM system to ensure no leads are lost. People cannot stop commenting on the speed of the site and the property search.
  categories:
    - Technology
    - WordPress
    - API
  built_by: Russel Povey and Francois Brill | BIGBrave
  built_by_url: https://bigbrave.digital
  featured: false
- title: Intsha Consulting
  main_url: https://intsha.co.za
  url: https://intsha.co.za
  description: >
    Intsha is a bespoke Human Resources consultancy firm offering expert Recruitment and Talent Management services in today's competitive marketplace. BIGBrave helped Intsha design and develop a bespoke online presense helping them stand out from the crowd.
  categories:
    - Consulting
    - Marketing
    - WordPress
  built_by: Evan Janovsky | BIGBrave
  built_by_url: https://bigbrave.digital
  featured: false
- title: MHW Law
  main_url: https://mhwlaw.ca
  url: https://mhwlaw.ca
  description: >
    MHW is a full service law firm that has offered legal representation and advice to clients locally and throughout British Columbia since 1984. BIGBrave helped MHW bring their website into the 21st century by offering the best and latest Gatsby site to help them stand our from the crowd.
  categories:
    - Law
    - Marketing
    - WordPress
  built_by: Evan Janovsky and Francois Brill | BIGBrave
  built_by_url: https://bigbrave.digital
  featured: false
- title: KegTracker
  main_url: https://www.kegtracker.co.za
  url: https://www.kegtracker.co.za
  description: >
    Keg Tracker is part of the Beverage Insights family and its sole aim is to provide you with the right data about your kegs to make better decisions. In today’s business landscape having the right information at your finger tips is crucial to the agility of your business.
  categories:
    - Food
    - Business
    - Technology
  built_by: Francois Brill | BIGBrave
  built_by_url: https://bigbrave.digital
  featured: false
- title: Mike Nichols
  url: https://www.mikenichols.me
  main_url: https://www.mikenichols.me
  description: >
    Portfolio site of Mike Nichols, a UX designer and product development lead.
  categories:
    - Portfolio
    - Technology
    - Web Development
  built_by: Mike Nichols
  featured: false
- title: Steve Haid
  url: https://www.stevehaid.com
  main_url: https://www.stevehaid.com
  description: >
    Steve Haid is a real estate agent and Professional Financial Planner (PFP) who has been helping clients achieve their investment goals since 2006. Site designed by Stephen Bell.
  categories:
    - Marketing
    - Real Estate
  built_by: Michael Uloth
  built_by_url: "https://www.michaeluloth.com"
- title: Incremental - Loyalty, Rewards and Incentive Programs
  main_url: https://www.incremental.com.au
  url: https://www.incremental.com.au
  description: >
    Sydney-based digital agency specialising in loyalty, rewards and incentive programs. WordPress backend; Cloudinary, YouTube and Hubspot form integration; query data displayed as animated SVG graphs; video background in the header.
  categories:
    - Agency
    - Portfolio
    - WordPress
  built_by: Incremental
  built_by_url: https://www.incremental.com.au
  featured: false
- title: Technica11y
  main_url: https://www.technica11y.org
  url: https://www.technica11y.org
  description: >
    Discussing challenges in technical accessibility.
  categories:
    - Accessibility
    - Education
    - Video
  built_by: Tenon.io
  built_by_url: https://tenon.io
  featured: false
- title: Tenon-UI Documentation
  main_url: https://www.tenon-ui.info
  url: https://www.tenon-ui.info
  description: >
    Documentation site for Tenon-UI: Tenon.io's accessible components library.
  categories:
    - Accessibility
    - Documentation
    - Library
    - Web Development
  built_by: Tenon.io
  built_by_url: https://tenon.io
  featured: false
- title: Matthew Secrist
  main_url: https://www.matthewsecrist.net
  url: https://www.matthewsecrist.net
  source_url: https://github.com/matthewsecrist/v3
  description: >
    Matthew Secrist's personal portfolio using Gatsby, Prismic and Styled-Components.
  categories:
    - Portfolio
    - Technology
    - Web Development
  built_by: Matthew Secrist
  built_by_url: https://www.matthewsecrist.net
  featured: false
- title: Node.js Dev
  main_url: https://nodejs.dev
  url: https://nodejs.dev
  source_url: https://github.com/nodejs/nodejs.dev
  description: >
    Node.js Foundation Website.
  categories:
    - Documentation
    - Web Development
  built_by: Node.js Website Redesign Working Group
  built_by_url: https://github.com/nodejs/website-redesign
  featured: false
- title: Sheffielders
  main_url: https://sheffielders.org
  url: https://sheffielders.org
  source_url: https://github.com/davemullenjnr/sheffielders
  description: >
    A collective of businesses, creatives, and projects based in Sheffield, UK.
  categories:
    - Directory
  built_by: Dave Mullen Jnr
  built_by_url: https://davemullenjnr.co.uk
  featured: false
- title: Stealth Labs
  url: https://stealthlabs.io
  main_url: https://stealthlabs.io
  description: >
    We design and develop for the web, mobile and desktop
  categories:
    - Portfolio
    - Web Development
  built_by: Edvins Antonovs
  built_by_url: https://edvins.io
  featured: false
- title: Constanzia Yurashko
  main_url: https://www.constanziayurashko.com
  url: https://www.constanziayurashko.com
  description: >
    Exclusive women's ready-to-wear fashion by designer Constanzia Yurashko.
  categories:
    - Portfolio
  built_by: Maxim Andries
  featured: false
- title: Algolia
  url: https://algolia.com
  main_url: https://algolia.com
  description: >
    Algolia helps businesses across industries quickly create relevant, scalable, and lightning fast search and discovery experiences.
  categories:
    - Web Development
    - Technology
    - Open Source
    - Featured
  built_by: Algolia
  featured: true
- title: GVD Renovations
  url: https://www.gvdrenovationsinc.com/
  main_url: https://www.gvdrenovationsinc.com/
  description: >
    GVD Renovations is a home improvement contractor with a well known reputation as a professional, quality contractor in California.
  categories:
    - Business
  built_by: David Krasniy
  built_by_url: http://dkrasniy.com
  featured: false
- title: Styled System
  url: https://styled-system.com/
  main_url: https://styled-system.com/
  source_url: https://github.com/styled-system/styled-system/tree/master/docs
  description: >
    Style props for rapid UI development.
  categories:
    - Design System
  built_by: Brent Jackson
  built_by_url: https://jxnblk.com/
- title: Timehacker
  url: https://timehacker.app
  main_url: https://timehacker.app
  description: >
    Procrastination killer, automatic time tracking app to skyrocket your productivity
  categories:
    - Productivity
    - App
    - Technology
    - Marketing
    - Landing Page
  built_by: timehackers
  featured: false
- title: Little & Big
  main_url: "https://www.littleandbig.com.au/"
  url: "https://www.littleandbig.com.au/"
  description: >
    Little & Big exists with the aim to create Websites, Apps, E-commerce stores
    that are consistently unique and thoughtfully crafted, every time.
  categories:
    - Agency
    - Design
    - Web Development
    - Portfolio
  built_by: Little & Big
  built_by_url: "https://www.littleandbig.com.au/"
  featured: false
- title: Cat Knows
  main_url: "https://catnose99.com/"
  url: "https://catnose99.com/"
  description: >
    Personal blog built with Gatsby v2.
  categories:
    - Blog
    - Web Development
  built_by: CatNose
  built_by_url: "https://twitter.com/catnose99"
  featured: false
- title: just some dev
  url: https://www.iamdeveloper.com
  main_url: https://www.iamdeveloper.com
  source_url: https://github.com/nickytonline/www.iamdeveloper.com
  description: >
    Just some software developer writing things ✏️
  categories:
    - Blog
  built_by: Nick Taylor
  built_by_url: https://www.iamdeveloper.com
  featured: false
- title: Keziah Moselle Blog
  url: https://blog.keziahmoselle.fr/
  main_url: https://blog.keziahmoselle.fr/
  source_url: https://github.com/KeziahMoselle/blog.keziahmoselle.fr
  description: >
    ✍️ A place to share my thoughts.
  categories:
    - Blog
  built_by: Keziah Moselle
  built_by_url: https://keziahmoselle.fr/
- title: xfuture's blog
  url: https://www.xfuture-blog.com/
  main_url: https://www.xfuture-blog.com/
  source_url: https://github.com/xFuture603/xfuture-blog
  description: >
    A blog about Devops, Web development, and my insights as a systems engineer.
  categories:
    - Blog
  built_by: Daniel Uhlmann
  built_by_url: https://www.xfuture-blog.com/
- title: Mayne's Blog
  main_url: "https://gine.me/"
  url: "https://gine.me/page/1"
  source_url: "https://github.com/mayneyao/gine-blog"
  featured: false
  categories:
    - Blog
    - Web Development
- title: Bakedbird
  url: https://bakedbird.com
  main_url: https://bakedbird.com
  description: >
    Eleftherios Psitopoulos - A frontend developer from Greece ☕
  categories:
    - Portfolio
    - Blog
  built_by: Eleftherios Psitopoulos
  built_by_url: https://bakedbird.com
- title: Benjamin Lannon
  url: https://lannonbr.com
  main_url: https://lannonbr.com
  source_url: https://github.com/lannonbr/Portfolio-gatsby
  description: >
    Personal portfolio of Benjamin Lannon
  categories:
    - Portfolio
    - Web Development
  built_by: Benjamin Lannon
  built_by_url: https://lannonbr.com
  featured: false
- title: Aravind Balla
  url: https://aravindballa.com
  main_url: https://aravindballa.com
  source_url: https://github.com/aravindballa/website2017
  description: >
    Personal portfolio of Aravind Balla
  categories:
    - Portfolio
    - Blog
    - Web Development
  built_by: Aravind Balla
  built_by_url: https://aravindballa.com
- title: Kaleb McKelvey
  url: https://kalebmckelvey.com
  main_url: https://kalebmckelvey.com
  source_url: https://github.com/avatar-kaleb/kalebmckelvey-site
  description: >
    Personal portfolio of Kaleb McKelvey!
  categories:
    - Blog
    - Portfolio
  built_by: Kaleb McKelvey
  built_by_url: https://kalebmckelvey.com
  featured: false
- title: Michal Czaplinski
  url: https://czaplinski.io
  main_url: https://czaplinski.io
  source_url: https://github.com/michalczaplinski/michalczaplinski.github.io
  description: >
    Michal Czaplinski is a full-stack developer 🚀
  categories:
    - Portfolio
    - Web Development
  built_by: Michal Czaplinski mmczaplinski@gmail.com
  built_by_url: https://czaplinski.io
  featured: false
- title: Interactive Investor (ii)
  url: https://www.ii.co.uk
  main_url: https://www.ii.co.uk
  description: >
    Hybrid (static/dynamic) Gatsby web app for ii's free research, news and analysis, discussion and product marketing site.
  categories:
    - Business
    - Finance
    - Technology
  built_by: Interactive Investor (ii)
  built_by_url: https://www.ii.co.uk
  featured: false
- title: Weingut Goeschl
  url: https://www.weingut-goeschl.at/
  main_url: https://www.weingut-goeschl.at/
  description: >
    Weingut Goeschl is a family winery located in Gols, Burgenland in Austria (Österreich)
  categories:
    - eCommerce
    - Business
  built_by: Peter Kroyer
  built_by_url: https://www.peterkroyer.at/
  featured: false
- title: Hash Tech Guru
  url: https://hashtech.guru
  main_url: https://hashtech.guru
  description: >
    Software Development Training School and Tech Blog
  categories:
    - Blog
    - Education
  built_by: Htet Wai Yan Soe
  built_by_url: https://github.com/johnreginald
- title: AquaGruppen Vattenfilter
  url: https://aquagruppen.se
  main_url: https://aquagruppen.se/
  description: >
    Water filter and water treatment products in Sweden
  categories:
    - Business
    - Technology
  built_by: Johan Eliasson
  built_by_url: https://github.com/elitan
  featured: false
- title: Josef Aidt
  url: https://josefaidt.dev
  main_url: https://josefaidt.dev
  source_url: https://github.com/josefaidt/josefaidt.github.io
  description: >
    Personal website, blog, portfolio for Josef Aidt
  categories:
    - Portfolio
    - Blog
    - Web Development
  built_by: Josef Aidt
  built_by_url: https://twitter.com/garlicbred
- title: How To egghead
  main_url: https://howtoegghead.com/
  url: https://howtoegghead.com/
  source_url: https://github.com/eggheadio/how-to-egghead
  featured: false
  built_by: egghead.io
  built_by_url: https://egghead.io
  description: >
    How to become an egghead instructor or reviewer
  categories:
    - Documentation
    - Education
- title: Sherpalo Ventures
  main_url: "https://www.sherpalo.com/"
  url: "https://www.sherpalo.com/"
  featured: false
  categories:
    - Finance
    - Business
    - Technology
  built_by: Othermachines
  built_by_url: "https://othermachines.com"
- title: WrapCode
  url: https://www.wrapcode.com
  main_url: https://www.wrapcode.com
  description: >
    A full stack blog on Microsoft Azure, JavaScript, DevOps, AI and Bots.
  categories:
    - Blog
    - Technology
    - Web Development
  built_by: Rahul P
  built_by_url: https://twitter.com/_rahulpp
  featured: false
- title: Kirankumar Ambati's Portfolio
  url: https://www.kirankumarambati.me
  main_url: https://www.kirankumarambati.me
  description: >
    Personal website, blog, portfolio of Kirankumar Ambati
  categories:
    - Blog
    - Portfolio
    - Web Development
  built_by: Kirankumar Ambati
  built_by_url: https://github.com/kirankumarambati
  featured: false
- title: Rou Hun Fan's portfolio
  main_url: https://flowen.me
  url: https://flowen.me
  description: >
    Portfolio of creative developer Rou Hun Fan. Built with Gatsby v2 &amp; Greensock drawSVG.
  categories:
    - Portfolio
  built_by: Rou Hun Fan Developer
  built_by_url: https://flowen.me
  featured: false
- title: chadly.net
  url: https://www.chadly.net
  main_url: https://www.chadly.net
  source_url: https://github.com/chadly/chadly.net
  description: >
    Personal tech blog by Chad Lee.
  categories:
    - Blog
    - Technology
    - Web Development
  built_by: Chad Lee
  built_by_url: https://github.com/chadly
  featured: false
- title: CivicSource
  url: https://www.civicsource.com
  main_url: https://www.civicsource.com
  description: >
    Online auction site to purchase tax-distressed properties from local taxing authorities.
  categories:
    - Real Estate
    - Government
  featured: false
- title: SpotYou
  main_url: "https://spotyou.joshglazer.com"
  url: "https://spotyou.joshglazer.com"
  source_url: "https://github.com/joshglazer/spotyou"
  description: >
    SpotYou allows you to watch your favorite music videos on Youtube based on your Spotify Preferences
  categories:
    - Entertainment
    - Music
  built_by: Josh Glazer
  built_by_url: https://linkedin.com/in/joshglazer/
  featured: false
- title: Hesam Kaveh's blog
  description: >
    A blog with great seo that using gatsby-source-wordpress to fetch posts from backend
  main_url: "https://hesamkaveh.com/"
  url: "https://hesamkaveh.com/"
  source_url: "https://github.com/hesamkaveh/sansi"
  featured: false
  categories:
    - Blog
    - WordPress
- title: Oliver Gomes Portfolio
  main_url: https://oliver-gomes.github.io/v4/
  url: https://oliver-gomes.github.io/v4/
  description: >
    As an artist and a web designer/developer, I wanted to find a way to present these two portfolios in a way that made sense.  I felt with new found power of speed, Gatsby helped keep my creativity intact with amazing response and versatility. I felt my butter smooth transition felt much better in user perspective and super happy with the power of Gatsby.
  categories:
    - Portfolio
    - Web Development
    - Blog
  built_by: Oliver Gomes
  built_by_url: https://github.com/oliver-gomes
  featured: false
- title: Patrik Szewczyk
  url: https://www.szewczyk.cz/
  main_url: https://www.szewczyk.cz/
  description: >
    Patrik Szewczyk – JavaScript, TypeScript, React, Node.js developer, Redux, Reason
  categories:
    - Portfolio
  built_by: Patrik Szewczyk
  built_by_url: https://linkedin.com/in/thepatriczek/
  featured: false
- title: Patrik Arvidsson's portfolio
  url: https://www.patrikarvidsson.com
  main_url: https://www.patrikarvidsson.com
  source_url: https://github.com/patrikarvidsson/portfolio-gatsby-contentful
  description: >
    Personal portfolio site of Swedish interaction designer Patrik Arvidsson. Built with Gatsby, Tailwind CSS, Emotion JS and Contentful.
  categories:
    - Blog
    - Design
    - Portfolio
    - Web Development
    - Technology
  built_by: Patrik Arvidsson
  built_by_url: https://www.patrikarvidsson.com
  featured: false
- title: Jacob Cofman's Blog
  description: >
    Personal blog / portfolio about Jacob Cofman.
  main_url: "https://jcofman.de/"
  url: "https://jcofman.de/"
  source_url: "https://github.com/JCofman/jc-website"
  featured: false
  categories:
    - Blog
    - Portfolio
- title: re-geo
  description: >
    re-geo is react based geo cities style component.
  main_url: "https://re-geo.netlify.com/"
  url: "https://re-geo.netlify.com/"
  source_url: "https://github.com/sadnessOjisan/re-geo-lp"
  categories:
    - Open Source
  built_by: sadnessOjisan
  built_by_url: https://twitter.com/sadnessOjisan
  featured: false
- title: Luis Cestou Portfolio
  description: >
    Portfolio of graphic + interactive designer Luis Cestou.
  main_url: "https://luiscestou.com"
  url: "https://luiscestou.com"
  source_url: "https://github.com/lcestou/luiscestou.com"
  built_by: Luis Cestou contact@luiscestou.com
  built_by_url: https://luiscestou.com
  featured: false
  categories:
    - Portfolio
    - Web Development
- title: Data Hackers
  url: https://datahackers.com.br/
  main_url: https://datahackers.com.br/
  description: >
    Official website for the biggest portuguese-speaking data science community. Makes use of several data sources such as podcasts from Anchor, messages from Slack, newsletters from MailChimp and blog posts from Medium. The unique visual design also had its hurdles and was quite fun to develop!
  categories:
    - Blog
    - Education
    - Podcast
    - Technology
  built_by: Kaordica
  built_by_url: https://kaordica.design
  featured: false
- title: TROMAQ
  url: https://www.tromaq.com/
  main_url: https://www.tromaq.com/
  description: >
    TROMAQ executes earthmoving services and rents heavy machinery for construction work. Even with the lack of good photography, their new site managed to pass a solid and trustworthy feeling to visitors during testing and they're already seeing the improvement in brand awareness, being the sole player with a modern website in their industry.
  categories:
    - Marketing
  built_by: Kaordica
  built_by_url: https://kaordica.design
  featured: false
- title: Novida Consulting
  url: https://www.novidaconsultoria.com.br
  main_url: https://www.novidaconsultoria.com.br
  description: >
    Novida’s goal was to position itself as a solid, exclusive and trustworthy brand for families looking for a safe financial future… We created a narrative and visual design that highlight their exclusivity.
  categories:
    - Marketing
  built_by: Kaordica
  built_by_url: https://kaordica.design
  featured: false
- title: We Are Clarks
  url: "https://www.weareclarks.com"
  main_url: "https://www.weareclarks.com"
  source_url: "https://github.com/abeaclark/weareclarks"
  description: >
    A family travel blog.
  categories:
    - Blog
    - Travel
  built_by: Abe Clark
  built_by_url: https://www.linkedin.com/in/abrahamclark/
  featured: false
- title: Guillaume Briday's Blog
  main_url: "https://guillaumebriday.fr/"
  url: "https://guillaumebriday.fr/"
  source_url: "https://github.com/guillaumebriday/guillaumebriday.fr"
  description: >
    My personal blog built with Gatsby and Tailwind CSS.
  categories:
    - Blog
    - Web Development
    - Technology
  built_by: Guillaume Briday
  built_by_url: https://guillaumebriday.fr/
  featured: false
- title: SEOmonitor
  main_url: "https://www.seomonitor.com"
  url: "https://www.seomonitor.com"
  description: >
    SEOmonitor is a suite of SEO tools dedicated to agencies.
  categories:
    - Blog
    - Portfolio
    - Agency
  built_by: Bejamas
  built_by_url: https://bejamas.io/
  featured: false
- title: Jean Regisser's Portfolio
  main_url: "https://jeanregisser.com/"
  url: "https://jeanregisser.com/"
  source_url: "https://github.com/jeanregisser/jeanregisser.com"
  featured: false
  description: >
    Portfolio of software engineer Jean Regisser.
  categories:
    - Portfolio
    - Mobile Development
  built_by: Jean Regisser
  built_by_url: "https://jeanregisser.com/"
- title: Axcept - Visual Screenshot Testing
  url: https://axcept.io
  main_url: https://axcept.io
  description: >
    Visual Testing for everyone
  categories:
    - Documentation
    - Web Development
  built_by: d:code:it
  built_by_url: https://dcodeit.com
  featured: false
- title: Chase Ohlson
  url: https://chaseohlson.com
  main_url: https://chaseohlson.com
  description: >
    Portfolio of frontend engineer & web developer Chase Ohlson.
  categories:
    - Portfolio
    - Web Development
  built_by: Chase Ohlson
  built_by_url: https://chaseohlson.com
  featured: false
- title: Zach Schnackel
  url: https://zslabs.com
  main_url: https://zslabs.com
  source_url: "https://github.com/zslabs/zslabs.com"
  description: >
    Portfolio site for UI/Motion Developer, Zach Schnackel.
  categories:
    - Portfolio
    - Web Development
  built_by: Zach Schnackel
  built_by_url: "https://zslabs.com"
- title: Gremlin
  url: https://www.gremlin.com
  main_url: https://www.gremlin.com
  description: >
    Gremlin's Failure as a Service finds weaknesses in your system before they cause problems.
  categories:
    - Marketing
- title: Headless.page
  main_url: https://headless.page/
  url: https://headless.page/
  description: >
    Headless.page is a directory of eCommerce sites featuring headless architecture, PWA features and / or the latest JavaScript technology.
  categories:
    - Directory
    - eCommerce
  built_by: Subscribe Pro
  built_by_url: https://www.subscribepro.com/
  featured: false
- title: Ouracademy
  main_url: https://our-academy.org/
  url: https://our-academy.org/
  source_url: "https://github.com/ouracademy/website"
  description: >
    Ouracademy is an organization that promoves the education in software development through blog posts & videos smiley.
  categories:
    - Open Source
    - Blog
    - Education
  built_by: Ouracademy
  built_by_url: https://github.com/ouracademy
  featured: false
- title: Tenon.io
  main_url: https://tenon.io
  url: https://tenon.io
  description: >
    Tenon.io is an accessibility tooling, services and consulting company.
  categories:
    - API
    - Accessibility
    - Business
    - Consulting
    - Technology
  built_by: Tenon.io
  built_by_url: https://tenon.io
  featured: false
- title: Projectival
  url: https://www.projectival.de/
  main_url: https://www.projectival.de/
  description: >
    Freelancer Online Marketing & Web Development in Cologne, Germany
  categories:
    - Freelance
    - Marketing
    - Web Development
    - Blog
    - Consulting
    - SEO
    - Business
  built_by: Sascha Klapetz
  built_by_url: https://www.projectival.de/
  featured: false
- title: Hetzner Online Community
  main_url: https://community.hetzner.com
  url: https://community.hetzner.com
  description: >
    Hetzner Online Community provides a free collection of high-quality tutorials, which are based on free and open source software, on a variety of topics such as development, system administration, and other web technology.
  categories:
    - Web Development
    - Technology
    - Programming
    - Open Source
    - Community
  built_by: Hetzner Online GmbH
  built_by_url: https://www.hetzner.com/
  featured: false
- title: AGYNAMIX
  url: https://www.agynamix.de/
  main_url: https://www.agynamix.de/
  source_url: https://github.com/tuhlmann/agynamix.de
  description: >
    Full Stack Java, Scala, Clojure, TypeScript, React Developer in Thalheim, Germany
  categories:
    - Freelance
    - Web Development
    - Programming
    - Blog
    - Consulting
    - Portfolio
    - Business
  built_by: Torsten Uhlmann
  built_by_url: https://www.agynamix.de/
  featured: false
- title: syracuse.io
  url: https://syracuse.io
  main_url: https://syracuse.io
  source_url: https://github.com/syracuseio/syracuseio/
  description: >
    Landing page for Syracuse NY Software Development Meetup Groups
  categories:
    - Community
  built_by: Benjamin Lannon
  built_by_url: https://lannonbr.com
- title: Render Documentation
  main_url: https://render.com/docs
  url: https://render.com/docs
  description: >
    Render is the easiest place to host your sites and apps. We use Gatsby for everything on https://render.com, including our documentation. The site is deployed on Render as well! We also have a guide to deploying Gatsby apps on Render: https://render.com/docs/deploy-gatsby.
  categories:
    - Web Development
    - Programming
    - Documentation
    - Technology
  built_by: Render Developers
  built_by_url: https://render.com
  featured: false
- title: prima
  url: https://www.prima.co
  main_url: https://www.prima.co
  description: >
    Discover industry-defining wellness content and trusted organic hemp CBD products safely supporting wellness, stress, mood, skin health, and balance.
  categories:
    - Blog
    - eCommerce
    - Education
  built_by: The Couch
  built_by_url: https://thecouch.nyc
- title: Gatsby Guides
  url: https://gatsbyguides.com/
  main_url: https://gatsbyguides.com/
  description: >
    Free tutorial course about using Gatsby with a CMS.
  categories:
    - Education
    - Documentation
    - Web Development
  built_by: Osio Labs
  built_by_url: https://osiolabs.com/
  featured: false
- title: Architude
  url: https://architudedesign.com
  main_url: https://architudedesign.com
  description: >
    筑冶 Architude International Design Consultants
  categories:
    - Design
    - Landing Page
    - Gallery
  built_by: Neo Nie
  built_by_url: https://github.com/nihgwu
  featured: false
- title: Arctica
  url: https://arctica.io
  main_url: https://arctica.io
  description: >
    Arctica specialises in purpose-built web sites and progressive web applications with user optimal experiences, tailored to meet the objectives of your business.
  categories:
    - Portfolio
    - Agency
    - Design
    - Web Development
  built_by: Arctica
  built_by_url: https://arctica.io
  featured: false
- title: Shard Ventures
  url: https://shard.vc
  main_url: https://shard.vc
  description: >
    Shard is building new online companies from scratch, partnering with other like-minded founders to start and invest in technology companies.
  categories:
    - Finance
    - Technology
    - Portfolio
  built_by: Arctica
  built_by_url: https://arctica.io
  featured: false
- title: David Brookes
  url: https://davidbrookes.me
  main_url: https://davidbrookes.me
  description: >
    Specialising in crafting stylish, high performance websites and applications that get results, using the latest cutting edge web development technologies.
  categories:
    - Portfolio
    - Freelance
    - Web Development
  built_by: Arctica
  built_by_url: https://arctica.io
  featured: false
- title: Dennis Morello
  url: https://morello.dev
  main_url: https://morello.dev
  source_url: https://gitlab.com/dennismorello/dev-blog
  description: >
    morello.dev is a development and techology blog written by Dennis Morello.
  categories:
    - Blog
    - Education
    - Web Development
    - Open Source
    - Technology
  built_by: Dennis Morello
  built_by_url: https://twitter.com/dennismorello
  featured: false
- title: BaseTable
  url: https://autodesk.github.io/react-base-table/
  main_url: https://autodesk.github.io/react-base-table/
  source_url: https://github.com/Autodesk/react-base-table
  description: >
    BaseTable is a react table component to display large data set with high performance and flexibility.
  categories:
    - Web Development
    - Documentation
    - Open Source
  built_by: Neo Nie
  built_by_url: https://github.com/nihgwu
  featured: false
- title: herper.io
  url: https://herper.io
  main_url: https://herper.io
  description: >
    Portfolio website for Jacob Herper - a Front End Web Developer with a passion for all things digital. I have more than 10 years experience working in web development.
  categories:
    - Portfolio
    - Web Development
    - Freelance
    - Design
    - SEO
  built_by: Jacob Herper
  built_by_url: https://github.com/jakeherp
  featured: false
- title: Artem Sapegin Photography
  description: >
    Photography portfolio and blog of Artem Sapegin, an award-losing photographer living in Berlin, Germany. Landscapes, cityscapes and dogs.
  main_url: "https://morning.photos/"
  url: "https://morning.photos/"
  source_url: "https://github.com/sapegin/morning.photos"
  categories:
    - Portfolio
    - Photography
  built_by: Artem Sapegin
  built_by_url: "https://github.com/sapegin"
- title: Pattyrn
  main_url: https://pattyrn.com
  url: https://pattyrn.com
  description: >
    Pattyrn uses advanced machine learning AI to analyze the platform’s your teams use, making it easy to solve performance problems, reduce bottlenecks, and monitor culture health to optimize your ROI and help boost performance without causing burn out.
  categories:
    - Marketing
    - Technology
  built_by: Pattyrn
  built_by_url: https://twitter.com/Pattyrn4
  featured: false
- title: Intranet Italia Day
  main_url: https://www.intranetitaliaday.it/en
  url: https://www.intranetitaliaday.it/en
  description: >
    The Italian event dedicated to the digital workplace that focuses on planning, governance and company intranet management
  categories:
    - Event
    - Conference
  built_by: Ariadne Digital
  built_by_url: https://www.ariadnedigital.it
  featured: false
- title: Textually Stylo
  main_url: https://www.textually.net
  url: https://www.textually.net
  description: >
    Stylo Markdown writing App marketing/documentation website by Textually Inc.
  categories:
    - Marketing
    - Technology
    - Blog
    - Documentation
  built_by: Sébastien Hamel
  built_by_url: https://www.textually.net
  featured: false
- title: OneDeck
  main_url: https://www.onedeck.co
  url: https://www.onedeck.co
  description: >
    OneDeck is a simple yet powerful tool for creating and sharing your one-page investment summary in under 10 minutes.
  categories:
    - Finance
    - Technology
  built_by: William Neill
  built_by_url: https://twitter.com/williamneill
  featured: false
- title: Assortment
  main_url: https://assortment.io
  url: https://assortment.io
  description: >
    Assortment aims to provide detailed tutorials (and more) for developers of all skill levels within the Web Development Industry. Attempting to cut out the fluff and arm you with the facts.
  categories:
    - Blog
    - Web Development
  built_by: Luke Whitehouse
  built_by_url: https://twitter.com/_lukewh
  featured: false
- title: Mission42
  main_url: https://mission42.zauberware.com
  url: https://mission42.zauberware.com
  description: >
    A landing page for the mobile app Mission42. Mission42 wants to help you learn new skills.
  categories:
    - App
    - Learning
    - Education
    - Landing Page
  built_by: Philipp Siegmund, zauberware
  built_by_url: https://www.zauberware.com
- title: Altstadtdomizil Idstein
  main_url: http://www.altstadtdomizil-idstein.de/
  url: http://www.altstadtdomizil-idstein.de/
  description: >
    A landing page for a holiday apartment in Idstein, Germany.
  categories:
    - Landing Page
    - Travel
    - Real Estate
  built_by: Simon Franzen, zauberware
  built_by_url: https://www.zauberware.com
- title: Gerald Martinez Dev
  main_url: https://gmartinez.dev/
  url: https://gmartinez.dev/
  source_url: https://github.com/nephlin7/gmartinez.dev
  description: >
    Personal web site for show my skills and my works.
  categories:
    - Web Development
    - Portfolio
  built_by: Gerald Martinez
  built_by_url: https://twitter.com/GeraldM_92
  featured: false
- title: Becreatives
  main_url: "https://becreatives.com"
  url: "https://becreatives.com"
  featured: false
  description: >
    Digital software house. Enlights ideas. Think smart execute harder.
  categories:
    - Technology
    - Web Development
    - Agency
    - Marketing
  built_by: Becreatives
  built_by_url: "https://becreatives.com"
- title: Paul Clifton Photography
  main_url: https://paulcliftonphotography.com
  url: https://paulcliftonphotography.com
  featured: false
  description: >
    A full migration from WordPress to GatsbyJS and DatoCMS. Includes custom cropping on images as viewport changes size and also an infinity scroll that doesn't preload all of the results.
  categories:
    - Blog
    - Portfolio
    - Gallery
    - Photography
  built_by: Little Wolf Studio
  built_by_url: https://littlewolfstudio.co.uk
- title: Atte Juvonen - Blog
  url: https://www.attejuvonen.fi/
  main_url: https://www.attejuvonen.fi/
  source_url: https://github.com/baobabKoodaa/blog
  description: >
    Tech-oriented personal blog covering topics like AI, data, voting, game theory, infosec and software development.
  categories:
    - Blog
    - Data
    - JavaScript
    - Programming
    - Science
    - Security
    - Technology
    - Web Development
  featured: false
- title: Kibuk Construction
  url: https://kibukconstruction.com/
  main_url: https://kibukconstruction.com/
  description: >
    Kibuk Construction is a fully licensed and insured contractor specializing in Siding, Decks, Windows & Doors!
  categories:
    - Business
  built_by: David Krasniy
  built_by_url: http://dkrasniy.com
- title: RedCarpetUp
  main_url: https://www.redcarpetup.com
  url: https://www.redcarpetup.com/
  description: >
    RedCarpetUp's home page for a predominantly mobile-only customer base in India with major constraints on bandwidth availability
  categories:
    - Finance
  built_by: RedCarpet Dev Team
  built_by_url: https://www.redcarpetup.com
  featured: false
- title: talita traveler
  url: https://talitatraveler.com/
  main_url: https://talitatraveler.com/
  source_url: https://github.com/afuh/talitatraveler
  description: >
    Talita Traveler's personal blog.
  categories:
    - Blog
  built_by: Axel Fuhrmann
  built_by_url: https://axelfuhrmann.com/
  featured: false
- title: Pastelería el Progreso
  url: https://pasteleriaelprogreso.com/
  main_url: https://pasteleriaelprogreso.com/
  source_url: https://github.com/afuh/elprogreso
  description: >
    Famous bakery in Buenos Aires.
  categories:
    - Food
    - Gallery
  built_by: Axel Fuhrmann
  built_by_url: https://axelfuhrmann.com/
  featured: false
- title: Maitrik's Portfolio
  url: https://www.maitrikpatel.com/
  main_url: https://www.maitrikpatel.com/
  source_url: https://github.com/maitrikjpatel/portfolio
  description: >
    Portfolio of a Front-End Developer / UX Designer who designs and develops pixel perfect user interface, experiences and web applications.
  categories:
    - Portfolio
    - Blog
    - Design
    - Web Development
  built_by: Maitrik Patel
  built_by_url: https://www.maitrikpatel.com/
  featured: false
- title: PicPick
  url: https://picpick.app/
  main_url: https://picpick.app/
  description: >
    All-in-one Graphic Design Tool, Screen Capture Software, Image Editor, Color Picker, Pixel Ruler and More
  categories:
    - Productivity
    - App
    - Technology
  built_by: NGWIN
  built_by_url: https://picpick.app/
  featured: false
- title: Ste O'Neill
  main_url: https://www.steoneill.dev
  url: https://www.steoneill.dev
  description: >
    MVP of a portfolio site for a full stack UK based developer.
  categories:
    - Blog
    - Portfolio
  built_by: Ste O'Neill
  built_by_url: https://steoneill.dev
  featured: false
- title: Filipe Santos Correa's Portfolio
  description: >
    Filipe's Personal About Me / Portfolio.
  main_url: "https://filipesantoscorrea.com/"
  url: "https://filipesantoscorrea.com/"
  source_url: "https://github.com/Safi1012/filipesantoscorrea.com"
  featured: false
  categories:
    - Portfolio
- title: Progressive Massachusetts Legislator Scorecard
  main_url: https://scorecard.progressivemass.com
  url: https://scorecard.progressivemass.com
  featured: false
  source_url: https://github.com/progressivemass/legislator-scorecard
  description: >
    Learn about MA state legislators' voting records through a progressive lens
  categories:
    - Government
    - Education
  built_by: Alex Holachek
  built_by_url: "https://alex.holachek.com/"
- title: Jeff Wolff – Portfolio
  main_url: https://www.jeffwolff.net
  url: https://www.jeffwolff.net
  featured: false
  description: >
    A guy from San Diego who makes websites.
  categories:
    - Blog
    - Portfolio
    - Web Development
- title: Jp Valery – Portfolio
  main_url: https://jpvalery.photo
  url: https://jpvalery.photo
  featured: false
  description: >
    Self-taught photographer documenting spaces and people
  categories:
    - Portfolio
    - Photography
- title: Prevue
  main_url: https://www.prevue.io
  url: https://www.prevue.io
  featured: false
  description: >
    All in One Prototyping Tool For Vue Developers
  categories:
    - Open Source
    - Web Development
- title: Gold Medal Flour
  main_url: https://www.goldmedalflour.com
  url: https://www.goldmedalflour.com
  description: >
    Gold Medal Four is a brand of flour products owned by General Mills. The new site was built using Gatsby v2 with data sources from WordPress and an internal recipe API, and features multifaceted recipe filtering and a modified version of Gatsby Image to support art direction images.
  categories:
    - Food
  built_by: General Mills Branded Sites Dev Team
  built_by_url: https://www.generalmills.com
  featured: false
- title: Fifth Gait Technologies
  main_url: https://5thgait.com
  url: https://5thgait.com
  featured: false
  description: >
    Fifth Gait is a small business in the defense and space industry that is run and owned by physicists and engineers that have worked together for decades. The site was built using Gatsby V2.
  categories:
    - Government
    - Science
    - Technology
  built_by: Jonathan Z. Fisher
  built_by_url: "https://jonzfisher.com"
- title: Sal's Pals
  main_url: https://www.sals-pals.net
  url: https://www.sals-pals.net
  featured: false
  description: >
    Sal's Pals is a professional dog walking and pet sitting service based in Westfield, NJ. New site built with gatsby v2.
  categories:
    - Business
- title: Zuyet Awarmatrip
  main_url: https://www.zuyetawarmatrip.com
  url: https://www.zuyetawarmatrip.com
  featured: false
  description: >
    Zuyet Awarmatrip is a subsidiary identity within the personal ecosystem of Zuyet Awarmatik, focusing on travel and photography.
  categories:
    - Travel
    - Photography
  built_by: Zuyet Awarmatik
- title: manuvel.be
  url: https://www.manuvel.be
  main_url: https://www.manuvel.be
  source_url: https://github.com/riencoertjens/manuvelsite
  description: >
    Cycling themed café coming this april in Sint Niklaas, Belgium. One page with funky css-grid and gatsby-image trickery!
  categories:
    - Food
  built_by: WEBhart
  built_by_url: https://www.web-hart.com
  featured: false
- title: WEBhart
  url: https://www.web-hart.com
  main_url: https://www.web-hart.com
  description: >
    Hi, I'm Rien (pronounced Reen) from Belgium but based in Girona, Spain. I'm an autodidact, committed to learning until the end of time.
  categories:
    - Portfolio
    - Design
    - Web Development
    - Freelance
  built_by: WEBhart
  built_by_url: https://www.web-hart.com
  featured: false
- title: nicdougall.com
  url: https://nicdougall.netlify.com/
  main_url: https://nicdougall.netlify.com/
  source_url: https://github.com/riencoertjens/nicdougall.com
  description: >
    Athlete website with Netlify CMS for blog content.
  categories:
    - Blog
  built_by: WEBhart
  built_by_url: https://www.web-hart.com
  featured: false
- title: het Groeiatelier
  url: https://www.hetgroeiatelier.be/
  main_url: https://www.hetgroeiatelier.be/
  description: >
    Workspace for talent development and logopedics. One page site with basic info and small calendar CMS.
  categories:
    - Marketing
  built_by: WEBhart
  built_by_url: https://www.web-hart.com
  featured: false
- title: Lebuin D'Haese
  url: https://www.lebuindhaese.be/
  main_url: https://www.lebuindhaese.be/
  description: >
    Artist portfolio website. Powered by a super simple Netlify CMS to easily add blog posts or new art pieces.
  categories:
    - Portfolio
    - Blog
  built_by: WEBhart
  built_by_url: https://www.web-hart.com
  featured: false
- title: Iefke Molenstra
  url: https://www.iefke.be/
  main_url: https://www.iefke.be/
  description: >
    Artist portfolio website. Powered by a super simple Netlify CMS to easily add blog posts or new art pieces.
  categories:
    - Portfolio
    - Blog
  built_by: WEBhart
  built_by_url: https://www.web-hart.com
  featured: false
- title: The Broomwagon
  url: https://www.thebroomwagongirona.com/
  main_url: https://www.thebroomwagongirona.com/
  description: >
    foodtruck style coffee by pro cyclist Robert Gesink. The site has a webshop with merchandise and coffee beans.
  categories:
    - eCommerce
  built_by: WEBhart
  built_by_url: https://www.web-hart.com
- title: Pella Windows and Doors
  main_url: https://www.pella.com
  url: https://www.pella.com
  featured: false
  description: >
    The Pella Corporation is a privately held window and door manufacturing
  categories:
    - Business
- title: tinney.dev
  url: https://tinney.dev
  main_url: https://tinney.dev
  source_url: https://github.com/cdtinney/tinney.dev
  description: >
    Personal portfolio/blog of Colin Tinney
  categories:
    - Blog
    - Portfolio
    - Open Source
  built_by: Colin Tinney
  built_by_url: https://tinney.dev
  featured: false
- title: Monkeywrench Books
  main_url: https://monkeywrenchbooks.org
  url: https://monkeywrenchbooks.org
  description: >
    Monkeywrench Books is an all-volunteer, collectively-run bookstore and event space in Austin, TX
  categories:
    - Business
    - Community
    - Education
  built_by: Monkeywrench Books
  built_by_url: https://monkeywrenchbooks.org
- title: DeepMay.io
  main_url: https://deepmay.io
  url: https://deepmay.io
  description: >
    DeepMay is an experimental new tech bootcamp in the mountains of North Carolina.
  categories:
    - Event
    - Community
    - Technology
    - Marketing
  built_by: DeepMay
  built_by_url: https://twitter.com/deepmay_io
  featured: false
- title: Liferay.Design
  main_url: https://liferay.design
  url: https://liferay.design
  source_url: https://github.com/liferay-design/liferay.design
  description: >
    Liferay.Design is home to some of the freshest open-source designers who love to share articles and other resources for the Design Community.
  categories:
    - Blog
    - Community
    - Design
    - Marketing
    - Open Source
    - Technology
    - User Experience
  built_by: Liferay Designers
  built_by_url: https://twitter.com/liferaydesign
  featured: false
- title: Front End Remote Jobs
  main_url: https://frontendremotejobs.com
  url: https://frontendremotejobs.com
  source_url: https://github.com/benjamingrobertson/remotefrontend
  description: >
    Front End Remote Jobs features fully remote jobs for front end developers.
  categories:
    - WordPress
    - Web Development
  built_by: Ben Robertson
  built_by_url: https://benrobertson.io
  featured: false
- title: Penrose Grand Del Mar
  main_url: https://penroseatthegrand.com
  url: https://penroseatthegrand.com
  description: >
    Penrose Grand Del Mar is a luxury housing project coming soon.
  categories:
    - Real Estate
    - Design
  built_by: Chase Ohlson
  built_by_url: https://chaseohlson.com
- title: JustGraphQL
  url: https://www.justgraphql.com/
  main_url: https://www.justgraphql.com/
  source_url: https://github.com/Novvum/justgraphql
  description: >
    JustGraphQL helps developers quickly search and filter through GraphQL resources, tools, and articles.
  categories:
    - Open Source
    - Web Development
    - Technology
  built_by: Novvum
  built_by_url: https://www.novvum.io/
  featured: false
- title: Peter Macinkovic Personal Blog
  url: https://peter.macinkovic.id.au/
  main_url: https://peter.macinkovic.id.au/
  source_url: https://github.com/inkovic/peter-macinkovic-static-site
  description: >
    Personal Website and Blog of eCommerce SEO Specilaist and Digital Marketer Peter Macinkovic.
  categories:
    - SEO
    - Marketing
    - Blog
  featured: false
- title: NH Hydraulikzylinder
  main_url: https://nh-hydraulikzylinder.com
  url: https://nh-hydraulikzylinder.com
  description: >
    High quality & high performance hydraulic cylinders manufactured in Austria based on the clients requirements
  categories:
    - Business
  built_by: MangoART
  built_by_url: https://www.mangoart.at
  featured: false
- title: Frauennetzwerk Linz-Land
  main_url: https://frauennetzwerk-linzland.net
  url: https://frauennetzwerk-linzland.net
  description: >
    Homepage for the local women's association providing support to people in need offline and online (Livechat integration)
  categories:
    - Nonprofit
  built_by: MangoART
  built_by_url: https://www.mangoart.at
  featured: false
- title: Mein Traktor
  main_url: http://www.mein-traktor.at/
  url: http://www.mein-traktor.at/
  description: >
    Homepage of a the main importer of SAME and Lamborghini Tractors in Austria with customer support area
  categories:
    - Business
    - App
  built_by: MangoART
  built_by_url: https://www.mangoart.at
  featured: false
- title: Lamborghini Traktoren
  main_url: https://lamborghini-traktor.at
  url: https://lamborghini-traktor.at
  description: >
    Lamborghini Tractors - Landing page for the brand in Austria
  categories:
    - Business
  built_by: MangoART
  built_by_url: https://www.mangoart.at
  featured: false
- title: Holly Lodge Community Centre - Highgate, London
  main_url: https://www.hlcchl.org/
  url: https://www.hlcchl.org/
  source_url: https://github.com/eugelogic/hlcchl-gatsby
  description: >
    The Holly Lodge Community Centre - Highgate, London has a shiny new website built with Gatsby v2 that makes important contributions towards a faster, more secure and environmentally friendly web for everyone.
  categories:
    - Community
    - Event
    - Nonprofit
  built_by: Eugene Molari Developer
  built_by_url: https://twitter.com/EugeneMolari
  featured: false
- title: blackcater's blog
  url: https://www.blackcater.win
  main_url: https://www.blackcater.win
  source_url: https://github.com/blackcater/blog
  description: >
    Blog like Medium, for person and team.
  categories:
    - Blog
    - Web Development
  built_by: blackcater
  built_by_url: https://github.com/blackcater
  featured: false
- title: Kenneth Kwakye-Gyamfi Portfolio Site
  url: https://www.kwakye-gyamfi.com
  main_url: https://www.kwakye-gyamfi.com
  source_url: https://github.com/cr05s19xx/cross-site
  description: >
    Personal portfolio site for Kenneth Kwakye-Gyamfi, a mobile and web full stack applications developer currently based in Accra, Ghana.
  categories:
    - SEO
    - Web Development
    - Open Source
    - Portfolio
  featured: false
- title: Gareth Weaver
  url: https://www.garethweaver.com/
  main_url: https://www.garethweaver.com/
  source_url: https://github.com/garethweaver/public-site-react
  description: >
    A personal portofolio of a London based frontend developer built with Gatsby 2, Redux and Sass
  categories:
    - Portfolio
    - Web Development
  built_by: Gareth Weaver
  built_by_url: https://twitter.com/garethdweaver
  featured: false
- title: Mailjet
  url: https://dev.mailjet.com/
  main_url: https://dev.mailjet.com/
  description: >
    Mailjet is an easy-to-use all-in-one e-mail platform.
  categories:
    - API
    - Documentation
  featured: false
- title: Peintagone
  url: https://www.peintagone.be/
  main_url: https://www.peintagone.be/
  description: >
    Peintagone is a superior quality paint brand with Belgian tones.
  categories:
    - Portfolio
    - Gallery
  built_by: Sebastien Crepin
  built_by_url: https://github.com/opeah
  featured: false
- title: Let's Do Dish!
  url: https://letsdodish.com
  main_url: https://letsdodish.com
  description: >
    A new recipe site for people who enjoy cooking great food in their home kitchen. Find some great meal ideas! Let's do dish!
  categories:
    - Blog
    - Food
  built_by: Connerra
  featured: false
- title: AWS Amplify Community
  url: https://amplify.aws/community/
  main_url: https://amplify.aws/community/
  source_url: https://github.com/aws-amplify/community
  description: >
    Amplify Community is a hub for developers building fullstack serverless applications with Amplify to easily access content (such as events, blog posts, videos, sample projects, and tutorials) created by other members of the Amplify community.
  categories:
    - Blog
    - Directory
    - Education
    - Technology
  built_by: Nikhil Swaminathan
  built_by_url: https://github.com/swaminator
  featured: false
- title: Cal State Monterey Bay
  url: https://csumb.edu
  main_url: https://csumb.edu
  source_url: https://github.com/csumb/csumb-gatsby
  description: >
    A website for the entire campus of California State University, Monterey Bay.
  categories:
    - Education
    - Government
  built_by: CSUMB Web Team
  built_by_url: https://csumb.edu/web/team
  featured: false
- title: BestPricingPages.com
  url: https://bestpricingpages.com
  main_url: https://bestpricingpages.com
  source_url: https://github.com/jpvalery/pricingpages/
  description: >
    A repository of the best pricing pages by the best companies. Built in less than a week.
    Inspired by RGE and since pricingpages.xyz no longer exists, I felt such a resource was missing and could be helpful to many people.
  categories:
    - Business
    - Community
    - Entrepreneurship
    - Open Source
    - Technology
  built_by: Jp Valery
  built_by_url: https://jpvalery.me
  featured: false
- title: Lendo Austria
  url: https://lendo.at
  main_url: https://lendo.at
  description: >
    A Comparison site for best private loan offer from banks in Austria.
  categories:
    - Business
    - Finance
  built_by: Lendo developers
  featured: false
- title: Visual Cloud FX
  url: https://visualcloudfx.com
  main_url: https://visualcloudfx.com
  source_url: https://github.com/jjcav84/visualcloudfx
  description: >
    Basic static site built with MDBootstrap, React, and Gatsby
  categories:
    - Consulting
    - Portfolio
  built_by: Jacob Cavazos
  built_by_url: https://jacobcavazos.com
- title: Matthew Miller (Me4502)
  url: https://matthewmiller.dev
  main_url: https://matthewmiller.dev
  description: >
    The personal site, blog and portfolio of Matthew Miller (Me4502)
  categories:
    - Blog
    - Programming
    - Technology
    - Portfolio
  built_by: Matthew Miller
  featured: false
- title: Årets Kontor
  url: https://aretskontor.newst.se
  main_url: https://aretskontor.newst.se
  description: >
    A swedish competition for "office of the year" in sweden with a focus on design. Built with MDBootstrap and Gatsby.
  categories:
    - Real Estate
    - Marketing
  built_by: Victor Björklund
  built_by_url: https://victorbjorklund.com
  featured: false
- title: Kyma
  url: https://kyma-project.io
  main_url: https://kyma-project.io
  source_url: https://github.com/kyma-project/website
  description: >
    This website holds overview, blog and documentation for Kyma open source project that is a Kubernates based application extensibility framework.
  categories:
    - Documentation
    - Blog
    - Technology
    - Open Source
  built_by: Kyma developers
  built_by_url: https://twitter.com/kymaproject
  featured: false
- title: Verso
  main_url: https://verso.digital
  url: https://verso.digital
  description: >
    Verso is a creative technology studio based in Singapore. Site built with Gatsby and Netlify.
  categories:
    - Agency
    - Consulting
    - Design
    - Technology
  built_by: Verso
  built_by_url: https://verso.digital
  featured: false
- title: Camilo Holguin
  url: https://camiloholguin.me
  main_url: https://camiloholguin.me
  source_url: https://github.com/camiloholguin/gatsby-portfolio
  description: >
    Portfolio site using GatsbyJS and WordPress REST API.
  categories:
    - WordPress
    - Portfolio
    - Web Development
  built_by: Camilo Holguin
  built_by_url: https://camiloholguin.me
  featured: false
- title: Bennett Hardwick
  url: https://bennetthardwick.com
  main_url: https://bennetthardwick.com
  description: >
    The personal website and blog of Bennett Hardwick, an Australian software developer and human being.
  categories:
    - Blog
    - Programming
    - Technology
  source_url: https://github.com/bennetthardwick/website
  built_by: Bennett Hardwick
  built_by_url: https://bennetthardwick.com
  featured: false
- title: Sindhuka
  url: https://sindhuka.org/
  main_url: https://sindhuka.org/
  description: >
    Official website of the Sindhuka initiative, a sustainable farmers' network in Nepal.
  categories:
    - Business
    - Community
    - Government
    - Marketing
  source_url: https://github.com/Polcius/sindhuka-serif
  built_by: Pol Milian
  built_by_url: https://github.com/Polcius/
  featured: false
- title: ERS HCL Open Source Portal
  url: https://ers-hcl.github.io/
  main_url: https://ers-hcl.github.io/
  description: >
    Official site for ERS-HCL GitHub organizational site. This is a hybrid app with static and dynamic content, providing a details of the open source projects, initiatives, innovation ideas within ERS-HCL. It pulls data from various data sources including GitHub APIs, MDX based blog posts, excel files. It also hosts an ideas app that is based on Firebase.
  categories:
    - Open Source
    - Blog
    - Technology
    - Web Development
    - Community
    - Documentation
  source_url: https://github.com/ERS-HCL/gatsby-ershcl-app
  built_by: Tarun Kumar Sukhu
  built_by_url: https://github.com/tsukhu
- title: Sandbox
  url: https://www.sandboxneu.com/
  main_url: https://www.sandboxneu.com/
  source_url: https://github.com/sandboxneu/sandboxneu.com
  description: >
    Official website of Sandbox, a Northeastern University student group that builds software for researchers.
  categories:
    - Marketing
  built_by: Sandbox at Northeastern
  built_by_url: https://github.com/sandboxneu/
  featured: false
- title: Accessible App
  main_url: https://accessible-app.com
  url: https://accessible-app.com
  source_url: https://github.com/accessible-app/accessible-app_com
  description: >
    Learn how to build inclusive web applications and Single Page Apps in modern JavaScript frameworks. This project collects strategies, links, patterns and plugins for React, Vue and Angular.
  categories:
    - Accessibility
    - Web Development
    - JavaScript
  built_by: Marcus Herrmann
  built_by_url: https://marcus.io
  featured: false
- title: PygmalionPolymorph
  url: https://pygmalionpolymorph.com
  main_url: https://pygmalionpolymorph.com
  source_url: https://github.com/PygmalionPolymorph/portfolio
  description: >
    Portfolio of artist, musician and developer PygmalionPolymorph.
  categories:
    - Portfolio
    - Gallery
    - Music
    - Photography
    - Web Development
  built_by: PygmalionPolymorph
  built_by_url: https://pygmalionpolymorph.com
  featured: false
- title: Gonzalo Nuñez Photographer
  main_url: https://www.gonzalonunez.com
  url: https://www.gonzalonunez.com
  description: >
    Website for Cancun based destination wedding photographer Gonzalo Nuñez. Site built with GatsbyJS, WordPress API and Netlify.
  categories:
    - Photography
    - Portfolio
    - WordPress
  built_by: Miguel Mayo
  built_by_url: https://www.miguelmayo.com
  featured: false
- title: Element 84
  main_url: https://www.element84.com
  url: https://www.element84.com
  description: >
    Element 84 is software engineering and design firm that helps companies and government agencies solve problems using remote sensing, life sciences, and transportation data in the cloud.
  categories:
    - Agency
    - Blog
    - Business
    - Consulting
    - Data
    - Design
    - Government
    - Portfolio
    - Programming
    - Science
    - Technology
    - User Experience
    - Web Development
- title: Measures for Justice
  main_url: https://www.measuresforjustice.org
  url: https://www.measuresforjustice.org
  description: >
    Measures for Justice gathers criminal justice data at the county level and makes it available on a free public Data Portal. Site rebuilt from scratch with GatsbyJS.
  categories:
    - Nonprofit
    - Marketing
  featured: false
- title: Raconteur Agency
  main_url: https://www.raconteur.net/agency
  url: https://www.raconteur.net/agency
  description: >
    Raconteur Agency is a London-based content marketing agency for B2B brands. We have rebuilt their site with Gatsby v2 using their existing WordPress backend as the data source. By switching from WordPress to GatsbyJS we have achieved a 200%+ improvement in page load times and went from a Lighthouse performance score of 49 to 100.
  categories:
    - Agency
    - Marketing
    - WordPress
  built_by: Jacob Herper
  built_by_url: https://herper.io
  featured: false
- title: GreenOrbit
  main_url: https://greenorbit.com/
  url: https://greenorbit.com/
  description: >
    Cloud-based intranet software. Get your people going with everything you need, built in.
  categories:
    - Business
    - App
    - Productivity
    - Technology
  built_by: Effective Digital
  built_by_url: https://effective.digital/
- title: Purple11
  main_url: https://purple11.com/
  url: https://purple11.com/
  description: >
    Purple11 is a site for photography and photo retouching tips and tricks.
  categories:
    - Blog
    - Photography
  built_by: Sébastien Noël
  built_by_url: https://blkfuel.com/
  featured: false
- title: PerfReviews
  main_url: https://perf.reviews/
  url: https://perf.reviews/
  source_url: https://github.com/PerfReviews/PerfReviews
  description: >
    The best content about web performance in spanish language.
  categories:
    - Web Development
  built_by: Joan León & José M. Pérez
  built_by_url: https://perf.reviews/nosotros/
  featured: false
- title: Un Backend - Blog
  main_url: https://www.unbackend.pro/
  url: https://www.unbackend.pro/
  description: >
    The personal website and blog of Camilo Ramírez, a backend developer :).
  categories:
    - Blog
    - Programming
    - Technology
  source_url: https://github.com/camilortte/camilortte.github.com
  built_by: Camilo Ramírez
  built_by_url: https://www.unbackend.pro/about
  featured: false
- title: Hitesh Vaghasiya
  main_url: https://hiteshvaghasiya.com/
  url: https://hiteshvaghasiya.com/
  description: >
    This is Hitesh Vaghasiya's blog. This blog is help you an E-Commerce like Magento, Shopify, and BigCommece.
  categories:
    - Blog
    - Programming
    - Technology
    - Web Development
  built_by: Hitesh Vaghasiya
  built_by_url: https://hiteshvaghasiya.com/
  featured: false
- title: Aditus
  main_url: https://www.aditus.io
  url: https://www.aditus.io
  description: >
    Aditus is the accessibility tool for your team. We help teams build accessible websites and products.
  categories:
    - Accessibility
    - Education
  built_by: Aditus
  built_by_url: https://www.aditus.io
  featured: false
- title: Ultra Config
  main_url: https://ultraconfig.com.au/
  url: https://ultraconfig.com.au/ultra-config-generator/
  description: >
    Ultra Config Generator is a software application for Network Engineers to efficiently manage their network infrastructure.
  categories:
    - Blog
    - Technology
  built_by: Ultra Config
  built_by_url: https://ultraconfig.com.au/
  featured: false
- title: Malice
  main_url: https://malice.fr/
  url: https://malice.fr/
  description: >
    Malice is a cyber-training  platform for learning, validating and improving security related skills through simulated scenarios and challenges.
  categories:
    - Security
    - Technology
  built_by: Sysdream
  built_by_url: https://sysdream.com/
  featured: false
- title: Nash
  main_url: https://nash.io/
  url: https://nash.io/
  description: >
    Nash is a decentralized platform for trading, payment and other financial services. Our goal is to bring distributed finance to everyone by making blockchain technology fast and easy to use. We employ an off-chain engine to match trades rapidly, but never take control of customers’ assets. Our intuitive interface offers easy access to a range of trading, payment and investment functions.
  categories:
    - Portfolio
    - Security
    - Technology
  built_by: Andrej Gajdos
  built_by_url: https://andrejgajdos.com/
  featured: false
- title: Axel Fuhrmann
  url: https://axelfuhrmann.com
  main_url: https://axelfuhrmann.com
  source_url: https://github.com/afuh/axelfuhrmann.com
  description: >
    Personal portfolio.
  categories:
    - Portfolio
    - Freelance
    - Web Development
  featured: false
- title: Alaina Viau
  url: https://www.alainaviau.com
  main_url: https://www.alainaviau.com
  description: >
    Official website of Canadian opera director, creator, and producer Alaina Viau. Site designed by Stephen Bell.
  categories:
    - Portfolio
    - Music
  built_by: Michael Uloth
  built_by_url: "https://www.michaeluloth.com"
- title: Alison Moritz
  url: https://www.alisonmoritz.com
  main_url: https://www.alisonmoritz.com
  description: >
    Official website of American stage director Alison Moritz. Site designed by Stephen Bell.
  categories:
    - Portfolio
    - Music
  built_by: Michael Uloth
  built_by_url: "https://www.michaeluloth.com"
- title: Luke Secomb Digital
  url: https://lukesecomb.digital
  main_url: https://lukesecomb.digital
  source_url: https://github.com/lukethacoder/luke-secomb-simple
  description: >
    A simple portfolio site built using TypeScript, Markdown and React Spring.
  categories:
    - Portfolio
    - Web Development
  built_by: Luke Secomb
  built_by_url: https://lukesecomb.digital
  featured: false
- title: We are Brew
  url: https://www.wearebrew.co.uk
  main_url: https://www.wearebrew.co.uk
  description: >
    Official website for Brew, a Birmingham based Digital Marketing Agency.
  categories:
    - Portfolio
    - Web Development
    - Agency
    - Marketing
  built_by: Brew Digital
  built_by_url: https://www.wearebrew.co.uk
- title: Global City Data
  main_url: https://globalcitydata.com
  url: https://globalcitydata.com
  source_url: https://github.com/globalcitydata/globalcitydata
  description: >
    Global City Data is an open, easily browsable platform to showcase peer-reviewed urban datasets and models created by different research groups.
  categories:
    - Education
    - Open Source
  built_by: Rafi Barash
  built_by_url: https://rafibarash.com
  featured: false
- title: Submittable
  url: https://www.submittable.com
  main_url: https://www.submittable.com
  description: >
    Submissions made simple. Submittalbe is a cloud-based submissions manager that lets you accept, review, and make decisions on any kind of digital content.
  categories:
    - Technology
    - Marketing
  built_by: Genevieve Crow
  built_by_url: https://github.com/g-crow
- title: Appmantle
  main_url: https://appmantle.com
  url: https://appmantle.com
  description: >
    Appmantle is a new way of creating apps. A complete modern app that you build yourself quickly & easily, without programming knowledge.
  categories:
    - App
    - Marketing
    - Landing Page
    - Mobile Development
    - Technology
  built_by: Appmantle
  built_by_url: https://appmantle.com
  featured: false
- title: Acto
  main_url: https://www.acto.dk/
  url: https://www.acto.dk/
  description: >
    Tomorrows solutions - today. Acto is an innovative software engineering company, providing your business with high-quality, scalable and maintainable software solutions, to make your business shine.
  categories:
    - Agency
    - Technology
    - Web Development
    - Mobile Development
  built_by: Acto
  built_by_url: https://www.acto.dk/
- title: Gatsby GitHub Stats
  url: https://gatsby-github-stats.netlify.com
  main_url: https://gatsby-github-stats.netlify.com
  source_url: https://github.com/lannonbr/gatsby-github-stats/
  description: >
    Statistics Dashboard for Gatsby GitHub repository
  categories:
    - Data
  built_by: Benjamin Lannon
  built_by_url: https://lannonbr.com
  featured: false
- title: Graphic Intuitions
  url: https://www.graphicintuitions.com/
  main_url: https://www.graphicintuitions.com/
  description: >
    Digital marketing agency located in Morris, Manitoba.
  categories:
    - Agency
    - Web Development
    - Marketing
  featured: false
- title: Smooper
  url: https://www.smooper.com/
  main_url: https://www.smooper.com/
  description: >
    We connect you with digital marketing experts for 1 on 1 consultation sessions
  categories:
    - Marketing
    - Directory
  featured: false
- title: Lesley Barber
  url: https://www.lesleybarber.com/
  main_url: https://www.lesleybarber.com/
  description: >
    Official website of Canadian film composer Lesley Barber.
  categories:
    - Portfolio
    - Music
  built_by: Michael Uloth
  built_by_url: https://www.michaeluloth.com
- title: Timeline of Terror
  main_url: https://timelineofterror.org/
  url: https://timelineofterror.org/
  source_url: https://github.com/Symbitic/timeline-of-terror
  description: >
    Complete guide to the events of September 11, 2001.
  categories:
    - Directory
    - Government
  built_by: Alex Shaw
  built_by_url: https://github.com/Symbitic/
  featured: false
- title: Pill Club
  url: https://thepillclub.com
  main_url: https://thepillclub.com
  description: >
    Zero Copay With Insurance + Free Shipping + Bonus Gifts + Online Delivery – Birth Control Delivery and Prescription
  categories:
    - Marketing
    - Healthcare
  built_by: Pill Club
  built_by_url: https://thepillclub.com
- title: myweekinjs
  url: https://www.myweekinjs.com/
  main_url: https://www.myweekinjs.com/
  source_url: https://github.com/myweekinjs/public-website
  description: >
    Challenge to create and/or learn something new in JavaScript each week.
  categories:
    - Blog
  built_by: Adriaan Janse van Rensburg
  built_by_url: https://github.com/HurricaneInteractive/
  featured: false
- title: The Edit Suite
  main_url: https://www.theeditsuite.com.au/
  url: https://www.theeditsuite.com.au/
  source_url: https://thriveweb.com.au/portfolio/the-edit-suite/
  description: >-
    The Edit Suite is an award winning video production and photography company based out of our Mermaid Beach studio on the Gold Coast of Australia but we also have the ability to work mobile from any location.
  categories:
    - Photography
    - Marketing
  built_by: Thrive Team - Gold Coast
  built_by_url: https://thriveweb.com.au/
  featured: false
- title: CarineRoitfeld
  main_url: https://www.carineroitfeld.com/
  url: https://www.carineroitfeld.com/
  description: >
    Online shop for Carine Roitfeld parfume
  categories:
    - eCommerce
  built_by: Ask Phill
  built_by_url: https://askphill.com
- title: EngineHub.org
  url: https://enginehub.org
  main_url: https://enginehub.org
  source_url: https://github.com/EngineHub/enginehub-website
  description: >
    The landing pages for EngineHub, the organisation behind WorldEdit, WorldGuard, CraftBook, and more
  categories:
    - Landing Page
    - Technology
    - Open Source
  built_by: Matthew Miller
  built_by_url: https://matthewmiller.dev
- title: Goulburn Physiotherapy
  url: https://www.goulburnphysiotherapy.com.au/
  main_url: https://www.goulburnphysiotherapy.com.au/
  description: >
    Goulburn Physiotherapy is a leader in injury prevention, individual and community health, and workplace health solutions across Central Victoria.
  categories:
    - Blog
    - Healthcare
  built_by: KiwiSprout
  built_by_url: https://kiwisprout.nz/
  featured: false
- title: TomTom Traffic Index
  main_url: https://www.tomtom.com/en_gb/traffic-index/
  url: https://www.tomtom.com/en_gb/traffic-index/
  description: >
    The TomTom Traffic Index provides drivers, city planners, auto manufacturers and policy makers with unbiased statistics and information about congestion levels in 403 cities across 56 countries on 6 continents.
  categories:
    - Travel
    - Data
  built_by: TomTom
  built_by_url: https://tomtom.com
  featured: false
- title: PrintAWorld | A 3D Printing and Fabrication Company
  main_url: https://prtwd.com/
  url: https://prtwd.com/
  description: >
    PrintAWorld is a NYC based fabrication and manufacturing company that specializes in 3D printing, 3D scanning, CAD Design,
    laser cutting, and rapid prototyping. We help artists, agencies and engineers turn their ideas into its physical form.
  categories:
    - Business
  featured: false
- title: Asjas
  main_url: https://asjas.co.za
  url: https://asjas.co.za/blog
  source_url: https://github.com/Asjas/Personal-Webpage
  description: >
    This is a website built with Gatsby v2 that uses Netlify CMS and Gatsby-MDX as a blog (incl. portfolio page).
  categories:
    - Web Development
    - Blog
    - Portfolio
  built_by: A-J Roos
  built_by_url: https://twitter.com/_asjas
  featured: false
- title: Glug-Infinite
  main_url: https://gluginfinite.github.io
  url: https://gluginfinite.github.io
  source_url: https://github.com/crstnmac/glug
  description: >
    This is a website built with Gatsby v2 that is deployed on GitHub using GitHub Pages and Netlify.
  categories:
    - Web Development
    - Blog
    - Portfolio
    - Agency
  built_by: Criston Macarenhas
  built_by_url: https://github.com/crstnmac
  featured: false
- title: The State of CSS Survey
  main_url: https://stateofcss.com/
  url: https://stateofcss.com/
  source_url: https://github.com/StateOfJS/state-of-css-2019
  description: >
    Annual CSS survey, brother of The State of JS Survey.
  categories:
    - Web Development
  built_by: Sacha Greif & Contribs
  built_by_url: https://github.com/StateOfJS
  featured: false
- title: Bytom Blockchain
  url: https://bytom.io/
  main_url: https://bytom.io/
  source_url: https://github.com/bytomlabs/bytom.io
  description: >
    Embrace the New Era of Bytom Blockchain
  categories:
    - Finance
    - Open Source
    - Technology
  built_by: Bytom Foundation
  built_by_url: https://bytom.io/
  featured: false
- title: Oerol Festival
  url: https://www.oerol.nl/nl/
  main_url: https://www.oerol.nl/en/
  description: >
    Oerol is a cultural festival on the island of Terschelling in the Netherlands that is held annually in June.
    The ten-day festival is focused on live, public theatre as well as music and visual arts.
  categories:
    - Event
    - Entertainment
  built_by: Oberon
  built_by_url: https://oberon.nl/
  featured: false
- title: Libra
  main_url: "https://libra.org/"
  url: "https://libra.org/"
  description: Libra's mission is to enable a simple global currency and financial infrastructure that empowers billions of people.
  featured: false
  categories:
    - Open Source
    - Technology
    - Finance
- title: Riffy Blog
  main_url: https://blog.rayriffy.com/
  url: https://blog.rayriffy.com/
  source_url: https://github.com/rayriffy/rayriffy-blog
  description: >
    Riffy Blog is async based beautiful highly maintainable site built by using Gatsby v2 with SEO optimized.
  categories:
    - Web Development
    - Blog
    - Open Source
    - Technology
    - Music
    - SEO
  built_by: Phumrapee Limpianchop
  built_by_url: https://rayriffy.com/
  featured: false
- title: The Coffee Collective
  url: https://coffeecollective.dk
  main_url: https://coffeecollective.dk
  description: >
    The Coffee Collective website is a JAM-stack based, multilingual, multi currency website/shop selling coffee, related products and subscriptions.
  categories:
    - eCommerce
    - Food
  built_by: Remotely (Anders Hallundbæk)
  built_by_url: https://remotely.dk
  featured: false
- title: Leadership Development International
  url: https://ldi.global
  main_url: https://ldi.global
  description: >
    A DatoCMS-backed site for an education and training company based in the US, China and the UAE.
  categories:
    - Education
    - Nonprofit
  built_by: Grant Holle
  built_by_url: https://grantholle.com
  featured: false
- title: Canvas 1839
  main_url: "https://www.canvas1839.com/"
  url: "https://www.canvas1839.com/"
  description: >-
    Online store for Canvas 1839 products, including pharmacological-grade CBD oil and relief cream.
  categories:
    - eCommerce
    - Marketing
  built_by: Corey Ward
  built_by_url: "http://www.coreyward.me/"
- title: Sparkle Stories
  main_url: "https://app.sparklestories.com/"
  url: "https://app.sparklestories.com/"
  description: >-
    Sparkle Stories is a streaming audio platform for children with over 1,200 original audio stories.
  categories:
    - App
    - Education
  built_by: Corey Ward
  built_by_url: "http://www.coreyward.me/"
- title: nehalist.io
  main_url: https://nehalist.io
  url: https://nehalist.io
  description: >
    nehalist.io is a blog about software development, technology and all that kind of geeky stuff.
  categories:
    - Blog
    - Web Development
    - Open Source
  built_by: Kevin Hirczy
  built_by_url: https://nehalist.io
  featured: false
- title: March and Ash
  main_url: https://marchandash.com/
  url: https://marchandash.com/
  description: >-
    March and Ash is a customer-focused, licensed cannabis dispensary located in Mission Valley.
  categories:
    - eCommerce
    - Business
    - Blog
  built_by: Blueyellow
  built_by_url: https://blueyellow.io/
  featured: false
- title: T Two Industries
  description: >
    T Two Industries is a manufacturing company specializing in building custom truck decks, truck bodies, and trailers.
  main_url: https://www.ttwo.ca
  url: https://www.ttwo.ca
  categories:
    - Business
  built_by: https://www.t2.ca
  built_by_url: https://www.t2.ca
  featured: false
- title: Cali's Finest Landscaping
  url: https://www.calisfinestlandscaping.com/
  main_url: https://www.calisfinestlandscaping.com/
  description: >
    A team of hard-working, quality-obsessed landscaping professionals looking to take dreams and transform them into reality.
  categories:
    - Business
  built_by: David Krasniy
  built_by_url: http://dkrasniy.com
  featured: false
- title: Vazco
  url: https://www.vazco.eu
  main_url: https://www.vazco.eu
  description: >
    Vazco works for clients from all around the world in future-proof technologies and help them build better products.
  categories:
    - Agency
    - Web Development
    - Blog
    - Business
    - Technology
  built_by: Vazco
  built_by_url: https://www.vazco.eu
  featured: false
- title: Major League Eating
  main_url: https://majorleagueeating.com
  url: https://majorleagueeating.com
  description: >
    Major League Eating is the professional competitive eating organization that runs the Nathan’s Famous Coney Island Hot Dog eating contest on July 4th, among other eating events.
  categories:
    - Entertainment
    - Sports
  built_by: Carmen Cincotti
  built_by_url: https://github.com/ccincotti3
  featured: false
- title: APIs You Won't Hate
  url: https://apisyouwonthate.com/blog
  main_url: https://apisyouwonthate.com
  source_url: http://github.com/apisyouwonthate/apisyouwonthate.com
  description: >
    API development is a topic very close to our hearts. APIs You Won't Hate is a team and community dedicated to learning, writing, sharing ideas and bettering understanding of API practices. Together we can erradicate APIs we hate.
  categories:
    - Blog
    - Education
    - eCommerce
    - API
    - Community
    - Learning
    - Open Source
    - Technology
    - Web Development
  built_by: Mike Bifulco
  built_by_url: https://github.com/mbifulco
  featured: false
- title: Sankarsan Kampa
  main_url: "https://traction.one"
  url: "https://traction.one"
  description: Full time programmer, part time gamer, exploring the details of programmable systems and how to stretch their capabilities.
  featured: false
  categories:
    - Portfolio
    - Freelance
- title: AwesomeDocs
  main_url: "https://awesomedocs.traction.one/"
  url: "https://awesomedocs.traction.one/install"
  source_url: "https://github.com/AwesomeDocs/website"
  description: An awesome documentation website generator!
  featured: false
  categories:
    - Open Source
    - Web Development
    - Technology
    - Documentation
  built_by: Sankarsan Kampa
  built_by_url: "https://traction.one"
- title: Prism Programming Language
  main_url: "https://prism.traction.one/"
  url: "https://prism.traction.one/"
  source_url: "https://github.com/PrismLang/website"
  description: Interpreted, high-level, programming language.
  featured: false
  categories:
    - Programming
    - Open Source
    - Technology
    - Documentation
  built_by: Sankarsan Kampa
  built_by_url: "https://traction.one"
- title: Arnondora
  main_url: "https://arnondora.in.th/"
  url: "https://arnondora.in.th/"
  source_url: "https://github.com/arnondora/arnondoraBlog"
  description: Arnondora is a personal blog by Arnon Puitrakul
  categories:
    - Blog
    - Programming
    - Technology
  built_by: Arnon Puitrakul
  built_by_url: "https://arnondora.in.th/"
  featured: false
- title: KingsDesign
  url: "https://www.kingsdesign.com.au/"
  main_url: "https://www.kingsdesign.com.au/"
  description: KingsDesign is a Hobart based web design and development company. KingsDesign creates, designs, measures and improves web based solutions for businesses and organisations across Australia.
  categories:
    - Agency
    - Technology
    - Portfolio
    - Consulting
    - User Experience
  built_by: KingsDesign
  built_by_url: "https://www.kingsdesign.com.au"
- title: EasyFloh | Easy Flows for all
  url: "https://www.easyfloh.com"
  main_url: "https://www.easyfloh.com"
  description: >
    EasyFloh is for creating simple flows for your organisation. An organisation
    can design own flows with own stages.
  categories:
    - Business
    - Landing Page
  built_by: Vikram Aroskar
  built_by_url: "https://medium.com/@vikramaroskar"
  featured: false
- title: Home Alarm Report
  url: https://homealarmreport.com/
  main_url: https://homealarmreport.com/
  description: >
    Home Alarm Report is dedicated to helping consumers make informed decisions
    about home security solutions. The site was easily migrated from a legacy WordPress
    installation and the dev team chose Gatsby for its site speed and SEO capabilities.
  categories:
    - Blog
    - Business
    - SEO
    - Technology
  built_by: Centerfield Media
  built_by_url: https://www.centerfield.com
- title: Just | FX for treasurers
  url: "https://www.gojust.com"
  main_url: "https://www.gojust.com"
  description: >
    Just provides a single centralized view of FX for corporate treasurers. See interbank market prices, and access transaction cost analysis.
  categories:
    - Finance
    - Technology
  built_by: Bejamas
  built_by_url: "https://bejamas.io/"
  featured: false
- title: Bureau for Good | Nonprofit branding, web and print communications
  url: "https://www.bureauforgood.com"
  main_url: "https://www.bureauforgood.com"
  description: >
    Bureau for Good helps nonprofits explain why they matter across digital & print media. Bureau for Good crafts purpose-driven identities, websites & print materials for changemakers.
  categories:
    - Nonprofit
    - Agency
    - Design
  built_by: Bejamas
  built_by_url: "https://bejamas.io/"
  featured: false
- title: Atelier Cartier Blumen
  url: "https://www.ateliercartier.ch"
  main_url: "https://www.ateliercartier.ch"
  description: >
    Im schönen Kreis 6 in Zürich kreiert Nicole Cartier Blumenkompositionen anhand Charaktereigenschaften oder Geschichten zur Person an. Für wen ist Dein Blumenstrauss gedacht? Einzigartige Floristik Blumensträusse, Blumenabos, Events, Shootings. Site designed by https://www.stolfo.co
  categories:
    - eCommerce
    - Design
  built_by: Bejamas
  built_by_url: "https://bejamas.io/"
  featured: false
- title: Veronym – Cloud Security Service Provider
  url: "https://www.veronym.com"
  main_url: "https://www.veronym.com"
  description: >
    Veronym is securing your digital transformation. A comprehensive Internet security solution for business. Stay safe no matter how, where and when you connect.
  categories:
    - Security
    - Technology
    - Business
  built_by: Bejamas
  built_by_url: "https://bejamas.io/"
  featured: false
- title: Devahoy
  url: "https://devahoy.com/"
  main_url: "https://devahoy.com/"
  description: >
    Devahoy is a personal blog written in Thai about software development.
  categories:
    - Blog
    - Programming
  built_by: Chai Phonbopit
  built_by_url: "https://github.com/phonbopit"
  featured: false
- title: Venus Lover
  url: https://venuslover.com
  main_url: https://venuslover.com
  description: >
    Venus Lover is a mobile app for iOS and Android so you can read your daily horoscope and have your natal chart, including the interpretation of the ascendant, planets, houses and aspects.
  categories:
    - App
    - Consulting
    - Education
    - Landing Page
- title: Write/Speak/Code
  url: https://www.writespeakcode.com/
  main_url: https://www.writespeakcode.com/
  description: >
    Write/Speak/Code is a non-profit on a mission to promote the visibility and leadership of technologists with marginalized genders through peer-led professional development.
  categories:
    - Community
    - Nonprofit
    - Open Source
    - Conference
  built_by: Nicola B.
  built_by_url: https://www.linkedin.com/in/nicola-b/
  featured: false
- title: Daniel Spajic
  url: https://danieljs.tech/
  main_url: https://danieljs.tech/
  source_url: https://github.com/dspacejs/portfolio
  description: >
    Passionate front-end developer with a deep, yet diverse skillset.
  categories:
    - Portfolio
    - Programming
    - Freelance
  built_by: Daniel Spajic
  featured: false
- title: Cosmotory
  url: https://cosmotory.netlify.com/
  main_url: https://cosmotory.netlify.com/
  description: >
    This is the educational blog containing various courses,learning materials from various authors from all over the world.
  categories:
    - Blog
    - Community
    - Nonprofit
    - Open Source
    - Education
  built_by: Hanishraj B Rao.
  built_by_url: https://hanishrao.netlify.com/
  featured: false
- title: Armorblox | Security Powered by Understanding
  url: https://www.armorblox.com
  main_url: https://www.armorblox.com
  description: >
    Armorblox is a venture-backed stealth cybersecurity startup, on a mission to build a game-changing enterprise security platform.
  categories:
    - Security
    - Technology
    - Business
  built_by: Bejamas
  built_by_url: https://bejamas.io
  featured: false
- title: Mojo
  url: https://www.mojo.is
  main_url: https://www.mojo.is/
  description: >
    We help companies create beautiful digital experiences
  categories:
    - Agency
    - Technology
    - Consulting
    - User Experience
    - Web Development
  featured: false
- title: Marcel Hauri
  url: https://marcelhauri.ch/
  main_url: https://marcelhauri.ch/
  description: >
    Marcel Hauri is an award-winning Magento developer and e-commerce specialist.
  categories:
    - Portfolio
    - Blog
    - Programming
    - Community
    - Open Source
    - eCommerce
  built_by: Marcel Hauri
  built_by_url: https://marcelhauri.ch
  featured: false
- title: Projektmanagementblog
  url: https://www.projektmanagementblog.de
  main_url: https://www.projektmanagementblog.de/
  source_url: https://github.com/StephanWeinhold/pmblog
  description: >
    Thoughts about modern project management. Built with Gatsby and Tachyons, based on Advanced Starter.
  categories:
    - Blog
  built_by: Stephan Weinhold
  built_by_url: https://stephanweinhold.com/
  featured: false
- title: Anthony Boyd Graphics
  url: https://www.anthonyboyd.graphics/
  main_url: https://www.anthonyboyd.graphics/
  description: >
    Free Graphic Design Resources by Anthony Boyd
  categories:
    - Portfolio
  built_by: Anthony Boyd
  built_by_url: https://www.anthonyboyd.com/
  featured: false
- title: Relocation Hero
  url: https://relocationhero.com
  main_url: https://relocationhero.com
  description: >
    Blog with FAQs related to Germany relocation. Built with Gatsby.
  categories:
    - Blog
    - Consulting
    - Community
  featured: false
- title: Zoe Rodriguez
  url: https://zoerodrgz.com
  main_url: https://zoerodrgz.com
  description: >
    Portfolio for Los Angeles-based designer Zoe Rodriguez. Built with Gatsby.
  categories:
    - Portfolio
    - Design
  built_by: Chase Ohlson
  built_by_url: https://chaseohlson.com
  featured: false
- title: TriActive USA
  url: https://triactiveusa.com
  main_url: https://triactiveusa.com
  description: >
    Website and blog for TriActive USA. Built with Gatsby.
  categories:
    - Landing Page
    - Business
  built_by: Chase Ohlson
  built_by_url: https://chaseohlson.com
- title: LaunchDarkly
  url: https://launchdarkly.com/
  main_url: https://launchdarkly.com/
  description: >
    LaunchDarkly is the feature management platform that software teams use to build better software, faster.
  categories:
    - Technology
    - Marketing
  built_by: LaunchDarkly
  built_by_url: https://launchdarkly.com/
  featured: false
- title: Arpit Goyal
  url: https://arpitgoyal.com
  main_url: https://arpitgoyal.com
  source_url: https://github.com/92arpitgoyal/ag-blog
  description: >
    Blog and portfolio website of a Front-end Developer turned Product Manager.
  categories:
    - Blog
    - Portfolio
    - Technology
    - User Experience
  built_by: Arpit Goyal
  built_by_url: https://twitter.com/_arpitgoyal
  featured: false
- title: Portfolio of Cole Townsend
  url: https://twnsnd.co
  main_url: https://twnsnd.co
  description: Portfolio of Cole Townsend, Product Designer
  categories:
    - Portfolio
    - User Experience
    - Web Development
    - Design
  built_by: Cole Townsend
  built_by_url: https://twitter.com/twnsndco
- title: Jana Desomer
  url: https://www.janadesomer.be/
  main_url: https://www.janadesomer.be/
  description: >
    I'm Jana, a digital product designer with coding skills, based in Belgium
  categories:
    - Portfolio
  built_by: Jana Desomer Designer/Developer
  built_by_url: https://www.janadesomer.be/
  featured: false
- title: Carbon8 Regenerative Agriculture
  url: https://www.carbon8.org.au/
  main_url: https://www.carbon8.org.au/
  description: >
    Carbon8 is a Not for Profit charity that supports Aussie farmers to transition to regenerative agriculture practices and rebuild the carbon (organic matter) in their soil from 1% to 8%.
  categories:
    - Nonprofit
    - eCommerce
  built_by: Little & Big
  built_by_url: "https://www.littleandbig.com.au/"
  featured: false
- title: Reactgo blog
  url: https://reactgo.com/
  main_url: https://reactgo.com/
  description: >
    It provides tutorials & articles about modern open source web technologies such as react,vuejs and gatsby.
  categories:
    - Blog
    - Education
    - Programming
    - Web Development
  built_by: Sai gowtham
  built_by_url: "https://twitter.com/saigowthamr"
  featured: false
- title: City Springs
  url: https://citysprings.com/
  main_url: https://citysprings.com/
  description: >
    Sandy Springs is a city built on creative thinking and determination. They captured a bold vision for a unified platform to bring together new and existing information systems. To get there, the Sandy Springs communications team partnered with Mediacurrent on a new Drupal 8 decoupled platform architecture with a Gatsbyjs front end to power both the City Springs website and its digital signage network. Now, the Sandy Springs team can create content once and publish it everywhere.
  categories:
    - Community
    - Government
  built_by: Mediacurrent
  built_by_url: https://www.mediacurrent.com
  featured: false
- title: Behalf
  url: https://www.behalf.no/
  main_url: https://www.behalf.no/
  description: >
    Behalf is Norwegian based digital design agency.
  categories:
    - Agency
    - Portfolio
    - Business
    - Consulting
    - Design
    - Design System
    - Marketing
    - Web Development
    - User Experience
  built_by: Behalf
  built_by_url: https://www.behalf.no/
  featured: false
- title: Saxenhammer & Co.
  url: https://saxenhammer-co.com/
  main_url: https://saxenhammer-co.com/
  description: >
    Saxenhammer & Co. is a leading boutique investment bank in Continental Europe. The firm’s strong track record is comprised of the execution of 200 successful transactions across all major industries.
  categories:
    - Consulting
    - Finance
    - Business
  built_by: Axel Fuhrmann
  built_by_url: https://axelfuhrmann.com/
  featured: false
- title: UltronEle
  url: http://ultronele.com
  main_url: https://runbytech.github.io/ueofcweb/
  source_url: https://github.com/runbytech/ueofcweb
  description: >
    UltronEle is a light, fast, simple yet interesting serverless e-learning CMS based on GatsbyJS. It aims to provide a easy-use product for tutors, teachers, instructors from all kinks of fields with near-zero efforts to setup their own authoring tool and content publish website.
  categories:
    - Education
    - Consulting
    - Landing Page
    - Web Development
    - Open Source
    - Learning
  built_by: RunbyTech
  built_by_url: http://runbytech.co
  featured: false
- title: Nick Selvaggio
  url: https://nickgs.com/
  main_url: https://nickgs.com/
  description: >
    The personal website of Nick Selvaggio. Long Island based web developer, teacher, and technologist.
  categories:
    - Consulting
    - Programming
    - Web Development
  featured: false
- title: Free & Open Source Gatsby Themes by LekoArts
  main_url: "https://themes.lekoarts.de"
  url: "https://themes.lekoarts.de"
  source_url: "https://github.com/LekoArts/gatsby-themes/tree/master/www"
  built_by: LekoArts
  built_by_url: "https://github.com/LekoArts"
  description: >-
    Get high-quality and customizable Gatsby themes to quickly bootstrap your website! Choose from many professionally created and impressive designs with a wide variety of features and customization options. Use Gatsby Themes to take your project to the next level and let you and your customers take advantage of the many benefits Gatsby has to offer.
  categories:
    - Open Source
    - Directory
    - Marketing
    - Landing Page
  featured: false
- title: Lars Roettig
  url: https://larsroettig.dev/
  main_url: https://larsroettig.dev/
  description: >
    Lars Roettig is a Magento Maintainer and e-commerce specialist. On his Blog, he writes Software Architecture and Magento Development.
  categories:
    - Portfolio
    - Blog
    - Programming
    - Community
    - Open Source
    - eCommerce
  built_by: Lars Roettig
  built_by_url: https://larsroettig.dev/
  featured: false
- title: Cade Kynaston
  url: https://cade.codes
  main_url: https://cade.codes
  source_url: https://github.com/cadekynaston/gatsby-portfolio
  description: >
    Cade Kynaston's Portfolio
  categories:
    - Portfolio
  built_by: Cade Kynaston
  built_by_url: https://github.com/cadekynaston
  featured: false
- title: Growable Meetups
  url: https://www.growable.io/
  main_url: https://www.growable.io/
  description: >
    Growable - Events to Accelerate your career in Tech. Made with <3 with Gatsby, React & Netlify by Talent Point in London.
  categories:
    - Event
    - Technology
    - Education
    - Community
    - Conference
  built_by: Talent Point
  built_by_url: https://github.com/talent-point/
  featured: false
- title: Fantastic Metropolis
  main_url: https://fantasticmetropolis.com
  url: https://fantasticmetropolis.com
  description: >
    Fantastic Metropolis ran between 2001 and 2006, highlighting the potential of literary science fiction and fantasy.
  categories:
    - Entertainment
  built_by: Luis Rodrigues
  built_by_url: https://goblindegook.com
  featured: false
- title: Simon Koelewijn
  main_url: https://simonkoelewijn.nl
  url: https://simonkoelewijn.nl
  description: >
    Personal blog of Simon Koelewijn, where he blogs about UX, analytics and web development (in Dutch). Made awesome and fast by using Gatsby 2.x (naturally) and gratefully using Netlify and Netlify CMS.
  categories:
    - Freelance
    - Blog
    - Web Development
    - User Experience
  built_by: Simon Koelewijn
  built_by_url: https://simonkoelewijn.nl
  featured: false
- title: Raconteur Careers
  main_url: https://careers.raconteur.net
  url: https://careers.raconteur.net
  description: >
    Raconteur is a London-based publishing house and content marketing agency. We have built this careers portal Gatsby v2 with TypeScript, Styled-Components, React-Spring and Contentful.
  categories:
    - Media
    - Marketing
    - Landing Page
  built_by: Jacob Herper
  built_by_url: https://herper.io
  featured: false
- title: Frankly Steve
  url: https://www.franklysteve.com/
  main_url: https://www.franklysteve.com/
  description: >
    Wedding photography with all the hugs, tears, kisses, smiles, laughter, banter, kids up trees, friends in hedges.
  categories:
    - Photography
    - Portfolio
  built_by: Little & Big
  built_by_url: "https://www.littleandbig.com.au/"
  featured: false
- title: Eventos orellana
  description: >-
    We are a company dedicated to providing personalized and professional advice
    for the elaboration and coordination of social and business events.
  main_url: "https://eventosorellana.com/"
  url: "https://eventosorellana.com/"
  featured: false
  categories:
    - Gallery
  built_by: Ramón Chancay
  built_by_url: "https://ramonchancay.me/"
- title: DIA Supermercados
  main_url: https://dia.com.br
  url: https://dia.com.br
  description: >-
    Brazilian retailer subsidiary, with more than 1,100 stores in Brazil, focusing on low prices and exclusive DIA Products.
  categories:
    - Business
  built_by: CloudDog
  built_by_url: https://clouddog.com.br
  featured: false
- title: AntdSite
  main_url: https://antdsite.yvescoding.org
  url: https://antdsite.yvescoding.org
  description: >-
    A static docs generator based on Ant Design and GatsbyJs.
  categories:
    - Documentation
  built_by: Yves Wang
  built_by_url: https://antdsite.yvescoding.org
- title: AntV
  main_url: https://antv.vision
  url: https://antv.vision
  description: >-
    AntV is a new generation of data visualization technique from Ant Financial
  categories:
    - Documentation
  built_by: afc163
  built_by_url: https://github.com/afc163
- title: Fourpost
  url: https://www.fourpost.com
  main_url: https://www.fourpost.com
  description: >
    Fourpost is a shopping destination for today’s family that combines the best brands and experiences under one roof.
  categories:
    - Marketing
  built_by: Fourpost
  built_by_url: https://github.com/fourpost
  featured: false
- title: ReactStudy Blog
  url: https://elated-lewin-51cf0d.netlify.com
  main_url: https://elated-lewin-51cf0d.netlify.com
  description: >
    Belong to your own blog by gatsby
  categories:
    - Blog
  built_by: 97thjingba
  built_by_url: https://github.com/97thjingba
  featured: false
- title: George
  main_url: https://kind-mestorf-5a2bc0.netlify.com
  url: https://kind-mestorf-5a2bc0.netlify.com
  description: >
    shiny new web built with Gatsby
  categories:
    - Blog
    - Portfolio
    - Gallery
    - Landing Page
    - Design
    - Web Development
    - Open Source
    - Science
  built_by: George Davituri
  featured: false

- title: CEO amp
  main_url: https://www.ceoamp.com
  url: https://www.ceoamp.com
  description: >
    CEO amp is an executive training programme to amplify a CEO's voice in the media. This site was built with Gatsby v2, Styled-Components, TypeScript and React Spring.
  categories:
    - Consulting
    - Entrepreneurship
    - Marketing
    - Landing Page
  built_by: Jacob Herper
  built_by_url: https://herper.io
  featured: false
- title: QuantumBlack
  main_url: https://www.quantumblack.com/
  url: https://www.quantumblack.com/
  description: >
    We help companies use data to make distinctive, sustainable and significant improvements to their performance.
  categories:
    - Technology
    - Consulting
    - Data
    - Design
  built_by: Richard Westenra
  built_by_url: https://www.richardwestenra.com/
  featured: false
- title: Coffeeshop Creative
  url: https://www.coffeeshopcreative.ca
  main_url: https://www.coffeeshopcreative.ca
  description: >
    Marketing site for a Toronto web design and videography studio.
  categories:
    - Marketing
    - Agency
    - Design
    - Video
    - Web Development
  built_by: Michael Uloth
  built_by_url: https://www.michaeluloth.com
  featured: false
- title: Daily Hacker News
  url: https://dailyhn.com
  main_url: https://dailyhn.com
  description: >
    Daily Hacker News presents the top five stories from Hacker News daily.
  categories:
    - Entertainment
    - Design
    - Web Development
    - Technology
    - Science
  built_by: Joeri Smits
  built_by_url: https://joeri.dev
  featured: false
- title: Grüne Dresden
  main_url: https://ltw19dresden.de
  url: https://ltw19dresden.de
  description: >
    This site was built for the Green Party in Germany (Bündnis 90/Die Grünen) for their local election in Dresden, Saxony. The site was built with Gatsby v2 and Styled-Components.
  categories:
    - Government
    - Nonprofit
  built_by: Jacob Herper
  built_by_url: https://herper.io
- title: Gratsy
  url: https://gratsy.com/
  main_url: https://gratsy.com/
  description: >
    Gratsy: Feedback To Give Back
  categories:
    - Agency
    - Marketing
    - Landing Page
  built_by: Whalar
  built_by_url: https://whalar.com/
  featured: false
- title: deepThreads
  main_url: https://deepthreads.com
  url: https://deepthreads.com/
  description: >
    deepThreads is a shiny new website built with Gatsby v2.  We make art using deep learning along with print on demand providers to create some cool stuff!
  categories:
    - eCommerce
  built_by: Kyle Kitlinski
  built_by_url: http://github.com/k-kit
  featured: false
- title: Mill3 Studio
  main_url: https://mill3.studio/en/
  url: https://mill3.studio/en/
  description: >
    Our agency specializes in the analysis, strategy and development of digital products.
  categories:
    - Agency
    - Portfolio
  built_by: Mill3
  built_by_url: https://mill3.studio/en/
  featured: false
- title: Zellement
  main_url: https://www.zellement.com
  url: https://www.zellement.com
  description: >
    Online portfolio of Dan Farrow from Nottingham, UK.
  categories:
    - Portfolio
  built_by: Zellement
  built_by_url: https://www.zellement.com
  featured: false
- title: Fullstack HQ
  url: https://fullstackhq.com/
  main_url: https://fullstackhq.com/
  description: >
    Get immediate access to a battle-tested team of designers and developers on a pay-as-you-go monthly subscription.
  categories:
    - Agency
    - Consulting
    - Freelance
    - Marketing
    - Portfolio
    - Web Development
    - App
    - Business
    - Design
    - JavaScript
    - Technology
    - User Experience
    - Web Development
    - eCommerce
    - WordPress
  built_by: Fullstack HQ
  built_by_url: https://fullstackhq.com/
  featured: false
- title: Cantas
  main_url: https://www.cantas.co.jp
  url: https://www.cantas.co.jp
  description: >
    Cantas is digital marketing company in Japan.
  categories:
    - Business
    - Agency
  built_by: Cantas
  built_by_url: https://www.cantas.co.jp
  featured: false
- title: Sheringham Shantymen
  main_url: https://www.shantymen.com/
  url: https://www.shantymen.com/
  description: >
    The Sheringham Shantymen are a sea shanty singing group that raise money for the RNLI in the UK.
  categories:
    - Music
    - Community
    - Entertainment
    - Nonprofit
  built_by: Zellement
  built_by_url: https://www.zellement.com/
  featured: false
- title: WP Spark
  main_url: https://wpspark.io/
  url: https://wpspark.io/
  description: >
    Create blazing fast website with WordPress and our Gatsby themes.
  categories:
    - Agency
    - Community
    - Blog
    - WordPress
  built_by: wpspark
  built_by_url: https://wpspark.io/
- title: Ronald Langeveld
  description: >
    Ronald Langeveld's blog and Web Development portfolio website.
  main_url: "https://www.ronaldlangeveld.com"
  url: "https://www.ronaldlangeveld.com"
  categories:
    - Blog
    - Web Development
    - Freelance
    - Portfolio
    - Consulting
  featured: false
- title: Golfonaut
  description: >
    Golfonaut - Golf application for Apple Watch
  main_url: https://golfonaut.io
  url: https://golfonaut.io
  categories:
    - App
    - Sports
  featured: false
- title: Anton Sten - UX Lead/Design
  url: https://www.antonsten.com
  main_url: https://www.antonsten.com
  description: Anton Sten leads UX for design-driven companies.
  categories:
    - User Experience
    - Blog
    - Freelance
    - Portfolio
    - Consulting
    - Agency
    - Design
  featured: false
- title: Rashmi AP - Front-end Developer
  main_url: http://rashmiap.me
  url: http://rashmiap.me
  featured: false
  description: >
    Rashmi AP's Personal Portfolio Website
  source_url: https://github.com/rashmiap/personal-website-react
  categories:
    - Portfolio
    - Open Source
  built_by: Rashmi AP
  built_by_url: http://rashmiap.me
- title: OpenSourceRepos - Blogs for open source repositories
  main_url: https://opensourcerepos.com
  url: https://opensourcerepos.com
  featured: false
  description: >
    Open Source Repos is a blog site for explaining the architecture, code-walkthrough and key takeways for the GitHub repository. Out main aim to is to help more developers contribute to open source projects.
  source_url: https://github.com/opensourcerepos/blogs
  categories:
    - Open Source
    - Design
    - Design System
    - Blog
  built_by: OpenSourceRepos Team
  built_by_url: https://opensourcerepos.com
- title: Sheelah Brennan - Front-End/UX Engineer
  main_url: https://sheelahb.com
  url: https://sheelahb.com
  featured: false
  description: >
    Sheelah Brennan's web development blog
  categories:
    - Blog
    - Web Development
    - Design
    - Freelance
    - Portfolio
  built_by: Sheelah Brennan
- title: Delinx.Digital - Web and Mobile Development Agency based in Sofia, Bulgaria
  main_url: https://delinx.digital
  url: https://delinx.digital/solutions
  description: >
    Delinx.digital is a software development oriented digital agency based in Sofia, Bulgaria. We develop bespoke software solutions using  WordPress, WooCommerce, Shopify, eCommerce, React.js, Node.js, PHP, Laravel and many other technologies.
  categories:
    - Agency
    - Web Development
    - Design
    - eCommerce
    - WordPress
  featured: false
- title: Cameron Nuckols - Articles, Book Notes, and More
  main_url: https://nucks.co
  url: https://nucks.co
  description: >
    This site hosts all of Cameron Nuckols's writing on entrepreneurship, startups, money, fitness, self-education, and self-improvement.
  categories:
    - Blog
    - Entrepreneurship
    - Business
    - Productivity
    - Technology
    - Marketing
  featured: false
- title: Hayato KAJIYAMA - Portfolio
  main_url: "https://hyakt.dev"
  url: "https://hyakt.dev"
  source_url: "https://github.com/hyakt/hyakt.github.io"
  featured: false
  categories:
    - Portfolio
- title: Skirtcraft - Unisex Skirts with Large Pockets
  main_url: https://skirtcraft.com
  url: https://skirtcraft.com/products
  source_url: https://github.com/jqrn/skirtcraft-web
  description: >
    Skirtcraft sells unisex skirts with large pockets, made in the USA. Site built with TypeScript and styled-components, with Tumblr-sourced blog posts.
  categories:
    - eCommerce
    - Blog
  built_by: Joe Quarion
  built_by_url: https://github.com/jqrn
  featured: false
- title: Vermarc Sport
  main_url: https://www.vermarcsport.com/
  url: https://www.vermarcsport.com/
  description: >
    Vermarc Sport offers a wide range of cycle clothing, cycling jerseys, bib shorts, rain gear and accessories, as well for the summer, the mid-season (autumn / spring) and the winter.
  categories:
    - eCommerce
  built_by: BrikL
  built_by_url: https://github.com/Brikl
- title: Cole Ruche
  main_url: https://coleruche.com
  url: https://coleruche.com
  source_url: https://github.com/kingingcole/myblog
  description: >
    The personal website and blog for Emeruche "Cole" Ikenna, front-end web developer from Nigeria.
  categories:
    - Blog
    - Portfolio
  built_by: Emeruche "Cole" Ikenna
  built_by_url: https://twitter.com/cole_ruche
  featured: false
- title: Abhith Rajan - Coder, Blogger, Biker, Full Stack Developer
  main_url: https://www.abhith.net/
  url: https://www.abhith.net/
  source_url: https://github.com/Abhith/abhith.net
  description: >
    abhith.net is a portfolio website of Abhith Rajan, a full stack developer. Sharing blog posts, recommended videos, developer stories and services with the world through this site.
  categories:
    - Portfolio
    - Blog
    - Programming
    - Open Source
    - Technology
  built_by: Abhith Rajan
  built_by_url: https://github.com/Abhith
  featured: false
- title: Mr & Mrs Wilkinson
  url: https://thewilkinsons.netlify.com/
  main_url: https://thewilkinsons.netlify.com/
  source_url: https://github.com/davemullenjnr/the-wilkinsons
  description: >
    A one-page wedding photography showcase using Gatsby Image and featuring a lovely hero and intro section.
  categories:
    - Photography
  built_by: Dave Mullen Jnr
  built_by_url: https://davemullenjnr.co.uk
  featured: false
- title: Gopesh Gopinath - Full Stack JavaScript Developer
  url: https://www.gopeshgopinath.com
  main_url: https://www.gopeshgopinath.com
  source_url: https://github.com/GopeshMedayil/gopeshgopinath.com
  description: >
    Gopesh Gopinath's Personal Portfolio Website
  categories:
    - Portfolio
    - Open Source
  built_by: Gopesh Gopinath
  built_by_url: https://www.gopeshgopinath.com
  featured: false
- title: Misael Taveras - FrontEnd Developer
  url: https://taverasmisael.com
  main_url: https://taverasmisael.com
  source_url: https://github.com/taverasmisael/taverasmisael
  description: >
    Personal site and bloging about learning FrontEnd web development in spanish.
  categories:
    - Portfolio
    - Open Source
    - Blog
    - JavaScript
    - Web Development
  built_by: Misael Taveras
  built_by_url: https://taverasmisael.com
  featured: false
- title: Le Reacteur
  url: https://www.lereacteur.io/
  main_url: https://www.lereacteur.io/
  description: >
    Le Reacteur is the first coding bootcamp dedicated to web and mobile apps development (iOS/Android). We offer intensive sessions to train students in a short time (10 weeks). Our goal is to pass on to our students in less than 3 months what they would have learned in 2 years. To achieve this ambitious challenge, our training is based on learning JavaScript (Node.js, Express, ReactJS, React Native).
  categories:
    - JavaScript
    - Learning
    - Mobile Development
    - Web Development
  built_by: Farid Safi
  built_by_url: https://twitter.com/FaridSafi
  featured: false
- title: Cinch
  url: https://www.cinch.co.uk
  main_url: https://www.cinch.co.uk
  description: >
    Cinch is a hub for car supermarkets and dealers to show off their stock. The site only lists second-hand cars that are seven years old or younger, with less than 70,000 miles on the clock.
  categories:
    - Entrepreneurship
    - Business
  built_by: Somo
  built_by_url: https://www.somoglobal.com
  featured: false
- title: Recetas El Universo
  description: >-
    Recipes and videos with the best of Ecuadorian cuisine. 
    Collectable recipes from Diario El Universo.
  main_url: "https://recetas-eu.netlify.com/"
  url: "https://recetas-eu.netlify.com/"
  featured: false
  categories:
    - Blog
    - WordPress
    - Food
  built_by: Ramón Chancay
  built_by_url: "https://ramonchancay.me/"
- title: NuBrakes
  url: https://nubrakes.com/
  main_url: https://nubrakes.com/
  description: >
    NuBrakes is the mobile brake repair company that comes to you! We perform brake pad, caliper, and rotor replacement at your office, apartment or home!
  categories:
    - Business
    - Entrepreneurship
  featured: false
- title: Third and Grove
  url: https://www.thirdandgrove.com
  main_url: https://www.thirdandgrove.com
  source_url: https://github.com/thirdandgrove/tagd8_gatsby
  description: >
    A digital agency slaying the mundane one pixel at a time.
  categories:
    - Agency
    - Marketing
    - Open Source
    - Technology
  built_by: Third and Grove
  built_by_url: https://www.thirdandgrove.com
  featured: false
- title: Le Bikini
  url: https://lebikini.com
  main_url: https://lebikini.com
  description: >
    New website for Toulouse's most iconic concert hall.
  categories:
    - Music
  built_by: Antoine Rousseau
  built_by_url: https://antoine.rousseau.im
  featured: false
- title: Jimmy Truong's Portfolio
  url: https://jimmytruong.ca
  main_url: https://jimmytruong.ca
  description: >
    This porfolio is a complication of all projects done during my time at BCIT D3 (Digital Design and Development) program and after graduation.
  categories:
    - Portfolio
    - Web Development
  built_by: Jimmy Truong
  built_by_url: https://jimmytruong.ca
  featured: false
- title: Quick Stop Nicaragua
  main_url: https://quickstopnicaragua.com
  url: https://quickstopnicaragua.com
  description: >
    Convenience Store Website
  categories:
    - Food
  built_by: Gerald Martinez
  built_by_url: https://twitter.com/GeraldM_92
  featured: false
- title: XIEL
  main_url: https://xiel.dev
  url: https://xiel.dev
  source_url: https://github.com/xiel/xiel
  description: >
    I'm a freelance front-end developer from Berlin who creates digital experiences that everyone likes to use.
  categories:
    - Portfolio
    - Blog
  built_by: Felix Leupold
  built_by_url: https://twitter.com/xiel
  featured: false
- title: Nicaragua Best Guides
  main_url: https://www.nicaraguasbestguides.com
  url: https://www.nicaraguasbestguides.com
  description: >
    Full-Service Tour Operator and Destination Management Company (DMC)
  categories:
    - Agency
    - Travel
  built_by: Gerald Martinez
  built_by_url: https://twitter.com/GeraldM_92
  featured: false
- title: Thoughts and Stuff
  main_url: http://thoughtsandstuff.com
  url: http://thoughtsandstuff.com
  source_url: https://github.com/robmarshall/gatsby-tns
  description: >
    A simple easy to read blog. Minimalistic, focusing on content over branding. Includes RSS feed.
  categories:
    - Accessibility
    - Blog
    - WordPress
  built_by: Robert Marshall
  built_by_url: https://robertmarshall.dev
  featured: false
- title: Tracli
  url: https://tracli.rootvan.com/
  main_url: https://tracli.rootvan.com/
  source_url: https://github.com/ridvankaradag/tracli-landing
  description: >
    A command line app that tracks your time
  categories:
    - Productivity
    - Technology
    - Landing Page
  built_by: Ridvan Karadag
  built_by_url: http://www.rootvan.com
  featured: false
- title: spon.io
  url: https://www.spon.io
  main_url: https://www.spon.io
  source_url: https://github.com/magicspon/spon.io
  description: >
    Portfolio for frontend web developer, based in Bristol UK
  categories:
    - Portfolio
  built_by: Dave Stockley
  built_by_url: https://www.spon.io
  featured: false
- title: BBS
  url: https://big-boss-studio.com
  main_url: https://big-boss-studio.com
  description: >
    For 11 years, we help great brands in their digital transformation, offering all our expertise for their needs. Technical consulting, UX, design, technical integration and maintenance.
  categories:
    - Agency
    - JavaScript
    - Web Development
  built_by: BBS
  built_by_url: https://big-boss-studio.com
  featured: false
- title: Appes - Meant to evolve
  main_url: https://appes.co
  url: https://appes.co
  description: >
    Appes is all about apps and evolution. We help companies to build mobile and
    web products.
  categories:
    - Agency
    - Mobile Development
    - Web Development
    - Technology
  built_by: Appes
  built_by_url: https://appes.co
  featured: false
- title: Intern
  url: https://intern.imedadel.me
  main_url: https://intern.imedadel.me
  description: >
    Intern is a job board for getting internships in tech, design, marketing, and more. It's built entirely with Gatsby.
  categories:
    - Directory
    - Technology
  built_by: Imed Adel
  built_by_url: https://imedadel.me
  featured: false
- title: Global Citizen Foundation
  main_url: https://www.globalcitizenfoundation.org
  url: https://www.globalcitizenfoundation.org
  description: >
    In the digital economy, we are Global Citizens and the currency is Personal Data
  categories:
    - Nonprofit
  built_by: The Delta Studio
  built_by_url: https://www.thedelta.io
  featured: false
- title: GatsbyFinds
  main_url: https://gatsbyfinds.netlify.com
  url: https://gatsbyfinds.netlify.com
  source_url: https://github.com/bvlktech/GatsbyFinds
  description: >
    GatsbyFinds is a website built ontop of Gatsby v2 by providing developers with a showcase of all the lastest projects made with the beloved GatsbyJS.
  categories:
    - Portfolio
    - Gallery
  built_by: Bvlktech
  built_by_url: https://twitter.com/bvlktech
  featured: false
- title: AFEX Commodities Exchange
  main_url: https://afexnigeria.com
  url: https://afexnigeria.com
  description: >
    AFEX Nigeria strives to transform Nigerian agriculture by creating more bargaining power to smallholder farmers, access to information, and secure storage.
  categories:
    - Blog
    - Business
    - Finance
    - Food
    - WordPress
  built_by: Mayowa Falade
  built_by_url: http://mayowafalade.com
  featured: false
- title: VIA Data
  main_url: https://viadata.io
  url: https://viadata.io
  description: >
    The future of data management
  categories:
    - Data
  built_by: The Delta Studio
  built_by_url: https://www.thedelta.io
  featured: false
- title: Front End Day Event Website
  main_url: https://frontend-day.com/
  url: https://frontend-day.com/
  description: >
    Performant landing page for a front end workshops recurring event / conference.
  categories:
    - Event
    - Conference
    - Web Development
    - Technology
  built_by: Pagepro
  built_by_url: https://pagepro.co
  featured: false
- title: Mutual
  main_url: https://www.madebymutual.com
  url: https://www.madebymutual.com
  description: >
    Mutual is a web design and development agency. Our new website is powered by Gatsby and Craft CMS.
  categories:
    - Blog
    - Portfolio
    - Agency
    - Design
    - Web Development
  built_by: Mutual
  built_by_url: https://twitter.com/madebymutual
  featured: false
- title: Surge 3
  main_url: https://surge3.com
  url: https://surge3.com/
  description: >
    We’re Surge 3 - a premier web development agency. Our company centers around the principles of quality, speed, and service! We are founded using the latest in web technologies and are dedicated to using those exact tools to help our customers achieve their goals.
  categories:
    - Portfolio
    - Blog
    - Agency
    - Web Development
    - Marketing
  built_by: Dillon Browne
  built_by_url: https://dillonbrowne.com
- title: Adaltas
  main_url: https://www.adaltas.com
  url: https://www.adaltas.com
  description: >
    Adaltas is a team of consultants with a focus on Open Source, Big Data and Cloud Computing based in France, Canada and Morocco.
  categories:
    - Consulting
    - Data
    - Design System
    - Programming
    - Learning
  built_by: Adaltas
  built_by_url: https://www.adaltas.com
- title: Themis Attorneys
  main_url: https://themis-attorneys.com
  url: https://themis-attorneys.com
  description: >
    Themis Attorneys is Chennai based lawyers. Their new complete website is made using Gatsby.
  categories:
    - Agency
    - Consulting
    - Portfolio
    - Law
  built_by: Merbin J Anselm
  built_by_url: https://anselm.in
- title: Runlet
  main_url: https://runlet.app
  url: https://runlet.app
  source_url: https://github.com/runletapp/runlet
  description: >
    Runlet is a cloud-based job manager that offers device synchronization and reliable message delivery in a network of connected devices even after connectivity issues. Available for ARM, Linux, Mac and Windows.
  categories:
    - App
    - Landing Page
    - Productivity
    - Technology
  built_by: Vandré Leal
  built_by_url: https://vandreleal.github.io
  featured: false
- title: tiaan.dev
  main_url: https://tiaan.dev
  url: https://tiaan.dev
  featured: false
  categories:
    - Blog
    - Portfolio
    - Web Development
- title: Praveen Bisht
  main_url: https://www.prvnbist.com/
  url: https://www.prvnbist.com/
  source_url: https://github.com/prvnbist/portfolio
  categories:
    - Portfolio
    - Blog
  built_by: Praveen Bisht
  built_by_url: https://www.prvnbist.com/
  featured: false
- title: Jeff Mills The Outer Limits x NTS Radio
  url: https://www.nts.live/projects/jeff-mills-the-outer-limits/
  main_url: https://www.nts.live/projects/jeff-mills-the-outer-limits/
  source_url: https://github.com/ntslive/the-outer-limits
  description: >
    NTS Radio created a minisite for Jeff Mills' 6 part radio series The Outer Limits, including original music production and imagery curated from the NASA online image archive.
  categories:
    - Music
    - Gallery
    - Science
    - Entertainment
  built_by: NTS Radio
  built_by_url: https://www.nts.live
  featured: false
- title: BALAJIRAO676
  main_url: https://thebalajiraoecommerce.netlify.com/
  url: https://thebalajiraoecommerce.netlify.com/
  featured: false
  categories:
    - Blog
    - eCommerce
    - Web Development
- title: Mentimeter
  url: https://www.mentimeter.com/
  main_url: https://www.mentimeter.com/
  categories:
    - Business
  featured: false
- title: HYFN
  url: https://hyfn.com/
  main_url: https://hyfn.com/
  categories:
    - Business
  featured: false
- title: Mozilla India
  main_url: https://mozillaindia.org/
  url: https://mozillaindia.org/
  categories:
    - Open Source
  featured: false
- title: Primer Labs
  main_url: https://www.primerlabs.io
  url: https://www.primerlabs.io
  featured: false
  categories:
    - Education
    - Learning
- title: AJ on Purr-fect Solutions
  url: https://ajonp.com
  main_url: https://ajonp.com
  description: >
    A Community of developers, creating resources for all to use!
  categories:
    - Education
    - Learning
    - Programming
    - Web Development
    - API
    - Blog
    - SEO
  built_by: AJonP
  built_by_url: http://ajonp.com/authors/alex-patterson
- title: blog.kwst.site
  main_url: https://blog.kwst.site
  url: https://blog.kwst.site
  description: A blog of frontend engineer working in Fukuoka
  source_url: https://github.com/SatoshiKawabata/blog
  featured: false
  categories:
    - Blog
    - Technology
    - Web Development
    - JavaScript
- title: Run Leeds
  main_url: http://www.runleeds.co.uk
  url: http://www.runleeds.co.uk
  description: >
    Community running site based in Leeds,UK. Aiming to support those going through a life crisis.
  categories:
    - Accessibility
    - Blog
    - Community
    - Nonprofit
    - Sports
    - WordPress
  built_by: Robert Marshall
  built_by_url: https://www.robertmarshall.dev
- title: Arvind Kumar
  main_url: https://arvind.io
  url: https://arvind.io
  source_url: https://github.com/EnKrypt/arvind.io
  built_by: Arvind Kumar
  built_by_url: "https://arvind.io/"
  description: >
    A blog about writing code, making music and studying the skies.
  featured: false
  categories:
    - Blog
    - Music
    - Technology
- title: GlobalMoney
  url: https://global24.ua
  main_url: https://global24.ua
  description: >
    Provide payment solution for SMB, eWallet GlobalMoney
  categories:
    - Business
    - Finance
    - Technology
  built_by: NodeArt
  built_by_url: https://NodeArt.io
- title: Women's and Girls' Emergency Centre
  url: https://www.wagec.org.au/
  main_url: https://www.wagec.org.au/
  description: >
    Specialist homelessness service for women and families escaping domestic violence. Based in Redfern, Sydney, Australia.
  categories:
    - Nonprofit
    - Community
    - eCommerce
  built_by: Little & Big
  built_by_url: "https://www.littleandbig.com.au/"
  featured: false
- title: Guus van de Wal | Drupal Front-end specialist
  url: https://guusvandewal.nl
  main_url: https://guusvandewal.nl
  description: >
    Decoupled portfolio site for guusvandewal.nl, a Drupal and ReactJS front-end developer and designer.
  categories:
    - Open Source
    - Web Development
    - Design
    - Blog
    - Freelance
  built_by: Guus van de Wal
  featured: false
- title: Pixelize Web Design Gold Coast | Web Design and SEO
  url: https://www.pixelize.com.au/
  main_url: https://www.pixelize.com.au/
  description: >
    Pixelize is a tight knit group of professional web developers, graphic designers, and content creators that work together to create high performing, blazing fast, beautiful websites with a strong focus on SEO.
  categories:
    - Agency
    - Web Development
    - Marketing
    - SEO
    - Design
    - Portfolio
    - Blog
  built_by: Pixelize
  built_by_url: https://www.pixelize.com.au
  featured: false
- title: VS Code GitHub Stats
  url: https://vscode-github-stats.netlify.com
  main_url: https://vscode-github-stats.netlify.com
  source_url: https://github.com/lannonbr/vscode-github-stats/
  description: >
    Statistics Dashboard for VS Code GitHub repository
  categories:
    - Data
  built_by: Benjamin Lannon
  built_by_url: https://lannonbr.com
  featured: false
- title: MetaProjection
  main_url: https://www.metaprojection.ca
  url: https://www.metaprojection.ca
  source_url: https://github.com/rosslh/metaprojection
  description: >
    MetaProjection is a website that aggregates multiple Canadian federal electoral projections in order to provide an overview of how the election is playing out, both federally and by district.
  categories:
    - Government
    - Data
    - Open Source
  built_by: Ross Hill
  built_by_url: https://rosshill.ca
  featured: false
- title: Tamarisc VC
  url: https://www.tamarisc.vc
  main_url: https://www.tamarisc.vc
  description: >
    Tamarisc invests in and helps build companies that improve the human habitat through innovating at the intersection of real estate, health, and technology.
  categories:
    - Business
    - Technology
  built_by: Peter Hironaka
  built_by_url: "https://peterhironaka.com"
  featured: false
- title: Up Your A11y
  url: https://www.upyoura11y.com/
  main_url: https://www.upyoura11y.com/
  source_url: https://www.upyoura11y.com/
  description: >
    A web accessibility toolkit with a React focus, Up Your A11y is a resource for front-end developers to find useful information on how to make your sites more accessible. The topics covered have a React bias, but the principles in each apply to all web development, so please don't be put off if you don't work with React specifically!
  categories:
    - Accessibility
    - Blog
    - Programming
    - JavaScript
    - User Experience
    - Web Development
  built_by: Suzanne Aitchison
  built_by_url: https://twitter.com/s_aitchison
  featured: false
- title: Roman Kravets
  description: >
    Portfolio of Roman Kravets. Web Developer, HTML & CSS Coder.
  main_url: "https://romkravets.netlify.com/"
  url: "https://romkravets.netlify.com/"
  categories:
    - Portfolio
    - Open Source
    - Web Development
    - Blog
  built_by: Roman Kravets
  built_by_url: "https://github.com/romkravets/dev-page"
  featured: false
- title: Phil Tietjen Portfolio
  url: https://www.philtietjen.dev/
  main_url: https://www.philtietjen.dev/
  source_url: https://github.com/Phizzard/phil-portfolio
  description: >
    Portfolio of Phil Tietjen using Gatsby, TailwindCSS, and Emotion/styled
  categories:
    - Portfolio
    - Open Source
    - Web Development
  built_by: Phil Tietjen
  built_by_url: https://github.com/Phizzard
  featured: false
- title: Gatsby Bomb
  description: >
    A fan made version of the website Giantbomb, fully static and powered by Gatsby JS and the GiantBomb API.
  main_url: "https://gatsbybomb.netlify.com"
  url: "https://gatsbybomb.netlify.com"
  categories:
    - App
    - Entertainment
    - Media
    - Video
  built_by: Phil Tietjen
  built_by_url: "https://github.com/Phizzard"
  featured: false
- title: Divyanshu Maithani
  main_url: https://divyanshu013.dev
  url: https://divyanshu013.dev
  source_url: https://github.com/divyanshu013/blog
  description: >
    Personal blog of Divyanshu Maithani. Life, music, code and things in between...
  categories:
    - Blog
    - JavaScript
    - Open Source
    - Music
    - Programming
    - Technology
    - Web Development
  built_by: Divyanshu Maithani
  built_by_url: https://twitter.com/divyanshu013
- title: TFE Energy
  main_url: https://tfe.energy
  url: https://tfe.energy
  source_url: https://gitlab.com/marcfehrmedia/2019-07-03-tfe-energy
  description: >
    TFE Energy believes in the future. Their new website is programmed with Gatsby, Scrollmagic, Contentful, Cloudify.
  categories:
    - Technology
    - Consulting
    - Video
    - Business
  built_by: Marc Fehr
  built_by_url: https:/www.marcfehr.media
- title: AtomBuild
  url: https://atombuild.github.io/
  main_url: https://atombuild.github.io/
  source_url: https://github.com/AtomBuild/atombuild.github.io
  description: >
    Landing page for the AtomBuild project, offering a curation of Atom packages associated with the project.
  categories:
    - Directory
    - Landing Page
    - Open Source
    - Programming
    - Technology
  built_by: Kepler Sticka-Jones
  built_by_url: https://keplersj.com/
  featured: false
- title: Josh Pensky
  main_url: https://joshpensky.com
  url: https://joshpensky.com
  description: >
    Josh Pensky is an interactive developer based in Boston. He designs and builds refreshing web experiences, packed to the punch with delightful interactions.
  categories:
    - Portfolio
    - Web Development
    - Design
    - SEO
  built_by: Josh Pensky
  built_by_url: https://github.com/joshpensky
  featured: false
- title: AtomLinter
  url: https://atomlinter.github.io/
  main_url: https://atomlinter.github.io/
  source_url: https://github.com/AtomLinter/atomlinter.github.io
  description: >
    Landing page for the AtomLinter project, offering a curation of Atom packages associated with the project.
  categories:
    - Directory
    - Landing Page
    - Open Source
    - Programming
    - Technology
  built_by: Kepler Sticka-Jones
  built_by_url: https://keplersj.com/
  featured: false
- title: Dashbouquet
  url: https://dashbouquet.com/
  main_url: https://dashbouquet.com/
  categories:
    - Agency
    - Blog
    - Business
    - Mobile Development
    - Portfolio
    - Web Development
  built_by: Dashbouquet team
  featured: false
- title: rathes.me
  url: https://rathes.me/
  main_url: https://rathes.me/
  source_url: https://github.com/rathesDot/rathes.me
  description: >
    The Portfolio Website of Rathes Sachchithananthan
  categories:
    - Blog
    - Portfolio
    - Web Development
  built_by: Rathes Sachchithananthan
  built_by_url: https://rathes.me/
- title: viviGuides - Your travel guides
  url: https://vivitravels.com/en/guides/
  main_url: https://vivitravels.com/en/guides/
  description: >
    viviGuides is viviTravels' blog: here you will find travel tips, useful information about the cities and the best guides for your next vacation.
  categories:
    - Travel
    - Blog
  built_by: Kframe Interactive SA
  built_by_url: https://kframeinteractive.com/
  featured: false
- title: KNC Blog
  main_url: https://nagakonada.com
  url: https://nagakonada.com/
  description: >
    Nagakonada is my blogging and portfolio site where I list my projects, experience, capabilities and the blog mostly talks about technical and personal writings.
  categories:
    - Blog
    - Web Development
    - Portfolio
  built_by: Konada, Naga Chaitanya
  built_by_url: https://github.com/ChaituKNag
  featured: false
- title: Vishal Nakum
  url: https://nakum.tech/
  main_url: https://nakum.tech/
  source_url: https://github.com/vishalnakum011/contentful
  description: >
    Portfolio of Vishal Nakum. Made with Gatsby, Contentful. Deployed on Netlify.
  categories:
    - Portfolio
    - Blog
  built_by: Amol Tangade
  built_by_url: https://amoltangade.me/
- title: Sagar Hani Portfolio
  url: http://sagarhani.in/
  main_url: http://sagarhani.in/
  source_url: https://github.com/sagarhani
  description: >
    Sagar Hani is a Software Developer & an Open Source Enthusiast. He blogs about JavaScript, Open Source and his Life experiences.
  categories:
    - Portfolio
    - Blog
    - Web Development
    - Open Source
    - Technology
    - Programming
    - JavaScript
  built_by: Sagar Hani
  built_by_url: http://sagarhani.in/about
- title: Arturo Alviar's Portfolio
  main_url: "https://arturoalviar.com"
  url: "https://arturoalviar.com"
  source_url: "https://github.com/arturoalviar/portfolio"
  categories:
    - Portfolio
    - Open Source
    - Web Development
  built_by: Arturo Alviar
  built_by_url: "https://github.com/arturoalviar"
  featured: false
- title: Pearly
  url: https://www.pearlyplan.com
  main_url: https://www.pearlyplan.com
  description: >
    Dental Membership Growth Platform
  categories:
    - Technology
    - Healthcare
    - App
  built_by: Sean Emmer and Jeff Cole
- title: MarceloNM
  url: https://marcelonm.com
  main_url: https://marcelonm.com
  description: >
    Personal landing page and blog for MarceloNM, a frontend developer based in Brazil.
  categories:
    - Blog
    - JavaScript
    - Landing Page
    - Programming
    - Web Development
  built_by: Marcelo Nascimento Menezes
  built_by_url: https://github.com/mrcelo
  featured: false
- title: Open Source Galaxy
  main_url: https://www.opensourcegalaxy.com
  url: https://www.opensourcegalaxy.com
  description: >
    Explore the Open Source Galaxy and help other earthlings by contributing to open source.
  categories:
    - Open Source
    - Programming
    - Web Development
  built_by: Justin Juno
  built_by_url: https://www.justinjuno.dev
  featured: false
- title: enBonnet Blog
  url: https://enbonnet.me/
  main_url: https://enbonnet.me/
  source_url: https://github.com/enbonnet
  description: >
    Hola, este es mi sitio personal, estare escribiendo sobre JavaScript, Frontend y Tecnologia que utilice en mi dia a dia.
  categories:
    - Portfolio
    - Blog
    - Web Development
    - Technology
    - Programming
    - JavaScript
  built_by: Ender Bonnet
  built_by_url: https://enbonnet.me/
- title: Edenspiekermann
  url: "https://www.edenspiekermann.com/eu/"
  main_url: "https://www.edenspiekermann.com/eu/"
  description: >
    Hello. We are Edenspiekermann, an independent global creative agency.
  categories:
    - Featured
    - Agency
    - Design
    - Portfolio
  featured: true
- title: IBM Design
  url: "https://www.ibm.com/design/"
  main_url: "https://www.ibm.com/design/"
  description: >
    At IBM, our design philosophy is to help guide people so they can do their best work. Our human-centered design practices help us deliver on that goal.
  categories:
    - Featured
    - Design
    - Technology
    - Web Development
  built_by: IBM
  featured: true
- title: We Do Plugins
  url: https://wedoplugins.com
  main_url: https://wedoplugins.com
  description: >
    Free & premium WordPress plugins development studio from Wroclaw, Poland.
  categories:
    - Portfolio
    - Agency
    - Open Source
    - Web Development
  built_by: We Do Plugins
  built_by_url: https://wedoplugins.com
- title: Mevish Aslam, business coach
  url: "https://mevishaslam.com/"
  main_url: "https://mevishaslam.com/"
  description: >
    Mevish Aslam helps women build a life they love and coaches women to launch and grow businesses.
  categories:
    - Business
    - Consulting
    - Entrepreneurship
    - Freelance
    - Marketing
    - Portfolio
  built_by: Rou Hun Fan
  built_by_url: "https://flowen.me"
  featured: false
- title: Principles of wealth
  url: "https://principlesofwealth.net"
  main_url: "https://principlesofwealth.net"
  source_url: "https://github.com/flowen/principlesofwealth"
  description: >
    Principles of wealth. How to get rich without being lucky, a summary of Naval Ravikant's tweets and podcast.`
  categories:
    - Business
    - Consulting
    - Education
    - Entrepreneurship
    - Finance
    - Learning
    - Marketing
    - Media
    - Nonprofit
    - Productivity
    - Science
  built_by: Rou Hun Fan
  built_by_url: "https://flowen.me"
  featured: false
- title: North X South
  main_url: https://northxsouth.co
  url: https://northxsouth.co
  description: >
    We work with small businesses and non-profits to develop their brands, build an online identity, create stellar designs, and give a voice to their causes.
  categories:
    - Agency
    - Consulting
    - Business
    - Design
    - Web Development
  built_by: North X South
  built_by_url: https://northxsouth.co
- title: Plenty of Fish
  main_url: https://www.pof.com/
  url: https://pof.com
  description: >
    Plenty of Fish is one of the world's largest dating platforms.
  categories:
    - Community
  featured: true
- title: Bitcoin
  main_url: https://www.bitcoin.com/
  url: https://bitcoin.com
  description: >
    One of the largest crypto-currency platforms in the world.
  categories:
    - Technology
    - Finance
  featured: true
- title: Frame.io
  main_url: https://www.frame.io/
  url: https://frame.io
  description: >
    Frame.io is a cloud-based video collaboration platform that allows its users to easily work on media projects together
  categories:
    - Technology
    - Entertainment
    - Media
  featured: true
- title: Sainsbury’s Homepage
  main_url: https://www.sainsburys.co.uk/
  url: https://www.sainsburys.co.uk
  description: >
    Sainsbury’s is an almost 150 year old supermarket chain in the United Kingdom.
  categories:
    - eCommerce
    - Food
  featured: true
- title: Haxzie, Portfolio and Blog
  url: "https://haxzie.com/"
  main_url: "https://haxzie.com/"
  source_url: "https://github.com/haxzie/haxzie.com"
  description: >
    Haxzie.com is the portfolio and personal blog of Musthaq Ahamad, UX Engineer and Visual Designer
  categories:
    - Blog
    - Portfolio
  built_by: Musthaq Ahamad
  built_by_url: "https://haxzie.com"
  featured: false
- title: GBT
  url: "https://yangmuzi.com/"
  main_url: "https://yangmuzi.com/"
  source_url: "https://github.com/yangnianbing/blog-by-gatsby"
  description: >
    It is a basic Gatsby site project
  categories:
    - Blog
    - Portfolio
  built_by: yangnianbing
  featured: false
- title: Robin Wieruch's Blog
  url: "https://www.robinwieruch.de/"
  main_url: "https://www.robinwieruch.de/"
  categories:
    - Blog
    - Education
  featured: false
- title: Roger Ramos Development Journal
  url: "https://rogerramos.me/"
  main_url: "https://rogerramos.me/"
  source_url: "https://github.com/rogerramosme/rogerramos.me/"
  description: >
    Personal development journal made with Netlify CMS
  categories:
    - Blog
  built_by: Roger Ramos
  built_by_url: https://rogerramos.me/
  featured: false
- title: Global Adviser Alpha
  main_url: "https://globaladviseralpha.com"
  url: "https://globaladviseralpha.com"
  description: >
    Lead by David Haintz, Global Adviser Alpha transforms advice business into world class firms.
  categories:
    - Business
    - Blog
    - Finance
  built_by: Handsome Creative
  built_by_url: https://www.hellohandsome.com.au
  featured: false
- title: Alcamine
  url: https://alcamine.com/
  main_url: https://alcamine.com/
  description: >
    Never apply to another job online and receive tons of tech jobs in your inbox everyday — all while keeping your information private.
  categories:
    - Blog
    - Technology
  built_by: Caldera Digital
  built_by_url: https://www.calderadigital.com/
  featured: false
- title: Caldera Digital
  url: https://www.calderadigital.com/
  main_url: https://www.calderadigital.com/
  source_url: https://github.com/caldera-digital/platform
  description: >
    Caldera is a product and application development agency that uses innovative technology to bring your vision, brand, and identity to life through user centered design.
  categories:
    - Blog
    - User Experience
    - Consulting
  built_by: Caldera Digital
  built_by_url: https://www.calderadigital.com/
  featured: false
- title: Keycodes
  url: https://www.keycodes.dev
  main_url: https://www.keycodes.dev
  source_url: https://github.com/justinjunodev/keycodes.dev
  description: >
    A developer resource for getting keyboard key codes.
  categories:
    - Programming
    - Productivity
    - Open Source
    - Web Development
  built_by: Justin Juno
  built_by_url: https://www.justinjuno.dev
  featured: false
- title: Utah Pumpkins
  url: https://www.utahpumpkins.com/
  main_url: https://www.utahpumpkins.com/
  source_url: https://github.com/cadekynaston/utah-pumpkins
  description: >
    An awesome pumpkin gallery built using Gatsby and Contentful.
  categories:
    - Gallery
    - Blog
    - Photography
  built_by: Cade Kynaston
  built_by_url: https://cade.codes
- title: diff001a's blog
  main_url: https://diff001a.netlify.com/
  url: https://diff001a.netlify.com/
  description: >
    This is diff001a's blog which contains blogs realted to programming.
  categories:
    - Blog
  built_by: diff001a
- title: Rockwong Blog
  main_url: http://rockwong.com/blog/
  url: http://rockwong.com/blog/
  description: >
    Rockwong is a techncal blog containing content realted to various web technologies.
  categories:
    - Technology
    - Education
    - Blog
- title: RegexGuide
  main_url: "https://regex.guide"
  url: "https://regex.guide/playground"
  source_url: "https://github.com/pacdiv/regex.guide"
  description: >
    The easiest way to learn regular expressions! The RegexGuide is a playground helping developers to discover regular expressions. Trying it is adopting regular expressions!
  categories:
    - App
    - Education
    - JavaScript
    - Nonprofit
    - Open Source
    - Programming
    - Technology
    - Web Development
  built_by: Loïc J.
  built_by_url: https://growthnotes.dev
- title: re:store
  url: https://www.visitrestore.com
  main_url: https://www.visitrestore.com
  description: >
    This is your chance to discover, connect, and shop beyond your feed and get to know the who, how, and why behind your favorite products.
  categories:
    - Marketing
  built_by: The Couch
  built_by_url: https://thecouch.nyc
  featured: false
- title: Bululu Eventos
  url: https://bululueventos.cl/
  main_url: https://bululueventos.cl/
  source_url: https://github.com/enBonnet/bululu-front
  description: >
    Sitio de organizadores de eventos
  categories:
    - Marketing
  built_by: Ender Bonnet
  built_by_url: https://enbonnet.me/
- title: MyPrograming Steps
  main_url: https://mysteps.netlify.com/
  url: https://mysteps.netlify.com/
  description: >
    FrontEnd Tutorial Information
  featured: false
  categories:
    - Blog
    - Portfolio
  source_url: https://github.com/IoT-Arduino/Gatsby-MySteps
  built_by: Maruo
  built_by_url: https://twitter.com/DengenT
- title: Brent Runs Marathons
  main_url: https://www.brentrunsmarathons.com/
  url: https://www.brentrunsmarathons.com/
  source_url: https://github.com/bingr001/brentrunsmarathonsv2
  description: >
    Brent Runs Marathons is about the training and race experience for the Comrades Ultra Marathon
  categories:
    - Blog
  built_by: Brent Ingram
  built_by_url: https://www.brentjingram.com/
  featured: false
- title: Pedro LaTorre
  main_url: https://www.pedrolatorre.com/
  url: https://www.pedrolatorre.com/
  source_url: https://github.com/bingr001/pedro-latorre-site
  description: >
    A really awesome website built for the motivational speaker Pedro LaTorre
  categories:
    - Blog
  built_by: Brent Ingram
  built_by_url: https://www.brentjingram.com/
  featured: false
- title: Veryben
  main_url: https://veryben.com/
  url: https://veryben.com/
  description: >
    be water my friend
  categories:
    - Blog
  built_by: anikijiang
  built_by_url: https://twitter.com/anikijiang
  featured: false
- title: kentarom's portfolio
  main_url: https://kentarom.com/
  url: https://kentarom.com/
  source_url: https://github.com/kentaro-m/portfolio-gatsby
  description: >
    The portfolio of kentarom, frontend developer. This site shows recent activities about him.
  categories:
    - Portfolio
    - Technology
    - Web Development
  built_by: kentarom
  built_by_url: https://twitter.com/_kentaro_m
  featured: false
- title: MotionThat
  main_url: "https://motionthat.com.au"
  url: "https://motionthat.com.au"
  description: >
    MotionThat was created to fill a void in Tabletop Product shooting, whereby the need for consistency, repetition and flexibility was required to eliminate the many variables and inaccuracies that slow the filming process down.
  categories:
    - Entertainment
    - Food
    - Media
    - Gallery
  built_by: Handsome Creative
  built_by_url: https://www.hellohandsome.com.au
  featured: false
- title: TEN ALPHAS
  main_url: "https://tenalphas.com.au"
  url: "https://tenalphas.com.au"
  description: >
    TEN ALPHAS is a content production company based in Sydney and Wollongong, telling stories through moving image and beautiful design.
  categories:
    - Media
    - Entertainment
    - Video
  built_by: Handsome Creative
  built_by_url: https://www.hellohandsome.com.au
  featured: false
- title: SalesGP
  main_url: "https://salesgp.io"
  url: "https://salesgp.io"
  description: >
    SalesGP is a specialist Sales and Operations partner offering expert skill-sets and decades of experience to companies entering the Australia, NZ (ANZ) and South East Asian (SEA) markets.
  categories:
    - Business
    - Marketing
    - Consulting
  built_by: Handsome Creative
  built_by_url: https://www.hellohandsome.com.au
  featured: false
- title: Source Separation Systems
  main_url: "https://sourceseparationsystems.com.au"
  url: "https://sourceseparationsystems.com.au"
  description: >
    Innovative waste diversion products, designed to connect Australians to a more sustainable world.
  categories:
    - Business
  built_by: Handsome Creative
  built_by_url: https://www.hellohandsome.com.au
- title: Fuzzy String Matching
  main_url: https://fuzzy-string-matching.netlify.com
  url: https://fuzzy-string-matching.netlify.com
  source_url: https://github.com/jdemieville/fuzzyStringMatching
  description: >
    This site is built to assess the performance of various approximate string matching algorithms aka fuzzy string searching.
  categories:
    - JavaScript
    - Learning
    - Programming
  built_by: Jennifer Demieville
  built_by_url: https://demieville-codes.herokuapp.com/portfolio
  featured: false
- title: Open Techiz
  main_url: "https://www.opentechiz.com/"
  url: "https://www.opentechiz.com/"
  featured: false
  description: >
    An agile software development company in Vietnam, providing wide range service from ecommerce development, mobile development, automation testing and cloud deployment with kubernets
  categories:
    - Web Development
    - Mobile Development
    - Technology
  built_by: Open Techiz
  built_by_url: "https://www.opentechiz.com/"
- title: Leave Me Alone
  url: https://leavemealone.app
  main_url: https://leavemealone.app
  description: >
    Leave Me Alone helps you unsubscribe from unwanted emails easily. It's built with Gatsby v2.
  categories:
    - Landing Page
    - Productivity
  built_by: James Ivings
  built_by_url: https://squarecat.io
  featured: false
- title: Oberion
  main_url: https://oberion.io
  url: https://oberion.io
  description: >
    Oberion analyzes your gaming library and gives you personal recommendations based on what you play
  categories:
    - Entertainment
    - Media
  built_by: Thomas Uta
  built_by_url: https://twitter.com/ThomasJanUta
  featured: false
- title: Lusta Hair
  url: https://www.lustahair.com
  main_url: https://www.lustahair.com
  description: >
    Luxury 100% Remy Human Hair Toppers. The perfect solution for volume, coverage and style. Online retailer based in Australia.
  categories:
    - eCommerce
  built_by: Jason Di Benedetto
  built_by_url: https://jason.dibenedetto.fyi
  featured: false
- title: Yoseph.tech
  main_url: https://www.yoseph.tech
  url: https://www.yoseph.tech/compilers
  source_url: https://github.com/radding/yoseph.tech_gatsby
  description: >
    Yoseph.tech is a personal blog centered around technology and software engineering
  categories:
    - Technology
    - Web Development
    - Open Source
  built_by: Yoseph Radding
  built_by_url: https://github.com/radding
  featured: false
- title: Really Fast Sites
  url: https://reallyfastsites.com
  main_url: https://reallyfastsites.com
  description: >
    Really Fast Sites showcases websites that have a speed score of 85 or higher on Google's Page Speed Insights for both mobile and desktop, along with some of the platforms and technologies those sites use.
  categories:
    - Web Development
    - Programming
  built_by: Peter Brady
  built_by_url: https://www.peterbrady.co.uk
  featured: false
- title: Mieke Frouws
  url: https://www.miekefrouws.nl
  main_url: https://www.miekefrouws.nl
  description: >
    Mieke Frouws is a freelance primary school theater teacher based in the Netherlands.
  categories:
    - Freelance
    - Education
  built_by: Laurens Kling
  built_by_url: https://www.goedideemedia.nl
  featured: false
- title: The Fabulous Lifestyles 不藏私旅行煮藝
  url: https://thefabulouslifestyles.com/
  main_url: https://thefabulouslifestyles.com/
  description: >
    The Fabulous Lifestyles features content about travel and food. It offers practical travel advice that covers trip planning, logistics, and reviews on destination, resort & hotel...etc. Besides travelling, there are step-by-step homemade gourmet recipes that will appeal to everyone's taste buds.
  categories:
    - Blog
    - Food
    - Travel
  built_by: Kevin C Chen
  built_by_url: https://www.linkedin.com/in/kevincychen/
- title: Salexa - Estetica Venezolana
  url: https://peluqueriavenezolana.cl/
  main_url: https://peluqueriavenezolana.cl/
  source_url: https://github.com/enbonnet/salexa-front
  description: >
    Venezuelan beauty and hairdressing salon in Chile
  categories:
    - Marketing
    - Business
  built_by: Ender Bonnet
  built_by_url: https://enbonnet.me/
- title: Akshay Thakur's Portfolio
  main_url: https://akshaythakur.me
  url: https://akshaythakur.me
  categories:
    - Portfolio
    - Web Development
  built_by: Akshay Thakur
  built_by_url: https://akshaythakur.me
- title: Binaria
  description: >
    Digital product connecting technics & creativity.
  main_url: "https://binaria.com/en/"
  url: "https://binaria.com/en/"
  categories:
    - Web Development
    - Agency
    - Technology
    - App
    - Consulting
    - User Experience
  built_by: Binaria
  built_by_url: "https://binaria.com/"
- title: Quema Labs
  url: https://quemalabs.com/
  main_url: https://quemalabs.com/
  description: >
    WordPress themes for these moedern times
  categories:
    - Blog
    - Web Development
    - WordPress
    - Portfolio
  built_by: Nico Andrade
  built_by_url: https://nicoandrade.com/
- title: Century 21 Financial
  url: https://century21financial.co.nz/
  main_url: https://century21financial.co.nz/
  description: Website for Century 21's mortgage broker and insurance broker business in New Zealand.
  categories:
    - Real Estate
    - Finance
    - Business
  built_by: Shannon Smith
  built_by_url: https://www.powerboard.co.nz/clients
  featured: false
- title: Base Backpackers
  url: https://www.stayatbase.com/
  main_url: https://www.stayatbase.com/
  description: Base Backpackers is one of Australasia's biggest youth adventure tourism brands. They are super stoked to have one of the fastest websites in the tourism industry.
  categories:
    - Travel
    - Business
  built_by: Shannon Smith
  built_by_url: https://www.powerboard.co.nz/clients
  featured: false
- title: Wealthsimple
  url: "https://www.wealthsimple.com/"
  main_url: "https://www.wealthsimple.com/en-us/"
  description: >
    The simple way to grow your money like the world's most sophisticated investors. Zero-maintenance portfolios, expert advisors and low fees.
  categories:
    - App
    - Business
    - Finance
  featured: false
- title: To Be Created
  description: >
    tbc is a London based styling agency that champions a modernised minimal aesthetic for both personal clients and brands.
  main_url: "https://to-be-created.com"
  url: "https://to-be-created.com"
  categories:
    - Web Development
    - Agency
    - Portfolio
    - Freelance
  built_by: Sam Goddard
  built_by_url: "https://samgoddard.dev/"
- title: Kosmos Platform
  main_url: https://kosmosplatform.com
  url: https://kosmosplatform.com
  description: >
    Explore the Kosmos - A new world is here, where every clinician now has the ability to improve cardiothoracic and abdominal assessment, in just a few minutes.
  categories:
    - Marketing
    - Science
    - Video
    - Landing Page
    - Healthcare
    - Technology
  built_by: Bryce Benson via Turnstyle Studio
  built_by_url: https://github.com/brycebenson
- title: B-Engaged
  url: https://b-engaged.se/
  main_url: https://b-engaged.se/
  description: >
    B-Engaged gives a clear picture of the organization and helps you implement the measures that makes difference for the employees. The results of our employee surveys are easily transformed into concrete improvement measures using AI technology.
  categories:
    - Business
    - Human Resources
  featured: false
- title: Rollbar
  url: https://rollbar.com/
  main_url: https://rollbar.com/
  description: >
    Rollbar automates error monitoring and triaging, so developers can fix errors that matter within minutes, and build software quickly and painlessly.
  categories:
    - Programming
    - Web Development
  featured: false
- title: EQX
  url: https://digitalexperience.equinox.com/
  main_url: https://digitalexperience.equinox.com/
  description: >
    The Equinox app, personalized to unlock your full potential.
  categories:
    - Sports
    - App
  featured: false
- title: WagWalking
  url: https://wagwalking.com/
  main_url: https://wagwalking.com/
  description: >
    Paws on the move
  categories:
    - App
  featured: false
- title: FirstBorn
  url: https://www.firstborn.com/
  main_url: https://www.firstborn.com/
  description: >
    We shape modern brands for a connected future.
  categories:
    - Agency
    - Design
- title: Pix4D
  url: https://www.pix4d.com
  main_url: https://www.pix4d.com
  description: >
    A unique suite of photogrammetry software for drone mapping. Capture images with our app, process on desktop or cloud and create maps and 3D models.
  categories:
    - Business
    - Productivity
    - Technology
  featured: false
- title: Bakken & Bæck
  url: https://bakkenbaeck.com
  main_url: https://bakkenbaeck.com
  description: >
    We’re Bakken & Bæck, a digital studio based in Oslo, Bonn and Amsterdam. Ambitious companies call us when they need an experienced team that can transform interesting ideas into powerful products.
  categories:
    - Agency
    - Design
    - Technology
  featured: false
- title: Figma Config
  url: https://config.figma.com/
  main_url: https://config.figma.com/
  description: A one-day conference where Figma users come together to learn from each other.
  categories:
    - Conference
    - Design
    - Event
    - Community
    - Learning
  built_by: Corey Ward
  built_by_url: "http://www.coreyward.me/"
  featured: false
- title: Anurag Hazra's Portfolio
  url: https://anuraghazra.github.io/
  main_url: https://anuraghazra.github.io/
  source_url: https://github.com/anuraghazra/anuraghazra.github.io
  description: >
    Anurag Hazra's portfolio & personal blog, Creative FrontEnd web developer from india.
  categories:
    - Portfolio
    - Blog
    - Open Source
    - JavaScript
  built_by: Anurag Hazra
  built_by_url: "https://github.com/anuraghazra"
- title: VeganWorks
  url: https://veganworks.com/
  main_url: https://veganworks.com/
  description: We make delicious vegan snack boxes.
  categories:
    - Food
- title: codesundar
  url: https://codesundar.com
  main_url: https://codesundar.com
  description: >
    Learn PhoneGap, Ionic, Flutter
  categories:
    - Education
    - Technology
    - Web Development
    - Blog
  built_by: codesundar
  built_by_url: https://codesundar.com
  featured: false
- title: Nordic Microfinance Initiative
  url: "https://www.nmimicro.no/"
  main_url: "https://www.nmimicro.no/"
  description: Nordic Microfinance Initiative's (NMI) vision is to contribute to the empowerment of poor people in developing countries and to the creation of jobs and wealth on a sustainable basis.
  featured: false
  categories:
    - Finance
    - Business
  built_by: Othermachines
  built_by_url: "https://othermachines.com"
- title: Subscribe Pro Documentation
  url: https://docs.subscribepro.com/
  main_url: https://docs.subscribepro.com/
  description: >
    Subscribe Pro is a subscription commerce solution that enables brands to quickly add subscription commerce models such as box, subscribe-and-save, autoship and similar to their existing eCommerce websites.
  categories:
    - Documentation
    - eCommerce
    - API
    - Technology
    - Web Development
  built_by: Subscribe Pro
  built_by_url: https://www.subscribepro.com/
- title: Software.com
  main_url: https://www.software.com
  url: https://www.software.com
  description: Our data platform helps developers learn from their data, increase productivity, and code smarter.
  categories:
    - Data
    - Productivity
    - Programming
  built_by: Brett Stevens, Joshua Cheng, Geoff Stevens
  built_by_url: https://github.com/swdotcom/
  featured: false
- title: WTL Studio Website Builder
  main_url: "https://wtlstudio.com/"
  url: "https://wtlstudio.com/"
  description: >
    Cloud-based, SEO focused website builder - helping local businesses and startups reach audiences faster.
  featured: false
  categories:
    - eCommerce
    - SEO
    - Business
- title: ToolsDB
  main_url: https://toolsdb.dev
  url: https://toolsdb.dev
  description: List of tools for better software development.
  featured: false
  categories:
    - Technology
    - Web Development
    - Programming
    - Productivity
- title: Eastman Strings
  url: https://www.eastmanstrings.com
  main_url: https://www.eastmanstrings.com
  description: >
    Site was built using GatsbyJS, Cosmic CMS, and Netlify.
  categories:
    - Business
    - Music
  built_by: Tekhaus
  built_by_url: https://www.tekha.us
  featured: false
- title: Lesley Lai
  main_url: https://lesleylai.info
  url: https://lesleylai.info
  source_url: https://github.com/LesleyLai/blog
  description: >
    lesleylai.info is the personal website of Lesley Lai, where he talks mainly about C++ and Computer Graphics.
  categories:
    - Blog
    - Open Source
    - Portfolio
    - Programming
    - Technology
  built_by: Lesley Lai
  built_by_url: https://github.com/LesleyLai
  featured: false
- title: Whipstitch Webwork
  url: https://www.whipstitchwebwork.com
  main_url: https://www.whipstitchwebwork.com
  description: >
    Websites for smart people.
  categories:
    - Agency
    - Web Development
  built_by: Matthew Russell
  featured: false
- title: Vandré Leal
  main_url: https://vandreleal.github.io
  url: https://vandreleal.github.io
  source_url: https://github.com/vandreleal/vandreleal.github.io
  description: >
    Portfolio of Vandré Leal.
  categories:
    - Portfolio
    - Web Development
  built_by: Vandré Leal
  built_by_url: https://vandreleal.github.io
  featured: false
- title: Tarokenlog
  url: https://taroken.dev/
  main_url: https://taroken.dev/
  description: >
    Blog and Gallery
  categories:
    - Blog
    - Portfolio
    - Web Development
    - Photography
  built_by: Kentaro Koga
  built_by_url: https://twitter.com/kentaro_koga
  featured: false
- title: OwlyPixel Blog
  main_url: https://owlypixel.com
  url: https://owlypixel.com
  description: >
    Notes and tutorials on coding, web development, design and other stuff.
  categories:
    - Web Development
    - Blog
    - Education
  built_by: Owlypixel
  built_by_url: https://twitter.com/owlypixel
  featured: false
- title: talkoverflow
  main_url: https://talkoverflow.com
  url: https://talkoverflow.com
  description: Blog on software engineering built with Gatsby themes and theme-ui
  categories:
    - Blog
    - Web Development
    - Technology
  built_by: Patryk Jeziorowski
  built_by_url: https://twitter.com/pjeziorowski
- title: HISTORYTalks
  main_url: https://www.history-talks.com/
  url: https://www.history-talks.com/
  description: Built using Gatsby, JSS and Contentful
  categories:
    - Conference
    - Media
  built_by: A+E Networks
  built_by_url: https://www.aenetworks.com/
- title: HISTORYCon
  main_url: https://www.historycon.com/
  url: https://www.historycon.com/
  description: Built using Gatsby, JSS and Contentful
  categories:
    - Conference
    - Media
  built_by: A+E Networks
  built_by_url: https://www.aenetworks.com/
- title: Kölliker Immobilien
  url: https://koelliker-immobilien.ch/
  main_url: https://koelliker-immobilien.ch/
  description: >
    Built using Gatsby, Netlify and Contentful
  categories:
    - Real Estate
    - Marketing
  built_by: Matthias Gemperli
  built_by_url: https://matthiasgemperli.ch
- title: Lessmess Agency website
  url: https://lessmess.agency/
  main_url: https://lessmess.agency/
  description: >
    Website of Lessmess Agency
  categories:
    - Agency
    - Web Development
  built_by: Ilya Lesik
  built_by_url: https://github.com/ilyalesik
- title: Ezekiel Ekunola Portfolio
  main_url: http://ezekielekunola.com/
  url: http://ezekielekunola.com/
  description: Built using Gatsby, Styled-Components
  categories:
    - Web Development
    - Portfolio
  built_by: Ezekiel Ekunola
  built_by_url: https://github.com/easybuoy/
  featured: false
- title: Gearbox Development
  main_url: https://gearboxbuilt.com
  url: https://gearboxbuilt.com/?no-load-in
  description: >
    Gearbox is a performance website development & optimization company based out of Canada. Built using Gatsby/WordPress.
  categories:
    - Agency
    - Web Development
    - WordPress
    - Portfolio
    - Programming
    - Technology
    - Business
  built_by: Gearbox Development
  built_by_url: https://gearboxbuilt.com
  featured: false
- title: UXWorks
  main_url: https://uxworks.org
  url: https://uxworks.org
  description: Built with Gatsby, Netlify and Markdown
  categories:
    - Web Development
    - Blog
  built_by: Amrish Kushwaha
  built_by_url: https://github.com/isamrish
  featured: false
- title: Jarod Peachey
  main_url: https://jarodpeachey.netlify.com
  url: https://jarodpeachey.netlify.com
  source_url: https://github.com/jarodpeachey/portfolio
  description: >
    Jarod Peachey is a front-end developer focused on building modern and fast websites for everyone.
  categories:
    - Blog
    - JavaScript
    - Mobile Development
    - Portfolio
  built_by: Jarod Peachey
  built_by_url: https://github.com/jarodpeachey
  featured: false
- title: Thomas Maximini
  main_url: https://www.thomasmaximini.com/
  url: https://www.thomasmaximini.com/
  source_url: https://github.com/tmaximini/maxi.io
  description: >
    Thomas Maximini is a full stack web developer from Germany
  categories:
    - Blog
    - JavaScript
    - Photography
    - Portfolio
    - Web Development
  built_by: Thomas Maximini
  built_by_url: https://github.com/tmaximini
  featured: false
- title: Aretha Iskandar
  main_url: https://arethaiskandar.com/
  url: https://arethaiskandar.com/
  source_url: https://github.com/tmaximini/arethaiskandar.com
  description: >
    Aretha Iskandar is a Jazz and Soul Singer / Songwriter from Paris
  categories:
    - Music
  built_by: Thomas Maximini
  built_by_url: https://github.com/tmaximini
  featured: false
- title: Harshil Shah
  url: https://harshil.net
  main_url: https://harshil.net
  description: >
    Harshil Shah is an iOS engineer from Mumbai, India
  categories:
    - Blog
    - Mobile Development
  built_by: Harshil Shah
  built_by_url: https://twitter.com/_HarshilShah
  featured: false
- title: Code Examples
  url: https://codeexamples.dev/
  main_url: https://codeexamples.dev/
  description: >
    Examples about various programming languages like JavaScript, Python, Rust, Angular, React, Vue.js etc.
  categories:
    - Blog
    - Education
    - Programming
    - Web Development
  built_by: Sai gowtham
  built_by_url: https://twitter.com/saigowthamr
  featured: false
- title: Samir Mujanovic
  main_url: https://www.samirmujanovic.com/
  url: https://www.samirmujanovic.com/
  description: >
    I'm a Frontend Developer with 3 years of experience. I describe myself as a developer who loves coding, open-source and web platform.
  categories:
    - Portfolio
    - Web Development
    - Design
  built_by: Samir Mujanovic
  built_by_url: https://github.com/sameerrM
- title: Yearlyglot - Fluent Every Year
  url: https://www.yearlyglot.com/blog
  main_url: https://www.yearlyglot.com
  description: >
    A popular blog on languages, second language acquisition and polyglottery.
  categories:
    - Blog
    - Education
    - Learning
    - Travel
  built_by: Donovan Nagel
  built_by_url: https://www.donovannagel.com
  featured: false
- title: Bearer - API Monitoring & Protection for your app
  url: https://www.bearer.sh/
  main_url: https://www.bearer.sh/
  description: >
    Bearer helps developers monitor API usage in real-time, protect their app against API limits and failures, and integrate APIs faster.
  categories:
    - API
    - Technology
    - Web Development
    - Open Source
  built_by: Bearer
  featured: false
- title: 8fit.com
  url: https://8fit.com/
  main_url: https://8fit.com/
  description: >
    Get personalized workouts, custom meal plans, and nutrition guidance, right in the palm of your hand. Prioritize progress over perfection with the 8fit app!
  categories:
    - App
    - Food
    - Sports
  featured: false
- title: Dispel - Remote Access for Industrial Control Systems
  url: https://dispel.io
  main_url: https://dispel.io
  description: >
    Dispel provides secure, moving target defense networks through which your teams can remotely access industrial control systems in seconds, replacing static-defense products that take 5 to 15 minutes to work through.
  categories:
    - Business
    - Technology
    - Security
  built_by: Anton Aberg
  built_by_url: https://github.com/aaaberg
  featured: false
- title: Geothermal Heat Pump DIY Project
  url: https://diyheatpump.net/
  main_url: https://diyheatpump.net/
  description: Personal project by Yuriy Logvin that demonstrates how you can switch to heating with electricity at a minimal cost. The goal here is to show that everyone can build a geothermal heat pump and start saving money.
  categories:
    - Blog
    - Education
    - Technology
  built_by: Yuriy Logvin
  built_by_url: https://powerwatcher.net
- title: Catalyst Network - Cryptocurrency
  url: https://www.cryptocatalyst.net/
  main_url: https://www.cryptocatalyst.net/
  source_url: https://github.com/n8tb1t/gatsby-starter-cryptocurrency
  description: >
    An All-in-One solution for Modern Transactions.
  categories:
    - Business
    - Technology
  built_by: n8tb1t
  built_by_url: https://github.com/n8tb1t/
  featured: false
- title: SaoBear's-Blog
  main_url: https://saobear.xyz/
  url: https://saobear.xyz/
  source_url: https://github.com/PiccoloYu/SaoBear-is-Blog
  featured: false
  categories:
    - Blog
    - Web Development
- title: Rumaan Khalander - Portfolio
  url: https://www.rumaan.me/
  main_url: https://www.rumaan.me/
  description: >
    Rumaan Khalander is a Full-Stack Dev from Bengaluru who loves to develop for mobile and web.
  categories:
    - Portfolio
  built_by: rumaan
  built_by_url: https://github.com/rumaan/
  featured: false
- title: DigiGov
  main_url: https://digigov.grnet.gr/
  url: https://digigov.grnet.gr/
  description: >
    DigiGov is an initiative for the Digital Transformation of the Greek Public Sector
  categories:
    - Government
  built_by: GRNET
  built_by_url: https://grnet.gr/
  featured: false
- title: Zeek Interactive
  main_url: https://zeek.com
  url: https://zeek.com
  description: >
    Business site for Zeek Interactive. Using WordPress as a data store via the WPGraphQL plugin.
  categories:
    - Blog
    - Web Development
    - Mobile Development
    - WordPress
    - Agency
    - Business
  built_by: Zeek Interactive
  built_by_url: https://zeek.com
  featured: false
- title: Bare Advertising & Communications
  url: https://bare.ca/
  main_url: https://bare.ca/
  description: >
    Bare is a full-service branding and production agency in Vancouver BC with deep experience in digital/traditional communications and strategy. We specialize in building headless WordPress sites with Gatsby.
  categories:
    - WordPress
    - Agency
    - Business
  built_by: Bare Advertising & Communications
  built_by_url: https://www.bare.ca/
  featured: false
- title: The Decking Superstore
  url: https://www.thedeckingsuperstore.com/
  main_url: https://www.thedeckingsuperstore.com/
  description: >
    One of Northern California's largest outdoor decking and siding providers.
  categories:
    - WordPress
    - Business
  built_by: Bare Advertising & Communications
  built_by_url: https://www.bare.ca/
  featured: false
- title: Precision Cedar Products
  url: https://www.precisioncedar.com/
  main_url: https://www.precisioncedar.com/
  description: >
    Western Red Cedar Distributor in Vancouver Canada.
  categories:
    - WordPress
    - Business
  built_by: Bare Advertising & Communications
  built_by_url: https://www.bare.ca/
  featured: false
- title: Circle Restoration
  url: https://www.circlerestoration.com/
  main_url: https://www.circlerestoration.com/
  description: >
    Restoration Services Provider in Vancouver Canada.
  categories:
    - WordPress
    - Business
  built_by: Bare Advertising & Communications
  built_by_url: https://www.bare.ca/
  featured: false
- title: ALS Rally
  url: https://www.alsrally.com/
  main_url: https://www.alsrally.com/
  description: >
    Non profit fundraiser for ALS Research.
  categories:
    - WordPress
    - Nonprofit
    - Event
  built_by: Bare Advertising & Communications
  built_by_url: https://www.bare.ca/
  featured: false
- title: Vancouver Welsh Men's Choir
  url: https://vancouverchoir.ca/
  main_url: https://vancouverchoir.ca/
  description: >
    Vancouver Welsh Men's Choir website for upcoming shows, ticket purchases and online merchandise.
  categories:
    - WordPress
    - Entertainment
    - Event
    - eCommerce
  built_by: Bare Advertising & Communications
  built_by_url: https://www.bare.ca/
  featured: false
- title: Paul Scanlon - Blog
  main_url: https://paulie.dev/
  url: https://paulie.dev/
  source_url: https://github.com/PaulieScanlon/paulie-dev-2019
  description: >
    I'm a React UI developer / UX Engineer. React, GatsbyJs, JavaScript, TypeScript/Flow, StyledComponents, Storybook, TDD (Jest/Enzyme) and a tiny bit of Node.js.
  categories:
    - Blog
    - Web Development
  built_by: Paul Scanlon
  built_by_url: http://www.pauliescanlon.io
  featured: false
- title: EF Design
  main_url: https://ef.design
  url: https://ef.design
  description: >
    Home of everything creative, digital and brand at EF.
  featured: false
  categories:
    - Marketing
    - Design
  built_by: João Matos (Global Creative Studio - Education First)
<<<<<<< HEAD
- title: PWA Shields
  url: https://www.pwa-shields.com
  main_url: https://www.pwa-shields.com
  source_url: https://github.com/richardtaylordawson/pwa-shields
  description: >
    Personalize your app's README with custom, fun, PWA shields in SVG
  categories:
    - Documentation
    - App
    - API
  built_by: Richard Taylor Dawson
  built_by_url: https://richardtaylordawson.com
=======
- title: Zatsuzen
  url: https://zatsuzen.com
  main_url: https://zatsuzen.com
  description: >
    Web developer's portfolio
  categories:
    - Portfolio
  built_by: Akane
  built_by_url: https://twitter.com/akanewz
  featured: false
- title: Reeemoter
  description: >-
    Join thousands of developers from everywhere and access to job 
    offers from hundreds of companies worldwide right 
    at your inbox for free.
  main_url: "https://reeemoter.com/"
  url: "https://reeemoter.com/"
  featured: false
  categories:
    - Technology
    - Web Development
  built_by: Ramón Chancay
  built_by_url: "https://ramonchancay.me/"
- title: webman.pro
  main_url: https://webman.pro/
  url: https://webman.pro/
  description: >
    webman.pro is an awesome portfolio and technical blog where
    professional Front End engineer Dmytro Chumak shares his thoughts
    and experience to inspire other developers.
  featured: false
  categories:
    - Blog
    - Web Development
    - JavaScript
  built_by: Dmytro Chumak
  built_by_url: https://github.com/wwwebman
- title: borderless
  url: https://junhobaik.github.io
  main_url: https://junhobaik.github.io
  source_url: https://github.com/junhobaik/junhobaik.github.io/tree/develop
  description: >
    Junho Baik's Development Blog
  categories:
    - Blog
    - Web Development
  built_by: Junho Baik
  built_by_url: https://github.com/junhobaik
  featured: false
>>>>>>> 615bcea0
<|MERGE_RESOLUTION|>--- conflicted
+++ resolved
@@ -9069,7 +9069,6 @@
     - Marketing
     - Design
   built_by: João Matos (Global Creative Studio - Education First)
-<<<<<<< HEAD
 - title: PWA Shields
   url: https://www.pwa-shields.com
   main_url: https://www.pwa-shields.com
@@ -9082,7 +9081,6 @@
     - API
   built_by: Richard Taylor Dawson
   built_by_url: https://richardtaylordawson.com
-=======
 - title: Zatsuzen
   url: https://zatsuzen.com
   main_url: https://zatsuzen.com
@@ -9131,5 +9129,4 @@
     - Web Development
   built_by: Junho Baik
   built_by_url: https://github.com/junhobaik
-  featured: false
->>>>>>> 615bcea0
+  featured: false