--- conflicted
+++ resolved
@@ -2307,8 +2307,6 @@
     - Web Dev
     - Agency
     - Open Source
-<<<<<<< HEAD
-    - Featured
 - title: eworld
   main_url: 'http://eworld.herokuapp.com/'
   url: 'http://eworld.herokuapp.com/'
@@ -2316,7 +2314,6 @@
   categories:
     - eCommerce
     - Technology
-=======
 - title: It's a Date
   description: >
     It's a Date is a dating app that actually involves dating.
@@ -2407,5 +2404,4 @@
     - Web Dev
     - Mobile Dev
     - React Native
-  featured: false
->>>>>>> b3bab8ed
+  featured: false