- title: ReactJS
  main_url: "https://reactjs.org/"
  url: "https://reactjs.org/"
  source_url: "https://github.com/reactjs/reactjs.org"
  featured: true
  categories:
    - Web Development
    - Featured
- title: Stitch Fix
  main_url: "https://www.stitchfix.com/"
  url: "https://www.stitchfix.com/"
  description: >
    Stitch Fix is an online styling service that delivers a truly personalized
    shopping experience.
  categories:
    - eCommerce
    - Fashion
    - Featured
  featured: true
- title: Flamingo
  main_url: https://www.shopflamingo.com/
  url: https://www.shopflamingo.com/
  description: >
    Online shop for women's body care and hair removal products.
  categories:
    - eCommerce
    - Beauty
    - Featured
  featured: true
- title: Airbnb Engineering & Data Science
  description: >
    Creative engineers and data scientists building a world where you can belong
    anywhere
  main_url: "https://airbnb.io/"
  url: "https://airbnb.io/"
  categories:
    - Blog
    - Gallery
    - Featured
  featured: true
- title: Impossible Foods
  main_url: "https://impossiblefoods.com/"
  url: "https://impossiblefoods.com/"
  categories:
    - Food
    - Featured
  featured: true
- title: Braun
  description: >
    Braun offers high performance hair removal and hair care products, including dryers, straighteners, shavers, and more.
  main_url: "https://ca.braun.com/en-ca"
  url: "https://ca.braun.com/en-ca"
  categories:
    - eCommerce
    - Featured
  featured: true
- title: NYC Pride 2019 | WorldPride NYC | Stonewall50
  main_url: "https://2019-worldpride-stonewall50.nycpride.org/"
  url: "https://2019-worldpride-stonewall50.nycpride.org/"
  featured: true
  description: >-
    Join us in 2019 for NYC Pride, as we welcome WorldPride and mark the 50th
    Anniversary of the Stonewall Uprising and a half-century of LGBTQ+
    liberation.
  categories:
    - Education
    - Marketing
    - Nonprofit
    - Featured
  built_by: Canvas United
  built_by_url: "https://www.canvasunited.com/"
- title: The State of European Tech
  main_url: "https://2017.stateofeuropeantech.com/"
  url: "https://2017.stateofeuropeantech.com/"
  featured: true
  categories:
    - Technology
    - Featured
  built_by: Studio Lovelock
  built_by_url: "http://www.studiolovelock.com/"
- title: Hopper
  main_url: "https://www.hopper.com/"
  url: "https://www.hopper.com/"
  built_by: Narative
  built_by_url: "https://www.narative.co/"
  featured: true
  categories:
    - Technology
    - App
    - Featured
- title: GM Capital One
  description: |
    Introducing the new online experience for your GM Rewards Credit Card
  main_url: "https://gm.capitalone.com/"
  url: "https://gm.capitalone.com/"
  categories:
    - Credit Card
    - Featured
  featured: true
- title: Life Without Barriers | Foster Care
  main_url: "https://www.lwb.org.au/foster-care"
  url: "https://www.lwb.org.au/foster-care"
  featured: true
  description: >-
    We are urgently seeking foster carers all across Australia. Can you open
    your heart and your home to a child in need? There are different types of
    foster care that can suit you. We offer training and 24/7 support.
  categories:
    - Nonprofit
    - Education
    - Documentation
    - Marketing
    - Featured
  built_by: LWB Digital Team
  built_by_url: "https://twitter.com/LWBAustralia"
- title: Figma
  main_url: "https://www.figma.com/"
  url: "https://www.figma.com/"
  featured: true
  categories:
    - Marketing
    - Design
    - Featured
  built_by: Corey Ward
  built_by_url: "http://www.coreyward.me/"
- title: Bejamas - JAM Experts for hire
  main_url: "https://bejamas.io/"
  url: "https://bejamas.io/"
  featured: true
  description: >-
    We help agencies and companies with JAMStack tools. This includes web
    development using Static Site Generators, Headless CMS, CI / CD and CDN
    setup.
  categories:
    - Technology
    - Web Development
    - Agency
    - Marketing
    - Featured
  built_by: Bejamas
  built_by_url: "https://bejamas.io/"
- title: The State of JavaScript
  description: >
    Data from over 20,000 developers, asking them questions on topics ranging
    from front-end frameworks and state management, to build tools and testing
    libraries.
  main_url: "https://stateofjs.com/"
  url: "https://stateofjs.com/"
  source_url: "https://github.com/StateOfJS/StateOfJS"
  categories:
    - Data
    - JavaScript
    - Featured
  built_by: StateOfJS
  built_by_url: "https://github.com/StateOfJS/StateOfJS/graphs/contributors"
  featured: true
- title: DesignSystems.com
  main_url: "https://www.designsystems.com/"
  url: "https://www.designsystems.com/"
  description: |
    A resource for learning, creating and evangelizing design systems.
  categories:
    - Design
    - Blog
    - Technology
    - Featured
  built_by: Corey Ward
  built_by_url: "http://www.coreyward.me/"
  featured: true
- title: Timely
  main_url: "https://timelyapp.com/"
  url: "https://timelyapp.com/"
  description: |
    Fully automatic time tracking. For those who trade in time.
  categories:
    - Productivity
    - Featured
  built_by: Timm Stokke
  built_by_url: "https://timm.stokke.me"
  featured: true
- title: Snap Kit
  main_url: "https://kit.snapchat.com/"
  url: "https://kit.snapchat.com/"
  description: >
    Snap Kit lets developers integrate some of Snapchat’s best features across
    platforms.
  categories:
    - Technology
    - Documentation
    - Featured
  featured: true
- title: SendGrid
  main_url: "https://sendgrid.com/docs/"
  url: "https://sendgrid.com/docs/"
  description: >
    SendGrid delivers your transactional and marketing emails through the
    world's largest cloud-based email delivery platform.
  categories:
    - API
    - Technology
    - Documentation
    - Featured
  featured: true
- title: KNW Photography
  main_url: "https://www.knw.io/"
  url: "https://www.knw.io/galleries/"
  featured: true
  description: >
    Digital portfolio for San Francisco Bay Area photographer Kirsten Wiemer.
  categories:
    - Photography
    - Portfolio
    - Featured
  built_by: Ryan Wiemer
  built_by_url: "https://www.ryanwiemer.com/"
- title: Cajun Bowfishing
  main_url: "https://cajunbowfishing.com/"
  url: "https://cajunbowfishing.com/"
  featured: false
  categories:
    - eCommerce
    - Sports
  built_by: Escalade Sports
  built_by_url: "https://www.escaladesports.com/"
- title: NEON
  main_url: "http://neonrated.com/"
  url: "http://neonrated.com/"
  featured: false
  categories:
    - Gallery
    - Cinema
- title: Slite
  main_url: "https://slite.com/"
  url: "https://slite.com/"
  featured: false
  categories:
    - Marketing
    - Technology
- title: GraphCMS
  main_url: "https://graphcms.com/"
  url: "https://graphcms.com/"
  featured: false
  categories:
    - Marketing
    - Technology
- title: Bottender Docs
  main_url: "https://bottender.js.org/"
  url: "https://bottender.js.org/"
  source_url: "https://github.com/bottenderjs/bottenderjs.github.io"
  featured: false
  categories:
    - Documentation
    - Web Development
    - Open Source
- title: Nike - Just Do It
  main_url: "https://justdoit.nike.com/"
  url: "https://justdoit.nike.com/"
  featured: true
  categories:
    - eCommerce
    - Featured
- title: AirBnB Cereal
  main_url: "https://airbnb.design/cereal"
  url: "https://airbnb.design/cereal"
  featured: false
  categories:
    - Marketing
    - Design
- title: Cardiogram
  main_url: "https://cardiogr.am/"
  url: "https://cardiogr.am/"
  featured: false
  categories:
    - Marketing
    - Technology
- title: Etcetera Design
  main_url: "https://etcetera.design/"
  url: "https://etcetera.design/"
  source_url: "https://github.com/etceteradesign/website"
  featured: false
  categories:
    - Portfolio
- title: Hack Club
  main_url: "https://hackclub.com/"
  url: "https://hackclub.com/"
  source_url: "https://github.com/hackclub/site"
  featured: false
  categories:
    - Education
    - Web Development
- title: Matthias Jordan Portfolio
  main_url: "https://iammatthias.com/"
  url: "https://iammatthias.com/"
  source_url: "https://github.com/iammatthias/net"
  description: >-
    Photography portfolio and blog built using Contentful + Netlify + Gatsby V2.
  built_by: Matthias Jordan
  built_by_url: https://github.com/iammatthias
  featured: false
  categories:
    - Photography
    - Portfolio
- title: Investment Calculator
  main_url: "https://investmentcalculator.io/"
  url: "https://investmentcalculator.io/"
  featured: false
  categories:
    - Education
    - Finance
- title: CSS Grid Playground by MozillaDev
  main_url: "https://mozilladevelopers.github.io/playground/"
  url: "https://mozilladevelopers.github.io/playground/"
  source_url: "https://github.com/MozillaDevelopers/playground"
  featured: false
  categories:
    - Education
    - Web Development
- title: Piotr Fedorczyk Portfolio
  built_by: Piotr Fedorczyk
  built_by_url: "https://piotrf.pl"
  categories:
    - Portfolio
    - Web Development
  description: >-
    Portfolio of Piotr Fedorczyk, a digital product designer and full-stack developer specializing in shaping, designing and building news and tools for news.
  featured: false
  main_url: "https://piotrf.pl/"
  url: "https://piotrf.pl/"
- title: unrealcpp
  main_url: "https://unrealcpp.com/"
  url: "https://unrealcpp.com/"
  source_url: "https://github.com/Harrison1/unrealcpp-com"
  featured: false
  categories:
    - Blog
    - Web Development
- title: Andy Slezak
  main_url: "https://www.aslezak.com/"
  url: "https://www.aslezak.com/"
  source_url: "https://github.com/amslezak"
  featured: false
  categories:
    - Web Development
    - Portfolio
- title: Deliveroo.Design
  main_url: "https://www.deliveroo.design/"
  url: "https://www.deliveroo.design/"
  featured: false
  categories:
    - Food
    - Marketing
- title: Dona Rita
  main_url: "https://www.donarita.co.uk/"
  url: "https://www.donarita.co.uk/"
  source_url: "https://github.com/peduarte/dona-rita-website"
  featured: false
  categories:
    - Food
    - Marketing
- title: Fröhlich ∧ Frei
  main_url: "https://www.froehlichundfrei.de/"
  url: "https://www.froehlichundfrei.de/"
  featured: false
  categories:
    - Web Development
    - Blog
    - Open Source
- title: How to GraphQL
  main_url: "https://www.howtographql.com/"
  url: "https://www.howtographql.com/"
  source_url: "https://github.com/howtographql/howtographql"
  featured: false
  categories:
    - Documentation
    - Web Development
    - Open Source
- title: OnCallogy
  main_url: "https://www.oncallogy.com/"
  url: "https://www.oncallogy.com/"
  featured: false
  categories:
    - Marketing
    - Healthcare
- title: Ryan Wiemer's Portfolio
  main_url: "https://www.ryanwiemer.com/"
  url: "https://www.ryanwiemer.com/knw-photography/"
  source_url: "https://github.com/ryanwiemer/rw"
  featured: false
  description: >
    Digital portfolio for Oakland, CA based account manager Ryan Wiemer.
  categories:
    - Portfolio
    - Web Development
    - Design
  built_by: Ryan Wiemer
  built_by_url: "https://www.ryanwiemer.com/"
- title: Ventura Digitalagentur Köln
  main_url: "https://www.ventura-digital.de/"
  url: "https://www.ventura-digital.de/"
  featured: false
  built_by: Ventura Digitalagentur
  categories:
    - Agency
    - Marketing
    - Featured
- title: Azer Koçulu
  main_url: "http://azer.bike/"
  url: "http://azer.bike/photography"
  featured: false
  categories:
    - Portfolio
    - Photography
    - Web Development
- title: Damir.io
  main_url: "http://damir.io/"
  url: "http://damir.io/"
  source_url: "https://github.com/dvzrd/gatsby-sfiction"
  featured: false
  categories:
    - Fiction
- title: Digital Psychology
  main_url: "http://digitalpsychology.io/"
  url: "http://digitalpsychology.io/"
  source_url: "https://github.com/danistefanovic/digitalpsychology.io"
  featured: false
  categories:
    - Education
    - Library
- title: GRANDstack
  main_url: "http://grandstack.io/"
  url: "http://grandstack.io/"
  featured: false
  categories:
    - Open Source
    - Web Development
- title: Théâtres Parisiens
  main_url: "http://theatres-parisiens.fr/"
  url: "http://theatres-parisiens.fr/"
  source_url: "https://github.com/phacks/theatres-parisiens"
  featured: false
  categories:
    - Education
    - Entertainment
# - title: William Owen UK Portfolio / Blog
#   main_url: "http://william-owen.co.uk/"
#   url: "http://william-owen.co.uk/"
#   featured: false
#   description: >-
#     Over 20 years experience delivering customer-facing websites, internet-based
#     solutions and creative visual design for a wide range of companies and
#     organisations.
#   categories:
#     - Portfolio
#     - Blog
#   built_by: William Owen
#   built_by_url: "https://twitter.com/twilowen"
- title: A4 纸网
  main_url: "http://www.a4z.cn/"
  url: "http://www.a4z.cn/price"
  source_url: "https://github.com/hiooyUI/hiooyui.github.io"
  featured: false
  categories:
    - eCommerce
- title: Steve Meredith's Portfolio
  main_url: "http://www.stevemeredith.com/"
  url: "http://www.stevemeredith.com/"
  featured: false
  categories:
    - Portfolio
- title: API Platform
  main_url: "https://api-platform.com/"
  url: "https://api-platform.com/"
  source_url: "https://github.com/api-platform/website"
  featured: false
  categories:
    - Documentation
    - Web Development
    - Open Source
    - Library
- title: Artivest
  main_url: "https://artivest.co/"
  url: "https://artivest.co/what-we-do/for-advisors-and-investors/"
  featured: false
  categories:
    - Marketing
    - Blog
    - Documentation
    - Finance
- title: The Audacious Project
  main_url: "https://audaciousproject.org/"
  url: "https://audaciousproject.org/"
  featured: false
  categories:
    - Nonprofit
- title: Dustin Schau's Blog
  main_url: "https://blog.dustinschau.com/"
  url: "https://blog.dustinschau.com/"
  source_url: "https://github.com/dschau/blog"
  featured: false
  categories:
    - Blog
    - Web Development
- title: FloydHub's Blog
  main_url: "https://blog.floydhub.com/"
  url: "https://blog.floydhub.com/"
  featured: false
  categories:
    - Technology
    - Blog
- title: iContract Blog
  main_url: "https://blog.icontract.co.uk/"
  url: "http://blog.icontract.co.uk/"
  featured: false
  categories:
    - Blog
- title: BRIIM
  main_url: "https://bri.im/"
  url: "https://bri.im/"
  featured: false
  description: >-
    BRIIM is a movement to enable JavaScript enthusiasts and web developers in
    machine learning. Learn about artificial intelligence and data science, two
    fields which are governed by machine learning, in JavaScript. Take it right
    to your browser with WebGL.
  categories:
    - Education
    - Web Development
    - Technology
- title: Caddy Smells Like Trees
  main_url: "https://caddysmellsliketrees.ru"
  url: "https://caddysmellsliketrees.ru/en"
  source_url: "https://github.com/podabed/caddysmellsliketrees.github.io"
  description: >-
    We play soul-searching songs for every day. They are merging in our forests
    in such a way that it is difficult to separate them from each other, and
    between them bellow bold deer poems.
  categories:
    - Music
    - Gallery
  built_by: Dmitrij Podabed, Alexander Nikitin
  built_by_url: https://podabed.org
  featured: false
- title: Calpa's Blog
  main_url: "https://calpa.me/"
  url: "https://calpa.me/"
  source_url: "https://github.com/calpa/blog"
  featured: false
  categories:
    - Blog
    - Web Development
- title: Chocolate Free
  main_url: "https://chocolate-free.com/"
  url: "https://chocolate-free.com/"
  source_url: "https://github.com/Khaledgarbaya/chocolate-free-website"
  featured: false
  description: "A full time foodie \U0001F60D a forever Parisian \"patisserie\" lover and \U0001F382 \U0001F369 \U0001F370 \U0001F36A explorer and finally an under construction #foodblogger #foodblog"
  categories:
    - Blog
    - Food
- title: Code Bushi
  main_url: "https://codebushi.com/"
  url: "https://codebushi.com/"
  featured: false
  description: >-
    Web development resources, trends, & techniques to elevate your coding
    journey.
  categories:
    - Web Development
    - Open Source
    - Blog
  built_by: Hunter Chang
  built_by_url: "https://hunterchang.com/"
- title: Daniel Hollcraft
  main_url: "https://danielhollcraft.com/"
  url: "https://danielhollcraft.com/"
  source_url: "https://github.com/danielbh/danielhollcraft.com"
  featured: false
  categories:
    - Web Development
    - Blog
    - Portfolio
- title: Darren Britton's Portfolio
  main_url: "https://darrenbritton.com/"
  url: "https://darrenbritton.com/"
  source_url: "https://github.com/darrenbritton/darrenbritton.github.io"
  featured: false
  categories:
    - Web Development
    - Portfolio
- title: Dave Lindberg Marketing & Design
  url: "https://davelindberg.com/"
  main_url: "https://davelindberg.com/"
  source_url: "https://github.com/Dave-Lindberg/dl-gatsby"
  featured: false
  description: >-
    My work revolves around solving problems for people in business, using
    integrated design and marketing strategies to improve sales, increase brand
    engagement, generate leads and achieve goals.
  categories:
    - Design
    - Featured
    - Marketing
    - SEO
    - Portfolio
- title: Design Systems Weekly
  main_url: "https://designsystems.email/"
  url: "https://designsystems.email/"
  featured: false
  categories:
    - Education
    - Web Development
- title: Dalbinaco's Website
  main_url: "https://dlbn.co/en/"
  url: "https://dlbn.co/en/"
  source_url: "https://github.com/dalbinaco/dlbn.co"
  featured: false
  categories:
    - Portfolio
    - Web Development
- title: mParticle's Documentation
  main_url: "https://docs.mparticle.com/"
  url: "https://docs.mparticle.com/"
  featured: false
  categories:
    - Web Development
    - Documentation
- title: Doopoll
  main_url: "https://doopoll.co/"
  url: "https://doopoll.co/"
  featured: false
  categories:
    - Marketing
    - Technology
- title: ERC dEX
  main_url: "https://ercdex.com/"
  url: "https://ercdex.com/aqueduct"
  featured: false
  categories:
    - Marketing
- title: Fabian Schultz' Portfolio
  main_url: "https://fabianschultz.com/"
  url: "https://fabianschultz.com/"
  source_url: "https://github.com/fabe/site"
  featured: false
  description: >-
    Hello, I’m Fabian — a product designer and developer based in Potsdam,
    Germany. I’ve been working both as a product designer and frontend developer
    for over 5 years now. I particularly enjoy working with companies that try
    to meet broad and unique user needs.
  categories:
    - Portfolio
    - Web Development
  built_by: Fabian Schultz
  built_by_url: "https://fabianschultz.com/"
- title: Formidable
  main_url: "https://formidable.com/"
  url: "https://formidable.com/"
  featured: false
  categories:
    - Web Development
    - Agency
    - Open Source
- title: CalState House Manager
  description: >
    Home service membership that offers proactive and on-demand maintenance for
    homeowners
  main_url: "https://housemanager.calstate.aaa.com/"
  url: "https://housemanager.calstate.aaa.com/"
  categories:
    - Insurance
- title: The freeCodeCamp Guide
  main_url: "https://guide.freecodecamp.org/"
  url: "https://guide.freecodecamp.org/"
  source_url: "https://github.com/freeCodeCamp/guide"
  featured: false
  categories:
    - Web Development
    - Documentation
- title: High School Hackathons
  main_url: "https://hackathons.hackclub.com/"
  url: "https://hackathons.hackclub.com/"
  source_url: "https://github.com/hackclub/hackathons"
  featured: false
  categories:
    - Education
    - Web Development
- title: Hapticmedia
  main_url: "https://hapticmedia.fr/en/"
  url: "https://hapticmedia.fr/en/"
  featured: false
  categories:
    - Agency
- title: heml.io
  main_url: "https://heml.io/"
  url: "https://heml.io/"
  source_url: "https://github.com/SparkPost/heml.io"
  featured: false
  categories:
    - Documentation
    - Web Development
    - Open Source
- title: Juliette Pretot's Portfolio
  main_url: "https://juliette.sh/"
  url: "https://juliette.sh/"
  featured: false
  categories:
    - Web Development
    - Portfolio
    - Blog
- title: Kris Hedstrom's Portfolio
  main_url: "https://k-create.com/"
  url: "https://k-create.com/portfolio/"
  source_url: "https://github.com/kristofferh/kristoffer"
  featured: false
  description: >-
    Hey. I’m Kris. I’m an interactive designer / developer. I grew up in Umeå,
    in northern Sweden, but I now live in Brooklyn, NY. I am currently enjoying
    a hybrid Art Director + Lead Product Engineer role at a small startup called
    Nomad Health. Before that, I was a Product (Engineering) Manager at Tumblr.
    Before that, I worked at agencies. Before that, I was a baby. I like to
    design things, and then I like to build those things. I occasionally take on
    freelance projects. Feel free to get in touch if you have an interesting
    project that you want to collaborate on. Or if you just want to say hello,
    that’s cool too.
  categories:
    - Portfolio
  built_by: Kris Hedstrom
  built_by_url: "https://k-create.com/"
- title: knpw.rs
  main_url: "https://knpw.rs/"
  url: "https://knpw.rs/"
  source_url: "https://github.com/knpwrs/knpw.rs"
  featured: false
  categories:
    - Blog
    - Web Development
- title: Kostas Bariotis' Blog
  main_url: "https://kostasbariotis.com/"
  url: "https://kostasbariotis.com/"
  source_url: "https://github.com/kbariotis/kostasbariotis.com"
  featured: false
  categories:
    - Blog
    - Portfolio
    - Web Development
- title: LaserTime Clinic
  main_url: "https://lasertime.ru/"
  url: "https://lasertime.ru/"
  source_url: "https://github.com/oleglegun/lasertime"
  featured: false
  categories:
    - Marketing
- title: Jason Lengstorf
  main_url: "https://lengstorf.com"
  url: "https://lengstorf.com"
  source_url: "https://github.com/jlengstorf/lengstorf.com"
  featured: false
  categories:
    - Blog
  built_by: Jason Lengstorf
  built_by_url: "https://github.com/jlengstorf"
- title: Mannequin.io
  main_url: "https://mannequin.io/"
  url: "https://mannequin.io/"
  source_url: "https://github.com/LastCallMedia/Mannequin/tree/master/site"
  featured: false
  categories:
    - Open Source
    - Web Development
    - Documentation
- title: manu.ninja
  main_url: "https://manu.ninja/"
  url: "https://manu.ninja/"
  source_url: "https://github.com/Lorti/manu.ninja"
  featured: false
  description: >-
    manu.ninja is the personal blog of Manuel Wieser, where he talks about
    front-end development, games and digital art
  categories:
    - Blog
    - Technology
    - Web Development
- title: Fabric
  main_url: "https://meetfabric.com/"
  url: "https://meetfabric.com/"
  featured: false
  categories:
    - Marketing
    - Insurance
- title: Nexit
  main_url: "https://nexit.sk/"
  url: "https://nexit.sk/references"
  featured: false
  categories:
    - Web Development
- title: Nortcast
  main_url: "https://nortcast.com/"
  url: "https://nortcast.com/"
  featured: false
  categories:
    - Technology
    - Entertainment
    - Podcast
- title: Open FDA
  description: >
    Provides APIs and raw download access to a number of high-value, high
    priority and scalable structured datasets, including adverse events, drug
    product labeling, and recall enforcement reports.
  main_url: "https://open.fda.gov/"
  url: "https://open.fda.gov/"
  source_url: "https://github.com/FDA/open.fda.gov"
  featured: false
  categories:
    - Government
    - Open Source
    - Web Development
    - API
    - Data
- title: NYC Planning Labs (New York City Department of City Planning)
  main_url: "https://planninglabs.nyc/"
  url: "https://planninglabs.nyc/about/"
  source_url: "https://github.com/NYCPlanning/"
  featured: false
  description: >-
    We work with New York City's Urban Planners to deliver impactful, modern
    technology tools.
  categories:
    - Open Source
    - Government
- title: Pravdomil
  main_url: "https://pravdomil.com/"
  url: "https://pravdomil.com/"
  source_url: "https://github.com/pravdomil/pravdomil.com"
  featured: false
  description: >-
    I’ve been working both as a product designer and frontend developer for over
    5 years now. I particularly enjoy working with companies that try to meet
    broad and unique user needs.
  categories:
    - Portfolio
- title: Preston Richey Portfolio / Blog
  main_url: "https://prestonrichey.com/"
  url: "https://prestonrichey.com/"
  source_url: "https://github.com/prichey/prestonrichey.com"
  featured: false
  categories:
    - Web Development
    - Portfolio
    - Blog
- title: Landing page of Put.io
  main_url: "https://put.io/"
  url: "https://put.io/"
  featured: false
  categories:
    - eCommerce
    - Technology
- title: The Rick and Morty API
  main_url: "https://rickandmortyapi.com/"
  url: "https://rickandmortyapi.com/"
  built_by: Axel Fuhrmann
  built_by_url: "https://axelfuhrmann.com/"
  featured: false
  categories:
    - Web Development
    - Entertainment
    - Documentation
    - Open Source
    - API
- title: Santa Compañía Creativa
  main_url: "https://santacc.es/"
  url: "https://santacc.es/"
  source_url: "https://github.com/DesarrolloWebSantaCC/santacc-web"
  featured: false
  categories:
    - Agency
- title: Sean Coker's Blog
  main_url: "https://sean.is/"
  url: "https://sean.is/"
  featured: false
  categories:
    - Blog
    - Portfolio
    - Web Development
- title: Segment's Blog
  main_url: "https://segment.com/blog/"
  url: "https://segment.com/blog/"
  featured: false
  categories:
    - Web Development
    - Blog
- title: Several Levels
  main_url: "https://severallevels.io/"
  url: "https://severallevels.io/"
  source_url: "https://github.com/Harrison1/several-levels"
  featured: false
  categories:
    - Agency
    - Web Development
- title: Simply
  main_url: "https://simply.co.za/"
  url: "https://simply.co.za/"
  featured: false
  categories:
    - Marketing
    - Insurance
- title: Storybook
  main_url: "https://storybook.js.org/"
  url: "https://storybook.js.org/"
  source_url: "https://github.com/storybooks/storybook"
  featured: false
  categories:
    - Web Development
    - Open Source
- title: Vibert Thio's Portfolio
  main_url: "https://vibertthio.com/portfolio/"
  url: "https://vibertthio.com/portfolio/projects/"
  source_url: "https://github.com/vibertthio/portfolio"
  featured: false
  categories:
    - Portfolio
    - Web Development
- title: VisitGemer
  main_url: "https://visitgemer.sk/"
  url: "https://visitgemer.sk/"
  featured: false
  categories:
    - Marketing
- title: Beach Hut Poole
  main_url: "https://www.beachhutpoole.co.uk/"
  url: "https://www.beachhutpoole.co.uk/"
  featured: false
  categories:
    - Travel
    - Marketing
- title: Bricolage.io
  main_url: "https://www.bricolage.io/"
  url: "https://www.bricolage.io/"
  source_url: "https://github.com/KyleAMathews/blog"
  featured: false
  categories:
    - Blog
- title: Charles Pinnix Website
  main_url: "https://www.charlespinnix.com/"
  url: "https://www.charlespinnix.com/"
  featured: false
  description: >-
    I’m a senior front end engineer with 8 years of experience building websites
    and web applications. I’m interested in leading creative, multidisciplinary
    engineering teams. I’m a creative technologist, merging photography, art,
    and design into engineering and visa versa. I take a pragmatic,
    product-oriented approach to development, allowing me to see the big picture
    and ensuring quality products are completed on time. I have a passion for
    modern front end JavaScript frameworks such as React and Vue, and I have
    substantial experience on the back end with an interest in Node and
    container based deployment with Docker and AWS.
  categories:
    - Portfolio
    - Web Development
- title: Charlie Harrington's Blog
  main_url: "https://www.charlieharrington.com/"
  url: "https://www.charlieharrington.com/"
  source_url: "https://github.com/whatrocks/blog"
  featured: false
  categories:
    - Blog
    - Web Development
    - Music
- title: Developer Ecosystem
  main_url: "https://www.developerecosystem.com/"
  url: "https://www.developerecosystem.com/"
  featured: false
  categories:
    - Blog
    - Web Development
- title: Gabriel Adorf's Portfolio
  main_url: "https://www.gabrieladorf.com/"
  url: "https://www.gabrieladorf.com/"
  source_url: "https://github.com/gabdorf/gabriel-adorf-portfolio"
  featured: false
  categories:
    - Portfolio
    - Web Development
- title: greglobinski.com
  main_url: "https://www.greglobinski.com/"
  url: "https://www.greglobinski.com/"
  source_url: "https://github.com/greglobinski/www.greglobinski.com"
  featured: false
  categories:
    - Portfolio
    - Web Development
- title: I am Putra
  main_url: "https://www.iamputra.com/"
  url: "https://www.iamputra.com/"
  featured: false
  categories:
    - Portfolio
    - Web Development
    - Blog
- title: In Sowerby Bridge
  main_url: "https://www.insowerbybridge.co.uk/"
  url: "https://www.insowerbybridge.co.uk/"
  featured: false
  categories:
    - Marketing
    - Government
- title: JavaScript Stuff
  main_url: "https://www.javascriptstuff.com/"
  url: "https://www.javascriptstuff.com/"
  featured: false
  categories:
    - Education
    - Web Development
    - Library
- title: Ledgy
  main_url: "https://www.ledgy.com/"
  url: "https://github.com/morloy/ledgy.com"
  featured: false
  categories:
    - Marketing
    - Finance
- title: Alec Lomas's Portfolio / Blog
  main_url: "https://www.lowmess.com/"
  url: "https://www.lowmess.com/"
  source_url: "https://github.com/lowmess/lowmess"
  featured: false
  categories:
    - Web Development
    - Blog
    - Portfolio
- title: Michele Mazzucco's Portfolio
  main_url: "https://www.michelemazzucco.it/"
  url: "https://www.michelemazzucco.it/"
  source_url: "https://github.com/michelemazzucco/michelemazzucco.it"
  featured: false
  categories:
    - Portfolio
- title: Orbit FM Podcasts
  main_url: "https://www.orbit.fm/"
  url: "https://www.orbit.fm/"
  source_url: "https://github.com/agarrharr/orbit.fm"
  featured: false
  categories:
    - Podcast
- title: Prosecco Springs
  main_url: "https://www.proseccosprings.com/"
  url: "https://www.proseccosprings.com/"
  featured: false
  categories:
    - Food
    - Blog
    - Marketing
- title: Verious
  main_url: "https://www.verious.io/"
  url: "https://www.verious.io/"
  source_url: "https://github.com/cpinnix/verious"
  featured: false
  categories:
    - Web Development
- title: Whittle School
  main_url: "https://www.whittleschool.org/en/"
  url: "https://www.whittleschool.org/en/"
  featured: false
  categories:
    - Education
- title: Yisela
  main_url: "https://www.yisela.com/"
  url: "https://www.yisela.com/tetris-against-trauma-gaming-as-therapy/"
  featured: false
  categories:
    - Blog
- title: YouFoundRon.com
  main_url: "https://www.youfoundron.com/"
  url: "https://www.youfoundron.com/"
  source_url: "https://github.com/rongierlach/yfr-dot-com"
  featured: false
  categories:
    - Portfolio
    - Web Development
    - Blog
- title: yerevancoder
  main_url: "https://yerevancoder.com/"
  url: "https://forum.yerevancoder.com/categories"
  source_url: "https://github.com/yerevancoder/yerevancoder.github.io"
  featured: false
  categories:
    - Blog
    - Web Development
- title: EaseCentral
  main_url: "https://www.easecentral.com/"
  url: "https://www.easecentral.com/"
  featured: false
  categories:
    - Marketing
    - Healthcare
- title: Policygenius
  main_url: "https://www.policygenius.com/"
  url: "https://www.policygenius.com/"
  featured: false
  categories:
    - Marketing
    - Healthcare
- title: Moteefe
  main_url: "http://www.moteefe.com/"
  url: "http://www.moteefe.com/"
  featured: false
  categories:
    - Marketing
    - Agency
    - Technology
- title: Athelas
  main_url: "http://www.athelas.com/"
  url: "http://www.athelas.com/"
  featured: false
  categories:
    - Marketing
    - Healthcare
- title: Pathwright
  main_url: "http://www.pathwright.com/"
  url: "http://www.pathwright.com/"
  featured: false
  categories:
    - Marketing
    - Education
- title: pi-top
  main_url: "http://www.pi-top.com/"
  url: "http://www.pi-top.com/"
  featured: false
  categories:
    - Marketing
    - Web Development
    - Technology
    - eCommerce
- title: Troops
  main_url: "http://www.troops.ai/"
  url: "http://www.troops.ai/"
  featured: false
  categories:
    - Marketing
    - Technology
- title: ClearBrain
  main_url: "https://clearbrain.com/"
  url: "https://clearbrain.com/"
  featured: false
  categories:
    - Marketing
    - Technology
- title: Lucid
  main_url: "https://www.golucid.co/"
  url: "https://www.golucid.co/"
  featured: false
  categories:
    - Marketing
    - Technology
- title: Bench
  main_url: "http://www.bench.co/"
  url: "http://www.bench.co/"
  featured: false
  categories:
    - Marketing
- title: Union Plus Credit Card
  main_url: "http://www.unionpluscard.com"
  url: "https://unionplus.capitalone.com/"
  featured: false
  categories:
    - Marketing
    - Finance
- title: Gin Lane
  main_url: "http://www.ginlane.com/"
  url: "https://www.ginlane.com/"
  featured: false
  categories:
    - Web Development
    - Agency
- title: Marmelab
  main_url: "https://marmelab.com/en/"
  url: "https://marmelab.com/en/"
  featured: false
  categories:
    - Web Development
    - Agency
- title: Fusion Media Group
  main_url: "http://thefmg.com/"
  url: "http://thefmg.com/"
  featured: false
  categories:
    - Entertainment
    - News
- title: Cool Hunting
  main_url: "http://www.coolhunting.com/"
  url: "http://www.coolhunting.com/"
  featured: false
  categories:
    - Magazine
- title: Dovetail
  main_url: "https://dovetailapp.com/"
  url: "https://dovetailapp.com/"
  featured: false
  categories:
    - Marketing
    - Technology
- title: GraphQL College
  main_url: "https://www.graphql.college/"
  url: "https://www.graphql.college/"
  source_url: "https://github.com/GraphQLCollege/graphql-college"
  featured: false
  categories:
    - Web Development
    - Education
- title: F1 Vision
  main_url: "https://www.f1vision.com/"
  url: "https://www.f1vision.com/"
  featured: false
  categories:
    - Marketing
    - Entertainment
    - Technology
    - eCommerce
- title: Yuuniworks Portfolio / Blog
  main_url: "https://www.yuuniworks.com/"
  url: "https://www.yuuniworks.com/"
  source_url: "https://github.com/junkboy0315/yuuni-web"
  featured: false
  categories:
    - Portfolio
    - Web Development
    - Blog
- title: The Bastion Bot
  main_url: "https://bastionbot.org/"
  url: "https://bastionbot.org/"
  source_url: "https://github.com/TheBastionBot/Bastion-Website"
  description: Give awesome perks to your Discord server!
  featured: false
  categories:
    - Open Source
    - Technology
    - Documentation
    - Bot
    - Community
  built_by: Sankarsan Kampa
  built_by_url: "https://sankarsankampa.com"
- title: Smakosh
  main_url: "https://smakosh.com/"
  url: "https://smakosh.com/"
  source_url: "https://github.com/smakosh/smakosh.com"
  featured: false
  categories:
    - Portfolio
    - Web Development
- title: Philipp Czernitzki - Blog/Website
  main_url: "http://philippczernitzki.me/"
  url: "http://philippczernitzki.me/"
  featured: false
  categories:
    - Portfolio
    - Web Development
    - Blog
- title: WebGazer
  main_url: "https://www.webgazer.io/"
  url: "https://www.webgazer.io/"
  featured: false
  categories:
    - Marketing
    - Web Development
    - Technology
- title: Joe Seifi's Blog
  main_url: "http://seifi.org/"
  url: "http://seifi.org/"
  featured: false
  categories:
    - Portfolio
    - Web Development
    - Blog

- title: LekoArts
  main_url: "https://www.lekoarts.de"
  url: "https://www.lekoarts.de"
  source_url: "https://github.com/LeKoArts/portfolio"
  featured: false
  built_by: LekoArts
  built_by_url: "https://github.com/LeKoArts"
  description: >-
    Hi, I'm Lennart — a self-taught and passionate graphic/web designer &
    frontend developer based in Darmstadt, Germany. I love it to realize complex
    projects in a creative manner and face new challenges. Since 6 years I do
    graphic design, my love for frontend development came up 3 years ago. I
    enjoy acquiring new skills and cementing this knowledge by writing blogposts
    and creating tutorials.
  categories:
    - Portfolio
    - Blog
    - Design
    - Web Development
    - Freelance
- title: 杨二小的博客
  main_url: "https://blog.yangerxiao.com/"
  url: "https://blog.yangerxiao.com/"
  source_url: "https://github.com/zerosoul/blog.yangerxiao.com"
  featured: false
  categories:
    - Blog
    - Portfolio
- title: MOTTO x MOTTO
  main_url: "https://mottox2.com"
  url: "https://mottox2.com"
  source_url: "https://github.com/mottox2/website"
  description: Web developer / UI Desinger in Tokyo Japan.
  featured: false
  categories:
    - Blog
    - Portfolio
  built_by: mottox2
  built_by_url: "https://mottox2.com"
- title: Pride of the Meadows
  main_url: "https://www.prideofthemeadows.com/"
  url: "https://www.prideofthemeadows.com/"
  featured: false
  categories:
    - eCommerce
    - Food
    - Blog
- title: Michael Uloth
  main_url: "https://www.michaeluloth.com"
  url: "https://www.michaeluloth.com"
  featured: false
  description: Michael Uloth is an opera singer and web developer based in Toronto.
  categories:
    - Portfolio
    - Music
    - Web Development
  built_by: Michael Uloth
  built_by_url: "https://www.michaeluloth.com"
- title: Spacetime
  main_url: "https://www.heyspacetime.com/"
  url: "https://www.heyspacetime.com/"
  featured: false
  description: >-
    Spacetime is a Dallas-based digital experience agency specializing in web,
    app, startup, and digital experience creation.
  categories:
    - Marketing
    - Portfolio
    - Agency
    - Featured
  built_by: Spacetime
  built_by_url: "https://www.heyspacetime.com/"
- title: Eric Jinks
  main_url: "https://ericjinks.com/"
  url: "https://ericjinks.com/"
  featured: false
  description: "Software engineer / web developer from the Gold Coast, Australia."
  categories:
    - Portfolio
    - Blog
    - Web Development
    - Technology
  built_by: Eric Jinks
  built_by_url: "https://ericjinks.com/"
- title: GaiAma - We are wildlife
  main_url: "https://www.gaiama.org/"
  url: "https://www.gaiama.org/"
  featured: false
  description: >-
    We founded the GaiAma conservation organization to protect wildlife in Perú
    and to create an example of a permaculture neighborhood, living
    symbiotically with the forest - because reforestation is just the beginning
  categories:
    - Nonprofit
    - Marketing
    - Blog
  source_url: "https://github.com/GaiAma/gaiama.org"
  built_by: GaiAma
  built_by_url: "https://www.gaiama.org/"
- title: Healthcare Logic
  main_url: "https://www.healthcarelogic.com/"
  url: "https://www.healthcarelogic.com/"
  featured: false
  description: >-
    Revolutionary technology that empowers clinical and managerial leaders to
    collaborate with clarity.
  categories:
    - Marketing
    - Healthcare
    - Technology
  built_by: Thrive
  built_by_url: "https://thriveweb.com.au/"
- title: Localgov.fyi
  main_url: "https://localgov.fyi/"
  url: "https://localgov.fyi/"
  featured: false
  description: Finding local government services made easier.
  categories:
    - Directory
    - Government
    - Technology
  source_url: "https://github.com/WeOpenly/localgov.fyi"
  built_by: Openly
  built_by_url: "https://weopenly.com/"
- title: Kata.ai Documentation
  main_url: "https://docs.kata.ai/"
  url: "https://docs.kata.ai/"
  source_url: "https://github.com/kata-ai/kata-platform-docs"
  featured: false
  description: >-
    Documentation website for the Kata Platform, an all-in-one platform for
    building chatbots using AI technologies.
  categories:
    - Documentation
    - Technology
- title: goalgetters
  main_url: "https://goalgetters.space/"
  url: "https://goalgetters.space/"
  featured: false
  description: >-
    goalgetters is a source of inspiration for people who want to change their
    career. We offer articles, success stories and expert interviews on how to
    find a new passion and how to implement change.
  categories:
    - Blog
    - Education
    - Personal Development
  built_by: "Stephanie Langers (content), Adrian Wenke (development)"
  built_by_url: "https://twitter.com/AdrianWenke"
- title: Zensum
  main_url: "https://zensum.se/"
  url: "https://zensum.se/"
  featured: false
  description: >-
    Borrow money quickly and safely through Zensum. We compare Sweden's leading
    banks and credit institutions. Choose from multiple offers and lower your
    monthly cost. [Translated from Swedish]
  categories:
    - Technology
    - Finance
    - Marketing
  built_by: Bejamas.io
  built_by_url: "https://bejamas.io/"
- title: StatusHub - Easy to use Hosted Status Page Service
  main_url: "https://statushub.com/"
  url: "https://statushub.com/"
  featured: false
  description: >-
    Set up your very own service status page in minutes with StatusHub. Allow
    customers to subscribe to be updated automatically.
  categories:
    - Technology
    - Marketing
  built_by: Bejamas.io
  built_by_url: "https://bejamas.io/"
- title: Matthias Kretschmann Portfolio
  main_url: "https://matthiaskretschmann.com/"
  url: "https://matthiaskretschmann.com/"
  source_url: "https://github.com/kremalicious/portfolio"
  featured: false
  description: Portfolio of designer & developer Matthias Kretschmann.
  categories:
    - Portfolio
    - Web Development
  built_by: Matthias Kretschmann
  built_by_url: "https://matthiaskretschmann.com/"
- title: Iron Cove Solutions
  main_url: "https://ironcovesolutions.com/"
  url: "https://ironcovesolutions.com/"
  description: >-
    Iron Cove Solutions is a cloud based consulting firm. We help companies
    deliver a return on cloud usage by applying best practices
  categories:
    - Technology
    - Web Development
  built_by: Iron Cove Solutions
  built_by_url: "https://ironcovesolutions.com/"
  featured: false
- title: Eventos orellana
  description: >-
    Somos una empresa dedicada a brindar asesoría personalizada y profesional
    para la elaboración y coordinación de eventos sociales y empresariales.
  main_url: "https://eventosorellana.com/"
  url: "https://eventosorellana.com/"
  featured: false
  categories:
    - Gallery
  built_by: Codedebug
  built_by_url: "https://codedebug.co/"
- title: Moetez Chaabene Portfolio / Blog
  main_url: "https://moetez.me/"
  url: "https://moetez.me/"
  source_url: "https://github.com/moetezch/moetez.me"
  featured: false
  description: Portfolio of Moetez Chaabene
  categories:
    - Portfolio
    - Web Development
    - Blog
  built_by: Moetez Chaabene
  built_by_url: "https://twitter.com/moetezch"
- title: Nikita
  description: >-
    Automation of system deployments in Node.js for applications and
    infrastructures.
  main_url: "https://nikita.js.org/"
  url: "https://nikita.js.org/"
  source_url: "https://github.com/adaltas/node-nikita"
  categories:
    - Documentation
    - Open Source
    - Technology
  built_by: David Worms
  built_by_url: "http://www.adaltas.com"
  featured: false
- title: Gourav Sood Blog & Portfolio
  main_url: "https://www.gouravsood.com/"
  url: "https://www.gouravsood.com/"
  featured: false
  categories:
    - Blog
    - Portfolio
  built_by: Gourav Sood
  built_by_url: "https://www.gouravsood.com/"
- title: Jonas Tebbe Portfolio
  description: |
    Hey, I’m Jonas and I create digital products.
  main_url: "https://jonastebbe.com"
  url: "https://jonastebbe.com"
  categories:
    - Portfolio
  built_by: Jonas Tebbe
  built_by_url: "http://twitter.com/jonastebbe"
  featured: false
- title: Parker Sarsfield Portfolio
  description: |
    I'm Parker, a software engineer and sneakerhead.
  main_url: "https://parkersarsfield.com"
  url: "https://parkersarsfield.com"
  categories:
    - Blog
    - Portfolio
  built_by: Parker Sarsfield
  built_by_url: "https://parkersarsfield.com"
- title: Front-end web development with Greg
  description: |
    JavaScript, GatsbyJS, ReactJS, CSS in JS... Let's learn some stuff together.
  main_url: "https://dev.greglobinski.com"
  url: "https://dev.greglobinski.com"
  categories:
    - Blog
    - Web Development
  built_by: Greg Lobinski
  built_by_url: "https://github.com/greglobinski"
- title: Insomnia
  description: |
    Desktop HTTP and GraphQL client for developers
  main_url: "https://insomnia.rest/"
  url: "https://insomnia.rest/"
  categories:
    - Blog
  built_by: Gregory Schier
  built_by_url: "https://schier.co"
  featured: false
- title: Timeline Theme Portfolio
  description: |
    I'm Aman Mittal, a software developer.
  main_url: "http://www.amanhimself.me/"
  url: "http://www.amanhimself.me/"
  categories:
    - Web Development
    - Portfolio
  built_by: Aman Mittal
  built_by_url: "http://www.amanhimself.me/"
- title: Ocean artUp
  description: >
    Science outreach site built using styled-components and Contentful. It
    presents the research project "Ocean artUp" funded by an Advanced Grant of
    the European Research Council to explore the possible benefits of artificial
    uplift of nutrient-rich deep water to the ocean’s sunlit surface layer.
  main_url: "https://ocean-artup.eu"
  url: "https://ocean-artup.eu"
  source_url: "https://github.com/janosh/ocean-artup"
  categories:
    - Science
    - Education
    - Blog
  built_by: Janosh Riebesell
  built_by_url: "https://janosh.io"
  featured: false
- title: Ryan Fitzgerald
  description: |
    Personal portfolio and blog for Ryan Fitzgerald
  main_url: "https://ryanfitzgerald.ca/"
  url: "https://ryanfitzgerald.ca/"
  categories:
    - Web Development
    - Portfolio
  built_by: Ryan Fitzgerald
  built_by_url: "https://github.com/RyanFitzgerald"
  featured: false
- title: Kaizen
  description: |
    Content Marketing, PR & SEO Agency in London
  main_url: "https://www.kaizen.co.uk/"
  url: "https://www.kaizen.co.uk/"
  categories:
    - Agency
    - Blog
    - Design
    - Web Development
    - SEO
  built_by: Bogdan Stanciu
  built_by_url: "https://github.com/b0gd4n"
  featured: false
- title: HackerOne Platform Documentation
  description: |
    HackerOne's Product Documentation Center!
  url: "https://docs.hackerone.com/"
  main_url: "https://docs.hackerone.com/"
  categories:
    - Documentation
    - Security
  featured: false
- title: Patreon Partners
  description: |
    Resources and products to help you do more with Patreon.
  url: "https://partners.patreon.com/"
  main_url: "https://partners.patreon.com/"
  categories:
    - Directory
  featured: false
- title: Bureau Of Meteorology (beta)
  description: |
    Help shape the future of Bureau services
  url: "https://beta.bom.gov.au/"
  main_url: "https://beta.bom.gov.au/"
  categories:
    - Meteorology
  featured: false
- title: Curbside
  description: |
    Connecting Stores with Mobile Customers
  main_url: "https://curbside.com/"
  url: "https://curbside.com/"
  categories:
    - Mobile Commerce
  featured: false
- title: Mux Video
  description: |
    API to video hosting and streaming
  main_url: "https://mux.com/"
  url: "https://mux.com/"
  categories:
    - Video
    - Hosting
    - Streaming
    - API
  featured: false
- title: Swapcard
  description: >
    The easiest way for event organizers to instantly connect people, build a
    community of attendees and exhibitors, and increase revenue over time
  main_url: "https://www.swapcard.com/"
  url: "https://www.swapcard.com/"
  categories:
    - Event
    - Community
    - Personal Training
    - Marketing
  built_by: Swapcard
  built_by_url: "https://www.swapcard.com/"
  featured: false
- title: Kalix
  description: >
    Kalix is perfect for healthcare professionals starting out in private
    practice, to those with an established clinic.
  main_url: "https://www.kalixhealth.com/"
  url: "https://www.kalixhealth.com/"
  categories:
    - Healthcare
  featured: false
- title: Hubba
  description: |
    Buy wholesale products from thousands of independent, verified Brands.
  main_url: "https://join.hubba.com/"
  url: "https://join.hubba.com/"
  categories:
    - eCommerce
  featured: false
- title: HyperPlay
  description: |
    In Asean's 1st Ever LOL Esports X Music Festival
  main_url: "https://hyperplay.leagueoflegends.com/"
  url: "https://hyperplay.leagueoflegends.com/"
  categories:
    - Video Games
    - Music
  featured: false
- title: Bad Credit Loans
  description: |
    Get the funds you need, from $250-$5,000
  main_url: "https://www.creditloan.com/"
  url: "https://www.creditloan.com/"
  categories:
    - Loans
    - Credits
  featured: false
- title: Financial Center
  description: >
    Member-owned, not-for-profit, co-operative whose members receive financial
    benefits in the form of lower loan rates, higher savings rates, and lower
    fees than banks.
  main_url: "https://fcfcu.com/"
  url: "https://fcfcu.com/"
  categories:
    - Loans
    - Finance
    - Nonprofit
    - Banking
    - Business
    - Education
  built_by: "https://fcfcu.com/"
  built_by_url: "https://fcfcu.com/"
  featured: false
- title: Office of Institutional Research and Assessment
  description: |
    Good Data, Good Decisions
  main_url: "http://oira.ua.edu/"
  url: "http://oira.ua.edu/"
  categories:
    - Data
  featured: false
- title: Trintellix
  description: |
    It may help make a difference for your depression (MDD).
  main_url: "https://us.trintellix.com/"
  url: "https://us.trintellix.com/"
  categories:
    - Health & Wellness
  featured: false
- title: The Telegraph Premium
  description: |
    Exclusive stories from award-winning journalists
  main_url: "https://premium.telegraph.co.uk/"
  url: "https://premium.telegraph.co.uk/"
  categories:
    - Newspaper
  featured: false
- title: html2canvas
  description: |
    Screenshots with JavaScript
  main_url: "http://html2canvas.hertzen.com/"
  url: "http://html2canvas.hertzen.com/"
  source_url: "https://github.com/niklasvh/html2canvas/tree/master/www"
  categories:
    - JavaScript
    - Documentation
  built_by: Niklas von Hertzen
  built_by_url: "http://hertzen.com/"
  featured: false
- title: Dato CMS
  description: |
    The API-based CMS your editors will love
  main_url: "https://www.datocms.com/"
  url: "https://www.datocms.com/"
  categories:
    - CMS
    - API
  featured: false
- title: Half Electronics
  description: |
    Personal website
  main_url: "https://www.halfelectronic.com/"
  url: "https://www.halfelectronic.com/"
  categories:
    - Blog
    - Electronics
  built_by: Fernando Poumian
  built_by_url: "https://github.com/fpoumian/halfelectronic.com"
  featured: false
- title: Frithir Software Development
  main_url: "https://frithir.com/"
  url: "https://frithir.com/"
  featured: false
  description: "I DRINK COFFEE, WRITE CODE AND IMPROVE MY DEVELOPMENT SKILLS EVERY DAY."
  categories:
    - Design
    - Web Development
  built_by: Frithir
  built_by_url: "https://Frithir.com/"
- title: Unow
  main_url: "https://www.unow.fr/"
  url: "https://www.unow.fr/"
  categories:
    - Education
    - Marketing
  featured: false
- title: Peter Hironaka
  description: |
    Freelance Web Developer based in Los Angeles.
  main_url: "https://peterhironaka.com/"
  url: "https://peterhironaka.com/"
  categories:
    - Portfolio
    - Web Development
  built_by: Peter Hironaka
  built_by_url: "https://github.com/PHironaka"
  featured: false
- title: Michael McQuade
  description: |
    Personal website and blog for Michael McQuade
  main_url: "https://giraffesyo.io"
  url: "https://giraffesyo.io"
  categories:
    - Blog
  built_by: Michael McQuade
  built_by_url: "https://github.com/giraffesyo"
  featured: false
- title: Haacht Brewery
  description: |
    Corporate website for Haacht Brewery. Designed and Developed by Gafas.
  main_url: "https://haacht.com/en/"
  url: "https://haacht.com"
  categories:
    - Brewery
  built_by: Gafas
  built_by_url: "https://gafas.be"
  featured: false
- title: StoutLabs
  description: |
    Portfolio of Daniel Stout, freelance developer in East Tennessee.
  main_url: "https://www.stoutlabs.com/"
  url: "https://www.stoutlabs.com/"
  categories:
    - Web Development
    - Portfolio
  built_by: Daniel Stout
  built_by_url: "https://github.com/stoutlabs"
  featured: false
- title: Chicago Ticket Outcomes By Neighborhood
  description: |
    ProPublica data visualization of traffic ticket court outcomes
  categories:
    - News
    - Nonprofit
    - Visualization
  url: >-
    https://projects.propublica.org/graphics/il/il-city-sticker-tickets-maps/ticket-status/?initialWidth=782
  main_url: >-
    https://projects.propublica.org/graphics/il/il-city-sticker-tickets-maps/ticket-status/?initialWidth=782
  built_by: David Eads
  built_by_url: "https://github.com/eads"
  featured: false
- title: Chicago South Side Traffic Ticketing rates
  description: |
    ProPublica data visualization of traffic ticket rates by community
  main_url: >-
    https://projects.propublica.org/graphics/il/il-city-sticker-tickets-maps/ticket-rate/?initialWidth=782
  url: >-
    https://projects.propublica.org/graphics/il/il-city-sticker-tickets-maps/ticket-rate/?initialWidth=782
  categories:
    - News
    - Nonprofit
    - Visualization
  built_by: David Eads
  built_by_url: "https://github.com/eads"
  featured: false
- title: Otsimo
  description: >
    Otsimo is a special education application for children with autism, down
    syndrome and other developmental disabilities.
  main_url: "https://otsimo.com/en/"
  url: "https://otsimo.com/en/"
  categories:
    - Blog
    - Education
  featured: false
- title: Matt Bagni Portfolio 2018
  description: >
    Mostly the result of playing with Gatsby and learning about react and
    graphql. Using the screenshot plugin to showcase the work done for my
    company in the last 2 years, and a good amount of other experiments.
  main_url: "https://mattbag.github.io"
  url: "https://mattbag.github.io"
  categories:
    - Portfolio
  featured: false
- title: Lisa Ye's Blog
  description: |
    Simple blog/portofolio for a fashion designer. Gatsby_v2 + Netlify cms
  main_url: "https://lisaye.netlify.com/"
  url: "https://lisaye.netlify.com/"
  categories:
    - Blog
    - Portfolio
    - Fashion
  featured: false
- title: Lifestone Church
  main_url: "https://www.lifestonechurch.net/"
  url: "https://www.lifestonechurch.net/"
  source_url: "https://github.com/lifestonechurch/lifestonechurch.net"
  featured: false
  categories:
    - Marketing
    - Nonprofit
- title: Artem Sapegin
  description: >
    Little homepage of Artem Sapegin, a frontend developer, passionate
    photographer, coffee drinker and crazy dogs’ owner.
  main_url: "https://sapegin.me/"
  url: "https://sapegin.me/"
  categories:
    - Portfolio
    - Open Source
    - Web Development
  built_by: Artem Sapegin
  built_by_url: "https://github.com/sapegin"
  featured: false
- title: SparkPost Developers
  main_url: "https://developers.sparkpost.com/"
  url: "https://developers.sparkpost.com/"
  source_url: "https://github.com/SparkPost/developers.sparkpost.com"
  categories:
    - Documentation
    - API
  featured: false
- title: Malik Browne Portfolio 2018
  description: >
    The portfolio blog of Malik Browne, a full stack engineer, foodie, and avid
    blogger/YouTuber.
  main_url: "https://www.malikbrowne.com/about"
  url: "https://www.malikbrowne.com"
  categories:
    - Blog
    - Portfolio
  built_by: Malik Browne
  built_by_url: "https://twitter.com/milkstarz"
  featured: false
- title: Novatics
  description: |
    Digital products that inspire and make a difference
  main_url: "https://www.novatics.com.br"
  url: "https://www.novatics.com.br"
  categories:
    - Portfolio
    - Technology
    - Web Development
  built_by: Novatics
  built_by_url: "https://github.com/Novatics"
  featured: false
- title: I migliori by Vivigratis
  description: >
    Product review website
  main_url: "https://imigliori.vivigratis.com/"
  url: "https://imigliori.vivigratis.com/"
  categories:
    - Blog
    - Travel
    - Technology
    - Health & Wellness
    - Fashion
  built_by: Kframe Interactive SA
  built_by_url: http://kframeinteractive.com
  featured: false
- title: Max McKinney
  description: >
    I’m a developer and designer with a focus in web technologies. I build cars
    on the side.
  main_url: "https://maxmckinney.com/"
  url: "https://maxmckinney.com/"
  categories:
    - Portfolio
    - Web Development
    - Design
  built_by: Max McKinney
  featured: false
- title: Stickyard
  description: |
    Make your React component sticky the easy way
  main_url: "https://nihgwu.github.io/stickyard/"
  url: "https://nihgwu.github.io/stickyard/"
  source_url: "https://github.com/nihgwu/stickyard/tree/master/website"
  categories:
    - Web Development
  built_by: Neo Nie
  featured: false
- title: Agata Milik
  description: |
    Website of a Polish psychologist/psychotherapist based in Gdańsk, Poland.
  main_url: "https://agatamilik.pl"
  url: "https://agatamilik.pl"
  categories:
    - Marketing
    - Healthcare
  built_by: Piotr Fedorczyk
  built_by_url: "https://piotrf.pl"
  featured: false
- title: WebPurple
  main_url: "https://www.webpurple.net/"
  url: "https://www.webpurple.net/"
  source_url: "https://github.com/WebPurple/site"
  description: >-
    Site of local (Russia, Ryazan) frontend community. Main purpose is to show
    info about meetups and keep blog.
  categories:
    - Nonprofit
    - Web Development
    - Community
    - Blog
    - Open Source
  built_by: Nikita Kirsanov
  built_by_url: "https://twitter.com/kitos_kirsanov"
  featured: false
- title: Papertrail.io
  description: |
    Inspection Management for the 21st Century
  main_url: "https://www.papertrail.io/"
  url: "https://www.papertrail.io/"
  categories:
    - Marketing
    - Technology
  built_by: Papertrail.io
  built_by_url: "https://www.papertrail.io"
  featured: false
- title: Matt Ferderer
  main_url: "https://mattferderer.com"
  url: "https://mattferderer.com"
  source_url: "https://github.com/mattferderer/gatsbyblog"
  description: >
    {titleofthesite} is a blog built with Gatsby that discusses web related tech
    such as JavaScript, .NET, Blazor & security.
  categories:
    - Blog
    - Web Development
  built_by: Matt Ferderer
  built_by_url: "https://twitter.com/mattferderer"
  featured: false
- title: Sahyadri Open Source Community
  main_url: "https://sosc.org.in"
  url: "https://sosc.org.in"
  source_url: "https://github.com/haxzie/sosc-website"
  description: >
    Official website of Sahyadri Open Source Community for community blog, event
    details and members info.
  categories:
    - Blog
    - Community
    - Open Source
  built_by: Musthaq Ahamad
  built_by_url: "https://github.com/haxzie"
  featured: false
- title: Tech Confessions
  main_url: "https://confessions.tech"
  url: "https://confessions.tech"
  source_url: "https://github.com/JonathanSpeek/tech-confessions"
  description: "A guilt-free place for us to confess our tech sins \U0001F64F\n"
  categories:
    - Community
    - Open Source
  built_by: Jonathan Speek
  built_by_url: "https://speek.design"
  featured: false
- title: Thibault Maekelbergh
  main_url: "https://thibmaek.com"
  url: "https://thibmaek.com"
  source_url: "https://github.com/thibmaek/thibmaek.github.io"
  description: |
    A nice blog about development, Raspberry Pi, plants and probably records.
  categories:
    - Blog
    - Open Source
  built_by: Thibault Maekelbergh
  built_by_url: "https://twitter.com/thibmaek"
  featured: false
- title: LearnReact.design
  main_url: "https://learnreact.design"
  url: "https://learnreact.design"
  description: >
    React Essentials For Designers: A React course tailored for product
    designers, ux designers, ui designers.
  categories:
    - Blog
  built_by: Linton Ye
  built_by_url: "https://twitter.com/lintonye"
- title: Devol’s Dance
  main_url: "https://www.devolsdance.com/"
  url: "https://www.devolsdance.com/"
  description: >
    Devol’s Dance is an invite-only, one-day event celebrating industrial
    robotics, AI, and automation.
  categories:
    - Marketing
    - Technology
  built_by: Corey Ward
  built_by_url: "http://www.coreyward.me/"
  featured: false
- title: Mega House Creative
  main_url: "https://www.megahousecreative.com/"
  url: "https://www.megahousecreative.com/"
  description: >
    Mega House Creative is a digital agency that provides unique goal-oriented
    web marketing solutions.
  categories:
    - Marketing
    - Agency
  built_by: Daniel Robinson
  featured: false
- title: Tobie Marier Robitaille - csc
  main_url: "https://tobiemarierrobitaille.com/"
  url: "https://tobiemarierrobitaille.com/en/"
  description: |
    Portfolio site for director of photography Tobie Marier Robitaille
  categories:
    - Portfolio
    - Gallery
  built_by: Mill3 Studio
  built_by_url: "https://mill3.studio/en/"
  featured: false
- title: Bestvideogame.deals
  main_url: "https://bestvideogame.deals/"
  url: "https://bestvideogame.deals/"
  description: |
    Video game comparison website for the UK, build with GatsbyJS.
  categories:
    - eCommerce
    - Video Games
  built_by: Koen Kamphuis
  built_by_url: "https://koenkamphuis.com/"
  featured: false
- title: Mahipat's Portfolio
  main_url: "https://mojaave.com/"
  url: "https://mojaave.com"
  source_url: "https://github.com/mhjadav/mojaave"
  description: >
    mojaave.com is Mahipat's portfolio, I have developed it using Gatsby v2 and
    Bootstrap, To get in touch with people looking for full stack developer.
  categories:
    - Portfolio
    - Web Development
  built_by: Mahipat Jadav
  built_by_url: "https://mojaave.com/"
  featured: false
- title: Cmsbased
  main_url: "https://www.cmsbased.net"
  url: "https://www.cmsbased.net"
  description: >
    Cmsbased is providing automation tools and design resources for Web Hosting
    and IT services industry.
  categories:
    - Technology
    - Design
  featured: false
- title: Traffic Design Biennale 2018
  main_url: "https://trafficdesign.pl"
  url: "http://trafficdesign.pl/pl/ficzery/2018-biennale/"
  description: |
    Mini site for 2018 edition of Traffic Design’s Biennale
  categories:
    - Nonprofit
    - Gallery
  built_by: Piotr Fedorczyk
  built_by_url: "https://piotrf.pl"
  featured: false
- title: Insights
  main_url: "https://justaskusers.com/"
  url: "https://justaskusers.com/"
  description: >
    Insights helps user experience (UX) researchers conduct their research and
    make sense of the findings.
  categories:
    - User Experience
    - Design
  built_by: Just Ask Users
  built_by_url: "https://justaskusers.com/"
  featured: false
- title: Tensiq
  main_url: "https://tensiq.com"
  url: "https://tensiq.com"
  source_url: "https://github.com/Tensiq/tensiq-site"
  description: >
    Tensiq is an e-Residency startup, that provides development in cutting-edge
    technology while delivering secure, resilient, performant solutions.
  categories:
    - Game Development
    - Web Development
    - Mobile Development
    - Agency
    - Open Source
  built_by: Jens
  built_by_url: "https://github.com/arrkiin"
  featured: false
- title: Mintfort
  main_url: "https://mintfort.com/"
  url: "https://mintfort.com/"
  source_url: "https://github.com/MintFort/mintfort.com"
  description: >
    Mintfort, the first crypto-friendly bank account. Store and manage assets on
    the blockchain.
  categories:
    - Technology
    - Bank
  built_by: Axel Fuhrmann
  built_by_url: "https://axelfuhrmann.com/"
  featured: false
- title: React Native Explorer
  main_url: "https://react-native-explorer.firebaseapp.com"
  url: "https://react-native-explorer.firebaseapp.com"
  description: |
    Explorer React Native packages and examples effortlessly.
  categories:
    - React Native
  featured: false
- title: 500Tech
  main_url: "https://500tech.com/"
  url: "https://500tech.com/"
  featured: false
  categories:
    - Web Development
    - Agency
    - Open Source
- title: eworld
  main_url: "http://eworld.herokuapp.com/"
  url: "http://eworld.herokuapp.com/"
  featured: false
  categories:
    - eCommerce
    - Technology
- title: It's a Date
  description: >
    It's a Date is a dating app that actually involves dating.
  main_url: "https://www.itsadate.app/"
  url: "https://www.itsadate.app/"
  featured: false
  categories:
    - App
    - Blog
- title: Node.js HBase
  description: >
    Asynchronous HBase client for NodeJs using REST.
  main_url: https://hbase.js.org/
  url: https://hbase.js.org/
  source_url: "https://github.com/adaltas/node-hbase"
  categories:
    - Documentation
    - Open Source
    - Technology
  built_by: David Worms
  built_by_url: http://www.adaltas.com
  featured: false
- title: Peter Kroyer - Web Design / Web Development
  main_url: https://www.peterkroyer.at/en/
  url: https://www.peterkroyer.at/en/
  description: >
    Freelance web designer / web developer based in Vienna, Austria.
  categories:
    - Agency
    - Web Development
    - Design
    - Portfolio
  built_by: Peter Kroyer
  built_by_url: https://www.peterkroyer.at/
  featured: false
- title: Geddski
  main_url: https://gedd.ski
  url: https://gedd.ski
  description: >
    Frontend mastery blog - level up your UI game.
  categories:
    - Web Development
    - Education
    - Productivity
    - User Experience
  built_by: Dave Geddes
  built_by_url: https://twitter.com/geddski
  featured: false
- title: Rung
  main_url: "https://rung.com.br/"
  url: "https://rung.com.br/"
  description: >
    Rung alerts you about the exceptionalities of your personal and professional life.
  categories:
    - API
    - Technology
    - Travel
    - Bot
  featured: false
- title: Mokkapps
  main_url: "https://www.mokkapps.de/"
  url: "https://www.mokkapps.de/"
  source_url: "https://github.com/mokkapps/website"
  description: >
    Portfolio website from Michael Hoffmann. Passionate software developer with focus on web-based technologies.
  categories:
    - Blog
    - Portfolio
    - Web Development
    - Mobile Development
  featured: false
- title: Premier Octet
  main_url: "https://www.premieroctet.com/"
  url: "https://www.premieroctet.com/"
  description: >
    Premier Octet is a React-based agency
  categories:
    - Agency
    - Web Development
    - Mobile Development
    - React Native
  featured: false
- title: Thorium
  main_url: "https://www.thoriumsim.com/"
  url: "https://www.thoriumsim.com/"
  source_url: "https://github.com/thorium-sim/thoriumsim.com"
  description: >
    Thorium - Open-source Starship Simulator Controls for Live Action Role Play
  built_by: Alex Anderson
  built_by_url: https://twitter.com/ralex1993
  categories:
    - Blog
    - Portfolio
    - Documentation
    - Marketing
    - Education
    - Entertainment
    - Open Source
    - Web Development
  featured: false
- title: Cameron Maske
  main_url: "https://www.cameronmaske.com/"
  url: "https://www.cameronmaske.com/courses/introduction-to-pytest/"
  source_url: "https://github.com/cameronmaske/cameronmaske.com-v2"
  description: >
    The homepage of Cameron Maske, a freelance full stack developer, who is currently working on a free pytest video course
  categories:
    - Education
    - Video
    - Portfolio
    - Freelance
  featured: false
- title: Studenten bilden Schüler
  description: >
    Studenten bilden Schüler e.V. is a German student-run nonprofit initiative that aims to
    contribute to more equal educational opportunities by providing free tutoring to refugees
    and children from underprivileged families. The site is built on Gatsby v2, styled-components
    and Contentful. It supports Google Analytics, fluid typography and Algolia search.
  main_url: "https://studenten-bilden-schueler.de"
  url: "https://studenten-bilden-schueler.de"
  source_url: "https://github.com/StudentenBildenSchueler/homepage"
  categories:
    - Education
    - Nonprofit
    - Blog
  built_by: Janosh Riebesell
  built_by_url: "https://janosh.io"
  featured: false
- title: Joseph Chambers
  main_url: "https://joseph.michael-chambers.com/"
  url: "https://joseph.michael-chambers.com/"
  description: >
    The homepage of Joseph Chambers, a freelance full stack developer, who is currently looking for work.
  categories:
    - Portfolio
    - Freelance
    - Web Development
  built_by: Joseph Chambers
  built_by_url: https://twitter.com/imcodingideas
  featured: false
- title: Mike's Remote List
  main_url: "https://www.mikesremotelist.com"
  url: "https://www.mikesremotelist.com"
  description: >
    A list of remote jobs, updated throughout the day. Built on Gatsby v1 and powered by Contentful, Google Sheets, string and sticky tape.
  categories:
    - Job Board
  featured: false
- title: Madvoid
  main_url: "https://madvoid.com/"
  url: "https://madvoid.com/screenshot/"
  featured: false
  description: >
    Madvoid is a team of expert developers dedicated to creating simple, clear, usable and blazing fast web and mobile apps.
    We are coders that help companies and agencies to create social & interactive experiences.
    This includes full stack development using React, WebGL, Static Site Generators, Ruby On Rails, Phoenix, GraphQL, Chatbots, CI / CD, Docker and more!
  categories:
    - Portfolio
    - Technology
    - Web Development
    - Agency
    - Marketing
  built_by: Jean-Paul Bonnetouche
  built_by_url: https://twitter.com/_jpb
- title: MOMNOTEBOOK.COM
  description: >
    Sharing knowledge and experiences that make childhood and motherhood rich, vibrant and healthy.
  main_url: "https://momnotebook.com/"
  url: "https://momnotebook.com/"
  featured: false
  built_by: Aleksander Hansson
  built_by_url: https://www.linkedin.com/in/aleksanderhansson/
  categories:
    - Blog
- title: Pirate Studios
  description: >
    Reinventing music studios with 24/7 self service rehearsal, DJ & production rooms available around the world.
  main_url: "https://www.piratestudios.co"
  url: "https://www.piratestudios.co"
  featured: false
  built_by: The Pirate Studios team
  built_by_url: https://github.com/piratestudios/
  categories:
    - Music
- title: Aurora EOS
  main_url: "https://www.auroraeos.com/"
  url: "https://www.auroraeos.com/"
  featured: false
  categories:
    - Blockchain
    - Marketing
    - Blog
  built_by: Corey Ward
  built_by_url: "http://www.coreyward.me/"
- title: MadeComfy
  main_url: "https://madecomfy.com.au/"
  url: "https://madecomfy.com.au/"
  description: >
    Short term rental management startup, using Contentful + Gatsby + CicleCI
  featured: false
  categories:
    - Travel
  built_by: Lucas Vilela
  built_by_url: "https://madecomfy.com.au/"
- title: How To Book Cheap Flights
  description: >
    A travel blog built with Gatsby and adopting the AMP technology.
  main_url: "https://howtobookcheapflights.com"
  url: "https://howtobookcheapflights.com"
  source_url: "https://github.com/flaviolivolsi/howtobookcheapflights"
  featured: false
  categories:
    - Travel
    - Blog
  built_by: Flavio Li Volsi
  built_by_url: "http://github.com/flaviolivolsi"
- title: Tiger Facility Services
  description: >
    Tiger Facility Services combines facility management expertise with state of the art software to offer a sustainable and customer oriented cleaning and facility service.
  main_url: https://www.tigerfacilityservices.com/de-en/
  url: https://www.tigerfacilityservices.com/de-en/
  featured: false
  categories:
    - B2B Services
- title: "Luciano Mammino's blog"
  description: >
    Tech & programming blog of Luciano Mammino a.k.a. "loige", Fullstack Web Developer and International Speaker
  main_url: https://loige.co
  url: https://loige.co
  featured: false
  categories:
    - Blog
    - Web Development
  built_by: Luciano Mammino
  built_by_url: https://loige.co
- title: Wire • Secure collaboration platform
  description: >
    Corporate website of Wire, an open source, end-to-end encrypted collaboration platform
  main_url: "https://wire.com"
  url: "https://wire.com"
  featured: false
  categories:
    - Open Source
    - Productivity
    - Technology
    - Blog
    - App
  built_by: Wire team
  built_by_url: "https://github.com/orgs/wireapp/people"
- title: J. Patrick Raftery
  main_url: "https://www.jpatrickraftery.com"
  url: "https://www.jpatrickraftery.com"
  description: J. Patrick Raftery is an opera singer and voice teacher based in Vancouver, BC.
  categories:
    - Portfolio
    - Music
  built_by: Michael Uloth
  built_by_url: "https://www.michaeluloth.com"
  featured: false
- title: Aria Umezawa
  main_url: "https://www.ariaumezawa.com"
  url: "https://www.ariaumezawa.com"
  description: Aria Umezawa is a director, producer, and writer currently based in San Francisco.
  categories:
    - Portfolio
    - Music
    - Entertainment
  built_by: Michael Uloth
  built_by_url: "https://www.michaeluloth.com"
  featured: false
- title: Pomegranate Opera
  main_url: "https://www.pomegranateopera.com"
  url: "https://www.pomegranateopera.com"
  description: Pomegranate Opera is a lesbian opera written by Amanda Hale & Kye Marshall.
  categories:
    - Gallery
    - Music
  built_by: Michael Uloth
  built_by_url: "https://www.michaeluloth.com"
  featured: false
- title: Daniel Cabena
  main_url: "https://www.danielcabena.com"
  url: "https://www.danielcabena.com"
  description: Daniel Cabena is a Canadian countertenor highly regarded in both Canada and Europe for prize-winning performances ranging from baroque to contemporary repertoire.
  categories:
    - Portfolio
    - Music
  built_by: Michael Uloth
  built_by_url: "https://www.michaeluloth.com"
  featured: false
- title: Artist.Center
  main_url: "https://artistcenter.netlify.com"
  url: "https://artistcenter.netlify.com"
  description: The marketing page for Artist.Center, a soon-to-launch platform designed to connect opera singers to opera companies.
  categories:
    - Music
  built_by: Michael Uloth
  built_by_url: "https://www.michaeluloth.com"
  featured: false
- title: DG Volo & Company
  main_url: "https://www.dgvolo.com"
  url: "https://www.dgvolo.com"
  description: DG Volo & Company is a Toronto-based investment consultancy.
  categories:
    - Finance
  built_by: Michael Uloth
  built_by_url: "https://www.michaeluloth.com"
  featured: false
- title: Shawna Lucey
  main_url: "https://www.shawnalucey.com"
  url: "https://www.shawnalucey.com"
  description: Shawna Lucey is an American theater and opera director based in New York City.
  categories:
    - Portfolio
    - Music
    - Entertainment
  built_by: Michael Uloth
  built_by_url: "https://www.michaeluloth.com"
  featured: false
- title: Leyan Lo
  main_url: https://www.leyanlo.com
  url: https://www.leyanlo.com
  description: >
    Leyan Lo’s personal website
  categories:
    - Portfolio
  built_by: Leyan Lo
  built_by_url: https://www.leyanlo.com
  featured: false
- title: Hawaii National Bank
  url: https://hawaiinational.bank
  main_url: https://hawaiinational.bank
  description: Hawaii National Bank's highly personalized service has helped loyal customers & locally owned businesses achieve their financial dreams for over 50 years.
  categories:
    - Bank
  built_by: Wall-to-Wall Studios
  built_by_url: https://walltowall.com
  featured: false
- title: Coletiv
  url: https://coletiv.com
  main_url: https://coletiv.com
  description: Coletiv teams up with companies of all sizes to design, develop & launch digital products for iOS, Android & the Web.
  categories:
    - Technology
    - Agency
    - Web Development
  built_by: Coletiv
  built_by_url: https://coletiv.com
  featured: false
- title: janosh.io
  description: >
    Personal blog and portfolio of Janosh Riebesell. The site is built with Gatsby v2 and designed
    entirely with styled-components v4. Much of the layout was achieved with CSS grid. It supports
    Google Analytics, fluid typography and Algolia search.
  main_url: "https://janosh.io"
  url: "https://janosh.io"
  source_url: "https://github.com/janosh/janosh.io"
  categories:
    - Portfolio
    - Blog
    - Science
    - Photography
    - Travel
  built_by: Janosh Riebesell
  built_by_url: "https://janosh.io"
  featured: false
- title: Gatsby Manor
  description: >
    We build themes for gatsby. We have themes for all projects including personal,
    portfolio, ecommerce, landing pages and more. We also run an in-house
    web dev and design studio. If you cannot find what you want, we can build it for you!
    Email us at gatsbymanor@gmail.com with questions.
  main_url: "https://www.gatsbymanor.com"
  url: "https://www.gatsbymanor.com"
  source_url: "https://github.com/gatsbymanor"
  categories:
    - Web Development
    - Themes
    - Agency
    - Technology
    - Freelance
  built_by: Steven Natera
  built_by_url: "https://stevennatera.com"
- title: Ema Suriano's Portfolio
  main_url: https://emasuriano.com/
  url: https://emasuriano.com/
  source_url: https://github.com/EmaSuriano/emasuriano.github.io
  description: >
    Ema Suriano's portfolio to display information about him, his projects and what he's writing about.
  categories:
    - Portfolio
    - Technology
    - Web Development
  built_by: Ema Suriano
  built_by_url: https://emasuriano.com/
  featured: false
- title: Luan Orlandi
  main_url: https://luanorlandi.github.io
  url: https://luanorlandi.github.io
  source_url: https://github.com/luanorlandi/luanorlandi.github.io
  description: >
    Luan Orlandi's personal website. Brazilian web developer, enthusiast in React and Gatsby.
  categories:
    - Blog
    - Portfolio
    - Web Development
  built_by: Luan Orlandi
  built_by_url: https://github.com/luanorlandi
- title: Mobius Labs
  main_url: https://mobius.ml
  url: https://mobius.ml
  description: >
    Mobius Labs landing page, a Start-up working on Computer Vision
  categories:
    - Landing page
    - Marketing
    - Technology
    - AI
  built_by: sktt
  built_by_url: https://github.com/sktt
- title: EZAgrar
  main_url: https://www.ezagrar.at/en/
  url: https://www.ezagrar.at/en/
  description: >
    EZAgrar.at is the homepage of the biggest agricultural machinery dealership in Austria. In total 8 pages will be built for this client reusing a lot of components between them.
  categories:
    - eCommerce
    - Marketing
    - Multilingual
  built_by: MangoART
  built_by_url: https://www.mangoart.at
  featured: false
- title: OAsome blog
  main_url: https://oasome.blog/
  url: https://oasome.blog/
  source_url: https://github.com/oorestisime/oasome
  description: >
    Paris-based Cypriot adventurers. A and O. Lovers of life and travel. Want to get a glimpse of the OAsome world?
  categories:
    - Blog
    - Photography
    - Travel
  built_by: Orestis Ioannou
  featured: false
- title: Brittany Chiang
  main_url: https://brittanychiang.com/
  url: https://brittanychiang.com/
  source_url: https://github.com/bchiang7/v4
  description: >
    Personal website and portfolio of Brittany Chiang built with Gatsby v2
  categories:
    - Portfolio
  built_by: Brittany Chiang
  built_by_url: https://github.com/bchiang7
  featured: false
- title: Fitekran
  description: >
    One of the most visited Turkish blog about health, sports and healthy lifestyle, that has been rebuilt with Gatsby v2 using Wordpress.
  main_url: "https://www.fitekran.com"
  url: "https://www.fitekran.com"
  categories:
    - Science
    - Healthcare
    - Blog
  built_by: Burak Tokak
  built_by_url: "https://www.buraktokak.com"
- title: Serverless
  main_url: https://serverless.com
  url: https://serverless.com
  source_url: https://github.com/serverless/site
  description: >
    Serverless.com – Build web, mobile and IoT applications with serverless architectures using AWS Lambda, Azure Functions, Google CloudFunctions & more!
  categories:
    - Technology
    - Web Development
  built_by: Codebrahma
  built_by_url: https://codebrahma.com
  featured: false
- title: Dive Bell
  main_url: https://divebell.band/
  url: https://divebell.band/
  description: >
    Simple site for a band to list shows dates and videos (499 on lighthouse)
  categories:
    - Music
  built_by: Matt Bagni
  built_by_url: https://mattbag.github.io
  featured: false
- title: Mayer Media Co.
  main_url: https://mayermediaco.com/
  url: https://mayermediaco.com/
  description: >
    Freelance Web Development and Digital Marketing
  categories:
    - Web Development
    - Marketing
    - Blog
  source_url: https://github.com/MayerMediaCo/MayerMediaCo2.0
  built_by: Danny Mayer
  built_by_url: https://twitter.com/mayermediaco
  featured: false
- title: Jan Czizikow Portfolio
  main_url: https://www.janczizikow.com/
  url: https://www.janczizikow.com/
  source_url: https://github.com/janczizikow/janczizikow-portfolio
  description: >
    Simple personal portfolio site built with Gatsby
  categories:
    - Portfolio
    - Freelance
    - Web Development
  built_by: Jan Czizikow
  built_by_url: https://github.com/janczizikow
- title: Carbon Design Systems
  main_url: http://www.carbondesignsystem.com/
  url: http://www.carbondesignsystem.com/
  description: >
    The Carbon Design System is integrating the new IBM Design Ethos and Language. It represents a completely fresh approach to the design of all things at IBM.
  categories:
    - Design System
    - Documentation
  built_by: IBM
  built_by_url: https://www.ibm.com/
  featured: false
- title: Retirement Community
  main_url: https://retirementcommunity.fastcompany.com/
  url: https://retirementcommunity.fastcompany.com/
  description: >
    Bye Bye Funny Business, Pete Holmes and Jamie Lee enter retirement
  categories:
    - Entertainment
    - Retirement
    - Education
  built_by: FastCompany
  built_by_url: https://www.fastcompany.com/
  featured: false
- title: McDonald's Design System
  main_url: https://design.mcdonalds.com/
  url: https://design.mcdonalds.com/
  description: >
    McDonald's Design System
  categories:
    - Design
    - Design System
  built_by: McDonald's
  built_by_url: https://www.mcdonalds.com/us/en-us.html
  featured: false
- title: Mozilla Mixed Reality
  main_url: https://mixedreality.mozilla.org/
  url: https://mixedreality.mozilla.org/
  description: >
    Virtual Reality for the free and open Web.
  categories:
    - Virtual Reality
    - Open Source
  built_by: Mozilla
  built_by_url: https://www.mozilla.org/
  featured: false
- title: Uniform Hudl Design System
  main_url: http://uniform.hudl.com/
  url: http://uniform.hudl.com/
  description: >
    A single design system to ensure every interface feels like Hudl. From the colors we use to the size of our buttons and what those buttons say, Uniform has you covered. Check the guidelines, copy the code and get to building.
  categories:
    - Design System
    - Open Source
    - Design
  built_by: Hudl
  built_by_url: https://www.hudl.com/
- title: Subtle UI
  main_url: "https://subtle-ui.netlify.com/"
  url: "https://subtle-ui.netlify.com/"
  source_url: "https://github.com/ryanwiemer/subtle-ui"
  description: >
    A collection of clever yet understated user interactions found on the web.
  categories:
    - Web Development
    - Open Source
    - User Experience
  built_by: Ryan Wiemer
  built_by_url: "https://www.ryanwiemer.com/"
  featured: false
- title: developer.bitcoin.com
  main_url: "https://www.bitcoin.com/"
  url: "https://developer.bitcoin.com/"
  description: >
    Bitbox based bitcoin.com developer platform and resources.
  categories:
    - Blockchain
  featured: false
- title: Barmej
  main_url: "https://app.barmej.com/"
  url: "https://app.barmej.com/"
  description: >
    An interactive platform to learn different programming languages in Arabic for FREE
  categories:
    - Education
    - Programming
    - Learning
  built_by: Obytes
  built_by_url: "https://www.obytes.com/"
  featured: false
- title: Vote Save America
  main_url: "https://votesaveamerica.com"
  url: "https://votesaveamerica.com"
  description: >
    Be a voter. Save America.
  categories:
    - Education
    - Government
  featured: false
  built_by: Jeremy E. Miller
  built_by_url: "https://jeremyemiller.com/"
- title: Emergence
  main_url: https://emcap.com/
  url: https://emcap.com/
  description: >
    Emergence is a top enterprise cloud venture capital firm. We fund early stage ventures focusing on enterprise & SaaS applications. Emergence is one of the top VC firms in Silicon Valley.
  categories:
    - Marketing
    - Blog
  built_by: Upstatement
  built_by_url: https://www.upstatement.com/
  featured: false
- title: FPVtips
  main_url: https://fpvtips.com
  url: https://fpvtips.com
  source_url: https://github.com/jumpalottahigh/fpvtips
  description: >
    FPVtips is all about bringing racing drone pilots closer together, and getting more people into the hobby!
  categories:
    - Community
    - Education
    - Drones
  built_by: Georgi Yanev
  built_by_url: https://twitter.com/jumpalottahigh
  featured: false
- title: Georgi Yanev
  main_url: https://blog.georgi-yanev.com/
  url: https://blog.georgi-yanev.com/
  source_url: https://github.com/jumpalottahigh/blog.georgi-yanev.com
  description: >
    I write articles about FPV quads (building and flying), web development, smart home automation, life-long learning and other topics from my personal experience.
  categories:
    - Blog
    - Electronics
    - Drones
  built_by: Georgi Yanev
  built_by_url: https://twitter.com/jumpalottahigh
  featured: false
- title: Bear Archery
  main_url: "https://beararchery.com/"
  url: "https://beararchery.com/"
  categories:
    - eCommerce
    - Sports
  built_by: Escalade Sports
  built_by_url: "https://www.escaladesports.com/"
  featured: false
- title: "attn:"
  main_url: "https://www.attn.com/"
  url: "https://www.attn.com/"
  categories:
    - Media
    - Entertainment
  built_by: "attn:"
  built_by_url: "https://www.attn.com/"
  featured: false
- title: Mirror Conf
  description: >
    Mirror Conf is a conference designed to empower designers and front-end developers who have a thirst for knowledge and want to broaden their horizons.
  main_url: "https://www.mirrorconf.com/"
  url: "https://www.mirrorconf.com/"
  categories:
    - Conference
    - Design
    - Frontend
  featured: false
- title: Startarium
  main_url: https://www.startarium.ro
  url: https://www.startarium.ro
  description: >
    Free entrepreneurship educational portal with more than 20000 users, hundreds of resources, crowdfunding, mentoring and investor pitching events facilitated.
  categories:
    - Education
    - Crowdfunding
    - Nonprofit
    - Entrepreneurship
  built_by: Cezar Neaga
  built_by_url: https://twitter.com/cezarneaga
  featured: false
- title: Microlink
  main_url: https://microlink.io/
  url: https://microlink.io/
  description: >
    Extract structured data from any website.
  categories:
    - Web Development
    - API
    - SDK
  built_by: Kiko Beats
  built_by_url: https://kikobeats.com/
  featured: false
- title: Markets.com
  main_url: "https://www.markets.com/"
  url: "https://www.markets.com/"
  featured: false
  categories:
    - Finance
- title: Kevin Legrand
  url: "https://k-legrand.com"
  main_url: "https://k-legrand.com"
  source_url: "https://github.com/Manoz/k-legrand.com"
  description: >
    Personal website and blog built with love with Gatsby v2
  categories:
    - Blog
    - Portfolio
    - Web Development
  built_by: Kevin Legrand
  built_by_url: https://k-legrand.com
  featured: false
- title: David James Portfolio
  main_url: https://dfjames.com/
  url: https://dfjames.com/
  source_url: https://github.com/daviddeejjames/dfjames-gatsby
  description: >
    Portfolio Site using GatsbyJS and headless WordPress
  categories:
    - WordPress
    - Portfolio
    - Blog
  built_by: David James
  built_by_url: https://twitter.com/daviddeejjames
- title: Hypertext Candy
  url: https://www.hypertextcandy.com/
  main_url: https://www.hypertextcandy.com/
  description: >
    Blog about web development. Laravel, Vue.js, etc.
  categories:
    - Blog
    - Web Development
  built_by: Masahiro Harada
  built_by_url: https://twitter.com/_Masahiro_H_
  featured: false
- title: "Maxence Poutord's blog"
  description: >
    Tech & programming blog of Maxence Poutord, Software Engineer, Serial Traveler and Public Speaker
  main_url: https://www.maxpou.fr
  url: https://www.maxpou.fr
  featured: false
  categories:
    - Blog
    - Web Development
  built_by: Maxence Poutord
  built_by_url: https://www.maxpou.fr
- title: "Dante Calderón"
  description: >
    Personal Website and Blog of Dante Calderón
  main_url: https://dantecalderon.com/
  url: https://dantecalderon.com/
  source_url: https://github.com/dantehemerson/dantecalderon.com
  featured: false
  categories:
    - Blog
    - Portfolio
    - Web Development
    - Open Source
    - Technology
    - Education
  built_by: Dante Calderón
  built_by_url: https://github.com/dantehemerson
- title: "The Noted Project"
  url: https://thenotedproject.org
  main_url: https://thenotedproject.org
  source_url: https://github.com/ianbusko/the-noted-project
  description: >
    Website to showcase the ethnomusicology research for The Noted Project.
  categories:
    - Portfolio
    - Education
    - Gallery
  built_by: Ian Busko
  built_by_url: https://github.com/ianbusko
  featured: false
- title: "LANDR"
  url: https://www.landr.com/
  main_url: https://www.landr.com/
  description: >
    LANDR is the place to create, master and sell your music.
  categories:
    - AI
    - Business
    - Entrepreneurship
    - Freelance
    - Marketing
    - Media
    - Music
  built_by: LANDR
  built_by_url: https://twitter.com/landr_music
  featured: false
- title: Got Milk
  main_url: "https://www.gotmilk.com/"
  url: "https://www.gotmilk.com/"
  featured: false
  categories:
    - Food
    - Miscellaneous
- title: People For Bikes
  url: "https://2017.peopleforbikes.org/"
  main_url: "https://2017.peopleforbikes.org/"
  categories:
    - Community
    - Sport
    - Gallery
    - Nonprofit
  built_by: PeopleForBikes
  built_by_url: "https://peopleforbikes.org/about-us/who-we-are/staff/"
  featured: false
- title: Wide Eye
  description: >
    Creative agency specializing in interactive design, web development, and digital communications.
  url: https://wideeye.co/
  main_url: https://wideeye.co/
  categories:
    - Design
    - Web Development
  built_by: Wide Eye
  built_by_url: https://wideeye.co/about-us/
  featured: false
- title: Guster
  description: >
    American alternative rock band from Boston, Massachusetts.
  url: http://guster.com/
  main_url: http://guster.com/
  categories:
    - Music
  featured: false
- title: CodeSandbox
  description: >
    CodeSandbox is an online editor that helps you create web applications, from prototype to deployment.
  url: https://codesandbox.io/
  main_url: https://codesandbox.io/
  categories:
    - Web Development
  featured: false
- title: Marvel
  description: >
    The all-in-one platform powering design.
  url: https://marvelapp.com/
  main_url: https://marvelapp.com/
  categories:
    - Design
  featured: false
- title: Designcode.io
  description: >
    Learn to design and code React apps.
  url: https://designcode.io
  main_url: https://designcode.io
  categories:
    - Learning
  featured: false
- title: Happy Design
  description: >
    The Brand and Product Team Behind Happy Money
  url: https://design.happymoney.com/
  main_url: https://design.happymoney.com/
  categories:
    - Design
    - Finance
- title: Weihnachtsmarkt.ms
  description: >
    Explore the christmas market in Münster (Westf).
  url: https://weihnachtsmarkt.ms/
  main_url: https://weihnachtsmarkt.ms/
  source_url: https://github.com/codeformuenster/weihnachtsmarkt
  categories:
    - Gallery
    - Food
  built_by: "Code for Münster during #MSHACK18"
  featured: false
- title: Code Championship
  description: >
    Competitive coding competitions for students from 3rd to 8th grade. Code is Sport.
  url: https://www.codechampionship.com
  main_url: https://www.codechampionship.com
  categories:
    - Learning
    - Education
    - Sport
  built_by: Abamath LLC
  built_by_url: https://www.abamath.com
  featured: false
- title: Wieden+Kennedy
  description: >
    Wieden+Kennedy is an independent, global creative company.
  categories:
    - Technology
    - Web Development
    - Agency
    - Marketing
  url: https://www.wk.com
  main_url: https://www.wk.com
  built_by: Wieden Kennedy
  built_by_url: https://www.wk.com/about/
  featured: false
- title: Testing JavaScript
  description: >
    This course will teach you the fundamentals of testing your JavaScript applications using eslint, Flow, Jest, and Cypress.
  url: https://testingjavascript.com/
  main_url: https://testingjavascript.com/
  categories:
    - Learning
    - Education
    - Testing
    - JavaScript
  built_by: Kent C. Dodds
  built_by_url: https://kentcdodds.com/
  featured: false
- title: Use Hooks
  description: >
    One new React Hook recipe every day.
  url: https://usehooks.com/
  main_url: https://usehooks.com/
  categories:
    - Learning
    - Tips
    - React
  built_by: Gabe Ragland
  built_by_url: https://twitter.com/gabe_ragland
  featured: false
- title: Disrupting Nate
  description: >
    Ketogenic Diet, Podcasts, and Blockchain.
  url: https://www.disruptingnate.com/
  main_url: https://disruptingnate.com/
  categories:
    - Technology
    - Podcasts
  built_by: Nathan Olmstead
  built_by_url: https://twitter.com/disruptingnate
  featured: false
- title: Ambassador
  url: https://www.getambassador.io
  main_url: https://www.getambassador.io
  description: >
    Open source, Kubernetes-native API Gateway for microservices built on Envoy.
  categories:
    - Open Source
    - Documentation
    - Technology
  built_by: Datawire
  built_by_url: https://www.datawire.io
  featured: false
- title: Clubhouse
  main_url: https://clubhouse.io
  url: https://clubhouse.io
  description: >
    The intuitive and powerful project management platform loved by software teams of all sizes. Built with Gatsby v2 and Prismic
  categories:
    - Technology
    - Project Management
    - Blog
    - Productivity
    - B2B Services
    - Community
    - Design
    - Open Source
  built_by: Ueno.
  built_by_url: https://ueno.co
  featured: false
- title: Asian Art Collection
  url: http://artmuseum.princeton.edu/asian-art/
  main_url: http://artmuseum.princeton.edu/asian-art/
  description: >
    Princeton University has a branch dealing with state of art.They have showcased ore than 6,000 works of Asian art are presented alongside ongoing curatorial and scholarly research
  categories:
    - Art
    - History
    - Models
  featured: false
- title: QHacks
  url: https://qhacks.io
  main_url: https://qhacks.io
  source_url: https://github.com/qhacks/qhacks-website
  description: >
    QHacks is Queen’s University’s annual hackathon! QHacks was founded in 2016 with a mission to advocate and incubate the tech community at Queen’s University and throughout Canada.
  categories:
    - Hackathon
    - Education
    - Technology
    - Podcast
  featured: false
- title: Tyler McGinnis
  url: https://tylermcginnis.com/
  main_url: https://tylermcginnis.com/
  description: >
    The linear, course based approach to learning web technologies.
  categories:
    - Education
    - Technology
    - Podcast
    - Web Development
  featured: false
- title: a11y with Lindsey
  url: https://www.a11ywithlindsey.com/
  main_url: https://www.a11ywithlindsey.com/
  source_url: https://github.com/lkopacz/a11y-with-lindsey
  description: >
    To help developers navigate accessibility jargon, write better code, and to empower them to make their Internet, Everyone's Internet.
  categories:
    - Education
    - Blog
    - Technology
  built_by: Lindsey Kopacz
  built_by_url: https://twitter.com/littlekope0903
  featured: false
- title: DEKEMA
  url: https://www.dekema.com/
  main_url: https://www.dekema.com/
  description: >
    Worldclass crafting: Furnace, fervor, fullfilment. Delivering highest demand for future craftsmanship. Built using Gatsby v2 and Prismic.
  categories:
    - Healthcare
    - Science
    - Technology
  built_by: Crisp Studio
  built_by_url: https://crisp.studio
  featured: false
- title: FOX Circus
  main_url: "https://www.foxcircus.it/"
  url: "https://www.foxcircus.it/"
  categories:
    - Event
    - Conference
    - Entertainment
  built_by: Kframe Interactive SA
  built_by_url: http://kframeinteractive.com
  featured: false
- title: Ramón Chancay
  description: >-
    Front-end / Back-end Developer in Guayaquil Ecuador.
    Currently at Everymundo, previously at El Universo.
    I enjoy teaching and sharing what I know.
    I give professional advice to developers and companies.
    My wife and my children are everything in my life.
  main_url: "https://ramonchancay.me/"
  url: "https://ramonchancay.me/"
  source_url: "https://github.com/devrchancay/personal-site"
  featured: false
  categories:
    - Blog
    - Technology
    - Web Development
  built_by: Codedebug
  built_by_url: "https://codedebug.co/"
- title: Ghost Documentation
  main_url: https://docs.ghost.org/
  url: https://docs.ghost.org/
  description: >-
    Ghost is an open source, professional publishing platform built on a modern Node.js technology stack — designed for teams who need power, flexibility and performance.
  categories:
    - Publishing
    - Documentation
  built_by: Ghost Foundation
  built_by_url: https://ghost.org/
  featured: false
- title: BELLHOPS
  main_url: https://www.getbellhops.com/
  url: https://www.getbellhops.com/
  description: >-
    Whether you’re moving someplace new or just want to complete a few projects around your current home, BellHops can arrange the moving services you need—at simple, straightforward rates.
  categories:
    - Business
  built_by: Bellhops, Inc.
  built_by_url: https://www.getbellhops.com/
  featured: false
- title: Acclimate Consulting
  main_url: https://www.acclimate.io/
  url: https://www.acclimate.io/
  description: >-
    Acclimate is a consulting firm that puts organizations back in control with data-driven strategies and full-stack applications.
  categories:
    - AI
    - Technology
    - Consulting
  built_by: Andrew Wilson
  built_by_url: https://github.com/andwilson
  featured: false
- title: Flyright
  url: https://flyright.co/
  main_url: https://flyright.co/
  description: >-
    Flyright curates everything you need for international travel in one tidy place 💜
  categories:
    - Technology
    - App
  built_by: Ty Hopp
  built_by_url: https://github.com/tyhopp
  featured: false
- title: Vets Who Code
  url: https://vetswhocode.io/
  main_url: https://vetswhocode.io/
  description: >-
    VetsWhoCode is a non-profit organization dedicated to training military veterans & giving them the skills they need transition into tech careers.
  categories:
    - Technology
    - Nonprofit
  featured: false
- title: Patreon Blog
  url: https://blog.patreon.com/
  main_url: https://blog.patreon.com/
  description: >-
    Official blog of Patreon.com
  categories:
    - Blog
  featured: false
- title: Full Beaker
  url: https://fullbeaker.com/
  main_url: https://fullbeaker.com/
  description: >-
    Full Beaker provides independent advice online about careers and home ownership, and connect anyone who asks with companies that can help them.
  categories:
    - Consulting
  featured: false
- title: Citywide Holdup
  url: https://citywideholdup.org/
  main_url: https://citywideholdup.org/
  source_url: https://github.com/killakam3084/citywide-site
  description: >-
    Citywide Holdup is an annual fundraising event held around early November in the city of Austin, TX hosted by the Texas Wranglers benefitting Easter Seals of Central Texas, a non-profit organization that provides exceptional services, education, outreach and advocacy so that people with disabilities can live, learn, work and play in our communities.
  categories:
    - Fundraising
    - Nonprofit
    - Event
  built_by: Cameron Rison
  built_by_url: https://github.com/killakam3084
  featured: false
- title: Dawn Labs
  url: https://dawnlabs.io
  main_url: https://dawnlabs.io
  description: >-
    Thoughtful products for inspired teams. With a holistic approach to engineering and design, we partner with startups and enterprises to build for the digital era.
  categories:
    - Technology
    - Agency
    - Web Development
  featured: false
- title: COOP by Ryder
  url: https://coop.com/
  main_url: https://coop.com/
  description: >
    COOP is a platform that connects fleet managers that have idle vehicles to businesses that are looking to rent vehicles. COOP simplifies the process and paperwork required to safely share vehicles between business owners.
  categories:
    - Marketing
    - Asset Sharing
  built_by: Crispin Porter Bogusky
  built_by_url: http://www.cpbgroup.com/
  featured: false
- title: Domino's Paving for Pizza
  url: https://www.pavingforpizza.com/
  main_url: https://www.pavingforpizza.com/
  description: >
    Nominate your town for a chance to have your rough drive home from Domino's fixed to pizza perfection.
  categories:
    - Marketing
  built_by: Crispin Porter Bogusky
  built_by_url: http://www.cpbgroup.com/
  featured: false
- title: Propapanda
  url: https://propapanda.eu/
  main_url: https://propapanda.eu/
  description: >
    Is a creative production house based in Tallinn, Estonia. We produce music videos, commercials, films and campaigns – from scratch to finish.
  categories:
    - Cinema
    - Video
    - Portfolio
    - Agency
    - Media
  built_by: Henry Kehlmann
  built_by_url: https://github.com/madhenry/
  featured: false
- title: JAMstack.paris
  url: https://jamstack.paris/
  main_url: https://jamstack.paris/
  source_url: https://github.com/JAMstack-paris/jamstack.paris
  description: >
    JAMstack-focused, bi-monthly meetup in Paris
  categories:
    - Web Development
  built_by: Matthieu Auger & Nicolas Goutay
  built_by_url: https://github.com/JAMstack-paris
  featured: false
- title: DexWallet - The only Wallet you need by Dexlab
  main_url: "https://www.dexwallet.io/"
  url: "https://www.dexwallet.io/"
  source_url: "https://github.com/dexlab-io/DexWallet-website"
  featured: false
  description: >-
    DexWallet is a secure, multi-chain, mobile wallet with an upcoming one-click exchange for mobile.
  categories:
    - Blockchain
    - App
    - Open Source
    - React Native
  built_by: DexLab
  built_by_url: "https://github.com/dexlab-io"
- title: Kings Valley Paving
  url: https://kingsvalleypaving.com
  main_url: https://kingsvalleypaving.com
  description: >
    Kings Valley Paving is an asphalt, paving and concrete company serving the commercial, residential and industrial sectors in the Greater Toronto Area.
  categories:
    - Marketing
    - Construction
  built_by: Michael Uloth
  built_by_url: https://www.michaeluloth.com
  featured: false
- title: Peter Barrett
  url: https://www.peterbarrett.ca
  main_url: https://www.peterbarrett.ca
  description: >
    Peter Barrett is a Canadian baritone from Newfoundland and Labrador who performs opera and concert repertoire in Canada, the U.S. and around the world.
  categories:
    - Portfolio
    - Music
  built_by: Michael Uloth
  built_by_url: https://www.michaeluloth.com
  featured: false
- title: NARCAN
  main_url: https://www.narcan.com
  url: https://www.narcan.com
  description: >
    NARCAN Nasal Spray is the first and only FDA-approved nasal form of naloxone for the emergency treatment of a known or suspected opioid overdose.
  categories:
    - Healthcare
  built_by: NARCAN
  built_by_url: https://www.narcan.com
  featured: false
- title: Ritual
  main_url: https://ritual.com
  url: https://ritual.com
  description: >
    Ritual started with a simple question, what exactly is in women's multivitamins? This is the story of what happened when our founder Kat started searching for answers — the story of Ritual.
  categories:
    - Healthcare
  built_by: Ritual
  built_by_url: https://ritual.com
  featured: false
- title: Truebill
  main_url: https://www.truebill.com
  url: https://www.truebill.com
  description: >
    Truebill empowers you to take control of your money.
  categories:
    - Finance
  built_by: Truebill
  built_by_url: https://www.truebill.com
  featured: false
- title: Smartling
  main_url: https://www.smartling.com
  url: https://www.smartling.com
  description: >
    Smartling enables you to automate, manage, and professionally translate content so that you can do more with less.
  categories:
    - Marketing
  built_by: Smartling
  built_by_url: https://www.smartling.com
  featured: false
- title: Clear
  main_url: https://www.clearme.com
  url: https://www.clearme.com
  description: >
    At clear, we’re working toward a future where you are your ID, enabling you to lead an unstoppable life.
  categories:
    - Security
  built_by: Clear
  built_by_url: https://www.clearme.com
  featured: false
- title: VS Code Rocks
  main_url: "https://vscode.rocks"
  url: "https://vscode.rocks"
  source_url: "https://github.com/lannonbr/vscode-rocks"
  featured: false
  description: >
    VS Code Rocks is a place for weekly news on the newest features and updates to Visual Studio Code as well as trending extensions and neat tricks to continually improve your VS Code skills.
  categories:
    - Open Source
    - Blog
    - Web Development
  built_by: Benjamin Lannon
  built_by_url: "https://github.com/lannonbr"
- title: Particle
  main_url: "https://www.particle.io"
  url: "https://www.particle.io"
  featured: false
  description: Particle is a fully-integrated IoT platform that offers everything you need to deploy an IoT product.
  categories:
    - Marketing
    - IOT
- title: freeCodeCamp curriculum
  main_url: "https://learn.freecodecamp.org"
  url: "https://learn.freecodecamp.org"
  featured: false
  description: Learn to code with free online courses, programming projects, and interview preparation for developer jobs.
  categories:
    - Web Development
    - Learning
- title: Tandem
  main_url: "https://tandem.co.uk"
  url: "https://tandem.co.uk/the-app"
  description: >
    We're on a mission to free you of money misery. Our app, card and savings account are designed to help you spend less time worrying about money and more time enjoying life.
  categories:
    - Finance
    - App
  built_by: Tandem
  built_by_url: https://github.com/tandembank
  featured: false
- title: Monbanquet.fr
  main_url: "https://monbanquet.fr"
  url: "https://monbanquet.fr"
  description: >
    Give your corporate events the food and quality it deserves, thanks to the know-how of the best local artisans.
  categories:
    - eCommerce
    - Food
    - Event
  built_by: Monbanquet.fr
  built_by_url: https://github.com/monbanquet
  featured: false
- title: The Leaky Cauldron Blog
  url: https://theleakycauldronblog.com
  main_url: https://theleakycauldronblog.com
  source_url: https://github.com/v4iv/theleakycauldronblog
  description: >
    A Brew of Awesomeness with a Pinch of Magic...
  categories:
    - Blog
  built_by: Vaibhav Sharma
  built_by_url: https://github.com/v4iv
  featured: false
- title: Wild Drop Surf Camp
  main_url: "https://wilddropsurfcamp.com"
  url: "https://wilddropsurfcamp.com"
  description: >
    Welcome to Portugal's best kept secret and be amazed with our nature. Here you can explore, surf, taste the world's best gastronomy and wine, feel the North Canyon's power with the biggest waves in the world and so many other amazing things. Find us, discover yourself!
  categories:
    - Surf
    - Tourism
    - Travel
  built_by: Samuel Fialho
  built_by_url: https://samuelfialho.com
  featured: false
- title: JoinUp HR chatbot
  url: https://www.joinup.io
  main_url: https://www.joinup.io
  description: Custom HR chatbot for better candidate experience
  categories:
    - App
    - Chatbot
    - HR
    - Technology
  featured: false
- title: JDCastro Web Design & Development
  main_url: https://jacobdcastro.com
  url: https://jacobdcastro.com
  source_url: https://github.com/jacobdcastro/personal-site
  featured: false
  description: >
    A small business site for freelance web designer and developer Jacob D. Castro. Includes professional blog, contact forms, and soon-to-come portfolio of sites for clients. Need a new website or an extra developer to share the workload? Feel free to check out the website!
  categories:
    - Blog
    - Portfolio
    - Business
    - Freelance
  built_by: Jacob D. Castro
  built_by_url: https://twitter.com/jacobdcastro
- title: Gatsby Tutorials
  main_url: https://www.gatsbytutorials.com
  url: https://www.gatsbytutorials.com
  source_url: https://github.com/ooloth/gatsby-tutorials
  featured: false
  description: >
    Gatsby Tutorials is a community-updated list of video, audio and written tutorials to help you learn GatsbyJS.
  categories:
    - Web Development
    - Education
    - Open Source
  built_by: Michael Uloth
  built_by_url: "https://www.michaeluloth.com"
- title: Up & Running Tutorials
  main_url: https://www.upandrunningtutorials.com
  url: https://www.upandrunningtutorials.com
  featured: false
  description: >
    Free coding tutorials for web developers. Get your web development career up and running by learning to build better, faster websites.
  categories:
    - Web Development
    - Education
  built_by: Michael Uloth
  built_by_url: "https://www.michaeluloth.com"
- title: Grooovinger
  url: https://www.grooovinger.com
  main_url: https://www.grooovinger.com
  description: >
    Martin Grubinger, a web developer from Austria
  categories:
    - Portfolio
    - Web Development
  built_by: Martin Grubinger
  built_by_url: https://www.grooovinger.com
  featured: false
- title: LXDX - the Crypto Derivatives Exchange
  main_url: https://www.lxdx.co/
  url: https://www.lxdx.co/
  description: >
    LXDX is the world's fastest crypto exchange. Our mission is to bring innovative financial products to retail crypto investors, providing access to the same speed and scalability that institutional investors already depend on us to deliver each and every day.
  categories:
    - Marketing
    - Blockchain
    - Finance
  built_by: Corey Ward
  built_by_url: http://www.coreyward.me/
  featured: false
- title: Kyle McDonald
  url: https://kylemcd.com
  main_url: https://kylemcd.com
  source_url: https://github.com/kylemcd/personal-site-react
  description: >
    Personal site + blog for Kyle McDonald
  categories:
    - Blog
  built_by: Kyle McDonald
  built_by_url: https://kylemcd.com
  featured: false
- title: VSCode Power User Course
  main_url: https://VSCode.pro
  url: https://VSCode.pro
  description: >
    After 10 years with Sublime, I switched to VSCode. Love it. Spent 1000+ hours building a premium video course to help you switch today. 200+ power user tips & tricks turn you into a VSCode.pro
  categories:
    - Education
    - Learning
    - eCommerce
    - Marketing
    - VSCode
    - Technology
    - Web Development
  built_by: Ahmad Awais
  built_by_url: https://twitter.com/MrAhmadAwais/
  featured: false
- title: Thijs Koerselman Portfolio
  main_url: https://www.vauxlab.com
  url: https://www.vauxlab.com
  featured: false
  description: >
    Portfolio of Thijs Koerselman. A freelance software engineer, full-stack web developer and sound designer.
  categories:
    - Portfolio
    - Business
    - Freelance
    - Technology
    - Web Development
    - React-Native
    - Music
- title: Ad Hoc Homework
  main_url: https://homework.adhoc.team
  url: https://homework.adhoc.team
  description: >
    Ad Hoc builds government digital services that are fast, efficient, and usable by everyone. Ad Hoc Homework is a collection of coding and design challenges for candidates applying to our open positions.
  categories:
    - Web Development
    - Government
    - Healthcare
    - Programming
  built_by_url: https://adhoc.team
  featured: false
<<<<<<< HEAD
- title: Birra Napoli
  main_url: http://www.birranapoli.it
  url: http://www.birranapoli.it
  built_by: Ribrain
  built_by_url: https://www.ribrainstudio.com
  featured: false
  description: >
    Birra Napoli official site
  categories:
    - Landing page
    - Business
    - Food
    - Beverage
=======
- title: BetterDocs | Discord Themes & Plugins
  main_url: https://betterdocs.us
  url: https://betterdocs.us
  description: >
    All Discord enhancement projects in 1! Free quality Themes and Plugins for Discord and easy installation instructions for BetterDiscord and more!
  categories:
    - Web Development
    - Programming
    - Open Source
  built_by: Christopher R. | Owner
  built_by_url: https://github.com/MrRobotjs/
  featured: false
>>>>>>> 46b436ca
<|MERGE_RESOLUTION|>--- conflicted
+++ resolved
@@ -3698,7 +3698,18 @@
     - Programming
   built_by_url: https://adhoc.team
   featured: false
-<<<<<<< HEAD
+- title: BetterDocs | Discord Themes & Plugins
+  main_url: https://betterdocs.us
+  url: https://betterdocs.us
+  description: >
+    All Discord enhancement projects in 1! Free quality Themes and Plugins for Discord and easy installation instructions for BetterDiscord and more!
+  categories:
+    - Web Development
+    - Programming
+    - Open Source
+  built_by: Christopher R. | Owner
+  built_by_url: https://github.com/MrRobotjs/
+  featured: false
 - title: Birra Napoli
   main_url: http://www.birranapoli.it
   url: http://www.birranapoli.it
@@ -3711,18 +3722,4 @@
     - Landing page
     - Business
     - Food
-    - Beverage
-=======
-- title: BetterDocs | Discord Themes & Plugins
-  main_url: https://betterdocs.us
-  url: https://betterdocs.us
-  description: >
-    All Discord enhancement projects in 1! Free quality Themes and Plugins for Discord and easy installation instructions for BetterDiscord and more!
-  categories:
-    - Web Development
-    - Programming
-    - Open Source
-  built_by: Christopher R. | Owner
-  built_by_url: https://github.com/MrRobotjs/
-  featured: false
->>>>>>> 46b436ca
+    - Beverage