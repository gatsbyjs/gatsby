--- conflicted
+++ resolved
@@ -10931,7 +10931,6 @@
   built_by: Nagarjun Palavalli
   built_by_url: https://twitter.com/palavalli
   featured: false
-<<<<<<< HEAD
 - title: Honeycomb Creative
   main_url: https://www.honeycombcreative.com/
   url: https://www.honeycombcreative.com/
@@ -10948,7 +10947,6 @@
     - WordPress
   built_by: Honeycomb Creative
   built_by_url: https://www.honeycombcreative.com/
-=======
 - title: Personal Website of Suganthan Mohanadasan
   main_url: https://suganthan.com/
   url: https://suganthan.com/
@@ -10963,7 +10961,6 @@
     - SEO
   built_by: Shane Jones
   built_by_url: https://shanejones.co.uk/
->>>>>>> 6367a7d4
 - title: Bold.org
   url: https://bold.org/
   main_url: https://bold.org/
