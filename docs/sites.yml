--- conflicted
+++ resolved
@@ -8022,7 +8022,6 @@
     - Blog
     - Education
   featured: false
-<<<<<<< HEAD
 - title: Keycodes
   url: https://www.keycodes.dev
   main_url: https://www.keycodes.dev
@@ -8037,7 +8036,6 @@
   built_by: Justin Juno
   built_by_url: https://www.justinjuno.dev
   featured: false
-=======
 - title: Utah Pumpkins
   url: https://www.utahpumpkins.com/
   main_url: https://www.utahpumpkins.com/
@@ -8105,5 +8103,4 @@
     - Portfolio
   source_url: https://github.com/IoT-Arduino/Gatsby-MySteps
   built_by: Maruo
-  built_by_url: https://twitter.com/DengenT
->>>>>>> 70fb3387
+  built_by_url: https://twitter.com/DengenT