--- conflicted
+++ resolved
@@ -2835,17 +2835,6 @@
   built_by: Upstatement
   built_by_url: https://www.upstatement.com/
   featured: false
-<<<<<<< HEAD
-- title: Bear Archery
-  main_url: "https://beararchery.com/"
-  url: "https://beararchery.com/"
-  featured: false
-  categories:
-    - eCommerce
-    - Sports
-  built_by: Escalade Sports
-  built_by_url: "https://www.escaladesports.com/"
-=======
 - title: FPVtips
   main_url: https://fpvtips.com
   url: https://fpvtips.com
@@ -2872,4 +2861,12 @@
   built_by: Georgi Yanev
   built_by_url: https://twitter.com/jumpalottahigh
   featured: false
->>>>>>> bc40a4b6
+- title: Bear Archery
+  main_url: "https://beararchery.com/"
+  url: "https://beararchery.com/"
+  categories:
+    - eCommerce
+    - Sports
+  built_by: Escalade Sports
+  built_by_url: "https://www.escaladesports.com/"
+  featured: false