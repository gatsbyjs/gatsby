--- conflicted
+++ resolved
@@ -7592,7 +7592,6 @@
     - Freelance
   built_by: Guus van de Wal
   featured: false
-<<<<<<< HEAD
 - title: MetaProjection
   main_url: https://www.metaprojection.ca
   url: https://www.metaprojection.ca
@@ -7605,7 +7604,7 @@
     - Open Source
   built_by: Ross Hill
   built_by_url: https://rosshill.ca
-=======
+  featured: false
 - title: Tamarisc VC
   url: https://www.tamarisc.vc
   main_url: https://www.tamarisc.vc
@@ -7616,5 +7615,4 @@
     - Technology
   built_by: Peter Hironaka
   built_by_url: "https://peterhironaka.com"
->>>>>>> 7d3277ae
   featured: false