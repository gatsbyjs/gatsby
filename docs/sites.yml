--- conflicted
+++ resolved
@@ -3550,9 +3550,6 @@
     - Blog
   built_by: Vaibhav Sharma
   built_by_url: https://github.com/v4iv
-<<<<<<< HEAD
-  featured: false
-=======
   featured: false
 - title: Wild Drop Surf Camp
   main_url: "https://wilddropsurfcamp.com"
@@ -3613,5 +3610,4 @@
     - Web Development
     - Education
   built_by: Michael Uloth
-  built_by_url: "https://www.michaeluloth.com"
->>>>>>> 49100e92
+  built_by_url: "https://www.michaeluloth.com"