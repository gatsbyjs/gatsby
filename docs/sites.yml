- title: ReactJS
  main_url: "https://reactjs.org/"
  url: "https://reactjs.org/"
  source_url: "https://github.com/reactjs/reactjs.org"
  featured: true
  categories:
    - Web Development
    - Featured
- title: Flamingo
  main_url: https://www.shopflamingo.com/
  url: https://www.shopflamingo.com/
  description: >
    Online shop for women's body care and hair removal products.
  categories:
    - eCommerce
    - Featured
  featured: true
- title: IDEO
  url: https://www.ideo.com
  main_url: https://www.ideo.com/
  description: >
    A Global design company committed to creating positive impact.
  categories:
    - Agency
    - Technology
    - Featured
    - Consulting
    - User Experience
  featured: true
- title: Airbnb Engineering & Data Science
  description: >
    Creative engineers and data scientists building a world where you can belong
    anywhere
  main_url: "https://airbnb.io/"
  url: "https://airbnb.io/"
  categories:
    - Blog
    - Gallery
    - Featured
  featured: true
- title: Impossible Foods
  main_url: "https://impossiblefoods.com/"
  url: "https://impossiblefoods.com/"
  categories:
    - Food
    - Featured
  featured: true
- title: Braun
  description: >
    Braun offers high performance hair removal and hair care products, including dryers, straighteners, shavers, and more.
  main_url: "https://ca.braun.com/en-ca"
  url: "https://ca.braun.com/en-ca"
  categories:
    - eCommerce
    - Featured
  featured: true
- title: NYC Pride 2019 | WorldPride NYC | Stonewall50
  main_url: "https://2019-worldpride-stonewall50.nycpride.org/"
  url: "https://2019-worldpride-stonewall50.nycpride.org/"
  featured: true
  description: >-
    Join us in 2019 for NYC Pride, as we welcome WorldPride and mark the 50th
    Anniversary of the Stonewall Uprising and a half-century of LGBTQ+
    liberation.
  categories:
    - Education
    - Marketing
    - Nonprofit
    - Featured
  built_by: Canvas United
  built_by_url: "https://www.canvasunited.com/"
- title: The State of European Tech
  main_url: "https://2017.stateofeuropeantech.com/"
  url: "https://2017.stateofeuropeantech.com/"
  featured: true
  categories:
    - Technology
    - Featured
  built_by: Studio Lovelock
  built_by_url: "http://www.studiolovelock.com/"
- title: Hopper
  main_url: "https://www.hopper.com/"
  url: "https://www.hopper.com/"
  built_by: Narative
  built_by_url: "https://www.narative.co/"
  featured: true
  categories:
    - Technology
    - App
    - Featured
- title: GM Capital One
  description: |
    Introducing the new online experience for your GM Rewards Credit Card
  main_url: "https://gm.capitalone.com/"
  url: "https://gm.capitalone.com/"
  categories:
    - Featured
  featured: true
- title: Theodora Warre
  main_url: "https://theodorawarre.eu"
  url: "https://theodorawarre.eu"
  description: >-
    E-commerce site for jewellery designer Theodora Warre, built using Gatsby + Shopify + Prismic + Matter.js
  categories:
    - eCommerce
    - Marketing
  built_by: Pierre Nel
  built_by_url: "https://pierre.io"
  featured: false
- title: Life Without Barriers | Foster Care
  main_url: "https://www.lwb.org.au/foster-care"
  url: "https://www.lwb.org.au/foster-care"
  featured: true
  description: >-
    We are urgently seeking foster carers all across Australia. Can you open
    your heart and your home to a child in need? There are different types of
    foster care that can suit you. We offer training and 24/7 support.
  categories:
    - Nonprofit
    - Education
    - Documentation
    - Marketing
    - Featured
  built_by: LWB Digital Team
  built_by_url: "https://twitter.com/LWBAustralia"
- title: Figma
  main_url: "https://www.figma.com/"
  url: "https://www.figma.com/"
  featured: true
  categories:
    - Marketing
    - Design
    - Featured
  built_by: Corey Ward
  built_by_url: "http://www.coreyward.me/"
- title: Bejamas - JAM Experts for hire
  main_url: "https://bejamas.io/"
  url: "https://bejamas.io/"
  featured: true
  description: >-
    We help agencies and companies with JAMStack tools. This includes web
    development using Static Site Generators, Headless CMS, CI / CD and CDN
    setup.
  categories:
    - Technology
    - Web Development
    - Agency
    - Marketing
    - Featured
  built_by: Bejamas
  built_by_url: "https://bejamas.io/"
- title: The State of JavaScript
  description: >
    Data from over 20,000 developers, asking them questions on topics ranging
    from frontend frameworks and state management, to build tools and testing
    libraries.
  main_url: "https://stateofjs.com/"
  url: "https://stateofjs.com/"
  source_url: "https://github.com/StateOfJS/StateOfJS"
  categories:
    - Data
    - JavaScript
    - Featured
  built_by: StateOfJS
  built_by_url: "https://github.com/StateOfJS/StateOfJS/graphs/contributors"
  featured: true
- title: DesignSystems.com
  main_url: "https://www.designsystems.com/"
  url: "https://www.designsystems.com/"
  description: |
    A resource for learning, creating and evangelizing design systems.
  categories:
    - Design
    - Blog
    - Technology
    - Featured
  built_by: Corey Ward
  built_by_url: "http://www.coreyward.me/"
  featured: true
- title: Timely
  main_url: "https://timelyapp.com/"
  url: "https://timelyapp.com/"
  description: |
    Fully automatic time tracking. For those who trade in time.
  categories:
    - Productivity
    - Featured
  built_by: Timm Stokke
  built_by_url: "https://timm.stokke.me"
  featured: true
- title: Snap Kit
  main_url: "https://kit.snapchat.com/"
  url: "https://kit.snapchat.com/"
  description: >
    Snap Kit lets developers integrate some of Snapchat’s best features across
    platforms.
  categories:
    - Technology
    - Documentation
    - Featured
  featured: true
- title: SendGrid
  main_url: "https://sendgrid.com/docs/"
  url: "https://sendgrid.com/docs/"
  description: >
    SendGrid delivers your transactional and marketing emails through the
    world's largest cloud-based email delivery platform.
  categories:
    - API
    - Technology
    - Documentation
    - Featured
  featured: true
- title: Kirsten Noelle
  main_url: "https://www.kirstennoelle.com/"
  url: "https://www.kirstennoelle.com/"
  featured: true
  description: >
    Digital portfolio for San Francisco Bay Area photographer Kirsten Noelle Wiemer.
  categories:
    - Photography
    - Portfolio
    - Featured
  built_by: Ryan Wiemer
  built_by_url: "https://www.ryanwiemer.com/"
- title: Cajun Bowfishing
  main_url: "https://cajunbowfishing.com/"
  url: "https://cajunbowfishing.com/"
  featured: false
  categories:
    - eCommerce
    - Sports
  built_by: Escalade Sports
  built_by_url: "https://www.escaladesports.com/"
- title: NEON
  main_url: "http://neonrated.com/"
  url: "http://neonrated.com/"
  featured: false
  categories:
    - Gallery
- title: GraphCMS
  main_url: "https://graphcms.com/"
  url: "https://graphcms.com/"
  featured: false
  categories:
    - Marketing
    - Technology
- title: Ghost Documentation
  main_url: https://docs.ghost.org/
  url: https://docs.ghost.org/
  source_url: "https://github.com/tryghost/docs"
  featured: false
  description: >-
    Ghost is an open source, professional publishing platform built on a modern Node.js technology stack — designed for teams who need power, flexibility and performance.
  categories:
    - Technology
    - Documentation
    - Open Source
  built_by: Ghost Foundation
  built_by_url: https://ghost.org/
- title: Nike - Just Do It
  main_url: "https://justdoit.nike.com/"
  url: "https://justdoit.nike.com/"
  featured: true
  categories:
    - eCommerce
    - Featured
- title: AirBnB Cereal
  main_url: "https://airbnb.design/cereal"
  url: "https://airbnb.design/cereal"
  featured: false
  categories:
    - Marketing
    - Design
- title: Cardiogram
  main_url: "https://cardiogr.am/"
  url: "https://cardiogr.am/"
  featured: false
  categories:
    - Marketing
    - Technology
- title: Hack Club
  main_url: "https://hackclub.com/"
  url: "https://hackclub.com/"
  source_url: "https://github.com/hackclub/site"
  featured: false
  categories:
    - Education
    - Web Development
- title: Matthias Jordan Portfolio
  main_url: "https://iammatthias.com/"
  url: "https://iammatthias.com/"
  source_url: "https://github.com/iammatthias/.com"
  description: >-
    Photography portfolio of content creator and digital marketer Matthias Jordan
  built_by: Matthias Jordan
  built_by_url: https://github.com/iammatthias
  featured: false
  categories:
    - Photography
    - Portfolio
    - Blog
    - Gallery
- title: Investment Calculator
  main_url: "https://investmentcalculator.io/"
  url: "https://investmentcalculator.io/"
  featured: false
  categories:
    - Education
    - Finance
- title: CSS Grid Playground by MozillaDev
  main_url: "https://mozilladevelopers.github.io/playground/"
  url: "https://mozilladevelopers.github.io/playground/"
  source_url: "https://github.com/MozillaDevelopers/playground"
  featured: false
  categories:
    - Education
    - Web Development
- title: Piotr Fedorczyk Portfolio
  built_by: Piotr Fedorczyk
  built_by_url: "https://piotrf.pl"
  categories:
    - Portfolio
    - Web Development
  description: >-
    Portfolio of Piotr Fedorczyk, a digital product designer and full-stack developer specializing in shaping, designing and building news and tools for news.
  featured: false
  main_url: "https://piotrf.pl/"
  url: "https://piotrf.pl/"
- title: unrealcpp
  main_url: "https://unrealcpp.com/"
  url: "https://unrealcpp.com/"
  source_url: "https://github.com/Harrison1/unrealcpp-com"
  featured: false
  categories:
    - Blog
    - Web Development
- title: Andy Slezak
  main_url: "https://www.aslezak.com/"
  url: "https://www.aslezak.com/"
  source_url: "https://github.com/amslezak"
  featured: false
  categories:
    - Web Development
    - Portfolio
- title: Deliveroo.Design
  main_url: "https://www.deliveroo.design/"
  url: "https://www.deliveroo.design/"
  featured: false
  categories:
    - Food
    - Marketing
- title: Dona Rita
  main_url: "https://www.donarita.co.uk/"
  url: "https://www.donarita.co.uk/"
  source_url: "https://github.com/peduarte/dona-rita-website"
  featured: false
  categories:
    - Food
    - Marketing
- title: Fröhlich ∧ Frei
  main_url: "https://www.froehlichundfrei.de/"
  url: "https://www.froehlichundfrei.de/"
  featured: false
  categories:
    - Web Development
    - Blog
    - Open Source
- title: How to GraphQL
  main_url: "https://www.howtographql.com/"
  url: "https://www.howtographql.com/"
  source_url: "https://github.com/howtographql/howtographql"
  featured: false
  categories:
    - Documentation
    - Web Development
    - Open Source
- title: OnCallogy
  main_url: "https://www.oncallogy.com/"
  url: "https://www.oncallogy.com/"
  featured: false
  categories:
    - Marketing
    - Healthcare
- title: Ryan Wiemer's Portfolio
  main_url: "https://www.ryanwiemer.com/"
  url: "https://www.ryanwiemer.com/knw-photography/"
  source_url: "https://github.com/ryanwiemer/rw"
  featured: false
  description: >
    Digital portfolio for Oakland, CA based account manager Ryan Wiemer.
  categories:
    - Portfolio
    - Web Development
    - Design
  built_by: Ryan Wiemer
  built_by_url: "https://www.ryanwiemer.com/"
- title: Ventura Digitalagentur Köln
  main_url: "https://www.ventura-digital.de/"
  url: "https://www.ventura-digital.de/"
  featured: false
  built_by: Ventura Digitalagentur
  categories:
    - Agency
    - Marketing
    - Featured
- title: Azer Koçulu
  main_url: "https://kodfabrik.com/"
  url: "https://kodfabrik.com/photography/"
  featured: false
  categories:
    - Portfolio
    - Photography
    - Web Development
- title: Damir.io
  main_url: "http://damir.io/"
  url: "http://damir.io/"
  source_url: "https://github.com/dvzrd/gatsby-sfiction"
  featured: false
  categories:
    - Blog
- title: Digital Psychology
  main_url: "http://digitalpsychology.io/"
  url: "http://digitalpsychology.io/"
  source_url: "https://github.com/danistefanovic/digitalpsychology.io"
  featured: false
  categories:
    - Education
    - Library
- title: Théâtres Parisiens
  main_url: "http://theatres-parisiens.fr/"
  url: "http://theatres-parisiens.fr/"
  source_url: "https://github.com/phacks/theatres-parisiens"
  featured: false
  categories:
    - Education
    - Entertainment
# - title: William Owen UK Portfolio / Blog
#   main_url: "http://william-owen.co.uk/"
#   url: "http://william-owen.co.uk/"
#   featured: false
#   description: >-
#     Over 20 years experience delivering customer-facing websites, internet-based
#     solutions and creative visual design for a wide range of companies and
#     organisations.
#   categories:
#     - Portfolio
#     - Blog
#   built_by: William Owen
#   built_by_url: "https://twitter.com/twilowen"
- title: A4 纸网
  main_url: "http://www.a4z.cn/"
  url: "http://www.a4z.cn/price"
  source_url: "https://github.com/hiooyUI/hiooyui.github.io"
  featured: false
  categories:
    - eCommerce
- title: Steve Meredith's Portfolio
  main_url: "http://www.stevemeredith.com/"
  url: "http://www.stevemeredith.com/"
  featured: false
  categories:
    - Portfolio
- title: API Platform
  main_url: "https://api-platform.com/"
  url: "https://api-platform.com/"
  source_url: "https://github.com/api-platform/website"
  featured: false
  categories:
    - Documentation
    - Web Development
    - Open Source
    - Library
- title: Artivest
  main_url: "https://artivest.co/"
  url: "https://artivest.co/what-we-do/for-advisors-and-investors/"
  featured: false
  categories:
    - Marketing
    - Blog
    - Documentation
    - Finance
- title: The Audacious Project
  main_url: "https://audaciousproject.org/"
  url: "https://audaciousproject.org/"
  featured: false
  categories:
    - Nonprofit
- title: Dustin Schau's Blog
  main_url: "https://blog.dustinschau.com/"
  url: "https://blog.dustinschau.com/"
  source_url: "https://github.com/dschau/blog"
  featured: false
  categories:
    - Blog
    - Web Development
- title: iContract Blog
  main_url: "https://blog.icontract.co.uk/"
  url: "http://blog.icontract.co.uk/"
  featured: false
  categories:
    - Blog
- title: BRIIM
  main_url: "https://bri.im/"
  url: "https://bri.im/"
  featured: false
  description: >-
    BRIIM is a movement to enable JavaScript enthusiasts and web developers in
    machine learning. Learn about artificial intelligence and data science, two
    fields which are governed by machine learning, in JavaScript. Take it right
    to your browser with WebGL.
  categories:
    - Education
    - Web Development
    - Technology
- title: Calpa's Blog
  main_url: "https://calpa.me/"
  url: "https://calpa.me/"
  source_url: "https://github.com/calpa/blog"
  featured: false
  categories:
    - Blog
    - Web Development
- title: Code Bushi
  main_url: "https://codebushi.com/"
  url: "https://codebushi.com/"
  featured: false
  description: >-
    Web development resources, trends, & techniques to elevate your coding
    journey.
  categories:
    - Web Development
    - Open Source
    - Blog
  built_by: Hunter Chang
  built_by_url: "https://hunterchang.com/"
- title: Daniel Hollcraft
  main_url: "https://danielhollcraft.com/"
  url: "https://danielhollcraft.com/"
  source_url: "https://github.com/danielbh/danielhollcraft.com"
  featured: false
  categories:
    - Web Development
    - Blog
    - Portfolio
- title: Darren Britton's Portfolio
  main_url: "https://darrenbritton.com/"
  url: "https://darrenbritton.com/"
  source_url: "https://github.com/darrenbritton/darrenbritton.github.io"
  featured: false
  categories:
    - Web Development
    - Portfolio
- title: Dave Lindberg Marketing & Design
  url: "https://davelindberg.com/"
  main_url: "https://davelindberg.com/"
  source_url: "https://github.com/Dave-Lindberg/dl-gatsby"
  featured: false
  description: >-
    My work revolves around solving problems for people in business, using
    integrated design and marketing strategies to improve sales, increase brand
    engagement, generate leads and achieve goals.
  categories:
    - Design
    - Marketing
    - Portfolio
- title: Dalbinaco's Website
  main_url: "https://dlbn.co/en/"
  url: "https://dlbn.co/en/"
  source_url: "https://github.com/dalbinaco/dlbn.co"
  featured: false
  categories:
    - Portfolio
    - Web Development
- title: mParticle's Documentation
  main_url: "https://docs.mparticle.com/"
  url: "https://docs.mparticle.com/"
  featured: false
  categories:
    - Web Development
    - Documentation
- title: Doopoll
  main_url: "https://doopoll.co/"
  url: "https://doopoll.co/"
  featured: false
  categories:
    - Marketing
    - Technology
- title: ERC dEX
  main_url: "https://ercdex.com/"
  url: "https://ercdex.com/aqueduct"
  featured: false
  categories:
    - Marketing
- title: Fabian Schultz' Portfolio
  main_url: "https://fabianschultz.com/"
  url: "https://fabianschultz.com/"
  source_url: "https://github.com/fabe/site"
  featured: false
  description: >-
    Hello, I’m Fabian — a product designer and developer based in Potsdam,
    Germany. I’ve been working both as a product designer and frontend developer
    for over 5 years now. I particularly enjoy working with companies that try
    to meet broad and unique user needs.
  categories:
    - Portfolio
    - Web Development
  built_by: Fabian Schultz
  built_by_url: "https://fabianschultz.com/"
- title: CalState House Manager
  description: >
    Home service membership that offers proactive and on-demand maintenance for
    homeowners
  main_url: "https://housemanager.calstate.aaa.com/"
  url: "https://housemanager.calstate.aaa.com/"
  categories:
    - Marketing
- title: The freeCodeCamp Guide
  main_url: "https://guide.freecodecamp.org/"
  url: "https://guide.freecodecamp.org/"
  source_url: "https://github.com/freeCodeCamp/guide"
  featured: false
  categories:
    - Web Development
    - Documentation
- title: High School Hackathons
  main_url: "https://hackathons.hackclub.com/"
  url: "https://hackathons.hackclub.com/"
  source_url: "https://github.com/hackclub/hackathons"
  featured: false
  categories:
    - Education
    - Web Development
- title: Hapticmedia
  main_url: "https://hapticmedia.fr/en/"
  url: "https://hapticmedia.fr/en/"
  featured: false
  categories:
    - Agency
- title: heml.io
  main_url: "https://heml.io/"
  url: "https://heml.io/"
  source_url: "https://github.com/SparkPost/heml.io"
  featured: false
  categories:
    - Documentation
    - Web Development
    - Open Source
- title: Juliette Pretot's Portfolio
  main_url: "https://juliette.sh/"
  url: "https://juliette.sh/"
  featured: false
  categories:
    - Web Development
    - Portfolio
    - Blog
- title: Kris Hedstrom's Portfolio
  main_url: "https://k-create.com/"
  url: "https://k-create.com/portfolio/"
  source_url: "https://github.com/kristofferh/kristoffer"
  featured: false
  description: >-
    Hey. I’m Kris. I’m an interactive designer / developer. I grew up in Umeå,
    in northern Sweden, but I now live in Brooklyn, NY. I am currently enjoying
    a hybrid Art Director + Lead Product Engineer role at a small startup called
    Nomad Health. Before that, I was a Product (Engineering) Manager at Tumblr.
    Before that, I worked at agencies. Before that, I was a baby. I like to
    design things, and then I like to build those things. I occasionally take on
    freelance projects. Feel free to get in touch if you have an interesting
    project that you want to collaborate on. Or if you just want to say hello,
    that’s cool too.
  categories:
    - Portfolio
  built_by: Kris Hedstrom
  built_by_url: "https://k-create.com/"
- title: knpw.rs
  main_url: "https://knpw.rs/"
  url: "https://knpw.rs/"
  source_url: "https://github.com/knpwrs/knpw.rs"
  featured: false
  categories:
    - Blog
    - Web Development
- title: Kostas Bariotis' Blog
  main_url: "https://kostasbariotis.com/"
  url: "https://kostasbariotis.com/"
  source_url: "https://github.com/kbariotis/kostasbariotis.com"
  featured: false
  categories:
    - Blog
    - Portfolio
    - Web Development
- title: LaserTime Clinic
  main_url: "https://lasertime.ru/"
  url: "https://lasertime.ru/"
  source_url: "https://github.com/oleglegun/lasertime"
  featured: false
  categories:
    - Marketing
- title: Jason Lengstorf
  main_url: "https://lengstorf.com"
  url: "https://lengstorf.com"
  source_url: "https://github.com/jlengstorf/lengstorf.com"
  featured: false
  categories:
    - Blog
  built_by: Jason Lengstorf
  built_by_url: "https://github.com/jlengstorf"
- title: Mannequin.io
  main_url: "https://mannequin.io/"
  url: "https://mannequin.io/"
  source_url: "https://github.com/LastCallMedia/Mannequin/tree/master/site"
  featured: false
  categories:
    - Open Source
    - Web Development
    - Documentation
- title: manu.ninja
  main_url: "https://manu.ninja/"
  url: "https://manu.ninja/"
  source_url: "https://github.com/Lorti/manu.ninja"
  featured: false
  description: >-
    manu.ninja is the personal blog of Manuel Wieser, where he talks about
    frontend development, games and digital art
  categories:
    - Blog
    - Technology
    - Web Development
- title: Fabric
  main_url: "https://meetfabric.com/"
  url: "https://meetfabric.com/"
  featured: false
  categories:
    - Marketing
- title: Nexit
  main_url: "https://nexit.sk/"
  url: "https://nexit.sk/references"
  featured: false
  categories:
    - Web Development
- title: Open FDA
  description: >
    Provides APIs and raw download access to a number of high-value, high
    priority and scalable structured datasets, including adverse events, drug
    product labeling, and recall enforcement reports.
  main_url: "https://open.fda.gov/"
  url: "https://open.fda.gov/"
  source_url: "https://github.com/FDA/open.fda.gov"
  featured: false
  categories:
    - Government
    - Open Source
    - Web Development
    - API
    - Data
- title: NYC Planning Labs (New York City Department of City Planning)
  main_url: "https://planninglabs.nyc/"
  url: "https://planninglabs.nyc/about/"
  source_url: "https://github.com/NYCPlanning/"
  featured: false
  description: >-
    We work with New York City's Urban Planners to deliver impactful, modern
    technology tools.
  categories:
    - Open Source
    - Government
- title: Pravdomil
  main_url: "https://pravdomil.com/"
  url: "https://pravdomil.com/"
  source_url: "https://github.com/pravdomil/pravdomil.com"
  featured: false
  description: >-
    I’ve been working both as a product designer and frontend developer for over
    5 years now. I particularly enjoy working with companies that try to meet
    broad and unique user needs.
  categories:
    - Portfolio
- title: Preston Richey Portfolio / Blog
  main_url: "https://prestonrichey.com/"
  url: "https://prestonrichey.com/"
  source_url: "https://github.com/prichey/prestonrichey.com"
  featured: false
  categories:
    - Web Development
    - Portfolio
    - Blog
- title: Landing page of Put.io
  main_url: "https://put.io/"
  url: "https://put.io/"
  featured: false
  categories:
    - eCommerce
    - Technology
- title: The Rick and Morty API
  main_url: "https://rickandmortyapi.com/"
  url: "https://rickandmortyapi.com/"
  built_by: Axel Fuhrmann
  built_by_url: "https://axelfuhrmann.com/"
  featured: false
  categories:
    - Web Development
    - Entertainment
    - Documentation
    - Open Source
    - API
- title: Santa Compañía Creativa
  main_url: "https://santacc.es/"
  url: "https://santacc.es/"
  source_url: "https://github.com/DesarrolloWebSantaCC/santacc-web"
  featured: false
  categories:
    - Agency
- title: Sean Coker's Blog
  main_url: "https://sean.is/"
  url: "https://sean.is/"
  featured: false
  categories:
    - Blog
    - Portfolio
    - Web Development
- title: Several Levels
  main_url: "https://severallevels.io/"
  url: "https://severallevels.io/"
  source_url: "https://github.com/Harrison1/several-levels"
  featured: false
  categories:
    - Agency
    - Web Development
- title: Simply
  main_url: "https://simply.co.za/"
  url: "https://simply.co.za/"
  featured: false
  categories:
    - Marketing
- title: Storybook
  main_url: "https://storybook.js.org/"
  url: "https://storybook.js.org/"
  source_url: "https://github.com/storybooks/storybook"
  featured: false
  categories:
    - Web Development
    - Open Source
- title: Vibert Thio's Portfolio
  main_url: "https://vibertthio.com/portfolio/"
  url: "https://vibertthio.com/portfolio/projects/"
  source_url: "https://github.com/vibertthio/portfolio"
  featured: false
  categories:
    - Portfolio
    - Web Development
- title: VisitGemer
  main_url: "https://visitgemer.sk/"
  url: "https://visitgemer.sk/"
  featured: false
  categories:
    - Marketing
- title: Bricolage.io
  main_url: "https://www.bricolage.io/"
  url: "https://www.bricolage.io/"
  source_url: "https://github.com/KyleAMathews/blog"
  featured: false
  categories:
    - Blog
- title: Charles Pinnix Website
  main_url: "https://www.charlespinnix.com/"
  url: "https://www.charlespinnix.com/"
  featured: false
  description: >-
    I’m a senior frontend engineer with 8 years of experience building websites
    and web applications. I’m interested in leading creative, multidisciplinary
    engineering teams. I’m a creative technologist, merging photography, art,
    and design into engineering and visa versa. I take a pragmatic,
    product-oriented approach to development, allowing me to see the big picture
    and ensuring quality products are completed on time. I have a passion for
    modern frontend JavaScript frameworks such as React and Vue, and I have
    substantial experience on the backend with an interest in Node and
    container based deployment with Docker and AWS.
  categories:
    - Portfolio
    - Web Development
- title: Charlie Harrington's Blog
  main_url: "https://www.charlieharrington.com/"
  url: "https://www.charlieharrington.com/"
  source_url: "https://github.com/whatrocks/blog"
  featured: false
  categories:
    - Blog
    - Web Development
    - Music
- title: Gabriel Adorf's Portfolio
  main_url: "https://www.gabrieladorf.com/"
  url: "https://www.gabrieladorf.com/"
  source_url: "https://github.com/gabdorf/gabriel-adorf-portfolio"
  featured: false
  categories:
    - Portfolio
    - Web Development
- title: greglobinski.com
  main_url: "https://www.greglobinski.com/"
  url: "https://www.greglobinski.com/"
  source_url: "https://github.com/greglobinski/www.greglobinski.com"
  featured: false
  categories:
    - Portfolio
    - Web Development
- title: I am Putra
  main_url: "https://www.iamputra.com/"
  url: "https://www.iamputra.com/"
  featured: false
  categories:
    - Portfolio
    - Web Development
    - Blog
- title: In Sowerby Bridge
  main_url: "https://www.insowerbybridge.co.uk/"
  url: "https://www.insowerbybridge.co.uk/"
  featured: false
  categories:
    - Marketing
    - Government
- title: JavaScript Stuff
  main_url: "https://www.javascriptstuff.com/"
  url: "https://www.javascriptstuff.com/"
  featured: false
  categories:
    - Education
    - Web Development
    - Library
- title: Ledgy
  main_url: "https://www.ledgy.com/"
  url: "https://github.com/morloy/ledgy.com"
  featured: false
  categories:
    - Marketing
    - Finance
- title: Alec Lomas's Portfolio / Blog
  main_url: "https://www.lowmess.com/"
  url: "https://www.lowmess.com/"
  source_url: "https://github.com/lowmess/lowmess"
  featured: false
  categories:
    - Web Development
    - Blog
    - Portfolio
- title: Michele Mazzucco's Portfolio
  main_url: "https://www.michelemazzucco.it/"
  url: "https://www.michelemazzucco.it/"
  source_url: "https://github.com/michelemazzucco/michelemazzucco.it"
  featured: false
  categories:
    - Portfolio
- title: Orbit FM Podcasts
  main_url: "https://www.orbit.fm/"
  url: "https://www.orbit.fm/"
  source_url: "https://github.com/agarrharr/orbit.fm"
  featured: false
  categories:
    - Podcast
- title: Prosecco Springs
  main_url: "https://www.proseccosprings.com/"
  url: "https://www.proseccosprings.com/"
  featured: false
  categories:
    - Food
    - Blog
    - Marketing
- title: Verious
  main_url: "https://www.verious.io/"
  url: "https://www.verious.io/"
  source_url: "https://github.com/cpinnix/verious"
  featured: false
  categories:
    - Web Development
- title: Yisela
  main_url: "https://www.yisela.com/"
  url: "https://www.yisela.com/tetris-against-trauma-gaming-as-therapy/"
  featured: false
  categories:
    - Blog
- title: YouFoundRon.com
  main_url: "https://www.youfoundron.com/"
  url: "https://www.youfoundron.com/"
  source_url: "https://github.com/rongierlach/yfr-dot-com"
  featured: false
  categories:
    - Portfolio
    - Web Development
    - Blog
- title: yerevancoder
  main_url: "https://yerevancoder.com/"
  url: "https://forum.yerevancoder.com/categories"
  source_url: "https://github.com/yerevancoder/yerevancoder.github.io"
  featured: false
  categories:
    - Blog
    - Web Development
- title: Ease
  main_url: "https://www.ease.com/"
  url: "https://www.ease.com/"
  featured: false
  categories:
    - Marketing
    - Healthcare
- title: Policygenius
  main_url: "https://www.policygenius.com/"
  url: "https://www.policygenius.com/"
  featured: false
  categories:
    - Marketing
    - Healthcare
- title: Moteefe
  main_url: "http://www.moteefe.com/"
  url: "http://www.moteefe.com/"
  featured: false
  categories:
    - Marketing
    - Agency
    - Technology
- title: Athelas
  main_url: "http://www.athelas.com/"
  url: "http://www.athelas.com/"
  featured: false
  categories:
    - Marketing
    - Healthcare
- title: Pathwright
  main_url: "http://www.pathwright.com/"
  url: "http://www.pathwright.com/"
  featured: false
  categories:
    - Marketing
    - Education
- title: Lucid
  main_url: "https://www.golucid.co/"
  url: "https://www.golucid.co/"
  featured: false
  categories:
    - Marketing
    - Technology
- title: Bench
  main_url: "http://www.bench.co/"
  url: "http://www.bench.co/"
  featured: false
  categories:
    - Marketing
- title: Union Plus Credit Card
  main_url: "http://www.unionpluscard.com"
  url: "https://unionplus.capitalone.com/"
  featured: false
  categories:
    - Marketing
    - Finance
- title: Gin Lane
  main_url: "http://www.ginlane.com/"
  url: "https://www.ginlane.com/"
  featured: false
  categories:
    - Web Development
    - Agency
- title: Marmelab
  main_url: "https://marmelab.com/en/"
  url: "https://marmelab.com/en/"
  featured: false
  categories:
    - Web Development
    - Agency
- title: Dovetail
  main_url: "https://dovetailapp.com/"
  url: "https://dovetailapp.com/"
  featured: false
  categories:
    - Marketing
    - Technology
- title: Yuuniworks Portfolio / Blog
  main_url: "https://www.yuuniworks.com/"
  url: "https://www.yuuniworks.com/"
  source_url: "https://github.com/junkboy0315/yuuni-web"
  featured: false
  categories:
    - Portfolio
    - Web Development
    - Blog
- title: The Bastion Bot
  main_url: "https://bastionbot.org/"
  url: "https://bastionbot.org/"
  source_url: "https://github.com/TheBastionBot/Bastion-Website"
  description: Give awesome perks to your Discord server!
  featured: false
  categories:
    - Open Source
    - Technology
    - Documentation
    - Community
  built_by: Sankarsan Kampa
  built_by_url: "https://traction.one"
- title: Smakosh
  main_url: "https://smakosh.com/"
  url: "https://smakosh.com/"
  source_url: "https://github.com/smakosh/smakosh.com"
  featured: false
  categories:
    - Portfolio
    - Web Development
# - title: Philipp Czernitzki - Blog/Website
#   main_url: "http://philippczernitzki.me/"
#   url: "http://philippczernitzki.me/"
#   featured: false
#   categories:
#     - Portfolio
#     - Web Development
#     - Blog
- title: WebGazer
  main_url: "https://www.webgazer.io/"
  url: "https://www.webgazer.io/"
  featured: false
  categories:
    - Marketing
    - Web Development
    - Technology
- title: Joe Seifi's Blog
  main_url: "http://seifi.org/"
  url: "http://seifi.org/"
  featured: false
  categories:
    - Portfolio
    - Web Development
    - Blog
- title: LekoArts — Graphic Designer & Front-End Developer
  main_url: "https://www.lekoarts.de"
  url: "https://www.lekoarts.de"
  source_url: "https://github.com/LekoArts/portfolio"
  featured: false
  built_by: LekoArts
  built_by_url: "https://github.com/LekoArts"
  description: >-
    Hi, I'm Lennart — a self-taught and passionate graphic/web designer &
    frontend developer based in Darmstadt, Germany. I love it to realize complex
    projects in a creative manner and face new challenges. Since 6 years I do
    graphic design, my love for frontend development came up 3 years ago. I
    enjoy acquiring new skills and cementing this knowledge by writing blogposts
    and creating tutorials.
  categories:
    - Portfolio
    - Blog
    - Design
    - Web Development
    - Freelance
    - Open Source
- title: 杨二小的博客
  main_url: "https://blog.yangerxiao.com/"
  url: "https://blog.yangerxiao.com/"
  source_url: "https://github.com/zerosoul/blog.yangerxiao.com"
  featured: false
  categories:
    - Blog
    - Portfolio
- title: MOTTO x MOTTO
  main_url: "https://mottox2.com"
  url: "https://mottox2.com"
  source_url: "https://github.com/mottox2/website"
  description: Web developer / UI Designer in Tokyo Japan.
  featured: false
  categories:
    - Blog
    - Portfolio
  built_by: mottox2
  built_by_url: "https://mottox2.com"
- title: Pride of the Meadows
  main_url: "https://www.prideofthemeadows.com/"
  url: "https://www.prideofthemeadows.com/"
  featured: false
  categories:
    - eCommerce
    - Food
    - Blog
  built_by: Caldera Digital
  built_by_url: https://www.calderadigital.com/
- title: Michael Uloth
  main_url: "https://www.michaeluloth.com"
  url: "https://www.michaeluloth.com"
  featured: false
  description: Michael Uloth is a web developer, opera singer, and the creator of Up and Running Tutorials.
  categories:
    - Portfolio
    - Web Development
    - Music
  built_by: Michael Uloth
  built_by_url: "https://www.michaeluloth.com"
- title: Spacetime
  main_url: "https://www.heyspacetime.com/"
  url: "https://www.heyspacetime.com/"
  featured: false
  description: >-
    Spacetime is a Dallas-based digital experience agency specializing in web,
    app, startup, and digital experience creation.
  categories:
    - Marketing
    - Portfolio
    - Agency
  built_by: Spacetime
  built_by_url: "https://www.heyspacetime.com/"
- title: Eric Jinks
  main_url: "https://ericjinks.com/"
  url: "https://ericjinks.com/"
  featured: false
  description: "Software engineer / web developer from the Gold Coast, Australia."
  categories:
    - Portfolio
    - Blog
    - Web Development
    - Technology
  built_by: Eric Jinks
  built_by_url: "https://ericjinks.com/"
- title: GaiAma - We are wildlife
  main_url: "https://www.gaiama.org/"
  url: "https://www.gaiama.org/"
  featured: false
  description: >-
    We founded the GaiAma conservation organization to protect wildlife in Perú
    and to create an example of a permaculture neighborhood, living
    symbiotically with the forest - because reforestation is just the beginning
  categories:
    - Nonprofit
    - Marketing
    - Blog
  source_url: "https://github.com/GaiAma/gaiama.org"
  built_by: GaiAma
  built_by_url: "https://www.gaiama.org/"
- title: Healthcare Logic
  main_url: "https://www.healthcarelogic.com/"
  url: "https://www.healthcarelogic.com/"
  featured: false
  description: >-
    Revolutionary technology that empowers clinical and managerial leaders to
    collaborate with clarity.
  categories:
    - Marketing
    - Healthcare
    - Technology
  built_by: Thrive
  built_by_url: "https://thriveweb.com.au/"
- title: Papergov
  main_url: "https://papergov.com/"
  url: "https://papergov.com/"
  featured: false
  description: Manage all your government services in a single place
  categories:
    - Directory
    - Government
    - Technology
  source_url: "https://github.com/WeOpenly/localgov.fyi"
  built_by: Openly Technologies
  built_by_url: "https://papergov.com/about/"
- title: Kata.ai Documentation
  main_url: "https://docs.kata.ai/"
  url: "https://docs.kata.ai/"
  source_url: "https://github.com/kata-ai/kata-platform-docs"
  featured: false
  description: >-
    Documentation website for the Kata Platform, an all-in-one platform for
    building chatbots using AI technologies.
  categories:
    - Documentation
    - Technology
- title: goalgetters
  main_url: "https://goalgetters.space/"
  url: "https://goalgetters.space/"
  featured: false
  description: >-
    goalgetters is a source of inspiration for people who want to change their
    career. We offer articles, success stories and expert interviews on how to
    find a new passion and how to implement change.
  categories:
    - Blog
    - Education
  built_by: "Stephanie Langers (content), Adrian Wenke (development)"
  built_by_url: "https://twitter.com/AdrianWenke"
- title: Zensum
  main_url: "https://zensum.se/"
  url: "https://zensum.se/"
  featured: false
  description: >-
    Borrow money quickly and safely through Zensum. We compare Sweden's leading
    banks and credit institutions. Choose from multiple offers and lower your
    monthly cost. [Translated from Swedish]
  categories:
    - Technology
    - Finance
    - Marketing
  built_by: Bejamas
  built_by_url: "https://bejamas.io/"
- title: StatusHub - Easy to use Hosted Status Page Service
  main_url: "https://statushub.com/"
  url: "https://statushub.com/"
  featured: false
  description: >-
    Set up your very own service status page in minutes with StatusHub. Allow
    customers to subscribe to be updated automatically.
  categories:
    - Technology
    - Marketing
  built_by: Bejamas
  built_by_url: "https://bejamas.io/"
- title: Matthias Kretschmann Portfolio
  main_url: "https://matthiaskretschmann.com/"
  url: "https://matthiaskretschmann.com/"
  source_url: "https://github.com/kremalicious/portfolio"
  featured: false
  description: Portfolio of designer & developer Matthias Kretschmann.
  categories:
    - Portfolio
    - Web Development
  built_by: Matthias Kretschmann
  built_by_url: "https://matthiaskretschmann.com/"
- title: Iron Cove Solutions
  main_url: "https://ironcovesolutions.com/"
  url: "https://ironcovesolutions.com/"
  description: >-
    Iron Cove Solutions is a cloud based consulting firm. We help companies
    deliver a return on cloud usage by applying best practices
  categories:
    - Technology
    - Web Development
  built_by: Iron Cove Solutions
  built_by_url: "https://ironcovesolutions.com/"
  featured: false
- title: Moetez Chaabene Portfolio / Blog
  main_url: "https://moetez.me/"
  url: "https://moetez.me/"
  source_url: "https://github.com/moetezch/moetez.me"
  featured: false
  description: Portfolio of Moetez Chaabene
  categories:
    - Portfolio
    - Web Development
    - Blog
  built_by: Moetez Chaabene
  built_by_url: "https://twitter.com/moetezch"
- title: Nikita
  description: >-
    Automation of system deployments in Node.js for applications and
    infrastructures.
  main_url: "https://nikita.js.org/"
  url: "https://nikita.js.org/"
  source_url: "https://github.com/adaltas/node-nikita"
  categories:
    - Documentation
    - Open Source
    - Technology
  built_by: Adaltas
  built_by_url: "https://www.adaltas.com"
  featured: false
- title: Gourav Sood Blog & Portfolio
  main_url: "https://www.gouravsood.com/"
  url: "https://www.gouravsood.com/"
  featured: false
  categories:
    - Blog
    - Portfolio
  built_by: Gourav Sood
  built_by_url: "https://www.gouravsood.com/"
- title: Jonas Tebbe Portfolio
  description: |
    Hey, I’m Jonas and I create digital products.
  main_url: "https://jonastebbe.com"
  url: "https://jonastebbe.com"
  categories:
    - Portfolio
  built_by: Jonas Tebbe
  built_by_url: "http://twitter.com/jonastebbe"
  featured: false
- title: Parker Sarsfield Portfolio
  description: |
    I'm Parker, a software engineer and sneakerhead.
  main_url: "https://parkersarsfield.com"
  url: "https://parkersarsfield.com"
  categories:
    - Blog
    - Portfolio
  built_by: Parker Sarsfield
  built_by_url: "https://parkersarsfield.com"
- title: Frontend web development with Greg
  description: |
    JavaScript, GatsbyJS, ReactJS, CSS in JS... Let's learn some stuff together.
  main_url: "https://dev.greglobinski.com"
  url: "https://dev.greglobinski.com"
  categories:
    - Blog
    - Web Development
  built_by: Greg Lobinski
  built_by_url: "https://github.com/greglobinski"
- title: Insomnia
  description: |
    Desktop HTTP and GraphQL client for developers
  main_url: "https://insomnia.rest/"
  url: "https://insomnia.rest/"
  categories:
    - Blog
  built_by: Gregory Schier
  built_by_url: "https://schier.co"
  featured: false
- title: Timeline Theme Portfolio
  description: |
    I'm Aman Mittal, a software developer.
  main_url: "https://amanhimself.dev/"
  url: "https://amanhimself.dev/"
  categories:
    - Web Development
    - Portfolio
  built_by: Aman Mittal
  built_by_url: "https://amanhimself.dev/"
- title: Ocean artUp
  description: >
    Science outreach site built using styled-components and Contentful. It
    presents the research project "Ocean artUp" funded by an Advanced Grant of
    the European Research Council to explore the possible benefits of artificial
    uplift of nutrient-rich deep water to the ocean’s sunlit surface layer.
  main_url: "https://ocean-artup.eu"
  url: "https://ocean-artup.eu"
  source_url: "https://github.com/janosh/ocean-artup"
  categories:
    - Science
    - Education
    - Blog
  built_by: Janosh Riebesell
  built_by_url: "https://janosh.io"
  featured: false
- title: Ryan Fitzgerald
  description: |
    Personal portfolio and blog for Ryan Fitzgerald
  main_url: "https://ryanfitzgerald.ca/"
  url: "https://ryanfitzgerald.ca/"
  categories:
    - Web Development
    - Portfolio
  built_by: Ryan Fitzgerald
  built_by_url: "https://github.com/RyanFitzgerald"
  featured: false
- title: Kaizen
  description: |
    Content Marketing, PR & SEO Agency in London
  main_url: "https://www.kaizen.co.uk/"
  url: "https://www.kaizen.co.uk/"
  categories:
    - Agency
    - Blog
    - Design
    - Web Development
    - SEO
  built_by: Bogdan Stanciu
  built_by_url: "https://github.com/b0gd4n"
  featured: false
- title: HackerOne Platform Documentation
  description: |
    HackerOne's Product Documentation Center!
  url: "https://docs.hackerone.com/"
  main_url: "https://docs.hackerone.com/"
  categories:
    - Documentation
    - Security
  featured: false
- title: Mux Video
  description: |
    API to video hosting and streaming
  main_url: "https://mux.com/"
  url: "https://mux.com/"
  categories:
    - Video
    - API
  featured: false
- title: Swapcard
  description: >
    The easiest way for event organizers to instantly connect people, build a
    community of attendees and exhibitors, and increase revenue over time
  main_url: "https://www.swapcard.com/"
  url: "https://www.swapcard.com/"
  categories:
    - Event
    - Community
    - Marketing
  built_by: Swapcard
  built_by_url: "https://www.swapcard.com/"
  featured: false
- title: Kalix
  description: >
    Kalix is perfect for healthcare professionals starting out in private
    practice, to those with an established clinic.
  main_url: "https://www.kalixhealth.com/"
  url: "https://www.kalixhealth.com/"
  categories:
    - Healthcare
  featured: false
- title: Hubba
  description: |
    Buy wholesale products from thousands of independent, verified Brands.
  main_url: "https://join.hubba.com/"
  url: "https://join.hubba.com/"
  categories:
    - eCommerce
  featured: false
- title: HyperPlay
  description: |
    In Asean's 1st Ever LOL Esports X Music Festival
  main_url: "https://hyperplay.leagueoflegends.com/"
  url: "https://hyperplay.leagueoflegends.com/"
  categories:
    - Music
  featured: false
- title: Bad Credit Loans
  description: |
    Get the funds you need, from $250-$5,000
  main_url: "https://www.creditloan.com/"
  url: "https://www.creditloan.com/"
  categories:
    - Finance
  featured: false
- title: Financial Center
  description: >
    Member-owned, not-for-profit, co-operative whose members receive financial
    benefits in the form of lower loan rates, higher savings rates, and lower
    fees than banks.
  main_url: "https://fcfcu.com/"
  url: "https://fcfcu.com/"
  categories:
    - Finance
    - Nonprofit
    - Business
    - Education
  built_by: "https://fcfcu.com/"
  built_by_url: "https://fcfcu.com/"
  featured: false
- title: Office of Institutional Research and Assessment
  description: |
    Good Data, Good Decisions
  main_url: "http://oira.ua.edu/"
  url: "http://oira.ua.edu/"
  categories:
    - Data
  featured: false
- title: The Telegraph Premium
  description: |
    Exclusive stories from award-winning journalists
  main_url: "https://premium.telegraph.co.uk/"
  url: "https://premium.telegraph.co.uk/"
  categories:
    - Media
  featured: false
- title: html2canvas
  description: |
    Screenshots with JavaScript
  main_url: "http://html2canvas.hertzen.com/"
  url: "http://html2canvas.hertzen.com/"
  source_url: "https://github.com/niklasvh/html2canvas/tree/master/www"
  categories:
    - JavaScript
    - Documentation
  built_by: Niklas von Hertzen
  built_by_url: "http://hertzen.com/"
  featured: false
- title: Dato CMS
  description: |
    The API-based CMS your editors will love
  main_url: "https://www.datocms.com/"
  url: "https://www.datocms.com/"
  categories:
    - API
  featured: false
- title: Half Electronics
  description: |
    Personal website
  main_url: "https://www.halfelectronic.com/"
  url: "https://www.halfelectronic.com/"
  categories:
    - Blog
  built_by: Fernando Poumian
  built_by_url: "https://github.com/fpoumian/halfelectronic.com"
  featured: false
- title: Frithir Software Development
  main_url: "https://frithir.com/"
  url: "https://frithir.com/"
  featured: false
  description: "I DRINK COFFEE, WRITE CODE AND IMPROVE MY DEVELOPMENT SKILLS EVERY DAY."
  categories:
    - Design
    - Web Development
  built_by: Frithir
  built_by_url: "https://Frithir.com/"
- title: Unow
  main_url: "https://www.unow.fr/"
  url: "https://www.unow.fr/"
  categories:
    - Education
    - Marketing
  featured: false
- title: Peter Hironaka
  description: |
    Freelance Web Developer based in Los Angeles.
  main_url: "https://peterhironaka.com/"
  url: "https://peterhironaka.com/"
  categories:
    - Portfolio
    - Web Development
  built_by: Peter Hironaka
  built_by_url: "https://github.com/PHironaka"
  featured: false
- title: Michael McQuade
  description: |
    Personal website and blog for Michael McQuade
  main_url: "https://giraffesyo.io"
  url: "https://giraffesyo.io"
  categories:
    - Blog
  built_by: Michael McQuade
  built_by_url: "https://github.com/giraffesyo"
  featured: false
- title: Haacht Brewery
  description: |
    Corporate website for Haacht Brewery. Designed and Developed by Gafas.
  main_url: "https://haacht.com/en/"
  url: "https://haacht.com"
  categories:
    - Marketing
  built_by: Gafas
  built_by_url: "https://gafas.be"
  featured: false
- title: StoutLabs
  description: |
    Portfolio of Daniel Stout, freelance developer in East Tennessee.
  main_url: "https://www.stoutlabs.com/"
  url: "https://www.stoutlabs.com/"
  categories:
    - Web Development
    - Portfolio
  built_by: Daniel Stout
  built_by_url: "https://github.com/stoutlabs"
  featured: false
- title: Chicago Ticket Outcomes By Neighborhood
  description: |
    ProPublica data visualization of traffic ticket court outcomes
  categories:
    - Media
    - Nonprofit
  url: >-
    https://projects.propublica.org/graphics/il/il-city-sticker-tickets-maps/ticket-status/?initialWidth=782
  main_url: >-
    https://projects.propublica.org/graphics/il/il-city-sticker-tickets-maps/ticket-status/?initialWidth=782
  built_by: David Eads
  built_by_url: "https://github.com/eads"
  featured: false
- title: Chicago South Side Traffic Ticketing rates
  description: |
    ProPublica data visualization of traffic ticket rates by community
  main_url: >-
    https://projects.propublica.org/graphics/il/il-city-sticker-tickets-maps/ticket-rate/?initialWidth=782
  url: >-
    https://projects.propublica.org/graphics/il/il-city-sticker-tickets-maps/ticket-rate/?initialWidth=782
  categories:
    - Media
    - Nonprofit
  built_by: David Eads
  built_by_url: "https://github.com/eads"
  featured: false
- title: Otsimo
  description: >
    Otsimo is a special education application for children with autism, down
    syndrome and other developmental disabilities.
  main_url: "https://otsimo.com/en/"
  url: "https://otsimo.com/en/"
  categories:
    - Blog
    - Education
  featured: false
- title: Matt Bagni Portfolio 2018
  description: >
    Mostly the result of playing with Gatsby and learning about react and
    graphql. Using the screenshot plugin to showcase the work done for my
    company in the last 2 years, and a good amount of other experiments.
  main_url: "https://mattbag.github.io"
  url: "https://mattbag.github.io"
  categories:
    - Portfolio
  featured: false
- title: Lisa Ye's Blog
  description: |
    Simple blog/portofolio for a fashion designer. Gatsby_v2 + Netlify cms
  main_url: "https://lisaye.netlify.com/"
  url: "https://lisaye.netlify.com/"
  categories:
    - Blog
    - Portfolio
  featured: false
- title: Artem Sapegin
  description: >
    Little homepage of Artem Sapegin, a frontend developer, passionate
    photographer, coffee drinker and crazy dogs’ owner.
  main_url: "https://sapegin.me/"
  url: "https://sapegin.me/"
  categories:
    - Portfolio
    - Open Source
    - Web Development
  built_by: Artem Sapegin
  built_by_url: "https://github.com/sapegin"
  featured: false
- title: SparkPost Developers
  main_url: "https://developers.sparkpost.com/"
  url: "https://developers.sparkpost.com/"
  source_url: "https://github.com/SparkPost/developers.sparkpost.com"
  categories:
    - Documentation
    - API
  featured: false
- title: Malik Browne Portfolio 2018
  description: >
    The portfolio blog of Malik Browne, a full-stack engineer, foodie, and avid
    blogger/YouTuber.
  main_url: "https://www.malikbrowne.com/about"
  url: "https://www.malikbrowne.com"
  categories:
    - Blog
    - Portfolio
  built_by: Malik Browne
  built_by_url: "https://twitter.com/milkstarz"
  featured: false
- title: Novatics
  description: |
    Digital products that inspire and make a difference
  main_url: "https://www.novatics.com.br"
  url: "https://www.novatics.com.br"
  categories:
    - Portfolio
    - Technology
    - Web Development
  built_by: Novatics
  built_by_url: "https://github.com/Novatics"
  featured: false
- title: Max McKinney
  description: >
    I’m a developer and designer with a focus in web technologies. I build cars
    on the side.
  main_url: "https://maxmckinney.com/"
  url: "https://maxmckinney.com/"
  categories:
    - Portfolio
    - Web Development
    - Design
  built_by: Max McKinney
  featured: false
- title: Stickyard
  description: |
    Make your React component sticky the easy way
  main_url: "https://nihgwu.github.io/stickyard/"
  url: "https://nihgwu.github.io/stickyard/"
  source_url: "https://github.com/nihgwu/stickyard/tree/master/website"
  categories:
    - Web Development
  built_by: Neo Nie
  featured: false
- title: Agata Milik
  description: |
    Website of a Polish psychologist/psychotherapist based in Gdańsk, Poland.
  main_url: "https://agatamilik.pl"
  url: "https://agatamilik.pl"
  categories:
    - Marketing
    - Healthcare
  built_by: Piotr Fedorczyk
  built_by_url: "https://piotrf.pl"
  featured: false
- title: WebPurple
  main_url: "https://www.webpurple.net/"
  url: "https://www.webpurple.net/"
  source_url: "https://github.com/WebPurple/site"
  description: >-
    Site of local (Russia, Ryazan) frontend community. Main purpose is to show
    info about meetups and keep blog.
  categories:
    - Nonprofit
    - Web Development
    - Community
    - Blog
    - Open Source
  built_by: Nikita Kirsanov
  built_by_url: "https://twitter.com/kitos_kirsanov"
  featured: false
- title: Papertrail.io
  description: |
    Inspection Management for the 21st Century
  main_url: "https://www.papertrail.io/"
  url: "https://www.papertrail.io/"
  categories:
    - Marketing
    - Technology
  built_by: Papertrail.io
  built_by_url: "https://www.papertrail.io"
  featured: false
- title: Matt Ferderer
  main_url: "https://mattferderer.com"
  url: "https://mattferderer.com"
  source_url: "https://github.com/mattferderer/gatsbyblog"
  description: >
    {titleofthesite} is a blog built with Gatsby that discusses web related tech
    such as JavaScript, .NET, Blazor & security.
  categories:
    - Blog
    - Web Development
  built_by: Matt Ferderer
  built_by_url: "https://twitter.com/mattferderer"
  featured: false
- title: Sahyadri Open Source Community
  main_url: "https://sosc.org.in"
  url: "https://sosc.org.in"
  source_url: "https://github.com/haxzie/sosc-website"
  description: >
    Official website of Sahyadri Open Source Community for community blog, event
    details and members info.
  categories:
    - Blog
    - Community
    - Open Source
  built_by: Musthaq Ahamad
  built_by_url: "https://github.com/haxzie"
  featured: false
- title: Tech Confessions
  main_url: "https://confessions.tech"
  url: "https://confessions.tech"
  source_url: "https://github.com/JonathanSpeek/tech-confessions"
  description: "A guilt-free place for us to confess our tech sins \U0001F64F\n"
  categories:
    - Community
    - Open Source
  built_by: Jonathan Speek
  built_by_url: "https://speek.design"
  featured: false
- title: Thibault Maekelbergh
  main_url: "https://thibmaek.com"
  url: "https://thibmaek.com"
  source_url: "https://github.com/thibmaek/thibmaek.github.io"
  description: |
    A nice blog about development, Raspberry Pi, plants and probably records.
  categories:
    - Blog
    - Open Source
  built_by: Thibault Maekelbergh
  built_by_url: "https://twitter.com/thibmaek"
  featured: false
- title: LearnReact.design
  main_url: "https://learnreact.design"
  url: "https://learnreact.design"
  description: >
    React Essentials For Designers: A React course tailored for product
    designers, ux designers, ui designers.
  categories:
    - Blog
  built_by: Linton Ye
  built_by_url: "https://twitter.com/lintonye"
- title: Mega House Creative
  main_url: "https://www.megahousecreative.com/"
  url: "https://www.megahousecreative.com/"
  description: >
    Mega House Creative is a digital agency that provides unique goal-oriented
    web marketing solutions.
  categories:
    - Marketing
    - Agency
  built_by: Daniel Robinson
  featured: false
- title: Tobie Marier Robitaille - csc
  main_url: "https://tobiemarierrobitaille.com/"
  url: "https://tobiemarierrobitaille.com/en/"
  description: |
    Portfolio site for director of photography Tobie Marier Robitaille
  categories:
    - Portfolio
    - Gallery
  built_by: Mill3 Studio
  built_by_url: "https://mill3.studio/en/"
  featured: false
- title: Bestvideogame.deals
  main_url: "https://bestvideogame.deals/"
  url: "https://bestvideogame.deals/"
  description: |
    Video game comparison website for the UK, build with GatsbyJS.
  categories:
    - eCommerce
  built_by: Koen Kamphuis
  built_by_url: "https://koenkamphuis.com/"
  featured: false
- title: Mahipat's Portfolio
  main_url: "https://mojaave.com/"
  url: "https://mojaave.com"
  source_url: "https://github.com/mhjadav/mojaave"
  description: >
    mojaave.com is Mahipat's portfolio, I have developed it using Gatsby v2 and
    Bootstrap, To get in touch with people looking for full-stack developer.
  categories:
    - Portfolio
    - Web Development
  built_by: Mahipat Jadav
  built_by_url: "https://mojaave.com/"
  featured: false
- title: Insights
  main_url: "https://justaskusers.com/"
  url: "https://justaskusers.com/"
  description: >
    Insights helps user experience (UX) researchers conduct their research and
    make sense of the findings.
  categories:
    - User Experience
    - Design
  built_by: Just Ask Users
  built_by_url: "https://justaskusers.com/"
  featured: false
- title: Tensiq
  main_url: "https://tensiq.com"
  url: "https://tensiq.com"
  source_url: "https://github.com/Tensiq/tensiq-site"
  description: >
    Tensiq is an e-Residency startup, that provides development in cutting-edge
    technology while delivering secure, resilient, performant solutions.
  categories:
    - Web Development
    - Mobile Development
    - Agency
    - Open Source
  built_by: Jens
  built_by_url: "https://github.com/arrkiin"
  featured: false
- title: Mintfort
  main_url: "https://mintfort.com/"
  url: "https://mintfort.com/"
  source_url: "https://github.com/MintFort/mintfort.com"
  description: >
    Mintfort, the first crypto-friendly bank account. Store and manage assets on
    the blockchain.
  categories:
    - Technology
    - Finance
  built_by: Axel Fuhrmann
  built_by_url: "https://axelfuhrmann.com/"
  featured: false
- title: React Native Explorer
  main_url: "https://react-native-explorer.firebaseapp.com"
  url: "https://react-native-explorer.firebaseapp.com"
  description: |
    Explorer React Native packages and examples effortlessly.
  categories:
    - Education
  featured: false
- title: 500Tech
  main_url: "https://500tech.com/"
  url: "https://500tech.com/"
  featured: false
  categories:
    - Web Development
    - Agency
    - Open Source
- title: eworld
  main_url: "http://eworld.herokuapp.com/"
  url: "http://eworld.herokuapp.com/"
  featured: false
  categories:
    - eCommerce
    - Technology
- title: It's a Date
  description: >
    It's a Date is a dating app that actually involves dating.
  main_url: "https://www.itsadate.app/"
  url: "https://www.itsadate.app/"
  featured: false
  categories:
    - App
    - Blog
- title: Node.js HBase
  description: >
    Asynchronous HBase client for NodeJs using REST.
  main_url: https://hbase.js.org/
  url: https://hbase.js.org/
  source_url: "https://github.com/adaltas/node-hbase"
  categories:
    - Documentation
    - Open Source
    - Technology
  built_by: David Worms
  built_by_url: http://www.adaltas.com
  featured: false
- title: Peter Kroyer - Web Design / Web Development
  main_url: https://www.peterkroyer.at/en/
  url: https://www.peterkroyer.at/en/
  description: >
    Freelance web designer / web developer based in Vienna, Austria (Wien, Österreich).
  categories:
    - Agency
    - Web Development
    - Design
    - Portfolio
    - Freelance
  built_by: Peter Kroyer
  built_by_url: https://www.peterkroyer.at/
  featured: false
- title: Geddski
  main_url: https://gedd.ski
  url: https://gedd.ski
  description: >
    frontend mastery blog - level up your UI game.
  categories:
    - Web Development
    - Education
    - Productivity
    - User Experience
  built_by: Dave Geddes
  built_by_url: https://twitter.com/geddski
  featured: false
- title: Rung
  main_url: "https://rung.com.br/"
  url: "https://rung.com.br/"
  description: >
    Rung alerts you about the exceptionalities of your personal and professional life.
  categories:
    - API
    - Technology
    - Travel
  featured: false
- title: Mokkapps
  main_url: "https://www.mokkapps.de/"
  url: "https://www.mokkapps.de/"
  source_url: "https://github.com/mokkapps/website"
  description: >
    Portfolio website from Michael Hoffmann. Passionate software developer with focus on web-based technologies.
  categories:
    - Blog
    - Portfolio
    - Web Development
    - Mobile Development
  featured: false
- title: Premier Octet
  main_url: "https://www.premieroctet.com/"
  url: "https://www.premieroctet.com/"
  description: >
    Premier Octet is a React-based agency
  categories:
    - Agency
    - Web Development
    - Mobile Development
  featured: false
- title: Thorium
  main_url: "https://www.thoriumsim.com/"
  url: "https://www.thoriumsim.com/"
  source_url: "https://github.com/thorium-sim/thoriumsim.com"
  description: >
    Thorium - Open-source Starship Simulator Controls for Live Action Role Play
  built_by: Alex Anderson
  built_by_url: https://twitter.com/ralex1993
  categories:
    - Blog
    - Portfolio
    - Documentation
    - Marketing
    - Education
    - Entertainment
    - Open Source
    - Web Development
  featured: false
- title: Cameron Maske
  main_url: "https://www.cameronmaske.com/"
  url: "https://www.cameronmaske.com/courses/introduction-to-pytest/"
  source_url: "https://github.com/cameronmaske/cameronmaske.com-v2"
  description: >
    The homepage of Cameron Maske, a freelance full-stack developer, who is currently working on a free pytest video course
  categories:
    - Education
    - Video
    - Portfolio
    - Freelance
  featured: false
- title: Studenten bilden Schüler
  description: >
    Studenten bilden Schüler e.V. is a German student-run nonprofit initiative that aims to
    contribute to more equal educational opportunities by providing free tutoring to refugees
    and children from underprivileged families. The site is built on Gatsby v2, styled-components
    and Contentful. It supports Google Analytics, fluid typography and Algolia search.
  main_url: "https://studenten-bilden-schueler.de"
  url: "https://studenten-bilden-schueler.de"
  source_url: "https://github.com/StudentenBildenSchueler/homepage"
  categories:
    - Education
    - Nonprofit
    - Blog
  built_by: Janosh Riebesell
  built_by_url: "https://janosh.io"
  featured: false
- title: Mike's Remote List
  main_url: "https://www.mikesremotelist.com"
  url: "https://www.mikesremotelist.com"
  description: >
    A list of remote jobs, updated throughout the day. Built on Gatsby v1 and powered by Contentful, Google Sheets, string and sticky tape.
  categories:
    - Marketing
  featured: false
- title: Madvoid
  main_url: "https://madvoid.com/"
  url: "https://madvoid.com/screenshot/"
  featured: false
  description: >
    Madvoid is a team of expert developers dedicated to creating simple, clear, usable and blazing fast web and mobile apps.
    We are coders that help companies and agencies to create social & interactive experiences.
    This includes full-stack development using React, WebGL, Static Site Generators, Ruby On Rails, Phoenix, GraphQL, Chatbots, CI / CD, Docker and more!
  categories:
    - Portfolio
    - Technology
    - Web Development
    - Agency
    - Marketing
  built_by: Jean-Paul Bonnetouche
  built_by_url: https://twitter.com/_jpb
- title: MOMNOTEBOOK.COM
  description: >
    Sharing knowledge and experiences that make childhood and motherhood rich, vibrant and healthy.
  main_url: "https://momnotebook.com/"
  url: "https://momnotebook.com/"
  featured: false
  built_by: Aleksander Hansson
  built_by_url: https://www.linkedin.com/in/aleksanderhansson/
  categories:
    - Blog
- title: Pirate Studios
  description: >
    Reinventing music studios with 24/7 self service rehearsal, DJ & production rooms available around the world.
  main_url: "https://www.piratestudios.co"
  url: "https://www.piratestudios.co"
  featured: false
  built_by: The Pirate Studios team
  built_by_url: https://github.com/piratestudios/
  categories:
    - Music
- title: Aurora EOS
  main_url: "https://www.auroraeos.com/"
  url: "https://www.auroraeos.com/"
  featured: false
  categories:
    - Finance
    - Marketing
    - Blog
  built_by: Corey Ward
  built_by_url: "http://www.coreyward.me/"
- title: MadeComfy
  main_url: "https://madecomfy.com.au/"
  url: "https://madecomfy.com.au/"
  description: >
    Short term rental management startup, using Contentful + Gatsby + CicleCI
  featured: false
  categories:
    - Travel
  built_by: Lucas Vilela
  built_by_url: "https://madecomfy.com.au/"
- title: Tiger Facility Services
  description: >
    Tiger Facility Services combines facility management expertise with state of the art software to offer a sustainable and customer oriented cleaning and facility service.
  main_url: https://www.tigerfacilityservices.com/de-en/
  url: https://www.tigerfacilityservices.com/de-en/
  featured: false
  categories:
    - Marketing
- title: "Luciano Mammino's blog"
  description: >
    Tech & programming blog of Luciano Mammino a.k.a. "loige", Full-Stack Web Developer and International Speaker
  main_url: https://loige.co
  url: https://loige.co
  featured: false
  categories:
    - Blog
    - Web Development
  built_by: Luciano Mammino
  built_by_url: https://loige.co
- title: Wire • Secure collaboration platform
  description: >
    Corporate website of Wire, an open source, end-to-end encrypted collaboration platform
  main_url: "https://wire.com"
  url: "https://wire.com"
  featured: false
  categories:
    - Open Source
    - Productivity
    - Technology
    - Blog
    - App
  built_by: Wire team
  built_by_url: "https://github.com/orgs/wireapp/people"
- title: J. Patrick Raftery
  main_url: "https://www.jpatrickraftery.com"
  url: "https://www.jpatrickraftery.com"
  description: J. Patrick Raftery is an opera singer and voice teacher based in Vancouver, BC.
  categories:
    - Portfolio
    - Music
  built_by: Michael Uloth
  built_by_url: "https://www.michaeluloth.com"
  featured: false
- title: Aria Umezawa
  main_url: "https://www.ariaumezawa.com"
  url: "https://www.ariaumezawa.com"
  description: Aria Umezawa is a director, producer, and writer currently based in San Francisco. Site designed by Stephen Bell.
  categories:
    - Portfolio
    - Music
    - Entertainment
  built_by: Michael Uloth
  built_by_url: "https://www.michaeluloth.com"
  featured: false
- title: Pomegranate Opera
  main_url: "https://www.pomegranateopera.com"
  url: "https://www.pomegranateopera.com"
  description: Pomegranate Opera is a lesbian opera written by Amanda Hale & Kye Marshall. Site designed by Stephen Bell.
  categories:
    - Gallery
    - Music
  built_by: Michael Uloth
  built_by_url: "https://www.michaeluloth.com"
  featured: false
- title: Daniel Cabena
  main_url: "https://www.danielcabena.com"
  url: "https://www.danielcabena.com"
  description: Daniel Cabena is a Canadian countertenor highly regarded in both Canada and Europe for prize-winning performances ranging from baroque to contemporary repertoire. Site designed by Stephen Bell.
  categories:
    - Portfolio
    - Music
  built_by: Michael Uloth
  built_by_url: "https://www.michaeluloth.com"
  featured: false
- title: Artist.Center
  main_url: "https://artistcenter.netlify.com"
  url: "https://artistcenter.netlify.com"
  description: The marketing page for Artist.Center, a soon-to-launch platform designed to connect opera singers to opera companies. Site designed by Stephen Bell.
  categories:
    - Music
  built_by: Michael Uloth
  built_by_url: "https://www.michaeluloth.com"
  featured: false
- title: DG Volo & Company
  main_url: "https://www.dgvolo.com"
  url: "https://www.dgvolo.com"
  description: DG Volo & Company is a Toronto-based investment consultancy. Site designed by Stephen Bell.
  categories:
    - Finance
  built_by: Michael Uloth
  built_by_url: "https://www.michaeluloth.com"
  featured: false
- title: Shawna Lucey
  main_url: "https://www.shawnalucey.com"
  url: "https://www.shawnalucey.com"
  description: Shawna Lucey is an American theater and opera director based in New York City. Site designed by Stephen Bell.
  categories:
    - Portfolio
    - Music
    - Entertainment
  built_by: Michael Uloth
  built_by_url: "https://www.michaeluloth.com"
  featured: false
- title: Leyan Lo
  main_url: https://www.leyanlo.com
  url: https://www.leyanlo.com
  description: >
    Leyan Lo’s personal website
  categories:
    - Portfolio
  built_by: Leyan Lo
  built_by_url: https://www.leyanlo.com
  featured: false
- title: Hawaii National Bank
  url: https://hawaiinational.bank
  main_url: https://hawaiinational.bank
  description: Hawaii National Bank's highly personalized service has helped loyal customers & locally owned businesses achieve their financial dreams for over 50 years.
  categories:
    - Finance
  built_by: Wall-to-Wall Studios
  built_by_url: https://walltowall.com
  featured: false
- title: Coletiv
  url: https://coletiv.com
  main_url: https://coletiv.com
  description: Coletiv teams up with companies of all sizes to design, develop & launch digital products for iOS, Android & the Web.
  categories:
    - Technology
    - Agency
    - Web Development
  built_by: Coletiv
  built_by_url: https://coletiv.com
  featured: false
- title: janosh.io
  description: >
    Personal blog and portfolio of Janosh Riebesell. The site is built with Gatsby v2 and designed
    entirely with styled-components v4. Much of the layout was achieved with CSS grid. It supports
    Google Analytics, fluid typography and Algolia search.
  main_url: "https://janosh.io"
  url: "https://janosh.io"
  source_url: "https://github.com/janosh/janosh.io"
  categories:
    - Portfolio
    - Blog
    - Science
    - Photography
    - Travel
  built_by: Janosh Riebesell
  built_by_url: "https://janosh.io"
  featured: false
- title: Gatsby Manor
  description: >
    We build themes for gatsby. We have themes for all projects including personal,
    portfolio, ecommerce, landing pages and more. We also run an in-house
    web dev and design studio. If you cannot find what you want, we can build it for you!
    Email us at gatsbymanor@gmail.com with questions.
  main_url: "https://www.gatsbymanor.com"
  url: "https://www.gatsbymanor.com"
  source_url: "https://github.com/gatsbymanor"
  categories:
    - Web Development
    - Agency
    - Technology
    - Freelance
  built_by: Steven Natera
  built_by_url: "https://stevennatera.com"
- title: Ema Suriano's Portfolio
  main_url: https://emasuriano.com/
  url: https://emasuriano.com/
  source_url: https://github.com/EmaSuriano/emasuriano.github.io
  description: >
    Ema Suriano's portfolio to display information about him, his projects and what he's writing about.
  categories:
    - Portfolio
    - Technology
    - Web Development
  built_by: Ema Suriano
  built_by_url: https://emasuriano.com/
  featured: false
- title: Luan Orlandi
  main_url: https://luanorlandi.github.io
  url: https://luanorlandi.github.io
  source_url: https://github.com/luanorlandi/luanorlandi.github.io
  description: >
    Luan Orlandi's personal website. Brazilian web developer, enthusiast in React and Gatsby.
  categories:
    - Blog
    - Portfolio
    - Web Development
  built_by: Luan Orlandi
  built_by_url: https://github.com/luanorlandi
- title: Mobius Labs
  main_url: https://mobius.ml
  url: https://mobius.ml
  description: >
    Mobius Labs landing page, a Start-up working on Computer Vision
  categories:
    - Landing Page
    - Marketing
    - Technology
  built_by: sktt
  built_by_url: https://github.com/sktt
- title: EZAgrar
  main_url: https://www.ezagrar.at/en/
  url: https://www.ezagrar.at/en/
  description: >
    EZAgrar.at is the homepage of the biggest agricultural machinery dealership in Austria. In total 8 pages will be built for this client reusing a lot of components between them.
  categories:
    - eCommerce
    - Marketing
  built_by: MangoART
  built_by_url: https://www.mangoart.at
  featured: false
- title: OAsome blog
  main_url: https://oasome.blog/
  url: https://oasome.blog/
  source_url: https://github.com/oorestisime/oasome
  description: >
    Paris-based Cypriot adventurers. A and O. Lovers of life and travel. Want to get a glimpse of the OAsome world?
  categories:
    - Blog
    - Photography
    - Travel
  built_by: Orestis Ioannou
  featured: false
- title: Brittany Chiang
  main_url: https://brittanychiang.com/
  url: https://brittanychiang.com/
  source_url: https://github.com/bchiang7/v4
  description: >
    Personal website and portfolio of Brittany Chiang built with Gatsby v2
  categories:
    - Portfolio
  built_by: Brittany Chiang
  built_by_url: https://github.com/bchiang7
  featured: false
- title: Fitekran
  description: >
    One of the most visited Turkish blogs about health, sports and healthy lifestyle, that has been rebuilt with Gatsby v2 using WordPress.
  main_url: "https://www.fitekran.com"
  url: "https://www.fitekran.com"
  categories:
    - Science
    - Healthcare
    - Blog
  built_by: Burak Tokak
  built_by_url: "https://www.buraktokak.com"
- title: Serverless
  main_url: https://serverless.com
  url: https://serverless.com
  source_url: https://github.com/serverless/site
  description: >
    Serverless.com – Build web, mobile and IoT applications with serverless architectures using AWS Lambda, Azure Functions, Google CloudFunctions & more!
  categories:
    - Technology
    - Web Development
  built_by: Codebrahma
  built_by_url: https://codebrahma.com
  featured: false
- title: Dive Bell
  main_url: https://divebell.band/
  url: https://divebell.band/
  description: >
    Simple site for a band to list shows dates and videos (499 on lighthouse)
  categories:
    - Music
  built_by: Matt Bagni
  built_by_url: https://mattbag.github.io
  featured: false
- title: Mayer Media Co.
  main_url: https://mayermediaco.com/
  url: https://mayermediaco.com/
  description: >
    Freelance Web Development and Digital Marketing
  categories:
    - Web Development
    - Marketing
    - Blog
  source_url: https://github.com/MayerMediaCo/MayerMediaCo2.0
  built_by: Danny Mayer
  built_by_url: https://twitter.com/mayermediaco
  featured: false
- title: Jan Czizikow Portfolio
  main_url: https://www.janczizikow.com/
  url: https://www.janczizikow.com/
  source_url: https://github.com/janczizikow/janczizikow-portfolio
  description: >
    Simple personal portfolio site built with Gatsby
  categories:
    - Portfolio
    - Freelance
    - Web Development
  built_by: Jan Czizikow
  built_by_url: https://github.com/janczizikow
- title: Carbon Design Systems
  main_url: http://www.carbondesignsystem.com/
  url: http://www.carbondesignsystem.com/
  description: >
    The Carbon Design System is integrating the new IBM Design Ethos and Language. It represents a completely fresh approach to the design of all things at IBM.
  categories:
    - Design System
    - Documentation
  built_by: IBM
  built_by_url: https://www.ibm.com/
  featured: false
- title: Mozilla Mixed Reality
  main_url: https://mixedreality.mozilla.org/
  url: https://mixedreality.mozilla.org/
  description: >
    Virtual Reality for the free and open Web.
  categories:
    - Open Source
  built_by: Mozilla
  built_by_url: https://www.mozilla.org/
  featured: false
- title: Uniform Hudl Design System
  main_url: http://uniform.hudl.com/
  url: http://uniform.hudl.com/
  description: >
    A single design system to ensure every interface feels like Hudl. From the colors we use to the size of our buttons and what those buttons say, Uniform has you covered. Check the guidelines, copy the code and get to building.
  categories:
    - Design System
    - Open Source
    - Design
  built_by: Hudl
  built_by_url: https://www.hudl.com/
- title: Subtle UI
  main_url: "https://subtle-ui.netlify.com/"
  url: "https://subtle-ui.netlify.com/"
  source_url: "https://github.com/ryanwiemer/subtle-ui"
  description: >
    A collection of clever yet understated user interactions found on the web.
  categories:
    - Web Development
    - Open Source
    - User Experience
  built_by: Ryan Wiemer
  built_by_url: "https://www.ryanwiemer.com/"
  featured: false
- title: developer.bitcoin.com
  main_url: "https://developer.bitcoin.com/"
  url: "https://developer.bitcoin.com/"
  description: >
    Bitbox based bitcoin.com developer platform and resources.
  categories:
    - Finance
  featured: false
- title: Barmej
  main_url: "https://app.barmej.com/"
  url: "https://app.barmej.com/"
  description: >
    An interactive platform to learn different programming languages in Arabic for FREE
  categories:
    - Education
    - Programming
    - Learning
  built_by: Obytes
  built_by_url: "https://www.obytes.com/"
  featured: false
- title: Vote Save America
  main_url: "https://votesaveamerica.com"
  url: "https://votesaveamerica.com"
  description: >
    Be a voter. Save America.
  categories:
    - Education
    - Government
  featured: false
  built_by: Jeremy E. Miller
  built_by_url: "https://jeremyemiller.com/"
- title: Emergence
  main_url: https://emcap.com/
  url: https://emcap.com/
  description: >
    Emergence is a top enterprise cloud venture capital firm. We fund early stage ventures focusing on enterprise & SaaS applications. Emergence is one of the top VC firms in Silicon Valley.
  categories:
    - Marketing
    - Blog
  built_by: Upstatement
  built_by_url: https://www.upstatement.com/
  featured: false
- title: FPVtips
  main_url: https://fpvtips.com
  url: https://fpvtips.com
  source_url: https://github.com/jumpalottahigh/fpvtips
  description: >
    FPVtips is all about bringing racing drone pilots closer together, and getting more people into the hobby!
  categories:
    - Community
    - Education
  built_by: Georgi Yanev
  built_by_url: https://twitter.com/jumpalottahigh
  featured: false
- title: Georgi Yanev
  main_url: https://blog.georgi-yanev.com/
  url: https://blog.georgi-yanev.com/
  source_url: https://github.com/jumpalottahigh/blog.georgi-yanev.com
  description: >
    I write articles about FPV quads (building and flying), web development, smart home automation, life-long learning and other topics from my personal experience.
  categories:
    - Blog
  built_by: Georgi Yanev
  built_by_url: https://twitter.com/jumpalottahigh
  featured: false
- title: Bear Archery
  main_url: "https://beararchery.com/"
  url: "https://beararchery.com/"
  categories:
    - eCommerce
    - Sports
  built_by: Escalade Sports
  built_by_url: "https://www.escaladesports.com/"
  featured: false
- title: "attn:"
  main_url: "https://www.attn.com/"
  url: "https://www.attn.com/"
  categories:
    - Media
    - Entertainment
  built_by: "attn:"
  built_by_url: "https://www.attn.com/"
  featured: false
- title: Mirror Conf
  description: >
    Mirror Conf is a conference designed to empower designers and frontend developers who have a thirst for knowledge and want to broaden their horizons.
  main_url: "https://www.mirrorconf.com/"
  url: "https://www.mirrorconf.com/"
  categories:
    - Conference
    - Design
    - Web Development
  featured: false
- title: Startarium
  main_url: https://www.startarium.ro
  url: https://www.startarium.ro
  description: >
    Free entrepreneurship educational portal with more than 20000 users, hundreds of resources, crowdfunding, mentoring and investor pitching events facilitated.
  categories:
    - Education
    - Nonprofit
    - Entrepreneurship
  built_by: Cezar Neaga
  built_by_url: https://twitter.com/cezarneaga
  featured: false
- title: Microlink
  main_url: https://microlink.io/
  url: https://microlink.io/
  description: >
    Extract structured data from any website.
  categories:
    - Web Development
    - API
  built_by: Kiko Beats
  built_by_url: https://kikobeats.com/
  featured: false
- title: Markets.com
  main_url: "https://www.markets.com/"
  url: "https://www.markets.com/"
  featured: false
  categories:
    - Finance
- title: Kevin Legrand
  url: "https://k-legrand.com"
  main_url: "https://k-legrand.com"
  source_url: "https://github.com/Manoz/k-legrand.com"
  description: >
    Personal website and blog built with love with Gatsby v2
  categories:
    - Blog
    - Portfolio
    - Web Development
  built_by: Kevin Legrand
  built_by_url: https://k-legrand.com
  featured: false
- title: David James Portfolio
  main_url: https://dfjames.com/
  url: https://dfjames.com/
  source_url: https://github.com/daviddeejjames/dfjames-gatsby
  description: >
    Portfolio Site using GatsbyJS and headless WordPress
  categories:
    - WordPress
    - Portfolio
    - Blog
  built_by: David James
  built_by_url: https://twitter.com/daviddeejjames
- title: Hypertext Candy
  url: https://www.hypertextcandy.com/
  main_url: https://www.hypertextcandy.com/
  description: >
    Blog about web development. Laravel, Vue.js, etc.
  categories:
    - Blog
    - Web Development
  built_by: Masahiro Harada
  built_by_url: https://twitter.com/_Masahiro_H_
  featured: false
- title: "Maxence Poutord's blog"
  description: >
    Tech & programming blog of Maxence Poutord, Software Engineer, Serial Traveler and Public Speaker
  main_url: https://www.maxpou.fr
  url: https://www.maxpou.fr
  featured: false
  categories:
    - Blog
    - Web Development
  built_by: Maxence Poutord
  built_by_url: https://www.maxpou.fr
- title: "The Noted Project"
  url: https://thenotedproject.org
  main_url: https://thenotedproject.org
  source_url: https://github.com/ianbusko/the-noted-project
  description: >
    Website to showcase the ethnomusicology research for The Noted Project.
  categories:
    - Portfolio
    - Education
    - Gallery
  built_by: Ian Busko
  built_by_url: https://github.com/ianbusko
  featured: false
- title: People For Bikes
  url: "https://2017.peopleforbikes.org/"
  main_url: "https://2017.peopleforbikes.org/"
  categories:
    - Community
    - Sports
    - Gallery
    - Nonprofit
  built_by: PeopleForBikes
  built_by_url: "https://peopleforbikes.org/about-us/who-we-are/staff/"
  featured: false
- title: Wide Eye
  description: >
    Creative agency specializing in interactive design, web development, and digital communications.
  url: https://wideeye.co/
  main_url: https://wideeye.co/
  categories:
    - Design
    - Web Development
  built_by: Wide Eye
  built_by_url: https://wideeye.co/about-us/
  featured: false
- title: CodeSandbox
  description: >
    CodeSandbox is an online editor that helps you create web applications, from prototype to deployment.
  url: https://codesandbox.io/
  main_url: https://codesandbox.io/
  categories:
    - Web Development
  featured: false
- title: Marvel
  description: >
    The all-in-one platform powering design.
  url: https://marvelapp.com/
  main_url: https://marvelapp.com/
  categories:
    - Design
  featured: false
- title: Designcode.io
  description: >
    Learn to design and code React apps.
  url: https://designcode.io
  main_url: https://designcode.io
  categories:
    - Learning
  featured: false
- title: Happy Design
  description: >
    The Brand and Product Team Behind Happy Money
  url: https://design.happymoney.com/
  main_url: https://design.happymoney.com/
  categories:
    - Design
    - Finance
- title: Weihnachtsmarkt.ms
  description: >
    Explore the christmas market in Münster (Westf).
  url: https://weihnachtsmarkt.ms/
  main_url: https://weihnachtsmarkt.ms/
  source_url: https://github.com/codeformuenster/weihnachtsmarkt
  categories:
    - Gallery
    - Food
  built_by: "Code for Münster during #MSHACK18"
  featured: false
- title: Code Championship
  description: >
    Competitive coding competitions for students from 3rd to 8th grade. Code is Sport.
  url: https://www.codechampionship.com
  main_url: https://www.codechampionship.com
  categories:
    - Learning
    - Education
    - Sports
  built_by: Abamath LLC
  built_by_url: https://www.abamath.com
  featured: false
- title: Wieden+Kennedy
  description: >
    Wieden+Kennedy is an independent, global creative company.
  categories:
    - Technology
    - Web Development
    - Agency
    - Marketing
  url: https://www.wk.com
  main_url: https://www.wk.com
  built_by: Wieden Kennedy
  built_by_url: https://www.wk.com/about/
  featured: false
- title: Testing JavaScript
  description: >
    This course will teach you the fundamentals of testing your JavaScript applications using eslint, Flow, Jest, and Cypress.
  url: https://testingjavascript.com/
  main_url: https://testingjavascript.com/
  categories:
    - Learning
    - Education
    - JavaScript
  built_by: Kent C. Dodds
  built_by_url: https://kentcdodds.com/
  featured: false
- title: Use Hooks
  description: >
    One new React Hook recipe every day.
  url: https://usehooks.com/
  main_url: https://usehooks.com/
  categories:
    - Learning
  built_by: Gabe Ragland
  built_by_url: https://twitter.com/gabe_ragland
  featured: false
- title: Ambassador
  url: https://www.getambassador.io
  main_url: https://www.getambassador.io
  description: >
    Open source, Kubernetes-native API Gateway for microservices built on Envoy.
  categories:
    - Open Source
    - Documentation
    - Technology
  built_by: Datawire
  built_by_url: https://www.datawire.io
  featured: false
- title: Clubhouse
  main_url: https://clubhouse.io
  url: https://clubhouse.io
  description: >
    The intuitive and powerful project management platform loved by software teams of all sizes. Built with Gatsby v2 and Prismic
  categories:
    - Technology
    - Blog
    - Productivity
    - Community
    - Design
    - Open Source
  built_by: Ueno.
  built_by_url: https://ueno.co
  featured: false
- title: Asian Art Collection
  url: http://artmuseum.princeton.edu/asian-art/
  main_url: http://artmuseum.princeton.edu/asian-art/
  description: >
    Princeton University has a branch dealing with state of art.They have showcased ore than 6,000 works of Asian art are presented alongside ongoing curatorial and scholarly research
  categories:
    - Marketing
  featured: false
- title: QHacks
  url: https://qhacks.io
  main_url: https://qhacks.io
  source_url: https://github.com/qhacks/qhacks-website
  description: >
    QHacks is Queen’s University’s annual hackathon! QHacks was founded in 2016 with a mission to advocate and incubate the tech community at Queen’s University and throughout Canada.
  categories:
    - Education
    - Technology
    - Podcast
  featured: false
- title: Tyler McGinnis
  url: https://tylermcginnis.com/
  main_url: https://tylermcginnis.com/
  description: >
    The linear, course based approach to learning web technologies.
  categories:
    - Education
    - Technology
    - Podcast
    - Web Development
  featured: false
- title: a11y with Lindsey
  url: https://www.a11ywithlindsey.com/
  main_url: https://www.a11ywithlindsey.com/
  source_url: https://github.com/lkopacz/a11y-with-lindsey
  description: >
    To help developers navigate accessibility jargon, write better code, and to empower them to make their Internet, Everyone's Internet.
  categories:
    - Education
    - Blog
    - Technology
  built_by: Lindsey Kopacz
  built_by_url: https://twitter.com/littlekope0903
  featured: false
- title: DEKEMA
  url: https://www.dekema.com/
  main_url: https://www.dekema.com/
  description: >
    Worldclass crafting: Furnace, fervor, fulfillment. Delivering highest demand for future craftsmanship. Built using Gatsby v2 and Prismic.
  categories:
    - Healthcare
    - Science
    - Technology
  built_by: Crisp Studio
  built_by_url: https://crisp.studio
  featured: false
- title: Ramón Chancay
  description: >-
    Front-end / Back-end Developer in Guayaquil Ecuador.
    Currently at Everymundo, previously at El Universo.
    I enjoy teaching and sharing what I know.
    I give professional advice to developers and companies.
    My wife and my children are everything in my life.
  main_url: "https://ramonchancay.me/"
  url: "https://ramonchancay.me/"
  source_url: "https://github.com/devrchancay/personal-site"
  featured: false
  categories:
    - Blog
    - Technology
    - Web Development
  built_by: Ramón Chancay
  built_by_url: "https://ramonchancay.me/"
- title: BELLHOPS
  main_url: https://www.getbellhops.com/
  url: https://www.getbellhops.com/
  description: >-
    Whether you’re moving someplace new or just want to complete a few projects around your current home, BellHops can arrange the moving services you need—at simple, straightforward rates.
  categories:
    - Business
  built_by: Bellhops, Inc.
  built_by_url: https://www.getbellhops.com/
  featured: false
- title: Acclimate Consulting
  main_url: https://www.acclimate.io/
  url: https://www.acclimate.io/
  description: >-
    Acclimate is a consulting firm that puts organizations back in control with data-driven strategies and full-stack applications.
  categories:
    - Technology
    - Consulting
  built_by: Andrew Wilson
  built_by_url: https://github.com/andwilson
  featured: false
- title: Flyright
  url: https://flyright.co/
  main_url: https://flyright.co/
  description: >-
    Flyright curates everything you need for international travel in one tidy place 💜
  categories:
    - Technology
    - App
  built_by: Ty Hopp
  built_by_url: https://github.com/tyhopp
  featured: false
- title: Vets Who Code
  url: https://vetswhocode.io/
  main_url: https://vetswhocode.io/
  description: >-
    VetsWhoCode is a non-profit organization dedicated to training military veterans & giving them the skills they need transition into tech careers.
  categories:
    - Technology
    - Nonprofit
  featured: false
- title: Patreon Blog
  url: https://blog.patreon.com/
  main_url: https://blog.patreon.com/
  description: >-
    Official blog of Patreon.com
  categories:
    - Blog
  featured: false
- title: Full Beaker
  url: https://fullbeaker.com/
  main_url: https://fullbeaker.com/
  description: >-
    Full Beaker provides independent advice online about careers and home ownership, and connect anyone who asks with companies that can help them.
  categories:
    - Consulting
  featured: false
- title: Citywide Holdup
  url: https://citywideholdup.org/
  main_url: https://citywideholdup.org/
  description: >-
    Citywide Holdup is an annual fundraising event held around early November in the city of Austin, TX hosted by the Texas Wranglers benefitting Easter Seals of Central Texas, a non-profit organization that provides exceptional services, education, outreach and advocacy so that people with disabilities can live, learn, work and play in our communities.
  categories:
    - Nonprofit
    - Event
  built_by: Cameron Rison
  built_by_url: https://github.com/killakam3084
  featured: false
- title: Dawn Labs
  url: https://dawnlabs.io
  main_url: https://dawnlabs.io
  description: >-
    Thoughtful products for inspired teams. With a holistic approach to engineering and design, we partner with startups and enterprises to build for the digital era.
  categories:
    - Technology
    - Agency
    - Web Development
  featured: false
- title: COOP by Ryder
  url: https://coop.com/
  main_url: https://coop.com/
  description: >
    COOP is a platform that connects fleet managers that have idle vehicles to businesses that are looking to rent vehicles. COOP simplifies the process and paperwork required to safely share vehicles between business owners.
  categories:
    - Marketing
  built_by: Crispin Porter Bogusky
  built_by_url: http://www.cpbgroup.com/
  featured: false
- title: Domino's Paving for Pizza
  url: https://www.pavingforpizza.com/
  main_url: https://www.pavingforpizza.com/
  description: >
    Nominate your town for a chance to have your rough drive home from Domino's fixed to pizza perfection.
  categories:
    - Marketing
  built_by: Crispin Porter Bogusky
  built_by_url: http://www.cpbgroup.com/
  featured: false
- title: Propapanda
  url: https://propapanda.eu/
  main_url: https://propapanda.eu/
  description: >
    Is a creative production house based in Tallinn, Estonia. We produce music videos, commercials, films and campaigns – from scratch to finish.
  categories:
    - Video
    - Portfolio
    - Agency
    - Media
  built_by: Henry Kehlmann
  built_by_url: https://github.com/madhenry/
  featured: false
- title: JAMstack.paris
  url: https://jamstack.paris/
  main_url: https://jamstack.paris/
  source_url: https://github.com/JAMstack-paris/jamstack.paris
  description: >
    JAMstack-focused, bi-monthly meetup in Paris
  categories:
    - Web Development
  built_by: Matthieu Auger & Nicolas Goutay
  built_by_url: https://github.com/JAMstack-paris
  featured: false
- title: DexWallet - The only Wallet you need by Dexlab
  main_url: "https://www.dexwallet.io/"
  url: "https://www.dexwallet.io/"
  source_url: "https://github.com/dexlab-io/DexWallet-website"
  featured: false
  description: >-
    DexWallet is a secure, multi-chain, mobile wallet with an upcoming one-click exchange for mobile.
  categories:
    - App
    - Open Source
  built_by: DexLab
  built_by_url: "https://github.com/dexlab-io"
- title: Kings Valley Paving
  url: https://kingsvalleypaving.com
  main_url: https://kingsvalleypaving.com
  description: >
    Kings Valley Paving is an asphalt, paving and concrete company serving the commercial, residential and industrial sectors in the Greater Toronto Area. Site designed by Stephen Bell.
  categories:
    - Marketing
  built_by: Michael Uloth
  built_by_url: https://www.michaeluloth.com
  featured: false
- title: Peter Barrett
  url: https://www.peterbarrett.ca
  main_url: https://www.peterbarrett.ca
  description: >
    Peter Barrett is a Canadian baritone from Newfoundland and Labrador who performs opera and concert repertoire in Canada, the U.S. and around the world. Site designed by Stephen Bell.
  categories:
    - Portfolio
    - Music
  built_by: Michael Uloth
  built_by_url: https://www.michaeluloth.com
  featured: false
- title: NARCAN
  main_url: https://www.narcan.com
  url: https://www.narcan.com
  description: >
    NARCAN Nasal Spray is the first and only FDA-approved nasal form of naloxone for the emergency treatment of a known or suspected opioid overdose.
  categories:
    - Healthcare
  built_by: NARCAN
  built_by_url: https://www.narcan.com
  featured: false
- title: Ritual
  main_url: https://ritual.com
  url: https://ritual.com
  description: >
    Ritual started with a simple question, what exactly is in women's multivitamins? This is the story of what happened when our founder Kat started searching for answers — the story of Ritual.
  categories:
    - Healthcare
  built_by: Ritual
  built_by_url: https://ritual.com
  featured: false
- title: Truebill
  main_url: https://www.truebill.com
  url: https://www.truebill.com
  description: >
    Truebill empowers you to take control of your money.
  categories:
    - Finance
  built_by: Truebill
  built_by_url: https://www.truebill.com
  featured: false
- title: Smartling
  main_url: https://www.smartling.com
  url: https://www.smartling.com
  description: >
    Smartling enables you to automate, manage, and professionally translate content so that you can do more with less.
  categories:
    - Marketing
  built_by: Smartling
  built_by_url: https://www.smartling.com
  featured: false
- title: Clear
  main_url: https://www.clearme.com
  url: https://www.clearme.com
  description: >
    At clear, we’re working toward a future where you are your ID, enabling you to lead an unstoppable life.
  categories:
    - Security
  built_by: Clear
  built_by_url: https://www.clearme.com
  featured: false
- title: VS Code Rocks
  main_url: "https://vscode.rocks"
  url: "https://vscode.rocks"
  source_url: "https://github.com/lannonbr/vscode-rocks"
  featured: false
  description: >
    VS Code Rocks is a place for weekly news on the newest features and updates to Visual Studio Code as well as trending extensions and neat tricks to continually improve your VS Code skills.
  categories:
    - Open Source
    - Blog
    - Web Development
  built_by: Benjamin Lannon
  built_by_url: "https://github.com/lannonbr"
- title: Particle
  main_url: "https://www.particle.io"
  url: "https://www.particle.io"
  featured: false
  description: Particle is a fully-integrated IoT platform that offers everything you need to deploy an IoT product.
  categories:
    - Marketing
- title: freeCodeCamp curriculum
  main_url: "https://learn.freecodecamp.org"
  url: "https://learn.freecodecamp.org"
  featured: false
  description: Learn to code with free online courses, programming projects, and interview preparation for developer jobs.
  categories:
    - Web Development
    - Learning
- title: Tandem
  main_url: "https://www.tandem.co.uk"
  url: "https://www.tandem.co.uk"
  description: >
    We're on a mission to free you of money misery. Our app, card and savings account are designed to help you spend less time worrying about money and more time enjoying life.
  categories:
    - Finance
    - App
  built_by: Tandem
  built_by_url: https://github.com/tandembank
  featured: false
- title: Monbanquet.fr
  main_url: "https://monbanquet.fr"
  url: "https://monbanquet.fr"
  description: >
    Give your corporate events the food and quality it deserves, thanks to the know-how of the best local artisans.
  categories:
    - eCommerce
    - Food
    - Event
  built_by: Monbanquet.fr
  built_by_url: https://github.com/monbanquet
  featured: false
- title: The Leaky Cauldron Blog
  url: https://theleakycauldronblog.com
  main_url: https://theleakycauldronblog.com
  source_url: https://github.com/v4iv/theleakycauldronblog
  description: >
    A Brew of Awesomeness with a Pinch of Magic...
  categories:
    - Blog
  built_by: Vaibhav Sharma
  built_by_url: https://github.com/v4iv
  featured: false
- title: Wild Drop Surf Camp
  main_url: "https://wilddropsurfcamp.com"
  url: "https://wilddropsurfcamp.com"
  description: >
    Welcome to Portugal's best kept secret and be amazed with our nature. Here you can explore, surf, taste the world's best gastronomy and wine, feel the North Canyon's power with the biggest waves in the world and so many other amazing things. Find us, discover yourself!
  categories:
    - Travel
  built_by: Samuel Fialho
  built_by_url: https://samuelfialho.com
  featured: false
- title: JoinUp HR chatbot
  url: https://www.joinup.io
  main_url: https://www.joinup.io
  description: Custom HR chatbot for better candidate experience
  categories:
    - App
    - Technology
  featured: false
- title: JDCastro Web Design & Development
  main_url: https://jacobdcastro.com
  url: https://jacobdcastro.com
  source_url: https://github.com/jacobdcastro/personal-site
  featured: false
  description: >
    A small business site for freelance web designer and developer Jacob D. Castro. Includes professional blog, contact forms, and soon-to-come portfolio of sites for clients. Need a new website or an extra developer to share the workload? Feel free to check out the website!
  categories:
    - Blog
    - Portfolio
    - Business
    - Freelance
  built_by: Jacob D. Castro
  built_by_url: https://twitter.com/jacobdcastro
- title: Gatsby Tutorials
  main_url: https://www.gatsbytutorials.com
  url: https://www.gatsbytutorials.com
  source_url: https://github.com/ooloth/gatsby-tutorials
  featured: false
  description: >
    Gatsby Tutorials is a community-updated list of video, audio and written tutorials to help you learn GatsbyJS.
  categories:
    - Web Development
    - Education
    - Open Source
  built_by: Michael Uloth
  built_by_url: "https://www.michaeluloth.com"
- title: Up & Running Tutorials
  main_url: https://www.upandrunningtutorials.com
  url: https://www.upandrunningtutorials.com
  featured: false
  description: >
    Free coding tutorials for web developers. Get your web development career up and running by learning to build better, faster websites.
  categories:
    - Web Development
    - Education
  built_by: Michael Uloth
  built_by_url: "https://www.michaeluloth.com"
- title: Grooovinger
  url: https://www.grooovinger.com
  main_url: https://www.grooovinger.com
  description: >
    Martin Grubinger, a web developer from Austria
  categories:
    - Portfolio
    - Web Development
  built_by: Martin Grubinger
  built_by_url: https://www.grooovinger.com
  featured: false
- title: LXDX - the Crypto Derivatives Exchange
  main_url: https://www.lxdx.co/
  url: https://www.lxdx.co/
  description: >
    LXDX is the world's fastest crypto exchange. Our mission is to bring innovative financial products to retail crypto investors, providing access to the same speed and scalability that institutional investors already depend on us to deliver each and every day.
  categories:
    - Marketing
    - Finance
  built_by: Corey Ward
  built_by_url: http://www.coreyward.me/
  featured: false
- title: Kyle McDonald
  url: https://kylemcd.com
  main_url: https://kylemcd.com
  source_url: https://github.com/kylemcd/personal-site-react
  description: >
    Personal site + blog for Kyle McDonald
  categories:
    - Blog
  built_by: Kyle McDonald
  built_by_url: https://kylemcd.com
  featured: false
- title: VSCode Power User Course
  main_url: https://VSCode.pro
  url: https://VSCode.pro
  description: >
    After 10 years with Sublime, I switched to VSCode. Love it. Spent 1000+ hours building a premium video course to help you switch today. 200+ power user tips & tricks turn you into a VSCode.pro
  categories:
    - Education
    - Learning
    - eCommerce
    - Marketing
    - Technology
    - Web Development
  built_by: Ahmad Awais
  built_by_url: https://twitter.com/MrAhmadAwais/
  featured: false
- title: Thijs Koerselman Portfolio
  main_url: https://www.vauxlab.com
  url: https://www.vauxlab.com
  featured: false
  description: >
    Portfolio of Thijs Koerselman. A freelance software engineer, full-stack web developer and sound designer.
  categories:
    - Portfolio
    - Business
    - Freelance
    - Technology
    - Web Development
    - Music
- title: Ad Hoc Homework
  main_url: https://homework.adhoc.team
  url: https://homework.adhoc.team
  description: >
    Ad Hoc builds government digital services that are fast, efficient, and usable by everyone. Ad Hoc Homework is a collection of coding and design challenges for candidates applying to our open positions.
  categories:
    - Web Development
    - Government
    - Healthcare
    - Programming
  built_by_url: https://adhoc.team
  featured: false
- title: Birra Napoli
  main_url: http://www.birranapoli.it
  url: http://www.birranapoli.it
  built_by: Ribrain
  built_by_url: https://www.ribrainstudio.com
  featured: false
  description: >
    Birra Napoli official site
  categories:
    - Landing Page
    - Business
    - Food
- title: Satispay
  url: https://www.satispay.com
  main_url: https://www.satispay.com
  categories:
    - Business
    - Finance
    - Technology
  built_by: Satispay
  built_by_url: https://www.satispay.com
  featured: false
- title: The Movie Database - Gatsby
  url: https://tmdb.lekoarts.de
  main_url: https://tmdb.lekoarts.de
  source_url: https://github.com/LekoArts/gatsby-source-tmdb-example
  categories:
    - Open Source
    - Entertainment
    - Gallery
  featured: false
  built_by: LekoArts
  built_by_url: "https://github.com/LekoArts"
  description: >
    Source from The Movie Database (TMDb) API (v3) in Gatsby. This example is built with react-spring, React hooks and react-tabs and showcases the gatsby-source-tmdb plugin. It also has some client-only paths and uses gatsby-image.
- title: LANDR - Creative Tools for Musicians
  url: https://www.landr.com/
  main_url: https://www.landr.com/en/
  categories:
    - Music
    - Technology
    - Business
    - Entrepreneurship
    - Freelance
    - Marketing
    - Media
  featured: false
  built_by: LANDR
  built_by_url: https://twitter.com/landr_music
  description: >
    Marketing website built for LANDR. LANDR is a web application that provides tools for musicians to master their music (using artificial intelligence), collaborate with other musicians, and distribute their music to multiple platforms.
- title: ClinicJS
  url: https://clinicjs.org/
  main_url: https://clinicjs.org/
  categories:
    - Technology
    - Documentation
  featured: false
  built_by: NearForm
  built_by_url: "https://www.nearform.com/"
  description: >
    Tools to help diagnose and pinpoint Node.js performance issues.
- title: KOBIT
  main_url: "https://kobit.in"
  url: "https://kobit.in"
  description: Automated Google Analytics Report with everything you need and more
  featured: false
  categories:
    - Marketing
    - Blog
  built_by: mottox2
  built_by_url: "https://mottox2.com"
- title: Aleksander Hansson
  main_url: https://ahansson.com
  url: https://ahansson.com
  featured: false
  description: >
    Portfolio website for Aleksander Hansson
  categories:
    - Portfolio
    - Business
    - Freelance
    - Technology
    - Web Development
    - Consulting
  built_by: Aleksander Hansson
  built_by_url: https://www.linkedin.com/in/aleksanderhansson/
- title: Surfing Nosara
  main_url: "https://www.surfingnosara.com"
  url: "https://www.surfingnosara.com"
  description: Real estate, vacation, and surf report hub for Nosara, Costa Rica
  featured: false
  categories:
    - Business
    - Blog
    - Gallery
    - Marketing
  built_by: Desarol
  built_by_url: "https://www.desarol.com"
- title: Crispin Porter Bogusky
  url: https://cpbgroup.com/
  main_url: https://cpbgroup.com/
  description: >
    We solve the world’s toughest communications problems with the most quantifiably potent creative assets.
  categories:
    - Agency
    - Design
    - Marketing
  built_by: Crispin Porter Bogusky
  built_by_url: https://cpbgroup.com/
  featured: false
- title: graphene-python
  url: https://graphene-python.org
  main_url: https://graphene-python.org
  description: Graphene is a collaboratively funded project.Graphene-Python is a library for building GraphQL APIs in Python easily.
  categories:
    - Library
    - API
    - Documentation
  featured: false
- title: Engel & Völkers Ibiza Holiday Rentals
  main_url: "https://www.ev-ibiza.com/"
  url: "https://www.ev-ibiza.com/"
  featured: false
  built_by: Ventura Digitalagentur
  description: >
    Engel & Völkers, one of the most successful real estate agencies in the world, offers luxury holiday villas to rent in Ibiza.
  categories:
    - Travel
- title: Sylvain Hamann's personal website
  url: "https://shamann.fr"
  main_url: "https://shamann.fr"
  source_url: "https://github.com/sylvhama/shamann-gatsby/"
  description: >
    Sylvain Hamann, web developer from France
  categories:
    - Portfolio
    - Web Development
  built_by: Sylvain Hamann
  built_by_url: "https://twitter.com/sylvhama"
  featured: false
- title: Luca Crea's portfolio
  main_url: https://lcrea.github.io
  url: https://lcrea.github.io
  description: >
    Portfolio and personal website of Luca Crea, an Italian software engineer.
  categories:
    - Portfolio
  built_by: Luca Crea
  built_by_url: https://github.com/lcrea
  featured: false
- title: Escalade Sports
  main_url: "https://www.escaladesports.com/"
  url: "https://www.escaladesports.com/"
  categories:
    - eCommerce
    - Sports
  built_by: Escalade Sports
  built_by_url: "https://www.escaladesports.com/"
  featured: false
- title: Exposify
  main_url: "https://www.exposify.de/"
  url: "https://www.exposify.de/"
  description: >
    This is our German website built with Gatsby 2.0, Emotion and styled-system.
    Exposify is a proptech startup and builds technology for real estate businesses.
    We provide our customers with an elegant agent software in combination
    with beautifully designed and fast websites.
  categories:
    - Web Development
    - Real Estate
    - Agency
    - Marketing
  built_by: Exposify
  built_by_url: "https://www.exposify.de/"
  featured: false
- title: Steak Point
  main_url: https://www.steakpoint.at/
  url: https://www.steakpoint.at/
  description: >
    Steak Restaurant in Vienna, Austria (Wien, Österreich).
  categories:
    - Food
  built_by: Peter Kroyer
  built_by_url: https://www.peterkroyer.at/
  featured: false
- title: Takumon blog
  main_url: "https://takumon.com"
  url: "https://takumon.com"
  source_url: "https://github.com/Takumon/blog"
  description: Java Engineer's tech blog.
  featured: false
  categories:
    - Blog
  built_by: Takumon
  built_by_url: "https://twitter.com/inouetakumon"
- title: DayThirty
  main_url: "https://daythirty.com"
  url: "https://daythirty.com"
  description: DayThirty - ideas for the new year.
  featured: false
  categories:
    - Marketing
  built_by: Jack Oliver
  built_by_url: "https://twitter.com/mrjackolai"
- title: TheAgencyProject
  main_url: "https://theagencyproject.co"
  url: "https://theagencyproject.co"
  description: Agency model, without agency overhead.
  categories:
    - Agency
  built_by: JV-LA
  built_by_url: https://jv-la.com
- title: Karen Hou's portfolio
  main_url: https://www.karenhou.com/
  url: https://www.karenhou.com/
  categories:
    - Portfolio
  built_by: Karen H. Developer
  built_by_url: https://github.com/karenhou
  featured: false
- title: Jean Luc Ponty
  main_url: "https://ponty.com"
  url: "https://ponty.com"
  description: Official site for Jean Luc Ponty, French virtuoso violinist and jazz composer.
  featured: false
  categories:
    - Music
    - Entertainment
  built_by: Othermachines
  built_by_url: "https://othermachines.com"
- title: Rosewood Family Advisors
  main_url: "https://www.rfallp.com/"
  url: "https://www.rfallp.com/"
  description: Rosewood Family Advisors LLP (Palo Alto) provides a diverse range of family office services customized for ultra high net worth individuals.
  featured: false
  categories:
    - Finance
    - Business
  built_by: Othermachines
  built_by_url: "https://othermachines.com"
- title: Cole Walker's Portfolio
  main_url: "https://www.walkermakes.com"
  url: "https://www.walkermakes.com"
  source_url: "https://github.com/ColeWalker/portfolio"
  description: The portfolio of web developer Cole Walker, built with the help of Gatsby v2, React-Spring, and SASS.
  featured: false
  categories:
    - Portfolio
    - Web Development
  built_by: Cole Walker
  built_by_url: "https://www.walkermakes.com"
- title: Standing By Company
  main_url: "https://standingby.company"
  url: "https://standingby.company"
  description: A brand experience design company led by Scott Mackenzie and Trent Barton.
  featured: false
  categories:
    - Design
    - Web Development
  built_by: Standing By Company
  built_by_url: "https://standingby.company"
- title: Ashley Thouret
  main_url: "https://www.ashleythouret.com"
  url: "https://www.ashleythouret.com"
  description: Official website of Canadian soprano Ashley Thouret. Site designed by Stephen Bell.
  categories:
    - Portfolio
    - Music
  built_by: Michael Uloth
  built_by_url: "https://www.michaeluloth.com"
  featured: false
- title: The AZOOR Society
  main_url: "https://www.theazoorsociety.org"
  url: "https://www.theazoorsociety.org"
  description: The AZOOR Society is a UK-based charity committed to promoting awareness of Acute Zonal Occult Outer Retinopathy and assisting further research. Site designed by Stephen Bell.
  categories:
    - Community
    - Nonprofit
  built_by: Michael Uloth
  built_by_url: "https://www.michaeluloth.com"
  featured: false
- title: Gábor Fűzy pianist
  main_url: "https://pianobar.hu"
  url: "https://pianobar.hu"
  description: Gábor Fűzy pianist's official website built with Gatsby v2.
  categories:
    - Music
  built_by: Zoltán Bedi
  built_by_url: "https://github.com/B3zo0"
  featured: false
- title: Logicwind
  main_url: "https://logicwind.com"
  url: "https://logicwind.com"
  description: Website of Logicwind - JavaScript experts, Technology development agency & consulting.
  featured: false
  categories:
    - Portfolio
    - Agency
    - Web Development
    - Consulting
  built_by: Logicwind
  built_by_url: "https://www.logicwind.com"
- title: ContactBook.app
  main_url: "https://contactbook.app"
  url: "https://contactbook.app"
  description: Seamlessly share Contacts with G Suite team members
  featured: false
  categories:
    - Landing Page
    - Blog
  built_by: Logicwind
  built_by_url: "https://www.logicwind.com"
- title: Waterscapes
  main_url: "https://waterscap.es"
  url: "https://waterscap.es/lake-monteynard/"
  source_url: "https://github.com/gaelbillon/Waterscapes-Gatsby-site"
  description: Waterscap.es is a directory of bodies of water (creeks, ponds, waterfalls, lakes, etc) with information about each place such as how to get there, hike time, activities and photos and a map displayed with the Mapbox GL SJ npm package. It was developed with the goal of learning Gatsby. This website is based on the gatsby-contentful-starter and uses Contentful as CMS. It is hosted on Netlify. Hooks are setup with Bitbucket and Contentful to trigger a new build upon code or content changes. The data on Waterscap.es is a mix of original content and informations from the internets gathered and put together.
  categories:
    - Directory
    - Photography
    - Travel
  built_by: Gaël Billon
  built_by_url: "https://gaelbillon.com"
  featured: false
- title: Packrs
  url: "https://www.packrs.co/"
  main_url: "https://www.packrs.co/"
  description: >
    Packrs is a local delivery platform, one spot for all your daily requirements. On a single tap get everything you need at your doorstep.
  categories:
    - Marketing
    - Landing Page
    - Entrepreneurship
  built_by: Vipin Kumar Rawat
  built_by_url: "https://github.com/aesthytik"
  featured: false
- title: HyakuninIsshu
  main_url: "https://hyakuninanki.net"
  url: "https://hyakuninanki.net"
  source_url: "https://github.com/rei-m/web_hyakuninisshu"
  description: >
    HyakuninIsshu is a traditional Japanese card game.
  categories:
    - Education
    - Gallery
    - Entertainment
  built_by: Rei Matsushita
  built_by_url: "https://github.com/rei-m/"
  featured: false
- title: WQU Partners
  main_url: "https://partners.wqu.org/"
  url: "https://partners.wqu.org/"
  featured: false
  categories:
    - Marketing
    - Education
    - Landing Page
  built_by: Corey Ward
  built_by_url: "http://www.coreyward.me/"
- title: Federico Giacone
  url: "https://federico.giac.one/"
  main_url: "https://federico.giac.one"
  source_url: "https://github.com/leopuleo/federico.giac.one"
  description: >
    Digital portfolio for Italian Architect Federico Giacone.
  categories:
    - Portfolio
    - Gallery
  built_by: Leonardo Giacone
  built_by_url: "https://github.com/leopuleo"
  featured: false
- title: Station
  url: "https://getstation.com/"
  main_url: "https://getstation.com/"
  description: Station is the first smart browser for busy people. A single place for all of your web applications.
  categories:
    - Technology
    - Web Development
    - Productivity
  featured: false
- title: Vyron Vasileiadis
  url: "https://fedonman.com/"
  main_url: "https://fedonman.com"
  source_url: "https://github.com/fedonman/fedonman-website"
  description: Personal space of Vyron Vasileiadis aka fedonman, a Web & IoT Developer, Educator and Entrepreneur based in Athens, Greece.
  categories:
    - Portfolio
    - Technology
    - Web Development
    - Education
  built_by: Vyron Vasileiadis
  built_by_url: "https://github.com/fedonman"
- title: Fabien Champigny
  url: "https://www.champigny.name/"
  main_url: "https://www.champigny.name/"
  built_by_url: "https://www.champigny.name/"
  description: Fabien Champigny's personal blog. Entrepreneur, hacker and loves street photo.
  categories:
    - Blog
    - Gallery
    - Photography
    - Productivity
    - Entrepreneurship
  featured: false
- title: Alex Xie - Portfolio
  url: https://alexieyizhe.me/
  main_url: https://alexieyizhe.me/
  source_url: https://github.com/alexieyizhe/alexieyizhe.github.io
  description: >
    Personal website of Alex Yizhe Xie, a University of Waterloo Computer Science student and coding enthusiast.
  categories:
    - Blog
    - Portfolio
    - Web Development
  featured: false
- title: Equithon
  url: https://equithon.org/
  main_url: https://equithon.org/
  source_url: https://github.com/equithon/site-main/
  built_by: Alex Xie
  built_by_url: https://alexieyizhe.me/
  description: >
    Equithon is the largest social innovation hackathon in Waterloo, Canada. It was founded in 2016 to tackle social equity issues and create change.
  categories:
    - Education
    - Event
    - Learning
    - Open Source
    - Nonprofit
    - Technology
  featured: false
- title: Dale Blackburn - Portfolio
  url: https://dakebl.co.uk/
  main_url: https://dakebl.co.uk/
  description: >
    Dale Blackburn's personal website and blog.
  categories:
    - Blog
    - Portfolio
    - Web Development
  featured: false
- title: Portfolio of Anthony Wiktor
  url: https://www.anthonydesigner.com/
  main_url: https://www.anthonydesigner.com/
  description: >
    Anthony Wiktor is a Webby Award-Winning Creative Director and Digital Designer twice named Hot 100 by WebDesigner Magazine. Anthony has over a decade of award-winning experience in design and has worked on projects across a diverse set of industries — from entertainment to consumer products to hospitality to technology. Anthony is a frequent lecturer at USC’s Annenberg School for Communication & Journalism and serves on the board of AIGA Los Angeles.
  categories:
    - Portfolio
    - Marketing
  built_by: Maciej Leszczyński
  built_by_url: http://twitter.com/_maciej
  featured: false
- title: Frame.io Workflow Guide
  main_url: https://workflow.frame.io
  url: https://workflow.frame.io
  description: >
    The web’s most comprehensive post-production resource, written by pro filmmakers, for pro filmmakers. Always expanding, always free.
  categories:
    - Education
  built_by: Frame.io
  built_by_url: https://frame.io
  featured: false
- title: MarcySutton.com
  main_url: https://marcysutton.com
  url: https://marcysutton.com
  description: >
    The personal website of web developer and accessibility advocate Marcy Sutton.
  categories:
    - Blog
    - Accessibility
    - Video
    - Photography
  built_by: Marcy Sutton
  built_by_url: https://marcysutton.com
  featured: true
- title: Kepinski.me
  main_url: https://kepinski.me
  url: https://kepinski.me
  description: >
    The personal site of Antoni Kepinski, Node.js Developer.
  categories:
    - Portfolio
    - Open Source
  built_by: Antoni Kepinski
  built_by_url: https://kepinski.me
  featured: false
- title: WPGraphQL Docs
  main_url: https://docs.wpgraphql.com
  url: https://docs.wpgraphql.com
  description: >
    Documentation for WPGraphQL, a free open-source WordPress plugin that provides an extendable GraphQL schema and API for any WordPress site.
  categories:
    - API
    - Documentation
    - Technology
    - Web Development
    - WordPress
  built_by: WPGraphQL
  built_by_url: https://wpgraphql.com
  featured: false
- title: Shine Lawyers
  main_url: https://www.shine.com.au
  url: https://www.shine.com.au
  description: >
    Shine Lawyers is an Australian legal services website built with Gatsby v2, Elasticsearch, Isso, and Geolocation services.
  categories:
    - Business
    - Blog
- title: Parallel Polis Kosice
  url: https://www.paralelnapoliskosice.sk/
  main_url: https://www.paralelnapoliskosice.sk/
  source_url: https://github.com/ParalelnaPolisKE/paralelnapoliskosice.sk
  description: >
    Parallel Polis is a collective of people who want to live in a more opened world. We look for possibilities and technologies (Bitcoin, the blockchain, reputation systems and decentralized technologies in general) that open new ways, make processes easier and remove unnecessary barriers. We want to create an environment that aims at education, discovering and creating better systems for everybody who is interested in freedom and independence.
  categories:
    - Blog
    - Education
    - Technology
  built_by: Roman Vesely
  built_by_url: https://romanvesely.
  featured: false
- title: Unda Solutions
  url: https://unda.com.au
  main_url: https://unda.com.au
  description: >
    A custom web application development company in Perth, WA
  categories:
    - Business
    - Freelance
    - Web Development
    - Technology
  featured: false
- title: BIGBrave
  main_url: https://bigbrave.digital
  url: https://bigbrave.digital
  description: >
    BIGBrave is a strategic design firm. We partner with our clients, big and small, to design & create human-centered brands, products, services and systems that are simple, beautiful and easy to use.
  categories:
    - Agency
    - Web Development
    - Marketing
    - Technology
    - WordPress
  built_by: Francois Brill | BIGBrave
  built_by_url: https://bigbrave.digital
  featured: false
- title: 5th Avenue Properties
  main_url: https://5thavenue.co.za
  url: https://5thavenue.co.za
  description: >
    5th Avenue Properties specializes in the leasing and sales of office space and industrial property. BIGBrave built the website in Gatsby with data from an API server (CRM) for all the property and consultant data, and WordPress for all the website content data and case studies. All forms on the website was also directly integrated into the CRM system to ensure no leads are lost. People cannot stop commenting on the speed of the site and the property search.
  categories:
    - Technology
    - WordPress
    - API
  built_by: Russel Povey and Francois Brill | BIGBrave
  built_by_url: https://bigbrave.digital
  featured: false
- title: Intsha Consulting
  main_url: https://intsha.co.za
  url: https://intsha.co.za
  description: >
    Intsha is a bespoke Human Resources consultancy firm offering expert Recruitment and Talent Management services in today's competitive marketplace. BIGBrave helped Intsha design and develop a bespoke online presense helping them stand out from the crowd.
  categories:
    - Consulting
    - Marketing
    - WordPress
  built_by: Evan Janovsky | BIGBrave
  built_by_url: https://bigbrave.digital
  featured: false
- title: MHW Law
  main_url: https://mhwlaw.ca
  url: https://mhwlaw.ca
  description: >
    MHW is a full service law firm that has offered legal representation and advice to clients locally and throughout British Columbia since 1984. BIGBrave helped MHW bring their website into the 21st century by offering the best and latest Gatsby site to help them stand our from the crowd.
  categories:
    - Law
    - Marketing
    - WordPress
  built_by: Evan Janovsky and Francois Brill | BIGBrave
  built_by_url: https://bigbrave.digital
  featured: false
- title: KegTracker
  main_url: https://www.kegtracker.co.za
  url: https://www.kegtracker.co.za
  description: >
    Keg Tracker is part of the Beverage Insights family and its sole aim is to provide you with the right data about your kegs to make better decisions. In today’s business landscape having the right information at your finger tips is crucial to the agility of your business.
  categories:
    - Food
    - Business
    - Technology
  built_by: Francois Brill | BIGBrave
  built_by_url: https://bigbrave.digital
  featured: false
- title: Mike Nichols
  url: https://www.mikenichols.me
  main_url: https://www.mikenichols.me
  description: >
    Portfolio site of Mike Nichols, a UX designer and product development lead.
  categories:
    - Portfolio
    - Technology
    - Web Development
  built_by: Mike Nichols
  featured: false
- title: Steve Haid
  url: https://www.stevehaid.com
  main_url: https://www.stevehaid.com
  description: >
    Steve Haid is a real estate agent and Professional Financial Planner (PFP) who has been helping clients achieve their investment goals since 2006. Site designed by Stephen Bell.
  categories:
    - Marketing
    - Real Estate
  built_by: Michael Uloth
  built_by_url: "https://www.michaeluloth.com"
- title: Incremental - Loyalty, Rewards and Incentive Programs
  main_url: https://www.incremental.com.au
  url: https://www.incremental.com.au
  description: >
    Sydney-based digital agency specialising in loyalty, rewards and incentive programs. WordPress backend; Cloudinary, YouTube and Hubspot form integration; query data displayed as animated SVG graphs; video background in the header.
  categories:
    - Agency
    - Portfolio
    - WordPress
  built_by: Incremental
  built_by_url: https://www.incremental.com.au
  featured: false
- title: Technica11y
  main_url: https://www.technica11y.org
  url: https://www.technica11y.org
  description: >
    Discussing challenges in technical accessibility.
  categories:
    - Accessibility
    - Education
    - Video
  built_by: Tenon.io
  built_by_url: https://tenon.io
  featured: false
- title: Tenon-UI Documentation
  main_url: https://www.tenon-ui.info
  url: https://www.tenon-ui.info
  description: >
    Documentation site for Tenon-UI: Tenon.io's accessible components library.
  categories:
    - Accessibility
    - Documentation
    - Library
    - Web Development
  built_by: Tenon.io
  built_by_url: https://tenon.io
  featured: false
- title: Matthew Secrist
  main_url: https://www.matthewsecrist.net
  url: https://www.matthewsecrist.net
  source_url: https://github.com/matthewsecrist/v3
  description: >
    Matthew Secrist's personal portfolio using Gatsby, Prismic and Styled-Components.
  categories:
    - Portfolio
    - Technology
    - Web Development
  built_by: Matthew Secrist
  built_by_url: https://www.matthewsecrist.net
  featured: false
- title: Node.js Dev
  main_url: https://nodejs.dev
  url: https://nodejs.dev
  source_url: https://github.com/nodejs/nodejs.dev
  description: >
    Node.js Foundation Website.
  categories:
    - Documentation
    - Web Development
  built_by: Node.js Website Redesign Working Group
  built_by_url: https://github.com/nodejs/website-redesign
  featured: false
- title: Sheffielders
  main_url: https://sheffielders.org
  url: https://sheffielders.org
  source_url: https://github.com/davemullenjnr/sheffielders
  description: >
    A collective of businesses, creatives, and projects based in Sheffield, UK.
  categories:
    - Directory
  built_by: Dave Mullen Jnr
  built_by_url: https://davemullenjnr.co.uk
  featured: false
- title: Stealth Labs
  url: https://stealthlabs.io
  main_url: https://stealthlabs.io
  description: >
    We design and develop for the web, mobile and desktop
  categories:
    - Portfolio
    - Web Development
  built_by: Edvins Antonovs
  built_by_url: https://edvins.io
  featured: false
- title: Constanzia Yurashko
  main_url: https://www.constanziayurashko.com
  url: https://www.constanziayurashko.com
  description: >
    Exclusive women's ready-to-wear fashion by designer Constanzia Yurashko.
  categories:
    - Portfolio
  built_by: Maxim Andries
  featured: false
- title: Algolia
  url: https://algolia.com
  main_url: https://algolia.com
  description: >
    Algolia helps businesses across industries quickly create relevant, scalable, and lightning fast search and discovery experiences.
  categories:
    - Web Development
    - Technology
    - Open Source
    - Featured
  built_by: Algolia
  featured: true
- title: GVD Renovations
  url: https://www.gvdrenovationsinc.com/
  main_url: https://www.gvdrenovationsinc.com/
  description: >
    GVD Renovations is a home improvement contractor with a well known reputation as a professional, quality contractor in California.
  categories:
    - Business
  built_by: David Krasniy
  built_by_url: http://dkrasniy.com
  featured: false
- title: Styled System
  url: https://styled-system.com/
  main_url: https://styled-system.com/
  source_url: https://github.com/styled-system/styled-system/tree/master/docs
  description: >
    Style props for rapid UI development.
  categories:
    - Design System
  built_by: Brent Jackson
  built_by_url: https://jxnblk.com/
- title: Timehacker
  url: https://timehacker.app
  main_url: https://timehacker.app
  description: >
    Procrastination killer, automatic time tracking app to skyrocket your productivity
  categories:
    - Productivity
    - App
    - Technology
    - Marketing
    - Landing Page
  built_by: timehackers
  featured: false
- title: Little & Big
  main_url: "https://www.littleandbig.com.au/"
  url: "https://www.littleandbig.com.au/"
  description: >
    Little & Big exists with the aim to create Websites, Apps, E-commerce stores
    that are consistently unique and thoughtfully crafted, every time.
  categories:
    - Agency
    - Design
    - Web Development
    - Portfolio
  built_by: Little & Big
  built_by_url: "https://www.littleandbig.com.au/"
  featured: false
- title: Cat Knows
  main_url: "https://catnose99.com/"
  url: "https://catnose99.com/"
  description: >
    Personal blog built with Gatsby v2.
  categories:
    - Blog
    - Web Development
  built_by: CatNose
  built_by_url: "https://twitter.com/catnose99"
  featured: false
- title: just some dev
  url: https://www.iamdeveloper.com
  main_url: https://www.iamdeveloper.com
  source_url: https://github.com/nickytonline/www.iamdeveloper.com
  description: >
    Just some software developer writing things ✏️
  categories:
    - Blog
  built_by: Nick Taylor
  built_by_url: https://www.iamdeveloper.com
  featured: false
- title: Keziah Moselle Blog
  url: https://blog.keziahmoselle.fr/
  main_url: https://blog.keziahmoselle.fr/
  source_url: https://github.com/KeziahMoselle/blog.keziahmoselle.fr
  description: >
    ✍️ A place to share my thoughts.
  categories:
    - Blog
  built_by: Keziah Moselle
  built_by_url: https://keziahmoselle.fr/
- title: xfuture's blog
  url: https://www.xfuture-blog.com/
  main_url: https://www.xfuture-blog.com/
  source_url: https://github.com/xFuture603/xfuture-blog
  description: >
    A blog about Devops, Web development, and my insights as a systems engineer.
  categories:
    - Blog
  built_by: Daniel Uhlmann
  built_by_url: https://www.xfuture-blog.com/
- title: Mayne's Blog
  main_url: "https://gine.me/"
  url: "https://gine.me/page/1"
  source_url: "https://github.com/mayneyao/gine-blog"
  featured: false
  categories:
    - Blog
    - Web Development
- title: Bakedbird
  url: https://bakedbird.com
  main_url: https://bakedbird.com
  description: >
    Eleftherios Psitopoulos - A frontend developer from Greece ☕
  categories:
    - Portfolio
    - Blog
  built_by: Eleftherios Psitopoulos
  built_by_url: https://bakedbird.com
- title: Benjamin Lannon
  url: https://lannonbr.com
  main_url: https://lannonbr.com
  source_url: https://github.com/lannonbr/Portfolio-gatsby
  description: >
    Personal portfolio of Benjamin Lannon
  categories:
    - Portfolio
    - Web Development
  built_by: Benjamin Lannon
  built_by_url: https://lannonbr.com
  featured: false
- title: Aravind Balla
  url: https://aravindballa.com
  main_url: https://aravindballa.com
  source_url: https://github.com/aravindballa/website2017
  description: >
    Personal portfolio of Aravind Balla
  categories:
    - Portfolio
    - Blog
    - Web Development
  built_by: Aravind Balla
  built_by_url: https://aravindballa.com
- title: Kaleb McKelvey
  url: https://kalebmckelvey.com
  main_url: https://kalebmckelvey.com
  source_url: https://github.com/avatar-kaleb/kalebmckelvey-site
  description: >
    Personal portfolio of Kaleb McKelvey!
  categories:
    - Blog
    - Portfolio
  built_by: Kaleb McKelvey
  built_by_url: https://kalebmckelvey.com
  featured: false
- title: Michal Czaplinski
  url: https://czaplinski.io
  main_url: https://czaplinski.io
  source_url: https://github.com/michalczaplinski/michalczaplinski.github.io
  description: >
    Michal Czaplinski is a full-stack developer 🚀
  categories:
    - Portfolio
    - Web Development
  built_by: Michal Czaplinski mmczaplinski@gmail.com
  built_by_url: https://czaplinski.io
  featured: false
- title: Interactive Investor (ii)
  url: https://www.ii.co.uk
  main_url: https://www.ii.co.uk
  description: >
    Hybrid (static/dynamic) Gatsby web app for ii's free research, news and analysis, discussion and product marketing site.
  categories:
    - Business
    - Finance
    - Technology
  built_by: Interactive Investor (ii)
  built_by_url: https://www.ii.co.uk
  featured: false
- title: Weingut Goeschl
  url: https://www.weingut-goeschl.at/
  main_url: https://www.weingut-goeschl.at/
  description: >
    Weingut Goeschl is a family winery located in Gols, Burgenland in Austria (Österreich)
  categories:
    - eCommerce
    - Business
  built_by: Peter Kroyer
  built_by_url: https://www.peterkroyer.at/
  featured: false
- title: Hash Tech Guru
  url: https://hashtech.guru
  main_url: https://hashtech.guru
  description: >
    Software Development Training School and Tech Blog
  categories:
    - Blog
    - Education
  built_by: Htet Wai Yan Soe
  built_by_url: https://github.com/johnreginald
- title: AquaGruppen Vattenfilter
  url: https://aquagruppen.se
  main_url: https://aquagruppen.se/
  description: >
    Water filter and water treatment products in Sweden
  categories:
    - Business
    - Technology
  built_by: Johan Eliasson
  built_by_url: https://github.com/elitan
  featured: false
- title: Josef Aidt
  url: https://josefaidt.dev
  main_url: https://josefaidt.dev
  source_url: https://github.com/josefaidt/josefaidt.github.io
  description: >
    Personal website, blog, portfolio for Josef Aidt
  categories:
    - Portfolio
    - Blog
    - Web Development
  built_by: Josef Aidt
  built_by_url: https://twitter.com/garlicbred
- title: How To egghead
  main_url: https://howtoegghead.com/
  url: https://howtoegghead.com/
  source_url: https://github.com/eggheadio/how-to-egghead
  featured: false
  built_by: egghead.io
  built_by_url: https://egghead.io
  description: >
    How to become an egghead instructor or reviewer
  categories:
    - Documentation
    - Education
- title: Sherpalo Ventures
  main_url: "https://www.sherpalo.com/"
  url: "https://www.sherpalo.com/"
  featured: false
  categories:
    - Finance
    - Business
    - Technology
  built_by: Othermachines
  built_by_url: "https://othermachines.com"
- title: WrapCode
  url: https://www.wrapcode.com
  main_url: https://www.wrapcode.com
  description: >
    A full stack blog on Microsoft Azure, JavaScript, DevOps, AI and Bots.
  categories:
    - Blog
    - Technology
    - Web Development
  built_by: Rahul P
  built_by_url: https://twitter.com/_rahulpp
  featured: false
- title: Kirankumar Ambati's Portfolio
  url: https://www.kirankumarambati.me
  main_url: https://www.kirankumarambati.me
  description: >
    Personal website, blog, portfolio of Kirankumar Ambati
  categories:
    - Blog
    - Portfolio
    - Web Development
  built_by: Kirankumar Ambati
  built_by_url: https://github.com/kirankumarambati
  featured: false
- title: Rou Hun Fan's portfolio
  main_url: https://flowen.me
  url: https://flowen.me
  description: >
    Portfolio of creative developer Rou Hun Fan. Built with Gatsby v2 &amp; Greensock drawSVG.
  categories:
    - Portfolio
  built_by: Rou Hun Fan Developer
  built_by_url: https://flowen.me
  featured: false
- title: chadly.net
  url: https://www.chadly.net
  main_url: https://www.chadly.net
  source_url: https://github.com/chadly/chadly.net
  description: >
    Personal tech blog by Chad Lee.
  categories:
    - Blog
    - Technology
    - Web Development
  built_by: Chad Lee
  built_by_url: https://github.com/chadly
  featured: false
- title: CivicSource
  url: https://www.civicsource.com
  main_url: https://www.civicsource.com
  description: >
    Online auction site to purchase tax-distressed properties from local taxing authorities.
  categories:
    - Real Estate
    - Government
  featured: false
- title: SpotYou
  main_url: "https://spotyou.joshglazer.com"
  url: "https://spotyou.joshglazer.com"
  source_url: "https://github.com/joshglazer/spotyou"
  description: >
    SpotYou allows you to watch your favorite music videos on Youtube based on your Spotify Preferences
  categories:
    - Entertainment
    - Music
  built_by: Josh Glazer
  built_by_url: https://linkedin.com/in/joshglazer/
  featured: false
- title: Hesam Kaveh's blog
  description: >
    A blog with great seo that using gatsby-source-wordpress to fetch posts from backend
  main_url: "https://hesamkaveh.com/"
  url: "https://hesamkaveh.com/"
  source_url: "https://github.com/hesamkaveh/sansi"
  featured: false
  categories:
    - Blog
    - WordPress
- title: Oliver Gomes Portfolio
  main_url: https://oliver-gomes.github.io/v4/
  url: https://oliver-gomes.github.io/v4/
  description: >
    As an artist and a web designer/developer, I wanted to find a way to present these two portfolios in a way that made sense.  I felt with new found power of speed, Gatsby helped keep my creativity intact with amazing response and versatility. I felt my butter smooth transition felt much better in user perspective and super happy with the power of Gatsby.
  categories:
    - Portfolio
    - Web Development
    - Blog
  built_by: Oliver Gomes
  built_by_url: https://github.com/oliver-gomes
  featured: false
- title: Patrik Szewczyk
  url: https://www.szewczyk.cz/
  main_url: https://www.szewczyk.cz/
  description: >
    Patrik Szewczyk – JavaScript, TypeScript, React, Node.js developer, Redux, Reason
  categories:
    - Portfolio
  built_by: Patrik Szewczyk
  built_by_url: https://linkedin.com/in/thepatriczek/
  featured: false
- title: Patrik Arvidsson's portfolio
  url: https://www.patrikarvidsson.com
  main_url: https://www.patrikarvidsson.com
  source_url: https://github.com/patrikarvidsson/portfolio-gatsby-contentful
  description: >
    Personal portfolio site of Swedish interaction designer Patrik Arvidsson. Built with Gatsby, Tailwind CSS, Emotion JS and Contentful.
  categories:
    - Blog
    - Design
    - Portfolio
    - Web Development
    - Technology
  built_by: Patrik Arvidsson
  built_by_url: https://www.patrikarvidsson.com
  featured: false
- title: Jacob Cofman's Blog
  description: >
    Personal blog / portfolio about Jacob Cofman.
  main_url: "https://jcofman.de/"
  url: "https://jcofman.de/"
  source_url: "https://github.com/JCofman/jc-website"
  featured: false
  categories:
    - Blog
    - Portfolio
- title: re-geo
  description: >
    re-geo is react based geo cities style component.
  main_url: "https://re-geo.netlify.com/"
  url: "https://re-geo.netlify.com/"
  source_url: "https://github.com/sadnessOjisan/re-geo-lp"
  categories:
    - Open Source
  built_by: sadnessOjisan
  built_by_url: https://twitter.com/sadnessOjisan
  featured: false
- title: Luis Cestou Portfolio
  description: >
    Portfolio of graphic + interactive designer Luis Cestou.
  main_url: "https://luiscestou.com"
  url: "https://luiscestou.com"
  source_url: "https://github.com/lcestou/luiscestou.com"
  built_by: Luis Cestou contact@luiscestou.com
  built_by_url: https://luiscestou.com
  featured: false
  categories:
    - Portfolio
    - Web Development
- title: Data Hackers
  url: https://datahackers.com.br/
  main_url: https://datahackers.com.br/
  description: >
    Official website for the biggest portuguese-speaking data science community. Makes use of several data sources such as podcasts from Anchor, messages from Slack, newsletters from MailChimp and blog posts from Medium. The unique visual design also had its hurdles and was quite fun to develop!
  categories:
    - Blog
    - Education
    - Podcast
    - Technology
  built_by: Kaordica
  built_by_url: https://kaordica.design
  featured: false
- title: TROMAQ
  url: https://www.tromaq.com/
  main_url: https://www.tromaq.com/
  description: >
    TROMAQ executes earthmoving services and rents heavy machinery for construction work. Even with the lack of good photography, their new site managed to pass a solid and trustworthy feeling to visitors during testing and they're already seeing the improvement in brand awareness, being the sole player with a modern website in their industry.
  categories:
    - Marketing
  built_by: Kaordica
  built_by_url: https://kaordica.design
  featured: false
- title: Novida Consulting
  url: https://www.novidaconsultoria.com.br
  main_url: https://www.novidaconsultoria.com.br
  description: >
    Novida’s goal was to position itself as a solid, exclusive and trustworthy brand for families looking for a safe financial future… We created a narrative and visual design that highlight their exclusivity.
  categories:
    - Marketing
  built_by: Kaordica
  built_by_url: https://kaordica.design
  featured: false
- title: We Are Clarks
  url: "https://www.weareclarks.com"
  main_url: "https://www.weareclarks.com"
  source_url: "https://github.com/abeaclark/weareclarks"
  description: >
    A family travel blog.
  categories:
    - Blog
    - Travel
  built_by: Abe Clark
  built_by_url: https://www.linkedin.com/in/abrahamclark/
  featured: false
- title: Guillaume Briday's Blog
  main_url: "https://guillaumebriday.fr/"
  url: "https://guillaumebriday.fr/"
  source_url: "https://github.com/guillaumebriday/guillaumebriday.fr"
  description: >
    My personal blog built with Gatsby and Tailwind CSS.
  categories:
    - Blog
    - Web Development
    - Technology
  built_by: Guillaume Briday
  built_by_url: https://guillaumebriday.fr/
  featured: false
- title: SEOmonitor
  main_url: "https://www.seomonitor.com"
  url: "https://www.seomonitor.com"
  description: >
    SEOmonitor is a suite of SEO tools dedicated to agencies.
  categories:
    - Blog
    - Portfolio
    - Agency
  built_by: Bejamas
  built_by_url: https://bejamas.io/
  featured: false
- title: Jean Regisser's Portfolio
  main_url: "https://jeanregisser.com/"
  url: "https://jeanregisser.com/"
  source_url: "https://github.com/jeanregisser/jeanregisser.com"
  featured: false
  description: >
    Portfolio of software engineer Jean Regisser.
  categories:
    - Portfolio
    - Mobile Development
  built_by: Jean Regisser
  built_by_url: "https://jeanregisser.com/"
- title: Axcept - Visual Screenshot Testing
  url: https://axcept.io
  main_url: https://axcept.io
  description: >
    Visual Testing for everyone
  categories:
    - Documentation
    - Web Development
  built_by: d:code:it
  built_by_url: https://dcodeit.com
  featured: false
- title: Chase Ohlson
  url: https://chaseohlson.com
  main_url: https://chaseohlson.com
  description: >
    Portfolio of frontend engineer & web developer Chase Ohlson.
  categories:
    - Portfolio
    - Web Development
  built_by: Chase Ohlson
  built_by_url: https://chaseohlson.com
  featured: false
- title: Zach Schnackel
  url: https://zslabs.com
  main_url: https://zslabs.com
  source_url: "https://github.com/zslabs/zslabs.com"
  description: >
    Portfolio site for UI/Motion Developer, Zach Schnackel.
  categories:
    - Portfolio
    - Web Development
  built_by: Zach Schnackel
  built_by_url: "https://zslabs.com"
- title: Gremlin
  url: https://www.gremlin.com
  main_url: https://www.gremlin.com
  description: >
    Gremlin's Failure as a Service finds weaknesses in your system before they cause problems.
  categories:
    - Marketing
- title: Headless.page
  main_url: https://headless.page/
  url: https://headless.page/
  description: >
    Headless.page is a directory of eCommerce sites featuring headless architecture, PWA features and / or the latest JavaScript technology.
  categories:
    - Directory
    - eCommerce
  built_by: Pilon
  built_by_url: https://pilon.io/
  featured: false
- title: Ouracademy
  main_url: https://our-academy.org/
  url: https://our-academy.org/
  source_url: "https://github.com/ouracademy/website"
  description: >
    Ouracademy is an organization that promoves the education in software development through blog posts & videos smiley.
  categories:
    - Open Source
    - Blog
    - Education
  built_by: Ouracademy
  built_by_url: https://github.com/ouracademy
  featured: false
- title: Tenon.io
  main_url: https://tenon.io
  url: https://tenon.io
  description: >
    Tenon.io is an accessibility tooling, services and consulting company.
  categories:
    - API
    - Accessibility
    - Business
    - Consulting
    - Technology
  built_by: Tenon.io
  built_by_url: https://tenon.io
  featured: false
- title: Projectival
  url: https://www.projectival.de/
  main_url: https://www.projectival.de/
  description: >
    Freelancer Online Marketing & Web Development in Cologne, Germany
  categories:
    - Freelance
    - Marketing
    - Web Development
    - Blog
    - Consulting
    - SEO
    - Business
  built_by: Sascha Klapetz
  built_by_url: https://www.projectival.de/
  featured: false
- title: Hetzner Online Community
  main_url: https://community.hetzner.com
  url: https://community.hetzner.com
  description: >
    Hetzner Online Community provides a free collection of high-quality tutorials, which are based on free and open source software, on a variety of topics such as development, system administration, and other web technology.
  categories:
    - Web Development
    - Technology
    - Programming
    - Open Source
    - Community
  built_by: Hetzner Online GmbH
  built_by_url: https://www.hetzner.com/
  featured: false
- title: AGYNAMIX
  url: https://www.agynamix.de/
  main_url: https://www.agynamix.de/
  source_url: https://github.com/tuhlmann/agynamix.de
  description: >
    Full Stack Java, Scala, Clojure, TypeScript, React Developer in Thalheim, Germany
  categories:
    - Freelance
    - Web Development
    - Programming
    - Blog
    - Consulting
    - Portfolio
    - Business
  built_by: Torsten Uhlmann
  built_by_url: https://www.agynamix.de/
  featured: false
- title: syracuse.io
  url: https://syracuse.io
  main_url: https://syracuse.io
  source_url: https://github.com/syracuseio/syracuseio/
  description: >
    Landing page for Syracuse NY Software Development Meetup Groups
  categories:
    - Community
  built_by: Benjamin Lannon
  built_by_url: https://lannonbr.com
- title: Render Documentation
  main_url: https://render.com/docs
  url: https://render.com/docs
  description: >
    Render is the easiest place to host your sites and apps. We use Gatsby for everything on https://render.com, including our documentation. The site is deployed on Render as well! We also have a guide to deploying Gatsby apps on Render: https://render.com/docs/deploy-gatsby.
  categories:
    - Web Development
    - Programming
    - Documentation
    - Technology
  built_by: Render Developers
  built_by_url: https://render.com
  featured: false
- title: prima
  url: https://www.prima.co
  main_url: https://www.prima.co
  description: >
    Discover industry-defining wellness content and trusted organic hemp CBD products safely supporting wellness, stress, mood, skin health, and balance.
  categories:
    - Blog
    - eCommerce
    - Education
  built_by: The Couch
  built_by_url: https://thecouch.nyc
- title: Gatsby Guides
  url: https://gatsbyguides.com/
  main_url: https://gatsbyguides.com/
  description: >
    Free tutorial course about using Gatsby with a CMS.
  categories:
    - Education
    - Documentation
    - Web Development
  built_by: Osio Labs
  built_by_url: https://osiolabs.com/
  featured: false
- title: Architude
  url: https://architudedesign.com
  main_url: https://architudedesign.com
  description: >
    筑冶 Architude International Design Consultants
  categories:
    - Design
    - Landing Page
    - Gallery
  built_by: Neo Nie
  built_by_url: https://github.com/nihgwu
  featured: false
- title: Arctica
  url: https://arctica.io
  main_url: https://arctica.io
  description: >
    Arctica specialises in purpose-built web sites and progressive web applications with user optimal experiences, tailored to meet the objectives of your business.
  categories:
    - Portfolio
    - Agency
    - Design
    - Web Development
  built_by: Arctica
  built_by_url: https://arctica.io
  featured: false
- title: Shard Ventures
  url: https://shard.vc
  main_url: https://shard.vc
  description: >
    Shard is building new online companies from scratch, partnering with other like-minded founders to start and invest in technology companies.
  categories:
    - Finance
    - Technology
    - Portfolio
  built_by: Arctica
  built_by_url: https://arctica.io
  featured: false
- title: David Brookes
  url: https://davidbrookes.me
  main_url: https://davidbrookes.me
  description: >
    Specialising in crafting stylish, high performance websites and applications that get results, using the latest cutting edge web development technologies.
  categories:
    - Portfolio
    - Freelance
    - Web Development
  built_by: Arctica
  built_by_url: https://arctica.io
  featured: false
- title: Dennis Morello
  url: https://morello.dev
  main_url: https://morello.dev
  source_url: https://gitlab.com/dennismorello/dev-blog
  description: >
    morello.dev is a development and techology blog written by Dennis Morello.
  categories:
    - Blog
    - Education
    - Web Development
    - Open Source
    - Technology
  built_by: Dennis Morello
  built_by_url: https://twitter.com/dennismorello
  featured: false
- title: BaseTable
  url: https://autodesk.github.io/react-base-table/
  main_url: https://autodesk.github.io/react-base-table/
  source_url: https://github.com/Autodesk/react-base-table
  description: >
    BaseTable is a react table component to display large data set with high performance and flexibility.
  categories:
    - Web Development
    - Documentation
    - Open Source
  built_by: Neo Nie
  built_by_url: https://github.com/nihgwu
  featured: false
- title: herper.io
  url: https://herper.io
  main_url: https://herper.io
  description: >
    Portfolio website for Jacob Herper - a Front End Web Developer with a passion for all things digital. I have more than 10 years experience working in web development.
  categories:
    - Portfolio
    - Web Development
    - Freelance
    - Design
    - SEO
  built_by: Jacob Herper
  built_by_url: https://github.com/jakeherp
  featured: false
- title: Artem Sapegin Photography
  description: >
    Photography portfolio and blog of Artem Sapegin, an award-losing photographer living in Berlin, Germany. Landscapes, cityscapes and dogs.
  main_url: "https://morning.photos/"
  url: "https://morning.photos/"
  source_url: "https://github.com/sapegin/morning.photos"
  categories:
    - Portfolio
    - Photography
  built_by: Artem Sapegin
  built_by_url: "https://github.com/sapegin"
- title: Pattyrn
  main_url: https://pattyrn.com
  url: https://pattyrn.com
  # optional: short paragraph describing the content and/or purpose of the site that will appear in the modal detail view and permalink views for your site
  description: >
    Pattyrn uses advanced machine learning AI to analyze the platform’s your teams use, making it easy to solve performance problems, reduce bottlenecks, and monitor culture health to optimize your ROI and help boost performance without causing burn out.
  categories:
    - Marketing
    - Technology
  built_by: Pattyrn
  built_by_url: https://twitter.com/Pattyrn4
  featured: false
- title: Intranet Italia Day
  main_url: https://www.intranetitaliaday.it/en
  url: https://www.intranetitaliaday.it/en
  description: >
    The Italian event dedicated to the digital workplace that focuses on planning, governance and company intranet management
  categories:
    - Event
    - Conference
  built_by: Ariadne Digital
  built_by_url: https://www.ariadnedigital.it
  featured: false
- title: Textually Stylo
  main_url: https://www.textually.net
  url: https://www.textually.net
  description: >
    Stylo Markdown writing App marketing/documentation website by Textually Inc.
  categories:
    - Marketing
    - Technology
    - Blog
    - Documentation
  built_by: Sébastien Hamel
  built_by_url: https://www.textually.net
  featured: false
- title: OneDeck
  main_url: https://www.onedeck.co
  url: https://www.onedeck.co
  description: >
    OneDeck is a simple yet powerful tool for creating and sharing your one-page investment summary in under 10 minutes.
  categories:
    - Finance
    - Technology
  built_by: William Neill
  built_by_url: https://twitter.com/williamneill
  featured: false
- title: Assortment
  main_url: https://assortment.io
  url: https://assortment.io
  description: >
    Assortment aims to provide detailed tutorials (and more) for developers of all skill levels within the Web Development Industry. Attempting to cut out the fluff and arm you with the facts.
  categories:
    - Blog
    - Web Development
  built_by: Luke Whitehouse
  built_by_url: https://twitter.com/_lukewh
  featured: false
- title: Mission42
  main_url: https://mission42.zauberware.com
  url: https://mission42.zauberware.com
  description: >
    A landing page for the mobile app Mission42. Mission42 wants to help you learn new skills.
  categories:
    - App
    - Learning
    - Education
    - Landing Page
  built_by: Philipp Siegmund, zauberware
  built_by_url: https://www.zauberware.com
- title: Altstadtdomizil Idstein
  main_url: http://www.altstadtdomizil-idstein.de/
  url: http://www.altstadtdomizil-idstein.de/
  description: >
    A landing page for a holiday apartment in Idstein, Germany.
  categories:
    - Landing Page
    - Travel
    - Real Estate
  built_by: Simon Franzen, zauberware
  built_by_url: https://www.zauberware.com
- title: Gerald Martinez Dev
  main_url: https://gmartinez.dev/
  url: https://gmartinez.dev/
  source_url: https://github.com/nephlin7/gmartinez.dev
  description: >
    Personal web site for show my skills and my works.
  categories:
    - Web Development
    - Portfolio
  built_by: Gerald Martinez
  built_by_url: https://twitter.com/GeraldM_92
  featured: false
- title: Becreatives
  main_url: "https://becreatives.com"
  url: "https://becreatives.com"
  featured: false
  description: >
    Digital software house. Enlights ideas. Think smart execute harder.
  categories:
    - Technology
    - Web Development
    - Agency
    - Marketing
  built_by: Becreatives
  built_by_url: "https://becreatives.com"
- title: Paul Clifton Photography
  main_url: https://paulcliftonphotography.com
  url: https://paulcliftonphotography.com
  featured: false
  description: >
    A full migration from WordPress to GatsbyJS and DatoCMS. Includes custom cropping on images as viewport changes size and also an infinity scroll that doesn't preload all of the results.
  categories:
    - Blog
    - Portfolio
    - Gallery
    - Photography
  built_by: Little Wolf Studio
  built_by_url: https://littlewolfstudio.co.uk
- title: Atte Juvonen - Blog
  url: https://www.attejuvonen.fi/
  main_url: https://www.attejuvonen.fi/
  source_url: https://github.com/baobabKoodaa/blog
  description: >
    Tech-oriented personal blog covering topics like AI, data, voting, game theory, infosec and software development.
  categories:
    - Blog
    - Data
    - JavaScript
    - Programming
    - Science
    - Security
    - Technology
    - Web Development
  featured: false
- title: Kibuk Construction
  url: https://kibukconstruction.com/
  main_url: https://kibukconstruction.com/
  description: >
    Kibuk Construction is a fully licensed and insured contractor specializing in Siding, Decks, Windows & Doors!
  categories:
    - Business
  built_by: David Krasniy
  built_by_url: http://dkrasniy.com
- title: RedCarpetUp
  main_url: https://www.redcarpetup.com
  url: https://www.redcarpetup.com/
  description: >
    RedCarpetUp's home page for a predominantly mobile-only customer base in India with major constraints on bandwidth availability
  categories:
    - Finance
  built_by: RedCarpet Dev Team
  built_by_url: https://www.redcarpetup.com
  featured: false
- title: talita traveler
  url: https://talitatraveler.com/
  main_url: https://talitatraveler.com/
  source_url: https://github.com/afuh/talitatraveler
  description: >
    Talita Traveler's personal blog.
  categories:
    - Blog
  built_by: Axel Fuhrmann
  built_by_url: https://axelfuhrmann.com/
  featured: false
- title: Pastelería el Progreso
  url: https://pasteleriaelprogreso.com/
  main_url: https://pasteleriaelprogreso.com/
  source_url: https://github.com/afuh/elprogreso
  description: >
    Famous bakery in Buenos Aires.
  categories:
    - Food
    - Gallery
  built_by: Axel Fuhrmann
  built_by_url: https://axelfuhrmann.com/
  featured: false
- title: Maitrik's Portfolio
  url: https://www.maitrikpatel.com/
  main_url: https://www.maitrikpatel.com/
  source_url: https://github.com/maitrikjpatel/portfolio
  description: >
    Portfolio of a Front-End Developer / UX Designer who designs and develops pixel perfect user interface, experiences and web applications.
  categories:
    - Portfolio
    - Blog
    - Design
    - Web Development
  built_by: Maitrik Patel
  built_by_url: https://www.maitrikpatel.com/
  featured: false
- title: PicPick
  url: https://picpick.app/
  main_url: https://picpick.app/
  description: >
    All-in-one Graphic Design Tool, Screen Capture Software, Image Editor, Color Picker, Pixel Ruler and More
  categories:
    - Productivity
    - App
    - Technology
  built_by: NGWIN
  built_by_url: https://picpick.app/
  featured: false
- title: Ste O'Neill
  main_url: https://www.steoneill.dev
  url: https://www.steoneill.dev
  description: >
    MVP of a portfolio site for a full stack UK based developer.
  categories:
    - Blog
    - Portfolio
  built_by: Ste O'Neill
  built_by_url: https://steoneill.dev
  featured: false
- title: Filipe Santos Correa's Portfolio
  description: >
    Filipe's Personal About Me / Portfolio.
  main_url: "https://filipesantoscorrea.com/"
  url: "https://filipesantoscorrea.com/"
  source_url: "https://github.com/Safi1012/filipesantoscorrea.com"
  featured: false
  categories:
    - Portfolio
- title: Progressive Massachusetts Legislator Scorecard
  main_url: https://scorecard.progressivemass.com
  url: https://scorecard.progressivemass.com
  featured: false
  source_url: https://github.com/progressivemass/legislator-scorecard
  description: >
    Learn about MA state legislators' voting records through a progressive lens
  categories:
    - Government
    - Education
  built_by: Alex Holachek
  built_by_url: "https://alex.holachek.com/"
- title: Jeff Wolff – Portfolio
  main_url: https://www.jeffwolff.net
  url: https://www.jeffwolff.net
  featured: false
  description: >
    A guy from San Diego who makes websites.
  categories:
    - Blog
    - Portfolio
    - Web Development
- title: Jp Valery – Portfolio
  main_url: https://jpvalery.photo
  url: https://jpvalery.photo
  featured: false
  description: >
    Self-taught photographer documenting spaces and people
  categories:
    - Portfolio
    - Photography
- title: Prevue
  main_url: https://www.prevue.io
  url: https://www.prevue.io
  featured: false
  description: >
    All in One Prototyping Tool For Vue Developers
  categories:
    - Open Source
    - Web Development
- title: Gold Medal Flour
  main_url: https://www.goldmedalflour.com
  url: https://www.goldmedalflour.com
  description: >
    Gold Medal Four is a brand of flour products owned by General Mills. The new site was built using Gatsby v2 with data sources from WordPress and an internal recipe API, and features multifaceted recipe filtering and a modified version of Gatsby Image to support art direction images.
  categories:
    - Food
  built_by: General Mills Branded Sites Dev Team
  built_by_url: https://www.generalmills.com
  featured: false
- title: Fifth Gait Technologies
  main_url: https://5thgait.com
  url: https://5thgait.com
  featured: false
  description: >
    Fifth Gait is a small business in the defense and space industry that is run and owned by physicists and engineers that have worked together for decades. The site was built using Gatsby V2.
  categories:
    - Government
    - Science
    - Technology
  built_by: Jonathan Z. Fisher
  built_by_url: "https://jonzfisher.com"
- title: Sal's Pals
  main_url: https://www.sals-pals.net
  url: https://www.sals-pals.net
  featured: false
  description: >
    Sal's Pals is a professional dog walking and pet sitting service based in Westfield, NJ. New site built with gatsby v2.
  categories:
    - Business
- title: Zuyet Awarmatrip
  main_url: https://www.zuyetawarmatrip.com
  url: https://www.zuyetawarmatrip.com
  featured: false
  description: >
    Zuyet Awarmatrip is a subsidiary identity within the personal ecosystem of Zuyet Awarmatik, focusing on travel and photography.
  categories:
    - Travel
    - Photography
  built_by: Zuyet Awarmatik
- title: manuvel.be
  url: https://www.manuvel.be
  main_url: https://www.manuvel.be
  source_url: https://github.com/riencoertjens/manuvelsite
  description: >
    Cycling themed café coming this april in Sint Niklaas, Belgium. One page with funky css-grid and gatsby-image trickery!
  categories:
    - Food
  built_by: WEBhart
  built_by_url: https://www.web-hart.com
  featured: false
- title: WEBhart
  url: https://www.web-hart.com
  main_url: https://www.web-hart.com
  description: >
    Hi, I'm Rien (pronounced Reen) from Belgium but based in Girona, Spain. I'm an autodidact, committed to learning until the end of time.
  categories:
    - Portfolio
    - Design
    - Web Development
    - Freelance
  built_by: WEBhart
  built_by_url: https://www.web-hart.com
  featured: false
- title: nicdougall.com
  url: https://nicdougall.netlify.com/
  main_url: https://nicdougall.netlify.com/
  source_url: https://github.com/riencoertjens/nicdougall.com
  description: >
    Athlete website with Netlify CMS for blog content.
  categories:
    - Blog
  built_by: WEBhart
  built_by_url: https://www.web-hart.com
  featured: false
- title: het Groeiatelier
  url: https://www.hetgroeiatelier.be/
  main_url: https://www.hetgroeiatelier.be/
  description: >
    Workspace for talent development and logopedics. One page site with basic info and small calendar CMS.
  categories:
    - Marketing
  built_by: WEBhart
  built_by_url: https://www.web-hart.com
  featured: false
- title: Lebuin D'Haese
  url: https://www.lebuindhaese.be/
  main_url: https://www.lebuindhaese.be/
  description: >
    Artist portfolio website. Powered by a super simple Netlify CMS to easily add blog posts or new art pieces.
  categories:
    - Portfolio
    - Blog
  built_by: WEBhart
  built_by_url: https://www.web-hart.com
  featured: false
- title: Iefke Molenstra
  url: https://www.iefke.be/
  main_url: https://www.iefke.be/
  description: >
    Artist portfolio website. Powered by a super simple Netlify CMS to easily add blog posts or new art pieces.
  categories:
    - Portfolio
    - Blog
  built_by: WEBhart
  built_by_url: https://www.web-hart.com
  featured: false
- title: The Broomwagon
  url: https://www.thebroomwagongirona.com/
  main_url: https://www.thebroomwagongirona.com/
  description: >
    foodtruck style coffee by pro cyclist Robert Gesink. The site has a webshop with merchandise and coffee beans.
  categories:
    - eCommerce
  built_by: WEBhart
  built_by_url: https://www.web-hart.com
- title: Pella Windows and Doors
  main_url: https://www.pella.com
  url: https://www.pella.com
  featured: false
  description: >
    The Pella Corporation is a privately held window and door manufacturing
  categories:
    - Business
- title: tinney.dev
  url: https://tinney.dev
  main_url: https://tinney.dev
  source_url: https://github.com/cdtinney/tinney.dev
  description: >
    Personal portfolio/blog of Colin Tinney
  categories:
    - Blog
    - Portfolio
    - Open Source
  built_by: Colin Tinney
  built_by_url: https://tinney.dev
  featured: false
- title: Monkeywrench Books
  main_url: https://monkeywrenchbooks.org
  url: https://monkeywrenchbooks.org
  description: >
    Monkeywrench Books is an all-volunteer, collectively-run bookstore and event space in Austin, TX
  categories:
    - Business
    - Community
    - Education
  built_by: Monkeywrench Books
  built_by_url: https://monkeywrenchbooks.org
- title: DeepMay.io
  main_url: https://deepmay.io
  url: https://deepmay.io
  description: >
    DeepMay is an experimental new tech bootcamp in the mountains of North Carolina.
  categories:
    - Event
    - Community
    - Technology
    - Marketing
  built_by: DeepMay
  built_by_url: https://twitter.com/deepmay_io
  featured: false
- title: Liferay.Design
  main_url: https://liferay.design
  url: https://liferay.design
  source_url: https://github.com/liferay-design/liferay.design
  description: >
    Liferay.Design is home to some of the freshest open-source designers who love to share articles and other resources for the Design Community.
  categories:
    - Blog
    - Community
    - Design
    - Marketing
    - Open Source
    - Technology
    - User Experience
  built_by: Liferay Designers
  built_by_url: https://twitter.com/liferaydesign
  featured: false
- title: Front End Remote Jobs
  main_url: https://frontendremotejobs.com
  url: https://frontendremotejobs.com
  source_url: https://github.com/benjamingrobertson/remotefrontend
  description: >
    Front End Remote Jobs features fully remote jobs for front end developers.
  categories:
    - WordPress
    - Web Development
  built_by: Ben Robertson
  built_by_url: https://benrobertson.io
  featured: false
- title: Penrose Grand Del Mar
  main_url: https://penroseatthegrand.com
  url: https://penroseatthegrand.com
  description: >
    Penrose Grand Del Mar is a luxury housing project coming soon.
  categories:
    - Real Estate
    - Design
  built_by: Chase Ohlson
  built_by_url: https://chaseohlson.com
- title: JustGraphQL
  url: https://www.justgraphql.com/
  main_url: https://www.justgraphql.com/
  source_url: https://github.com/Novvum/justgraphql
  description: >
    JustGraphQL helps developers quickly search and filter through GraphQL resources, tools, and articles.
  categories:
    - Open Source
    - Web Development
    - Technology
  built_by: Novvum
  built_by_url: https://www.novvum.io/
  featured: false
- title: Peter Macinkovic Personal Blog
  url: https://peter.macinkovic.id.au/
  main_url: https://peter.macinkovic.id.au/
  source_url: https://github.com/inkovic/peter-macinkovic-static-site
  description: >
    Personal Website and Blog of eCommerce SEO Specilaist and Digital Marketer Peter Macinkovic.
  categories:
    - SEO
    - Marketing
    - Blog
  featured: false
- title: NH Hydraulikzylinder
  main_url: https://nh-hydraulikzylinder.com
  url: https://nh-hydraulikzylinder.com
  description: >
    High quality & high performance hydraulic cylinders manufactured in Austria based on the clients requirements
  categories:
    - Business
  built_by: MangoART
  built_by_url: https://www.mangoart.at
  featured: false
- title: Frauennetzwerk Linz-Land
  main_url: https://frauennetzwerk-linzland.net
  url: https://frauennetzwerk-linzland.net
  description: >
    Homepage for the local women's association providing support to people in need offline and online (Livechat integration)
  categories:
    - Nonprofit
  built_by: MangoART
  built_by_url: https://www.mangoart.at
  featured: false
- title: Mein Traktor
  main_url: http://www.mein-traktor.at/
  url: http://www.mein-traktor.at/
  description: >
    Homepage of a the main importer of SAME and Lamborghini Tractors in Austria with customer support area
  categories:
    - Business
    - App
  built_by: MangoART
  built_by_url: https://www.mangoart.at
  featured: false
- title: Lamborghini Traktoren
  main_url: https://lamborghini-traktor.at
  url: https://lamborghini-traktor.at
  description: >
    Lamborghini Tractors - Landing page for the brand in Austria
  categories:
    - Business
  built_by: MangoART
  built_by_url: https://www.mangoart.at
  featured: false
- title: Holly Lodge Community Centre - Highgate, London
  main_url: https://www.hlcchl.org/
  url: https://www.hlcchl.org/
  source_url: https://github.com/eugelogic/hlcchl-gatsby
  description: >
    The Holly Lodge Community Centre - Highgate, London has a shiny new website built with Gatsby v2 that makes important contributions towards a faster, more secure and environmentally friendly web for everyone.
  categories:
    - Community
    - Event
    - Nonprofit
  built_by: Eugene Molari Developer
  built_by_url: https://twitter.com/EugeneMolari
  featured: false
- title: blackcater's blog
  url: https://www.blackcater.win
  main_url: https://www.blackcater.win
  source_url: https://github.com/blackcater/blog
  description: >
    Blog like Medium, for person and team.
  categories:
    - Blog
    - Web Development
  built_by: blackcater
  built_by_url: https://github.com/blackcater
  featured: false
- title: Kenneth Kwakye-Gyamfi Portfolio Site
  url: https://www.kwakye-gyamfi.com
  main_url: https://www.kwakye-gyamfi.com
  source_url: https://github.com/cr05s19xx/cross-site
  description: >
    Personal portfolio site for Kenneth Kwakye-Gyamfi, a mobile and web full stack applications developer currently based in Accra, Ghana.
  categories:
    - SEO
    - Web Development
    - Open Source
    - Portfolio
  featured: false
- title: Gareth Weaver
  url: https://www.garethweaver.com/
  main_url: https://www.garethweaver.com/
  source_url: https://github.com/garethweaver/public-site-react
  description: >
    A personal portofolio of a London based frontend developer built with Gatsby 2, Redux and Sass
  categories:
    - Portfolio
    - Web Development
  built_by: Gareth Weaver
  built_by_url: https://twitter.com/garethdweaver
  featured: false
- title: Mailjet
  url: https://dev.mailjet.com/
  main_url: https://dev.mailjet.com/
  description: >
    Mailjet is an easy-to-use all-in-one e-mail platform.
  categories:
    - API
    - Documentation
  featured: false
- title: Peintagone
  url: https://www.peintagone.be/
  main_url: https://www.peintagone.be/
  description: >
    Peintagone is a superior quality paint brand with Belgian tones.
  categories:
    - Portfolio
    - Gallery
  built_by: Sebastien Crepin
  built_by_url: https://github.com/opeah
  featured: false
- title: Let's Do Dish!
  url: https://letsdodish.com
  main_url: https://letsdodish.com
  description: >
    A new recipe site for people who enjoy cooking great food in their home kitchen. Find some great meal ideas! Let's do dish!
  categories:
    - Blog
    - Food
  built_by: Connerra
  featured: false
- title: AWS Amplify Community
  url: https://amplify.aws/community/
  main_url: https://amplify.aws/community/
  source_url: https://github.com/aws-amplify/community
  description: >
    Amplify Community is a hub for developers building fullstack serverless applications with Amplify to easily access content (such as events, blog posts, videos, sample projects, and tutorials) created by other members of the Amplify community.
  categories:
    - Blog
    - Directory
    - Education
    - Technology
  built_by: Nikhil Swaminathan
  built_by_url: https://github.com/swaminator
  featured: false
- title: Cal State Monterey Bay
  url: https://csumb.edu
  main_url: https://csumb.edu
  source_url: https://github.com/csumb/csumb-gatsby
  description: >
    A website for the entire campus of California State University, Monterey Bay.
  categories:
    - Education
    - Government
  built_by: CSUMB Web Team
  built_by_url: https://csumb.edu/web/team
  featured: false
- title: BestPricingPages.com
  url: https://bestpricingpages.com
  main_url: https://bestpricingpages.com
  source_url: https://github.com/jpvalery/pricingpages/
  description: >
    A repository of the best pricing pages by the best companies. Built in less than a week.
    Inspired by RGE and since pricingpages.xyz no longer exists, I felt such a resource was missing and could be helpful to many people.
  categories:
    - Business
    - Community
    - Entrepreneurship
    - Open Source
    - Technology
  built_by: Jp Valery
  built_by_url: https://jpvalery.me
  featured: false
- title: Lendo Austria
  url: https://lendo.at
  main_url: https://lendo.at
  description: >
    A Comparison site for best private loan offer from banks in Austria.
  categories:
    - Business
    - Finance
  built_by: Lendo developers
  featured: false
- title: Visual Cloud FX
  url: https://visualcloudfx.com
  main_url: https://visualcloudfx.com
  source_url: https://github.com/jjcav84/visualcloudfx
  description: >
    Basic static site built with MDBootstrap, React, and Gatsby
  categories:
    - Consulting
    - Portfolio
  built_by: Jacob Cavazos
  built_by_url: https://jacobcavazos.com
- title: Matthew Miller (Me4502)
  url: https://matthewmiller.dev
  main_url: https://matthewmiller.dev
  description: >
    The personal site, blog and portfolio of Matthew Miller (Me4502)
  categories:
    - Blog
    - Programming
    - Technology
    - Portfolio
  built_by: Matthew Miller
  featured: false
- title: Årets Kontor
  url: https://aretskontor.newst.se
  main_url: https://aretskontor.newst.se
  description: >
    A swedish competition for "office of the year" in sweden with a focus on design. Built with MDBootstrap and Gatsby.
  categories:
    - Real Estate
    - Marketing
  built_by: Victor Björklund
  built_by_url: https://victorbjorklund.com
  featured: false
- title: Kyma
  url: https://kyma-project.io
  main_url: https://kyma-project.io
  source_url: https://github.com/kyma-project/website
  description: >
    This website holds overview, blog and documentation for Kyma open source project that is a Kubernates based application extensibility framework.
  categories:
    - Documentation
    - Blog
    - Technology
    - Open Source
  built_by: Kyma developers
  built_by_url: https://twitter.com/kymaproject
  featured: false
- title: Verso
  main_url: https://verso.digital
  url: https://verso.digital
  description: >
    Verso is a creative technology studio based in Singapore. Site built with Gatsby and Netlify.
  categories:
    - Agency
    - Consulting
    - Design
    - Technology
  built_by: Verso
  built_by_url: https://verso.digital
  featured: false
- title: Camilo Holguin
  url: https://camiloholguin.me
  main_url: https://camiloholguin.me
  source_url: https://github.com/camiloholguin/gatsby-portfolio
  description: >
    Portfolio site using GatsbyJS and WordPress REST API.
  categories:
    - WordPress
    - Portfolio
    - Web Development
  built_by: Camilo Holguin
  built_by_url: https://camiloholguin.me
  featured: false
- title: Bennett Hardwick
  url: https://bennetthardwick.com
  main_url: https://bennetthardwick.com
  description: >
    The personal website and blog of Bennett Hardwick, an Australian software developer and human being.
  categories:
    - Blog
    - Programming
    - Technology
  source_url: https://github.com/bennetthardwick/website
  built_by: Bennett Hardwick
  built_by_url: https://bennetthardwick.com
  featured: false
- title: Sindhuka
  url: https://sindhuka.org/
  main_url: https://sindhuka.org/
  description: >
    Official website of the Sindhuka initiative, a sustainable farmers' network in Nepal.
  categories:
    - Business
    - Community
    - Government
    - Marketing
  source_url: https://github.com/Polcius/sindhuka-serif
  built_by: Pol Milian
  built_by_url: https://github.com/Polcius/
  featured: false
- title: ERS HCL Open Source Portal
  url: https://ers-hcl.github.io/
  main_url: https://ers-hcl.github.io/
  description: >
    Official site for ERS-HCL GitHub organizational site. This is a hybrid app with static and dynamic content, providing a details of the open source projects, initiatives, innovation ideas within ERS-HCL. It pulls data from various data sources including GitHub APIs, MDX based blog posts, excel files. It also hosts an ideas app that is based on Firebase.
  categories:
    - Open Source
    - Blog
    - Technology
    - Web Development
    - Community
    - Documentation
  source_url: https://github.com/ERS-HCL/gatsby-ershcl-app
  built_by: Tarun Kumar Sukhu
  built_by_url: https://github.com/tsukhu
- title: Sandbox
  url: https://www.sandboxneu.com/
  main_url: https://www.sandboxneu.com/
  source_url: https://github.com/sandboxneu/sandboxneu.com
  description: >
    Official website of Sandbox, a Northeastern University student group that builds software for researchers.
  categories:
    - Marketing
  built_by: Sandbox at Northeastern
  built_by_url: https://github.com/sandboxneu/
  featured: false
- title: Accessible App
  main_url: https://accessible-app.com
  url: https://accessible-app.com
  source_url: https://github.com/accessible-app/accessible-app_com
  description: >
    Learn how to build inclusive web applications and Single Page Apps in modern JavaScript frameworks. This project collects strategies, links, patterns and plugins for React, Vue and Angular.
  categories:
    - Accessibility
    - Web Development
    - JavaScript
  built_by: Marcus Herrmann
  built_by_url: https://marcus.io
  featured: false
- title: PygmalionPolymorph
  url: https://pygmalionpolymorph.com
  main_url: https://pygmalionpolymorph.com
  source_url: https://github.com/PygmalionPolymorph/portfolio
  description: >
    Portfolio of artist, musician and developer PygmalionPolymorph.
  categories:
    - Portfolio
    - Gallery
    - Music
    - Photography
    - Web Development
  built_by: PygmalionPolymorph
  built_by_url: https://pygmalionpolymorph.com
  featured: false
- title: Gonzalo Nuñez Photographer
  main_url: https://www.gonzalonunez.com
  url: https://www.gonzalonunez.com
  description: >
    Website for Cancun based destination wedding photographer Gonzalo Nuñez. Site built with GatsbyJS, WordPress API and Netlify.
  categories:
    - Photography
    - Portfolio
    - WordPress
  built_by: Miguel Mayo
  built_by_url: https://www.miguelmayo.com
  featured: false
- title: Element 84
  main_url: https://www.element84.com
  url: https://www.element84.com
  description: >
    Element 84 is software engineering and design firm that helps companies and government agencies solve problems using remote sensing, life sciences, and transportation data in the cloud.
  categories:
    - Agency
    - Blog
    - Business
    - Consulting
    - Data
    - Design
    - Government
    - Portfolio
    - Programming
    - Science
    - Technology
    - User Experience
    - Web Development
- title: Measures for Justice
  main_url: https://www.measuresforjustice.org
  url: https://www.measuresforjustice.org
  description: >
    Measures for Justice gathers criminal justice data at the county level and makes it available on a free public Data Portal. Site rebuilt from scratch with GatsbyJS.
  categories:
    - Nonprofit
    - Marketing
  featured: false
- title: Raconteur Agency
  main_url: https://www.raconteur.net/agency
  url: https://www.raconteur.net/agency
  description: >
    Raconteur Agency is a London-based content marketing agency for B2B brands. We have rebuilt their site with Gatsby v2 using their existing WordPress backend as the data source. By switching from WordPress to GatsbyJS we have achieved a 200%+ improvement in page load times and went from a Lighthouse performance score of 49 to 100.
  categories:
    - Agency
    - Marketing
    - WordPress
  built_by: Jacob Herper
  built_by_url: https://herper.io
  featured: false
- title: GreenOrbit
  main_url: https://greenorbit.com/
  url: https://greenorbit.com/
  description: >
    Cloud-based intranet software. Get your people going with everything you need, built in.
  categories:
    - Business
    - App
    - Productivity
    - Technology
  built_by: Effective Digital
  built_by_url: https://effective.digital/
- title: Purple11
  main_url: https://purple11.com/
  url: https://purple11.com/
  description: >
    Purple11 is a site for photography and photo retouching tips and tricks.
  categories:
    - Blog
    - Photography
  built_by: Sébastien Noël
  built_by_url: https://blkfuel.com/
  featured: false
- title: PerfReviews
  main_url: https://perf.reviews/
  url: https://perf.reviews/
  source_url: https://github.com/PerfReviews/PerfReviews
  description: >
    The best content about web performance in spanish language.
  categories:
    - Web Development
  built_by: Joan León & José M. Pérez
  built_by_url: https://perf.reviews/nosotros/
  featured: false
- title: Un Backend - Blog
  main_url: https://www.unbackend.pro/
  url: https://www.unbackend.pro/
  description: >
    The personal website and blog of Camilo Ramírez, a backend developer :).
  categories:
    - Blog
    - Programming
    - Technology
  source_url: https://github.com/camilortte/camilortte.github.com
  built_by: Camilo Ramírez
  built_by_url: https://www.unbackend.pro/about
  featured: false
- title: Hitesh Vaghasiya
  main_url: https://hiteshvaghasiya.com/
  url: https://hiteshvaghasiya.com/
  description: >
    This is Hitesh Vaghasiya's blog. This blog is help you an E-Commerce like Magento, Shopify, and BigCommece.
  categories:
    - Blog
    - Programming
    - Technology
    - Web Development
  built_by: Hitesh Vaghasiya
  built_by_url: https://hiteshvaghasiya.com/
  featured: false
- title: Aditus
  main_url: https://www.aditus.io
  url: https://www.aditus.io
  description: >
    Aditus is the accessibility tool for your team. We help teams build accessible websites and products.
  categories:
    - Accessibility
    - Education
  built_by: Aditus
  built_by_url: https://www.aditus.io
  featured: false
- title: Ultra Config
  main_url: https://ultraconfig.com.au/
  url: https://ultraconfig.com.au/ultra-config-generator/
  description: >
    Ultra Config Generator is a software application for Network Engineers to efficiently manage their network infrastructure.
  categories:
    - Blog
    - Technology
  built_by: Ultra Config
  built_by_url: https://ultraconfig.com.au/
  featured: false
- title: Malice
  main_url: https://malice.fr/
  url: https://malice.fr/
  description: >
    Malice is a cyber-training  platform for learning, validating and improving security related skills through simulated scenarios and challenges.
  categories:
    - Security
    - Technology
  built_by: Sysdream
  built_by_url: https://sysdream.com/
  featured: false
- title: Nash
  main_url: https://nash.io/
  url: https://nash.io/
  description: >
    Nash is a decentralized platform for trading, payment and other financial services. Our goal is to bring distributed finance to everyone by making blockchain technology fast and easy to use. We employ an off-chain engine to match trades rapidly, but never take control of customers’ assets. Our intuitive interface offers easy access to a range of trading, payment and investment functions.
  categories:
    - Portfolio
    - Security
    - Technology
  built_by: Andrej Gajdos
  built_by_url: https://andrejgajdos.com/
  featured: false
- title: Axel Fuhrmann
  url: https://axelfuhrmann.com
  main_url: https://axelfuhrmann.com
  source_url: https://github.com/afuh/axelfuhrmann.com
  description: >
    Personal portfolio.
  categories:
    - Portfolio
    - Freelance
    - Web Development
  featured: false
- title: Alaina Viau
  url: https://www.alainaviau.com
  main_url: https://www.alainaviau.com
  description: >
    Official website of Canadian opera director, creator, and producer Alaina Viau. Site designed by Stephen Bell.
  categories:
    - Portfolio
    - Music
  built_by: Michael Uloth
  built_by_url: "https://www.michaeluloth.com"
- title: Alison Moritz
  url: https://www.alisonmoritz.com
  main_url: https://www.alisonmoritz.com
  description: >
    Official website of American stage director Alison Moritz. Site designed by Stephen Bell.
  categories:
    - Portfolio
    - Music
  built_by: Michael Uloth
  built_by_url: "https://www.michaeluloth.com"
- title: Luke Secomb Digital
  url: https://lukesecomb.digital
  main_url: https://lukesecomb.digital
  source_url: https://github.com/lukethacoder/luke-secomb-simple
  description: >
    A simple portfolio site built using TypeScript, Markdown and React Spring.
  categories:
    - Portfolio
    - Web Development
  built_by: Luke Secomb
  built_by_url: https://lukesecomb.digital
  featured: false
- title: We are Brew
  url: https://www.wearebrew.co.uk
  main_url: https://www.wearebrew.co.uk
  description: >
    Official website for Brew, a Birmingham based Digital Marketing Agency.
  categories:
    - Portfolio
    - Web Development
    - Agency
    - Marketing
  built_by: Brew Digital
  built_by_url: https://www.wearebrew.co.uk
- title: Global City Data
  main_url: https://globalcitydata.com
  url: https://globalcitydata.com
  source_url: https://github.com/globalcitydata/globalcitydata
  description: >
    Global City Data is an open, easily browsable platform to showcase peer-reviewed urban datasets and models created by different research groups.
  categories:
    - Education
    - Open Source
  built_by: Rafi Barash
  built_by_url: https://rafibarash.com
  featured: false
- title: Submittable
  url: https://www.submittable.com
  main_url: https://www.submittable.com
  description: >
    Submissions made simple. Submittalbe is a cloud-based submissions manager that lets you accept, review, and make decisions on any kind of digital content.
  categories:
    - Technology
    - Marketing
  built_by: Genevieve Crow
  built_by_url: https://github.com/g-crow
- title: Appmantle
  main_url: https://appmantle.com
  url: https://appmantle.com
  description: >
    Appmantle is a new way of creating apps. A complete modern app that you build yourself quickly & easily, without programming knowledge.
  categories:
    - App
    - Marketing
    - Landing Page
    - Mobile Development
    - Technology
  built_by: Appmantle
  built_by_url: https://appmantle.com
  featured: false
- title: Acto
  main_url: https://www.acto.dk/
  url: https://www.acto.dk/
  description: >
    Tomorrows solutions - today. Acto is an innovative software engineering company, providing your business with high-quality, scalable and maintainable software solutions, to make your business shine.
  categories:
    - Agency
    - Technology
    - Web Development
    - Mobile Development
  built_by: Acto
  built_by_url: https://www.acto.dk/
- title: Gatsby GitHub Stats
  url: https://gatsby-github-stats.netlify.com
  main_url: https://gatsby-github-stats.netlify.com
  source_url: https://github.com/lannonbr/gatsby-github-stats/
  description: >
    Statistics Dashboard for Gatsby GitHub repository
  categories:
    - Data
  built_by: Benjamin Lannon
  built_by_url: https://lannonbr.com
  featured: false
- title: Graphic Intuitions
  url: https://www.graphicintuitions.com/
  main_url: https://www.graphicintuitions.com/
  description: >
    Digital marketing agency located in Morris, Manitoba.
  categories:
    - Agency
    - Web Development
    - Marketing
  featured: false
- title: Smooper
  url: https://www.smooper.com/
  main_url: https://www.smooper.com/
  description: >
    We connect you with digital marketing experts for 1 on 1 consultation sessions
  categories:
    - Marketing
    - Directory
  featured: false
- title: Lesley Barber
  url: https://www.lesleybarber.com/
  main_url: https://www.lesleybarber.com/
  description: >
    Official website of Canadian film composer Lesley Barber.
  categories:
    - Portfolio
    - Music
  built_by: Michael Uloth
  built_by_url: https://www.michaeluloth.com
- title: Timeline of Terror
  main_url: https://timelineofterror.org/
  url: https://timelineofterror.org/
  source_url: https://github.com/Symbitic/timeline-of-terror
  description: >
    Complete guide to the events of September 11, 2001.
  categories:
    - Directory
    - Government
  built_by: Alex Shaw
  built_by_url: https://github.com/Symbitic/
  featured: false
- title: Pill Club
  url: https://thepillclub.com
  main_url: https://thepillclub.com
  description: >
    Zero Copay With Insurance + Free Shipping + Bonus Gifts + Online Delivery – Birth Control Delivery and Prescription
  categories:
    - Marketing
    - Healthcare
  built_by: Pill Club
  built_by_url: https://thepillclub.com
- title: myweekinjs
  url: https://www.myweekinjs.com/
  main_url: https://www.myweekinjs.com/
  source_url: https://github.com/myweekinjs/public-website
  description: >
    Challenge to create and/or learn something new in JavaScript each week.
  categories:
    - Blog
  built_by: Adriaan Janse van Rensburg
  built_by_url: https://github.com/HurricaneInteractive/
  featured: false
- title: The Edit Suite
  main_url: https://www.theeditsuite.com.au/
  url: https://www.theeditsuite.com.au/
  source_url: https://thriveweb.com.au/portfolio/the-edit-suite/
  description: >-
    The Edit Suite is an award winning video production and photography company based out of our Mermaid Beach studio on the Gold Coast of Australia but we also have the ability to work mobile from any location.
  categories:
    - Photography
    - Marketing
  built_by: Thrive Team - Gold Coast
  built_by_url: https://thriveweb.com.au/
  featured: false
- title: CarineRoitfeld
  main_url: https://www.carineroitfeld.com/
  url: https://www.carineroitfeld.com/
  description: >
    Online shop for Carine Roitfeld parfume
  categories:
    - eCommerce
  built_by: Ask Phill
  built_by_url: https://askphill.com
- title: EngineHub.org
  url: https://enginehub.org
  main_url: https://enginehub.org
  source_url: https://github.com/EngineHub/enginehub-website
  description: >
    The landing pages for EngineHub, the organisation behind WorldEdit, WorldGuard, CraftBook, and more
  categories:
    - Landing Page
    - Technology
    - Open Source
  built_by: Matthew Miller
  built_by_url: https://matthewmiller.dev
- title: Goulburn Physiotherapy
  url: https://www.goulburnphysiotherapy.com.au/
  main_url: https://www.goulburnphysiotherapy.com.au/
  description: >
    Goulburn Physiotherapy is a leader in injury prevention, individual and community health, and workplace health solutions across Central Victoria.
  categories:
    - Blog
    - Healthcare
  built_by: KiwiSprout
  built_by_url: https://kiwisprout.nz/
  featured: false
- title: TomTom Traffic Index
  main_url: https://www.tomtom.com/en_gb/traffic-index/
  url: https://www.tomtom.com/en_gb/traffic-index/
  description: >
    The TomTom Traffic Index provides drivers, city planners, auto manufacturers and policy makers with unbiased statistics and information about congestion levels in 403 cities across 56 countries on 6 continents.
  categories:
    - Travel
    - Data
  built_by: TomTom
  built_by_url: https://tomtom.com
  featured: false
- title: PrintAWorld | A 3D Printing and Fabrication Company
  main_url: https://prtwd.com/
  url: https://prtwd.com/
  description: >
    PrintAWorld is a NYC based fabrication and manufacturing company that specializes in 3D printing, 3D scanning, CAD Design,
    laser cutting, and rapid prototyping. We help artists, agencies and engineers turn their ideas into its physical form.
  categories:
    - Business
  featured: false
- title: Asjas
  main_url: https://asjas.co.za
  url: https://asjas.co.za/blog
  source_url: https://github.com/Asjas/Personal-Webpage
  description: >
    This is a website built with Gatsby v2 that uses Netlify CMS and Gatsby-MDX as a blog (incl. portfolio page).
  categories:
    - Web Development
    - Blog
    - Portfolio
  built_by: A-J Roos
  built_by_url: https://twitter.com/_asjas
  featured: false
- title: Glug-Infinite
  main_url: https://gluginfinite.github.io
  url: https://gluginfinite.github.io
  source_url: https://github.com/crstnmac/glug
  description: >
    This is a website built with Gatsby v2 that is deployed on GitHub using GitHub Pages and Netlify.
  categories:
    - Web Development
    - Blog
    - Portfolio
    - Agency
  built_by: Criston Macarenhas
  built_by_url: https://github.com/crstnmac
  featured: false
- title: The State of CSS Survey
  main_url: https://stateofcss.com/
  url: https://stateofcss.com/
  source_url: https://github.com/StateOfJS/state-of-css-2019
  description: >
    Annual CSS survey, brother of The State of JS Survey.
  categories:
    - Web Development
  built_by: Sacha Greif & Contribs
  built_by_url: https://github.com/StateOfJS
  featured: false
- title: Bytom Blockchain
  url: https://bytom.io/
  main_url: https://bytom.io/
  source_url: https://github.com/bytomlabs/bytom.io
  description: >
    Embrace the New Era of Bytom Blockchain
  categories:
    - Finance
    - Open Source
    - Technology
  built_by: Bytom Foundation
  built_by_url: https://bytom.io/
  featured: false
- title: Oerol Festival
  url: https://www.oerol.nl/nl/
  main_url: https://www.oerol.nl/en/
  description: >
    Oerol is a cultural festival on the island of Terschelling in the Netherlands that is held annually in June.
    The ten-day festival is focused on live, public theatre as well as music and visual arts.
  categories:
    - Event
    - Entertainment
  built_by: Oberon
  built_by_url: https://oberon.nl/
  featured: false
- title: Libra
  main_url: "https://libra.org/"
  url: "https://libra.org/"
  description: Libra's mission is to enable a simple global currency and financial infrastructure that empowers billions of people.
  featured: false
  categories:
    - Open Source
    - Technology
    - Finance
- title: Riffy Blog
  main_url: https://blog.rayriffy.com/
  url: https://blog.rayriffy.com/
  source_url: https://github.com/rayriffy/rayriffy-blog
  description: >
    Riffy Blog is async based beautiful highly maintainable site built by using Gatsby v2 with SEO optimized.
  categories:
    - Web Development
    - Blog
    - Open Source
    - Technology
    - Music
    - SEO
  built_by: Phumrapee Limpianchop
  built_by_url: https://rayriffy.com/
  featured: false
- title: The Coffee Collective
  url: https://coffeecollective.dk
  main_url: https://coffeecollective.dk
  description: >
    The Coffee Collective website is a JAM-stack based, multilingual, multi currency website/shop selling coffee, related products and subscriptions.
  categories:
    - eCommerce
    - Food
  built_by: Remotely (Anders Hallundbæk)
  built_by_url: https://remotely.dk
  featured: false
- title: Leadership Development International
  url: https://ldi.global
  main_url: https://ldi.global
  description: >
    A DatoCMS-backed site for an education and training company based in the US, China and the UAE.
  categories:
    - Education
    - Nonprofit
  built_by: Grant Holle
  built_by_url: https://grantholle.com
  featured: false
- title: Canvas 1839
  main_url: "https://www.canvas1839.com/"
  url: "https://www.canvas1839.com/"
  description: >-
    Online store for Canvas 1839 products, including pharmacological-grade CBD oil and relief cream.
  categories:
    - eCommerce
    - Marketing
  built_by: Corey Ward
  built_by_url: "http://www.coreyward.me/"
- title: Sparkle Stories
  main_url: "https://app.sparklestories.com/"
  url: "https://app.sparklestories.com/"
  description: >-
    Sparkle Stories is a streaming audio platform for children with over 1,200 original audio stories.
  categories:
    - App
    - Education
  built_by: Corey Ward
  built_by_url: "http://www.coreyward.me/"
- title: nehalist.io
  main_url: https://nehalist.io
  url: https://nehalist.io
  description: >
    nehalist.io is a blog about software development, technology and all that kind of geeky stuff.
  categories:
    - Blog
    - Web Development
    - Open Source
  built_by: Kevin Hirczy
  built_by_url: https://nehalist.io
  featured: false
- title: March and Ash
  main_url: https://marchandash.com/
  url: https://marchandash.com/
  description: >-
    March and Ash is a customer-focused, licensed cannabis dispensary located in Mission Valley.
  categories:
    - eCommerce
    - Business
    - Blog
  built_by: Blueyellow
  built_by_url: https://blueyellow.io/
  featured: false
- title: T Two Industries
  description: >
    T Two Industries is a manufacturing company specializing in building custom truck decks, truck bodies, and trailers.
  main_url: https://www.ttwo.ca
  url: https://www.ttwo.ca
  categories:
    - Business
  built_by: https://www.t2.ca
  built_by_url: https://www.t2.ca
  featured: false
- title: Cali's Finest Landscaping
  url: https://www.calisfinestlandscaping.com/
  main_url: https://www.calisfinestlandscaping.com/
  description: >
    A team of hard-working, quality-obsessed landscaping professionals looking to take dreams and transform them into reality.
  categories:
    - Business
  built_by: David Krasniy
  built_by_url: http://dkrasniy.com
  featured: false
- title: Vazco
  url: https://www.vazco.eu
  main_url: https://www.vazco.eu
  description: >
    Vazco works for clients from all around the world in future-proof technologies and help them build better products.
  categories:
    - Agency
    - Web Development
    - Blog
    - Business
    - Technology
  built_by: Vazco
  built_by_url: https://www.vazco.eu
  featured: false
- title: Major League Eating
  main_url: https://majorleagueeating.com
  url: https://majorleagueeating.com
  description: >
    Major League Eating is the professional competitive eating organization that runs the Nathan’s Famous Coney Island Hot Dog eating contest on July 4th, among other eating events.
  categories:
    - Entertainment
    - Sports
  built_by: Carmen Cincotti
  built_by_url: https://github.com/ccincotti3
  featured: false
- title: APIs You Won't Hate
  url: https://apisyouwonthate.com/blog
  main_url: https://apisyouwonthate.com
  source_url: http://github.com/apisyouwonthate/apisyouwonthate.com
  description: >
    API development is a topic very close to our hearts. APIs You Won't Hate is a team and community dedicated to learning, writing, sharing ideas and bettering understanding of API practices. Together we can erradicate APIs we hate.
  categories:
    - Blog
    - Education
    - eCommerce
    - API
    - Community
    - Learning
    - Open Source
    - Technology
    - Web Development
  built_by: Mike Bifulco
  built_by_url: https://github.com/mbifulco
  featured: false
- title: Sankarsan Kampa
  main_url: "https://traction.one"
  url: "https://traction.one"
  description: Full time programmer, part time gamer, exploring the details of programmable systems and how to stretch their capabilities.
  featured: false
  categories:
    - Portfolio
    - Freelance
- title: AwesomeDocs
  main_url: "https://awesomedocs.traction.one/"
  url: "https://awesomedocs.traction.one/install"
  source_url: "https://github.com/AwesomeDocs/website"
  description: An awesome documentation website generator!
  featured: false
  categories:
    - Open Source
    - Web Development
    - Technology
    - Documentation
  built_by: Sankarsan Kampa
  built_by_url: "https://traction.one"
- title: Prism Programming Language
  main_url: "https://prism.traction.one/"
  url: "https://prism.traction.one/"
  source_url: "https://github.com/PrismLang/website"
  description: Interpreted, high-level, programming language.
  featured: false
  categories:
    - Programming
    - Open Source
    - Technology
    - Documentation
  built_by: Sankarsan Kampa
  built_by_url: "https://traction.one"
- title: Arnondora
  main_url: "https://arnondora.in.th/"
  url: "https://arnondora.in.th/"
  source_url: "https://github.com/arnondora/arnondoraBlog"
  description: Arnondora is a personal blog by Arnon Puitrakul
  categories:
    - Blog
    - Programming
    - Technology
  built_by: Arnon Puitrakul
  built_by_url: "https://arnondora.in.th/"
  featured: false
- title: KingsDesign
  url: "https://www.kingsdesign.com.au/"
  main_url: "https://www.kingsdesign.com.au/"
  description: KingsDesign is a Hobart based web design and development company. KingsDesign creates, designs, measures and improves web based solutions for businesses and organisations across Australia.
  categories:
    - Agency
    - Technology
    - Portfolio
    - Consulting
    - User Experience
  built_by: KingsDesign
  built_by_url: "https://www.kingsdesign.com.au"
- title: EasyFloh | Easy Flows for all
  url: "https://www.easyfloh.com"
  main_url: "https://www.easyfloh.com"
  description: >
    EasyFloh is for creating simple flows for your organisation. An organisation
    can design own flows with own stages.
  categories:
    - Business
    - Landing Page
  built_by: Vikram Aroskar
  built_by_url: "https://medium.com/@vikramaroskar"
  featured: false
- title: Home Alarm Report
  url: https://homealarmreport.com/
  main_url: https://homealarmreport.com/
  description: >
    Home Alarm Report is dedicated to helping consumers make informed decisions
    about home security solutions. The site was easily migrated from a legacy WordPress
    installation and the dev team chose Gatsby for its site speed and SEO capabilities.
  categories:
    - Blog
    - Business
    - SEO
    - Technology
  built_by: Centerfield Media
  built_by_url: https://www.centerfield.com
- title: Just | FX for treasurers
  url: "https://www.gojust.com"
  main_url: "https://www.gojust.com"
  description: >
    Just provides a single centralized view of FX for corporate treasurers. See interbank market prices, and access transaction cost analysis.
  categories:
    - Finance
    - Technology
  built_by: Bejamas
  built_by_url: "https://bejamas.io/"
  featured: false
- title: Bureau for Good | Nonprofit branding, web and print communications
  url: "https://www.bureauforgood.com"
  main_url: "https://www.bureauforgood.com"
  description: >
    Bureau for Good helps nonprofits explain why they matter across digital & print media. Bureau for Good crafts purpose-driven identities, websites & print materials for changemakers.
  categories:
    - Nonprofit
    - Agency
    - Design
  built_by: Bejamas
  built_by_url: "https://bejamas.io/"
  featured: false
- title: Atelier Cartier Blumen
  url: "https://www.ateliercartier.ch"
  main_url: "https://www.ateliercartier.ch"
  description: >
    Im schönen Kreis 6 in Zürich kreiert Nicole Cartier Blumenkompositionen anhand Charaktereigenschaften oder Geschichten zur Person an. Für wen ist Dein Blumenstrauss gedacht? Einzigartige Floristik Blumensträusse, Blumenabos, Events, Shootings. Site designed by https://www.stolfo.co
  categories:
    - eCommerce
    - Design
  built_by: Bejamas
  built_by_url: "https://bejamas.io/"
  featured: false
- title: Veronym – Cloud Security Service Provider
  url: "https://www.veronym.com"
  main_url: "https://www.veronym.com"
  description: >
    Veronym is securing your digital transformation. A comprehensive Internet security solution for business. Stay safe no matter how, where and when you connect.
  categories:
    - Security
    - Technology
    - Business
  built_by: Bejamas
  built_by_url: "https://bejamas.io/"
  featured: false
- title: Devahoy
  url: "https://devahoy.com/"
  main_url: "https://devahoy.com/"
  description: >
    Devahoy is a personal blog written in Thai about software development.
  categories:
    - Blog
    - Programming
  built_by: Chai Phonbopit
  built_by_url: "https://github.com/phonbopit"
  featured: false
- title: Venus Lover
  url: https://venuslover.com
  main_url: https://venuslover.com
  description: >
    Venus Lover is a mobile app for iOS and Android so you can read your daily horoscope and have your natal chart, including the interpretation of the ascendant, planets, houses and aspects.
  categories:
    - App
    - Consulting
    - Education
    - Landing Page
- title: Write/Speak/Code
  url: https://www.writespeakcode.com/
  main_url: https://www.writespeakcode.com/
  description: >
    Write/Speak/Code is a non-profit on a mission to promote the visibility and leadership of technologists with marginalized genders through peer-led professional development.
  categories:
    - Community
    - Nonprofit
    - Open Source
    - Conference
  built_by: Nicola B.
  built_by_url: https://www.linkedin.com/in/nicola-b/
  featured: false
- title: Daniel Spajic
  url: https://danieljs.tech/
  main_url: https://danieljs.tech/
  source_url: https://github.com/dspacejs/portfolio
  description: >
    Passionate front-end developer with a deep, yet diverse skillset.
  categories:
    - Portfolio
    - Programming
    - Freelance
  built_by: Daniel Spajic
  featured: false
- title: Cosmotory
  url: https://cosmotory.netlify.com/
  main_url: https://cosmotory.netlify.com/
  description: >
    This is the educational blog containing various courses,learning materials from various authors from all over the world.
  categories:
    - Blog
    - Community
    - Nonprofit
    - Open Source
    - Education
  built_by: Hanishraj B Rao.
  built_by_url: https://hanishrao.netlify.com/
  featured: false
- title: Armorblox | Security Powered by Understanding
  url: https://www.armorblox.com
  main_url: https://www.armorblox.com
  description: >
    Armorblox is a venture-backed stealth cybersecurity startup, on a mission to build a game-changing enterprise security platform.
  categories:
    - Security
    - Technology
    - Business
  built_by: Bejamas
  built_by_url: https://bejamas.io
  featured: false
- title: Mojo
  url: https://www.mojo.is
  main_url: https://www.mojo.is/
  description: >
    We help companies create beautiful digital experiences
  categories:
    - Agency
    - Technology
    - Consulting
    - User Experience
    - Web Development
  featured: false
- title: Marcel Hauri
  url: https://marcelhauri.ch/
  main_url: https://marcelhauri.ch/
  description: >
    Marcel Hauri is an award-winning Magento developer and e-commerce specialist.
  categories:
    - Portfolio
    - Blog
    - Programming
    - Community
    - Open Source
    - eCommerce
  built_by: Marcel Hauri
  built_by_url: https://marcelhauri.ch
  featured: false
- title: Projektmanagementblog
  url: https://www.projektmanagementblog.de
  main_url: https://www.projektmanagementblog.de/
  source_url: https://github.com/StephanWeinhold/pmblog
  description: >
    Thoughts about modern project management. Built with Gatsby and Tachyons, based on Advanced Starter.
  categories:
    - Blog
  built_by: Stephan Weinhold
  built_by_url: https://stephanweinhold.com/
  featured: false
- title: Anthony Boyd Graphics
  url: https://www.anthonyboyd.graphics/
  main_url: https://www.anthonyboyd.graphics/
  description: >
    Free Graphic Design Resources by Anthony Boyd
  categories:
    - Portfolio
  built_by: Anthony Boyd
  built_by_url: https://www.anthonyboyd.com/
  featured: false
- title: Relocation Hero
  url: https://relocationhero.com
  main_url: https://relocationhero.com
  description: >
    Blog with FAQs related to Germany relocation. Built with Gatsby.
  categories:
    - Blog
    - Consulting
    - Community
  featured: false
- title: Zoe Rodriguez
  url: https://zoerodrgz.com
  main_url: https://zoerodrgz.com
  description: >
    Portfolio for Los Angeles-based designer Zoe Rodriguez. Built with Gatsby.
  categories:
    - Portfolio
    - Design
  built_by: Chase Ohlson
  built_by_url: https://chaseohlson.com
  featured: false
- title: TriActive USA
  url: https://triactiveusa.com
  main_url: https://triactiveusa.com
  description: >
    Website and blog for TriActive USA. Built with Gatsby.
  categories:
    - Landing Page
    - Business
  built_by: Chase Ohlson
  built_by_url: https://chaseohlson.com
- title: LaunchDarkly
  url: https://launchdarkly.com/
  main_url: https://launchdarkly.com/
  description: >
    LaunchDarkly is the feature management platform that software teams use to build better software, faster.
  categories:
    - Technology
    - Marketing
  built_by: LaunchDarkly
  built_by_url: https://launchdarkly.com/
  featured: false
- title: Arpit Goyal
  url: https://arpitgoyal.com
  main_url: https://arpitgoyal.com
  source_url: https://github.com/92arpitgoyal/ag-blog
  description: >
    Blog and portfolio website of a Front-end Developer turned Product Manager.
  categories:
    - Blog
    - Portfolio
    - Technology
    - User Experience
  built_by: Arpit Goyal
  built_by_url: https://twitter.com/_arpitgoyal
  featured: false
- title: Portfolio of Cole Townsend
  url: https://twnsnd.co
  main_url: https://twnsnd.co
  description: Portfolio of Cole Townsend, Product Designer
  categories:
    - Portfolio
    - User Experience
    - Web Development
    - Design
  built_by: Cole Townsend
  built_by_url: https://twitter.com/twnsndco
- title: Jana Desomer
  url: https://www.janadesomer.be/
  main_url: https://www.janadesomer.be/
  description: >
    I'm Jana, a digital product designer with coding skills, based in Belgium
  categories:
    - Portfolio
  built_by: Jana Desomer Designer/Developer
  built_by_url: https://www.janadesomer.be/
  featured: false
- title: Carbon8 Regenerative Agriculture
  url: https://www.carbon8.org.au/
  main_url: https://www.carbon8.org.au/
  description: >
    Carbon8 is a Not for Profit charity that supports Aussie farmers to transition to regenerative agriculture practices and rebuild the carbon (organic matter) in their soil from 1% to 8%.
  categories:
    - Nonprofit
    - eCommerce
  built_by: Little & Big
  built_by_url: "https://www.littleandbig.com.au/"
  featured: false
- title: Reactgo blog
  url: https://reactgo.com/
  main_url: https://reactgo.com/
  description: >
    It provides tutorials & articles about modern open source web technologies such as react,vuejs and gatsby.
  categories:
    - Blog
    - Education
    - Programming
    - Web Development
  built_by: Sai gowtham
  built_by_url: "https://twitter.com/saigowthamr"
  featured: false
- title: City Springs
  url: https://citysprings.com/
  main_url: https://citysprings.com/
  description: >
    Sandy Springs is a city built on creative thinking and determination. They captured a bold vision for a unified platform to bring together new and existing information systems. To get there, the Sandy Springs communications team partnered with Mediacurrent on a new Drupal 8 decoupled platform architecture with a Gatsbyjs front end to power both the City Springs website and its digital signage network. Now, the Sandy Springs team can create content once and publish it everywhere.
  categories:
    - Community
    - Government
  built_by: Mediacurrent
  built_by_url: https://www.mediacurrent.com
  featured: false
- title: Behalf
  url: https://www.behalf.no/
  main_url: https://www.behalf.no/
  description: >
    Behalf is Norwegian based digital design agency.
  categories:
    - Agency
    - Portfolio
    - Business
    - Consulting
    - Design
    - Design System
    - Marketing
    - Web Development
    - User Experience
  built_by: Behalf
  built_by_url: https://www.behalf.no/
  featured: false
- title: Saxenhammer & Co.
  url: https://saxenhammer-co.com/
  main_url: https://saxenhammer-co.com/
  description: >
    Saxenhammer & Co. is a leading boutique investment bank in Continental Europe. The firm’s strong track record is comprised of the execution of 200 successful transactions across all major industries.
  categories:
    - Consulting
    - Finance
    - Business
  built_by: Axel Fuhrmann
  built_by_url: https://axelfuhrmann.com/
  featured: false
- title: UltronEle
  url: http://ultronele.com
  main_url: https://runbytech.github.io/ueofcweb/
  source_url: https://github.com/runbytech/ueofcweb
  description: >
    UltronEle is a light, fast, simple yet interesting serverless e-learning CMS based on GatsbyJS. It aims to provide a easy-use product for tutors, teachers, instructors from all kinks of fields with near-zero efforts to setup their own authoring tool and content publish website.
  categories:
    - Education
    - Consulting
    - Landing Page
    - Web Development
    - Open Source
    - Learning
  built_by: RunbyTech
  built_by_url: http://runbytech.co
  featured: false
- title: Nick Selvaggio
  url: https://nickgs.com/
  main_url: https://nickgs.com/
  description: >
    The personal website of Nick Selvaggio. Long Island based web developer, teacher, and technologist.
  categories:
    - Consulting
    - Programming
    - Web Development
  featured: false
- title: Free & Open Source Gatsby Themes by LekoArts
  main_url: "https://themes.lekoarts.de"
  url: "https://themes.lekoarts.de"
  source_url: "https://github.com/LekoArts/gatsby-themes/tree/master/www"
  built_by: LekoArts
  built_by_url: "https://github.com/LekoArts"
  description: >-
    Get high-quality and customizable Gatsby themes to quickly bootstrap your website! Choose from many professionally created and impressive designs with a wide variety of features and customization options. Use Gatsby Themes to take your project to the next level and let you and your customers take advantage of the many benefits Gatsby has to offer.
  categories:
    - Open Source
    - Directory
    - Marketing
    - Landing Page
  featured: false
- title: Lars Roettig
  url: https://larsroettig.dev/
  main_url: https://larsroettig.dev/
  description: >
    Lars Roettig is a Magento Maintainer and e-commerce specialist. On his Blog, he writes Software Architecture and Magento Development.
  categories:
    - Portfolio
    - Blog
    - Programming
    - Community
    - Open Source
    - eCommerce
  built_by: Lars Roettig
  built_by_url: https://larsroettig.dev/
  featured: false
- title: Cade Kynaston
  url: https://cade.codes
  main_url: https://cade.codes
  source_url: https://github.com/cadekynaston/gatsby-portfolio
  description: >
    Cade Kynaston's Portfolio
  categories:
    - Portfolio
  built_by: Cade Kynaston
  built_by_url: https://github.com/cadekynaston
  featured: false
- title: Growable Meetups
  url: https://www.growable.io/
  main_url: https://www.growable.io/
  description: >
    Growable - Events to Accelerate your career in Tech. Made with <3 with Gatsby, React & Netlify by Talent Point in London.
  categories:
    - Event
    - Technology
    - Education
    - Community
    - Conference
  built_by: Talent Point
  built_by_url: https://github.com/talent-point/
  featured: false
- title: Fantastic Metropolis
  main_url: https://fantasticmetropolis.com
  url: https://fantasticmetropolis.com
  description: >
    Fantastic Metropolis ran between 2001 and 2006, highlighting the potential of literary science fiction and fantasy.
  categories:
    - Entertainment
  built_by: Luis Rodrigues
  built_by_url: https://goblindegook.com
  featured: false
- title: Simon Koelewijn
  main_url: https://simonkoelewijn.nl
  url: https://simonkoelewijn.nl
  description: >
    Personal blog of Simon Koelewijn, where he blogs about UX, analytics and web development (in Dutch). Made awesome and fast by using Gatsby 2.x (naturally) and gratefully using Netlify and Netlify CMS.
  categories:
    - Freelance
    - Blog
    - Web Development
    - User Experience
  built_by: Simon Koelewijn
  built_by_url: https://simonkoelewijn.nl
  featured: false
- title: Raconteur Careers
  main_url: https://careers.raconteur.net
  url: https://careers.raconteur.net
  description: >
    Raconteur is a London-based publishing house and content marketing agency. We have built this careers portal Gatsby v2 with TypeScript, Styled-Components, React-Spring and Contentful.
  categories:
    - Media
    - Marketing
    - Landing Page
  built_by: Jacob Herper
  built_by_url: https://herper.io
  featured: false
- title: Frankly Steve
  url: https://www.franklysteve.com/
  main_url: https://www.franklysteve.com/
  description: >
    Wedding photography with all the hugs, tears, kisses, smiles, laughter, banter, kids up trees, friends in hedges.
  categories:
    - Photography
    - Portfolio
  built_by: Little & Big
  built_by_url: "https://www.littleandbig.com.au/"
  featured: false
- title: Eventos orellana
  description: >-
    We are a company dedicated to providing personalized and professional advice
    for the elaboration and coordination of social and business events.
  main_url: "https://eventosorellana.com/"
  url: "https://eventosorellana.com/"
  featured: false
  categories:
    - Gallery
  built_by: Ramón Chancay
  built_by_url: "https://ramonchancay.me/"
- title: DIA Supermercados
  main_url: https://dia.com.br
  url: https://dia.com.br
  description: >-
    Brazilian retailer subsidiary, with more than 1,100 stores in Brazil, focusing on low prices and exclusive DIA Products.
  categories:
    - Business
  built_by: CloudDog
  built_by_url: https://clouddog.com.br
  featured: false
- title: AntdSite
  main_url: https://antdsite.yvescoding.org
  url: https://antdsite.yvescoding.org
  description: >-
    A static docs generator based on Ant Design and GatsbyJs.
  categories:
    - Documentation
  built_by: Yves Wang
  built_by_url: https://antdsite.yvescoding.org
- title: Fourpost
  url: https://www.fourpost.com
  main_url: https://www.fourpost.com
  description: >
    Fourpost is a shopping destination for today’s family that combines the best brands and experiences under one roof.
  categories:
    - Marketing
  built_by: Fourpost
  built_by_url: https://github.com/fourpost
  featured: false
- title: ReactStudy Blog
  url: https://elated-lewin-51cf0d.netlify.com
  main_url: https://elated-lewin-51cf0d.netlify.com
  description: >
    Belong to your own blog by gatsby
  categories:
    - Blog
  built_by: 97thjingba
  built_by_url: https://github.com/97thjingba
  featured: false
- title: George
  main_url: https://kind-mestorf-5a2bc0.netlify.com
  url: https://kind-mestorf-5a2bc0.netlify.com
  description: >
    shiny new web built with Gatsby
  categories:
    - Blog
    - Portfolio
    - Gallery
    - Landing Page
    - Design
    - Web Development
    - Open Source
    - Science
  built_by: George Davituri
  featured: false

- title: CEO amp
  main_url: https://www.ceoamp.com
  url: https://www.ceoamp.com
  description: >
    CEO amp is an executive training programme to amplify a CEO's voice in the media. This site was built with Gatsby v2, Styled-Components, TypeScript and React Spring.
  categories:
    - Consulting
    - Entrepreneurship
    - Marketing
    - Landing Page
  built_by: Jacob Herper
  built_by_url: https://herper.io
  featured: false
- title: QuantumBlack
  main_url: https://www.quantumblack.com/
  url: https://www.quantumblack.com/
  description: >
    We help companies use data to make distinctive, sustainable and significant improvements to their performance.
  categories:
    - Technology
    - Consulting
    - Data
    - Design
  built_by: Richard Westenra
  built_by_url: https://www.richardwestenra.com/
  featured: false
- title: Coffeeshop Creative
  url: https://www.coffeeshopcreative.ca
  main_url: https://www.coffeeshopcreative.ca
  description: >
    Marketing site for a Toronto web design and videography studio.
  categories:
    - Marketing
    - Agency
    - Design
    - Video
    - Web Development
  built_by: Michael Uloth
  built_by_url: https://www.michaeluloth.com
  featured: false
- title: Daily Hacker News
  url: https://dailyhn.com
  main_url: https://dailyhn.com
  description: >
    Daily Hacker News presents the top five stories from Hacker News daily.
  categories:
    - Entertainment
    - Design
    - Web Development
    - Technology
    - Science
  built_by: Joeri Smits
  built_by_url: https://joeri.dev
  featured: false
- title: Grüne Dresden
  main_url: https://ltw19dresden.de
  url: https://ltw19dresden.de
  description: >
    This site was built for the Green Party in Germany (Bündnis 90/Die Grünen) for their local election in Dresden, Saxony. The site was built with Gatsby v2 and Styled-Components.
  categories:
    - Government
    - Nonprofit
  built_by: Jacob Herper
  built_by_url: https://herper.io
- title: Gratsy
  url: https://gratsy.com/
  main_url: https://gratsy.com/
  description: >
    Gratsy: Feedback To Give Back
  categories:
    - Agency
    - Marketing
    - Landing Page
  built_by: Whalar
  built_by_url: https://whalar.com/
  featured: false
- title: deepThreads
  main_url: https://deepthreads.com
  url: https://deepthreads.com/
  description: >
    deepThreads is a shiny new website built with Gatsby v2.  We make art using deep learning along with print on demand providers to create some cool stuff!
  categories:
    - eCommerce
  built_by: Kyle Kitlinski
  built_by_url: http://github.com/k-kit
  featured: false
- title: Smoopit
  main_url: https://smoopit.com
  url: https://smoopit.com/
  description: >
    Smoopit helps you schedule meetings without the extra effort of checking your availability or back-and-forth emails.
  categories:
    - Business
    - Productivity
  built_by: Chandra Bhushan
  built_by_url: https://github.com/chandu2304
  featured: false
- title: Mill3 Studio
  main_url: https://mill3.studio/en/
  url: https://mill3.studio/en/
  description: >
    Our agency specializes in the analysis, strategy and development of digital products.
  categories:
    - Agency
    - Portfolio
  built_by: Mill3
  built_by_url: https://mill3.studio/en/
  featured: false
- title: Zellement
  main_url: https://www.zellement.com
  url: https://www.zellement.com
  description: >
    Online portfolio of Dan Farrow from Nottingham, UK.
  categories:
    - Portfolio
  built_by: Zellement
  built_by_url: https://www.zellement.com
  featured: false
- title: Fullstack HQ
  url: https://fullstackhq.com/
  main_url: https://fullstackhq.com/
  description: >
    Get immediate access to a battle-tested team of designers and developers on a pay-as-you-go monthly subscription.
  categories:
    - Agency
    - Consulting
    - Freelance
    - Marketing
    - Portfolio
    - Web Development
    - App
    - Business
    - Design
    - JavaScript
    - Technology
    - User Experience
    - Web Development
    - eCommerce
    - WordPress
  built_by: Fullstack HQ
  built_by_url: https://fullstackhq.com/
  featured: false
- title: Cantas
  main_url: https://www.cantas.co.jp
  url: https://www.cantas.co.jp
  description: >
    Cantas is digital marketing company in Japan.
  categories:
    - Business
    - Agency
  built_by: Cantas
  built_by_url: https://www.cantas.co.jp
  featured: false
- title: Sheringham Shantymen
  main_url: https://www.shantymen.com/
  url: https://www.shantymen.com/
  description: >
    The Sheringham Shantymen are a sea shanty singing group that raise money for the RNLI in the UK.
  categories:
    - Music
    - Community
    - Entertainment
    - Nonprofit
  built_by: Zellement
  built_by_url: https://www.zellement.com/
  featured: false
- title: WP Spark
  main_url: https://wpspark.io/
  url: https://wpspark.io/
  description: >
    Create blazing fast website with WordPress and our Gatsby themes.
  categories:
    - Agency
    - Community
    - Blog
    - WordPress
  built_by: wpspark
  built_by_url: https://wpspark.io/
- title: Ronald Langeveld
  description: >
    Ronald Langeveld's blog and Web Development portfolio website.
  main_url: "https://www.ronaldlangeveld.com"
  url: "https://www.ronaldlangeveld.com"
  categories:
    - Blog
    - Web Development
    - Freelance
    - Portfolio
    - Consulting
  featured: false
- title: Golfonaut
  description: >
    Golfonaut - Golf application for Apple Watch
  main_url: https://golfonaut.io
  url: https://golfonaut.io
  categories:
    - App
    - Sports
  featured: false
- title: Anton Sten - UX Lead/Design
  url: https://www.antonsten.com
  main_url: https://www.antonsten.com
  description: Anton Sten leads UX for design-driven companies.
  categories:
    - User Experience
    - Blog
    - Freelance
    - Portfolio
    - Consulting
    - Agency
    - Design
  featured: false
- title: Rashmi AP - Front-end Developer
  main_url: http://rashmiap.me
  url: http://rashmiap.me
  featured: false
  description: >
    Rashmi AP's Personal Portfolio Website
  source_url: https://github.com/rashmiap/personal-website-react
  categories:
    - Portfolio
    - Open Source
  built_by: Rashmi AP
  built_by_url: http://rashmiap.me
- title: OpenSourceRepos - Blogs for open source repositories
  main_url: https://opensourcerepos.com
  url: https://opensourcerepos.com
  featured: false
  description: >
    Open Source Repos is a blog site for explaining the architecture, code-walkthrough and key takeways for the GitHub repository. Out main aim to is to help more developers contribute to open source projects.
  source_url: https://github.com/opensourcerepos/blogs
  categories:
    - Open Source
    - Design
    - Design System
    - Blog
  built_by: OpenSourceRepos Team
  built_by_url: https://opensourcerepos.com
- title: Sheelah Brennan - Front-End/UX Engineer
  main_url: https://sheelahb.com
  url: https://sheelahb.com
  featured: false
  description: >
    Sheelah Brennan's web development blog
  categories:
    - Blog
    - Web Development
    - Design
    - Freelance
    - Portfolio
  built_by: Sheelah Brennan
- title: Delinx.Digital - Web and Mobile Development Agency based in Sofia, Bulgaria
  main_url: https://delinx.digital
  url: https://delinx.digital/solutions
  description: >
    Delinx.digital is a software development oriented digital agency based in Sofia, Bulgaria. We develop bespoke software solutions using  WordPress, WooCommerce, Shopify, eCommerce, React.js, Node.js, PHP, Laravel and many other technologies.
  categories:
    - Agency
    - Web Development
    - Design
    - eCommerce
    - WordPress
  featured: false
- title: Cameron Nuckols - Articles, Book Notes, and More
  main_url: https://nucks.co
  url: https://nucks.co
  description: >
    This site hosts all of Cameron Nuckols's writing on entrepreneurship, startups, money, fitness, self-education, and self-improvement.
  categories:
    - Blog
    - Entrepreneurship
    - Business
    - Productivity
    - Technology
    - Marketing
  featured: false
- title: Hayato KAJIYAMA - Portfolio
  main_url: "https://hyakt.dev"
  url: "https://hyakt.dev"
  source_url: "https://github.com/hyakt/hyakt.github.io"
  featured: false
  categories:
    - Portfolio
- title: Skirtcraft - Unisex Skirts with Large Pockets
  main_url: https://skirtcraft.com
  url: https://skirtcraft.com/products
  source_url: https://github.com/jqrn/skirtcraft-web
  description: >
    Skirtcraft sells unisex skirts with large pockets, made in the USA. Site built with TypeScript and styled-components, with Tumblr-sourced blog posts.
  categories:
    - eCommerce
    - Blog
  built_by: Joe Quarion
  built_by_url: https://github.com/jqrn
  featured: false
- title: Vermarc Sport
  main_url: https://www.vermarcsport.com/
  url: https://www.vermarcsport.com/
  description: >
    Vermarc Sport offers a wide range of cycle clothing, cycling jerseys, bib shorts, rain gear and accessories, as well for the summer, the mid-season (autumn / spring) and the winter.
  categories:
    - eCommerce
  built_by: BrikL
  built_by_url: https://github.com/Brikl
- title: Cole Ruche
  main_url: https://coleruche.com
  url: https://coleruche.com
  source_url: https://github.com/kingingcole/myblog
  description: >
    The personal website and blog for Emeruche "Cole" Ikenna, front-end web developer from Nigeria.
  categories:
    - Blog
    - Portfolio
  built_by: Emeruche "Cole" Ikenna
  built_by_url: https://twitter.com/cole_ruche
  featured: false
- title: Abhith Rajan - Coder, Blogger, Biker, Full Stack Developer
  main_url: https://www.abhith.net/
  url: https://www.abhith.net/
  source_url: https://github.com/Abhith/abhith.net
  description: >
    abhith.net is a portfolio website of Abhith Rajan, a full stack developer. Sharing blog posts, recommended videos, developer stories and services with the world through this site.
  categories:
    - Portfolio
    - Blog
    - Programming
    - Open Source
    - Technology
  built_by: Abhith Rajan
  built_by_url: https://github.com/Abhith
  featured: false
- title: Mr & Mrs Wilkinson
  url: https://thewilkinsons.netlify.com/
  main_url: https://thewilkinsons.netlify.com/
  source_url: https://github.com/davemullenjnr/the-wilkinsons
  description: >
    A one-page wedding photography showcase using Gatsby Image and featuring a lovely hero and intro section.
  categories:
    - Photography
  built_by: Dave Mullen Jnr
  built_by_url: https://davemullenjnr.co.uk
  featured: false
- title: Gopesh Gopinath - Full Stack JavaScript Developer
  url: https://www.gopeshgopinath.com
  main_url: https://www.gopeshgopinath.com
  source_url: https://github.com/GopeshMedayil/gopeshgopinath.com
  description: >
    Gopesh Gopinath's Personal Portfolio Website
  categories:
    - Portfolio
    - Open Source
  built_by: Gopesh Gopinath
  built_by_url: https://www.gopeshgopinath.com
  featured: false
- title: Misael Taveras - FrontEnd Developer
  url: https://taverasmisael.com
  main_url: https://taverasmisael.com
  source_url: https://github.com/taverasmisael/taverasmisael
  description: >
    Personal site and bloging about learning FrontEnd web development in spanish.
  categories:
    - Portfolio
    - Open Source
    - Blog
    - JavaScript
    - Web Development
  built_by: Misael Taveras
  built_by_url: https://taverasmisael.com
  featured: false
- title: Le Reacteur
  url: https://www.lereacteur.io/
  main_url: https://www.lereacteur.io/
  description: >
    Le Reacteur is the first coding bootcamp dedicated to web and mobile apps development (iOS/Android). We offer intensive sessions to train students in a short time (10 weeks). Our goal is to pass on to our students in less than 3 months what they would have learned in 2 years. To achieve this ambitious challenge, our training is based on learning JavaScript (Node.js, Express, ReactJS, React Native).
  categories:
    - JavaScript
    - Learning
    - Mobile Development
    - Web Development
  built_by: Farid Safi
  built_by_url: https://twitter.com/FaridSafi
  featured: false
- title: Cinch
  url: https://www.cinch.co.uk
  main_url: https://www.cinch.co.uk
  description: >
    Cinch is a hub for car supermarkets and dealers to show off their stock. The site only lists second-hand cars that are seven years old or younger, with less than 70,000 miles on the clock.
  categories:
    - Entrepreneurship
    - Business
  built_by: Somo
  built_by_url: https://www.somoglobal.com
  featured: false
- title: Recetas El Universo
  description: >-
    Recipes and videos with the best of Ecuadorian cuisine.
    Collectable recipes from Diario El Universo.
  main_url: "https://recetas-eu.netlify.com/"
  url: "https://recetas-eu.netlify.com/"
  featured: false
  categories:
    - Blog
    - WordPress
    - Food
  built_by: Ramón Chancay
  built_by_url: "https://ramonchancay.me/"
- title: NuBrakes
  url: https://nubrakes.com/
  main_url: https://nubrakes.com/
  description: >
    NuBrakes is the mobile brake repair company that comes to you! We perform brake pad, caliper, and rotor replacement at your office, apartment or home!
  categories:
    - Business
    - Entrepreneurship
  featured: false
- title: Third and Grove
  url: https://www.thirdandgrove.com
  main_url: https://www.thirdandgrove.com
  source_url: https://github.com/thirdandgrove/tagd8_gatsby
  description: >
    A digital agency slaying the mundane one pixel at a time.
  categories:
    - Agency
    - Marketing
    - Open Source
    - Technology
  built_by: Third and Grove
  built_by_url: https://www.thirdandgrove.com
  featured: false
- title: Le Bikini
  url: https://lebikini.com
  main_url: https://lebikini.com
  description: >
    New website for Toulouse's most iconic concert hall.
  categories:
    - Music
  built_by: Antoine Rousseau
  built_by_url: https://antoine.rousseau.im
  featured: false
- title: Jimmy Truong's Portfolio
  url: https://jimmytruong.ca
  main_url: https://jimmytruong.ca
  description: >
    This porfolio is a complication of all projects done during my time at BCIT D3 (Digital Design and Development) program and after graduation.
  categories:
    - Portfolio
    - Web Development
  built_by: Jimmy Truong
  built_by_url: https://jimmytruong.ca
  featured: false
- title: Quick Stop Nicaragua
  main_url: https://quickstopnicaragua.com
  url: https://quickstopnicaragua.com
  description: >
    Convenience Store Website
  categories:
    - Food
  built_by: Gerald Martinez
  built_by_url: https://twitter.com/GeraldM_92
  featured: false
- title: XIEL
  main_url: https://xiel.dev
  url: https://xiel.dev
  source_url: https://github.com/xiel/xiel
  description: >
    I'm a freelance front-end developer from Berlin who creates digital experiences that everyone likes to use.
  categories:
    - Portfolio
    - Blog
  built_by: Felix Leupold
  built_by_url: https://twitter.com/xiel
  featured: false
- title: Nicaragua Best Guides
  main_url: https://www.nicaraguasbestguides.com
  url: https://www.nicaraguasbestguides.com
  description: >
    Full-Service Tour Operator and Destination Management Company (DMC)
  categories:
    - Agency
    - Travel
  built_by: Gerald Martinez
  built_by_url: https://twitter.com/GeraldM_92
  featured: false
- title: Thoughts and Stuff
  main_url: http://thoughtsandstuff.com
  url: http://thoughtsandstuff.com
  source_url: https://github.com/robmarshall/gatsby-tns
  description: >
    A simple easy to read blog. Minimalistic, focusing on content over branding. Includes RSS feed.
  categories:
    - Accessibility
    - Blog
    - WordPress
  built_by: Robert Marshall
  built_by_url: https://robertmarshall.dev
  featured: false
- title: Tracli
  url: https://tracli.rootvan.com/
  main_url: https://tracli.rootvan.com/
  source_url: https://github.com/ridvankaradag/tracli-landing
  description: >
    A command line app that tracks your time
  categories:
    - Productivity
    - Technology
    - Landing Page
  built_by: Ridvan Karadag
  built_by_url: http://www.rootvan.com
  featured: false
- title: spon.io
  url: https://www.spon.io
  main_url: https://www.spon.io
  source_url: https://github.com/magicspon/spon.io
  description: >
    Portfolio for frontend web developer, based in Bristol UK
  categories:
    - Portfolio
  built_by: Dave Stockley
  built_by_url: https://www.spon.io
  featured: false
- title: BBS
  url: https://big-boss-studio.com
  main_url: https://big-boss-studio.com
  description: >
    For 11 years, we help great brands in their digital transformation, offering all our expertise for their needs. Technical consulting, UX, design, technical integration and maintenance.
  categories:
    - Agency
    - JavaScript
    - Web Development
  built_by: BBS
  built_by_url: https://big-boss-studio.com
  featured: false
- title: Appes - Meant to evolve
  main_url: https://appes.co
  url: https://appes.co
  description: >
    Appes is all about apps and evolution. We help companies to build mobile and
    web products.
  categories:
    - Agency
    - Mobile Development
    - Web Development
    - Technology
  built_by: Appes
  built_by_url: https://appes.co
  featured: false
- title: Intern
  url: https://intern.imedadel.me
  main_url: https://intern.imedadel.me
  description: >
    Intern is a job board for getting internships in tech, design, marketing, and more. It's built entirely with Gatsby.
  categories:
    - Directory
    - Technology
  built_by: Imed Adel
  built_by_url: https://imedadel.me
  featured: false
- title: Global Citizen Foundation
  main_url: https://www.globalcitizenfoundation.org
  url: https://www.globalcitizenfoundation.org
  description: >
    In the digital economy, we are Global Citizens and the currency is Personal Data
  categories:
    - Nonprofit
  built_by: The Delta Studio
  built_by_url: https://www.thedelta.io
  featured: false
- title: GatsbyFinds
  main_url: https://gatsbyfinds.netlify.com
  url: https://gatsbyfinds.netlify.com
  source_url: https://github.com/bvlktech/GatsbyFinds
  description: >
    GatsbyFinds is a website built ontop of Gatsby v2 by providing developers with a showcase of all the lastest projects made with the beloved GatsbyJS.
  categories:
    - Portfolio
    - Gallery
  built_by: Bvlktech
  built_by_url: https://twitter.com/bvlktech
  featured: false
- title: AFEX Commodities Exchange
  main_url: https://afexnigeria.com
  url: https://afexnigeria.com
  description: >
    AFEX Nigeria strives to transform Nigerian agriculture by creating more bargaining power to smallholder farmers, access to information, and secure storage.
  categories:
    - Blog
    - Business
    - Finance
    - Food
    - WordPress
  built_by: Mayowa Falade
  built_by_url: http://mayowafalade.com
  featured: false
- title: VIA Data
  main_url: https://viadata.io
  url: https://viadata.io
  description: >
    The future of data management
  categories:
    - Data
  built_by: The Delta Studio
  built_by_url: https://www.thedelta.io
  featured: false
- title: Front End Day Event Website
  main_url: https://frontend-day.com/
  url: https://frontend-day.com/
  description: >
    Performant landing page for a front end workshops recurring event / conference.
  categories:
    - Event
    - Conference
    - Web Development
    - Technology
  built_by: Pagepro
  built_by_url: https://pagepro.co
  featured: false
- title: Mutual
  main_url: https://www.madebymutual.com
  url: https://www.madebymutual.com
  description: >
    Mutual is a web design and development agency. Our new website is powered by Gatsby and Craft CMS.
  categories:
    - Blog
    - Portfolio
    - Agency
    - Design
    - Web Development
  built_by: Mutual
  built_by_url: https://twitter.com/madebymutual
  featured: false
- title: Surge 3
  main_url: https://surge3.com
  url: https://surge3.com/
  description: >
    We’re Surge 3 - a premier web development agency. Our company centers around the principles of quality, speed, and service! We are founded using the latest in web technologies and are dedicated to using those exact tools to help our customers achieve their goals.
  categories:
    - Portfolio
    - Blog
    - Agency
    - Web Development
    - Marketing
  built_by: Dillon Browne
  built_by_url: https://dillonbrowne.com
- title: Adaltas
  main_url: https://www.adaltas.com
  url: https://www.adaltas.com
  description: >
    Adaltas is a team of consultants with a focus on Open Source, Big Data and Cloud Computing based in France, Canada and Morocco.
  categories:
    - Consulting
    - Data
    - Design System
    - Programming
    - Learning
  built_by: Adaltas
  built_by_url: https://www.adaltas.com
- title: Themis Attorneys
  main_url: https://themis-attorneys.com
  url: https://themis-attorneys.com
  description: >
    Themis Attorneys is Chennai based lawyers. Their new complete website is made using Gatsby.
  categories:
    - Agency
    - Consulting
    - Portfolio
    - Law
  built_by: Merbin J Anselm
  built_by_url: https://anselm.in
- title: Runlet
  main_url: https://runlet.app
  url: https://runlet.app
  source_url: https://github.com/runletapp/runlet
  description: >
    Runlet is a cloud-based job manager that offers device synchronization and reliable message delivery in a network of connected devices even after connectivity issues. Available for ARM, Linux, Mac and Windows.
  categories:
    - App
    - Landing Page
    - Productivity
    - Technology
  built_by: Vandre Leal
  built_by_url: https://vandreleal.github.io
  featured: false
- title: tiaan.dev
  main_url: https://tiaan.dev
  url: https://tiaan.dev
  featured: false
  categories:
    - Blog
    - Portfolio
    - Web Development
- title: Praveen Bisht
  main_url: https://www.prvnbist.com/
  url: https://www.prvnbist.com/
  source_url: https://github.com/prvnbist/portfolio
  categories:
    - Portfolio
    - Blog
  built_by: Praveen Bisht
  built_by_url: https://www.prvnbist.com/
  featured: false
- title: Jeff Mills The Outer Limits x NTS Radio
  url: https://www.nts.live/projects/jeff-mills-the-outer-limits/
  main_url: https://www.nts.live/projects/jeff-mills-the-outer-limits/
  source_url: https://github.com/ntslive/the-outer-limits
  description: >
    NTS Radio created a minisite for Jeff Mills' 6 part radio series The Outer Limits, including original music production and imagery curated from the NASA online image archive.
  categories:
    - Music
    - Gallery
    - Science
    - Entertainment
  built_by: NTS Radio
  built_by_url: https://www.nts.live
  featured: false
- title: BALAJIRAO676
  main_url: https://thebalajiraoecommerce.netlify.com/
  url: https://thebalajiraoecommerce.netlify.com/
  featured: false
  categories:
    - Blog
    - eCommerce
    - Web Development
- title: Mentimeter
  url: https://www.mentimeter.com/
  main_url: https://www.mentimeter.com/
  categories:
    - Business
  featured: false
- title: HYFN
  url: https://hyfn.com/
  main_url: https://hyfn.com/
  categories:
    - Business
  featured: false
- title: Mozilla India
  main_url: https://mozillaindia.org/
  url: https://mozillaindia.org/
  categories:
    - Open Source
  featured: false
- title: Primer Labs
  main_url: https://www.primerlabs.io
  url: https://www.primerlabs.io
  featured: false
  categories:
    - Education
    - Learning
- title: AJ on Purr-fect Solutions
  url: https://ajonp.com
  main_url: https://ajonp.com
  description: >
    A Community of developers, creating resources for all to use!
  categories:
    - Education
    - Learning
    - Programming
    - Web Development
    - API
    - Blog
    - SEO
  built_by: AJonP
  built_by_url: http://ajonp.com/authors/alex-patterson
- title: blog.kwst.site
  main_url: https://blog.kwst.site
  url: https://blog.kwst.site
  description: A blog of frontend engineer working in Fukuoka
  source_url: https://github.com/SatoshiKawabata/blog
  featured: false
  categories:
    - Blog
    - Technology
    - Web Development
    - JavaScript
- title: Run Leeds
  main_url: http://www.runleeds.co.uk
  url: http://www.runleeds.co.uk
  description: >
    Community running site based in Leeds,UK. Aiming to support those going through a life crisis.
  categories:
    - Accessibility
    - Blog
    - Community
    - Nonprofit
    - Sports
    - WordPress
  built_by: Robert Marshall
  built_by_url: https://www.robertmarshall.dev
- title: Arvind Kumar
  main_url: https://arvind.io
  url: https://arvind.io
  source_url: https://github.com/EnKrypt/arvind.io
  built_by: Arvind Kumar
  built_by_url: "https://arvind.io/"
  description: >
    A blog about writing code, making music and studying the skies.
  featured: false
  categories:
    - Blog
    - Music
    - Technology
- title: GlobalMoney
  url: https://global24.ua
  main_url: https://global24.ua
  description: >
    Provide payment solution for SMB, eWallet GlobalMoney
  categories:
    - Business
    - Finance
    - Technology
  built_by: NodeArt
  built_by_url: https://NodeArt.io
- title: Women's and Girls' Emergency Centre
  url: https://www.wagec.org.au/
  main_url: https://www.wagec.org.au/
  description: >
    Specialist homelessness service for women and families escaping domestic violence. Based in Redfern, Sydney, Australia.
  categories:
    - Nonprofit
    - Community
    - eCommerce
  built_by: Little & Big
  built_by_url: "https://www.littleandbig.com.au/"
  featured: false
- title: Guus van de Wal | Drupal Front-end specialist
  url: https://guusvandewal.nl
  main_url: https://guusvandewal.nl
  description: >
    Decoupled portfolio site for guusvandewal.nl, a Drupal and ReactJS front-end developer and designer.
  categories:
    - Open Source
    - Web Development
    - Design
    - Blog
    - Freelance
  built_by: Guus van de Wal
  featured: false
- title: Pixelize Web Design Gold Coast | Web Design and SEO
  url: https://www.pixelize.com.au/
  main_url: https://www.pixelize.com.au/
  description: >
    Pixelize is a tight knit group of professional web developers, graphic designers, and content creators that work together to create high performing, blazing fast, beautiful websites with a strong focus on SEO.
  categories:
    - Agency
    - Web Development
    - Marketing
    - SEO
    - Design
    - Portfolio
    - Blog
  built_by: Pixelize
  built_by_url: https://www.pixelize.com.au
  featured: false
- title: VS Code GitHub Stats
  url: https://vscode-github-stats.netlify.com
  main_url: https://vscode-github-stats.netlify.com
  source_url: https://github.com/lannonbr/vscode-github-stats/
  description: >
    Statistics Dashboard for VS Code GitHub repository
  categories:
    - Data
  built_by: Benjamin Lannon
  built_by_url: https://lannonbr.com
  featured: false
- title: MetaProjection
  main_url: https://www.metaprojection.ca
  url: https://www.metaprojection.ca
  source_url: https://github.com/rosslh/metaprojection
  description: >
    MetaProjection is a website that aggregates multiple Canadian federal electoral projections in order to provide an overview of how the election is playing out, both federally and by district.
  categories:
    - Government
    - Data
    - Open Source
  built_by: Ross Hill
  built_by_url: https://rosshill.ca
  featured: false
- title: Tamarisc VC
  url: https://www.tamarisc.vc
  main_url: https://www.tamarisc.vc
  description: >
    Tamarisc invests in and helps build companies that improve the human habitat through innovating at the intersection of real estate, health, and technology.
  categories:
    - Business
    - Technology
  built_by: Peter Hironaka
  built_by_url: "https://peterhironaka.com"
  featured: false
- title: Roman Kravets
  description: >
    Portfolio of Roman Kravets. Web Developer, HTML & CSS Coder.
  main_url: "https://romkravets.netlify.com/"
  url: "https://romkravets.netlify.com/"
  categories:
    - Portfolio
    - Open Source
    - Web Development
    - Blog
  built_by: Roman Kravets
  built_by_url: "https://github.com/romkravets/dev-page"
  featured: false
- title: Phil Tietjen Portfolio
  url: https://www.philtietjen.dev/
  main_url: https://www.philtietjen.dev/
  source_url: https://github.com/Phizzard/phil-portfolio
  description: >
    Portfolio of Phil Tietjen using Gatsby, TailwindCSS, and Emotion/styled
  categories:
    - Portfolio
    - Open Source
    - Web Development
  built_by: Phil Tietjen
  built_by_url: https://github.com/Phizzard
  featured: false
- title: Gatsby Bomb
  description: >
    A fan made version of the website Giantbomb, fully static and powered by Gatsby JS and the GiantBomb API.
  main_url: "https://gatsbybomb.netlify.com"
  url: "https://gatsbybomb.netlify.com"
  categories:
    - App
    - Entertainment
    - Media
    - Video
  built_by: Phil Tietjen
  built_by_url: "https://github.com/Phizzard"
  featured: false
- title: Divyanshu Maithani
  main_url: https://divyanshu013.dev
  url: https://divyanshu013.dev
  source_url: https://github.com/divyanshu013/blog
  description: >
    Personal blog of Divyanshu Maithani. Life, music, code and things in between...
  categories:
    - Blog
    - JavaScript
    - Open Source
    - Music
    - Programming
    - Technology
    - Web Development
  built_by: Divyanshu Maithani
  built_by_url: https://twitter.com/divyanshu013
- title: TFE Energy
  main_url: https://tfe.energy
  url: https://tfe.energy
  source_url: https://gitlab.com/marcfehrmedia/2019-07-03-tfe-energy
  description: >
    TFE Energy believes in the future. Their new website is programmed with Gatsby, Scrollmagic, Contentful, Cloudify.
  categories:
    - Technology
    - Consulting
    - Video
    - Business
  built_by: Marc Fehr
  built_by_url: https:/www.marcfehr.media
- title: AtomBuild
  url: https://atombuild.github.io/
  main_url: https://atombuild.github.io/
  source_url: https://github.com/AtomBuild/atombuild.github.io
  description: >
    Landing page for the AtomBuild project, offering a curation of Atom packages associated with the project.
  categories:
    - Directory
    - Landing Page
    - Open Source
    - Programming
    - Technology
  built_by: Kepler Sticka-Jones
  built_by_url: https://keplersj.com/
  featured: false
- title: Josh Pensky
  main_url: https://joshpensky.com
  url: https://joshpensky.com
  description: >
    Josh Pensky is an interactive developer based in Boston. He designs and builds refreshing web experiences, packed to the punch with delightful interactions.
  categories:
    - Portfolio
    - Web Development
    - Design
    - SEO
  built_by: Josh Pensky
  built_by_url: https://github.com/joshpensky
  featured: false
- title: AtomLinter
  url: https://atomlinter.github.io/
  main_url: https://atomlinter.github.io/
  source_url: https://github.com/AtomLinter/atomlinter.github.io
  description: >
    Landing page for the AtomLinter project, offering a curation of Atom packages associated with the project.
  categories:
    - Directory
    - Landing Page
    - Open Source
    - Programming
    - Technology
  built_by: Kepler Sticka-Jones
  built_by_url: https://keplersj.com/
  featured: false
- title: Dashbouquet
  url: https://dashbouquet.com/
  main_url: https://dashbouquet.com/
  categories:
    - Agency
    - Blog
    - Business
    - Mobile Development
    - Portfolio
    - Web Development
  built_by: Dashbouquet team
  featured: false
- title: rathes.me
  url: https://rathes.me/
  main_url: https://rathes.me/
  source_url: https://github.com/rathesDot/rathes.me
  description: >
    The Portfolio Website of Rathes Sachchithananthan
  categories:
    - Blog
    - Portfolio
    - Web Development
  built_by: Rathes Sachchithananthan
  built_by_url: https://rathes.me/
- title: viviGuides - Your travel guides
  url: https://vivitravels.com/en/guides/
  main_url: https://vivitravels.com/en/guides/
  description: >
    viviGuides is viviTravels' blog: here you will find travel tips, useful information about the cities and the best guides for your next vacation.
  categories:
    - Travel
    - Blog
  built_by: Kframe Interactive SA
  built_by_url: https://kframeinteractive.com/
  featured: false
- title: KNC Blog
  main_url: https://nagakonada.com
  url: https://nagakonada.com/
  description: >
    Nagakonada is my blogging and portfolio site where I list my projects, experience, capabilities and the blog mostly talks about technical and personal writings.
  categories:
    - Blog
    - Web Development
    - Portfolio
  built_by: Konada, Naga Chaitanya
  built_by_url: https://github.com/ChaituKNag
  featured: false
- title: Vishal Nakum
  url: https://nakum.tech/
  main_url: https://nakum.tech/
  source_url: https://github.com/vishalnakum011/contentful
  description: >
    Portfolio of Vishal Nakum. Made with Gatsby, Contentful. Deployed on Netlify.
  categories:
    - Portfolio
    - Blog
  built_by: Amol Tangade
  built_by_url: https://amoltangade.me/
- title: Sagar Hani Portfolio
  url: http://sagarhani.in/
  main_url: http://sagarhani.in/
  source_url: https://github.com/sagarhani
  description: >
    Sagar Hani is a Software Developer & an Open Source Enthusiast. He blogs about JavaScript, Open Source and his Life experiences.
  categories:
    - Portfolio
    - Blog
    - Web Development
    - Open Source
    - Technology
    - Programming
    - JavaScript
  built_by: Sagar Hani
  built_by_url: http://sagarhani.in/about
- title: Arturo Alviar's Portfolio
  main_url: "https://arturoalviar.com"
  url: "https://arturoalviar.com"
  source_url: "https://github.com/arturoalviar/portfolio"
  categories:
    - Portfolio
    - Open Source
    - Web Development
  built_by: Arturo Alviar
  built_by_url: "https://github.com/arturoalviar"
  featured: false
- title: Pearly
  url: https://www.pearlyplan.com
  main_url: https://www.pearlyplan.com
  description: >
    Dental Membership Growth Platform
  categories:
    - Technology
    - Healthcare
    - App
  built_by: Sean Emmer and Jeff Cole
- title: MarceloNM
  url: https://marcelonm.com
  main_url: https://marcelonm.com
  description: >
    Personal landing page and blog for MarceloNM, a frontend developer based in Brazil.
  categories:
    - Blog
    - JavaScript
    - Landing Page
    - Programming
    - Web Development
  built_by: Marcelo Nascimento Menezes
  built_by_url: https://github.com/mrcelo
  featured: false
- title: Open Source Galaxy
  main_url: https://www.opensourcegalaxy.com
  url: https://www.opensourcegalaxy.com
  description: >
    Explore the Open Source Galaxy and help other earthlings by contributing to open source.
  categories:
    - Open Source
    - Programming
    - Web Development
  built_by: Justin Juno
  built_by_url: https://www.justinjuno.dev
  featured: false
- title: enBonnet Blog
  url: https://enbonnet.me/
  main_url: https://enbonnet.me/
  source_url: https://github.com/enbonnet
  description: >
    Hola, este es mi sitio personal, estare escribiendo sobre JavaScript, Frontend y Tecnologia que utilice en mi dia a dia.
  categories:
    - Portfolio
    - Blog
    - Web Development
    - Technology
    - Programming
    - JavaScript
  built_by: Ender Bonnet
  built_by_url: https://enbonnet.me/
- title: Edenspiekermann
  url: "https://www.edenspiekermann.com/eu/"
  main_url: "https://www.edenspiekermann.com/eu/"
  description: >
    Hello. We are Edenspiekermann, an independent global creative agency.
  categories:
    - Featured
    - Agency
    - Design
    - Portfolio
  featured: true
- title: IBM Design
  url: "https://www.ibm.com/design/"
  main_url: "https://www.ibm.com/design/"
  description: >
    At IBM, our design philosophy is to help guide people so they can do their best work. Our human-centered design practices help us deliver on that goal.
  categories:
    - Featured
    - Design
    - Technology
    - Web Development
  built_by: IBM
  featured: true
- title: We Do Plugins
  url: https://wedoplugins.com
  main_url: https://wedoplugins.com
  description: >
    Free & premium WordPress plugins development studio from Wroclaw, Poland.
  categories:
    - Portfolio
    - Agency
    - Open Source
    - Web Development
  built_by: We Do Plugins
  built_by_url: https://wedoplugins.com
- title: Mevish Aslam, business coach
  url: "https://mevishaslam.com/"
  main_url: "https://mevishaslam.com/"
  description: >
    Mevish Aslam helps women build a life they love and coaches women to launch and grow businesses.
  categories:
    - Business
    - Consulting
    - Entrepreneurship
    - Freelance
    - Marketing
    - Portfolio
  built_by: Rou Hun Fan
  built_by_url: "https://flowen.me"
  featured: false
- title: Principles of wealth
  url: "https://principlesofwealth.net"
  main_url: "https://principlesofwealth.net"
  source_url: "https://github.com/flowen/principlesofwealth"
  description: >
    Principles of wealth. How to get rich without being lucky, a summary of Naval Ravikant's tweets and podcast.`
  categories:
    - Business
    - Consulting
    - Education
    - Entrepreneurship
    - Finance
    - Learning
    - Marketing
    - Media
    - Nonprofit
    - Productivity
    - Science
  built_by: Rou Hun Fan
  built_by_url: "https://flowen.me"
  featured: false
- title: North X South
  main_url: https://northxsouth.co
  url: https://northxsouth.co
  description: >
    We work with small businesses and non-profits to develop their brands, build an online identity, create stellar designs, and give a voice to their causes.
  categories:
    - Agency
    - Consulting
    - Business
    - Design
    - Web Development
  built_by: North X South
  built_by_url: https://northxsouth.co
- title: Plenty of Fish
  main_url: https://www.pof.com/
  url: https://pof.com
  description: >
    Plenty of Fish is one of the world's largest dating platforms.
  categories:
    - Community
  featured: true
- title: Bitcoin
  main_url: https://www.bitcoin.com/
  url: https://bitcoin.com
  description: >
    One of the largest crypto-currency platforms in the world.
  categories:
    - Technology
    - Finance
  featured: true
- title: Frame.io
  main_url: https://www.frame.io/
  url: https://frame.io
  description: >
    Frame.io is a cloud-based video collaboration platform that allows its users to easily work on media projects together
  categories:
    - Technology
    - Entertainment
    - Media
  featured: true
- title: Sainsbury’s Homepage
  main_url: https://www.sainsburys.co.uk/
  url: https://www.sainsburys.co.uk
  description: >
    Sainsbury’s is an almost 150 year old supermarket chain in the United Kingdom.
  categories:
    - eCommerce
    - Food
  featured: true
- title: Haxzie, Portfolio and Blog
  url: "https://haxzie.com/"
  main_url: "https://haxzie.com/"
  source_url: "https://github.com/haxzie/haxzie.com"
  description: >
    Haxzie.com is the portfolio and personal blog of Musthaq Ahamad, UX Engineer and Visual Designer
  categories:
    - Blog
    - Portfolio
  built_by: Musthaq Ahamad
  built_by_url: "https://haxzie.com"
  featured: false
- title: GBT
  url: "https://yangmuzi.com/"
  main_url: "https://yangmuzi.com/"
  source_url: "https://github.com/yangnianbing/blog-by-gatsby"
  description: >
    It is a basic Gatsby site project
  categories:
    - Blog
    - Portfolio
  built_by: yangnianbing
  featured: false
- title: Robin Wieruch's Blog
  url: "https://www.robinwieruch.de/"
  main_url: "https://www.robinwieruch.de/"
  categories:
    - Blog
    - Education
  featured: false
- title: Roger Ramos Development Journal
  url: "https://rogerramos.me/"
  main_url: "https://rogerramos.me/"
  source_url: "https://github.com/rogerramosme/rogerramos.me/"
  description: >
    Personal development journal made with Netlify CMS
  categories:
    - Blog
  built_by: Roger Ramos
  built_by_url: https://rogerramos.me/
  featured: false
- title: Global Adviser Alpha
  main_url: "https://globaladviseralpha.com"
  url: "https://globaladviseralpha.com"
  description: >
    Lead by David Haintz, Global Adviser Alpha transforms advice business into world class firms.
  categories:
    - Business
    - Blog
    - Finance
  built_by: Handsome Creative
  built_by_url: https://www.hellohandsome.com.au
  featured: false
- title: Alcamine
  url: https://alcamine.com/
  main_url: https://alcamine.com/
  description: >
    Never apply to another job online and receive tons of tech jobs in your inbox everyday — all while keeping your information private.
  categories:
    - Blog
    - Technology
  built_by: Caldera Digital
  built_by_url: https://www.calderadigital.com/
  featured: false
- title: Caldera Digital
  url: https://www.calderadigital.com/
  main_url: https://www.calderadigital.com/
  source_url: https://github.com/caldera-digital/platform
  description: >
    Caldera is a product and application development agency that uses innovative technology to bring your vision, brand, and identity to life through user centered design.
  categories:
    - Blog
    - User Experience
    - Consulting
  built_by: Caldera Digital
  built_by_url: https://www.calderadigital.com/
  featured: false
- title: Keycodes
  url: https://www.keycodes.dev
  main_url: https://www.keycodes.dev
  source_url: https://github.com/justinjunodev/keycodes.dev
  description: >
    A developer resource for getting keyboard key codes.
  categories:
    - Programming
    - Productivity
    - Open Source
    - Web Development
  built_by: Justin Juno
  built_by_url: https://www.justinjuno.dev
  featured: false
- title: Utah Pumpkins
  url: https://www.utahpumpkins.com/
  main_url: https://www.utahpumpkins.com/
  source_url: https://github.com/cadekynaston/utah-pumpkins
  description: >
    An awesome pumpkin gallery built using Gatsby and Contentful.
  categories:
    - Gallery
    - Blog
    - Photography
  built_by: Cade Kynaston
  built_by_url: https://cade.codes
- title: diff001a's blog
  main_url: https://diff001a.netlify.com/
  url: https://diff001a.netlify.com/
  description: >
    This is diff001a's blog which contains blogs realted to programming.
  categories:
    - Blog
  built_by: diff001a
- title: Rockwong Blog
  main_url: http://rockwong.com/blog/
  url: http://rockwong.com/blog/
  description: >
    Rockwong is a techncal blog containing content realted to various web technologies.
  categories:
    - Technology
    - Education
    - Blog
- title: RegexGuide
  main_url: "https://regex.guide"
  url: "https://regex.guide/playground"
  source_url: "https://github.com/pacdiv/regex.guide"
  description: >
    The easiest way to learn regular expressions! The RegexGuide is a playground helping developers to discover regular expressions. Trying it is adopting regular expressions!
  categories:
    - App
    - Education
    - JavaScript
    - Nonprofit
    - Open Source
    - Programming
    - Technology
    - Web Development
  built_by: Loïc J.
  built_by_url: https://growthnotes.dev
- title: re:store
  url: https://www.visitrestore.com
  main_url: https://www.visitrestore.com
  description: >
    This is your chance to discover, connect, and shop beyond your feed and get to know the who, how, and why behind your favorite products.
  categories:
    - Marketing
  built_by: The Couch
  built_by_url: https://thecouch.nyc
  featured: false
- title: Bululu Eventos
  url: https://bululueventos.cl/
  main_url: https://bululueventos.cl/
  source_url: https://github.com/enBonnet/bululu-front
  description: >
    Sitio de organizadores de eventos
  categories:
    - Marketing
  built_by: Ender Bonnet
  built_by_url: https://enbonnet.me/
- title: MyPrograming Steps
  main_url: https://mysteps.netlify.com/
  url: https://mysteps.netlify.com/
  description: >
    FrontEnd Tutorial Information
  featured: false
  categories:
    - Blog
    - Portfolio
  source_url: https://github.com/IoT-Arduino/Gatsby-MySteps
  built_by: Maruo
  built_by_url: https://twitter.com/DengenT
- title: Brent Runs Marathons
  main_url: https://www.brentrunsmarathons.com/
  url: https://www.brentrunsmarathons.com/
  source_url: https://github.com/bingr001/brentrunsmarathonsv2
  description: >
    Brent Runs Marathons is about the training and race experience for the Comrades Ultra Marathon
  categories:
    - Blog
  built_by: Brent Ingram
  built_by_url: https://www.brentjingram.com/
  featured: false
- title: Pedro LaTorre
  main_url: https://www.pedrolatorre.com/
  url: https://www.pedrolatorre.com/
  source_url: https://github.com/bingr001/pedro-latorre-site
  description: >
    A really awesome website built for the motivational speaker Pedro LaTorre
  categories:
    - Blog
  built_by: Brent Ingram
  built_by_url: https://www.brentjingram.com/
  featured: false
- title: Veryben
  main_url: https://veryben.com/
  url: https://veryben.com/
  description: >
    be water my friend
  categories:
    - Blog
  built_by: anikijiang
  built_by_url: https://twitter.com/anikijiang
  featured: false
- title: kentarom's portfolio
  main_url: https://kentarom.com/
  url: https://kentarom.com/
  source_url: https://github.com/kentaro-m/portfolio-gatsby
  description: >
    The portfolio of kentarom, frontend developer. This site shows recent activities about him.
  categories:
    - Portfolio
    - Technology
    - Web Development
  built_by: kentarom
  built_by_url: https://twitter.com/_kentaro_m
  featured: false
- title: MotionThat
  main_url: "https://motionthat.com.au"
  url: "https://motionthat.com.au"
  description: >
    MotionThat was created to fill a void in Tabletop Product shooting, whereby the need for consistency, repetition and flexibility was required to eliminate the many variables and inaccuracies that slow the filming process down.
  categories:
    - Entertainment
    - Food
    - Media
    - Gallery
  built_by: Handsome Creative
  built_by_url: https://www.hellohandsome.com.au
  featured: false
- title: TEN ALPHAS
  main_url: "https://tenalphas.com.au"
  url: "https://tenalphas.com.au"
  description: >
    TEN ALPHAS is a content production company based in Sydney and Wollongong, telling stories through moving image and beautiful design.
  categories:
    - Media
    - Entertainment
    - Video
  built_by: Handsome Creative
  built_by_url: https://www.hellohandsome.com.au
  featured: false
- title: SalesGP
  main_url: "https://salesgp.io"
  url: "https://salesgp.io"
  description: >
    SalesGP is a specialist Sales and Operations partner offering expert skill-sets and decades of experience to companies entering the Australia, NZ (ANZ) and South East Asian (SEA) markets.
  categories:
    - Business
    - Marketing
    - Consulting
  built_by: Handsome Creative
  built_by_url: https://www.hellohandsome.com.au
  featured: false
- title: Source Separation Systems
  main_url: "https://sourceseparationsystems.com.au"
  url: "https://sourceseparationsystems.com.au"
  description: >
    Innovative waste diversion products, designed to connect Australians to a more sustainable world.
  categories:
    - Business
  built_by: Handsome Creative
  built_by_url: https://www.hellohandsome.com.au
- title: Fuzzy String Matching
  main_url: https://fuzzy-string-matching.netlify.com
  url: https://fuzzy-string-matching.netlify.com
  source_url: https://github.com/jdemieville/fuzzyStringMatching
  description: >
    This site is built to assess the performance of various approximate string matching algorithms aka fuzzy string searching.
  categories:
    - JavaScript
    - Learning
    - Programming
  built_by: Jennifer Demieville
  built_by_url: https://demieville-codes.herokuapp.com/portfolio
  featured: false
- title: Open Techiz
  main_url: "https://www.opentechiz.com/"
  url: "https://www.opentechiz.com/"
  featured: false
  description: >
    An agile software development company in Vietnam, providing wide range service from ecommerce development, mobile development, automation testing and cloud deployment with kubernets
  categories:
    - Web Development
    - Mobile Development
    - Technology
  built_by: Open Techiz
  built_by_url: "https://www.opentechiz.com/"
- title: Leave Me Alone
  url: https://leavemealone.app
  main_url: https://leavemealone.app
  description: >
    Leave Me Alone helps you unsubscribe from unwanted emails easily. It's built with Gatsby v2.
  categories:
    - Landing Page
    - Productivity
  built_by: James Ivings
  built_by_url: https://squarecat.io
  featured: false
- title: Oberion
  main_url: https://oberion.io
  url: https://oberion.io
  description: >
    Oberion analyzes your gaming library and gives you personal recommendations based on what you play
  categories:
    - Entertainment
    - Media
  built_by: Thomas Uta
  built_by_url: https://twitter.com/ThomasJanUta
  featured: false
- title: Lusta Hair
  url: https://www.lustahair.com
  main_url: https://www.lustahair.com
  description: >
    Luxury 100% Remy Human Hair Toppers. The perfect solution for volume, coverage and style. Online retailer based in Australia.
  categories:
    - eCommerce
  built_by: Jason Di Benedetto
  built_by_url: https://jason.dibenedetto.fyi
  featured: false
- title: Yoseph.tech
  main_url: https://www.yoseph.tech
  url: https://www.yoseph.tech/compilers
  source_url: https://github.com/radding/yoseph.tech_gatsby
  description: >
    Yoseph.tech is a personal blog centered around technology and software engineering
  categories:
    - Technology
    - Web Development
    - Open Source
  built_by: Yoseph Radding
  built_by_url: https://github.com/radding
  featured: false
- title: Really Fast Sites
  url: https://reallyfastsites.com
  main_url: https://reallyfastsites.com
  description: >
    Really Fast Sites showcases websites that have a speed score of 85 or higher on Google's Page Speed Insights for both mobile and desktop, along with some of the platforms and technologies those sites use.
  categories:
    - Web Development
    - Programming
  built_by: Peter Brady
  built_by_url: https://www.peterbrady.co.uk
  featured: false
- title: Mieke Frouws
  url: https://www.miekefrouws.nl
  main_url: https://www.miekefrouws.nl
  description: >
    Mieke Frouws is a freelance primary school theater teacher based in the Netherlands.
  categories:
    - Freelance
    - Education
  built_by: Laurens Kling
  built_by_url: https://www.goedideemedia.nl
  featured: false
- title: The Fabulous Lifestyles 不藏私旅行煮藝
  url: https://thefabulouslifestyles.com/
  main_url: https://thefabulouslifestyles.com/
  description: >
    The Fabulous Lifestyles features content about travel and food. It offers practical travel advice that covers trip planning, logistics, and reviews on destination, resort & hotel...etc. Besides travelling, there are step-by-step homemade gourmet recipes that will appeal to everyone's taste buds.
  categories:
    - Blog
    - Food
    - Travel
  built_by: Kevin C Chen
  built_by_url: https://www.linkedin.com/in/kevincychen/
- title: Salexa - Estetica Venezolana
  url: https://peluqueriavenezolana.cl/
  main_url: https://peluqueriavenezolana.cl/
  source_url: https://github.com/enbonnet/salexa-front
  description: >
    Venezuelan beauty and hairdressing salon in Chile
  categories:
    - Marketing
    - Business
  built_by: Ender Bonnet
  built_by_url: https://enbonnet.me/
- title: Akshay Thakur's Portfolio	
  main_url: https://akshaythakur.me	
  url: https://akshaythakur.me	
  categories:	
    - Portfolio	
    - Web Development	
  built_by: Akshay Thakur	
  built_by_url: https://akshaythakur.me
- title: Binaria
  description: >
    Digital product connecting technics & creativity.
  main_url: "https://binaria.com/en/"
  url: "https://binaria.com/en/"
  categories:
    - Web Development
    - Agency
    - Technology
    - App
    - Consulting
    - User Experience
  built_by: Binaria
  built_by_url: "https://binaria.com/"
- title: Quema Labs
  url: https://quemalabs.com/
  main_url: https://quemalabs.com/
  description: >
    WordPress themes for these moedern times
  categories:
    - Blog
    - Web Development
    - WordPress
    - Portfolio
  built_by: Nico Andrade
  built_by_url: https://nicoandrade.com/
- title: Century 21 Financial
  url: https://century21financial.co.nz/
  main_url: https://century21financial.co.nz/
  description: Website for Century 21's mortgage broker and insurance broker business in New Zealand.
  categories:
    - Real Estate
    - Finance
    - Business
  built_by: Shannon Smith
  built_by_url: https://www.powerboard.co.nz/clients
  featured: false
- title: Base Backpackers
  url: https://www.stayatbase.com/
  main_url: https://www.stayatbase.com/
  description: Base Backpackers is one of Australasia's biggest youth adventure tourism brands. They are super stoked to have one of the fastest websites in the tourism industry.
  categories:
    - Travel
    - Business
  built_by: Shannon Smith
  built_by_url: https://www.powerboard.co.nz/clients
  featured: false
- title: Wealthsimple
  url: "https://www.wealthsimple.com/"
  main_url: "https://www.wealthsimple.com/en-us/"
  description: >
    The simple way to grow your money like the world's most sophisticated investors. Zero-maintenance portfolios, expert advisors and low fees.
  categories:
    - App
    - Business
    - Finance
  featured: false
- title: To Be Created
  description: >
    tbc is a London based styling agency that champions a modernised minimal aesthetic for both personal clients and brands.
  main_url: "https://to-be-created.com"
  url: "https://to-be-created.com"
  categories:
    - Web Development
    - Agency
    - Portfolio
    - Freelance
  built_by: Sam Goddard
  built_by_url: "https://samgoddard.dev/"
- title: Kosmos Platform
  main_url: https://kosmosplatform.com
  url: https://kosmosplatform.com
  description: >
    Explore the Kosmos - A new world is here, where every clinician now has the ability to improve cardiothoracic and abdominal assessment, in just a few minutes.
  categories:
    - Marketing
    - Science
    - Video
    - Landing Page
    - Healthcare
    - Technology
  built_by: Bryce Benson via Turnstyle Studio
  built_by_url: https://github.com/brycebenson
- title: B-Engaged
  url: https://b-engaged.se/
  main_url: https://b-engaged.se/
  description: >
    B-Engaged gives a clear picture of the organization and helps you implement the measures that makes difference for the employees. The results of our employee surveys are easily transformed into concrete improvement measures using AI technology.
  categories:
    - Business
    - Human Resources
  featured: false
<<<<<<< HEAD
- title: Rollbar
  url: https://rollbar.com/
  main_url: https://rollbar.com/
  description: >
    Rollbar automates error monitoring and triaging, so developers can fix errors that matter within minutes, and build software quickly and painlessly.
  categories: 
    - Programming
    - Web Development
  featured: false
- title: EQX
  url: https://digitalexperience.equinox.com/
  main_url: https://digitalexperience.equinox.com/
  description: >
    The Equinox app, personalized to unlock your full potential.
  categories:
    - Sports
    - App
  featured: false
- title: WagWalking
  url: https://wagwalking.com/
  main_url: https://wagwalking.com/
  description: >
    Paws on the move
  categories:
    - App
  featured: false
- title: FirstBorn
  url: https://www.firstborn.com/
  main_url: https://www.firstborn.com/
  description: >
    We shape modern brands for a connected future.
  categories: 
    - Agency
    - Design

=======
- title: Pix4D
  url: https://www.pix4d.com
  main_url: https://www.pix4d.com
  description: >
    A unique suite of photogrammetry software for drone mapping. Capture images with our app, process on desktop or cloud and create maps and 3D models.
  categories:
    - Business
    - Productivity
    - Technology
  featured: false
>>>>>>> ab3ea88a
<|MERGE_RESOLUTION|>--- conflicted
+++ resolved
@@ -8481,7 +8481,6 @@
     - Business
     - Human Resources
   featured: false
-<<<<<<< HEAD
 - title: Rollbar
   url: https://rollbar.com/
   main_url: https://rollbar.com/
@@ -8516,8 +8515,6 @@
   categories: 
     - Agency
     - Design
-
-=======
 - title: Pix4D
   url: https://www.pix4d.com
   main_url: https://www.pix4d.com
@@ -8527,5 +8524,4 @@
     - Business
     - Productivity
     - Technology
-  featured: false
->>>>>>> ab3ea88a
+  featured: false